<?php

/**
 * ---------------------------------------------------------------------
 *
 * GLPI - Gestionnaire Libre de Parc Informatique
 *
 * http://glpi-project.org
 *
 * @copyright 2015-2023 Teclib' and contributors.
 * @copyright 2003-2014 by the INDEPNET Development Team.
 * @licence   https://www.gnu.org/licenses/gpl-3.0.html
 *
 * ---------------------------------------------------------------------
 *
 * LICENSE
 *
 * This file is part of GLPI.
 *
 * This program is free software: you can redistribute it and/or modify
 * it under the terms of the GNU General Public License as published by
 * the Free Software Foundation, either version 3 of the License, or
 * (at your option) any later version.
 *
 * This program is distributed in the hope that it will be useful,
 * but WITHOUT ANY WARRANTY; without even the implied warranty of
 * MERCHANTABILITY or FITNESS FOR A PARTICULAR PURPOSE.  See the
 * GNU General Public License for more details.
 *
 * You should have received a copy of the GNU General Public License
 * along with this program.  If not, see <https://www.gnu.org/licenses/>.
 *
 * ---------------------------------------------------------------------
 */

namespace tests\units;

use DbTestCase;
use GLPIKey;
use Group;
use Group_User;
use Profile_User;
use UserTitle;
use Glpi\Toolbox\Sanitizer;

/* Test for inc/authldap.class.php */

class AuthLDAP extends DbTestCase
{
    /**
     * @var \AuthLDAP
     */
    private $ldap;

    public function beforeTestMethod($method)
    {
        parent::beforeTestMethod($method);
        $this->ldap = getItemByTypeName('AuthLDAP', '_local_ldap');

       //make sure bootstrapped ldap is active and is default
        $this->boolean(
            $this->ldap->update([
                'id'                => $this->ldap->getID(),
                'is_active'         => 1,
                'is_default'        => 1,
                'responsible_field' => "manager",
            ])
        )->isTrue();
    }

    public function afterTestMethod($method)
    {
        unset($_SESSION['ldap_import']);

       //make sure bootstrapped ldap is not active and is default
        $this->boolean(
            $this->ldap->update([
                'id'           => $this->ldap->getID(),
                'is_active'    => 1,
                'is_default'   => 1
            ])
        )->isTrue();

        parent::afterTestMethod($method);
    }

    private function addLdapServers()
    {
        $ldap = new \AuthLDAP();
        $this->integer(
            (int)$ldap->add([
                'name'        => 'LDAP1',
                'is_active'   => 1,
                'is_default'  => 0,
                'basedn'      => 'ou=people,dc=mycompany',
                'login_field' => 'uid',
                'phone_field' => 'phonenumber'
            ])
        )->isGreaterThan(0);
        $this->integer(
            (int)$ldap->add([
                'name'         => 'LDAP2',
                'is_active'    => 0,
                'is_default'   => 0,
                'basedn'       => 'ou=people,dc=mycompany',
                'login_field'  => 'uid',
                'phone_field'  => 'phonenumber',
                'email1_field' => 'email'
            ])
        )->isGreaterThan(0);
        $this->integer(
            (int)$ldap->add([
                'name'        => 'LDAP3',
                'is_active'   => 1,
                'is_default'  => 1,
                'basedn'      => 'ou=people,dc=mycompany',
                'login_field' => 'email',
                'phone_field' => 'phonenumber',
                'email1_field' => 'email'
            ])
        )->isGreaterThan(0);
    }

    public function testGetTypeName()
    {
        $this->string(\AuthLDAP::getTypeName(1))->isIdenticalTo('LDAP directory');
        $this->string(\AuthLDAP::getTypeName(0))->isIdenticalTo('LDAP directories');
        $this->string(\AuthLDAP::getTypeName(\Session::getPluralNumber()))->isIdenticalTo('LDAP directories');
    }

    public function testPost_getEmpty()
    {
        $ldap = new \AuthLDAP();
        $ldap->post_getEmpty();
        $this->array($ldap->fields)->hasSize(30);
    }

    public function testUnsetUndisclosedFields()
    {
        $fields = ['login_field' => 'test', 'rootdn_passwd' => 'mypassword'];
        \AuthLDAP::unsetUndisclosedFields($fields);
        $this->array($fields)
         ->notHasKey('rootdn_passwd');
    }

    public function testPreconfig()
    {
        $ldap = new \AuthLDAP();
        //Use Active directory preconfiguration :
        //login_field and sync_field must be filled
        $ldap->preconfig('AD');
        $this->array($ldap->fields)
         ->string['login_field']->isIdenticalTo('samaccountname')
         ->string['sync_field']->isIdenticalTo('objectguid');

        //Use OpenLDAP preconfiguration :
        //login_field and sync_field must be filled
        $ldap->preconfig('OpenLDAP');
        $this->array($ldap->fields)
         ->string['login_field']->isIdenticalTo('uid')
         ->string['sync_field']->isIdenticalTo('entryuuid');

        //No preconfiguration model
        $ldap->preconfig('');
        //Login_field is set to uid (default)
        $this->string($ldap->fields['login_field'])->isIdenticalTo('uid');
        $this->variable($ldap->fields['sync_field'])->isNull();
    }

    public function testPrepareInputForUpdate()
    {
        $ldap   = new \mock\AuthLDAP();
        $this->calling($ldap)->isSyncFieldUsed = true;

       //------------ Password tests --------------------//
        $input  = ['name' => 'ldap', 'rootdn_passwd' => ''];
        $result = $ldap->prepareInputForUpdate($input);
       //empty rootdn_passwd set : should not appear in the response array
        $this->array($result)->notHasKey('rootdn_passwd');

       //no rootdn_passwd set : should not appear in the response array
        $input  = ['name' => 'ldap'];
        $result = $ldap->prepareInputForUpdate($input);
        $this->array($result)->notHasKey('rootdn_passwd');

       //Field name finishing with _field : set the value in lower case
        $input['_login_field'] = 'TEST';
        $result         = $ldap->prepareInputForUpdate($input);
        $this->string($result['_login_field'])->isIdenticalTo('test');

        $input['sync_field'] = 'sync_field';
        $result = $ldap->prepareInputForUpdate($input);
        $this->string($result['sync_field'])->isIdenticalTo('sync_field');

       //test sync_field update
        $ldap->fields['sync_field'] = 'sync_field';
        $result = $ldap->prepareInputForUpdate($input);
        $this->array($result)->notHasKey('sync_field');

        $this->calling($ldap)->isSyncFieldUsed = false;
        $result = $ldap->prepareInputForUpdate($input);
        $this->array($result)->hasKey('sync_field');
        $this->calling($ldap)->isSyncFieldUsed = true;

        $input['sync_field'] = 'another_field';
        $result = $ldap->prepareInputForUpdate($input);
        $this->boolean($result)->isFalse();
        $this->hasSessionMessages(ERROR, ['Synchronization field cannot be changed once in use.']);
    }

    public function testgetGroupSearchTypeName()
    {
       //Get all group search type values
        $search_type = \AuthLDAP::getGroupSearchTypeName();
        $this->array($search_type)->hasSize(3);

       //Give a wrong number value
        $search_type = \AuthLDAP::getGroupSearchTypeName(4);
        $this->string($search_type)->isIdenticalTo(NOT_AVAILABLE);

       //Give a wrong string value
        $search_type = \AuthLDAP::getGroupSearchTypeName('toto');
        $this->string($search_type)->isIdenticalTo(NOT_AVAILABLE);

       //Give a existing values
        $search_type = \AuthLDAP::getGroupSearchTypeName(0);
        $this->string($search_type)->isIdenticalTo('In users');

        $search_type = \AuthLDAP::getGroupSearchTypeName(1);
        $this->string($search_type)->isIdenticalTo('In groups');

        $search_type = \AuthLDAP::getGroupSearchTypeName(2);
        $this->string($search_type)->isIdenticalTo('In users and groups');
    }

    public function testGetSpecificValueToDisplay()
    {
        $ldap = new \AuthLDAP();

       //Value as an array
        $values = ['group_search_type' => 0];
        $result = $ldap->getSpecificValueToDisplay('group_search_type', $values);
        $this->string($result)->isIdenticalTo('In users');

       //Value as a single value
        $values = 1;
        $result = $ldap->getSpecificValueToDisplay('group_search_type', $values);
        $this->string($result)->isIdenticalTo('In groups');

       //Value as a single value
        $values = ['name' => 'ldap'];
        $result = $ldap->getSpecificValueToDisplay('name', $values);
        $this->string($result)->isEmpty();
    }

    public function testDefineTabs()
    {
        $ldap     = new \AuthLDAP();
        $tabs     = $ldap->defineTabs();
        $expected = [
            'AuthLDAP$main' => "<span><i class='far fa-address-book me-2'></i>LDAP directory</span>",
            'Log$1'         => "<span><i class='ti ti-history me-2'></i>Historical</span>"
        ];
        $this->array($tabs)->isIdenticalTo($expected);
    }

    public function testGetSearchOptionsNew()
    {
        $ldap     = new \AuthLDAP();
        $options  = $ldap->rawSearchOptions();
        $this->array($options)->hasSize(36);
    }

    public function testGetSyncFields()
    {
        $ldap     = new \AuthLDAP();
        $values   = ['login_field' => 'value'];
        $result   = $ldap->getSyncFields($values);
        $this->array($result)->isIdenticalTo(['name' => 'value']);

        $result   = $ldap->getSyncFields([]);
        $this->array($result)->isEmpty();
    }

    public function testLdapStamp2UnixStamp()
    {
       //Good timestamp
        $result = \AuthLDAP::ldapStamp2UnixStamp('20161114100339Z');
        $this->integer($result)->isIdenticalTo(1479117819);

       //Bad timestamp format
        $result = \AuthLDAP::ldapStamp2UnixStamp(20161114100339);
        $this->string($result)->isEmpty();

       //Bad timestamp format
        $result = \AuthLDAP::ldapStamp2UnixStamp("201611141003");
        $this->string($result)->isEmpty();
    }

    public function testDate2ldapTimeStamp()
    {
        $result = \AuthLDAP::date2ldapTimeStamp("2017-01-01 22:35:00");
        $this->string($result)->isIdenticalTo("20170101223500.0Z");

       //Bad date => 01/01/1970
        $result = \AuthLDAP::date2ldapTimeStamp("2017-25-25 22:35:00");
        $this->string($result)->isIdenticalTo("19700101000000.0Z");
    }

    public function testDnExistsInLdap()
    {
        $ldap_infos = [ ['uid'      => 'jdoe',
            'cn'       => 'John Doe',
            'user_dn'  => 'uid=jdoe, ou=people, dc=mycompany'
        ],
            ['uid'      => 'asmith',
                'cn'       => 'Agent Smith',
                'user_dn'  => 'uid=asmith, ou=people, dc=mycompany'
            ]
        ];

       //Ask for a non existing user_dn : result is false
        $this->boolean(
            \AuthLDAP::dnExistsInLdap(
                $ldap_infos,
                'uid=jdupont, ou=people, dc=mycompany'
            )
        )->isFalse();

       //Ask for an dn that exists : result is the user's infos as an array
        $result = \AuthLDAP::dnExistsInLdap(
            $ldap_infos,
            'uid=jdoe, ou=people, dc=mycompany'
        );
        $this->array($result)->hasSize(3);
    }

    public function testGetLdapServers()
    {
        $this->addLdapServers();

       //The list of ldap server show the default server in first position
        $result = \AuthLDAP::getLdapServers();
        $this->array($result)
         ->hasSize(4);
        $this->array(current($result))
         ->string['name']->isIdenticalTo('LDAP3');
    }

    public function testUseAuthLdap()
    {
        global $DB;
        $this->addLdapServers();

        $this->boolean(\AuthLDAP::useAuthLdap())->isTrue();
        $DB->update('glpi_authldaps', ['is_active' => 0], [true]);
        $this->boolean(\AuthLDAP::useAuthLdap())->isFalse();
    }

    public function testGetNumberOfServers()
    {
        global $DB;
        $this->addLdapServers();

        $this->integer((int)\AuthLDAP::getNumberOfServers())->isIdenticalTo(3);
        $DB->update('glpi_authldaps', ['is_active' => 0], [true]);
        $this->integer((int)\AuthLDAP::getNumberOfServers())->isIdenticalTo(0);
    }

    public function testBuildLdapFilter()
    {
        $this->addLdapServers();

        $ldap = getItemByTypeName('AuthLDAP', 'LDAP3');
        $result = \AuthLDAP::buildLdapFilter($ldap);
        $this->string($result)->isIdenticalTo("(& (email=*) )");

        $_SESSION['ldap_import']['interface'] = \AuthLDAP::SIMPLE_INTERFACE;
        $_SESSION['ldap_import']['criterias'] = ['name'        => 'foo',
            'phone_field' => '+33454968584'
        ];
        $result = \AuthLDAP::buildLdapFilter($ldap);
        $this->string($result)->isIdenticalTo('(& (LDAP3=*foo*)(phonenumber=*+33454968584*) )');

        $_SESSION['ldap_import']['criterias']['name'] = '^foo';
        $result = \AuthLDAP::buildLdapFilter($ldap);
        $this->string($result)->isIdenticalTo('(& (LDAP3=foo*)(phonenumber=*+33454968584*) )');

        $_SESSION['ldap_import']['criterias']['name'] = 'foo$';
        $result = \AuthLDAP::buildLdapFilter($ldap);
        $this->string($result)->isIdenticalTo('(& (LDAP3=*foo)(phonenumber=*+33454968584*) )');

        $_SESSION['ldap_import']['criterias']['name'] = '^foo$';
        $result = \AuthLDAP::buildLdapFilter($ldap);
        $this->string($result)->isIdenticalTo('(& (LDAP3=foo)(phonenumber=*+33454968584*) )');

        $_SESSION['ldap_import']['criterias'] = ['name' => '^foo$'];
        $ldap->fields['condition'] = '(objectclass=inetOrgPerson)';
        $result = \AuthLDAP::buildLdapFilter($ldap);
        $ldap->fields['condition'] = '';
        $this->string($result)->isIdenticalTo('(& (LDAP3=foo) (objectclass=inetOrgPerson))');

        $_SESSION['ldap_import']['begin_date']        = '2017-04-20 00:00:00';
        $_SESSION['ldap_import']['end_date']          = '2017-04-22 00:00:00';
        $_SESSION['ldap_import']['criterias']['name'] = '^foo$';
        $result = \AuthLDAP::buildLdapFilter($ldap);
        $this->string($result)
         ->isIdenticalTo('(& (LDAP3=foo)(modifyTimestamp>=20170420000000.0Z)(modifyTimestamp<=20170422000000.0Z) )');
    }

    public function testAddTimestampRestrictions()
    {
        $result = \AuthLDAP::addTimestampRestrictions(
            '',
            '2017-04-22 00:00:00'
        );
        $this->string($result)
         ->isIdenticalTo("(modifyTimestamp<=20170422000000.0Z)");

        $result = \AuthLDAP::addTimestampRestrictions(
            '2017-04-20 00:00:00',
            ''
        );
        $this->string($result)
         ->isIdenticalTo("(modifyTimestamp>=20170420000000.0Z)");

        $result = \AuthLDAP::addTimestampRestrictions('', '');
        $this->string($result)->isEmpty();

        $result = \AuthLDAP::addTimestampRestrictions(
            '2017-04-20 00:00:00',
            '2017-04-22 00:00:00'
        );
        $this->string($result)
         ->isIdenticalTo("(modifyTimestamp>=20170420000000.0Z)(modifyTimestamp<=20170422000000.0Z)");
    }

    public function testGetDefault()
    {
        $this->integer((int)\AuthLDAP::getDefault())->isIdenticalTo((int)$this->ldap->getID());

       //Load ldap servers
        $this->addLdapServers();
        $ldap = getItemByTypeName('AuthLDAP', 'LDAP3');
        $this->integer((int)\AuthLDAP::getDefault())->isIdenticalTo((int)$ldap->getID());

        $ldap->update([
            'id'        => $ldap->getID(),
            'is_active' => 0
        ]);
        $this->integer((int)\AuthLDAP::getDefault())->isIdenticalTo(0);
    }

    public function testPost_updateItem()
    {
       //Load ldap servers
        $this->addLdapServers();

       //Get first lDAP server
        $ldap = getItemByTypeName('AuthLDAP', 'LDAP1');

       //Set it as default server
        $this->boolean(
            $ldap->update(['id' => $ldap->getID(), 'is_default' => 1])
        )->isTrue();

       //Get first lDAP server now
        $ldap = getItemByTypeName('AuthLDAP', 'LDAP1');
        $this->variable($ldap->fields['is_default'])->isEqualTo(1);

       //Get third ldap server (former default one)
        $ldap = getItemByTypeName('AuthLDAP', 'LDAP3');
       //Check that it's not the default server anymore
        $this->variable($ldap->fields['is_default'])->isEqualTo(0);
    }

    public function testPost_addItem()
    {
       //Load ldap servers
        $this->addLdapServers();

        $ldap     = new \AuthLDAP();
        $ldaps_id = $ldap->add([
            'name'        => 'LDAP4',
            'is_active'   => 1,
            'is_default'  => 1,
            'basedn'      => 'ou=people,dc=mycompany',
            'login_field' => 'email',
            'phone_field' => 'phonenumber'
        ]);
        $this->integer((int)$ldaps_id)->isGreaterThan(0);
        $this->boolean($ldap->getFromDB($ldaps_id))->isTrue();
        $this->variable($ldap->fields['is_default'])->isEqualTo(1);

       //Get third ldap server (former default one)
        $ldap = getItemByTypeName('AuthLDAP', 'LDAP3');
       //Check that it's not the default server anymore
        $this->variable($ldap->fields['is_default'])->isEqualTo(0);
    }

    public function testPrepareInputForAdd()
    {
        $ldap     = new \AuthLDAP();

        $ldaps_id = $ldap->add([
            'name'        => 'LDAP1',
            'is_active'   => 1,
            'basedn'      => 'ou=people,dc=mycompany',
            'login_field' => 'email',
            'rootdn_passwd' => 'password'
        ]);
        $this->integer((int)$ldaps_id)->isGreaterThan(0);
        $this->boolean($ldap->getFromDB($ldaps_id))->isTrue();
        $this->array($ldap->fields)
         ->variable['is_default']->isEqualTo(0)
         ->string['rootdn_passwd']->isNotEqualTo('password');
    }

    public function testGetServersWithImportByEmailActive()
    {
        $result = \AuthLDAP::getServersWithImportByEmailActive();
        $this->array($result)->hasSize(1);

        $this->addLdapServers();

       //Return two ldap server : because LDAP2 is disabled
        $result = \AuthLDAP::getServersWithImportByEmailActive();
        $this->array($result)->hasSize(2);

       //Enable LDAP2
        $ldap = getItemByTypeName('AuthLDAP', 'LDAP2');
        $this->boolean(
            $ldap->update([
                'id' => $ldap->getID(),
                'is_active' => 1
            ])
        )->isTrue();

       //Now there should be 2 enabled servers
        $result = \AuthLDAP::getServersWithImportByEmailActive();
        $this->array($result)->hasSize(3);
    }

    public function testgetTabNameForItem()
    {
        $this->login();
        $this->addLdapServers();

        $ldap   = getItemByTypeName('AuthLDAP', 'LDAP1');
        $result = $ldap->getTabNameForItem($ldap);
        $expected = [
            1 => "<span><i class='far fa-address-book me-2'></i>Test</span>",
            2 => "<span><i class='ti ti-user me-2'></i>Users</span>",
            3 => "<span><i class='ti ti-user me-2'></i>Groups</span>",
            5 => "<span><i class='far fa-address-book me-2'></i>Advanced information</span>",
            6 => "<span><i class='far fa-address-book me-2'></i>Replicates</span>"
        ];
        $this->array($result)->isIdenticalTo($expected);

        $result = $ldap->getTabNameForItem($ldap, 1);
        $this->string($result)->isEmpty;
    }

    public function testGetAllReplicateForAMaster()
    {
        $ldap      = new \AuthLDAP();
        $replicate = new \AuthLdapReplicate();

        $ldaps_id = $ldap->add([
            'name'        => 'LDAP1',
            'is_active'   => 1,
            'is_default'  => 0,
            'basedn'      => 'ou=people,dc=mycompany',
            'login_field' => 'uid',
            'phone_field' => 'phonenumber'
        ]);
        $this->integer((int)$ldaps_id)->isGreaterThan(0);

        $this->integer(
            (int)$replicate->add([
                'name'         => 'replicate1',
                'host'         => 'myhost1',
                'port'         => 3306,
                'authldaps_id' => $ldaps_id
            ])
        )->isGreaterThan(0);

        $this->integer(
            (int)$replicate->add([
                'name'         => 'replicate2',
                'host'         => 'myhost1',
                'port'         => 3306,
                'authldaps_id' => $ldaps_id
            ])
        )->isGreaterThan(0);

        $this->integer(
            (int)$replicate->add([
                'name'         => 'replicate3',
                'host'         => 'myhost1',
                'port'         => 3306,
                'authldaps_id' => $ldaps_id
            ])
        )->isGreaterThan(0);

        $result = $ldap->getAllReplicateForAMaster($ldaps_id);
        $this->array($result)->hasSize(3);

        $result = $ldap->getAllReplicateForAMaster(100);
        $this->array($result)->hasSize(0);
    }

    public function testIsValidGuid()
    {
        $this->boolean(\AuthLDAP::isValidGuid(''))->isFalse();
        $this->boolean(\AuthLDAP::isValidGuid('00000000-0000-0000-0000-000000000000'))->isTrue();
        $this->boolean(\AuthLDAP::isValidGuid('AB52DFB8-A352-BA53-CC58-ABFD5E9D200E'))->isTrue();
        $this->boolean(\AuthLDAP::isValidGuid('ZB52DFH8-AH52-BH53-CH58-ABFD5E9D200E'))->isFalse();
    }

    public function testGuidToHex()
    {
        $guid       = '891b903c-9982-4e64-9c2a-a6caff69f5b0';
        $expected   = '\3c\90\1b\89\82\99\64\4e\9c\2a\a6\ca\ff\69\f5\b0';
        $this->string(\AuthLDAP::guidToHex($guid))->isIdenticalTo($expected);
    }

    public function testGetFieldValue()
    {
        $infos = ['field' => 'value'];
        $this->string(\AuthLDAP::getFieldValue($infos, 'field'))->isIdenticalTo('value');

        $infos = ['objectguid' => 'value'];
        $this->string(\AuthLDAP::getFieldValue($infos, 'objectguid'))->isIdenticalTo('value');
    }

    public function testPassword()
    {
        $ldap = new \AuthLDAP();
        $id = (int)$ldap->add([
            'name'        => 'LDAPcrypted',
            'is_active'   => 1,
            'is_default'  => 0,
            'basedn'      => 'ou=people,dc=mycompany',
            'login_field' => 'uid',
            'phone_field' => 'phonenumber'
        ]);
        $this->integer($id)->isGreaterThan(0);

       //rootdn_passwd is set with a value (a password, not encrypted)
        $password = 'toto';
        $input    = ['id' => $id, 'name' => 'ldap', 'rootdn_passwd' => $password];
        $this->boolean($ldap->update($input))->isTrue();
        $this->boolean($ldap->getFromDB($id))->isTrue();

       //Expected value to be encrypted using current  key
        $this->string((new GLPIKey())->decrypt($ldap->fields['rootdn_passwd']))->isIdenticalTo($password);

        $password = 'tot\'o';
        $input    = ['id' => $id, 'name' => 'ldap', 'rootdn_passwd' => $password];
        $this->boolean($ldap->update($input))->isTrue();
        $this->boolean($ldap->getFromDB($id))->isTrue();

       //Expected value to be encrypted using current key
        $this->string((new GLPIKey())->decrypt($ldap->fields['rootdn_passwd']))->isIdenticalTo($password);

        $input['_blank_passwd'] = 1;
        $result   = $ldap->prepareInputForUpdate($input);
       //rootdn_passwd is set but empty
        $this->string($result['rootdn_passwd'])->isEmpty();
    }

    /**
     * Test LDAP connection
     *
     * @extensions ldap
     *
     * @return void
     */
    public function testTestLDAPConnection()
    {
        $this->boolean(\AuthLDAP::testLDAPConnection(-1))->isFalse();

        $ldap = getItemByTypeName('AuthLDAP', '_local_ldap');
        $this->boolean(\AuthLDAP::testLDAPConnection($ldap->getID()))->isTrue();

        $this->object($ldap->connect())->isInstanceOf('\LDAP\Connection');
    }

    /**
     * Test get users
     *
     * @extensions ldap
     *
     * @return void
     */
    public function testGetAllUsers()
    {
        $ldap = $this->ldap;
        $results = [];
        $limit = false;

        $users = \AuthLDAP::getAllUsers(
            [
                'authldaps_id' => $ldap->getID(),
                'ldap_filter'  => \AuthLDAP::buildLdapFilter($ldap),
                'mode'         => \AuthLDAP::ACTION_IMPORT
            ],
            $results,
            $limit
        );

        $this->array($users)->hasSize(910);
        $this->array($results)->hasSize(0);

        $_SESSION['ldap_import']['interface'] = \AuthLDAP::SIMPLE_INTERFACE;
        $_SESSION['ldap_import']['criterias'] = ['login_field' => 'brazil2'];

        $users = \AuthLDAP::getAllUsers(
            [
                'authldaps_id' => $ldap->getID(),
                'ldap_filter'  => \AuthLDAP::buildLdapFilter($ldap),
                'mode'         => \AuthLDAP::ACTION_IMPORT,
            ],
            $results,
            $limit
        );

        $this->array($users)->hasSize(12);
        $this->array($results)->hasSize(0);

        $_SESSION['ldap_import']['criterias'] = ['login_field' => 'remi'];

        $users = \AuthLDAP::getAllUsers(
            [
                'authldaps_id' => $ldap->getID(),
                'ldap_filter'  => \AuthLDAP::buildLdapFilter($ldap),
                'mode'         => \AuthLDAP::ACTION_IMPORT,
            ],
            $results,
            $limit
        );

        $this->array($users)->hasSize(1);
        $this->array($results)->hasSize(0);
    }

    /**
     * Test get groups
     *
     * @extensions ldap
     *
     * @return void
     */
    public function testGetAllGroups()
    {
        $ldap = $this->ldap;
        $limit = false;

        $groups = \AuthLDAP::getAllGroups(
            $ldap->getID(),
            \AuthLDAP::buildLdapFilter($ldap),
            '',
            0,
            $limit
        );

        $this->array($groups)->hasSize(910);

       /** TODO: filter search... I do not know how to do. */
    }

    /**
     * Test import user
     *
     * @extensions ldap
     *
     * @return void
     */
    public function testLdapImportUserByServerId()
    {
        $ldap = $this->ldap;
        $results = [];
        $limit = false;

       //get user to import
        $_SESSION['ldap_import']['interface'] = \AuthLDAP::SIMPLE_INTERFACE;
        $_SESSION['ldap_import']['criterias'] = ['login_field' => 'ecuador0'];

        $users = \AuthLDAP::getAllUsers(
            [
                'authldaps_id' => $ldap->getID(),
                'ldap_filter'  => \AuthLDAP::buildLdapFilter($ldap),
                'mode'         => \AuthLDAP::ACTION_IMPORT,
            ],
            $results,
            $limit
        );

        $this->array($users)->hasSize(1);
        $this->array($results)->hasSize(0);

        $import = \AuthLDAP::ldapImportUserByServerId(
            [
                'method' => \AuthLDAP::IDENTIFIER_LOGIN,
                'value'  => 'ecuador0'
            ],
            \AuthLDAP::ACTION_IMPORT,
            $ldap->getID(),
            true
        );
        $this->array($import)
         ->hasSize(2)
         ->integer['action']->isIdenticalTo(\AuthLDAP::USER_IMPORTED)
         ->integer['id']->isGreaterThan(0);

       //check created user
        $user = new \User();
        $this->boolean($user->getFromDB($import['id']))->isTrue();

        $this->array($user->fields)
         ->string['name']->isIdenticalTo('ecuador0')
         ->string['phone']->isIdenticalTo('034596780')
         ->string['realname']->isIdenticalTo('dor0')
         ->string['firstname']->isIdenticalTo('ecua0')
         ->string['language']->isIdenticalTo('es_ES')
         ->variable['is_active']->isEqualTo(true)
         ->variable['auths_id']->isEqualTo($ldap->getID())
         ->variable['authtype']->isEqualTo(\Auth::LDAP)
         ->string['user_dn']->isIdenticalTo('uid=ecuador0,ou=people,ou=R&#38;D,dc=glpi,dc=org');

        $this->integer((int)$user->fields['usertitles_id'])->isGreaterThan(0);
        $this->integer((int)$user->fields['usercategories_id'])->isGreaterThan(0);
    }

    /**
     * Test get groups
     *
     * @extensions ldap
     *
     * @return void
     */
    public function testGetGroupCNByDn()
    {
        $ldap = $this->ldap;

        $connection = $ldap->connect();
        $this->object($connection)->isInstanceOf('\LDAP\Connection');

        $cn = \AuthLDAP::getGroupCNByDn($connection, 'ou=not,ou=exists,dc=glpi,dc=org');
        $this->boolean($cn)->isFalse();

        $cn = \AuthLDAP::getGroupCNByDn($connection, 'cn=glpi2-group1,ou=groups,ou=usa,ou=ldap2, dc=glpi,dc=org');
        $this->string($cn)->isIdenticalTo('glpi2-group1');
    }

    /**
     * Test get user by dn
     *
     * @extensions ldap
     *
     * @return void
     */
    public function testGetUserByDn()
    {
        $ldap = $this->ldap;

        $user = \AuthLDAP::getUserByDn(
            $ldap->connect(),
            'uid=walid,ou=people,ou=france,ou=europe,ou=ldap1, dc=glpi,dc=org',
            []
        );

        $this->array($user)
         ->hasSize(12)
         ->hasKeys(['userpassword', 'uid', 'objectclass', 'sn']);
    }

    /**
     * Test get group
     *
     * @extensions ldap
     *
     * @return void
     */
    public function testGetGroupByDn()
    {
        $ldap = $this->ldap;

        $group = \AuthLDAP::getGroupByDn(
            $ldap->connect(),
            'cn=glpi2-group1,ou=groups,ou=usa,ou=ldap2, dc=glpi,dc=org'
        );

        $this->array($group)->isIdenticalTo([
            'cn'     => [
                'count'   => 1,
                0        => 'glpi2-group1',
            ],
            0        => 'cn',
            'count'  => 1,
            'dn'     => 'cn=glpi2-group1,ou=groups,ou=usa,ou=ldap2,dc=glpi,dc=org'
        ]);
    }

    /**
     * Test import group
     *
     * @extensions ldap
     *
     * @return void
     */
    public function testLdapImportGroup()
    {
        $ldap = $this->ldap;

        $import = \AuthLDAP::ldapImportGroup(
            'cn=glpi2-group1,ou=groups,ou=usa,ou=ldap2,dc=glpi,dc=org',
            [
                'authldaps_id' => $ldap->getID(),
                'entities_id'  => 0,
                'is_recursive' => true,
                'type'         => 'groups'
            ]
        );

        $this->integer($import)->isGreaterThan(0);

       //check group
        $group = new \Group();
        $this->boolean($group->getFromDB($import))->isTrue();

        $this->array($group->fields)
         ->string['name']->isIdenticalTo('glpi2-group1')
         ->string['completename']->isIdenticalTo('glpi2-group1')
         ->string['ldap_group_dn']->isIdenticalTo('cn=glpi2-group1,ou=groups,ou=usa,ou=ldap2,dc=glpi,dc=org');
    }

    /**
     * Test import group and user
     *
     * @extensions ldap
     *
     * @return void
     */
    public function testLdapImportUserGroup()
    {
        $ldap = $this->ldap;

        $import = \AuthLDAP::ldapImportGroup(
            'cn=glpi2-group1,ou=groups,ou=usa,ou=ldap2,dc=glpi,dc=org',
            [
                'authldaps_id' => $ldap->getID(),
                'entities_id'  => 0,
                'is_recursive' => true,
                'type'         => 'groups'
            ]
        );

        $this->integer($import)->isGreaterThan(0);

       //check group
        $group = new \Group();
        $this->boolean($group->getFromDB($import))->isTrue();

        $import = \AuthLDAP::ldapImportUserByServerId(
            [
                'method' => \AuthLDAP::IDENTIFIER_LOGIN,
                'value'  => 'remi'
            ],
            \AuthLDAP::ACTION_IMPORT,
            $ldap->getID(),
            true
        );
        $this->array($import)
         ->hasSize(2)
         ->integer['action']->isIdenticalTo(\AuthLDAP::USER_IMPORTED);
        $this->integer((int)$import['id'])->isGreaterThan(0);

       //check created user
        $user = new \User();
        $this->boolean($user->getFromDB($import['id']))->isTrue();

        $usergroups = \Group_User::getUserGroups($user->getID());
        $this->array($usergroups[0])
         ->variable['id']->isEqualTo($group->getID())
         ->string['name']->isIdenticalTo($group->fields['name']);
    }


    /**
     * Test sync user
     *
     * @extensions ldap
     *
     * @return void
     */
    public function testSyncUser()
    {
        $ldap = $this->ldap;
        $this->boolean($ldap->isSyncFieldEnabled())->isFalse();

        $import = \AuthLDAP::ldapImportUserByServerId(
            [
                'method' => \AuthLDAP::IDENTIFIER_LOGIN,
                'value'  => 'ecuador0'
            ],
            \AuthLDAP::ACTION_IMPORT,
            $ldap->getID(),
            true
        );
        $this->array($import)
         ->hasSize(2)
         ->integer['action']->isIdenticalTo(\AuthLDAP::USER_IMPORTED)
         ->integer['id']->isGreaterThan(0);

       //check created user
        $user = new \User();
        $this->boolean($user->getFromDB($import['id']))->isTrue();
        $this->array($user->fields)
         ->string['name']->isIdenticalTo('ecuador0')
         ->string['phone']->isIdenticalTo('034596780')
         ->string['user_dn']->isIdenticalTo('uid=ecuador0,ou=people,ou=R&#38;D,dc=glpi,dc=org');

       // update the user in ldap (change phone number)
        $this->boolean(
            ldap_modify(
                $ldap->connect(),
                'uid=ecuador0,ou=people,ou=R&D,dc=glpi,dc=org',
                ['telephoneNumber' => '+33101010101']
            )
        )->isTrue();

        $synchro = $ldap->forceOneUserSynchronization($user);

       //reset entry before any test can fail
        $this->boolean(
            ldap_modify(
                $ldap->connect(),
                'uid=ecuador0,ou=people,ou=R&D,dc=glpi,dc=org',
                ['telephoneNumber' => '034596780']
            )
        )->isTrue();

        $this->array($synchro)
         ->hasSize(2)
         ->integer['action']->isIdenticalTo(\AuthLDAP::USER_SYNCHRONIZED)
         ->variable['id']->isEqualTo($user->getID());

       // check phone number has been synced
        $this->boolean($user->getFromDB($user->getID()))->isTrue();
        $this->array($user->fields)
         ->string['name']->isIdenticalTo('ecuador0')
         ->string['phone']->isIdenticalTo('+33101010101')
         ->string['user_dn']->isIdenticalTo('uid=ecuador0,ou=people,ou=R&#38;D,dc=glpi,dc=org');

       // update sync field of user
        $this->boolean(
            $ldap->update([
                'id'           => $ldap->getID(),
                'sync_field'   => 'employeenumber'
            ])
        )->isTrue();

        $this->boolean($ldap->isSyncFieldEnabled())->isTrue();

       // add sync field attribute in ldap user
        $this->boolean(
            ldap_mod_add(
                $ldap->connect(),
                'uid=ecuador0,ou=people,ou=R&D,dc=glpi,dc=org',
                ['employeeNumber' => '42']
            )
        )->isTrue();

        $synchro = $ldap->forceOneUserSynchronization($user);

        $this->boolean($user->getFromDB($user->getID()))->isTrue();
        $this->array($synchro)
         ->hasSize(2)
         ->integer['action']->isIdenticalTo(\AuthLDAP::USER_SYNCHRONIZED)
         ->variable['id']->isEqualTo($user->getID());

        $this->variable($user->fields['sync_field'])->isEqualTo(42);

       // rename the user (uid change, syncfield keep its value)
        $this->boolean(
            ldap_rename(
                $ldap->connect(),
                'uid=ecuador0,ou=people,ou=R&D,dc=glpi,dc=org',
                'uid=testecuador',
                '',
                true
            )
        )->isTrue();

        $synchro = $ldap->forceOneUserSynchronization($user);

       //reset entry before any test can fail
        $this->boolean(
            ldap_rename(
                $ldap->connect(),
                'uid=testecuador,ou=people,ou=R&D,dc=glpi,dc=org',
                'uid=ecuador0',
                '',
                true
            )
        )->isTrue();

        $this->boolean(
            ldap_mod_del(
                $ldap->connect(),
                'uid=ecuador0,ou=people,ou=R&D,dc=glpi,dc=org',
                ['employeeNumber' => 42]
            )
        )->isTrue();

       // check the `name` field (corresponding to the uid) has been updated for the user
        $this->boolean($user->getFromDB($user->getID()))->isTrue();
        $this->array($synchro)
         ->hasSize(2)
         ->integer['action']->isIdenticalTo(\AuthLDAP::USER_SYNCHRONIZED)
         ->variable['id']->isEqualTo($user->getID());

        $this->variable($user->fields['sync_field'])->isEqualTo(42);
        $this->string($user->fields['name'])->isIdenticalTo('testecuador');

       // ## test we can sync the user when the syncfield is different but after we reset it manually
        $this->boolean(
            ldap_mod_add(
                $ldap->connect(),
                'uid=ecuador0,ou=people,ou=R&D,dc=glpi,dc=org',
                ['employeeNumber' => '42']
            )
        )->isTrue();

        $synchro = $ldap->forceOneUserSynchronization($user);

        $this->boolean($user->getFromDB($user->getID()))->isTrue();
        $this->array($synchro)
         ->hasSize(2)
         ->integer['action']->isIdenticalTo(\AuthLDAP::USER_SYNCHRONIZED)
         ->variable['id']->isEqualTo($user->getID());

        $this->variable($user->fields['sync_field'])->isEqualTo(42);

        $this->boolean(
            ldap_mod_replace(
                $ldap->connect(),
                'uid=ecuador0,ou=people,ou=R&D,dc=glpi,dc=org',
                ['employeeNumber' => '43']
            )
        )->isTrue();

       // do a simple sync
        $synchro = $ldap->forceOneUserSynchronization($user);
        $this->boolean($user->getFromDB($user->getID()))->isTrue();

       // the sync field should have been kept
       // but the user should now be in non synchronized state
        $this->variable($user->fields['sync_field'])->isEqualTo(42);
        $this->array($synchro)
         ->hasSize(2)
         ->integer['action']->isIdenticalTo(\AuthLDAP::USER_DELETED_LDAP)
         ->variable['id']->isEqualTo($user->getID());

       // sync after emptying the sync field
        $synchro2 = $ldap->forceOneUserSynchronization($user, true);
        $this->boolean($user->getFromDB($user->getID()))->isTrue();

       // the sync field should have changed
       // and the user is now synchronized again
        $this->variable($user->fields['sync_field'])->isEqualTo(43);
        $this->array($synchro2)
         ->hasSize(2)
         ->integer['action']->isIdenticalTo(\AuthLDAP::USER_SYNCHRONIZED)
         ->variable['id']->isEqualTo($user->getID());

       // reset attribute
        $this->boolean(
            ldap_mod_del(
                $ldap->connect(),
                'uid=ecuador0,ou=people,ou=R&D,dc=glpi,dc=org',
                ['employeeNumber' => 43]
            )
        )->isTrue();

        global $DB;
        $DB->updateOrDie(
            'glpi_authldaps',
            ['sync_field' => null],
            ['id' => $ldap->getID()]
        );
    }

    /**
     * Test ldap authentication
     *
     * @extensions ldap
     *
     * @return void
     */
    public function testLdapAuth()
    {
       //try to login from a user that does not exists yet
        $auth = $this->login('brazil6', 'password', false);

        $user = new \User();
        $user->getFromDBbyName('brazil6');
        $this->array($user->fields)
         ->string['name']->isIdenticalTo('brazil6')
         ->string['user_dn']->isIdenticalTo('uid=brazil6,ou=people,ou=R&#38;D,dc=glpi,dc=org');
        $this->boolean($auth->user_present)->isFalse();
        $this->boolean($auth->user_dn)->isFalse();
        $this->object($auth->ldap_connection)->isInstanceOf('\LDAP\Connection');

       //import user; then try to login
        $ldap = $this->ldap;
        $this->boolean(
            $ldap->update([
                'id'           => $ldap->getID(),
                'sync_field'   => 'employeenumber'
            ])
        )->isTrue();
        $this->boolean($ldap->isSyncFieldEnabled())->isTrue();

       //try to import an user from its sync_field
        $import = \AuthLDAP::ldapImportUserByServerId(
            [
                'method' => \AuthLDAP::IDENTIFIER_LOGIN,
                'value'  => '10'
            ],
            \AuthLDAP::ACTION_IMPORT,
            $ldap->getID(),
            true
        );
        $this->array($import)
         ->hasSize(2)
         ->integer['action']->isIdenticalTo(\AuthLDAP::USER_IMPORTED)
         ->integer['id']->isGreaterThan(0);

       //check created user
        $user = new \User();
        $this->boolean($user->getFromDB($import['id']))->isTrue();
        $this->array($user->fields)
         ->string['name']->isIdenticalTo('brazil7')
         ->string['user_dn']->isIdenticalTo('uid=brazil7,ou=people,ou=R&#38;D,dc=glpi,dc=org');

        $auth = $this->login('brazil7', 'password', false, true);

        $this->boolean($auth->user_present)->isTrue();
<<<<<<< HEAD
        $this->string($auth->user_dn)->isIdenticalTo($user->fields['user_dn']);
        $this->object($auth->ldap_connection)->isInstanceOf('\LDAP\Connection');
=======
        $this->string($auth->user_dn)->isIdenticalTo(Sanitizer::unsanitize($user->fields['user_dn']));
        $this->checkLdapConnection($auth->ldap_connection);
>>>>>>> 605cd15b

       //change user login, and try again. Existing user should be updated.
        $this->boolean(
            ldap_rename(
                $ldap->connect(),
                'uid=brazil7,ou=people,ou=R&D,dc=glpi,dc=org',
                'uid=brazil7test',
                '',
                true
            )
        )->isTrue();

        $this->login('brazil7', 'password', false, false);
        $auth = $this->login('brazil7test', 'password', false);

       //reset entry before any test can fail
        $this->boolean(
            ldap_rename(
                $ldap->connect(),
                'uid=brazil7test,ou=people,ou=R&D,dc=glpi,dc=org',
                'uid=brazil7',
                '',
                true
            )
        )->isTrue();

        $this->boolean($user->getFromDB($user->getID()))->isTrue();
        $this->array($user->fields)
         ->string['name']->isIdenticalTo('brazil7test')
         ->string['user_dn']->isIdenticalTo('uid=brazil7test,ou=people,ou=R&#38;D,dc=glpi,dc=org');

        $this->boolean($auth->user_present)->isTrue();
        $this->object($auth->ldap_connection)->isInstanceOf('\LDAP\Connection');

       //ensure duplicated DN on different authldaps_id does not prevent login
        $this->boolean(
            $user->getFromDBByCrit(['user_dn' => 'uid=brazil6,ou=people,ou=R&#38;D,dc=glpi,dc=org'])
        )->isTrue();

        $dup = $user->fields;
        unset($dup['id']);
        unset($dup['date_creation']);
        unset($dup['date_mod']);
        $aid = $dup['auths_id'];
        $dup['auths_id'] = $aid + 1;

        $this->integer(
            (int)$user->add($dup)
        )->isGreaterThan(0);

        $auth = $this->login('brazil6', 'password', false);
        $this->array($auth->user->fields)
         ->integer['auths_id']->isIdenticalTo($aid)
         ->string['name']->isIdenticalTo('brazil6')
         ->string['user_dn']->isIdenticalTo('uid=brazil6,ou=people,ou=R&#38;D,dc=glpi,dc=org');

        global $DB;
        $DB->updateOrDie(
            'glpi_authldaps',
            ['sync_field' => null],
            ['id' => $ldap->getID()]
        );
    }

    /**
     * Test LDAP authentication when specify the auth source (local, LDAP...)
     *
     * @extensions ldap
     *
     * @return void
     */
    public function testLdapAuthSpecifyAuth()
    {
        $_SESSION['glpicronuserrunning'] = "cron_phpunit";
       // Add a local account with same name than a LDAP user ('brazil8')
        $input = [
            'name'         => 'brazil8',
            'password'     => 'passwordlocal',
            'password2'    => 'passwordlocal',
            '_profiles_id' => 1, // add manual right (is_dynamic = 0)
            'entities_id'  => 0
        ];
        $user = new \User();
        $user_id = $user->add($input);
        $this->integer($user_id)->isGreaterThan(0);

       // check user has at least one profile
        $pus = \Profile_User::getForUser($user_id);
        $this->array($pus)->size->isEqualTo(1);
        $pu = array_shift($pus);
        $this->integer($pu['profiles_id'])->isEqualTo(1);
        $this->integer($pu['entities_id'])->isEqualTo(0);
        $this->integer($pu['is_recursive'])->isEqualTo(0);
        $this->integer($pu['is_dynamic'])->isEqualTo(0);

       // first, login with ldap mode
        $auth = new \Auth();
        $this->boolean($auth->login('brazil8', 'password', false, false, 'ldap-' . $this->ldap->getID()))->isTrue();
        $user_ldap_id = $auth->user->fields['id'];
        $this->integer($user_ldap_id)->isNotEqualTo($user_id);

        $auth = new \Auth();
        $this->boolean($auth->login('brazil8', 'passwordlocal', false, false, 'ldap-' . $this->ldap->getID()))->isFalse();

       // Then, login with local GLPI DB mode
        $auth = new \Auth();
        $this->boolean($auth->login('brazil8', 'password', false, false, 'local'))->isFalse();

        $auth = new \Auth();
        $this->boolean($auth->login('brazil8', 'passwordlocal', false, false, 'local'))->isTrue();
        $this->integer($auth->user->fields['id'])->isNotEqualTo($user_ldap_id);
    }

    /**
     * Test get users
     *
     * @extensions ldap
     *
     * @return void
     */
    public function testGetUsers()
    {
        $ldap = $this->ldap;
        $results = [];
        $limit = false;

        $users = \AuthLDAP::getUsers(
            [
                'authldaps_id' => $ldap->getID(),
                'ldap_filter'  => \AuthLDAP::buildLdapFilter($ldap),
                'mode'         => \AuthLDAP::ACTION_IMPORT
            ],
            $results,
            $limit
        );

        $this->array($users)->hasSize(910);
        $this->array($results)->hasSize(0);

        $_SESSION['ldap_import']['interface'] = \AuthLDAP::SIMPLE_INTERFACE;
        $_SESSION['ldap_import']['criterias'] = ['login_field' => 'brazil2'];
        $_SESSION['ldap_import']['mode'] = 0;

        $users = \AuthLDAP::getUsers(
            [
                'authldaps_id' => $ldap->getID(),
                'ldap_filter'  => \AuthLDAP::buildLdapFilter($ldap),
                'mode'         => \AuthLDAP::ACTION_IMPORT,
            ],
            $results,
            $limit
        );

        $this->array($users)->hasSize(12);
        $this->array($results)->hasSize(0);

        $_SESSION['ldap_import']['criterias'] = ['login_field' => 'remi'];

        $users = \AuthLDAP::getUsers(
            [
                'authldaps_id' => $ldap->getID(),
                'ldap_filter'  => \AuthLDAP::buildLdapFilter($ldap),
                'mode'         => \AuthLDAP::ACTION_IMPORT,
            ],
            $results,
            $limit
        );

        $this->array($users)->hasSize(1);
        $this->array($results)->hasSize(0);

       //hardcode tsmap
        $users[0]['stamp'] = 1503470443;
        $this->array($users[0])->isIdenticalTo([
            'link'      => 'remi',
            'stamp'     => 1503470443,
            'date_sync' => '-----',
            'uid'       => 'remi'

        ]);
    }

    /**
     * Data provider for testRemovedUser
     *
     * @return iterable
     */
    protected function testRemovedUserProvider(): iterable
    {
        $user_options = [
            \AuthLDAP::DELETED_USER_ACTION_USER_DO_NOTHING,
            \AuthLDAP::DELETED_USER_ACTION_USER_DISABLE,
            \AuthLDAP::DELETED_USER_ACTION_USER_MOVE_TO_TRASHBIN,
        ];

        $groups_options = [
            \AuthLDAP::DELETED_USER_ACTION_GROUPS_DO_NOTHING,
            \AuthLDAP::DELETED_USER_ACTION_GROUPS_DELETE_DYNAMIC,
            \AuthLDAP::DELETED_USER_ACTION_GROUPS_DELETE_ALL,
        ];

        $authorizations_options = [
            \AuthLDAP::DELETED_USER_ACTION_AUTHORIZATIONS_DO_NOTHING,
            \AuthLDAP::DELETED_USER_ACTION_AUTHORIZATIONS_DELETE_DYNAMIC,
            \AuthLDAP::DELETED_USER_ACTION_AUTHORIZATIONS_DELETE_ALL,
        ];

        // Yield all possible combinations
        foreach ($user_options as $user_option) {
            foreach ($groups_options as $groups_option) {
                foreach ($authorizations_options as $authorizations_option) {
                    yield[$user_option, $groups_option, $authorizations_option];
                }
            }
        }
    }

    /**
     * Test expected behaviors when a user is deleted from ldap
     *
     * @extensions ldap
     *
     * @dataprovider testRemovedUserProvider
     *
     * @param int $user_option_value
     * @param int $groups_option_value
     * @param int $authorizations_option_value
     *
     * @return void
     */
    public function testRemovedUser(
        int $user_option_value,
        int $groups_option_value,
        int $authorizations_option_value,
    ): void {
        global $CFG_GLPI;

        $ldap = $this->ldap;

        // Set config
        $CFG_GLPI['user_deleted_ldap_user'] = $user_option_value;
        $CFG_GLPI['user_deleted_ldap_groups'] = $groups_option_value;
        $CFG_GLPI['user_deleted_ldap_authorizations'] = $authorizations_option_value;

        // Unique user for each tests
        $rand = mt_rand();
        $uid = "toremovetest$rand";

        // Add a new user in directory
        $this->boolean(
            ldap_add(
                $ldap->connect(),
<<<<<<< HEAD
                "uid=$uid,ou=people,ou=ldap3,dc=glpi,dc=org",
=======
                'uid=toremovetest,ou=people,ou=R&D,dc=glpi,dc=org',
>>>>>>> 605cd15b
                [
                    'uid'          => $uid,
                    'sn'           => 'A SN',
                    'cn'           => 'A CN',
                    'userpassword' => 'password',
                    'objectClass'  => [
                        'top',
                        'inetOrgPerson'
                    ]
                ]
            )
        )->isTrue();

        // Import the user
        $import = \AuthLDAP::ldapImportUserByServerId(
            [
                'method' => \AuthLDAP::IDENTIFIER_LOGIN,
                'value'  => $uid
            ],
            \AuthLDAP::ACTION_IMPORT,
            $ldap->getID(),
            true
        );
        $this->array($import)
            ->hasSize(2)
            ->integer['action']->isIdenticalTo(\AuthLDAP::USER_IMPORTED)
            ->integer['id']->isGreaterThan(0);

        // Check created user
        $user = new \User();
        $this->boolean($user->getFromDB($import['id']))->isTrue();

        // Add groups
        $this->createItems("Group", [
            ["name" => "Dyn group 1 $rand"],
            ["name" => "Dyn group 2 $rand"],
            ["name" => "Group 1 $rand"],
            ["name" => "Group 2 $rand"],
            ["name" => "Group 3 $rand"],
        ]);
        $dyn_group_1 = getItemByTypeName("Group", "Dyn group 1 $rand", true);
        $dyn_group_2 = getItemByTypeName("Group", "Dyn group 2 $rand", true);
        $group_1 = getItemByTypeName("Group", "Group 1 $rand", true);
        $group_2 = getItemByTypeName("Group", "Group 2 $rand", true);
        $group_3 = getItemByTypeName("Group", "Group 3 $rand", true);
        $this->createItems("Group_User", [
            ['users_id' => $import['id'], 'groups_id' => $dyn_group_1, "is_dynamic" => true],
            ['users_id' => $import['id'], 'groups_id' => $dyn_group_2, "is_dynamic" => true],
            ['users_id' => $import['id'], 'groups_id' => $group_1],
            ['users_id' => $import['id'], 'groups_id' => $group_2],
            ['users_id' => $import['id'], 'groups_id' => $group_3],
        ]);

        // Check groups have been assigned correctly
        $gu = new Group_User();
        $this->array($gu->find(['users_id' => $import['id']]))->hasSize(5);
        $this->array($gu->find(['users_id' => $import['id'], "is_dynamic" => true]))->hasSize(2);
        $this->array($gu->find(['users_id' => $import['id'], "is_dynamic" => false]))->hasSize(3);

        // Create profiles
        $this->createItems("Profile", [
            ["name" => "Dyn profile 1 $rand"],
            ["name" => "Profile 1 $rand"],
            ["name" => "Profile 2 $rand"],
        ]);
        $dyn_profile_1 = getItemByTypeName("Profile", "Dyn profile 1 $rand", true);
        $profile_1 = getItemByTypeName("Profile", "Profile 1 $rand", true);
        $profile_2 = getItemByTypeName("Profile", "Profile 2 $rand", true);
        $this->createItems("Profile_User", [
            ['entities_id' => 0, 'users_id' => $import['id'], 'profiles_id' => $dyn_profile_1, "is_dynamic" => true],
            ['entities_id' => 0, 'users_id' => $import['id'], 'profiles_id' => $profile_1],
            ['entities_id' => 0, 'users_id' => $import['id'], 'profiles_id' => $profile_2],
        ]);
        // + 1 dyn profile that was already attributed on creation

        // Check profiles have been assigned correctly
        $pu = new Profile_User();
        $this->array($pu->find(['users_id' => $import['id']]))->hasSize(4);
        $this->array($pu->find(['users_id' => $import['id'], "is_dynamic" => true]))->hasSize(2);
        $this->array($pu->find(['users_id' => $import['id'], "is_dynamic" => false]))->hasSize(2);

        // Drop test user
        $this->boolean(
            ldap_delete(
                $ldap->connect(),
                "uid=$uid,ou=people,ou=ldap3,dc=glpi,dc=org"
            )
        )->isTrue();

        $synchro = $ldap->forceOneUserSynchronization($user);
        $this->array($synchro)
            ->hasSize(2)
            ->integer['action']->isIdenticalTo(\AuthLDAP::USER_DELETED_LDAP)
            ->variable['id']->isEqualTo($import['id']);

        // Refresh user
        $user = new \User();
        $user->getFromDB($import['id']);

        // Check expected behavior according to user config
        switch ($user_option_value) {
            case \AuthLDAP::DELETED_USER_ACTION_USER_DO_NOTHING:
                $this->boolean((bool)$user->fields['is_active'])->isEqualTo(true);
                $this->boolean((bool)$user->fields['is_deleted'])->isEqualTo(false);
                break;

            case \AuthLDAP::DELETED_USER_ACTION_USER_DISABLE:
                $this->boolean((bool)$user->fields['is_active'])->isEqualTo(false);
                $this->boolean((bool)$user->fields['is_deleted'])->isEqualTo(false);
                break;

            case \AuthLDAP::DELETED_USER_ACTION_USER_MOVE_TO_TRASHBIN:
                $this->boolean((bool)$user->fields['is_active'])->isEqualTo(true);
                $this->boolean((bool)$user->fields['is_deleted'])->isEqualTo(true);
                break;
        }

        // Check expected behavior according to groups config
        switch ($groups_option_value) {
            case \AuthLDAP::DELETED_USER_ACTION_GROUPS_DO_NOTHING:
                $this->array($gu->find(['users_id' => $import['id']]))->hasSize(5);
                $this->array($gu->find(['users_id' => $import['id'], "is_dynamic" => true]))->hasSize(2);
                $this->array($gu->find(['users_id' => $import['id'], "is_dynamic" => false]))->hasSize(3);
                break;

            case \AuthLDAP::DELETED_USER_ACTION_GROUPS_DELETE_DYNAMIC:
                $this->array($gu->find(['users_id' => $import['id']]))->hasSize(3);
                $this->array($gu->find(['users_id' => $import['id'], "is_dynamic" => true]))->hasSize(0);
                $this->array($gu->find(['users_id' => $import['id'], "is_dynamic" => false]))->hasSize(3);
                break;

            case \AuthLDAP::DELETED_USER_ACTION_GROUPS_DELETE_ALL:
                $this->array($gu->find(['users_id' => $import['id']]))->hasSize(0);
                break;
        }

        // Check expected behavior according to authorizations config
        switch ($authorizations_option_value) {
            case \AuthLDAP::DELETED_USER_ACTION_AUTHORIZATIONS_DO_NOTHING:
                $this->array($pu->find(['users_id' => $import['id']]))->hasSize(4);
                $this->array($pu->find(['users_id' => $import['id'], "is_dynamic" => true]))->hasSize(2);
                $this->array($pu->find(['users_id' => $import['id'], "is_dynamic" => false]))->hasSize(2);
                break;

            case \AuthLDAP::DELETED_USER_ACTION_AUTHORIZATIONS_DELETE_DYNAMIC:
                $this->array($pu->find(['users_id' => $import['id']]))->hasSize(2);
                $this->array($pu->find(['users_id' => $import['id'], "is_dynamic" => true]))->hasSize(0);
                $this->array($pu->find(['users_id' => $import['id'], "is_dynamic" => false]))->hasSize(2);
                break;

            case \AuthLDAP::DELETED_USER_ACTION_AUTHORIZATIONS_DELETE_ALL:
                $this->array($pu->find(['users_id' => $import['id']]))->hasSize(0);
                break;
        }
    }

    public function testUnreachable(): void
    {
        $ldap = $this->ldap;

        $this->boolean(
            ldap_add(
                $ldap->connect(),
                'uid=testunreachable,ou=people,ou=ldap3,dc=glpi,dc=org',
                [
                    'uid'          => 'testunreachable',
                    'sn'           => 'A SN',
                    'cn'           => 'A CN',
                    'userpassword' => 'password',
                    'objectClass'  => [
                        'top',
                        'inetOrgPerson'
                    ]
                ]
            )
        )->isTrue();

        $import = \AuthLDAP::ldapImportUserByServerId(
            [
                'method' => \AuthLDAP::IDENTIFIER_LOGIN,
                'value'  => 'testunreachable'
            ],
            \AuthLDAP::ACTION_IMPORT,
            $ldap->getID(),
            true
        );
        $this->array($import)
            ->hasSize(2)
            ->integer['action']->isIdenticalTo(\AuthLDAP::USER_IMPORTED)
            ->integer['id']->isGreaterThan(0);

        // Check created user
        $user = new \User();
        $this->boolean($user->getFromDB($import['id']))->isTrue();

        // Check sync from an non reachable directory
        $host = $ldap->fields['host'];
        $port = $ldap->fields['port'];
        $this->boolean(
            $ldap->update([
                'id'     => $ldap->getID(),
                'host'   => 'server-does-not-exists.org',
                'port'   => '1234'
            ])
        )->isTrue();
        $ldap::$conn_cache = [];

        $this->when(
            function () use ($ldap, $user) {
                $synchro = $ldap->forceOneUserSynchronization($user);
                $this->boolean($synchro)->isFalse();
            }
        )
            ->error()
                ->withType(E_USER_WARNING)
                ->withMessage("Unable to bind to LDAP server `server-does-not-exists.org:1234` with RDN `cn=Manager,dc=glpi,dc=org`\nerror: Can't contact LDAP server (-1)")
            ->exists();

        // Check that user still exists
        $uid = $import['id'];
        $this->boolean($user->getFromDB($uid))->isTrue();
        $this->boolean((bool)$user->fields['is_deleted'])->isFalse();
<<<<<<< HEAD
=======

       //drop test user
        $this->boolean(
            ldap_delete(
                $ldap->connect(),
                'uid=toremovetest,ou=people,ou=R&D,dc=glpi,dc=org'
            )
        )->isTrue();

        $synchro = $ldap->forceOneUserSynchronization($user);
        $this->array($synchro)
         ->hasSize(2)
         ->integer['action']->isIdenticalTo(\AuthLDAP::USER_DELETED_LDAP)
         ->variable['id']->isEqualTo($uid);
        $CFG_GLPI['user_deleted_ldap'] = 0;

       //check that user no longer exists
        $this->boolean($user->getFromDB($uid))->isTrue();
        $this->boolean((bool)$user->fields['is_deleted'])->isTrue();
>>>>>>> 605cd15b
    }

    /**
     * Test restoring users from LDAP
     *
     * @extensions ldap
     *
     * @return void
     */
    public function testRestoredUser()
    {
        global $CFG_GLPI;

        $ldap = $this->ldap;

        // add a new user in directory
        $this->boolean(
            ldap_add(
                $ldap->connect(),
                'uid=torestoretest,ou=people,ou=R&D,dc=glpi,dc=org',
                [
                    'uid'          => 'torestoretest',
                    'sn'           => 'A SN',
                    'cn'           => 'A CN',
                    'userpassword' => 'password',
                    'objectClass'  => [
                        'top',
                        'inetOrgPerson'
                    ]
                ]
            )
        )->isTrue();

        // import the user
        $import = \AuthLDAP::ldapImportUserByServerId(
            [
                'method' => \AuthLDAP::IDENTIFIER_LOGIN,
                'value'  => 'torestoretest'
            ],
            \AuthLDAP::ACTION_IMPORT,
            $ldap->getID(),
            true
        );
        $this->array($import)
         ->hasSize(2)
         ->integer['action']->isIdenticalTo(\AuthLDAP::USER_IMPORTED)
         ->integer['id']->isGreaterThan(0);

        // check created user
        $user = new \User();
        $this->boolean($user->getFromDB($import['id']))->isTrue();
        $this->boolean((bool)$user->fields['is_deleted'])->isFalse();
        $this->boolean((bool)$user->fields['is_deleted_ldap'])->isFalse();

        // delete the user in LDAP
        $this->boolean(
            ldap_delete(
                $ldap->connect(),
                'uid=torestoretest,ou=people,ou=R&D,dc=glpi,dc=org'
            )
        )->isTrue();

        $user_deleted_ldap_original = $CFG_GLPI['user_deleted_ldap_user'] ?? \AuthLDAP::DELETED_USER_ACTION_USER_DO_NOTHING;
        // put deleted LDAP users in trashbin
        $CFG_GLPI['user_deleted_ldap_user'] = \AuthLDAP::DELETED_USER_ACTION_USER_MOVE_TO_TRASHBIN;
        $synchro = $ldap->forceOneUserSynchronization($user);
        $CFG_GLPI['user_deleted_ldap_user'] = $user_deleted_ldap_original;
        $this->array($synchro)
         ->hasSize(2)
         ->integer['action']->isIdenticalTo(\AuthLDAP::USER_DELETED_LDAP)
         ->variable['id']->isEqualTo($import['id']);

        // reload user from DB
        $this->boolean($user->getFromDB($import['id']))->isTrue();
        $this->boolean((bool)$user->fields['is_deleted'])->isTrue();
        $this->boolean((bool)$user->fields['is_deleted_ldap'])->isTrue();

        // manually re-add the user in LDAP to simulate a restore
        $this->boolean(
            ldap_add(
                $ldap->connect(),
                'uid=torestoretest,ou=people,ou=R&D,dc=glpi,dc=org',
                [
                    'uid'          => 'torestoretest',
                    'sn'           => 'A SN',
                    'cn'           => 'A CN',
                    'userpassword' => 'password',
                    'objectClass'  => [
                        'top',
                        'inetOrgPerson'
                    ]
                ]
            )
        )->isTrue();

        $user_restored_ldap_original = $CFG_GLPI['user_restored_ldap'] ?? 0;
        $CFG_GLPI['user_restored_ldap'] = 1;
        $synchro = $ldap->forceOneUserSynchronization($user);
        $CFG_GLPI['user_restored_ldap'] = $user_restored_ldap_original;
        $this->array($synchro)
         ->hasSize(2)
         ->integer['action']->isIdenticalTo(\AuthLDAP::USER_RESTORED_LDAP)
         ->variable['id']->isEqualTo($import['id']);

        // reload user from DB
        $this->boolean($user->getFromDB($import['id']))->isTrue();
        $this->boolean((bool)$user->fields['is_deleted'])->isFalse();
    }

    protected function ssoVariablesProvider()
    {
        global $DB;

        $iterator = $DB->request(\SsoVariable::getTable());
        $sso_vars = [];
        foreach ($iterator as $current) {
            $sso_vars[] = [$current['id'], $current['name']];
        }

        return $sso_vars;
    }

    /**
     * @dataProvider ssoVariablesProvider
     */
    public function testOtherAuth($sso_field_id, $sso_field_name)
    {
        global $CFG_GLPI;

        $config_values = \Config::getConfigurationValues('core', ['ssovariables_id']);
        \Config::setConfigurationValues('core', [
            'ssovariables_id' => $sso_field_id
        ]);
        $CFG_GLPI['ssovariables_id'] = $sso_field_id;
        $_SERVER[$sso_field_name] = 'brazil6';

        unset($_SESSION['glpiname']);

        $auth = new \Auth();
        $this->boolean($auth->login("", ""))->isTrue();
        $this->string($_SESSION['glpiname'])->isEqualTo('brazil6');

       //reset config
        \Config::setConfigurationValues('core', [
            'ssovariables_id' => $config_values['ssovariables_id']
        ]);
    }

    /**
     * @extensions ldap
     */
    public function testSyncLongDN()
    {
        $ldap = $this->ldap;

        $ldap_con = $ldap->connect();
        $this->boolean(
            ldap_add(
                $ldap_con,
                'ou=andyetanotheronetogetaveryhugednidentifier,ou=people,ou=R&D,dc=glpi,dc=org',
                [
                    'ou'          => 'andyetanotheronetogetaveryhugednidentifier',
                    'objectClass'  => [
                        'organizationalUnit'
                    ]
                ]
            )
        )->isTrue(ldap_error($ldap_con));

        $this->boolean(
            ldap_add(
                $ldap_con,
                'ou=andyetanotherlongstring,ou=andyetanotheronetogetaveryhugednidentifier,ou=people,ou=R&D,dc=glpi,dc=org',
                [
                    'ou'          => 'andyetanotherlongstring',
                    'objectClass'  => [
                        'organizationalUnit'
                    ]
                ]
            )
        )->isTrue(ldap_error($ldap_con));

        $this->boolean(
            ldap_add(
                $ldap_con,
                'ou=anotherlongstringtocheckforsynchronization,ou=andyetanotherlongstring,ou=andyetanotheronetogetaveryhugednidentifier,ou=people,ou=R&D,dc=glpi,dc=org',
                [
                    'ou'          => 'anotherlongstringtocheckforsynchronization',
                    'objectClass'  => [
                        'organizationalUnit'
                    ]
                ]
            )
        )->isTrue(ldap_error($ldap_con));

        $this->boolean(
            ldap_add(
                $ldap_con,
                'ou=averylongstring,ou=anotherlongstringtocheckforsynchronization,ou=andyetanotherlongstring,ou=andyetanotheronetogetaveryhugednidentifier,ou=people,ou=R&D,dc=glpi,dc=org',
                [
                    'ou'          => 'averylongstring',
                    'objectClass'  => [
                        'organizationalUnit'
                    ]
                ]
            )
        )->isTrue(ldap_error($ldap_con));

       //add a new user in directory
        $this->boolean(
            ldap_add(
                $ldap_con,
                'uid=verylongdn,ou=averylongstring,ou=anotherlongstringtocheckforsynchronization,ou=andyetanotherlongstring,ou=andyetanotheronetogetaveryhugednidentifier,ou=people,ou=R&D,dc=glpi,dc=org',
                [
                    'uid'          => 'verylongdn',
                    'sn'           => 'A SN',
                    'cn'           => 'A CN',
                    'userpassword' => 'password',
                    'objectClass'  => [
                        'top',
                        'inetOrgPerson'
                    ]
                ]
            )
        )->isTrue(ldap_error($ldap_con));

        $import = \AuthLDAP::ldapImportUserByServerId(
            [
                'method' => \AuthLDAP::IDENTIFIER_LOGIN,
                'value'  => 'verylongdn'
            ],
            \AuthLDAP::ACTION_IMPORT,
            $ldap->getID(),
            true
        );
        $this->array($import)
         ->hasSize(2)
         ->integer['action']->isIdenticalTo(\AuthLDAP::USER_IMPORTED)
         ->integer['id']->isGreaterThan(0);

       //check created user
        $user = new \User();
        $this->boolean($user->getFromDB($import['id']))->isTrue();

        $this->array($user->fields)
         ->string['name']->isIdenticalTo('verylongdn')
         ->string['user_dn']->isIdenticalTo('uid=verylongdn,ou=averylongstring,ou=anotherlongstringtocheckforsynchronization,ou=andyetanotherlongstring,ou=andyetanotheronetogetaveryhugednidentifier,ou=people,ou=R&#38;D,dc=glpi,dc=org');

        $this->boolean(
            ldap_modify(
                $ldap->connect(),
                'uid=verylongdn,ou=averylongstring,ou=anotherlongstringtocheckforsynchronization,ou=andyetanotherlongstring,ou=andyetanotheronetogetaveryhugednidentifier,ou=people,ou=R&D,dc=glpi,dc=org',
                ['telephoneNumber' => '+33102020202']
            )
        )->isTrue();

        $synchro = $ldap->forceOneUserSynchronization($user);
        $this->array($synchro)
         ->hasSize(2)
         ->integer['action']->isIdenticalTo(\AuthLDAP::USER_SYNCHRONIZED)
         ->variable['id']->isEqualTo($user->getID());

        $this->boolean($user->getFromDB($user->getID()))->isTrue();
        $this->array($user->fields)
         ->string['name']->isIdenticalTo('verylongdn')
         ->string['phone']->isIdenticalTo('+33102020202')
         ->string['user_dn']->isIdenticalTo('uid=verylongdn,ou=averylongstring,ou=anotherlongstringtocheckforsynchronization,ou=andyetanotherlongstring,ou=andyetanotheronetogetaveryhugednidentifier,ou=people,ou=R&#38;D,dc=glpi,dc=org');

       //drop test user
        $this->boolean(
            ldap_delete(
                $ldap->connect(),
                'uid=verylongdn,ou=averylongstring,ou=anotherlongstringtocheckforsynchronization,ou=andyetanotherlongstring,ou=andyetanotheronetogetaveryhugednidentifier,ou=people,ou=R&D,dc=glpi,dc=org'
            )
        )->isTrue();
    }

    /**
     * @extensions ldap
     */
    public function testSyncLongDNiCyrillic()
    {
        $ldap = $this->ldap;

        $ldap_con = $ldap->connect();

        $this->boolean(
            ldap_add(
                $ldap_con,
                'OU=Управление с очень очень длинным названием даже сложно запомнить насколько оно длинное и еле влезает в экран№123,ou=R&D,DC=glpi,DC=org',
                [
                    'ou'          => 'Управление с очень очень длинным названием даже сложно запомнить насколько оно длинное и еле влезает в экран№123',
                    'objectClass'  => [
                        'organizationalUnit'
                    ]
                ]
            )
        )->isTrue(ldap_error($ldap_con));

        $this->boolean(
            ldap_add(
                $ldap_con,
                'OU=Отдел Тест,OU=Управление с очень очень длинным названием даже сложно запомнить насколько оно длинное и еле влезает в экран№123,ou=R&D,DC=glpi,DC=org',
                [
                    'ou'          => 'Отдел Тест',
                    'objectClass'  => [
                        'organizationalUnit'
                    ]
                ]
            )
        )->isTrue(ldap_error($ldap_con));

       //add a new user in directory
        $this->boolean(
            ldap_add(
                $ldap_con,
                'uid=Тестов Тест Тестович,OU=Отдел Тест,OU=Управление с очень очень длинным названием даже сложно запомнить насколько оно длинное и еле влезает в экран№123,ou=R&D,DC=glpi,DC=org',
                [
                    'uid'          => 'Тестов Тест Тестович',
                    'sn'           => 'A SN',
                    'cn'           => 'A CN',
                    'userpassword' => 'password',
                    'objectClass'  => [
                        'top',
                        'inetOrgPerson'
                    ]
                ]
            )
        )->isTrue(ldap_error($ldap_con));

        $import = \AuthLDAP::ldapImportUserByServerId(
            [
                'method' => \AuthLDAP::IDENTIFIER_LOGIN,
                'value'  => 'Тестов Тест Тестович'
            ],
            \AuthLDAP::ACTION_IMPORT,
            $ldap->getID(),
            true
        );
        $this->array($import)
         ->hasSize(2)
         ->integer['action']->isIdenticalTo(\AuthLDAP::USER_IMPORTED)
         ->integer['id']->isGreaterThan(0);

       //check created user
        $user = new \User();
        $this->boolean($user->getFromDB($import['id']))->isTrue();

        $this->array($user->fields)
         ->string['name']->isIdenticalTo('Тестов Тест Тестович')
         ->string['user_dn']->isIdenticalTo('uid=Тестов Тест Тестович,ou=Отдел Тест,ou=Управление с очень очень длинным названием даже сложно запомнить насколько оно длинное и еле влезает в экран№123,ou=R&#38;D,dc=glpi,dc=org');

        $this->boolean(
            ldap_modify(
                $ldap->connect(),
                'uid=Тестов Тест Тестович,ou=Отдел Тест,ou=Управление с очень очень длинным названием даже сложно запомнить насколько оно длинное и еле влезает в экран№123,ou=R&D,dc=glpi,dc=org',
                ['telephoneNumber' => '+33103030303']
            )
        )->isTrue();

        $synchro = $ldap->forceOneUserSynchronization($user);
        $this->array($synchro)
         ->hasSize(2)
         ->integer['action']->isIdenticalTo(\AuthLDAP::USER_SYNCHRONIZED)
         ->variable['id']->isEqualTo($user->getID());

        $this->boolean($user->getFromDB($user->getID()))->isTrue();
        $this->array($user->fields)
         ->string['name']->isIdenticalTo('Тестов Тест Тестович')
         ->string['phone']->isIdenticalTo('+33103030303')
         ->string['user_dn']->isIdenticalTo('uid=Тестов Тест Тестович,ou=Отдел Тест,ou=Управление с очень очень длинным названием даже сложно запомнить насколько оно длинное и еле влезает в экран№123,ou=R&#38;D,dc=glpi,dc=org');

       //drop test user
        $this->boolean(
            ldap_delete(
                $ldap->connect(),
                'uid=Тестов Тест Тестович,OU=Отдел Тест,OU=Управление с очень очень длинным названием даже сложно запомнить насколько оно длинное и еле влезает в экран№123,ou=R&D,DC=glpi,DC=org'
            )
        )->isTrue();
    }

    protected function testSyncWithManagerProvider()
    {
        $dns = [
            "Test Test",
            "Test - Test",
            "Test, Test",
            "Test'Test",
            "Test \ Test",
        ];

        $entry = [
            'sn'           => 'Test',
            'cn'           => 'Test',
            'userpassword' => 'password',
            'objectClass'  => [
                'top',
                'inetOrgPerson'
            ]
        ];

        return array_map(function ($dn, $key) use ($entry) {
            $ret = [
                'manager_dn' => $dn,
                'manager_entry' => $entry,
            ];

            $ret['manager_entry']['uid'] = "ttest$key";
            return $ret;
        }, $dns, array_keys($dns));
    }

    /**
     * @dataProvider testSyncWithManagerProvider
     *
     * @extensions ldap
     */
    public function testSyncWithManager($manager_dn, array $manager_entry)
    {
       // Static conf
        $base_dn = "ou=people,ou=R&D,dc=glpi,dc=org";
        $user_full_dn = "uid=userwithmanager,$base_dn";
        $escaped_manager_dn = ldap_escape($manager_dn, "", LDAP_ESCAPE_DN);
        $manager_full_dn = "cn=$escaped_manager_dn,$base_dn";
        $user_entry = [
            'uid'          => 'userwithmanager' . $manager_entry['uid'],
            'sn'           => 'A SN',
            'cn'           => 'A CN',
            'userpassword' => 'password',
            'manager'      => $manager_full_dn,
            'objectClass'  => [
                'top',
                'inetOrgPerson'
            ]
        ];

       // Init ldap
        $ldap = $this->ldap;
        $ldap_con = $ldap->connect();

       // Add the manager
        $this
         ->boolean(ldap_add($ldap_con, $manager_full_dn, $manager_entry))
         ->isTrue(ldap_error($ldap_con));

       // Add the user
        $this
         ->boolean(ldap_add($ldap_con, $user_full_dn, $user_entry))
         ->isTrue(ldap_error($ldap_con));

       // Import manager
        $import_manager = \AuthLdap::ldapImportUserByServerId(
            [
                'method' => \AuthLDAP::IDENTIFIER_LOGIN,
                'value'  => $manager_entry['uid']
            ],
            \AuthLDAP::ACTION_IMPORT,
            $ldap->getID(),
            true
        );
        $this
         ->array($import_manager)
         ->hasSize(2)
         ->integer['action']->isIdenticalTo(\AuthLDAP::USER_IMPORTED)
         ->integer['id']->isGreaterThan(0);

       // Import user
        $import_user = \AuthLdap::ldapImportUserByServerId(
            [
                'method' => \AuthLDAP::IDENTIFIER_LOGIN,
                'value'  => $user_entry['uid']
            ],
            \AuthLDAP::ACTION_IMPORT,
            $ldap->getID(),
            true
        );
        $this
         ->array($import_user)
         ->hasSize(2)
         ->integer['action']->isIdenticalTo(\AuthLDAP::USER_IMPORTED)
         ->integer['id']->isGreaterThan(0);

       // Check created manager
        $manager = new \User();
        $this->boolean($manager->getFromDB($import_manager['id']))->isTrue();

        $this
         ->array($manager->fields)
         ->string['name']->isIdenticalTo($manager_entry['uid']);

       // Compare dn in a case insensitive way as ldap_escape create filter in
       // lowercase ("," -> \2c) but some ldap software store them in uppercase
        $this
         ->string(strtolower($manager->fields['user_dn']))
         ->isIdenticalTo(Sanitizer::encodeHtmlSpecialChars(strtolower($manager_full_dn)));

       // Check created user
        $user = new \User();
        $this->boolean($user->getFromDB($import_user['id']))->isTrue();

        $this
         ->array($user->fields)
         ->string['name']->isIdenticalTo($user_entry['uid'])
         ->string['user_dn']->isIdenticalTo(Sanitizer::encodeHtmlSpecialChars($user_full_dn))
         ->integer['users_id_supervisor']->isIdenticalTo($manager->fields['id']);

       // Drop both
        $this->boolean(ldap_delete($ldap->connect(), $user_full_dn))->isTrue();
        $this->boolean(ldap_delete($ldap->connect(), $manager_full_dn))->isTrue();
        $this->boolean($user->delete(['id' => $user->fields['id']], 1))->isTrue();
        $this->boolean($user->delete(['id' => $manager->fields['id']], 1))->isTrue();
    }

    /**
     * Test if rules targeting ldap criteria are working
     *
     * @return void
     */
    public function testRuleRight()
    {
       //prepare rules
        $rules = new \RuleRight();
        $rules_id = $rules->add([
            'sub_type'     => 'RuleRight',
            'name'         => 'test ldap ruleright',
            'match'        => 'AND',
            'is_active'    => 1,
            'entities_id'  => 0,
            'is_recursive' => 1,
        ]);
        $criteria = new \RuleCriteria();
        $criteria->add([
            'rules_id'  => $rules_id,
            'criteria'  => 'LDAP_SERVER',
            'condition' => \Rule::PATTERN_IS,
            'pattern'   => $this->ldap->getID(),
        ]);
        $criteria->add([
            'rules_id'  => $rules_id,
            'criteria'  => 'employeenumber',
            'condition' => \Rule::PATTERN_IS,
            'pattern'   => 8,
        ]);
        $actions = new \RuleAction();
        $actions->add([
            'rules_id'    => $rules_id,
            'action_type' => 'assign',
            'field'       => 'profiles_id',
            'value'       => 5, // 'normal' profile
        ]);
        $actions->add([
            'rules_id'    => $rules_id,
            'action_type' => 'assign',
            'field'       => 'entities_id',
            'value'       => 1, // '_test_child_1' entity
        ]);

       // Test specific_groups_id rule
        $group = new Group();
        $group_id = $group->add(["name" => "testgroup"]);
        $this->integer($group_id);

        $actions->add([
            'rules_id'    => $rules_id,
            'action_type' => 'assign',
            'field'       => 'specific_groups_id',
            'value'       => $group_id, // '_test_child_1' entity
        ]);

       // login the user to force a real synchronisation and get it's glpi id
        $this->login('brazil6', 'password', false);
        $users_id = \User::getIdByName('brazil6');
        $this->integer($users_id);
       // check the user got the entity/profiles assigned
        $pu = \Profile_User::getForUser($users_id, true);
        $found = false;
        foreach ($pu as $right) {
            if (
                isset($right['entities_id']) && $right['entities_id'] == 1
                && isset($right['profiles_id']) && $right['profiles_id'] == 5
                && isset($right['is_dynamic']) && $right['is_dynamic'] == 1
            ) {
                $found = true;
                break;
            }
        }
        $this->boolean($found)->isTrue();

       // Check group
        $gu = new Group_User();
        $gus = $gu->find([
            'groups_id' => $group_id,
            'users_id' => $users_id,
        ]);
        $this->array($gus)->hasSize(1);
    }

    /**
     * @extensions ldap
     */
    public function testLdapUnavailable()
    {
        //Import user that doesn't exist yet
        $auth = $this->login('brazil5', 'password', false);

        $user = new \User();
        $user->getFromDBbyName('brazil5');
        $this->array($user->fields)
            ->string['name']->isIdenticalTo('brazil5')
            ->string['user_dn']->isIdenticalTo('uid=brazil5,ou=people,ou=R&#38;D,dc=glpi,dc=org');
        $this->boolean($auth->user_present)->isFalse();
        $this->boolean($auth->user_dn)->isFalse();
        $this->object($auth->ldap_connection)->isInstanceOf('\LDAP\Connection');

        // Add a second LDAP server that is accessible but where user will not be found.
        $input = $this->ldap->fields;
        unset($input['id']);
        $input['rootdn_passwd'] = 'insecure'; // cannot reuse encrypted password from `$this->ldap->fields`
        $input['basedn'] = 'dc=notglpi'; // use a non-matching base DN to ensure user cannot login on it
        $ldap = new \AuthLDAP();
        $this->integer($ldap->add($input))->isGreaterThan(0);

        // Update first LDAP server to make it inaccessible.
        $this->boolean(
            $this->ldap->update([
                'id'     => $this->ldap->getID(),
                'port'   => '1234',
            ])
        )->isTrue();

        $this->when(
            function () {
                $this->login('brazil5', 'password', false, false);
            }
        )
            ->error()
                ->withType(E_USER_WARNING)
                ->withMessage("Unable to bind to LDAP server `openldap:1234` with RDN `cn=Manager,dc=glpi,dc=org`\nerror: Can't contact LDAP server (-1)")
                ->exists();

        $user->getFromDBbyName('brazil5');
        // Verify trying to log in while LDAP unavailable does not disable user's GLPI account
        $this->integer($user->fields['is_active'])->isEqualTo(1);
        $this->integer($user->fields['is_deleted_ldap'])->isEqualTo(0);
    }

    /**
     * @extensions ldap
     */
    public function testLdapDeletionOnLogin()
    {
        $connection = $this->ldap->connect();
        $this->checkLdapConnection($connection);

        // Add a new user in directory
        $this->boolean(
            ldap_add(
                $connection,
                'uid=logintest,ou=people,ou=R&D,dc=glpi,dc=org',
                [
                    'uid'          => 'logintest',
                    'sn'           => 'A SN',
                    'cn'           => 'A CN',
                    'userpassword' => 'password',
                    'objectClass'  => [
                        'top',
                        'inetOrgPerson'
                    ]
                ]
            )
        )->isTrue();

        //Import user that doesn't exist yet
        $auth = $this->login('logintest', 'password');

        $user = new \User();
        $user->getFromDBbyName('logintest');
        $this->array($user->fields)
            ->string['name']->isIdenticalTo('logintest')
            ->string['user_dn']->isIdenticalTo('uid=logintest,ou=people,ou=R&#38;D,dc=glpi,dc=org');
        $this->boolean($auth->user_present)->isFalse();
        $this->boolean($auth->user_dn)->isFalse();
        $this->checkLdapConnection($auth->ldap_connection);

        // Add a second LDAP server that is accessible but where user will not be found.
        $input = $this->ldap->fields;
        unset($input['id']);
        $input['rootdn_passwd'] = 'insecure'; // cannot reuse encrypted password from `$this->ldap->fields`
        $input['basedn'] = 'dc=notglpi'; // use a non-matching base DN to ensure user cannot login on it
        $ldap = new \AuthLDAP();
        $this->integer($ldap->add($input))->isGreaterThan(0);

        // Delete the user
        $this->boolean(
            ldap_delete(
                $connection,
                'uid=logintest,ou=people,ou=R&D,dc=glpi,dc=org'
            )
        )->isTrue();

        $auth = new \Auth();
        $this->boolean($auth->login('logintest', 'password'))->isFalse();

        $user->getFromDBbyName('logintest');
        $this->integer($user->fields['is_deleted_ldap'])->isEqualTo(1);
    }

    /**
     * @extensions ldap
     */
    public function testLdapLoginWithWrongPassword()
    {
        $auth = new \Auth();
        $this->boolean($auth->login('brazil5', 'wrong-password', false))->isFalse();

        $user = new \User();
        $this->boolean($user->getFromDBbyName('brazil5'))->isFalse();
    }

    private function checkLdapConnection($ldap_connection)
    {
        if (version_compare(phpversion(), '8.1.0-dev', '<')) {
            $this->resource($ldap_connection)->isOfType('ldap link');
        } else {
            $this->object($ldap_connection)->isInstanceOf('\LDAP\Connection');
        }
    }

    public function testIgnoreImport()
    {
        //prepare rules
        $rules = new \RuleRight();
        $rules_id = $rules->add([
            'sub_type'     => 'RuleRight',
            'name'         => 'test ldap ignore import',
            'match'        => 'AND',
            'is_active'    => 1,
            'entities_id'  => 0,
            'is_recursive' => 1,
        ]);
        $criteria = new \RuleCriteria();
        $criteria->add([
            'rules_id'  => $rules_id,
            'criteria'  => 'LDAP_SERVER',
            'condition' => \Rule::PATTERN_IS,
            'pattern'   => $this->ldap->getID(),
        ]);
        $actions = new \RuleAction();
        $actions->add([
            'rules_id'    => $rules_id,
            'action_type' => 'assign',
            'field'       => '_ignore_user_import',
            'value'       => '1', // Reject
        ]);
        // login the user to force synchronisation
        $this->login('brazil6', 'password', false, false);

        // Check title not created
        $ut = new UserTitle();
        $uts = $ut->find([
            'name' => 'manager',
        ]);
        $this->array($uts)->hasSize(0);
    }

    public function testGetLdapDateValue()
    {
        $auth = new \AuthLDAP();
        $this->string($auth->getLdapDateValue('20230224150800.0Z'))->isIdenticalTo('2023-02-24 15:08:00');
        $this->string($auth->getLdapDateValue('133217216420000000'))->isIdenticalTo('2023-02-24 14:14:02');
    }

    protected function connectToServerErrorsProvider(): iterable
    {
        yield [
            'host'     => 'invalidserver',
            'port'     => '3890',
            'login'    => '',
            'password' => '',
            'error'    => implode(
                "\n",
                [
                    'Unable to bind to LDAP server `invalidserver:3890` anonymously',
                    'error: Can\'t contact LDAP server (-1)',
                ]
            ),
        ];

        yield [
            'host'     => 'openldap',
            'port'     => '12345',
            'login'    => '',
            'password' => '',
            'error'    => implode(
                "\n",
                [
                    'Unable to bind to LDAP server `openldap:12345` anonymously',
                    'error: Can\'t contact LDAP server (-1)',
                ]
            ),
        ];

        yield [
            'host'     => 'openldap',
            'port'     => '3890',
            'login'    => 'notavalidrdn',
            'password' => '',
            'error'    => implode(
                "\n",
                [
                    'Unable to bind to LDAP server `openldap:3890` with RDN `notavalidrdn`',
                    'error: Invalid DN syntax (34)',
                    'extended error: invalid DN',
                    'err string: invalid DN',
                ]
            ),
        ];

        yield [
            'host'     => 'openldap',
            'port'     => '3890',
            'login'    => 'cn=Manager,dc=glpi,dc=org',
            'password' => 'wrongpassword',
            'error'    => implode(
                "\n",
                [
                    'Unable to bind to LDAP server `openldap:3890` with RDN `cn=Manager,dc=glpi,dc=org`',
                    'error: Invalid credentials (49)',
                ]
            ),
        ];
    }

    /**
     * @dataProvider connectToServerErrorsProvider
     *
     * @extensions ldap
     */
    public function testConnectToServerErrorMessage(
        string $host,
        string $port,
        string $login,
        string $password,
        string $error
    ) {
        $this->when(
            function () use ($host, $port, $login, $password) {
                \AuthLDAP::connectToServer($host, $port, $login, $password);
            }
        )->error()->withType(E_USER_WARNING)->withMessage($error)->exists();
    }

    /**
     * @extensions ldap
     */
    public function testConnectToServerTlsError()
    {
        $error = implode(
            "\n",
            [
                'Unable to start TLS connection to LDAP server `openldap:3890`',
                'error: Protocol error (2)',
                'extended error: unsupported extended operation',
                'err string: unsupported extended operation',
            ]
        );

        $this->when(
            function () {
                \AuthLDAP::connectToServer(
                    'openldap',
                    '3890',
                    'cn=Manager,dc=glpi,dc=org',
                    'insecure',
                    true,
                );
            }
        )->error()->withType(E_USER_WARNING)->withMessage($error)->exists();
    }

    /**
     * @extensions ldap
     */
    public function testGetGroupCNByDnError()
    {

        $ldap = getItemByTypeName('AuthLDAP', '_local_ldap');
        $connection = $ldap->connect();
        $this->object($connection)->isInstanceOf('\LDAP\Connection');

        $error = implode(
            "\n",
            [
                'Unable to get LDAP group having DN `notavaliddn`',
                'error: Invalid DN syntax (34)',
                'extended error: invalid DN',
                'err string: invalid DN',
            ]
        );

        $this->when(
            function () use ($connection) {
                \AuthLDAP::getGroupCNByDn($connection, 'notavaliddn');
            }
        )->error()->withType(E_USER_WARNING)->withMessage($error)->exists();
    }


    protected function getObjectGroupByDnErrorsProvider(): iterable
    {
        // invalid base DN
        yield [
            'basedn' => 'notavalidbasedn',
            'filter' => '(objectclass=inetOrgPerson)',
            'error'  => implode(
                "\n",
                [
                    'Unable to get LDAP object having DN `notavalidbasedn` with filter `(objectclass=inetOrgPerson)`',
                    'error: Invalid DN syntax (34)',
                    'extended error: invalid DN',
                    'err string: invalid DN',
                ]
            ),
        ];

        // invalid filter
        yield [
            'basedn' => 'dc=glpi,dc=org',
            'filter' => 'notavalidfilter',
            'error'  => implode(
                "\n",
                [
                    'Unable to get LDAP object having DN `dc=glpi,dc=org` with filter `notavalidfilter`',
                    'error: Bad search filter (-7)',
                ]
            ),
        ];
    }

    /**
     * @dataProvider getObjectGroupByDnErrorsProvider
     *
     * @extensions ldap
     */
    public function testGetObjectGroupByDnError(
        string $basedn,
        string $filter,
        string $error
    ) {
        $ldap = getItemByTypeName('AuthLDAP', '_local_ldap');
        $connection = $ldap->connect();
        $this->object($connection)->isInstanceOf('\LDAP\Connection');

        $this->when(
            function () use ($connection, $basedn, $filter) {
                \AuthLDAP::getObjectByDn($connection, $filter, $basedn, ['dn']);
            }
        )->error()->withType(E_USER_WARNING)->withMessage($error)->exists();
    }

    protected function searchForUsersErrorsProvider(): iterable
    {
        // error messages should be identical whether pagesize support is enabled or not
        $configs = [
            [
                'can_support_pagesize' => 0,
            ],
            [
                'can_support_pagesize' => 1,
                'pagesize'             => 100,
            ],
        ];
        foreach ($configs as $config_fields) {
            // invalid base DN
            yield [
                'config_fields' => $config_fields,
                'basedn'        => 'notavalidbasedn',
                'filter'        => '(objectclass=inetOrgPerson)',
                'error'         => implode(
                    "\n",
                    [
                        'LDAP search with base DN `notavalidbasedn` and filter `(objectclass=inetOrgPerson)` failed',
                        'error: Invalid DN syntax (34)',
                        'extended error: invalid DN',
                        'err string: invalid DN',
                    ]
                ),
            ];

            // invalid filter
            yield [
                'config_fields' => $config_fields,
                'basedn'        => 'dc=glpi,dc=org',
                'filter'        => 'notavalidfilter',
                'error'         => implode(
                    "\n",
                    [
                        'LDAP search with base DN `dc=glpi,dc=org` and filter `notavalidfilter` failed',
                        'error: Bad search filter (-7)',
                    ]
                ),
            ];
        }

        // invalid pagesize
        yield [
            'config_fields' => [
                'can_support_pagesize' => 1,
                'pagesize'             => 0,
            ],
            'basedn'        => 'dc=glpi,dc=org',
            'filter'        => '(objectclass=inetOrgPerson)',
            'error'         => implode(
                "\n",
                [
                    'LDAP search with base DN `dc=glpi,dc=org` and filter `(objectclass=inetOrgPerson)` failed',
                    'error: Bad parameter to an ldap routine (-9)',
                ]
            ),
        ];
    }

    /**
     * @dataProvider searchForUsersErrorsProvider
     *
     * @extensions ldap
     */
    public function testSearchForUsersErrorMessages(
        array $config_fields,
        string $basedn,
        string $filter,
        string $error
    ) {
        $ldap = getItemByTypeName('AuthLDAP', '_local_ldap');
        $ldap->fields = array_merge($ldap->fields, $config_fields);

        $connection = $ldap->connect();
        $this->object($connection)->isInstanceOf('\LDAP\Connection');

        $this->when(
            function () use ($ldap, $connection, $basedn, $filter) {
                $limitexceeded = $user_infos = $ldap_users = null;

                \AuthLDAP::searchForUsers(
                    $connection,
                    ['basedn' => $basedn],
                    $filter,
                    ['dn'],
                    $limitexceeded,
                    $user_infos,
                    $ldap_users,
                    $ldap
                );
            }
        )->error()->withType(E_USER_WARNING)->withMessage($error)->exists();
    }

    protected function searchUserDnErrorsProvider(): iterable
    {
        // invalid base DN
        yield [
            'options' => [
                'basedn'    => 'notavalidbasedn',
            ],
            'error'         => implode(
                "\n",
                [
                    'LDAP search with base DN `notavalidbasedn` and filter `(uid=johndoe)` failed',
                    'error: Invalid DN syntax (34)',
                    'extended error: invalid DN',
                    'err string: invalid DN',
                ]
            ),
        ];

        // invalid filter
        yield [
            'options' => [
                'basedn'    => 'dc=glpi,dc=org',
                'condition' => 'invalidfilter)',
            ],
            'error'         => implode(
                "\n",
                [
                    'LDAP search with base DN `dc=glpi,dc=org` and filter `(& (uid=johndoe) invalidfilter))` failed',
                    'error: Bad search filter (-7)',
                ]
            ),
        ];
    }

    /**
     * @dataProvider searchUserDnErrorsProvider
     *
     * @extensions ldap
     */
    public function testSearchUserDnErrorMessages(
        array $options,
        string $error
    ) {
        $ldap = getItemByTypeName('AuthLDAP', '_local_ldap');
        $connection = $ldap->connect();
        $this->object($connection)->isInstanceOf('\LDAP\Connection');

        $this->when(
            function () use ($connection, $options) {
                \AuthLDAP::searchUserDn(
                    $connection,
                    $options + [
                        'login_field'       => 'uid',
                        'search_parameters' => ['fields' => ['login' => 'uid']],
                        'user_params'       => ['value'  => 'johndoe'],
                    ]
                );
            }
        )->error()->withType(E_USER_WARNING)->withMessage($error)->exists();
    }

    protected function getGroupsFromLDAPErrorsProvider(): iterable
    {
        // error messages should be identical whether pagesize support is enabled or not
        $configs = [
            [
                'can_support_pagesize' => 0,
            ],
            [
                'can_support_pagesize' => 1,
                'pagesize'             => 100,
            ],
        ];
        foreach ($configs as $config_fields) {
            // invalid base DN
            yield [
                'config_fields' => $config_fields + ['basedn' => 'notavalidbasedn'],
                'filter'        => '(objectclass=inetOrgPerson)',
                'error'         => implode(
                    "\n",
                    [
                        'LDAP search with base DN `notavalidbasedn` and filter `(objectclass=inetOrgPerson)` failed',
                        'error: Invalid DN syntax (34)',
                        'extended error: invalid DN',
                        'err string: invalid DN',
                    ]
                ),
            ];

            // invalid filter
            yield [
                'config_fields' => $config_fields,
                'filter'        => 'notavalidfilter',
                'error'         => implode(
                    "\n",
                    [
                        'LDAP search with base DN `dc=glpi,dc=org` and filter `notavalidfilter` failed',
                        'error: Bad search filter (-7)',
                    ]
                ),
            ];
        }

        // invalid pagesize
        yield [
            'config_fields' => [
                'can_support_pagesize' => 1,
                'pagesize'             => 0,
            ],
            'filter'        => '(objectclass=groupOfNames)',
            'error'         => implode(
                "\n",
                [
                    'LDAP search with base DN `dc=glpi,dc=org` and filter `(objectclass=groupOfNames)` failed',
                    'error: Bad parameter to an ldap routine (-9)',
                ]
            ),
        ];
    }

    /**
     * @dataProvider getGroupsFromLDAPErrorsProvider
     *
     * @extensions ldap
     */
    public function testGetGroupsFromLDAPErrors(
        array $config_fields,
        string $filter,
        string $error
    ) {
        $ldap = getItemByTypeName('AuthLDAP', '_local_ldap');
        $ldap->fields = array_merge($ldap->fields, $config_fields);

        $connection = $ldap->connect();
        $this->object($connection)->isInstanceOf('\LDAP\Connection');

        $this->when(
            function () use ($ldap, $connection, $filter) {
                $limitexceeded = null;

                \AuthLDAP::getGroupsFromLDAP(
                    $connection,
                    $ldap,
                    $filter,
                    $limitexceeded
                );
            }
        )->error()->withType(E_USER_WARNING)->withMessage($error)->exists();
    }
}<|MERGE_RESOLUTION|>--- conflicted
+++ resolved
@@ -41,7 +41,6 @@
 use Group_User;
 use Profile_User;
 use UserTitle;
-use Glpi\Toolbox\Sanitizer;
 
 /* Test for inc/authldap.class.php */
 
@@ -827,7 +826,7 @@
          ->variable['is_active']->isEqualTo(true)
          ->variable['auths_id']->isEqualTo($ldap->getID())
          ->variable['authtype']->isEqualTo(\Auth::LDAP)
-         ->string['user_dn']->isIdenticalTo('uid=ecuador0,ou=people,ou=R&#38;D,dc=glpi,dc=org');
+         ->string['user_dn']->isIdenticalTo('uid=ecuador0,ou=people,ou=R&D,dc=glpi,dc=org');
 
         $this->integer((int)$user->fields['usertitles_id'])->isGreaterThan(0);
         $this->integer((int)$user->fields['usercategories_id'])->isGreaterThan(0);
@@ -1020,7 +1019,7 @@
         $this->array($user->fields)
          ->string['name']->isIdenticalTo('ecuador0')
          ->string['phone']->isIdenticalTo('034596780')
-         ->string['user_dn']->isIdenticalTo('uid=ecuador0,ou=people,ou=R&#38;D,dc=glpi,dc=org');
+         ->string['user_dn']->isIdenticalTo('uid=ecuador0,ou=people,ou=R&D,dc=glpi,dc=org');
 
        // update the user in ldap (change phone number)
         $this->boolean(
@@ -1052,7 +1051,7 @@
         $this->array($user->fields)
          ->string['name']->isIdenticalTo('ecuador0')
          ->string['phone']->isIdenticalTo('+33101010101')
-         ->string['user_dn']->isIdenticalTo('uid=ecuador0,ou=people,ou=R&#38;D,dc=glpi,dc=org');
+         ->string['user_dn']->isIdenticalTo('uid=ecuador0,ou=people,ou=R&D,dc=glpi,dc=org');
 
        // update sync field of user
         $this->boolean(
@@ -1209,7 +1208,7 @@
         $user->getFromDBbyName('brazil6');
         $this->array($user->fields)
          ->string['name']->isIdenticalTo('brazil6')
-         ->string['user_dn']->isIdenticalTo('uid=brazil6,ou=people,ou=R&#38;D,dc=glpi,dc=org');
+         ->string['user_dn']->isIdenticalTo('uid=brazil6,ou=people,ou=R&D,dc=glpi,dc=org');
         $this->boolean($auth->user_present)->isFalse();
         $this->boolean($auth->user_dn)->isFalse();
         $this->object($auth->ldap_connection)->isInstanceOf('\LDAP\Connection');
@@ -1244,18 +1243,13 @@
         $this->boolean($user->getFromDB($import['id']))->isTrue();
         $this->array($user->fields)
          ->string['name']->isIdenticalTo('brazil7')
-         ->string['user_dn']->isIdenticalTo('uid=brazil7,ou=people,ou=R&#38;D,dc=glpi,dc=org');
+         ->string['user_dn']->isIdenticalTo('uid=brazil7,ou=people,ou=R&D,dc=glpi,dc=org');
 
         $auth = $this->login('brazil7', 'password', false, true);
 
         $this->boolean($auth->user_present)->isTrue();
-<<<<<<< HEAD
         $this->string($auth->user_dn)->isIdenticalTo($user->fields['user_dn']);
         $this->object($auth->ldap_connection)->isInstanceOf('\LDAP\Connection');
-=======
-        $this->string($auth->user_dn)->isIdenticalTo(Sanitizer::unsanitize($user->fields['user_dn']));
-        $this->checkLdapConnection($auth->ldap_connection);
->>>>>>> 605cd15b
 
        //change user login, and try again. Existing user should be updated.
         $this->boolean(
@@ -1285,14 +1279,14 @@
         $this->boolean($user->getFromDB($user->getID()))->isTrue();
         $this->array($user->fields)
          ->string['name']->isIdenticalTo('brazil7test')
-         ->string['user_dn']->isIdenticalTo('uid=brazil7test,ou=people,ou=R&#38;D,dc=glpi,dc=org');
+         ->string['user_dn']->isIdenticalTo('uid=brazil7test,ou=people,ou=R&D,dc=glpi,dc=org');
 
         $this->boolean($auth->user_present)->isTrue();
         $this->object($auth->ldap_connection)->isInstanceOf('\LDAP\Connection');
 
        //ensure duplicated DN on different authldaps_id does not prevent login
         $this->boolean(
-            $user->getFromDBByCrit(['user_dn' => 'uid=brazil6,ou=people,ou=R&#38;D,dc=glpi,dc=org'])
+            $user->getFromDBByCrit(['user_dn' => 'uid=brazil6,ou=people,ou=R&D,dc=glpi,dc=org'])
         )->isTrue();
 
         $dup = $user->fields;
@@ -1310,7 +1304,7 @@
         $this->array($auth->user->fields)
          ->integer['auths_id']->isIdenticalTo($aid)
          ->string['name']->isIdenticalTo('brazil6')
-         ->string['user_dn']->isIdenticalTo('uid=brazil6,ou=people,ou=R&#38;D,dc=glpi,dc=org');
+         ->string['user_dn']->isIdenticalTo('uid=brazil6,ou=people,ou=R&D,dc=glpi,dc=org');
 
         global $DB;
         $DB->updateOrDie(
@@ -1508,11 +1502,7 @@
         $this->boolean(
             ldap_add(
                 $ldap->connect(),
-<<<<<<< HEAD
-                "uid=$uid,ou=people,ou=ldap3,dc=glpi,dc=org",
-=======
-                'uid=toremovetest,ou=people,ou=R&D,dc=glpi,dc=org',
->>>>>>> 605cd15b
+                "uid=$uid,ou=people,ou=R&D,dc=glpi,dc=org",
                 [
                     'uid'          => $uid,
                     'sn'           => 'A SN',
@@ -1598,7 +1588,7 @@
         $this->boolean(
             ldap_delete(
                 $ldap->connect(),
-                "uid=$uid,ou=people,ou=ldap3,dc=glpi,dc=org"
+                "uid=$uid,ou=people,ou=R&D,dc=glpi,dc=org"
             )
         )->isTrue();
 
@@ -1676,7 +1666,7 @@
         $this->boolean(
             ldap_add(
                 $ldap->connect(),
-                'uid=testunreachable,ou=people,ou=ldap3,dc=glpi,dc=org',
+                'uid=testunreachable,ou=people,ou=R&D,dc=glpi,dc=org',
                 [
                     'uid'          => 'testunreachable',
                     'sn'           => 'A SN',
@@ -1735,28 +1725,6 @@
         $uid = $import['id'];
         $this->boolean($user->getFromDB($uid))->isTrue();
         $this->boolean((bool)$user->fields['is_deleted'])->isFalse();
-<<<<<<< HEAD
-=======
-
-       //drop test user
-        $this->boolean(
-            ldap_delete(
-                $ldap->connect(),
-                'uid=toremovetest,ou=people,ou=R&D,dc=glpi,dc=org'
-            )
-        )->isTrue();
-
-        $synchro = $ldap->forceOneUserSynchronization($user);
-        $this->array($synchro)
-         ->hasSize(2)
-         ->integer['action']->isIdenticalTo(\AuthLDAP::USER_DELETED_LDAP)
-         ->variable['id']->isEqualTo($uid);
-        $CFG_GLPI['user_deleted_ldap'] = 0;
-
-       //check that user no longer exists
-        $this->boolean($user->getFromDB($uid))->isTrue();
-        $this->boolean((bool)$user->fields['is_deleted'])->isTrue();
->>>>>>> 605cd15b
     }
 
     /**
@@ -2003,7 +1971,7 @@
 
         $this->array($user->fields)
          ->string['name']->isIdenticalTo('verylongdn')
-         ->string['user_dn']->isIdenticalTo('uid=verylongdn,ou=averylongstring,ou=anotherlongstringtocheckforsynchronization,ou=andyetanotherlongstring,ou=andyetanotheronetogetaveryhugednidentifier,ou=people,ou=R&#38;D,dc=glpi,dc=org');
+         ->string['user_dn']->isIdenticalTo('uid=verylongdn,ou=averylongstring,ou=anotherlongstringtocheckforsynchronization,ou=andyetanotherlongstring,ou=andyetanotheronetogetaveryhugednidentifier,ou=people,ou=R&D,dc=glpi,dc=org');
 
         $this->boolean(
             ldap_modify(
@@ -2023,7 +1991,7 @@
         $this->array($user->fields)
          ->string['name']->isIdenticalTo('verylongdn')
          ->string['phone']->isIdenticalTo('+33102020202')
-         ->string['user_dn']->isIdenticalTo('uid=verylongdn,ou=averylongstring,ou=anotherlongstringtocheckforsynchronization,ou=andyetanotherlongstring,ou=andyetanotheronetogetaveryhugednidentifier,ou=people,ou=R&#38;D,dc=glpi,dc=org');
+         ->string['user_dn']->isIdenticalTo('uid=verylongdn,ou=averylongstring,ou=anotherlongstringtocheckforsynchronization,ou=andyetanotherlongstring,ou=andyetanotheronetogetaveryhugednidentifier,ou=people,ou=R&D,dc=glpi,dc=org');
 
        //drop test user
         $this->boolean(
@@ -2107,7 +2075,7 @@
 
         $this->array($user->fields)
          ->string['name']->isIdenticalTo('Тестов Тест Тестович')
-         ->string['user_dn']->isIdenticalTo('uid=Тестов Тест Тестович,ou=Отдел Тест,ou=Управление с очень очень длинным названием даже сложно запомнить насколько оно длинное и еле влезает в экран№123,ou=R&#38;D,dc=glpi,dc=org');
+         ->string['user_dn']->isIdenticalTo('uid=Тестов Тест Тестович,ou=Отдел Тест,ou=Управление с очень очень длинным названием даже сложно запомнить насколько оно длинное и еле влезает в экран№123,ou=R&D,dc=glpi,dc=org');
 
         $this->boolean(
             ldap_modify(
@@ -2127,7 +2095,7 @@
         $this->array($user->fields)
          ->string['name']->isIdenticalTo('Тестов Тест Тестович')
          ->string['phone']->isIdenticalTo('+33103030303')
-         ->string['user_dn']->isIdenticalTo('uid=Тестов Тест Тестович,ou=Отдел Тест,ou=Управление с очень очень длинным названием даже сложно запомнить насколько оно длинное и еле влезает в экран№123,ou=R&#38;D,dc=glpi,dc=org');
+         ->string['user_dn']->isIdenticalTo('uid=Тестов Тест Тестович,ou=Отдел Тест,ou=Управление с очень очень длинным названием даже сложно запомнить насколько оно длинное и еле влезает в экран№123,ou=R&D,dc=glpi,dc=org');
 
        //drop test user
         $this->boolean(
@@ -2251,7 +2219,7 @@
        // lowercase ("," -> \2c) but some ldap software store them in uppercase
         $this
          ->string(strtolower($manager->fields['user_dn']))
-         ->isIdenticalTo(Sanitizer::encodeHtmlSpecialChars(strtolower($manager_full_dn)));
+         ->isIdenticalTo(strtolower($manager_full_dn));
 
        // Check created user
         $user = new \User();
@@ -2260,7 +2228,7 @@
         $this
          ->array($user->fields)
          ->string['name']->isIdenticalTo($user_entry['uid'])
-         ->string['user_dn']->isIdenticalTo(Sanitizer::encodeHtmlSpecialChars($user_full_dn))
+         ->string['user_dn']->isIdenticalTo($user_full_dn)
          ->integer['users_id_supervisor']->isIdenticalTo($manager->fields['id']);
 
        // Drop both
@@ -2366,7 +2334,7 @@
         $user->getFromDBbyName('brazil5');
         $this->array($user->fields)
             ->string['name']->isIdenticalTo('brazil5')
-            ->string['user_dn']->isIdenticalTo('uid=brazil5,ou=people,ou=R&#38;D,dc=glpi,dc=org');
+            ->string['user_dn']->isIdenticalTo('uid=brazil5,ou=people,ou=R&D,dc=glpi,dc=org');
         $this->boolean($auth->user_present)->isFalse();
         $this->boolean($auth->user_dn)->isFalse();
         $this->object($auth->ldap_connection)->isInstanceOf('\LDAP\Connection');
@@ -2436,7 +2404,7 @@
         $user->getFromDBbyName('logintest');
         $this->array($user->fields)
             ->string['name']->isIdenticalTo('logintest')
-            ->string['user_dn']->isIdenticalTo('uid=logintest,ou=people,ou=R&#38;D,dc=glpi,dc=org');
+            ->string['user_dn']->isIdenticalTo('uid=logintest,ou=people,ou=R&D,dc=glpi,dc=org');
         $this->boolean($auth->user_present)->isFalse();
         $this->boolean($auth->user_dn)->isFalse();
         $this->checkLdapConnection($auth->ldap_connection);
