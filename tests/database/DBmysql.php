--- conflicted
+++ resolved
@@ -91,19 +91,11 @@
       $this->string($built)->isIdenticalTo($expected);
       $this->array($set)->isIdenticalTo(['2019-01-01 12:00:00', 2, 1]);
 
-<<<<<<< HEAD
-      $expected = "UPDATE `glpi_computers` SET `name` = ? WHERE `glpi_locations`.`name` = ? AND `glpi_computertypes`.`name` = ?";
-      $expected .= " LEFT JOIN `glpi_locations` ON (`glpi_computers`.`locations_id` = `glpi_locations`.`id`)";
-      $expected .= " LEFT JOIN `glpi_computertypes` ON (`glpi_computers`.`computertypes_id` = `glpi_computertypes`.`id`)";
-      $set = ['name' => '_join_computer1'];
-      $built = $DB->buildUpdate('glpi_computers', $set, [
-=======
       $expected = "UPDATE `glpi_computers`";
       $expected .= " LEFT JOIN `glpi_locations` ON (`glpi_computers`.`locations_id` = `glpi_locations`.`id`)";
       $expected .= " LEFT JOIN `glpi_computertypes` ON (`glpi_computers`.`computertypes_id` = `glpi_computertypes`.`id`)";
-      $expected .= " SET `name` = '_join_computer1' WHERE `glpi_locations`.`name` = 'test' AND `glpi_computertypes`.`name` = 'laptop'";
-      $built = $DB->buildUpdate('glpi_computers', ['name' => '_join_computer1'], [
->>>>>>> 4c9d46ce
+      $expected .= " SET `name` = ? WHERE `glpi_locations`.`name` = ? AND `glpi_computertypes`.`name` = ?";
+      $built = $DB->buildUpdate('glpi_computers', $set, [
          'glpi_locations.name' => 'test',
          'glpi_computertypes.name' => 'laptop'
       ], [
@@ -138,19 +130,11 @@
       $this->string($built)->isIdenticalTo($expected);
       $this->array($set)->isIdenticalTo([1]);
 
-<<<<<<< HEAD
-      $expected = "DELETE FROM `glpi_computers` WHERE `glpi_locations`.`name` = ? AND `glpi_computertypes`.`name` = ?";
-      $expected .= " LEFT JOIN `glpi_locations` ON (`glpi_computers`.`locations_id` = `glpi_locations`.`id`)";
-      $expected .= " LEFT JOIN `glpi_computertypes` ON (`glpi_computers`.`computertypes_id` = `glpi_computertypes`.`id`)";
-      $set = [];
-      $built = $DB->buildDelete('glpi_computers', $set, [
-=======
       $expected = "DELETE FROM `glpi_computers`";
       $expected .= " LEFT JOIN `glpi_locations` ON (`glpi_computers`.`locations_id` = `glpi_locations`.`id`)";
       $expected .= " LEFT JOIN `glpi_computertypes` ON (`glpi_computers`.`computertypes_id` = `glpi_computertypes`.`id`)";
-      $expected .= " WHERE `glpi_locations`.`name` = 'test' AND `glpi_computertypes`.`name` = 'laptop'";
-      $built = $DB->buildDelete('glpi_computers', [
->>>>>>> 4c9d46ce
+      $expected .= "  WHERE `glpi_locations`.`name` = ? AND `glpi_computertypes`.`name` = ?";
+      $built = $DB->buildDelete('glpi_computers', $set, [
          'glpi_locations.name' => 'test',
          'glpi_computertypes.name' => 'laptop'
       ], [
