<?php
/**
 * ---------------------------------------------------------------------
 * GLPI - Gestionnaire Libre de Parc Informatique
 * Copyright (C) 2015-2018 Teclib' and contributors.
 *
 * http://glpi-project.org
 *
 * based on GLPI - Gestionnaire Libre de Parc Informatique
 * Copyright (C) 2003-2014 by the INDEPNET Development Team.
 *
 * ---------------------------------------------------------------------
 *
 * LICENSE
 *
 * This file is part of GLPI.
 *
 * GLPI is free software; you can redistribute it and/or modify
 * it under the terms of the GNU General Public License as published by
 * the Free Software Foundation; either version 2 of the License, or
 * (at your option) any later version.
 *
 * GLPI is distributed in the hope that it will be useful,
 * but WITHOUT ANY WARRANTY; without even the implied warranty of
 * MERCHANTABILITY or FITNESS FOR A PARTICULAR PURPOSE.  See the
 * GNU General Public License for more details.
 *
 * You should have received a copy of the GNU General Public License
 * along with GLPI. If not, see <http://www.gnu.org/licenses/>.
 * ---------------------------------------------------------------------
 */

namespace tests\units;

class DBmysql extends \GLPITestCase {

   private $olddb;

   public function beforeTestMethod($method) {
      parent::beforeTestMethod($method);
      $this->olddb = \Glpi\DatabaseFactory::create();
      $this->olddb->connect();
      $this->boolean($this->olddb->isConnected())->isTrue();
   }

   public function afterTestMethod($method) {
      parent::afterTestMethod($method);
      $this->olddb->close();
   }

   /**
    * Test updated database against fresh install
    *
    * @return void
    */
   public function testUpdatedDatabase() {
      global $DB;

      $fresh_tables = $DB->listTables();
      while ($fresh_table = $fresh_tables->next()) {
         $table = $fresh_table['TABLE_NAME'];
         $this->boolean($this->olddb->tableExists($table, false))->isTrue("Table $table does not exists from migration!");

         $create = $DB->getTableSchema($table);
         $fresh = $create['schema'];
         $fresh_idx = $create['index'];

         $update = $this->olddb->getTableSchema($table);
         $updated = $update['schema'];
         $updated_idx = $update['index'];

         //compare table schema
         $this->string($updated)->isIdenticalTo($fresh);
         //check index
         $fresh_diff = array_diff($fresh_idx, $updated_idx);
         $this->array($fresh_diff)->isEmpty("Index missing in update for $table: " . implode(', ', $fresh_diff));
         $update_diff = array_diff($updated_idx, $fresh_idx);
         $this->array($update_diff)->isEmpty("Index missing in empty for $table: " . implode(', ', $update_diff));
      }
   }

   public function testBuildUpdate() {
      global $DB;

      $expected = "UPDATE `glpi_tickets` SET `date_mod` = ?, `users_id` = ? WHERE `id` = ?";
      $set = [
         'date_mod'  => '2019-01-01 12:00:00',
         'users_id'  => 2
      ];
      $built = $DB->buildUpdate('glpi_tickets', $set, ['id' => 1]);
      $this->string($built)->isIdenticalTo($expected);
      $this->array($set)->isIdenticalTo(['2019-01-01 12:00:00', 2, 1]);

      $set = [
         'name' => '_join_computer1'
      ];
      $expected = "UPDATE `glpi_computers`";
      $expected .= " LEFT JOIN `glpi_locations` ON (`glpi_computers`.`locations_id` = `glpi_locations`.`id`)";
      $expected .= " LEFT JOIN `glpi_computertypes` ON (`glpi_computers`.`computertypes_id` = `glpi_computertypes`.`id`)";
<<<<<<< HEAD
      $expected .= " SET `name` = ? WHERE `glpi_locations`.`name` = ? AND `glpi_computertypes`.`name` = ?";
      $built = $DB->buildUpdate('glpi_computers', $set, [
=======
      $expected .= " SET `glpi_computers`.`name` = '_join_computer1' WHERE `glpi_locations`.`name` = 'test' AND `glpi_computertypes`.`name` = 'laptop'";
      $built = $DB->buildUpdate('glpi_computers', ['glpi_computers.name' => '_join_computer1'], [
>>>>>>> de4ba9b9
         'glpi_locations.name' => 'test',
         'glpi_computertypes.name' => 'laptop'
      ], [
         'LEFT JOIN' => [
            'glpi_locations' => [
               'ON' => [
                  'glpi_computers'    => 'locations_id',
                  'glpi_locations'  => 'id'
               ]
            ], 'glpi_computertypes' => [
               'ON' => [
                  'glpi_computers'    => 'computertypes_id',
                  'glpi_computertypes'  => 'id'
               ]
            ]
         ]
      ]);
      $this->string($built)->isIdenticalTo($expected);
      $this->array($set)->isIdenticalTo([
         '_join_computer1',
         'test',
         'laptop'
      ]);
   }

   public function testBuildDelete() {
      global $DB;

<<<<<<< HEAD
      $expected = "DELETE FROM `glpi_tickets` WHERE `id` = ?";
      $set = [];
      $built = $DB->buildDelete('glpi_tickets', $set, ['id' => 1]);
=======
      $expected = "DELETE `glpi_tickets` FROM `glpi_tickets` WHERE `id` = '1'";
      $built = $DB->buildDelete('glpi_tickets', ['id' => 1]);
>>>>>>> de4ba9b9
      $this->string($built)->isIdenticalTo($expected);
      $this->array($set)->isIdenticalTo([1]);

<<<<<<< HEAD
      $set = [];
      $expected = "DELETE FROM `glpi_computers`";
=======
      $expected = "DELETE `glpi_computers` FROM `glpi_computers`";
>>>>>>> de4ba9b9
      $expected .= " LEFT JOIN `glpi_locations` ON (`glpi_computers`.`locations_id` = `glpi_locations`.`id`)";
      $expected .= " LEFT JOIN `glpi_computertypes` ON (`glpi_computers`.`computertypes_id` = `glpi_computertypes`.`id`)";
      $expected .= " WHERE `glpi_locations`.`name` = ? AND `glpi_computertypes`.`name` = ?";
      $built = $DB->buildDelete('glpi_computers', $set, [
         'glpi_locations.name' => 'test',
         'glpi_computertypes.name' => 'laptop'
      ], [
         'LEFT JOIN' => [
            'glpi_locations' => [
               'ON' => [
                  'glpi_computers'    => 'locations_id',
                  'glpi_locations'  => 'id'
               ]
            ], 'glpi_computertypes' => [
               'ON' => [
                  'glpi_computers'    => 'computertypes_id',
                  'glpi_computertypes'  => 'id'
               ]
            ]
         ]
      ]);
      $this->string($built)->isIdenticalTo($expected);
      $this->array($set)->isIdenticalTo([
         'test',
         'laptop'
      ]);
   }
}<|MERGE_RESOLUTION|>--- conflicted
+++ resolved
@@ -97,13 +97,8 @@
       $expected = "UPDATE `glpi_computers`";
       $expected .= " LEFT JOIN `glpi_locations` ON (`glpi_computers`.`locations_id` = `glpi_locations`.`id`)";
       $expected .= " LEFT JOIN `glpi_computertypes` ON (`glpi_computers`.`computertypes_id` = `glpi_computertypes`.`id`)";
-<<<<<<< HEAD
       $expected .= " SET `name` = ? WHERE `glpi_locations`.`name` = ? AND `glpi_computertypes`.`name` = ?";
       $built = $DB->buildUpdate('glpi_computers', $set, [
-=======
-      $expected .= " SET `glpi_computers`.`name` = '_join_computer1' WHERE `glpi_locations`.`name` = 'test' AND `glpi_computertypes`.`name` = 'laptop'";
-      $built = $DB->buildUpdate('glpi_computers', ['glpi_computers.name' => '_join_computer1'], [
->>>>>>> de4ba9b9
          'glpi_locations.name' => 'test',
          'glpi_computertypes.name' => 'laptop'
       ], [
@@ -132,23 +127,13 @@
    public function testBuildDelete() {
       global $DB;
 
-<<<<<<< HEAD
-      $expected = "DELETE FROM `glpi_tickets` WHERE `id` = ?";
+      $expected = "DELETE `glpi_tickets` FROM `glpi_tickets` WHERE `id` = ?";
       $set = [];
       $built = $DB->buildDelete('glpi_tickets', $set, ['id' => 1]);
-=======
-      $expected = "DELETE `glpi_tickets` FROM `glpi_tickets` WHERE `id` = '1'";
-      $built = $DB->buildDelete('glpi_tickets', ['id' => 1]);
->>>>>>> de4ba9b9
       $this->string($built)->isIdenticalTo($expected);
       $this->array($set)->isIdenticalTo([1]);
 
-<<<<<<< HEAD
       $set = [];
-      $expected = "DELETE FROM `glpi_computers`";
-=======
-      $expected = "DELETE `glpi_computers` FROM `glpi_computers`";
->>>>>>> de4ba9b9
       $expected .= " LEFT JOIN `glpi_locations` ON (`glpi_computers`.`locations_id` = `glpi_locations`.`id`)";
       $expected .= " LEFT JOIN `glpi_computertypes` ON (`glpi_computers`.`computertypes_id` = `glpi_computertypes`.`id`)";
       $expected .= " WHERE `glpi_locations`.`name` = ? AND `glpi_computertypes`.`name` = ?";
