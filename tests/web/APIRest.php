--- conflicted
+++ resolved
@@ -46,18 +46,20 @@
 /**
  * @engine isolate
  */
-<<<<<<< HEAD
 class APIRest extends APIBaseClass
 {
+    protected function getLogFilePath(): string
+    {
+        return GLPI_LOG_DIR . "/php-errors.log";
+    }
+
     public function beforeTestMethod($method)
     {
         global $CFG_GLPI;
 
-       // Clear test server log
-        if (!file_exists(__DIR__ . '/error.log')) {
-            touch(__DIR__ . '/error.log');
-        }
-        file_put_contents(__DIR__ . '/error.log', "");
+        // Empty log file
+        $file_updated = file_put_contents($this->getLogFilePath(), "");
+        $this->variable($file_updated)->isNotIdenticalTo(false);
 
         $this->http_client = new GuzzleHttp\Client();
         $this->base_uri    = trim($CFG_GLPI['url_base_api'], "/") . "/";
@@ -67,10 +69,29 @@
 
     public function afterTestMethod($method)
     {
-        global $CFG_GLPI;
-
-       // Check that no errors occured on the test server
-        $this->string(file_get_contents(__DIR__ . '/error.log'))->isEmpty();
+        // Check that no errors occured on the test server
+        $this->string(file_get_contents($this->getLogFilePath()))->isEmpty();
+    }
+
+    /**
+     * Check errors that are expected to happen on the API server side and thus
+     * can't be caught directly from the unit tests
+     *
+     * @param array $expected_errors
+     *
+     * @return void
+     */
+    protected function checkServerSideError(array $expected_errors): void
+    {
+        $logfile = $this->getLogFilePath();
+        $errors = file_get_contents($logfile);
+
+        foreach ($expected_errors as $error) {
+            $this->string($errors)->contains($error);
+        }
+
+        // Clear error file
+        file_put_contents($logfile, "");
     }
 
     protected function doHttpRequest($verb = "get", $relative_uri = "", $params = [])
@@ -107,87 +128,6 @@
         }
 
         $verb         = isset($params['verb'])
-=======
-class APIRest extends APIBaseClass {
-
-   protected function getLogFilePath(): string {
-      return __DIR__ . "/../../files/_log/php-errors.log";
-   }
-
-   public function beforeTestMethod($method) {
-      global $CFG_GLPI;
-
-      $logfile = $this->getLogFilePath();
-
-      // Empty log file
-      $file_updated = file_put_contents($logfile, "");
-      $this->variable($file_updated)->isNotIdenticalTo(false);
-
-      $this->http_client = new GuzzleHttp\Client();
-      $this->base_uri    = trim($CFG_GLPI['url_base_api'], "/")."/";
-
-      parent::beforeTestMethod($method);
-   }
-
-   public function afterTestMethod($method) {
-      $logfile = $this->getLogFilePath();
-
-      // Check that no errors occured on the test server
-      $this->string(file_get_contents($logfile))->isEmpty();
-   }
-
-   /**
-    * Check errors that are expected to happen on the API server side and thus
-    * can't be caught directly from the unit tests
-    *
-    * @param array $expected_errors
-    *
-    * @return void
-    */
-   protected function checkServerSideError(array $expected_errors): void {
-      $logfile = $this->getLogFilePath();
-      $errors = file_get_contents($logfile);
-
-      foreach ($expected_errors as $error) {
-         $this->string($errors)->contains($error);
-      }
-
-      // Clear error file
-      file_put_contents($logfile, "");
-   }
-
-   protected function doHttpRequest($verb = "get", $relative_uri = "", $params = []) {
-      if (!empty($relative_uri)) {
-         $params['headers']['Content-Type'] = "application/json";
-      }
-      if (isset($params['multipart'])) {
-         // Guzzle lib will automatically push the correct Content-type
-         unset($params['headers']['Content-Type']);
-      }
-      $verb = strtolower($verb);
-      if (in_array($verb, ['get', 'post', 'delete', 'put', 'options', 'patch'])) {
-         try {
-            return $this->http_client->{$verb}($this->base_uri.$relative_uri,
-                                                 $params);
-         } catch (\Exception $e) {
-            throw $e;
-         }
-      }
-   }
-
-   protected function query(
-      $resource = "",
-      $params = [],
-      $expected_codes = [200],
-      $expected_symbol = '',
-      bool $no_decode = false
-   ) {
-      if (!is_array($expected_codes)) {
-         $expected_codes = [$expected_codes];
-      }
-
-      $verb         = isset($params['verb'])
->>>>>>> 88fbd4b6
                         ? $params['verb']
                         : 'GET';
 
@@ -214,13 +154,16 @@
                       (!empty($resource_query)
                          ? '?' . $resource_query
                          : '');
-<<<<<<< HEAD
+
+        $expected_errors = $params['server_errors'] ?? [];
+
         unset(
             $params['itemtype'],
             $params['id'],
             $params['parent_itemtype'],
             $params['parent_id'],
-            $params['verb']
+            $params['verb'],
+            $params['server_errors']
         );
        // launch query
         try {
@@ -254,6 +197,7 @@
        // common tests
         $this->variable($res)->isNotNull();
         $this->array($expected_codes)->contains($res->getStatusCode());
+        $this->checkServerSideError($expected_errors);
         return $data;
     }
 
@@ -278,72 +222,6 @@
         $this->variable($res->getStatusCode())->isEqualTo(200);
         $headers = $res->getHeaders();
         $this->array($headers)
-=======
-
-      $expected_errors = $params['server_errors'] ?? [];
-
-      unset(
-         $params['itemtype'],
-         $params['id'],
-         $params['parent_itemtype'],
-         $params['parent_id'],
-         $params['verb'],
-         $params['server_errors']
-      );
-
-      // launch query
-      try {
-         $res = $this->doHttpRequest($verb, $relative_uri, $params);
-      } catch (ClientException $e) {
-         $response = $e->getResponse();
-         if (!in_array($response->getStatusCode(), $expected_codes)) {
-            //throw exceptions not expected
-            throw $e;
-         }
-         $this->array($expected_codes)->contains($response->getStatusCode());
-         $body = json_decode($e->getResponse()->getBody());
-         $this->array($body)
-            ->hasKey('0')
-            ->string[0]->isIdenticalTo($expected_symbol);
-         return $body;
-      }
-
-      // retrieve data
-      $body = $res->getBody();
-
-      if ($no_decode) {
-         $data = $body;
-      } else {
-         $data = json_decode($body, true);
-         if (is_array($data)) {
-            $data['headers'] = $res->getHeaders();
-         }
-      }
-
-      // common tests
-      $this->variable($res)->isNotNull();
-      $this->array($expected_codes)->contains($res->getStatusCode());
-      $this->checkServerSideError($expected_errors);
-      return $data;
-   }
-
-   /**
-    * @tags   api
-    * @covers API::cors
-   **/
-   public function testCORS() {
-      $res = $this->doHttpRequest('OPTIONS', '',
-                                         ['headers' => [
-                                             'Origin' => "http://localhost",
-                                             'Access-Control-Request-Method'  => 'GET',
-                                             'Access-Control-Request-Headers' => 'X-Requested-With'
-                                         ]]);
-
-      $this->variable($res)->isNotNull();
-      $this->variable($res->getStatusCode())->isEqualTo(200);
-      $headers = $res->getHeaders();
-      $this->array($headers)
->>>>>>> 88fbd4b6
          ->hasKey('Access-Control-Allow-Methods')
          ->hasKey('Access-Control-Allow-Headers');
 
@@ -374,6 +252,9 @@
         $headers = $res->getHeaders();
         $this->array($headers)->hasKey('Content-Type');
         $this->string($headers['Content-Type'][0])->isIdenticalTo('text/html; charset=UTF-8');
+
+        // FIXME Remove this when deprecation notices will be fixed on michelf/php-markdown side
+        $file_updated = file_put_contents($this->getLogFilePath(), "");
     }
 
     /**
