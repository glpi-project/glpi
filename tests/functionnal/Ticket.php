--- conflicted
+++ resolved
@@ -33,13 +33,9 @@
 namespace tests\units;
 
 use CommonITILObject;
-<<<<<<< HEAD
 use DbTestCase;
-=======
-use \DbTestCase;
 use TicketValidation;
 use User;
->>>>>>> 87ca39a7
 
 /* Test for inc/ticket.class.php */
 
@@ -3585,7 +3581,6 @@
       $this->boolean((boolean)$ticket->canAddFollowups())->isTrue();
    }
 
-<<<<<<< HEAD
    public function testCanAddFollowupsAsObserver() {
       global $DB;
 
@@ -3643,7 +3638,6 @@
       $this->boolean((boolean)$ticket->canAddFollowups())->isTrue();
    }
 
-=======
    protected function convertContentForTicketProvider(): iterable {
       yield [
          'content'  => '',
@@ -3779,5 +3773,4 @@
       $this->boolean($ticket->getFromDB($tickets_id))->isTrue();
       $this->boolean($ticket->isValidator($users_id))->isEqualTo($expected);
    }
->>>>>>> 87ca39a7
 }