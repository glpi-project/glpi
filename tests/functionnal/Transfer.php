--- conflicted
+++ resolved
@@ -32,15 +32,11 @@
 
 namespace tests\units;
 
-<<<<<<< HEAD
+use Computer;
 use DbTestCase;
-=======
-use Computer;
-use \DbTestCase;
 use Item_SoftwareVersion;
 use Software;
 use SoftwareVersion;
->>>>>>> b6cb3549
 
 /* Test for inc/transfer.class.php */
 
