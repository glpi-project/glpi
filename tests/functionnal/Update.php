<?php

/**
 * ---------------------------------------------------------------------
 *
 * GLPI - Gestionnaire Libre de Parc Informatique
 *
 * http://glpi-project.org
 *
 * @copyright 2015-2022 Teclib' and contributors.
 * @copyright 2003-2014 by the INDEPNET Development Team.
 * @licence   https://www.gnu.org/licenses/gpl-3.0.html
 *
 * ---------------------------------------------------------------------
 *
 * LICENSE
 *
 * This file is part of GLPI.
 *
 * This program is free software: you can redistribute it and/or modify
 * it under the terms of the GNU General Public License as published by
 * the Free Software Foundation, either version 3 of the License, or
 * (at your option) any later version.
 *
 * This program is distributed in the hope that it will be useful,
 * but WITHOUT ANY WARRANTY; without even the implied warranty of
 * MERCHANTABILITY or FITNESS FOR A PARTICULAR PURPOSE.  See the
 * GNU General Public License for more details.
 *
 * You should have received a copy of the GNU General Public License
 * along with this program.  If not, see <https://www.gnu.org/licenses/>.
 *
 * ---------------------------------------------------------------------
 */

namespace tests\units;

/* Test for inc/update.class.php */

class Update extends \GLPITestCase
{
    public function testCurrents()
    {
        global $DB;
        $update = new \Update($DB);

        $expected = [
            'dbversion' => GLPI_SCHEMA_VERSION,
            'language'  => 'en_GB',
            'version'   => GLPI_VERSION
        ];
        $this->array($update->getCurrents())->isEqualTo($expected);
    }

    public function testInitSession()
    {
        global $DB;

        $update = new \Update($DB);
        session_destroy();
        $this->variable(session_status())->isIdenticalTo(PHP_SESSION_NONE);

        $update->initSession();
        $this->variable(session_status())->isIdenticalTo(PHP_SESSION_ACTIVE);

        $this->array($_SESSION)->hasKeys([
            'glpilanguage',
            'glpi_currenttime',
            'glpi_use_mode'
        ])->notHasKeys([
            'debug_sql',
            'debug_vars',
            'use_log_in_files'
        ]);
        $this->variable($_SESSION['glpi_use_mode'])->isIdenticalTo(\Session::DEBUG_MODE);
        $this->variable(error_reporting())->isIdenticalTo(E_ALL | E_STRICT);
    }

    public function testSetMigration()
    {
        global $DB;
        $update = new \Update($DB);
        $migration = null;
        $this->output(
            function () use (&$migration) {
                $migration = new \Migration(GLPI_VERSION);
            }
        )->isEmpty();

        $this->object($update->setMigration($migration))->isInstanceOf('Update');
    }


    public function migrationsProvider()
    {
        $path = realpath(GLPI_ROOT . '/install/migrations');
        return [
            [
                // Validates version normalization (9.1 -> 9.1.0).
                'current_version'     => '9.1',
                'force_latest'        => false,
                'expected_migrations' => [
                    $path . '/update_9.1.0_to_9.1.1.php'   => 'update910to911',
                    $path . '/update_9.1.1_to_9.1.3.php'   => 'update911to913',
                    $path . '/update_9.1.x_to_9.2.0.php'   => 'update91xto920',
                    $path . '/update_9.2.0_to_9.2.1.php'   => 'update920to921',
                    $path . '/update_9.2.1_to_9.2.2.php'   => 'update921to922',
                    $path . '/update_9.2.2_to_9.2.3.php'   => 'update922to923',
                    $path . '/update_9.2.x_to_9.3.0.php'   => 'update92xto930',
                    $path . '/update_9.3.0_to_9.3.1.php'   => 'update930to931',
                    $path . '/update_9.3.1_to_9.3.2.php'   => 'update931to932',
                    $path . '/update_9.3.x_to_9.4.0.php'   => 'update93xto940',
                    $path . '/update_9.4.0_to_9.4.1.php'   => 'update940to941',
                    $path . '/update_9.4.1_to_9.4.2.php'   => 'update941to942',
                    $path . '/update_9.4.2_to_9.4.3.php'   => 'update942to943',
                    $path . '/update_9.4.3_to_9.4.5.php'   => 'update943to945',
                    $path . '/update_9.4.5_to_9.4.6.php'   => 'update945to946',
                    $path . '/update_9.4.6_to_9.4.7.php'   => 'update946to947',
                    $path . '/update_9.4.x_to_9.5.0.php'   => 'update94xto950',
                    $path . '/update_9.5.1_to_9.5.2.php'   => 'update951to952',
                    $path . '/update_9.5.2_to_9.5.3.php'   => 'update952to953',
                    $path . '/update_9.5.3_to_9.5.4.php'   => 'update953to954',
                    $path . '/update_9.5.4_to_9.5.5.php'   => 'update954to955',
                    $path . '/update_9.5.5_to_9.5.6.php'   => 'update955to956',
                    $path . '/update_9.5.6_to_9.5.7.php'   => 'update956to957',
                    $path . '/update_9.5.x_to_10.0.0.php'  => 'update95xto1000',
                    $path . '/update_10.0.0_to_10.0.1.php' => 'update1000to1001',
                    $path . '/update_10.0.1_to_10.0.2.php' => 'update1001to1002',
<<<<<<< HEAD
                    $path . '/update_10.0.x_to_10.1.0.php' => 'update100xto1010',
=======
                    $path . '/update_10.0.2_to_10.0.3.php' => 'update1002to1003',
>>>>>>> 4ce36ed1
                ],
            ],
            [
                // Validate version normalization (9.4.1.1 -> 9.4.1).
                'current_version'     => '9.4.1.1',
                'force_latest'        => false,
                'expected_migrations' => [
                    $path . '/update_9.4.1_to_9.4.2.php'   => 'update941to942',
                    $path . '/update_9.4.2_to_9.4.3.php'   => 'update942to943',
                    $path . '/update_9.4.3_to_9.4.5.php'   => 'update943to945',
                    $path . '/update_9.4.5_to_9.4.6.php'   => 'update945to946',
                    $path . '/update_9.4.6_to_9.4.7.php'   => 'update946to947',
                    $path . '/update_9.4.x_to_9.5.0.php'   => 'update94xto950',
                    $path . '/update_9.5.1_to_9.5.2.php'   => 'update951to952',
                    $path . '/update_9.5.2_to_9.5.3.php'   => 'update952to953',
                    $path . '/update_9.5.3_to_9.5.4.php'   => 'update953to954',
                    $path . '/update_9.5.4_to_9.5.5.php'   => 'update954to955',
                    $path . '/update_9.5.5_to_9.5.6.php'   => 'update955to956',
                    $path . '/update_9.5.6_to_9.5.7.php'   => 'update956to957',
                    $path . '/update_9.5.x_to_10.0.0.php'  => 'update95xto1000',
                    $path . '/update_10.0.0_to_10.0.1.php' => 'update1000to1001',
                    $path . '/update_10.0.1_to_10.0.2.php' => 'update1001to1002',
<<<<<<< HEAD
                    $path . '/update_10.0.x_to_10.1.0.php' => 'update100xto1010',
=======
                    $path . '/update_10.0.2_to_10.0.3.php' => 'update1002to1003',
>>>>>>> 4ce36ed1
                ],
            ],
            [
                // Validate 9.2.2 specific case.
                'current_version'     => '9.2.2',
                'force_latest'        => false,
                'expected_migrations' => [
                    $path . '/update_9.2.1_to_9.2.2.php'   => 'update921to922',
                    $path . '/update_9.2.2_to_9.2.3.php'   => 'update922to923',
                    $path . '/update_9.2.x_to_9.3.0.php'   => 'update92xto930',
                    $path . '/update_9.3.0_to_9.3.1.php'   => 'update930to931',
                    $path . '/update_9.3.1_to_9.3.2.php'   => 'update931to932',
                    $path . '/update_9.3.x_to_9.4.0.php'   => 'update93xto940',
                    $path . '/update_9.4.0_to_9.4.1.php'   => 'update940to941',
                    $path . '/update_9.4.1_to_9.4.2.php'   => 'update941to942',
                    $path . '/update_9.4.2_to_9.4.3.php'   => 'update942to943',
                    $path . '/update_9.4.3_to_9.4.5.php'   => 'update943to945',
                    $path . '/update_9.4.5_to_9.4.6.php'   => 'update945to946',
                    $path . '/update_9.4.6_to_9.4.7.php'   => 'update946to947',
                    $path . '/update_9.4.x_to_9.5.0.php'   => 'update94xto950',
                    $path . '/update_9.5.1_to_9.5.2.php'   => 'update951to952',
                    $path . '/update_9.5.2_to_9.5.3.php'   => 'update952to953',
                    $path . '/update_9.5.3_to_9.5.4.php'   => 'update953to954',
                    $path . '/update_9.5.4_to_9.5.5.php'   => 'update954to955',
                    $path . '/update_9.5.5_to_9.5.6.php'   => 'update955to956',
                    $path . '/update_9.5.6_to_9.5.7.php'   => 'update956to957',
                    $path . '/update_9.5.x_to_10.0.0.php'  => 'update95xto1000',
                    $path . '/update_10.0.0_to_10.0.1.php' => 'update1000to1001',
                    $path . '/update_10.0.1_to_10.0.2.php' => 'update1001to1002',
<<<<<<< HEAD
                    $path . '/update_10.0.x_to_10.1.0.php' => 'update100xto1010',
                ],
            ],
            [
                // Dev versions always triggger latest migration
                'current_version'     => '10.1.0-dev',
                'force_latest'        => false,
                'expected_migrations' => [
                    $path . '/update_10.0.x_to_10.1.0.php' => 'update100xto1010',
                ],
            ],
            [
                // Alpha versions always triggger latest migration
                'current_version'     => '10.1.0-alpha',
                'force_latest'        => false,
                'expected_migrations' => [
                    $path . '/update_10.0.x_to_10.1.0.php' => 'update100xto1010',
                ],
            ],
            [
                // AlphaX versions always triggger latest migration
                'current_version'     => '10.1.0-alpha3',
                'force_latest'        => false,
                'expected_migrations' => [
                    $path . '/update_10.0.x_to_10.1.0.php' => 'update100xto1010',
                ],
            ],
            [
                // Beta versions always triggger latest migration
                'current_version'     => '10.1.0-beta',
                'force_latest'        => false,
                'expected_migrations' => [
                    $path . '/update_10.0.x_to_10.1.0.php' => 'update100xto1010',
                ],
            ],
            [
                // BetaX versions always triggger latest migration
                'current_version'     => '10.1.0-beta1',
                'force_latest'        => false,
                'expected_migrations' => [
                    $path . '/update_10.0.x_to_10.1.0.php' => 'update100xto1010',
                ],
            ],
            [
                // RC versions always triggger latest migration
                'current_version'     => '10.1.0-rc',
                'force_latest'        => false,
                'expected_migrations' => [
                    $path . '/update_10.0.x_to_10.1.0.php' => 'update100xto1010',
                ],
            ],
            [
                // RCX versions always triggger latest migration
                'current_version'     => '10.1.0-rc2',
                'force_latest'        => false,
                'expected_migrations' => [
                    $path . '/update_10.0.x_to_10.1.0.php' => 'update100xto1010',
                ],
            ],
            [
                // Force latests does not duplicate latest in list
                'current_version'     => '10.1.0-dev',
                'force_latest'        => true,
                'expected_migrations' => [
                    $path . '/update_10.0.x_to_10.1.0.php' => 'update100xto1010',
                ],
            ],
            [
                // Validate that list is empty when version matches
                'current_version'     => '10.1.0',
=======
                    $path . '/update_10.0.2_to_10.0.3.php' => 'update1002to1003',
                ],
            ],
            [
            // Dev versions always triggger latest migration
                'current_version'     => '10.0.3-dev',
                'force_latest'        => false,
                'expected_migrations' => [
                    $path . '/update_10.0.2_to_10.0.3.php' => 'update1002to1003',
                ],
            ],
            [
            // Alpha versions always triggger latest migration
                'current_version'     => '10.0.3-alpha',
                'force_latest'        => false,
                'expected_migrations' => [
                    $path . '/update_10.0.2_to_10.0.3.php' => 'update1002to1003',
                ],
            ],
            [
            // AlphaX versions always triggger latest migration
                'current_version'     => '10.0.3-alpha3',
                'force_latest'        => false,
                'expected_migrations' => [
                    $path . '/update_10.0.2_to_10.0.3.php' => 'update1002to1003',
                ],
            ],
            [
            // Beta versions always triggger latest migration
                'current_version'     => '10.0.3-beta',
                'force_latest'        => false,
                'expected_migrations' => [
                    $path . '/update_10.0.2_to_10.0.3.php' => 'update1002to1003',
                ],
            ],
            [
            // BetaX versions always triggger latest migration
                'current_version'     => '10.0.3-beta1',
                'force_latest'        => false,
                'expected_migrations' => [
                    $path . '/update_10.0.2_to_10.0.3.php' => 'update1002to1003',
                ],
            ],
            [
            // RC versions always triggger latest migration
                'current_version'     => '10.0.3-rc',
                'force_latest'        => false,
                'expected_migrations' => [
                    $path . '/update_10.0.2_to_10.0.3.php' => 'update1002to1003',
                ],
            ],
            [
            // RCX versions always triggger latest migration
                'current_version'     => '10.0.3-rc2',
                'force_latest'        => false,
                'expected_migrations' => [
                    $path . '/update_10.0.2_to_10.0.3.php' => 'update1002to1003',
                ],
            ],
            [
            // Force latests does not duplicate latest in list
                'current_version'     => '10.0.3-dev',
                'force_latest'        => true,
                'expected_migrations' => [
                    $path . '/update_10.0.2_to_10.0.3.php' => 'update1002to1003',
                ],
            ],
            [
            // Validate that list is empty when version matches
                'current_version'     => '10.0.3',
>>>>>>> 4ce36ed1
                'force_latest'        => false,
                'expected_migrations' => [
                ],
            ],
            [
<<<<<<< HEAD
                // Validate force latest
                'current_version'     => '10.1.0',
                'force_latest'        => true,
                'expected_migrations' => [
                    $path . '/update_10.0.x_to_10.1.0.php' => 'update100xto1010',
=======
            // Validate force latest
                'current_version'     => '10.0.3',
                'force_latest'        => true,
                'expected_migrations' => [
                    $path . '/update_10.0.2_to_10.0.3.php' => 'update1002to1003',
>>>>>>> 4ce36ed1
                ],
            ]
        ];
    }

    /**
     * @dataProvider migrationsProvider
     */
    public function testGetMigrationsToDo(string $current_version, bool $force_latest, array $expected_migrations)
    {
        $class = new \ReflectionClass(\Update::class);
        $method = $class->getMethod('getMigrationsToDo');
        $method->setAccessible(true);

        global $DB;
        $update = new \Update($DB);
        $this->array($method->invokeArgs($update, [$current_version, $force_latest]))->isIdenticalTo($expected_migrations);
    }
}<|MERGE_RESOLUTION|>--- conflicted
+++ resolved
@@ -126,11 +126,8 @@
                     $path . '/update_9.5.x_to_10.0.0.php'  => 'update95xto1000',
                     $path . '/update_10.0.0_to_10.0.1.php' => 'update1000to1001',
                     $path . '/update_10.0.1_to_10.0.2.php' => 'update1001to1002',
-<<<<<<< HEAD
-                    $path . '/update_10.0.x_to_10.1.0.php' => 'update100xto1010',
-=======
                     $path . '/update_10.0.2_to_10.0.3.php' => 'update1002to1003',
->>>>>>> 4ce36ed1
+                    $path . '/update_10.0.x_to_10.1.0.php' => 'update100xto1010',
                 ],
             ],
             [
@@ -153,11 +150,8 @@
                     $path . '/update_9.5.x_to_10.0.0.php'  => 'update95xto1000',
                     $path . '/update_10.0.0_to_10.0.1.php' => 'update1000to1001',
                     $path . '/update_10.0.1_to_10.0.2.php' => 'update1001to1002',
-<<<<<<< HEAD
-                    $path . '/update_10.0.x_to_10.1.0.php' => 'update100xto1010',
-=======
                     $path . '/update_10.0.2_to_10.0.3.php' => 'update1002to1003',
->>>>>>> 4ce36ed1
+                    $path . '/update_10.0.x_to_10.1.0.php' => 'update100xto1010',
                 ],
             ],
             [
@@ -187,7 +181,7 @@
                     $path . '/update_9.5.x_to_10.0.0.php'  => 'update95xto1000',
                     $path . '/update_10.0.0_to_10.0.1.php' => 'update1000to1001',
                     $path . '/update_10.0.1_to_10.0.2.php' => 'update1001to1002',
-<<<<<<< HEAD
+                    $path . '/update_10.0.2_to_10.0.3.php' => 'update1002to1003',
                     $path . '/update_10.0.x_to_10.1.0.php' => 'update100xto1010',
                 ],
             ],
@@ -258,96 +252,16 @@
             [
                 // Validate that list is empty when version matches
                 'current_version'     => '10.1.0',
-=======
-                    $path . '/update_10.0.2_to_10.0.3.php' => 'update1002to1003',
-                ],
-            ],
-            [
-            // Dev versions always triggger latest migration
-                'current_version'     => '10.0.3-dev',
-                'force_latest'        => false,
-                'expected_migrations' => [
-                    $path . '/update_10.0.2_to_10.0.3.php' => 'update1002to1003',
-                ],
-            ],
-            [
-            // Alpha versions always triggger latest migration
-                'current_version'     => '10.0.3-alpha',
-                'force_latest'        => false,
-                'expected_migrations' => [
-                    $path . '/update_10.0.2_to_10.0.3.php' => 'update1002to1003',
-                ],
-            ],
-            [
-            // AlphaX versions always triggger latest migration
-                'current_version'     => '10.0.3-alpha3',
-                'force_latest'        => false,
-                'expected_migrations' => [
-                    $path . '/update_10.0.2_to_10.0.3.php' => 'update1002to1003',
-                ],
-            ],
-            [
-            // Beta versions always triggger latest migration
-                'current_version'     => '10.0.3-beta',
-                'force_latest'        => false,
-                'expected_migrations' => [
-                    $path . '/update_10.0.2_to_10.0.3.php' => 'update1002to1003',
-                ],
-            ],
-            [
-            // BetaX versions always triggger latest migration
-                'current_version'     => '10.0.3-beta1',
-                'force_latest'        => false,
-                'expected_migrations' => [
-                    $path . '/update_10.0.2_to_10.0.3.php' => 'update1002to1003',
-                ],
-            ],
-            [
-            // RC versions always triggger latest migration
-                'current_version'     => '10.0.3-rc',
-                'force_latest'        => false,
-                'expected_migrations' => [
-                    $path . '/update_10.0.2_to_10.0.3.php' => 'update1002to1003',
-                ],
-            ],
-            [
-            // RCX versions always triggger latest migration
-                'current_version'     => '10.0.3-rc2',
-                'force_latest'        => false,
-                'expected_migrations' => [
-                    $path . '/update_10.0.2_to_10.0.3.php' => 'update1002to1003',
-                ],
-            ],
-            [
-            // Force latests does not duplicate latest in list
-                'current_version'     => '10.0.3-dev',
-                'force_latest'        => true,
-                'expected_migrations' => [
-                    $path . '/update_10.0.2_to_10.0.3.php' => 'update1002to1003',
-                ],
-            ],
-            [
-            // Validate that list is empty when version matches
-                'current_version'     => '10.0.3',
->>>>>>> 4ce36ed1
-                'force_latest'        => false,
-                'expected_migrations' => [
-                ],
-            ],
-            [
-<<<<<<< HEAD
+                'force_latest'        => false,
+                'expected_migrations' => [
+                ],
+            ],
+            [
                 // Validate force latest
                 'current_version'     => '10.1.0',
                 'force_latest'        => true,
                 'expected_migrations' => [
                     $path . '/update_10.0.x_to_10.1.0.php' => 'update100xto1010',
-=======
-            // Validate force latest
-                'current_version'     => '10.0.3',
-                'force_latest'        => true,
-                'expected_migrations' => [
-                    $path . '/update_10.0.2_to_10.0.3.php' => 'update1002to1003',
->>>>>>> 4ce36ed1
                 ],
             ]
         ];
