--- conflicted
+++ resolved
@@ -1,3 +1,4 @@
+
 <?php
 
 /**
@@ -100,7 +101,6 @@
                 'current_version'     => '9.1',
                 'force_latest'        => false,
                 'expected_migrations' => [
-<<<<<<< HEAD
                     $path . '/update_9.1.0_to_9.1.1.php'   => 'update910to911',
                     $path . '/update_9.1.1_to_9.1.3.php'   => 'update911to913',
                     $path . '/update_9.1.x_to_9.2.0.php'   => 'update91xto920',
@@ -125,34 +125,8 @@
                     $path . '/update_9.5.5_to_9.5.6.php'   => 'update955to956',
                     $path . '/update_9.5.6_to_9.5.7.php'   => 'update956to957',
                     $path . '/update_9.5.x_to_10.0.0.php'  => 'update95xto1000',
-                    $path . '/update_10.0.x_to_10.1.0.php' => 'update100xto1010',
-=======
-                    $path . '/update_9.1.0_to_9.1.1.php'  => 'update910to911',
-                    $path . '/update_9.1.1_to_9.1.3.php'  => 'update911to913',
-                    $path . '/update_9.1.x_to_9.2.0.php'  => 'update91xto920',
-                    $path . '/update_9.2.0_to_9.2.1.php'  => 'update920to921',
-                    $path . '/update_9.2.1_to_9.2.2.php'  => 'update921to922',
-                    $path . '/update_9.2.2_to_9.2.3.php'  => 'update922to923',
-                    $path . '/update_9.2.x_to_9.3.0.php'  => 'update92xto930',
-                    $path . '/update_9.3.0_to_9.3.1.php'  => 'update930to931',
-                    $path . '/update_9.3.1_to_9.3.2.php'  => 'update931to932',
-                    $path . '/update_9.3.x_to_9.4.0.php'  => 'update93xto940',
-                    $path . '/update_9.4.0_to_9.4.1.php'  => 'update940to941',
-                    $path . '/update_9.4.1_to_9.4.2.php'  => 'update941to942',
-                    $path . '/update_9.4.2_to_9.4.3.php'  => 'update942to943',
-                    $path . '/update_9.4.3_to_9.4.5.php'  => 'update943to945',
-                    $path . '/update_9.4.5_to_9.4.6.php'  => 'update945to946',
-                    $path . '/update_9.4.6_to_9.4.7.php'  => 'update946to947',
-                    $path . '/update_9.4.x_to_9.5.0.php'  => 'update94xto950',
-                    $path . '/update_9.5.1_to_9.5.2.php'  => 'update951to952',
-                    $path . '/update_9.5.2_to_9.5.3.php'  => 'update952to953',
-                    $path . '/update_9.5.3_to_9.5.4.php'  => 'update953to954',
-                    $path . '/update_9.5.4_to_9.5.5.php'  => 'update954to955',
-                    $path . '/update_9.5.5_to_9.5.6.php'  => 'update955to956',
-                    $path . '/update_9.5.6_to_9.5.7.php'  => 'update956to957',
-                    $path . '/update_9.5.x_to_10.0.0.php' => 'update95xto1000',
                     $path . '/update_10.0.0_to_10.0.1.php' => 'update1000to1001',
->>>>>>> c83ff13d
+                    $path . '/update_10.0.x_to_10.1.0.php' => 'update100xto1010',
                 ],
             ],
             [
@@ -160,7 +134,6 @@
                 'current_version'     => '9.4.1.1',
                 'force_latest'        => false,
                 'expected_migrations' => [
-<<<<<<< HEAD
                     $path . '/update_9.4.1_to_9.4.2.php'   => 'update941to942',
                     $path . '/update_9.4.2_to_9.4.3.php'   => 'update942to943',
                     $path . '/update_9.4.3_to_9.4.5.php'   => 'update943to945',
@@ -174,23 +147,8 @@
                     $path . '/update_9.5.5_to_9.5.6.php'   => 'update955to956',
                     $path . '/update_9.5.6_to_9.5.7.php'   => 'update956to957',
                     $path . '/update_9.5.x_to_10.0.0.php'  => 'update95xto1000',
-                    $path . '/update_10.0.x_to_10.1.0.php' => 'update100xto1010',
-=======
-                    $path . '/update_9.4.1_to_9.4.2.php'  => 'update941to942',
-                    $path . '/update_9.4.2_to_9.4.3.php'  => 'update942to943',
-                    $path . '/update_9.4.3_to_9.4.5.php'  => 'update943to945',
-                    $path . '/update_9.4.5_to_9.4.6.php'  => 'update945to946',
-                    $path . '/update_9.4.6_to_9.4.7.php'  => 'update946to947',
-                    $path . '/update_9.4.x_to_9.5.0.php'  => 'update94xto950',
-                    $path . '/update_9.5.1_to_9.5.2.php'  => 'update951to952',
-                    $path . '/update_9.5.2_to_9.5.3.php'  => 'update952to953',
-                    $path . '/update_9.5.3_to_9.5.4.php'  => 'update953to954',
-                    $path . '/update_9.5.4_to_9.5.5.php'  => 'update954to955',
-                    $path . '/update_9.5.5_to_9.5.6.php'  => 'update955to956',
-                    $path . '/update_9.5.6_to_9.5.7.php'  => 'update956to957',
-                    $path . '/update_9.5.x_to_10.0.0.php' => 'update95xto1000',
                     $path . '/update_10.0.0_to_10.0.1.php' => 'update1000to1001',
->>>>>>> c83ff13d
+                    $path . '/update_10.0.x_to_10.1.0.php' => 'update100xto1010',
                 ],
             ],
             [
@@ -198,7 +156,6 @@
                 'current_version'     => '9.2.2',
                 'force_latest'        => false,
                 'expected_migrations' => [
-<<<<<<< HEAD
                     $path . '/update_9.2.1_to_9.2.2.php'   => 'update921to922',
                     $path . '/update_9.2.2_to_9.2.3.php'   => 'update922to923',
                     $path . '/update_9.2.x_to_9.3.0.php'   => 'update92xto930',
@@ -219,6 +176,7 @@
                     $path . '/update_9.5.5_to_9.5.6.php'   => 'update955to956',
                     $path . '/update_9.5.6_to_9.5.7.php'   => 'update956to957',
                     $path . '/update_9.5.x_to_10.0.0.php'  => 'update95xto1000',
+                    $path . '/update_10.0.0_to_10.0.1.php' => 'update1000to1001',
                     $path . '/update_10.0.x_to_10.1.0.php' => 'update100xto1010',
                 ],
             ],
@@ -289,116 +247,16 @@
             [
                 // Validate that list is empty when version matches
                 'current_version'     => '10.1.0',
-=======
-                    $path . '/update_9.2.1_to_9.2.2.php'  => 'update921to922',
-                    $path . '/update_9.2.2_to_9.2.3.php'  => 'update922to923',
-                    $path . '/update_9.2.x_to_9.3.0.php'  => 'update92xto930',
-                    $path . '/update_9.3.0_to_9.3.1.php'  => 'update930to931',
-                    $path . '/update_9.3.1_to_9.3.2.php'  => 'update931to932',
-                    $path . '/update_9.3.x_to_9.4.0.php'  => 'update93xto940',
-                    $path . '/update_9.4.0_to_9.4.1.php'  => 'update940to941',
-                    $path . '/update_9.4.1_to_9.4.2.php'  => 'update941to942',
-                    $path . '/update_9.4.2_to_9.4.3.php'  => 'update942to943',
-                    $path . '/update_9.4.3_to_9.4.5.php'  => 'update943to945',
-                    $path . '/update_9.4.5_to_9.4.6.php'  => 'update945to946',
-                    $path . '/update_9.4.6_to_9.4.7.php'  => 'update946to947',
-                    $path . '/update_9.4.x_to_9.5.0.php'  => 'update94xto950',
-                    $path . '/update_9.5.1_to_9.5.2.php'  => 'update951to952',
-                    $path . '/update_9.5.2_to_9.5.3.php'  => 'update952to953',
-                    $path . '/update_9.5.3_to_9.5.4.php'  => 'update953to954',
-                    $path . '/update_9.5.4_to_9.5.5.php'  => 'update954to955',
-                    $path . '/update_9.5.5_to_9.5.6.php'  => 'update955to956',
-                    $path . '/update_9.5.6_to_9.5.7.php'  => 'update956to957',
-                    $path . '/update_9.5.x_to_10.0.0.php' => 'update95xto1000',
-                    $path . '/update_10.0.0_to_10.0.1.php' => 'update1000to1001',
-                ],
-            ],
-            [
-            // Dev versions always triggger latest migration
-                'current_version'     => '10.0.1-dev',
-                'force_latest'        => false,
-                'expected_migrations' => [
-                    $path . '/update_10.0.0_to_10.0.1.php' => 'update1000to1001',
-                ],
-            ],
-            [
-            // Alpha versions always triggger latest migration
-                'current_version'     => '10.0.1-alpha',
-                'force_latest'        => false,
-                'expected_migrations' => [
-                    $path . '/update_10.0.0_to_10.0.1.php' => 'update1000to1001',
-                ],
-            ],
-            [
-            // AlphaX versions always triggger latest migration
-                'current_version'     => '10.0.1-alpha3',
-                'force_latest'        => false,
-                'expected_migrations' => [
-                    $path . '/update_10.0.0_to_10.0.1.php' => 'update1000to1001',
-                ],
-            ],
-            [
-            // Beta versions always triggger latest migration
-                'current_version'     => '10.0.1-beta',
-                'force_latest'        => false,
-                'expected_migrations' => [
-                    $path . '/update_10.0.0_to_10.0.1.php' => 'update1000to1001',
-                ],
-            ],
-            [
-            // BetaX versions always triggger latest migration
-                'current_version'     => '10.0.1-beta1',
-                'force_latest'        => false,
-                'expected_migrations' => [
-                    $path . '/update_10.0.0_to_10.0.1.php' => 'update1000to1001',
-                ],
-            ],
-            [
-            // RC versions always triggger latest migration
-                'current_version'     => '10.0.1-rc',
-                'force_latest'        => false,
-                'expected_migrations' => [
-                    $path . '/update_10.0.0_to_10.0.1.php' => 'update1000to1001',
-                ],
-            ],
-            [
-            // RCX versions always triggger latest migration
-                'current_version'     => '10.0.1-rc2',
-                'force_latest'        => false,
-                'expected_migrations' => [
-                    $path . '/update_10.0.0_to_10.0.1.php' => 'update1000to1001',
-                ],
-            ],
-            [
-            // Force latests does not duplicate latest in list
-                'current_version'     => '10.0.1-dev',
-                'force_latest'        => true,
-                'expected_migrations' => [
-                    $path . '/update_10.0.0_to_10.0.1.php' => 'update1000to1001',
-                ],
-            ],
-            [
-            // Validate that list is empty when version matches
-                'current_version'     => '10.0.1',
->>>>>>> c83ff13d
-                'force_latest'        => false,
-                'expected_migrations' => [
-                ],
-            ],
-            [
-<<<<<<< HEAD
+                'force_latest'        => false,
+                'expected_migrations' => [
+                ],
+            ],
+            [
                 // Validate force latest
                 'current_version'     => '10.1.0',
                 'force_latest'        => true,
                 'expected_migrations' => [
                     $path . '/update_10.0.x_to_10.1.0.php' => 'update100xto1010',
-=======
-            // Validate force latest
-                'current_version'     => '10.0.1',
-                'force_latest'        => true,
-                'expected_migrations' => [
-                    $path . '/update_10.0.0_to_10.0.1.php' => 'update1000to1001',
->>>>>>> c83ff13d
                 ],
             ]
         ];
