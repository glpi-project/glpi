<?php

/**
 * ---------------------------------------------------------------------
 * GLPI - Gestionnaire Libre de Parc Informatique
 * Copyright (C) 2015-2022 Teclib' and contributors.
 *
 * http://glpi-project.org
 *
 * based on GLPI - Gestionnaire Libre de Parc Informatique
 * Copyright (C) 2003-2014 by the INDEPNET Development Team.
 *
 * ---------------------------------------------------------------------
 *
 * LICENSE
 *
 * This file is part of GLPI.
 *
 * GLPI is free software; you can redistribute it and/or modify
 * it under the terms of the GNU General Public License as published by
 * the Free Software Foundation; either version 2 of the License, or
 * (at your option) any later version.
 *
 * GLPI is distributed in the hope that it will be useful,
 * but WITHOUT ANY WARRANTY; without even the implied warranty of
 * MERCHANTABILITY or FITNESS FOR A PARTICULAR PURPOSE.  See the
 * GNU General Public License for more details.
 *
 * You should have received a copy of the GNU General Public License
 * along with GLPI. If not, see <http://www.gnu.org/licenses/>.
 * ---------------------------------------------------------------------
 */

namespace tests\units;

/* Test for inc/user.class.php */

<<<<<<< HEAD
class User extends \DbTestCase
{
    public function testGenerateUserToken()
    {
        $user = getItemByTypeName('User', TU_USER);
        $this->variable($user->fields['personal_token_date'])->isNull();
        $this->variable($user->fields['personal_token'])->isNull();

        $token = $user->getAuthToken();
        $this->string($token)->isNotEmpty();

        $user->getFromDB($user->getID());
        $this->string($user->fields['personal_token'])->isIdenticalTo($token);
        $this->string($user->fields['personal_token_date'])->isIdenticalTo($_SESSION['glpi_currenttime']);
    }

    /**
     *
     */
    public function testLostPassword()
    {
       //would not be logical to login here
        $_SESSION['glpicronuserrunning'] = "cron_phpunit";
        $user = getItemByTypeName('User', TU_USER);

       // Test request for a password with invalid email
        $this->exception(
            function () use ($user) {
                $user->forgetPassword('this-email-does-not-exists@example.com');
            }
        )
         ->isInstanceOf(\Glpi\Exception\ForgetPasswordException::class);

       // Test request for a password
        $result = $user->forgetPassword($user->getDefaultEmail());
        $this->boolean($result)->isTrue();

       // Test reset password with a bad token
        $token = $user->getField('password_forget_token');
        $input = [
            'email' => $user->getDefaultEmail(),
            'password_forget_token' => $token . 'bad',
            'password'  => TU_PASS,
            'password2' => TU_PASS
        ];
        $this->exception(
            function () use ($user, $input) {
                $result = $user->updateForgottenPassword($input);
            }
        )
        ->isInstanceOf(\Glpi\Exception\ForgetPasswordException::class);

       // Test reset password with good token
       // 1 - Refresh the in-memory instance of user and get the current password
        $user->getFromDB($user->getID());

       // 2 - Set a new password
        $input = [
            'email' => $user->getDefaultEmail(),
            'password_forget_token' => $token,
            'password'  => 'NewPassword',
            'password2' => 'NewPassword'
        ];

       // 3 - check the update succeeds
        $result = $user->updateForgottenPassword($input);
        $this->boolean($result)->isTrue();
        $newHash = $user->getField('password');

       // 4 - Restore the initial password in the DB before checking he updated password
       // This ensure the original password is restored even if the next test fails
        $updateSuccess = $user->update([
            'id'        => $user->getID(),
            'password'  => TU_PASS,
            'password2' => TU_PASS
        ]);
        $this->variable($updateSuccess)->isNotFalse('password update failed');

       // Test the new password was saved
        $this->variable(\Auth::checkPassword('NewPassword', $newHash))->isNotFalse();
    }

    public function testGetDefaultEmail()
    {
        $user = new \User();

        $this->string($user->getDefaultEmail())->isIdenticalTo('');
        $this->array($user->getAllEmails())->isIdenticalTo([]);
        $this->boolean($user->isEmail('one@test.com'))->isFalse();

        $uid = (int)$user->add([
            'name'   => 'test_email',
            '_useremails'  => [
                'one@test.com'
            ]
        ]);
        $this->integer($uid)->isGreaterThan(0);
        $this->boolean($user->getFromDB($user->fields['id']))->isTrue();
        $this->string($user->getDefaultEmail())->isIdenticalTo('one@test.com');

        $this->boolean(
            $user->update([
                'id'              => $uid,
                '_useremails'     => ['two@test.com'],
                '_default_email'  => 0
            ])
        )->isTrue();

        $this->boolean($user->getFromDB($user->fields['id']))->isTrue();
        $this->string($user->getDefaultEmail())->isIdenticalTo('two@test.com');

        $this->array($user->getAllEmails())->hasSize(2);
        $this->boolean($user->isEmail('one@test.com'))->isTrue();

        $tu_user = getItemByTypeName('User', TU_USER);
        $this->boolean($user->isEmail($tu_user->getDefaultEmail()))->isFalse();
    }

    public function testGetFromDBbyToken()
    {
        $user = $this->newTestedInstance;
        $uid = (int)$user->add([
            'name'   => 'test_token'
        ]);
        $this->integer($uid)->isGreaterThan(0);
        $this->boolean($user->getFromDB($uid))->isTrue();

        $token = $user->getToken($uid);
        $this->boolean($user->getFromDB($uid))->isTrue();
        $this->string($token)->hasLength(40);

        $user2 = new \User();
        $this->boolean($user2->getFromDBbyToken($token))->isTrue();
        $this->array($user2->fields)->isIdenticalTo($user->fields);

        $this->when(
            function () use ($uid) {
                $this->testedInstance->getFromDBbyToken($uid, 'my_field');
            }
        )->error
         ->withType(E_USER_WARNING)
         ->withMessage('User::getFromDBbyToken() can only be called with $field parameter with theses values: \'personal_token\', \'api_token\'')
         ->exists();
    }

    public function testPrepareInputForAdd()
    {
        $this->login();
        $user = $this->newTestedInstance();

        $input = [
            'name'   => 'prepare_for_add'
        ];
        $expected = [
            'name'         => 'prepare_for_add',
            'authtype'     => 1,
            'auths_id'     => 0,
            'is_active'    => 1,
            'is_deleted'   => 0,
            'entities_id'  => 0,
            'profiles_id'  => 0
        ];

        $this->array($user->prepareInputForAdd($input))->isIdenticalTo($expected);

        $input['_stop_import'] = 1;
        $this->boolean($user->prepareInputForAdd($input))->isFalse();

        $input = ['name' => 'invalid+login'];
        $this->boolean($user->prepareInputForAdd($input))->isFalse();
        $this->hasSessionMessages(ERROR, ['The login is not valid. Unable to add the user.']);

       //add same user twice
        $input = ['name' => 'new_user'];
        $this->integer($user->add($input))->isGreaterThan(0);
        $this->boolean($user->add($input))->isFalse(0);
        $this->hasSessionMessages(ERROR, ['Unable to add. The user already exists.']);

        $input = [
            'name'      => 'user_pass',
            'password'  => 'password',
            'password2' => 'nomatch'
        ];
        $this->boolean($user->prepareInputForAdd($input))->isFalse();
        $this->hasSessionMessages(ERROR, ['Error: the two passwords do not match']);

        $input = [
            'name'      => 'user_pass',
            'password'  => '',
            'password2' => 'nomatch'
        ];
        $expected = [
            'name'         => 'user_pass',
            'password2'    => 'nomatch',
            'authtype'     => 1,
            'auths_id'     => 0,
            'is_active'    => 1,
            'is_deleted'   => 0,
            'entities_id'  => 0,
            'profiles_id'  => 0
        ];
        $this->array($user->prepareInputForAdd($input))->isIdenticalTo($expected);

        $input['password'] = 'nomatch';
        $expected['password'] = 'unknonwn';
        unset($expected['password2']);
        $prepared = $user->prepareInputForAdd($input);
        $this->array($prepared)
=======
class User extends \DbTestCase {

   public function testGenerateUserToken() {
      $user = getItemByTypeName('User', TU_USER);
      $this->variable($user->fields['personal_token_date'])->isNull();
      $this->variable($user->fields['personal_token'])->isNull();

      $token = $user->getAuthToken();
      $this->string($token)->isNotEmpty();

      $user->getFromDB($user->getID());
      $this->string($user->fields['personal_token'])->isIdenticalTo($token);
      $this->string($user->fields['personal_token_date'])->isIdenticalTo($_SESSION['glpi_currenttime']);
   }

   /**
    *
    */
   public function testLostPassword() {
      // would not be logical to login here
      $_SESSION['glpicronuserrunning'] = "cron_phpunit";
      $user = getItemByTypeName('User', TU_USER);

      // Test request for a password with invalid email
      $this->when(
         function() use ($user) {
            $user->forgetPassword('this-email-does-not-exists@example.com');
         }
      )->error()
         ->withType(E_USER_WARNING)
         ->withMessage("Failed to find a single user for 'this-email-does-not-exists@example.com', 0 user(s) found.")
         ->exists();

      // Test request for a password
      $result = $user->forgetPassword($user->getDefaultEmail());
      $this->boolean($result)->isTrue();

      // Test reset password with a bad token
      $token = $user->getField('password_forget_token');
      $input = [
         'password_forget_token' => $token . 'bad',
         'password'  => TU_PASS,
         'password2' => TU_PASS
      ];
      $this->exception(
         function() use ($user, $input) {
            $result = $user->updateForgottenPassword($input);
         }
      )
      ->isInstanceOf(\Glpi\Exception\ForgetPasswordException::class);

      // Test reset password with good token
      // 1 - Refresh the in-memory instance of user and get the current password
      $user->getFromDB($user->getID());

      // 2 - Set a new password
      $input = [
         'password_forget_token' => $token,
         'password'  => 'NewPassword',
         'password2' => 'NewPassword'
      ];

      // 3 - check the update succeeds
      $result = $user->updateForgottenPassword($input);
      $this->boolean($result)->isTrue();
      $newHash = $user->getField('password');

      // 4 - Restore the initial password in the DB before checking the updated password
      // This ensure the original password is restored even if the next test fails
      $updateSuccess = $user->update([
         'id'        => $user->getID(),
         'password'  => TU_PASS,
         'password2' => TU_PASS
      ]);
      $this->variable($updateSuccess)->isNotFalse('password update failed');

      // Test the new password was saved
      $this->variable(\Auth::checkPassword('NewPassword', $newHash))->isNotFalse();
   }

   public function testGetDefaultEmail() {
      $user = new \User();

      $this->string($user->getDefaultEmail())->isIdenticalTo('');
      $this->array($user->getAllEmails())->isIdenticalTo([]);
      $this->boolean($user->isEmail('one@test.com'))->isFalse();

      $uid = (int)$user->add([
         'name'   => 'test_email',
         '_useremails'  => [
            'one@test.com'
         ]
      ]);
      $this->integer($uid)->isGreaterThan(0);
      $this->boolean($user->getFromDB($user->fields['id']))->isTrue();
      $this->string($user->getDefaultEmail())->isIdenticalTo('one@test.com');

      $this->boolean(
         $user->update([
            'id'              => $uid,
            '_useremails'     => ['two@test.com'],
            '_default_email'  => 0
         ])
      )->isTrue();

      $this->boolean($user->getFromDB($user->fields['id']))->isTrue();
      $this->string($user->getDefaultEmail())->isIdenticalTo('two@test.com');

      $this->array($user->getAllEmails())->hasSize(2);
      $this->boolean($user->isEmail('one@test.com'))->isTrue();

      $tu_user = getItemByTypeName('User', TU_USER);
      $this->boolean($user->isEmail($tu_user->getDefaultEmail()))->isFalse();
   }

   public function testGetFromDBbyToken() {
      $user = $this->newTestedInstance;
      $uid = (int)$user->add([
         'name'   => 'test_token'
      ]);
      $this->integer($uid)->isGreaterThan(0);
      $this->boolean($user->getFromDB($uid))->isTrue();

      $token = $user->getToken($uid);
      $this->boolean($user->getFromDB($uid))->isTrue();
      $this->string($token)->hasLength(40);

      $user2 = new \User();
      $this->boolean($user2->getFromDBbyToken($token))->isTrue();
      $this->array($user2->fields)->isIdenticalTo($user->fields);

      $this->exception(
         function () use ($uid) {
            $this->testedInstance->getFromDBbyToken($uid, 'my_field');
         }
      )
         ->isInstanceOf('RuntimeException')
         ->message->contains('User::getFromDBbyToken() can only be called with $field parameter with theses values: \'personal_token\', \'api_token\'');
   }

   public function testPrepareInputForAdd() {
      $this->login();
      $user = $this->newTestedInstance();

      $input = [
         'name'   => 'prepare_for_add'
      ];
      $expected = [
         'name'         => 'prepare_for_add',
         'authtype'     => 1,
         'auths_id'     => 0,
         'is_active'    => 1,
         'is_deleted'   => 0,
         'entities_id'  => 0,
         'profiles_id'  => 0
      ];

      $this->array($user->prepareInputForAdd($input))->isIdenticalTo($expected);

      $input['_stop_import'] = 1;
      $this->boolean($user->prepareInputForAdd($input))->isFalse();

      $input = ['name' => 'invalid+login'];
      $this->boolean($user->prepareInputForAdd($input))->isFalse();
      $this->hasSessionMessages(ERROR, ['The login is not valid. Unable to add the user.']);

      //add same user twice
      $input = ['name' => 'new_user'];
      $this->integer($user->add($input))->isGreaterThan(0);
      $this->boolean($user->add($input))->isFalse(0);
      $this->hasSessionMessages(ERROR, ['Unable to add. The user already exists.']);

      $input = [
         'name'      => 'user_pass',
         'password'  => 'password',
         'password2' => 'nomatch'
      ];
      $this->boolean($user->prepareInputForAdd($input))->isFalse();
      $this->hasSessionMessages(ERROR, ['Error: the two passwords do not match']);

      $input = [
         'name'      => 'user_pass',
         'password'  => '',
         'password2' => 'nomatch'
      ];
      $expected = [
         'name'         => 'user_pass',
         'password2'    => 'nomatch',
         'authtype'     => 1,
         'auths_id'     => 0,
         'is_active'    => 1,
         'is_deleted'   => 0,
         'entities_id'  => 0,
         'profiles_id'  => 0
      ];
      $this->array($user->prepareInputForAdd($input))->isIdenticalTo($expected);

      $input['password'] = 'nomatch';
      $expected['password'] = 'unknonwn';
      unset($expected['password2']);
      $prepared = $user->prepareInputForAdd($input);
      $this->array($prepared)
>>>>>>> 88fbd4b6
         ->hasKeys(array_keys($expected))
         ->string['password']->hasLength(60)->startWith('$2y$');

        $input['password'] = 'mypass';
        $input['password2'] = 'mypass';
        $input['_extauth'] = 1;
        $expected = [
            'name'                 => 'user_pass',
            'password'             => '',
            '_extauth'             => 1,
            'authtype'             => 1,
            'auths_id'             => 0,
            'password_last_update' => $_SESSION['glpi_currenttime'],
            'is_active'            => 1,
            'is_deleted'           => 0,
            'entities_id'          => 0,
            'profiles_id'          => 0,
        ];
        $this->array($user->prepareInputForAdd($input))->isIdenticalTo($expected);
    }

    protected function prepareInputForTimezoneUpdateProvider()
    {
        return [
            [
                'input'     => [
                    'timezone' => 'Europe/Paris',
                ],
                'expected'  => [
                    'timezone' => 'Europe/Paris',
                ],
            ],
            [
                'input'     => [
                    'timezone' => '0',
                ],
                'expected'  => [
                    'timezone' => 'NULL',
                ],
            ],
         // check that timezone is not reset unexpectedly
            [
                'input'     => [
                    'registration_number' => 'no.1',
                ],
                'expected'  => [
                    'registration_number' => 'no.1',
                ],
            ],
        ];
    }

    /**
     * @dataProvider prepareInputForTimezoneUpdateProvider
     */
    public function testPrepareInputForUpdateTimezone(array $input, $expected)
    {
        $this->login();
        $user = $this->newTestedInstance();
        $username = 'prepare_for_update_' . mt_rand();
        $user_id = $user->add(
            [
                'name'         => $username,
                'password'     => 'mypass',
                'password2'    => 'mypass',
                '_profiles_id' => 1
            ]
        );
        $this->integer((int)$user_id)->isGreaterThan(0);

        $this->login($username, 'mypass');

        $input = ['id' => $user_id] + $input;
        $result = $user->prepareInputForUpdate($input);

        $expected = ['id' => $user_id] + $expected;
        $this->array($result)->isIdenticalTo($expected);
    }

    protected function prepareInputForUpdatePasswordProvider()
    {
        return [
            [
                'input'     => [
                    'password'  => 'initial_pass',
                    'password2' => 'initial_pass'
                ],
                'expected'  => [
                ],
            ],
            [
                'input'     => [
                    'password'  => 'new_pass',
                    'password2' => 'new_pass_not_match'
                ],
                'expected'  => false,
                'messages'  => [ERROR => ['Error: the two passwords do not match']],
            ],
            [
                'input'     => [
                    'password'  => 'new_pass',
                    'password2' => 'new_pass'
                ],
                'expected'  => [
                    'password_last_update' => true,
                    'password' => true,
                ],
            ],
        ];
    }

    /**
     * @dataProvider prepareInputForUpdatePasswordProvider
     */
    public function testPrepareInputForUpdatePassword(array $input, $expected, array $messages = null)
    {
        $this->login();
        $user = $this->newTestedInstance();
        $username = 'prepare_for_update_' . mt_rand();
        $user_id = $user->add(
            [
                'name'         => $username,
                'password'     => 'initial_pass',
                'password2'    => 'initial_pass',
                '_profiles_id' => 1
            ]
        );
        $this->integer((int)$user_id)->isGreaterThan(0);

        $this->login($username, 'initial_pass');

        $input = ['id' => $user_id] + $input;
        $result = $user->prepareInputForUpdate($input);

        if (null !== $messages) {
            $this->array($_SESSION['MESSAGE_AFTER_REDIRECT'])->isIdenticalTo($messages);
            $_SESSION['MESSAGE_AFTER_REDIRECT'] = []; //reset
        }

        if (false === $expected) {
            $this->boolean($result)->isIdenticalTo($expected);
            return;
        }

        if (array_key_exists('password', $expected) && true === $expected['password']) {
           // password_hash result is unpredictible, so we cannot test its exact value
            $this->array($result)->hasKey('password');
            $this->string($result['password'])->isNotEmpty();

            unset($expected['password']);
            unset($result['password']);
        }

        $expected = ['id' => $user_id] + $expected;
        if (array_key_exists('password_last_update', $expected) && true === $expected['password_last_update']) {
           // $_SESSION['glpi_currenttime'] was reset on login, value cannot be provided by test provider
            $expected['password_last_update'] = $_SESSION['glpi_currenttime'];
        }

        $this->array($result)->isIdenticalTo($expected);
    }

    public function testPost_addItem()
    {
        $this->login();
        $this->setEntity('_test_root_entity', true);
        $eid = getItemByTypeName('Entity', '_test_root_entity', true);

        $user = $this->newTestedInstance;

       //user with a profile
        $pid = getItemByTypeName('Profile', 'Technician', true);
        $uid = (int)$user->add([
            'name'         => 'create_user',
            '_profiles_id' => $pid
        ]);
        $this->integer($uid)->isGreaterThan(0);

        $this->boolean($user->getFromDB($uid))->isTrue();
        $this->array($user->fields)
         ->string['name']->isIdenticalTo('create_user')
         ->integer['profiles_id']->isEqualTo(0);

        $puser = new \Profile_User();
        $this->boolean($puser->getFromDBByCrit(['users_id' => $uid]))->isTrue();
        $this->array($puser->fields)
         ->integer['profiles_id']->isEqualTo($pid)
         ->integer['entities_id']->isEqualTo($eid)
         ->integer['is_recursive']->isEqualTo(0)
         ->integer['is_dynamic']->isEqualTo(0);

        $pid = (int)\Profile::getDefault();
        $this->integer($pid)->isGreaterThan(0);

       //user without a profile (will take default one)
        $uid2 = (int)$user->add([
            'name' => 'create_user2',
        ]);
        $this->integer($uid2)->isGreaterThan(0);

        $this->boolean($user->getFromDB($uid2))->isTrue();
        $this->array($user->fields)
         ->string['name']->isIdenticalTo('create_user2')
         ->integer['profiles_id']->isEqualTo(0);

        $puser = new \Profile_User();
        $this->boolean($puser->getFromDBByCrit(['users_id' => $uid2]))->isTrue();
        $this->array($puser->fields)
         ->integer['profiles_id']->isEqualTo($pid)
         ->integer['entities_id']->isEqualTo($eid)
         ->integer['is_recursive']->isEqualTo(0)
         ->integer['is_dynamic']->isEqualTo(1);

       //user with entity not recursive
        $eid2 = (int)getItemByTypeName('Entity', '_test_child_1', true);
        $this->integer($eid2)->isGreaterThan(0);
        $uid3 = (int)$user->add([
            'name'         => 'create_user3',
            '_entities_id' => $eid2
        ]);
        $this->integer($uid3)->isGreaterThan(0);

        $this->boolean($user->getFromDB($uid3))->isTrue();
        $this->array($user->fields)
         ->string['name']->isIdenticalTo('create_user3');

        $puser = new \Profile_User();
        $this->boolean($puser->getFromDBByCrit(['users_id' => $uid3]))->isTrue();
        $this->array($puser->fields)
         ->integer['profiles_id']->isEqualTo($pid)
         ->integer['entities_id']->isEqualTo($eid2)
         ->integer['is_recursive']->isEqualTo(0)
         ->integer['is_dynamic']->isEqualTo(1);

       //user with entity recursive
        $uid4 = (int)$user->add([
            'name'            => 'create_user4',
            '_entities_id'    => $eid2,
            '_is_recursive'   => 1
        ]);
        $this->integer($uid4)->isGreaterThan(0);

        $this->boolean($user->getFromDB($uid4))->isTrue();
        $this->array($user->fields)
         ->string['name']->isIdenticalTo('create_user4');

        $puser = new \Profile_User();
        $this->boolean($puser->getFromDBByCrit(['users_id' => $uid4]))->isTrue();
        $this->array($puser->fields)
         ->integer['profiles_id']->isEqualTo($pid)
         ->integer['entities_id']->isEqualTo($eid2)
         ->integer['is_recursive']->isEqualTo(1)
         ->integer['is_dynamic']->isEqualTo(1);
    }

    public function testClone()
    {
        $this->login();

        $user = getItemByTypeName('User', TU_USER);

        $this->setEntity('_test_root_entity', true);

        $date = date('Y-m-d H:i:s');
        $_SESSION['glpi_currenttime'] = $date;

       // Test item cloning
        $added = $user->clone();
        $this->integer((int)$added)->isGreaterThan(0);

        $clonedUser = new \User();
        $this->boolean($clonedUser->getFromDB($added))->isTrue();

        $fields = $user->fields;

       // Check the values. Id and dates must be different, everything else must be equal
        foreach ($fields as $k => $v) {
            switch ($k) {
                case 'id':
                case 'name':
                    $this->variable($clonedUser->getField($k))->isNotEqualTo($user->getField($k));
                    break;
                case 'date_mod':
                case 'date_creation':
                    $dateClone = new \DateTime($clonedUser->getField($k));
                    $expectedDate = new \DateTime($date);
                    $this->dateTime($dateClone)->isEqualTo($expectedDate);
                    break;
                default:
                    $this->variable($clonedUser->getField($k))->isEqualTo($user->getField($k));
            }
        }
    }

    public function testGetFromDBbyDn()
    {
        $user = $this->newTestedInstance;
        $dn = 'user=user_with_dn,dc=test,dc=glpi-project,dc=org';

        $uid = (int)$user->add([
            'name'      => 'user_with_dn',
            'user_dn'   => $dn
        ]);
        $this->integer($uid)->isGreaterThan(0);

        $this->boolean($user->getFromDBbyDn($dn))->isTrue();
        $this->array($user->fields)
         ->integer['id']->isIdenticalTo($uid)
         ->string['name']->isIdenticalTo('user_with_dn');
    }

    public function testGetFromDBbySyncField()
    {
        $user = $this->newTestedInstance;
        $sync_field = 'abc-def-ghi';

        $uid = (int)$user->add([
            'name'         => 'user_with_syncfield',
            'sync_field'   => $sync_field
        ]);

        $this->integer($uid)->isGreaterThan(0);

        $this->boolean($user->getFromDBbySyncField($sync_field))->isTrue();
        $this->array($user->fields)
         ->integer['id']->isIdenticalTo($uid)
         ->string['name']->isIdenticalTo('user_with_syncfield');
    }

    public function testGetFromDBbyName()
    {
        $user = $this->newTestedInstance;
        $name = 'user_with_name';

        $uid = (int)$user->add([
            'name' => $name
        ]);

        $this->integer($uid)->isGreaterThan(0);

        $this->boolean($user->getFromDBbyName($name))->isTrue();
        $this->array($user->fields)
         ->integer['id']->isIdenticalTo($uid);
    }

    public function testGetFromDBbyNameAndAuth()
    {
        $user = $this->newTestedInstance;
        $name = 'user_with_auth';

        $uid = (int)$user->add([
            'name'      => $name,
            'authtype'  => \Auth::DB_GLPI,
            'auths_id'  => 12
        ]);

        $this->integer($uid)->isGreaterThan(0);

        $this->boolean($user->getFromDBbyNameAndAuth($name, \Auth::DB_GLPI, 12))->isTrue();
        $this->array($user->fields)
         ->integer['id']->isIdenticalTo($uid)
         ->string['name']->isIdenticalTo($name);
    }

    protected function rawNameProvider()
    {
        return [
            [
                'input'     => ['name' => 'myname'],
                'rawname'   => 'myname'
            ], [
                'input'     => [
                    'name'      => 'anothername',
                    'realname'  => 'real name'
                ],
                'rawname'      => 'real name'
            ], [
                'input'     => [
                    'name'      => 'yet another name',
                    'firstname' => 'first name'
                ],
                'rawname'   => 'yet another name'
            ], [
                'input'     => [
                    'name'      => 'yet another one',
                    'realname'  => 'real name',
                    'firstname' => 'first name'
                ],
                'rawname'   => 'real name first name'
            ]
        ];
    }

    /**
     * @dataProvider rawNameProvider
     */
    public function testGetFriendlyName($input, $rawname)
    {
        $user = $this->newTestedInstance;

        $this->string($user->getFriendlyName())->isIdenticalTo('');

        $this
         ->given($this->newTestedInstance)
            ->then
               ->integer($uid = (int)$this->testedInstance->add($input))
                  ->isGreaterThan(0)
               ->boolean($this->testedInstance->getFromDB($uid))->isTrue()
               ->string($this->testedInstance->getFriendlyName())->isIdenticalTo($rawname);
    }

    public function testBlankPassword()
    {
        $input = [
            'name'      => 'myname',
            'password'  => 'mypass',
            'password2' => 'mypass'
        ];
        $this
         ->given($this->newTestedInstance)
            ->then
               ->integer($uid = (int)$this->testedInstance->add($input))
                  ->isGreaterThan(0)
               ->boolean($this->testedInstance->getFromDB($uid))->isTrue()
               ->array($this->testedInstance->fields)
                  ->string['name']->isIdenticalTo('myname')
                  ->string['password']->hasLength(60)->startWith('$2y$')
         ->given($this->testedInstance->blankPassword())
            ->then
               ->boolean($this->testedInstance->getFromDB($uid))->isTrue()
               ->array($this->testedInstance->fields)
                  ->string['name']->isIdenticalTo('myname')
                  ->string['password']->isIdenticalTo('');
    }

    public function testPre_updateInDB()
    {
        $this->login();
        $user = $this->newTestedInstance();

        $uid = (int)$user->add([
            'name' => 'preupdate_user'
        ]);
        $this->integer($uid)->isGreaterThan(0);
        $this->boolean($user->getFromDB($uid))->isTrue();

        $this->boolean($user->update([
            'id'     => $uid,
            'name'   => 'preupdate_user_edited'
        ]))->isTrue();
        $this->hasNoSessionMessages([ERROR, WARNING]);

       //can update with same name when id is identical
        $this->boolean($user->update([
            'id'     => $uid,
            'name'   => 'preupdate_user_edited'
        ]))->isTrue();
        $this->hasNoSessionMessages([ERROR, WARNING]);

        $this->integer(
            (int)$user->add(['name' => 'do_exist'])
        )->isGreaterThan(0);
        $this->boolean($user->update([
            'id'     => $uid,
            'name'   => 'do_exist'
        ]))->isTrue();
        $this->hasSessionMessages(ERROR, ['Unable to update login. A user already exists.']);

        $this->boolean($user->getFromDB($uid))->isTrue();
        $this->string($user->fields['name'])->isIdenticalTo('preupdate_user_edited');

        $this->boolean($user->update([
            'id'     => $uid,
            'name'   => 'in+valid'
        ]))->isTrue();
        $this->hasSessionMessages(ERROR, ['The login is not valid. Unable to update login.']);
    }

    public function testGetIdByName()
    {
        $user = $this->newTestedInstance;

        $uid = (int)$user->add(['name' => 'id_by_name']);
        $this->integer($uid)->isGreaterThan(0);

        $this->integer($user->getIdByName('id_by_name'))->isIdenticalTo($uid);
    }

    public function testGetIdByField()
    {
        $user = $this->newTestedInstance;

        $uid = (int)$user->add([
            'name'   => 'id_by_field',
            'phone'  => '+33123456789'
        ]);
        $this->integer($uid)->isGreaterThan(0);

        $this->integer($user->getIdByField('phone', '+33123456789'))->isIdenticalTo($uid);

        $this->integer(
            $user->add([
                'name'   => 'id_by_field2',
                'phone'  => '+33123456789'
            ])
        )->isGreaterThan(0);
        $this->boolean($user->getIdByField('phone', '+33123456789'))->isFalse();

        $this->boolean($user->getIdByField('phone', 'donotexists'))->isFalse();
    }

    public function testgetAdditionalMenuOptions()
    {
        $this->Login();
        $this
         ->given($this->newTestedInstance)
            ->then
               ->array($this->testedInstance->getAdditionalMenuOptions())
                  ->hasSize(1)
                  ->hasKey('ldap');

        $this->Login('normal', 'normal');
        $this
         ->given($this->newTestedInstance)
            ->then
               ->boolean($this->testedInstance->getAdditionalMenuOptions())
                  ->isFalse();
    }

    protected function passwordExpirationMethodsProvider()
    {
        $time = time();

        return [
            [
                'last_update'                     => date('Y-m-d H:i:s', strtotime('-10 years', $time)),
                'expiration_delay'                => -1,
                'expiration_notice'               => -1,
                'expected_expiration_time'        => null,
                'expected_should_change_password' => false,
                'expected_has_password_expire'    => false,
            ],
            [
                'last_update'                     => date('Y-m-d H:i:s', strtotime('-10 days', $time)),
                'expiration_delay'                => 15,
                'expiration_notice'               => -1,
                'expected_expiration_time'        => strtotime('+5 days', $time),
                'expected_should_change_password' => false, // not yet in notice time
                'expected_has_password_expire'    => false,
            ],
            [
                'last_update'                     => date('Y-m-d H:i:s', strtotime('-10 days', $time)),
                'expiration_delay'                => 15,
                'expiration_notice'               => 10,
                'expected_expiration_time'        => strtotime('+5 days', $time),
                'expected_should_change_password' => true,
                'expected_has_password_expire'    => false,
            ],
            [
                'last_update'                     => date('Y-m-d H:i:s', strtotime('-20 days', $time)),
                'expiration_delay'                => 15,
                'expiration_notice'               => -1,
                'expected_expiration_time'        => strtotime('-5 days', $time),
                'expected_should_change_password' => true,
                'expected_has_password_expire'    => true,
            ],
        ];
    }

    /**
     * @dataProvider passwordExpirationMethodsProvider
     */
    public function testPasswordExpirationMethods(
        string $last_update,
        int $expiration_delay,
        int $expiration_notice,
        $expected_expiration_time,
        $expected_should_change_password,
        $expected_has_password_expire
    ) {
        global $CFG_GLPI;

        $user = $this->newTestedInstance();
        $username = 'prepare_for_update_' . mt_rand();
        $user_id = $user->add(
            [
                'name'      => $username,
                'password'  => 'pass',
                'password2' => 'pass'
            ]
        );
        $this->integer($user_id)->isGreaterThan(0);
        $this->boolean($user->update(['id' => $user_id, 'password_last_update' => $last_update]))->isTrue();
        $this->boolean($user->getFromDB($user->fields['id']))->isTrue();

        $cfg_backup = $CFG_GLPI;
        $CFG_GLPI['password_expiration_delay'] = $expiration_delay;
        $CFG_GLPI['password_expiration_notice'] = $expiration_notice;

        $expiration_time = $user->getPasswordExpirationTime();
        $should_change_password = $user->shouldChangePassword();
        $has_password_expire = $user->hasPasswordExpired();

        $CFG_GLPI = $cfg_backup;

        $this->variable($expiration_time)->isEqualTo($expected_expiration_time);
        $this->boolean($should_change_password)->isEqualTo($expected_should_change_password);
        $this->boolean($has_password_expire)->isEqualTo($expected_has_password_expire);
    }


    protected function cronPasswordExpirationNotificationsProvider()
    {
       // create 10 users with differents password_last_update dates
       // first has its password set 1 day ago
       // second has its password set 11 day ago
       // and so on
       // tenth has its password set 91 day ago
        $user = new \User();
        for ($i = 1; $i < 100; $i += 10) {
            $user_id = $user->add(
                [
                    'name'     => 'cron_user_' . mt_rand(),
                    'authtype' => \Auth::DB_GLPI,
                ]
            );
            $this->integer($user_id)->isGreaterThan(0);
            $this->boolean(
                $user->update(
                    [
                        'id' => $user_id,
                        'password_last_update' => date('Y-m-d H:i:s', strtotime('-' . $i . ' days')),
                    ]
                )
            )->isTrue();
        }

        return [
         // validate that cron does nothing if password expiration is not active (default config)
            [
                'expiration_delay'               => -1,
                'notice_delay'                   => -1,
                'lock_delay'                     => -1,
                'cron_limit'                     => 100,
                'expected_result'                => 0, // 0 = nothing to do
                'expected_notifications_count'   => 0,
                'expected_lock_count'            => 0,
            ],
         // validate that cron send no notification if password_expiration_notice == -1
            [
                'expiration_delay'               => 15,
                'notice_delay'                   => -1,
                'lock_delay'                     => -1,
                'cron_limit'                     => 100,
                'expected_result'                => 0, // 0 = nothing to do
                'expected_notifications_count'   => 0,
                'expected_lock_count'            => 0,
            ],
         // validate that cron send notifications instantly if password_expiration_notice == 0
            [
                'expiration_delay'               => 50,
                'notice_delay'                   => 0,
                'lock_delay'                     => -1,
                'cron_limit'                     => 100,
                'expected_result'                => 1, // 1 = fully processed
                'expected_notifications_count'   => 5, // 5 users should be notified (them which has password set more than 50 days ago)
                'expected_lock_count'            => 0,
            ],
         // validate that cron send notifications before expiration if password_expiration_notice > 0
            [
                'expiration_delay'               => 50,
                'notice_delay'                   => 20,
                'lock_delay'                     => -1,
                'cron_limit'                     => 100,
                'expected_result'                => 1, // 1 = fully processed
                'expected_notifications_count'   => 7, // 7 users should be notified (them which has password set more than 50-20 days ago)
                'expected_lock_count'            => 0,
            ],
         // validate that cron returns partial result if there is too many notifications to send
            [
                'expiration_delay'               => 50,
                'notice_delay'                   => 20,
                'lock_delay'                     => -1,
                'cron_limit'                     => 5,
                'expected_result'                => -1, // -1 = partially processed
                'expected_notifications_count'   => 5, // 5 on 7 users should be notified (them which has password set more than 50-20 days ago)
                'expected_lock_count'            => 0,
            ],
         // validate that cron disable users instantly if password_expiration_lock_delay == 0
            [
                'expiration_delay'               => 50,
                'notice_delay'                   => -1,
                'lock_delay'                     => 0,
                'cron_limit'                     => 100,
                'expected_result'                => 1, // 1 = fully processed
                'expected_notifications_count'   => 0,
                'expected_lock_count'            => 5, // 5 users should be locked (them which has password set more than 50 days ago)
            ],
         // validate that cron disable users with given delay if password_expiration_lock_delay > 0
            [
                'expiration_delay'               => 20,
                'notice_delay'                   => -1,
                'lock_delay'                     => 10,
                'cron_limit'                     => 100,
                'expected_result'                => 1, // 1 = fully processed
                'expected_notifications_count'   => 0,
                'expected_lock_count'            => 7, // 7 users should be locked (them which has password set more than 20+10 days ago)
            ],
        ];
    }

    /**
     * @dataProvider cronPasswordExpirationNotificationsProvider
     */
    public function testCronPasswordExpirationNotifications(
        int $expiration_delay,
        int $notice_delay,
        int $lock_delay,
        int $cron_limit,
        int $expected_result,
        int $expected_notifications_count,
        int $expected_lock_count
    ) {
        global $CFG_GLPI, $DB;

        $this->login();

        $crontask = new \CronTask();
        $this->boolean($crontask->getFromDBbyName(\User::getType(), 'passwordexpiration'))->isTrue();
        $crontask->fields['param'] = $cron_limit;

        $cfg_backup = $CFG_GLPI;
        $CFG_GLPI['password_expiration_delay'] = $expiration_delay;
        $CFG_GLPI['password_expiration_notice'] = $notice_delay;
        $CFG_GLPI['password_expiration_lock_delay'] = $lock_delay;
        $CFG_GLPI['use_notifications']  = true;
        $CFG_GLPI['notifications_ajax'] = 1;
        $result = \User::cronPasswordExpiration($crontask);
        $CFG_GLPI = $cfg_backup;

        $this->integer($result)->isEqualTo($expected_result);
        $this->integer(
            countElementsInTable(\Alert::getTable(), ['itemtype' => \User::getType()])
        )->isEqualTo($expected_notifications_count);
        $DB->delete(\Alert::getTable(), ['itemtype' => \User::getType()]); // reset alerts

        $user_crit = [
            'authtype'  => \Auth::DB_GLPI,
            'is_active' => 0,
        ];
        $this->integer(countElementsInTable(\User::getTable(), $user_crit))->isEqualTo($expected_lock_count);
        $DB->update(\User::getTable(), ['is_active' => 1], $user_crit); // reset users
    }
}<|MERGE_RESOLUTION|>--- conflicted
+++ resolved
@@ -35,7 +35,6 @@
 
 /* Test for inc/user.class.php */
 
-<<<<<<< HEAD
 class User extends \DbTestCase
 {
     public function testGenerateUserToken()
@@ -57,26 +56,27 @@
      */
     public function testLostPassword()
     {
-       //would not be logical to login here
+        // would not be logical to login here
         $_SESSION['glpicronuserrunning'] = "cron_phpunit";
         $user = getItemByTypeName('User', TU_USER);
 
-       // Test request for a password with invalid email
-        $this->exception(
+        // Test request for a password with invalid email
+        $this->when(
             function () use ($user) {
                 $user->forgetPassword('this-email-does-not-exists@example.com');
             }
-        )
-         ->isInstanceOf(\Glpi\Exception\ForgetPasswordException::class);
-
-       // Test request for a password
+        )->error()
+            ->withType(E_USER_WARNING)
+            ->withMessage("Failed to find a single user for 'this-email-does-not-exists@example.com', 0 user(s) found.")
+            ->exists();
+
+        // Test request for a password
         $result = $user->forgetPassword($user->getDefaultEmail());
         $this->boolean($result)->isTrue();
 
-       // Test reset password with a bad token
+        // Test reset password with a bad token
         $token = $user->getField('password_forget_token');
         $input = [
-            'email' => $user->getDefaultEmail(),
             'password_forget_token' => $token . 'bad',
             'password'  => TU_PASS,
             'password2' => TU_PASS
@@ -88,25 +88,24 @@
         )
         ->isInstanceOf(\Glpi\Exception\ForgetPasswordException::class);
 
-       // Test reset password with good token
-       // 1 - Refresh the in-memory instance of user and get the current password
+        // Test reset password with good token
+        // 1 - Refresh the in-memory instance of user and get the current password
         $user->getFromDB($user->getID());
 
-       // 2 - Set a new password
+        // 2 - Set a new password
         $input = [
-            'email' => $user->getDefaultEmail(),
             'password_forget_token' => $token,
             'password'  => 'NewPassword',
             'password2' => 'NewPassword'
         ];
 
-       // 3 - check the update succeeds
+        // 3 - check the update succeeds
         $result = $user->updateForgottenPassword($input);
         $this->boolean($result)->isTrue();
         $newHash = $user->getField('password');
 
-       // 4 - Restore the initial password in the DB before checking he updated password
-       // This ensure the original password is restored even if the next test fails
+        // 4 - Restore the initial password in the DB before checking the updated password
+        // This ensure the original password is restored even if the next test fails
         $updateSuccess = $user->update([
             'id'        => $user->getID(),
             'password'  => TU_PASS,
@@ -114,7 +113,7 @@
         ]);
         $this->variable($updateSuccess)->isNotFalse('password update failed');
 
-       // Test the new password was saved
+        // Test the new password was saved
         $this->variable(\Auth::checkPassword('NewPassword', $newHash))->isNotFalse();
     }
 
@@ -244,210 +243,6 @@
         unset($expected['password2']);
         $prepared = $user->prepareInputForAdd($input);
         $this->array($prepared)
-=======
-class User extends \DbTestCase {
-
-   public function testGenerateUserToken() {
-      $user = getItemByTypeName('User', TU_USER);
-      $this->variable($user->fields['personal_token_date'])->isNull();
-      $this->variable($user->fields['personal_token'])->isNull();
-
-      $token = $user->getAuthToken();
-      $this->string($token)->isNotEmpty();
-
-      $user->getFromDB($user->getID());
-      $this->string($user->fields['personal_token'])->isIdenticalTo($token);
-      $this->string($user->fields['personal_token_date'])->isIdenticalTo($_SESSION['glpi_currenttime']);
-   }
-
-   /**
-    *
-    */
-   public function testLostPassword() {
-      // would not be logical to login here
-      $_SESSION['glpicronuserrunning'] = "cron_phpunit";
-      $user = getItemByTypeName('User', TU_USER);
-
-      // Test request for a password with invalid email
-      $this->when(
-         function() use ($user) {
-            $user->forgetPassword('this-email-does-not-exists@example.com');
-         }
-      )->error()
-         ->withType(E_USER_WARNING)
-         ->withMessage("Failed to find a single user for 'this-email-does-not-exists@example.com', 0 user(s) found.")
-         ->exists();
-
-      // Test request for a password
-      $result = $user->forgetPassword($user->getDefaultEmail());
-      $this->boolean($result)->isTrue();
-
-      // Test reset password with a bad token
-      $token = $user->getField('password_forget_token');
-      $input = [
-         'password_forget_token' => $token . 'bad',
-         'password'  => TU_PASS,
-         'password2' => TU_PASS
-      ];
-      $this->exception(
-         function() use ($user, $input) {
-            $result = $user->updateForgottenPassword($input);
-         }
-      )
-      ->isInstanceOf(\Glpi\Exception\ForgetPasswordException::class);
-
-      // Test reset password with good token
-      // 1 - Refresh the in-memory instance of user and get the current password
-      $user->getFromDB($user->getID());
-
-      // 2 - Set a new password
-      $input = [
-         'password_forget_token' => $token,
-         'password'  => 'NewPassword',
-         'password2' => 'NewPassword'
-      ];
-
-      // 3 - check the update succeeds
-      $result = $user->updateForgottenPassword($input);
-      $this->boolean($result)->isTrue();
-      $newHash = $user->getField('password');
-
-      // 4 - Restore the initial password in the DB before checking the updated password
-      // This ensure the original password is restored even if the next test fails
-      $updateSuccess = $user->update([
-         'id'        => $user->getID(),
-         'password'  => TU_PASS,
-         'password2' => TU_PASS
-      ]);
-      $this->variable($updateSuccess)->isNotFalse('password update failed');
-
-      // Test the new password was saved
-      $this->variable(\Auth::checkPassword('NewPassword', $newHash))->isNotFalse();
-   }
-
-   public function testGetDefaultEmail() {
-      $user = new \User();
-
-      $this->string($user->getDefaultEmail())->isIdenticalTo('');
-      $this->array($user->getAllEmails())->isIdenticalTo([]);
-      $this->boolean($user->isEmail('one@test.com'))->isFalse();
-
-      $uid = (int)$user->add([
-         'name'   => 'test_email',
-         '_useremails'  => [
-            'one@test.com'
-         ]
-      ]);
-      $this->integer($uid)->isGreaterThan(0);
-      $this->boolean($user->getFromDB($user->fields['id']))->isTrue();
-      $this->string($user->getDefaultEmail())->isIdenticalTo('one@test.com');
-
-      $this->boolean(
-         $user->update([
-            'id'              => $uid,
-            '_useremails'     => ['two@test.com'],
-            '_default_email'  => 0
-         ])
-      )->isTrue();
-
-      $this->boolean($user->getFromDB($user->fields['id']))->isTrue();
-      $this->string($user->getDefaultEmail())->isIdenticalTo('two@test.com');
-
-      $this->array($user->getAllEmails())->hasSize(2);
-      $this->boolean($user->isEmail('one@test.com'))->isTrue();
-
-      $tu_user = getItemByTypeName('User', TU_USER);
-      $this->boolean($user->isEmail($tu_user->getDefaultEmail()))->isFalse();
-   }
-
-   public function testGetFromDBbyToken() {
-      $user = $this->newTestedInstance;
-      $uid = (int)$user->add([
-         'name'   => 'test_token'
-      ]);
-      $this->integer($uid)->isGreaterThan(0);
-      $this->boolean($user->getFromDB($uid))->isTrue();
-
-      $token = $user->getToken($uid);
-      $this->boolean($user->getFromDB($uid))->isTrue();
-      $this->string($token)->hasLength(40);
-
-      $user2 = new \User();
-      $this->boolean($user2->getFromDBbyToken($token))->isTrue();
-      $this->array($user2->fields)->isIdenticalTo($user->fields);
-
-      $this->exception(
-         function () use ($uid) {
-            $this->testedInstance->getFromDBbyToken($uid, 'my_field');
-         }
-      )
-         ->isInstanceOf('RuntimeException')
-         ->message->contains('User::getFromDBbyToken() can only be called with $field parameter with theses values: \'personal_token\', \'api_token\'');
-   }
-
-   public function testPrepareInputForAdd() {
-      $this->login();
-      $user = $this->newTestedInstance();
-
-      $input = [
-         'name'   => 'prepare_for_add'
-      ];
-      $expected = [
-         'name'         => 'prepare_for_add',
-         'authtype'     => 1,
-         'auths_id'     => 0,
-         'is_active'    => 1,
-         'is_deleted'   => 0,
-         'entities_id'  => 0,
-         'profiles_id'  => 0
-      ];
-
-      $this->array($user->prepareInputForAdd($input))->isIdenticalTo($expected);
-
-      $input['_stop_import'] = 1;
-      $this->boolean($user->prepareInputForAdd($input))->isFalse();
-
-      $input = ['name' => 'invalid+login'];
-      $this->boolean($user->prepareInputForAdd($input))->isFalse();
-      $this->hasSessionMessages(ERROR, ['The login is not valid. Unable to add the user.']);
-
-      //add same user twice
-      $input = ['name' => 'new_user'];
-      $this->integer($user->add($input))->isGreaterThan(0);
-      $this->boolean($user->add($input))->isFalse(0);
-      $this->hasSessionMessages(ERROR, ['Unable to add. The user already exists.']);
-
-      $input = [
-         'name'      => 'user_pass',
-         'password'  => 'password',
-         'password2' => 'nomatch'
-      ];
-      $this->boolean($user->prepareInputForAdd($input))->isFalse();
-      $this->hasSessionMessages(ERROR, ['Error: the two passwords do not match']);
-
-      $input = [
-         'name'      => 'user_pass',
-         'password'  => '',
-         'password2' => 'nomatch'
-      ];
-      $expected = [
-         'name'         => 'user_pass',
-         'password2'    => 'nomatch',
-         'authtype'     => 1,
-         'auths_id'     => 0,
-         'is_active'    => 1,
-         'is_deleted'   => 0,
-         'entities_id'  => 0,
-         'profiles_id'  => 0
-      ];
-      $this->array($user->prepareInputForAdd($input))->isIdenticalTo($expected);
-
-      $input['password'] = 'nomatch';
-      $expected['password'] = 'unknonwn';
-      unset($expected['password2']);
-      $prepared = $user->prepareInputForAdd($input);
-      $this->array($prepared)
->>>>>>> 88fbd4b6
          ->hasKeys(array_keys($expected))
          ->string['password']->hasLength(60)->startWith('$2y$');
 
