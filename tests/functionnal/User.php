<?php

/**
 * ---------------------------------------------------------------------
 *
 * GLPI - Gestionnaire Libre de Parc Informatique
 *
 * http://glpi-project.org
 *
 * @copyright 2015-2023 Teclib' and contributors.
 * @copyright 2003-2014 by the INDEPNET Development Team.
 * @licence   https://www.gnu.org/licenses/gpl-3.0.html
 *
 * ---------------------------------------------------------------------
 *
 * LICENSE
 *
 * This file is part of GLPI.
 *
 * This program is free software: you can redistribute it and/or modify
 * it under the terms of the GNU General Public License as published by
 * the Free Software Foundation, either version 3 of the License, or
 * (at your option) any later version.
 *
 * This program is distributed in the hope that it will be useful,
 * but WITHOUT ANY WARRANTY; without even the implied warranty of
 * MERCHANTABILITY or FITNESS FOR A PARTICULAR PURPOSE.  See the
 * GNU General Public License for more details.
 *
 * You should have received a copy of the GNU General Public License
 * along with this program.  If not, see <https://www.gnu.org/licenses/>.
 *
 * ---------------------------------------------------------------------
 */

namespace tests\units;

<<<<<<< HEAD
use DateTime;
use DateInterval;
=======
use Profile_User;
use QuerySubQuery;
>>>>>>> 6a5ab2d0

/* Test for inc/user.class.php */

class User extends \DbTestCase
{
    public function testGenerateUserToken()
    {
        $user = getItemByTypeName('User', TU_USER);
        $this->variable($user->fields['personal_token_date'])->isNull();
        $this->variable($user->fields['personal_token'])->isNull();

        $token = $user->getAuthToken();
        $this->string($token)->isNotEmpty();

        $user->getFromDB($user->getID());
        $this->string($user->fields['personal_token'])->isIdenticalTo($token);
        $this->string($user->fields['personal_token_date'])->isIdenticalTo($_SESSION['glpi_currenttime']);
    }

    /**
     *
     */
    public function testLostPassword()
    {
        // would not be logical to login here
        $_SESSION['glpicronuserrunning'] = "cron_phpunit";
        $user = getItemByTypeName('User', TU_USER);

        // Test request for a password with invalid email
        $this->when(
            function () use ($user) {
                $user->forgetPassword('this-email-does-not-exists@example.com');
            }
        )->error()
            ->withType(E_USER_WARNING)
            ->withMessage("Failed to find a single user for 'this-email-does-not-exists@example.com', 0 user(s) found.")
            ->exists();

        // Test request for a password
        $result = $user->forgetPassword($user->getDefaultEmail());
        $this->boolean($result)->isTrue();

        // Test reset password with a bad token
        $token = $user->getField('password_forget_token');
        $input = [
            'password_forget_token' => $token . 'bad',
            'password'  => TU_PASS,
            'password2' => TU_PASS
        ];
        $this->exception(
            function () use ($user, $input) {
                $result = $user->updateForgottenPassword($input);
            }
        )
        ->isInstanceOf(\Glpi\Exception\ForgetPasswordException::class);

        // Test reset password with good token
        // 1 - Refresh the in-memory instance of user and get the current password
        $user->getFromDB($user->getID());

        // 2 - Set a new password
        $input = [
            'password_forget_token' => $token,
            'password'  => 'NewPassword',
            'password2' => 'NewPassword'
        ];

        // 3 - check the update succeeds
        $result = $user->updateForgottenPassword($input);
        $this->boolean($result)->isTrue();
        $newHash = $user->getField('password');

        // 4 - Restore the initial password in the DB before checking the updated password
        // This ensure the original password is restored even if the next test fails
        $updateSuccess = $user->update([
            'id'        => $user->getID(),
            'password'  => TU_PASS,
            'password2' => TU_PASS
        ]);
        $this->variable($updateSuccess)->isNotFalse('password update failed');

        // Test the new password was saved
        $this->variable(\Auth::checkPassword('NewPassword', $newHash))->isNotFalse();
    }

    public function testGetDefaultEmail()
    {
        $user = new \User();

        $this->string($user->getDefaultEmail())->isIdenticalTo('');
        $this->array($user->getAllEmails())->isIdenticalTo([]);
        $this->boolean($user->isEmail('one@test.com'))->isFalse();

        $uid = (int)$user->add([
            'name'   => 'test_email',
            '_useremails'  => [
                'one@test.com'
            ]
        ]);
        $this->integer($uid)->isGreaterThan(0);
        $this->boolean($user->getFromDB($user->fields['id']))->isTrue();
        $this->string($user->getDefaultEmail())->isIdenticalTo('one@test.com');

        $this->boolean(
            $user->update([
                'id'              => $uid,
                '_useremails'     => ['two@test.com'],
                '_default_email'  => 0
            ])
        )->isTrue();

        $this->boolean($user->getFromDB($user->fields['id']))->isTrue();
        $this->string($user->getDefaultEmail())->isIdenticalTo('two@test.com');

        $this->array($user->getAllEmails())->hasSize(2);
        $this->boolean($user->isEmail('one@test.com'))->isTrue();

        $tu_user = getItemByTypeName('User', TU_USER);
        $this->boolean($user->isEmail($tu_user->getDefaultEmail()))->isFalse();
    }

    public function testGetFromDBbyToken()
    {
        $user = $this->newTestedInstance;
        $uid = (int)$user->add([
            'name'   => 'test_token'
        ]);
        $this->integer($uid)->isGreaterThan(0);
        $this->boolean($user->getFromDB($uid))->isTrue();

        $token = $user->getToken($uid);
        $this->boolean($user->getFromDB($uid))->isTrue();
        $this->string($token)->hasLength(40);

        $user2 = new \User();
        $this->boolean($user2->getFromDBbyToken($token))->isTrue();
        $this->array($user2->fields)->isIdenticalTo($user->fields);

        $this->when(
            function () {
                $this->testedInstance->getFromDBbyToken('1485dd60301311eda2610242ac12000249aef69a', 'my_field');
            }
        )->error
            ->withType(E_USER_WARNING)
            ->withMessage('User::getFromDBbyToken() can only be called with $field parameter with theses values: \'personal_token\', \'api_token\'')
            ->exists();

        $this->when(
            function () {
                $this->testedInstance->getFromDBbyToken(['REGEX', '.*'], 'api_token');
            }
        )->error()
            ->withType(E_USER_WARNING)
            ->withMessage('Unexpected token value received: "string" expected, received "array".')
            ->exists();
    }

    public function testPrepareInputForAdd()
    {
        $this->login();
        $user = $this->newTestedInstance();

        $input = [
            'name'   => 'prepare_for_add'
        ];
        $expected = [
            'name'         => 'prepare_for_add',
            'authtype'     => 1,
            'auths_id'     => 0,
            'is_active'    => 1,
            'is_deleted'   => 0,
            'entities_id'  => 0,
            'profiles_id'  => 0
        ];

        $this->array($user->prepareInputForAdd($input))->isIdenticalTo($expected);

        $input['_stop_import'] = 1;
        $this->boolean($user->prepareInputForAdd($input))->isFalse();

        $input = ['name' => 'invalid+login'];
        $this->boolean($user->prepareInputForAdd($input))->isFalse();
        $this->hasSessionMessages(ERROR, ['The login is not valid. Unable to add the user.']);

       //add same user twice
        $input = ['name' => 'new_user'];
        $this->integer($user->add($input))->isGreaterThan(0);
        $user = $this->newTestedInstance();
        $this->boolean($user->add($input))->isFalse(0);
        $this->hasSessionMessages(ERROR, ['Unable to add. The user already exists.']);

        $input = [
            'name'      => 'user_pass',
            'password'  => 'password',
            'password2' => 'nomatch'
        ];
        $this->boolean($user->prepareInputForAdd($input))->isFalse();
        $this->hasSessionMessages(ERROR, ['Error: the two passwords do not match']);

        $input = [
            'name'      => 'user_pass',
            'password'  => '',
            'password2' => 'nomatch'
        ];
        $expected = [
            'name'         => 'user_pass',
            'password2'    => 'nomatch',
            'authtype'     => 1,
            'auths_id'     => 0,
            'is_active'    => 1,
            'is_deleted'   => 0,
            'entities_id'  => 0,
            'profiles_id'  => 0
        ];
        $this->array($user->prepareInputForAdd($input))->isIdenticalTo($expected);

        $input['password'] = 'nomatch';
        $expected['password'] = 'unknonwn';
        unset($expected['password2']);
        $prepared = $user->prepareInputForAdd($input);
        $this->array($prepared)
         ->hasKeys(array_keys($expected))
         ->string['password']->hasLength(60)->startWith('$2y$');

        $input['password'] = 'mypass';
        $input['password2'] = 'mypass';
        $input['_extauth'] = 1;
        $expected = [
            'name'                 => 'user_pass',
            'password'             => '',
            '_extauth'             => 1,
            'authtype'             => 1,
            'auths_id'             => 0,
            'password_last_update' => $_SESSION['glpi_currenttime'],
            'is_active'            => 1,
            'is_deleted'           => 0,
            'entities_id'          => 0,
            'profiles_id'          => 0,
        ];
        $this->array($user->prepareInputForAdd($input))->isIdenticalTo($expected);
    }

    protected function prepareInputForTimezoneUpdateProvider()
    {
        return [
            [
                'input'     => [
                    'timezone' => 'Europe/Paris',
                ],
                'expected'  => [
                    'timezone' => 'Europe/Paris',
                ],
            ],
            [
                'input'     => [
                    'timezone' => '0',
                ],
                'expected'  => [
                    'timezone' => 'NULL',
                ],
            ],
         // check that timezone is not reset unexpectedly
            [
                'input'     => [
                    'registration_number' => 'no.1',
                ],
                'expected'  => [
                    'registration_number' => 'no.1',
                ],
            ],
        ];
    }

    /**
     * @dataProvider prepareInputForTimezoneUpdateProvider
     */
    public function testPrepareInputForUpdateTimezone(array $input, $expected)
    {
        $this->login();
        $user = $this->newTestedInstance();
        $username = 'prepare_for_update_' . mt_rand();
        $user_id = $user->add(
            [
                'name'         => $username,
                'password'     => 'mypass',
                'password2'    => 'mypass',
                '_profiles_id' => 1
            ]
        );
        $this->integer((int)$user_id)->isGreaterThan(0);

        $this->login($username, 'mypass');

        $input = ['id' => $user_id] + $input;
        $result = $user->prepareInputForUpdate($input);

        $expected = ['id' => $user_id] + $expected;
        $this->array($result)->isIdenticalTo($expected);
    }

    protected function prepareInputForUpdatePasswordProvider()
    {
        return [
            [
                'input'     => [
                    'password'  => 'initial_pass',
                    'password2' => 'initial_pass'
                ],
                'expected'  => [
                ],
            ],
            [
                'input'     => [
                    'password'  => 'new_pass',
                    'password2' => 'new_pass_not_match'
                ],
                'expected'  => false,
                'messages'  => [ERROR => ['Error: the two passwords do not match']],
            ],
            [
                'input'     => [
                    'password'  => 'new_pass',
                    'password2' => 'new_pass'
                ],
                'expected'  => [
                    'password_last_update' => true,
                    'password' => true,
                ],
            ],
        ];
    }

    /**
     * @dataProvider prepareInputForUpdatePasswordProvider
     */
    public function testPrepareInputForUpdatePassword(array $input, $expected, array $messages = null)
    {
        $this->login();
        $user = $this->newTestedInstance();
        $username = 'prepare_for_update_' . mt_rand();
        $user_id = $user->add(
            [
                'name'         => $username,
                'password'     => 'initial_pass',
                'password2'    => 'initial_pass',
                '_profiles_id' => 1
            ]
        );
        $this->integer((int)$user_id)->isGreaterThan(0);

        $this->login($username, 'initial_pass');

        $input = ['id' => $user_id] + $input;
        $result = $user->prepareInputForUpdate($input);

        if (null !== $messages) {
            $this->array($_SESSION['MESSAGE_AFTER_REDIRECT'])->isIdenticalTo($messages);
            $_SESSION['MESSAGE_AFTER_REDIRECT'] = []; //reset
        }

        if (false === $expected) {
            $this->boolean($result)->isIdenticalTo($expected);
            return;
        }

        if (array_key_exists('password', $expected) && true === $expected['password']) {
           // password_hash result is unpredictible, so we cannot test its exact value
            $this->array($result)->hasKey('password');
            $this->string($result['password'])->isNotEmpty();

            unset($expected['password']);
            unset($result['password']);
        }

        $expected = ['id' => $user_id] + $expected;
        if (array_key_exists('password_last_update', $expected) && true === $expected['password_last_update']) {
           // $_SESSION['glpi_currenttime'] was reset on login, value cannot be provided by test provider
            $expected['password_last_update'] = $_SESSION['glpi_currenttime'];
        }

        $this->array($result)->isIdenticalTo($expected);
    }

    public function testPost_addItem()
    {
        $this->login();
        $this->setEntity('_test_root_entity', true);
        $eid = getItemByTypeName('Entity', '_test_root_entity', true);

        $user = $this->newTestedInstance;

       //user with a profile
        $pid = getItemByTypeName('Profile', 'Technician', true);
        $uid = (int)$user->add([
            'name'         => 'create_user',
            '_profiles_id' => $pid
        ]);
        $this->integer($uid)->isGreaterThan(0);

        $this->boolean($user->getFromDB($uid))->isTrue();
        $this->array($user->fields)
         ->string['name']->isIdenticalTo('create_user')
         ->integer['profiles_id']->isEqualTo(0);

        $puser = new \Profile_User();
        $this->boolean($puser->getFromDBByCrit(['users_id' => $uid]))->isTrue();
        $this->array($puser->fields)
         ->integer['profiles_id']->isEqualTo($pid)
         ->integer['entities_id']->isEqualTo($eid)
         ->integer['is_recursive']->isEqualTo(0)
         ->integer['is_dynamic']->isEqualTo(0);

        $pid = (int)\Profile::getDefault();
        $this->integer($pid)->isGreaterThan(0);

       //user without a profile (will take default one)
        $uid2 = (int)$user->add([
            'name' => 'create_user2',
        ]);
        $this->integer($uid2)->isGreaterThan(0);

        $this->boolean($user->getFromDB($uid2))->isTrue();
        $this->array($user->fields)
         ->string['name']->isIdenticalTo('create_user2')
         ->integer['profiles_id']->isEqualTo(0);

        $puser = new \Profile_User();
        $this->boolean($puser->getFromDBByCrit(['users_id' => $uid2]))->isTrue();
        $this->array($puser->fields)
         ->integer['profiles_id']->isEqualTo($pid)
         ->integer['entities_id']->isEqualTo($eid)
         ->integer['is_recursive']->isEqualTo(0)
         ->integer['is_dynamic']->isEqualTo(1);

       //user with entity not recursive
        $eid2 = (int)getItemByTypeName('Entity', '_test_child_1', true);
        $this->integer($eid2)->isGreaterThan(0);
        $uid3 = (int)$user->add([
            'name'         => 'create_user3',
            '_entities_id' => $eid2
        ]);
        $this->integer($uid3)->isGreaterThan(0);

        $this->boolean($user->getFromDB($uid3))->isTrue();
        $this->array($user->fields)
         ->string['name']->isIdenticalTo('create_user3');

        $puser = new \Profile_User();
        $this->boolean($puser->getFromDBByCrit(['users_id' => $uid3]))->isTrue();
        $this->array($puser->fields)
         ->integer['profiles_id']->isEqualTo($pid)
         ->integer['entities_id']->isEqualTo($eid2)
         ->integer['is_recursive']->isEqualTo(0)
         ->integer['is_dynamic']->isEqualTo(1);

       //user with entity recursive
        $uid4 = (int)$user->add([
            'name'            => 'create_user4',
            '_entities_id'    => $eid2,
            '_is_recursive'   => 1
        ]);
        $this->integer($uid4)->isGreaterThan(0);

        $this->boolean($user->getFromDB($uid4))->isTrue();
        $this->array($user->fields)
         ->string['name']->isIdenticalTo('create_user4');

        $puser = new \Profile_User();
        $this->boolean($puser->getFromDBByCrit(['users_id' => $uid4]))->isTrue();
        $this->array($puser->fields)
         ->integer['profiles_id']->isEqualTo($pid)
         ->integer['entities_id']->isEqualTo($eid2)
         ->integer['is_recursive']->isEqualTo(1)
         ->integer['is_dynamic']->isEqualTo(1);
    }

    public function testClone()
    {
        $this->login();

        $user = getItemByTypeName('User', TU_USER);

        $this->setEntity('_test_root_entity', true);

        $date = date('Y-m-d H:i:s');
        $_SESSION['glpi_currenttime'] = $date;

       // Test item cloning
        $added = $user->clone();
        $this->integer((int)$added)->isGreaterThan(0);

        $clonedUser = new \User();
        $this->boolean($clonedUser->getFromDB($added))->isTrue();

        $fields = $user->fields;

       // Check the values. Id and dates must be different, everything else must be equal
        foreach ($fields as $k => $v) {
            switch ($k) {
                case 'id':
                case 'name':
                    $this->variable($clonedUser->getField($k))->isNotEqualTo($user->getField($k));
                    break;
                case 'date_mod':
                case 'date_creation':
                    $dateClone = new \DateTime($clonedUser->getField($k));
                    $expectedDate = new \DateTime($date);
                    $this->dateTime($dateClone)->isEqualTo($expectedDate);
                    break;
                case 'name':
                    $this->variable($clonedUser->getField($k))->isEqualTo("_test_user-copy");
                    break;
                default:
                    $this->variable($clonedUser->getField($k))->isEqualTo($user->getField($k));
            }
        }
    }

    public function testGetFromDBbyDn()
    {
        $user = $this->newTestedInstance;
        $dn = 'user=user_with_dn,dc=test,dc=glpi-project,dc=org';

        $uid = (int)$user->add([
            'name'      => 'user_with_dn',
            'user_dn'   => $dn
        ]);
        $this->integer($uid)->isGreaterThan(0);

        $this->boolean($user->getFromDBbyDn($dn))->isTrue();
        $this->array($user->fields)
         ->integer['id']->isIdenticalTo($uid)
         ->string['name']->isIdenticalTo('user_with_dn');
    }

    public function testGetFromDBbySyncField()
    {
        $user = $this->newTestedInstance;
        $sync_field = 'abc-def-ghi';

        $uid = (int)$user->add([
            'name'         => 'user_with_syncfield',
            'sync_field'   => $sync_field
        ]);

        $this->integer($uid)->isGreaterThan(0);

        $this->boolean($user->getFromDBbySyncField($sync_field))->isTrue();
        $this->array($user->fields)
         ->integer['id']->isIdenticalTo($uid)
         ->string['name']->isIdenticalTo('user_with_syncfield');
    }

    public function testGetFromDBbyName()
    {
        $user = $this->newTestedInstance;
        $name = 'user_with_name';

        $uid = (int)$user->add([
            'name' => $name
        ]);

        $this->integer($uid)->isGreaterThan(0);

        $this->boolean($user->getFromDBbyName($name))->isTrue();
        $this->array($user->fields)
         ->integer['id']->isIdenticalTo($uid);
    }

    public function testGetFromDBbyNameAndAuth()
    {
        $user = $this->newTestedInstance;
        $name = 'user_with_auth';

        $uid = (int)$user->add([
            'name'      => $name,
            'authtype'  => \Auth::DB_GLPI,
            'auths_id'  => 12
        ]);

        $this->integer($uid)->isGreaterThan(0);

        $this->boolean($user->getFromDBbyNameAndAuth($name, \Auth::DB_GLPI, 12))->isTrue();
        $this->array($user->fields)
         ->integer['id']->isIdenticalTo($uid)
         ->string['name']->isIdenticalTo($name);
    }

    protected function rawNameProvider()
    {
        return [
            [
                'input'     => ['name' => 'myname'],
                'rawname'   => 'myname'
            ], [
                'input'     => [
                    'name'      => 'anothername',
                    'realname'  => 'real name'
                ],
                'rawname'      => 'real name'
            ], [
                'input'     => [
                    'name'      => 'yet another name',
                    'firstname' => 'first name'
                ],
                'rawname'   => 'yet another name'
            ], [
                'input'     => [
                    'name'      => 'yet another one',
                    'realname'  => 'real name',
                    'firstname' => 'first name'
                ],
                'rawname'   => 'real name first name'
            ]
        ];
    }

    /**
     * @dataProvider rawNameProvider
     */
    public function testGetFriendlyName($input, $rawname)
    {
        $user = $this->newTestedInstance;

        $this->string($user->getFriendlyName())->isIdenticalTo('');

        $this
         ->given($this->newTestedInstance)
            ->then
               ->integer($uid = (int)$this->testedInstance->add($input))
                  ->isGreaterThan(0)
               ->boolean($this->testedInstance->getFromDB($uid))->isTrue()
               ->string($this->testedInstance->getFriendlyName())->isIdenticalTo($rawname);
    }

    public function testBlankPassword()
    {
        $input = [
            'name'      => 'myname',
            'password'  => 'mypass',
            'password2' => 'mypass'
        ];
        $this
         ->given($this->newTestedInstance)
            ->then
               ->integer($uid = (int)$this->testedInstance->add($input))
                  ->isGreaterThan(0)
               ->boolean($this->testedInstance->getFromDB($uid))->isTrue()
               ->array($this->testedInstance->fields)
                  ->string['name']->isIdenticalTo('myname')
                  ->string['password']->hasLength(60)->startWith('$2y$')
         ->given($this->testedInstance->blankPassword())
            ->then
               ->boolean($this->testedInstance->getFromDB($uid))->isTrue()
               ->array($this->testedInstance->fields)
                  ->string['name']->isIdenticalTo('myname')
                  ->string['password']->isIdenticalTo('');
    }

    public function testPre_updateInDB()
    {
        $this->login();
        $user = $this->newTestedInstance();

        $uid = (int)$user->add([
            'name' => 'preupdate_user'
        ]);
        $this->integer($uid)->isGreaterThan(0);
        $this->boolean($user->getFromDB($uid))->isTrue();

        $this->boolean($user->update([
            'id'     => $uid,
            'name'   => 'preupdate_user_edited'
        ]))->isTrue();
        $this->hasNoSessionMessages([ERROR, WARNING]);

       //can update with same name when id is identical
        $this->boolean($user->update([
            'id'     => $uid,
            'name'   => 'preupdate_user_edited'
        ]))->isTrue();
        $this->hasNoSessionMessages([ERROR, WARNING]);

        $this->integer(
            (int)$user->add(['name' => 'do_exist'])
        )->isGreaterThan(0);
        $this->boolean($user->update([
            'id'     => $uid,
            'name'   => 'do_exist'
        ]))->isTrue();
        $this->hasSessionMessages(ERROR, ['Unable to update login. A user already exists.']);

        $this->boolean($user->getFromDB($uid))->isTrue();
        $this->string($user->fields['name'])->isIdenticalTo('preupdate_user_edited');

        $this->boolean($user->update([
            'id'     => $uid,
            'name'   => 'in+valid'
        ]))->isTrue();
        $this->hasSessionMessages(ERROR, ['The login is not valid. Unable to update login.']);
    }

    public function testGetIdByName()
    {
        $user = $this->newTestedInstance;

        $uid = (int)$user->add(['name' => 'id_by_name']);
        $this->integer($uid)->isGreaterThan(0);

        $this->integer($user->getIdByName('id_by_name'))->isIdenticalTo($uid);
    }

    public function testGetIdByField()
    {
        $user = $this->newTestedInstance;

        $uid = (int)$user->add([
            'name'   => 'id_by_field',
            'phone'  => '+33123456789'
        ]);
        $this->integer($uid)->isGreaterThan(0);

        $this->integer($user->getIdByField('phone', '+33123456789'))->isIdenticalTo($uid);

        $this->integer(
            $user->add([
                'name'   => 'id_by_field2',
                'phone'  => '+33123456789'
            ])
        )->isGreaterThan(0);
        $this->boolean($user->getIdByField('phone', '+33123456789'))->isFalse();

        $this->boolean($user->getIdByField('phone', 'donotexists'))->isFalse();
    }

    public function testgetAdditionalMenuOptions()
    {
        $this->Login();
        $this
         ->given($this->newTestedInstance)
            ->then
               ->array($this->testedInstance->getAdditionalMenuOptions())
                  ->hasSize(1)
                  ->hasKey('ldap');

        $this->Login('normal', 'normal');
        $this
         ->given($this->newTestedInstance)
            ->then
               ->boolean($this->testedInstance->getAdditionalMenuOptions())
                  ->isFalse();
    }

    protected function passwordExpirationMethodsProvider()
    {
        $time = time();

        return [
            [
                'last_update'                     => date('Y-m-d H:i:s', strtotime('-10 years', $time)),
                'expiration_delay'                => -1,
                'expiration_notice'               => -1,
                'expected_expiration_time'        => null,
                'expected_should_change_password' => false,
                'expected_has_password_expire'    => false,
            ],
            [
                'last_update'                     => date('Y-m-d H:i:s', strtotime('-10 days', $time)),
                'expiration_delay'                => 15,
                'expiration_notice'               => -1,
                'expected_expiration_time'        => strtotime('+5 days', $time),
                'expected_should_change_password' => false, // not yet in notice time
                'expected_has_password_expire'    => false,
            ],
            [
                'last_update'                     => date('Y-m-d H:i:s', strtotime('-10 days', $time)),
                'expiration_delay'                => 15,
                'expiration_notice'               => 10,
                'expected_expiration_time'        => strtotime('+5 days', $time),
                'expected_should_change_password' => true,
                'expected_has_password_expire'    => false,
            ],
            [
                'last_update'                     => date('Y-m-d H:i:s', strtotime('-20 days', $time)),
                'expiration_delay'                => 15,
                'expiration_notice'               => -1,
                'expected_expiration_time'        => strtotime('-5 days', $time),
                'expected_should_change_password' => true,
                'expected_has_password_expire'    => true,
            ],
        ];
    }

    /**
     * @dataProvider passwordExpirationMethodsProvider
     */
    public function testPasswordExpirationMethods(
        string $last_update,
        int $expiration_delay,
        int $expiration_notice,
        $expected_expiration_time,
        $expected_should_change_password,
        $expected_has_password_expire
    ) {
        global $CFG_GLPI;

        $user = $this->newTestedInstance();
        $username = 'prepare_for_update_' . mt_rand();
        $user_id = $user->add(
            [
                'name'      => $username,
                'password'  => 'pass',
                'password2' => 'pass'
            ]
        );
        $this->integer($user_id)->isGreaterThan(0);
        $this->boolean($user->update(['id' => $user_id, 'password_last_update' => $last_update]))->isTrue();
        $this->boolean($user->getFromDB($user->fields['id']))->isTrue();

        $cfg_backup = $CFG_GLPI;
        $CFG_GLPI['password_expiration_delay'] = $expiration_delay;
        $CFG_GLPI['password_expiration_notice'] = $expiration_notice;

        $expiration_time = $user->getPasswordExpirationTime();
        $should_change_password = $user->shouldChangePassword();
        $has_password_expire = $user->hasPasswordExpired();

        $CFG_GLPI = $cfg_backup;

        $this->variable($expiration_time)->isEqualTo($expected_expiration_time);
        $this->boolean($should_change_password)->isEqualTo($expected_should_change_password);
        $this->boolean($has_password_expire)->isEqualTo($expected_has_password_expire);
    }


    protected function cronPasswordExpirationNotificationsProvider()
    {
       // create 10 users with differents password_last_update dates
       // first has its password set 1 day ago
       // second has its password set 11 day ago
       // and so on
       // tenth has its password set 91 day ago
        $user = new \User();
        for ($i = 1; $i < 100; $i += 10) {
            $user_id = $user->add(
                [
                    'name'     => 'cron_user_' . mt_rand(),
                    'authtype' => \Auth::DB_GLPI,
                ]
            );
            $this->integer($user_id)->isGreaterThan(0);
            $this->boolean(
                $user->update(
                    [
                        'id' => $user_id,
                        'password_last_update' => date('Y-m-d H:i:s', strtotime('-' . $i . ' days')),
                    ]
                )
            )->isTrue();
        }

        return [
         // validate that cron does nothing if password expiration is not active (default config)
            [
                'expiration_delay'               => -1,
                'notice_delay'                   => -1,
                'lock_delay'                     => -1,
                'cron_limit'                     => 100,
                'expected_result'                => 0, // 0 = nothing to do
                'expected_notifications_count'   => 0,
                'expected_lock_count'            => 0,
            ],
         // validate that cron send no notification if password_expiration_notice == -1
            [
                'expiration_delay'               => 15,
                'notice_delay'                   => -1,
                'lock_delay'                     => -1,
                'cron_limit'                     => 100,
                'expected_result'                => 0, // 0 = nothing to do
                'expected_notifications_count'   => 0,
                'expected_lock_count'            => 0,
            ],
         // validate that cron send notifications instantly if password_expiration_notice == 0
            [
                'expiration_delay'               => 50,
                'notice_delay'                   => 0,
                'lock_delay'                     => -1,
                'cron_limit'                     => 100,
                'expected_result'                => 1, // 1 = fully processed
                'expected_notifications_count'   => 5, // 5 users should be notified (them which has password set more than 50 days ago)
                'expected_lock_count'            => 0,
            ],
         // validate that cron send notifications before expiration if password_expiration_notice > 0
            [
                'expiration_delay'               => 50,
                'notice_delay'                   => 20,
                'lock_delay'                     => -1,
                'cron_limit'                     => 100,
                'expected_result'                => 1, // 1 = fully processed
                'expected_notifications_count'   => 7, // 7 users should be notified (them which has password set more than 50-20 days ago)
                'expected_lock_count'            => 0,
            ],
         // validate that cron returns partial result if there is too many notifications to send
            [
                'expiration_delay'               => 50,
                'notice_delay'                   => 20,
                'lock_delay'                     => -1,
                'cron_limit'                     => 5,
                'expected_result'                => -1, // -1 = partially processed
                'expected_notifications_count'   => 5, // 5 on 7 users should be notified (them which has password set more than 50-20 days ago)
                'expected_lock_count'            => 0,
            ],
         // validate that cron disable users instantly if password_expiration_lock_delay == 0
            [
                'expiration_delay'               => 50,
                'notice_delay'                   => -1,
                'lock_delay'                     => 0,
                'cron_limit'                     => 100,
                'expected_result'                => 1, // 1 = fully processed
                'expected_notifications_count'   => 0,
                'expected_lock_count'            => 5, // 5 users should be locked (them which has password set more than 50 days ago)
            ],
         // validate that cron disable users with given delay if password_expiration_lock_delay > 0
            [
                'expiration_delay'               => 20,
                'notice_delay'                   => -1,
                'lock_delay'                     => 10,
                'cron_limit'                     => 100,
                'expected_result'                => 1, // 1 = fully processed
                'expected_notifications_count'   => 0,
                'expected_lock_count'            => 7, // 7 users should be locked (them which has password set more than 20+10 days ago)
            ],
        ];
    }

    /**
     * @dataProvider cronPasswordExpirationNotificationsProvider
     */
    public function testCronPasswordExpirationNotifications(
        int $expiration_delay,
        int $notice_delay,
        int $lock_delay,
        int $cron_limit,
        int $expected_result,
        int $expected_notifications_count,
        int $expected_lock_count
    ) {
        global $CFG_GLPI, $DB;

        $this->login();

        $crontask = new \CronTask();
        $this->boolean($crontask->getFromDBbyName(\User::getType(), 'passwordexpiration'))->isTrue();
        $crontask->fields['param'] = $cron_limit;

        $cfg_backup = $CFG_GLPI;
        $CFG_GLPI['password_expiration_delay'] = $expiration_delay;
        $CFG_GLPI['password_expiration_notice'] = $notice_delay;
        $CFG_GLPI['password_expiration_lock_delay'] = $lock_delay;
        $CFG_GLPI['use_notifications']  = true;
        $CFG_GLPI['notifications_ajax'] = 1;
        $result = \User::cronPasswordExpiration($crontask);
        $CFG_GLPI = $cfg_backup;

        $this->integer($result)->isEqualTo($expected_result);
        $this->integer(
            countElementsInTable(\Alert::getTable(), ['itemtype' => \User::getType()])
        )->isEqualTo($expected_notifications_count);
        $DB->delete(\Alert::getTable(), ['itemtype' => \User::getType()]); // reset alerts

        $user_crit = [
            'authtype'  => \Auth::DB_GLPI,
            'is_active' => 0,
        ];
        $this->integer(countElementsInTable(\User::getTable(), $user_crit))->isEqualTo($expected_lock_count);
        $DB->update(\User::getTable(), ['is_active' => 1], $user_crit); // reset users
    }

<<<<<<< HEAD
    public function providerGetSubstitutes()
    {
        // remove all substitutes, if any
        $validator_substitute = new \ValidatorSubstitute();
        $testedClass = $this->getTestedClassName();
        $validator_substitute->deleteByCriteria([
            'users_id' => $testedClass::getIdByName('normal'),
        ]);
        yield [
            'input' => $testedClass::getIdByName('normal'),
            'expected' => [],
        ];

        $this->login('normal', 'normal');
        $validator_substitute->updateSubstitutes([
            'users_id' => $testedClass::getIdByName('normal'),
            'substitutes' => [$testedClass::getIdByName('glpi')],
        ]);
        yield [
            'input' => $testedClass::getIdByName('normal'),
            'expected' => [$testedClass::getIdByName('glpi')],
        ];

        $validator_substitute->updateSubstitutes([
            'users_id' => $testedClass::getIdByName('normal'),
            'substitutes' => [$testedClass::getIdByName('glpi'), 3],
        ]);
        yield [
            'input' => $testedClass::getIdByName('normal'),
            'expected' => [$testedClass::getIdByName('glpi'), 3],
        ];
    }

    /**
     * @dataProvider providerGetSubstitutes
     *
     * @param integer $input
     * @param array $expected
     * @return void
     */
    public function testGetSubstitutes(int $input, array $expected)
    {
        $instance = $this->newTestedInstance;
        $instance->getFromDB($input);
        $output = $instance->getSubstitutes($input);
        $this->array($output)->isEqualTo($expected);
    }

    public function providerGetDelegators()
    {
        // remove all delegators, if any
        $validator_substitute = new \ValidatorSubstitute();
        $testedClass = $this->getTestedClassName();
        $validator_substitute->deleteByCriteria([
            'users_id_substitute' => $testedClass::getIdByName('normal'),
        ]);
        yield [
            'input' => $testedClass::getIdByName('normal'),
            'expected' => [],
        ];

        $this->login('glpi', 'glpi');
        $validator_substitute->updateSubstitutes([
            'users_id' => $testedClass::getIdByName('glpi'),
            'substitutes' => [$testedClass::getIdByName('normal')],
        ]);
        yield [
            'input' => $testedClass::getIdByName('normal'),
            'expected' => [$testedClass::getIdByName('glpi')],
        ];

        $this->login('post-only', 'postonly');
        $validator_substitute->updateSubstitutes([
            'users_id' => $testedClass::getIdByName('post-only'),
            'substitutes' => [$testedClass::getIdByName('normal')],
        ]);
        yield [
            'input' => $testedClass::getIdByName('normal'),
            'expected' => [$testedClass::getIdByName('glpi'), $testedClass::getIdByName('post-only')],
        ];
    }

    /**
     * @dataProvider providerGetDelegators
     *
     * @param integer $input
     * @param array $expected
     * @return void
     */
    public function testGetDelegators(int $input, array $expected)
    {
        $instance = $this->newTestedInstance;
        $instance->getFromDB($input);
        $output = $instance->getDelegators($input);
        $this->array($output)->isEqualTo($expected);
    }

    public function providerIsSubstituteOf()
    {
        $validator_substitute = new \ValidatorSubstitute();
        $testedClass = $this->getTestedClassName();
        $validator_substitute->deleteByCriteria([
            'users_id' => $testedClass::getIdByName('normal'),
        ]);
        yield [
            'users_id'           => $testedClass::getIdByName('glpi'),
            'users_id_delegator' => $testedClass::getIdByName('normal'),
            'use_date_range'     => false,
            'expected'           => false,
        ];

        $validator_substitute->add([
            'users_id' => $testedClass::getIdByName('normal'),
            'users_id_substitute' => $testedClass::getIdByName('glpi'),
        ]);
        yield [
            'users_id'           => $testedClass::getIdByName('glpi'),
            'users_id_delegator' => $testedClass::getIdByName('normal'),
            'use_date_range'     => false,
            'expected'           => true,
        ];

        $instance = $this->newTestedInstance;
        $success = $instance->update([
            'id' => $testedClass::getIdByName('normal'),
            'substitution_end_date' => '1999-01-01 12:00:00',
        ]);
        $this->boolean($success)->isTrue();
        yield [
            'users_id'           => $testedClass::getIdByName('glpi'),
            'users_id_delegator' => $testedClass::getIdByName('normal'),
            'use_date_range'     => true,
            'expected'           => false,
        ];

        $success = $instance->update([
            'id' => $testedClass::getIdByName('normal'),
            'substitution_end_date' => '',
            'substitution_start_date' => (new DateTime())->add(new DateInterval('P1Y'))->format('Y-m-d H:i:s'),
        ]);
        $this->boolean($success)->isTrue();
        yield [
            'users_id'           => $testedClass::getIdByName('glpi'),
            'users_id_delegator' => $testedClass::getIdByName('normal'),
            'use_date_range'     => true,
            'expected'           => false,
        ];

        $success = $instance->update([
            'id' => $testedClass::getIdByName('normal'),
            'substitution_end_date' => (new DateTime())->add(new DateInterval('P2Y'))->format('Y-m-d H:i:s'),
            'substitution_start_date' => (new DateTime())->add(new DateInterval('P1Y'))->format('Y-m-d H:i:s'),
        ]);
        $this->boolean($success)->isTrue();
        yield [
            'users_id'           => $testedClass::getIdByName('glpi'),
            'users_id_delegator' => $testedClass::getIdByName('normal'),
            'use_date_range'     => true,
            'expected'           => false,
        ];

        $success = $instance->update([
            'id' => $testedClass::getIdByName('normal'),
            'substitution_end_date' => (new DateTime())->sub(new DateInterval('P1Y'))->format('Y-m-d H:i:s'),
            'substitution_start_date' => (new DateTime())->sub(new DateInterval('P2Y'))->format('Y-m-d H:i:s'),
        ]);
        $this->boolean($success)->isTrue();
        yield [
            'users_id'           => $testedClass::getIdByName('glpi'),
            'users_id_delegator' => $testedClass::getIdByName('normal'),
            'use_date_range'     => true,
            'expected'           => false,
        ];

        $success = $instance->update([
            'id' => $testedClass::getIdByName('normal'),
            'substitution_end_date' => (new DateTime())->add(new DateInterval('P1M'))->format('Y-m-d H:i:s'),
            'substitution_start_date' => (new DateTime())->sub(new DateInterval('P1M'))->format('Y-m-d H:i:s'),
        ]);
        $this->boolean($success)->isTrue();
        yield [
            'users_id'           => $testedClass::getIdByName('glpi'),
            'users_id_delegator' => $testedClass::getIdByName('normal'),
            'use_date_range'     => true,
            'expected'           => true,
        ];

        $success = $instance->update([
            'id' => $testedClass::getIdByName('normal'),
            'substitution_start_date' => (new DateTime())->sub(new DateInterval('P1M'))->format('Y-m-d H:i:s'),
        ]);
        $this->boolean($success)->isTrue();
        yield [
            'users_id'           => $testedClass::getIdByName('glpi'),
            'users_id_delegator' => $testedClass::getIdByName('normal'),
            'use_date_range'     => true,
            'expected'           => true,
        ];

        $success = $instance->update([
            'id' => $testedClass::getIdByName('normal'),
            'substitution_end_date' => (new DateTime())->add(new DateInterval('P1M'))->format('Y-m-d H:i:s'),
        ]);
        $this->boolean($success)->isTrue();
        yield [
            'users_id'           => $testedClass::getIdByName('glpi'),
            'users_id_delegator' => $testedClass::getIdByName('normal'),
            'use_date_range'     => true,
            'expected'           => true,
        ];
    }

    /**
     * @dataProvider providerIsSubstituteOf
     *
     * @param integer $users_id
     * @param integer $users_id_delegator
     * @param boolean $use_date_range
     * @param [type] $expected
     * @return void
     */
    public function testIsSubstituteOf(int $users_id, int $users_id_delegator, bool $use_date_range, $expected)
    {
        $instance = $this->newTestedInstance;
        $instance->getFromDB($users_id);
        $output = $instance->isSubstituteOf($users_id_delegator, $use_date_range);
        $this->boolean($output)->isEqualTo($expected);
    }

    public function testGetUserByForgottenPasswordToken()
    {
        global $CFG_GLPI;

        $user = new \User();
        // Set the password_forget_token of TU_USER to some random hex string and set the password_forget_token_date to now - 5 days
        $token = bin2hex(random_bytes(16));
        $this->boolean($user->update([
            'id' => getItemByTypeName('User', TU_USER, true),
            'password_forget_token' => $token,
            'password_forget_token_date' => date('Y-m-d H:i:s', strtotime('-5 days')),
        ]))->isTrue();

        // Set password_init_token_delay config option to 1 day
        $CFG_GLPI['password_init_token_delay'] = DAY_TIMESTAMP;

        $this->variable(\User::getUserByForgottenPasswordToken($token))->isNull();

        // Set password_init_token_delay config option to 10 days
        $CFG_GLPI['password_init_token_delay'] = DAY_TIMESTAMP * 10;

        $this->variable(\User::getUserByForgottenPasswordToken($token))->isNotNull();
    }

    /**
     * Data provider for testValidatePassword
     *
     * @return iterable
     */
    protected function testValidatePasswordProvider(): iterable
    {
        global $CFG_GLPI;

        // Load test subject
        $user = getItemByTypeName('User', TU_USER);

        // Password security must be disabled by default
        $this->boolean((bool)$CFG_GLPI['use_password_security'])->isFalse();
        yield [$user, 'mypass'];

        // Enable security
        $CFG_GLPI['use_password_security'] = 1;
        $this->integer((int)$CFG_GLPI['password_min_length'])->isIdenticalTo(8);
        $this->integer((int)$CFG_GLPI['password_need_number'])->isIdenticalTo(1);
        $this->integer((int)$CFG_GLPI['password_need_letter'])->isIdenticalTo(1);
        $this->integer((int)$CFG_GLPI['password_need_caps'])->isIdenticalTo(1);
        $this->integer((int)$CFG_GLPI['password_need_symbol'])->isIdenticalTo(1);
        $errors = [
            'Password too short!',
            'Password must include at least a digit!',
            'Password must include at least a lowercase letter!',
            'Password must include at least a uppercase letter!',
            'Password must include at least a symbol!'
        ];
        yield [$user, '', $errors];

        // Increase password length
        $errors = [
            'Password must include at least a digit!',
            'Password must include at least a uppercase letter!',
            'Password must include at least a symbol!'
        ];
        yield [$user, 'mypassword', $errors];

        // Reduce minimum length
        $CFG_GLPI['password_min_length'] = strlen('mypass');
        $errors = [
            'Password must include at least a digit!',
            'Password must include at least a uppercase letter!',
            'Password must include at least a symbol!'
        ];
        yield [$user, 'mypass', $errors];
        $CFG_GLPI['password_min_length'] = 8; //reset

        // Add digit to password
        $errors = [
            'Password must include at least a uppercase letter!',
            'Password must include at least a symbol!'
        ];
        yield [$user, 'my1password', $errors];

        // Disable digit validation
        $CFG_GLPI['password_need_number'] = 0;
        $errors = [
            'Password must include at least a uppercase letter!',
            'Password must include at least a symbol!'
        ];
        yield [$user, 'mypassword', $errors];
        $CFG_GLPI['password_need_number'] = 1; //reset

        // Add uppercase letter to password
        yield [$user, 'my1paSsword', ['Password must include at least a symbol!']];

        // Disable uppercase validation
        $CFG_GLPI['password_need_caps'] = 0;
        yield [$user, 'my1password', ['Password must include at least a symbol!']];
        $CFG_GLPI['password_need_caps'] = 1; //reset

        // Add symbol to password
        yield [$user, 'my1paSsw@rd'];

        // Disable password validation
        $CFG_GLPI['password_need_symbol'] = 0;
        yield [$user, 'my1paSsword'];
        $CFG_GLPI['password_need_symbol'] = 1; //reset

        // Test password history setting
        $this->login();
        $CFG_GLPI['use_password_security'] = 0; // Disable others checks
        $CFG_GLPI['non_reusable_passwords_count'] = 3; // Check last 3 password (current + previous 2)
        $password1 = TU_PASS; // Current password
        $password2 = "P@ssword2"; // First password change
        $password3 = "P@ssword3"; // Second password change
        $password4 = "P@ssword4"; // Not yet used password
        $this->updateItem('User', $user->getID(), ['password' => $password2, 'password2' => $password2], ['password', 'password2']);
        $this->updateItem('User', $user->getID(), ['password' => $password3, 'password2' => $password3], ['password', 'password2']);
        $this->boolean($user->getFromDB($user->fields['id']))->isTrue();

        // Last 3 passwords should not work
        yield [$user, $password1, ["Password was used too recently."]];
        yield [$user, $password2, ["Password was used too recently."]];
        yield [$user, $password3, ["Password was used too recently."]];

        // Never used before password, should work
        yield [$user, $password4];
    }

    /**
     * Tests for $user->validatePassword()
     *
     * @dataprovider testValidatePasswordProvider
     *
     * @param User   $user     Test subject
     * @param string $password Password to validate
     * @param array  $errors   Expected errors
     *
     * @return void
     */
    public function testValidatePassword(
        \User $user,
        string $password,
        array $errors = [],
    ): void {
        $expected = count($errors) === 0;
        $password_errors = [];
        $this->boolean($user->validatePassword($password, $password_errors))->isEqualTo($expected);
        $this->array($password_errors)->isEqualto($errors);

        return;
=======
    /**
     * Tests if the last super admin user can be deleted or disabled
     *
     * @return void
     */
    public function testLastAdministratorDeleteOrDisable(): void
    {
        // Default: only one super admin account
        $super_admin = getItemByTypeName('Profile', 'Super-Admin');
        $this->boolean($super_admin->isLastSuperAdminProfile())->isTrue();

        // Default: 3 users with super admin account authorizations
        $users = (new \User())->find([
            'id' => new QuerySubQuery([
                'SELECT' => 'users_id',
                'FROM'   => Profile_User::getTable(),
                'WHERE'  => [
                    'profiles_id' => $super_admin->fields['id']
                ]
            ])
        ]);
        $this->array($users)->hasSize(3);
        $this->array(array_column($users, 'name'))->isEqualTo(['glpi', TU_USER, "jsmith123"]);

        $glpi = getItemByTypeName('User', 'glpi');
        $tu_user = getItemByTypeName('User', TU_USER);
        $jsmith123 = getItemByTypeName('User', 'jsmith123');

        // Delete 2 users
        $this->login('glpi', 'glpi');
        $this->boolean($tu_user->canDeleteItem())->isTrue();
        $this->boolean($tu_user->delete(['id' => $tu_user->getID()]))->isTrue();
        $this->boolean($jsmith123->canDeleteItem())->isTrue();
        $this->boolean($jsmith123->delete(['id' => $jsmith123->getID()]))->isTrue();

        // Last user, can't be deleted or disabled
        $this->boolean($glpi->update([
            'id'        => $glpi->getID(),
            'is_active' => false
        ]))->isTrue();
        $this->hasSessionMessages(ERROR, [
            "Can't set user as inactive as it is the only remaining super administrator."
        ]);
        $glpi->getFromDB($glpi->getId());
        $this->boolean((bool) $glpi->fields['is_active'])->isEqualTo(true);
        $this->boolean($glpi->canDeleteItem())->isFalse();

        // Can still be deleted by calling delete directly, maybe it should not be possible ?
        $this->boolean($glpi->delete(['id' => $glpi->getID()]))->isTrue();
>>>>>>> 6a5ab2d0
    }
}<|MERGE_RESOLUTION|>--- conflicted
+++ resolved
@@ -35,13 +35,10 @@
 
 namespace tests\units;
 
-<<<<<<< HEAD
 use DateTime;
 use DateInterval;
-=======
 use Profile_User;
 use QuerySubQuery;
->>>>>>> 6a5ab2d0
 
 /* Test for inc/user.class.php */
 
@@ -1020,7 +1017,6 @@
         $DB->update(\User::getTable(), ['is_active' => 1], $user_crit); // reset users
     }
 
-<<<<<<< HEAD
     public function providerGetSubstitutes()
     {
         // remove all substitutes, if any
@@ -1399,7 +1395,8 @@
         $this->array($password_errors)->isEqualto($errors);
 
         return;
-=======
+    }
+
     /**
      * Tests if the last super admin user can be deleted or disabled
      *
@@ -1449,6 +1446,5 @@
 
         // Can still be deleted by calling delete directly, maybe it should not be possible ?
         $this->boolean($glpi->delete(['id' => $glpi->getID()]))->isTrue();
->>>>>>> 6a5ab2d0
     }
 }