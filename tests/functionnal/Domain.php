--- conflicted
+++ resolved
@@ -73,7 +73,6 @@
                 'itemtype'     => 'Computer',
                 'items_id'     => getItemByTypeName('Computer', '_test_pc01', true)
             ])
-<<<<<<< HEAD
         )->isGreaterThan(0);
 
         $record = new \DomainRecord();
@@ -108,71 +107,6 @@
                 'use_domains_alert'                       => 1,
                 'send_domains_alert_close_expiries_delay' => 7,
                 'send_domains_alert_expired_delay'        => 1
-=======
-         )->isGreaterThan(0);
-      }
-
-      $this->integer((int)countElementsInTable($domain_item->getTable(), ['domains_id' => $domains_id]))->isIdenticalTo(1);
-      $this->integer((int)countElementsInTable($record->getTable(), ['domains_id' => $domains_id]))->isIdenticalTo(3);
-      $this->boolean($domain->delete(['id' => $domains_id], true))->isTrue();
-      $this->integer((int)countElementsInTable($domain_item->getTable(), ['domains_id' => $domains_id]))->isIdenticalTo(0);
-      $this->integer((int)countElementsInTable($record->getTable(), ['domains_id' => $domains_id]))->isIdenticalTo(0);
-   }
-
-   public function testGetEntitiesToNotify() {
-      global $DB;
-      $this->login();
-
-      $this->array(\Entity::getEntitiesToNotify('use_domains_alert'))->isEmpty();
-
-      $entity = getItemByTypeName('Entity', '_test_root_entity');
-      $this->boolean(
-         $entity->update([
-            'id'                                      => $entity->fields['id'],
-            'use_domains_alert'                       => 1,
-            'send_domains_alert_close_expiries_delay' => 7,
-            'send_domains_alert_expired_delay'        => 1
-         ])
-      )->isTrue();
-      $this->boolean($entity->getFromDB($entity->fields['id']))->isTrue();
-
-      $this->array(\Entity::getEntitiesToNotify('use_domains_alert'))->isIdenticalTo([
-         getItemByTypeName('Entity', '_test_root_entity', true)   => 1,
-         getItemByTypeName('Entity', '_test_child_1', true)       => 1,
-         getItemByTypeName('Entity', '_test_child_2', true)       => 1,
-      ]);
-
-      $iterator = $DB->request(\Domain::expiredDomainsCriteria($entity->fields['id']));
-      $this->string($iterator->getSql())->isIdenticalTo(
-         "SELECT * FROM `glpi_domains` WHERE " .
-         "NOT (`date_expiration` IS NULL) AND `entities_id` = '{$entity->fields['id']}' AND `is_deleted` = '0' ".
-         "AND DATEDIFF(CURDATE(), `date_expiration`) > 1 AND DATEDIFF(CURDATE(), `date_expiration`) > 0"
-      );
-
-      $iterator = $DB->request(\Domain::closeExpiriesDomainsCriteria($entity->fields['id']));
-      $this->string($iterator->getSql())->isIdenticalTo(
-         "SELECT * FROM `glpi_domains` WHERE " .
-         "NOT (`date_expiration` IS NULL) AND `entities_id` = '{$entity->fields['id']}' AND `is_deleted` = '0' ".
-         "AND DATEDIFF(CURDATE(), `date_expiration`) > -7 AND DATEDIFF(CURDATE(), `date_expiration`) < 0"
-      );
-   }
-
-   public function testTransfer() {
-      $this->login();
-      $domain = new \Domain();
-      $domains_id = (int)$domain->add([
-         'name'   => 'glpi-project.org'
-      ]);
-      $this->integer($domains_id)->isGreaterThan(0);
-
-      $record = new \DomainRecord();
-      foreach (['www', 'ftp', 'mail'] as $sub) {
-         $this->integer(
-            (int)$record->add([
-               'name'         => $sub,
-               'data'         => 'glpi-project.org.',
-               'domains_id'   => $domains_id
->>>>>>> eb9a53ee
             ])
         )->isTrue();
         $this->boolean($entity->getFromDB($entity->fields['id']))->isTrue();
@@ -186,14 +120,14 @@
         $iterator = $DB->request(\Domain::expiredDomainsCriteria($entity->fields['id']));
         $this->string($iterator->getSql())->isIdenticalTo(
             "SELECT * FROM `glpi_domains` WHERE " .
-            "NOT (`date_expiration` IS NULL) AND `is_deleted` = '0' " .
+            "NOT (`date_expiration` IS NULL) AND `entities_id` = '{$entity->fields['id']}' AND `is_deleted` = '0' " .
             "AND DATEDIFF(CURDATE(), `date_expiration`) > 1 AND DATEDIFF(CURDATE(), `date_expiration`) > 0"
         );
 
         $iterator = $DB->request(\Domain::closeExpiriesDomainsCriteria($entity->fields['id']));
         $this->string($iterator->getSql())->isIdenticalTo(
             "SELECT * FROM `glpi_domains` WHERE " .
-            "NOT (`date_expiration` IS NULL) AND `is_deleted` = '0' " .
+            "NOT (`date_expiration` IS NULL) AND `entities_id` = '{$entity->fields['id']}' AND `is_deleted` = '0' " .
             "AND DATEDIFF(CURDATE(), `date_expiration`) > -7 AND DATEDIFF(CURDATE(), `date_expiration`) < 0"
         );
     }
