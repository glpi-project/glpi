<?php
/**
 * ---------------------------------------------------------------------
 * GLPI - Gestionnaire Libre de Parc Informatique
 * Copyright (C) 2015-2020 Teclib' and contributors.
 *
 * http://glpi-project.org
 *
 * based on GLPI - Gestionnaire Libre de Parc Informatique
 * Copyright (C) 2003-2014 by the INDEPNET Development Team.
 *
 * ---------------------------------------------------------------------
 *
 * LICENSE
 *
 * This file is part of GLPI.
 *
 * GLPI is free software; you can redistribute it and/or modify
 * it under the terms of the GNU General Public License as published by
 * the Free Software Foundation; either version 2 of the License, or
 * (at your option) any later version.
 *
 * GLPI is distributed in the hope that it will be useful,
 * but WITHOUT ANY WARRANTY; without even the implied warranty of
 * MERCHANTABILITY or FITNESS FOR A PARTICULAR PURPOSE.  See the
 * GNU General Public License for more details.
 *
 * You should have received a copy of the GNU General Public License
 * along with GLPI. If not, see <http://www.gnu.org/licenses/>.
 * ---------------------------------------------------------------------
*/

namespace tests\units;

use \DbTestCase;

/* Test for inc/search.class.php */

class Search extends DbTestCase {

   private function doSearch($itemtype, $params, array $forcedisplay = []) {
      global $DEBUG_SQL;

      // check param itemtype exists (to avoid search errors)
      $this->class($itemtype)->isSubClassof('CommonDBTM');

      // login to glpi if needed
      if (!isset($_SESSION['glpiname'])) {
         $this->login();
      }

      // force session in debug mode (to store & retrieve sql errors)
      $glpi_use_mode             = $_SESSION['glpi_use_mode'];
      $_SESSION['glpi_use_mode'] = \Session::DEBUG_MODE;

      // don't compute last request from session
      $params['reset'] = 'reset';

      // do search
      $params = \Search::manageParams($itemtype, $params);
      $data   = \Search::getDatas($itemtype, $params, $forcedisplay);

      // append existing errors to returned data
      $data['last_errors'] = [];
      if (isset($DEBUG_SQL['errors'])) {
         $data['last_errors'] = implode(', ', $DEBUG_SQL['errors']);
         unset($DEBUG_SQL['errors']);
      }

      // restore glpi mode to previous
      $_SESSION['glpi_use_mode'] = $glpi_use_mode;

      // do not store this search from session
      \Search::resetSaveSearch();

      return $data;
   }

   public function testMetaComputerSoftwareLicense() {
      $search_params = ['is_deleted'   => 0,
                        'start'        => 0,
                        'criteria'     => [0 => ['field'      => 'view',
                                                 'searchtype' => 'contains',
                                                 'value'      => '']],
                        'metacriteria' => [0 => ['link'       => 'AND',
                                                 'itemtype'   => 'Software',
                                                 'field'      => 163,
                                                 'searchtype' => 'contains',
                                                 'value'      => '>0'],
                                           1 => ['link'       => 'AND',
                                                 'itemtype'   => 'Software',
                                                 'field'      => 160,
                                                 'searchtype' => 'contains',
                                                 'value'      => 'firefox']]];

      $data = $this->doSearch('Computer', $search_params);

      // check for sql error (data key missing or empty)
      $this->array($data)
         ->hasKey('data')
            ->array['last_errors']->isIdenticalTo([])
            ->array['data']->isNotEmpty();
   }

   public function testMetaComputerUser() {
      $search_params = ['is_deleted'   => 0,
                        'start'        => 0,
                        'search'       => 'Search',
                        'criteria'     => [0 => ['field'      => 'view',
                                                 'searchtype' => 'contains',
                                                 'value'      => '']],
                                           // user login
                        'metacriteria' => [0 => ['link'       => 'AND',
                                                 'itemtype'   => 'User',
                                                 'field'      => 1,
                                                 'searchtype' => 'equals',
                                                 'value'      => 2],
                                           // user profile
                                           1 => ['link'       => 'AND',
                                                 'itemtype'   => 'User',
                                                 'field'      => 20,
                                                 'searchtype' => 'equals',
                                                 'value'      => 4],
                                           // user entity
                                           2 => ['link'       => 'AND',
                                                 'itemtype'   => 'User',
                                                 'field'      => 80,
                                                 'searchtype' => 'equals',
                                                 'value'      => 0],
                                           // user profile
                                           3 => ['link'       => 'AND',
                                                 'itemtype'   => 'User',
                                                 'field'      => 13,
                                                 'searchtype' => 'equals',
                                                 'value'      => 1]]];

      $data = $this->doSearch('Computer', $search_params);

      // check for sql error (data key missing or empty)
      $this->array($data)
         ->hasKey('data')
            ->array['last_errors']->isIdenticalTo([])
            ->array['data']->isNotEmpty();
   }

   public function testSubMetaTicketComputer() {
      $search_params = [
         'is_deleted'   => 0,
         'start'        => 0,
         'search'       => 'Search',
         'criteria'     => [
            0 => [
               'field'      => 12,
               'searchtype' => 'equals',
               'value'      => 'notold'
            ],
            1 => [
               'link'       => 'AND',
               'criteria'   => [
                  0 => [
                     'field'      => 'view',
                     'searchtype' => 'contains',
                     'value'      => 'test1'
                  ],
                  1 => [
                     'link'       => 'OR',
                     'field'      => 'view',
                     'searchtype' => 'contains',
                     'value'      => 'test2'
                  ],
                  2 => [
                     'link'       => 'OR',
                     'meta'       => true,
                     'itemtype'   => 'Computer',
                     'field'      => 1,
                     'searchtype' => 'contains',
                     'value'      => 'test3'
                  ],
               ]
            ],
         ],
      ];

      $data = $this->doSearch('Ticket', $search_params);

      // check for sql error (data key missing or empty)
      $this->array($data)
         ->hasKey('data')
            ->array['last_errors']->isIdenticalTo([])
            ->array['data']->isNotEmpty();
   }

   public function testFlagMetaComputerUser() {
      $search_params = [
         'reset'        => 'reset',
         'is_deleted'   => 0,
         'start'        => 0,
         'search'       => 'Search',
         'criteria'     => [
            0 => [
               'field'      => 'view',
               'searchtype' => 'contains',
               'value'      => ''
            ],
            // user login
            1 => [
               'link'       => 'AND',
               'itemtype'   => 'User',
               'field'      => 1,
               'meta'       => 1,
               'searchtype' => 'equals',
               'value'      => 2
            ],
            // user profile
            2 => [
               'link'       => 'AND',
               'itemtype'   => 'User',
               'field'      => 20,
               'meta'       => 1,
               'searchtype' => 'equals',
               'value'      => 4
             ],
            // user entity
            3 => [
               'link'       => 'AND',
               'itemtype'   => 'User',
               'field'      => 80,
               'meta'       => 1,
               'searchtype' => 'equals',
               'value'      => 0
            ],
            // user profile
            4 => [
               'link'       => 'AND',
               'itemtype'   => 'User',
               'field'      => 13,
               'meta'       => 1,
               'searchtype' => 'equals',
               'value'      => 1
            ]
         ]
      ];

      $data = $this->doSearch('Computer', $search_params);

      // check for sql error (data key missing or empty)
      $this->array($data)
         ->hasKey('data')
            ->array['last_errors']->isIdenticalTo([])
            ->array['data']->isNotEmpty();

      // Check meta criteria add correct jointures
      $this->array($data)
         ->hasKey('sql')
            ->array['sql']
               ->hasKey('search')
                  ->string['search']
                     ->contains("INNER JOIN  `glpi_users`")
                     ->contains("LEFT JOIN `glpi_profiles`  AS `glpi_profiles_")
                     ->contains("LEFT JOIN `glpi_entities`  AS `glpi_entities_");
   }

   public function testNestedAndMetaComputer() {
      $search_params = [
         'reset'      => 'reset',
         'is_deleted' => 0,
         'start'      => 0,
         'search'     => 'Search',
         'criteria'   => [
            [
               'link'       => 'AND',
               'field'      => 1,
               'searchtype' => 'contains',
               'value'      => 'test',
            ], [
               'link'       => 'AND',
               'itemtype'   => 'Software',
               'meta'       => 1,
               'field'      => 1,
               'searchtype' => 'equals',
               'value'      => 10784,
            ], [
               'link'       => 'OR',
               'criteria'   => [
                  [
                     'link'       => 'AND',
                     'field'      => 2,
                     'searchtype' => 'contains',
                     'value'      => 'test',
                  ], [
                     'link'       => 'OR',
                     'field'      => 2,
                     'searchtype' => 'contains',
                     'value'      => 'test2',
                  ], [
                     'link'       => 'AND',
                     'field'      => 3,
                     'searchtype' => 'equals',
                     'value'      => 11,
                  ], [
                     'link'       => 'AND',
                     'criteria'   => [
                        [
                           'field'      => 70,
                           'searchtype' => 'equals',
                           'value'      => 2,
                        ], [
                           'link'       => 'OR',
                           'field'      => 70,
                           'searchtype' => 'equals',
                           'value'      => 3,
                        ]
                     ]
                  ]
               ]
            ], [
               'link'       => 'AND NOT',
               'itemtype'   => 'Budget',
               'meta'       => 1,
               'field'      => 2,
               'searchtype' => 'contains',
               'value'      => 5,
            ], [
               'link'       => 'AND NOT',
               'itemtype'   => 'Printer',
               'meta'       => 1,
               'field'      => 1,
               'searchtype' => 'contains',
               'value'      => 'HP',
            ]
         ]
      ];

      $data = $this->doSearch('Computer', $search_params);

      // check for sql error (data key missing or empty)
      $this->array($data)
         ->hasKey('data')
            ->array['last_errors']->isIdenticalTo([])
            ->array['data']->isNotEmpty();

      $this->array($data)
         ->hasKey('sql')
            ->array['sql']
               ->hasKey('search');

      $this->string($data['sql']['search'])
         // join parts
         ->matches('/LEFT JOIN\s*`glpi_items_softwareversions`\s*AS `glpi_items_softwareversions_Software`/im')
         ->matches('/LEFT JOIN\s*`glpi_softwareversions`\s*AS `glpi_softwareversions_Software`/im')
         ->matches('/LEFT JOIN\s*`glpi_softwares`\s*ON\s*\(`glpi_softwareversions_Software`\.`softwares_id`\s*=\s*`glpi_softwares`\.`id`\)/im')
         ->matches('/LEFT JOIN\s*`glpi_infocoms`\s*ON\s*\(`glpi_computers`\.`id`\s*=\s*`glpi_infocoms`\.`items_id`\s*AND\s*`glpi_infocoms`.`itemtype`\s*=\s*\'Computer\'\)/im')
         ->matches('/LEFT JOIN\s*`glpi_budgets`\s*ON\s*\(`glpi_infocoms`\.`budgets_id`\s*=\s*`glpi_budgets`\.`id`\)/im')
         ->matches('/LEFT JOIN\s*`glpi_computers_items`\s*AS `glpi_computers_items_Printer`\s*ON\s*\(`glpi_computers_items_Printer`\.`computers_id`\s*=\s*`glpi_computers`\.`id`\s*AND\s*`glpi_computers_items_Printer`.`itemtype`\s*=\s*\'Printer\'\s*AND\s*`glpi_computers_items_Printer`.`is_deleted`\s*=\s*0\)/im')
         ->matches('/LEFT JOIN\s*`glpi_printers`\s*ON\s*\(`glpi_computers_items_Printer`\.`items_id`\s*=\s*`glpi_printers`\.`id`\)/im')
         // match where parts
         ->contains("`glpi_computers`.`is_deleted` = 0")
         ->contains("AND `glpi_computers`.`is_template` = 0")
         ->contains("`glpi_computers`.`entities_id` IN ('1', '2', '3')")
         ->contains("OR (`glpi_computers`.`is_recursive`='1'".
                    " AND `glpi_computers`.`entities_id` IN (0))")
         ->contains("`glpi_computers`.`name`  LIKE '%test%'")
         ->contains("AND (`glpi_softwares`.`id` = '10784')")
         ->contains("OR (`glpi_computers`.`id`  LIKE '%test2%'")
         ->contains("AND (`glpi_locations`.`id` = '11')")
         ->contains("(`glpi_users`.`id` = '2')")
         ->contains("OR (`glpi_users`.`id` = '3')")
         // match having
         ->matches("/HAVING\s*\(`ITEM_Budget_2`\s+<>\s+5\)\s+AND\s+\(\(`ITEM_Printer_1`\s+NOT LIKE\s+'%HP%'\s+OR\s+`ITEM_Printer_1`\s+IS NULL\)\s*\)/");
   }

   function testViewCriterion() {
      $data = $this->doSearch('Computer', [
         'reset'      => 'reset',
         'is_deleted' => 0,
         'start'      => 0,
         'search'     => 'Search',
         'criteria'   => [
            [
               'link'       => 'AND',
               'field'      => 'view',
               'searchtype' => 'contains',
               'value'      => 'test',
            ],
         ]
      ]);

      // check for sql error (data key missing or empty)
      $this->array($data)
         ->hasKey('data')
            ->array['last_errors']->isIdenticalTo([])
            ->array['data']->isNotEmpty();

      // Check sql generation
      $this->array($data)
         ->hasKey('sql')
            ->array['sql']
               ->hasKey('search');

      $this->string($data['sql']['search'])
         ->contains("`glpi_computers`.`is_deleted` = 0")
         ->contains("AND `glpi_computers`.`is_template` = 0")
         ->contains("`glpi_computers`.`entities_id` IN ('1', '2', '3')")
         ->contains("OR (`glpi_computers`.`is_recursive`='1'".
                    " AND `glpi_computers`.`entities_id` IN (0))")
         ->matches("/`glpi_computers`\.`name`  LIKE '%test%'/")
         ->matches("/OR\s*\(`glpi_entities`\.`completename`\s*LIKE '%test%'\s*\)/")
         ->matches("/OR\s*\(`glpi_states`\.`completename`\s*LIKE '%test%'\s*\)/")
         ->matches("/OR\s*\(`glpi_manufacturers`\.`name`\s*LIKE '%test%'\s*\)/")
         ->matches("/OR\s*\(`glpi_computers`\.`serial`\s*LIKE '%test%'\s*\)/")
         ->matches("/OR\s*\(`glpi_computertypes`\.`name`\s*LIKE '%test%'\s*\)/")
         ->matches("/OR\s*\(`glpi_computermodels`\.`name`\s*LIKE '%test%'\s*\)/")
         ->matches("/OR\s*\(`glpi_locations`\.`completename`\s*LIKE '%test%'\s*\)/")
         ->matches("/OR\s*\(CONVERT\(`glpi_computers`\.`date_mod` USING utf8\)\s*LIKE '%test%'\s*\)\)/");
   }

   public function testSearchOnRelationTable() {
      $data = $this->doSearch(\Change_Ticket::class, [
         'reset'      => 'reset',
         'is_deleted' => 0,
         'start'      => 0,
         'search'     => 'Search',
         'criteria'   => [
            [
               'link'       => 'AND',
               'field'      => '3',
               'searchtype' => 'equals',
               'value'      => '1',
            ],
         ]
      ]);

      // check for sql error (data key missing or empty)
      $this->array($data)
      ->hasKey('data')
         ->array['last_errors']->isIdenticalTo([])
         ->array['data']->isNotEmpty();

      // Check sql generation
      $this->array($data)
         ->hasKey('sql')
            ->array['sql']
               ->hasKey('search');

      $this->string($data['sql']['search'])
         ->contains("`glpi_changes`.`id` AS `ITEM_Change_Ticket_3`")
         ->contains("`glpi_changes_tickets`.`changes_id` = `glpi_changes`.`id`")
         ->contains("`glpi_changes`.`id` = '1'");
   }

   public function testUser() {
      $search_params = ['is_deleted'   => 0,
                        'start'        => 0,
                        'search'       => 'Search',
                                                     // profile
                        'criteria'     => [0 => ['field'      => '20',
                                                 'searchtype' => 'contains',
                                                 'value'      => 'super-admin'],
                                           // login
                                           1 => ['link'       => 'AND',
                                                 'field'      => '1',
                                                 'searchtype' => 'contains',
                                                 'value'      => 'glpi'],
                                           // entity
                                           2 => ['link'       => 'AND',
                                                 'field'      => '80',
                                                 'searchtype' => 'equals',
                                                 'value'      => 0],
                                           // is not not active
                                           3 => ['link'       => 'AND',
                                                 'field'      => '8',
                                                 'searchtype' => 'notequals',
                                                 'value'      => 0]]];
      $data = $this->doSearch('User', $search_params);

      // check for sql error (data key missing or empty)
      $this->array($data)
         ->hasKey('data')
            ->array['last_errors']->isIdenticalTo([])
            ->array['data']
               ->isNotEmpty()
               //expecting one result
               ->integer['totalcount']->isIdenticalTo(1);
   }

   /**
    * This test will add all searchoptions in each itemtype and check if the
    * search give a SQL error
    *
    * @return void
    */
   public function testSearchOptions() {
      $classes = $this->getClasses(
         'searchOptions',
         [
<<<<<<< HEAD
            '/^Rule.*/',
            '/^Common.*/',
            '/^DB.*/',
            'SlaLevel',
            'OlaLevel',
            'Reservation',
            'ReservationItem',
            'Event',
            'Glpi\\Event',
            'KnowbaseItem',
            'NetworkPortMigration',
            '/^TicketTemplate.*/',
            '/^Computer_Software.*/'
=======
            '/^Common.*/', // Should be abstract
            'NetworkPortInstantiation', // Should be abstract (or have $notable = true)
            'NetworkPortMigration', // Tables only exists in specific cases
            'NotificationSettingConfig', // Stores its data in glpi_configs, does not acts as a CommonDBTM
            'TicketFollowup', // Deprecated
>>>>>>> 2ee3984b
         ]
      );
      sort($classes);
      foreach ($classes as $class) {
         $reflection = new \ReflectionClass($class);
         if ($reflection->isAbstract() || $class::getTable() === '') {
            // abstract class or class with "static protected $notable = true;" (which is a kind of abstract)
            continue;
         }
<<<<<<< HEAD
         $item_class = new \ReflectionClass($itemtype);
         if ($item_class->isAbstract()) {
            continue;
         }

         $item = getItemForItemtype($itemtype);
=======

         $item = new $class();
>>>>>>> 2ee3984b

         //load all options; so rawSearchOptionsToAdd to be tested
         $options = \Search::getCleanedOptions($item->getType());
         //but reload only items one because of mysql join limit
         $options = $item->searchOptions();

         $all_criteria = [];
         foreach ($options as $key=>$data) {
            if (!is_int($key) || (array_key_exists('nosearch', $data) && $data['nosearch'])) {
               continue;
            }
            $actions = \Search::getActionsFor($item->getType(), $key);
            $searchtype = array_keys($actions)[0];

            $criterion = [
               'field'      => $key,
               'searchtype' => $searchtype,
               'value'      => 0
            ];

            // do a search query based on current search option
            $data = $this->doSearch(
               $class,
               [
                  'is_deleted'   => 0,
                  'start'        => 0,
                  'criteria'     => [$criterion],
                  'metacriteria' => []
               ]
            );

            $all_criteria[] = $criterion;
         }

         // do a search query with all criteria at the same time
         $search_params = ['is_deleted'   => 0,
                           'start'        => 0,
                           'criteria'     => $all_criteria,
                           'metacriteria' => []];
         $data = $this->doSearch($class, $search_params);
      }
   }

   /**
    * Test search with all meta to not have SQL errors
    *
    * @return void
    */
   public function test_search_all_meta() {
      $itemtypeslist = [
         'Computer',
         'Problem',
         'Ticket',
         'Printer',
         'Monitor',
         'Peripheral',
         'Software',
         'Phone'
      ];

      foreach ($itemtypeslist as $itemtype) {
         // do a search query
         $search_params = ['is_deleted'   => 0,
                           'start'        => 0,
                           'criteria'     => [0 => ['field'      => 'view',
                                                    'searchtype' => 'contains',
                                                    'value'      => '']],
                           'metacriteria' => []];
         $metacriteria = [];
         $metaList = \Search::getMetaItemtypeAvailable($itemtype);
         foreach ($metaList as $metaitemtype) {
            $item = getItemForItemtype($metaitemtype);
            $i = 0;
            foreach ($item->searchOptions() as $key=>$data) {
               if (is_int($key)) {
                  if (isset($data['datatype']) && $data['datatype'] == 'bool') {
                     $metacriteria[] = [
                         'itemtype'   => $metaitemtype,
                         'link'       => 'AND',
                         'field'      => $key,
                         'searchtype' => 'equals',
                         'value'      => 0,
                     ];
                  } else {
                     $metacriteria[] = [
                         'itemtype'   => $metaitemtype,
                         'link'       => 'AND',
                         'field'      => $key,
                         'searchtype' => 'contains',
                         'value'      => 'f',
                     ];
                  }
               }
               $i++;
               if ($i > 5) {
                  break;
               }
            }
         }
         $search_params['metacriteria'] = $metacriteria;
         $data = $this->doSearch($itemtype, $search_params);
         // check for sql error (data key missing or empty)
         $this->array($data)
            ->hasKey('data')
               ->array['last_errors']->isIdenticalTo([])
               ->array['data']->isNotEmpty();
      }
   }

   public function testIsNotifyComputerGroup() {
      $search_params = ['is_deleted'   => 0,
                        'start'        => 0,
                        'search'       => 'Search',
                        'criteria'     => [0 => ['field'      => 'view',
                                                 'searchtype' => 'contains',
                                                 'value'      => '']],
                                                     // group is_notify
                        'metacriteria' => [0 => ['link'       => 'AND',
                                                 'itemtype'   => 'Group',
                                                 'field'      => 20,
                                                 'searchtype' => 'equals',
                                                 'value'      => 1]]];
      $this->login();
      $this->setEntity('_test_root_entity', true);

      $data = $this->doSearch('Computer', $search_params);

      // check for sql error (data key missing or empty)
      $this->array($data)
         ->hasKey('data')
            ->array['last_errors']->isIdenticalTo([])
            ->array['data']->isNotEmpty()
            //expecting no result
            ->integer['totalcount']->isIdenticalTo(0);

      $computer1 = getItemByTypeName('Computer', '_test_pc01');

      //create group that can be notified
      $group = new \Group();
      $gid = $group->add(
         [
            'name'         => '_test_group01',
            'is_notify'    => '1',
            'entities_id'  => $computer1->fields['entities_id'],
            'is_recursive' => 1
         ]
      );
      $this->integer($gid)->isGreaterThan(0);

      //attach group to computer
      $updated = $computer1->update(
         [
            'id'        => $computer1->getID(),
            'groups_id' => $gid
         ]
      );
      $this->boolean($updated)->isTrue();

      $data = $this->doSearch('Computer', $search_params);

      //reset computer
      $updated = $computer1->update(
         [
            'id'        => $computer1->getID(),
            'groups_id' => 0
         ]
      );
      $this->boolean($updated)->isTrue();

      // check for sql error (data key missing or empty)
      $this->array($data)
         ->hasKey('data')
            ->array['last_errors']->isIdenticalTo([])
            ->array['data']->isNotEmpty()
            //expecting one result
            ->integer['totalcount']->isIdenticalTo(1);
   }

   public function testDateBeforeOrNot() {
      //tickets created since one week
      $search_params = [
         'is_deleted'   => 0,
         'start'        => 0,
         'criteria'     => [
            0 => [
               'field'      => 'view',
               'searchtype' => 'contains',
               'value'      => ''
            ],
            // creation date
            1 => [
               'link'       => 'AND',
               'field'      => '15',
               'searchtype' => 'morethan',
               'value'      => '-1WEEK'
            ]
         ]
      ];

      $data = $this->doSearch('Ticket', $search_params);

      $this->array($data)
         ->hasKey('data')
            ->array['last_errors']->isIdenticalTo([])
            ->array['data']->isNotEmpty()
            ->integer['totalcount']->isGreaterThan(0);

      //negate previous search
      $search_params['criteria'][1]['link'] = 'AND NOT';
      $data = $this->doSearch('Ticket', $search_params);

      $this->array($data)
         ->hasKey('data')
            ->array['last_errors']->isIdenticalTo([])
            ->array['data']->isNotEmpty()
            ->integer['totalcount']->isIdenticalTo(0);
   }

   /**
    * Test that searchOptions throws an exception when it finds a duplicate
    *
    * @return void
    */
   public function testGetSearchOptionsWException() {
      $error = 'Duplicate key 12 (One search option/Any option) in tests\units\DupSearchOpt searchOptions! ';

      $this->exception(
         function () {
            $item = new DupSearchOpt();
            $item->searchOptions();
         }
      )
         ->isInstanceOf('\RuntimeException')
         ->message->endWith($error);
   }

   function testManageParams() {
      // let's use TU_USER
      $this->login();
      $uid =  getItemByTypeName('User', TU_USER, true);

      $search = \Search::manageParams('Ticket', ['reset' => 1], false, false);
      $this->array(
         $search
      )->isEqualTo(['reset'        => 1,
                    'start'        => 0,
                    'order'        => 'DESC',
                    'sort'         => 19,
                    'is_deleted'   => 0,
                    'criteria'     => [0 => ['field' => 12,
                                             'searchtype' => 'equals',
                                             'value' => 'notold'
                                            ],
                                      ],
                    'metacriteria' => [],
                    'as_map'       => 0
                   ]);

      // now add a bookmark on Ticket view
      $bk = new \SavedSearch();
      $this->boolean(
         (boolean)$bk->add(['name'         => 'All my tickets',
                            'type'         => 1,
                            'itemtype'     => 'Ticket',
                            'users_id'     => $uid,
                            'is_private'   => 1,
                            'entities_id'  => 0,
                            'is_recursive' => 1,
                            'url'         => 'front/ticket.php?itemtype=Ticket&sort=2&order=DESC&start=0&criteria[0][field]=5&criteria[0][searchtype]=equals&criteria[0][value]='.$uid
                           ])
      )->isTrue();

      $bk_id = $bk->fields['id'];

      $bk_user = new \SavedSearch_User();
      $this->boolean(
         (boolean)$bk_user->add(['users_id' => $uid,
                                 'itemtype' => 'Ticket',
                                 'savedsearches_id' => $bk_id
                                ])
      )->isTrue();

      $search = \Search::manageParams('Ticket', ['reset' => 1], true, false);
      $this->array(
         $search
      )->isEqualTo(['reset'        => 1,
                    'start'        => 0,
                    'order'        => 'DESC',
                    'sort'         => 2,
                    'is_deleted'   => 0,
                    'criteria'     => [0 => ['field' => '5',
                                             'searchtype' => 'equals',
                                             'value' => $uid
                                            ],
                                      ],
                    'metacriteria' => [],
                    'itemtype' => 'Ticket',
                    'savedsearches_id' => $bk_id,
                    'as_map'           => 0
                   ]);

      // let's test for Computers
      $search = \Search::manageParams('Computer', ['reset' => 1], false, false);
      $this->array(
         $search
      )->isEqualTo(['reset'        => 1,
                    'start'        => 0,
                    'order'        => 'ASC',
                    'sort'         => 1,
                    'is_deleted'   => 0,
                    'criteria'     => [
                        0 => [
                           'field' => 'view',
                           'link'  => 'contains',
                           'value' => '',
                        ]
                     ],
                    'metacriteria' => [],
                    'as_map'       => 0
                   ]);

      // now add a bookmark on Computer view
      $bk = new \SavedSearch();
      $this->boolean(
         (boolean)$bk->add(['name'         => 'Computer test',
                            'type'         => 1,
                            'itemtype'     => 'Computer',
                            'users_id'     => $uid,
                            'is_private'   => 1,
                            'entities_id'  => 0,
                            'is_recursive' => 1,
                            'url'         => 'front/computer.php?itemtype=Computer&sort=31&order=DESC&criteria%5B0%5D%5Bfield%5D=view&criteria%5B0%5D%5Bsearchtype%5D=contains&criteria%5B0%5D%5Bvalue%5D=test'
                           ])
      )->isTrue();

      $bk_id = $bk->fields['id'];

      $bk_user = new \SavedSearch_User();
      $this->boolean(
         (boolean)$bk_user->add(['users_id' => $uid,
                                 'itemtype' => 'Computer',
                                 'savedsearches_id' => $bk_id
                                ])
      )->isTrue();

      $search = \Search::manageParams('Computer', ['reset' => 1], true, false);
      $this->array(
         $search
      )->isEqualTo(['reset'        => 1,
                    'start'        => 0,
                    'order'        => 'DESC',
                    'sort'         => 31,
                    'is_deleted'   => 0,
                    'criteria'     => [0 => ['field' => 'view',
                                             'searchtype' => 'contains',
                                             'value' => 'test'
                                            ],
                                      ],
                    'metacriteria' => [],
                    'itemtype' => 'Computer',
                    'savedsearches_id' => $bk_id,
                    'as_map'           => 0
                   ]);

   }

   public function addSelectProvider() {
      return [
         'special_fk' => [[
            'itemtype'  => 'Computer',
            'ID'        => 24, // users_id_tech
            'sql'       => '`glpi_users_users_id_tech`.`name` AS `ITEM_Computer_24`, `glpi_users_users_id_tech`.`realname` AS `ITEM_Computer_24_realname`,
                           `glpi_users_users_id_tech`.`id` AS `ITEM_Computer_24_id`, `glpi_users_users_id_tech`.`firstname` AS `ITEM_Computer_24_firstname`,'
         ]],
         'regular_fk' => [[
            'itemtype'  => 'Computer',
            'ID'        => 70, // users_id
            'sql'       => '`glpi_users`.`name` AS `ITEM_Computer_70`, `glpi_users`.`realname` AS `ITEM_Computer_70_realname`,
                           `glpi_users`.`id` AS `ITEM_Computer_70_id`, `glpi_users`.`firstname` AS `ITEM_Computer_70_firstname`,'
         ]],
      ];
   }

   /**
    * @dataProvider addSelectProvider
    */
   public function testAddSelect($provider) {
      $sql_select = \Search::addSelect($provider['itemtype'], $provider['ID']);

      $this->string($this->cleanSQL($sql_select))
         ->isEqualTo($this->cleanSQL($provider['sql']));
   }

   public function addLeftJoinProvider() {
      return [
         'itemtype_item_revert' => [[
            'itemtype'           => 'Project',
            'table'              => \Contact::getTable(),
            'field'              => 'name',
            'linkfield'          => 'id',
            'meta'               => false,
            'meta_type'          => null,
            'joinparams'         => [
               'jointype'          => 'itemtype_item_revert',
               'specific_itemtype' => 'Contact',
               'beforejoin'        => [
                  'table'      => \ProjectTeam::getTable(),
                  'joinparams' => [
                     'jointype' => 'child',
                  ]
               ]
            ],
            'sql' => "LEFT JOIN `glpi_projectteams`
                        ON (`glpi_projects`.`id` = `glpi_projectteams`.`projects_id`
                            )
                      LEFT JOIN `glpi_contacts`  AS `glpi_contacts_id_d36f89b191ea44cf6f7c8414b12e1e50`
                        ON (`glpi_contacts_id_d36f89b191ea44cf6f7c8414b12e1e50`.`id` = `glpi_projectteams`.`items_id`
                        AND `glpi_projectteams`.`itemtype` = 'Contact'
                         )"
         ]],
         'special_fk' => [[
            'itemtype'           => 'Computer',
            'table'              => \User::getTable(),
            'field'              => 'name',
            'linkfield'          => 'users_id_tech',
            'meta'               => false,
            'meta_type'          => null,
            'joinparams'         => [],
            'sql' => "LEFT JOIN `glpi_users` AS `glpi_users_users_id_tech` ON (`glpi_computers`.`users_id_tech` = `glpi_users_users_id_tech`.`id` )"
         ]],
         'regular_fk' => [[
            'itemtype'           => 'Computer',
            'table'              => \User::getTable(),
            'field'              => 'name',
            'linkfield'          => 'users_id',
            'meta'               => false,
            'meta_type'          => null,
            'joinparams'         => [],
            'sql' => "LEFT JOIN `glpi_users` ON (`glpi_computers`.`users_id` = `glpi_users`.`id` )"
         ]],
      ];
   }

   /**
    * @dataProvider addLeftJoinProvider
    */
   public function testAddLeftJoin($lj_provider) {
      $already_link_tables = [];

      $sql_join = \Search::addLeftJoin(
         $lj_provider['itemtype'],
         getTableForItemType($lj_provider['itemtype']),
         $already_link_tables,
         $lj_provider['table'],
         $lj_provider['linkfield'],
         $lj_provider['meta'],
         $lj_provider['meta_type'],
         $lj_provider['joinparams'],
         $lj_provider['field']
      );

      $this->string($this->cleanSQL($sql_join))
           ->isEqualTo($this->cleanSQL($lj_provider['sql']));
   }

   private function cleanSQL($sql) {
      $sql = str_replace("\r\n", ' ', $sql);
      $sql = str_replace("\n", ' ', $sql);
      while (strpos($sql, '  ') !== false) {
         $sql = str_replace('  ', ' ', $sql);
      }

      $sql = trim($sql);

      return $sql;
   }

   public function testAllAssetsFields() {
      global $CFG_GLPI, $DB;

      $needed_fields = [
         'id',
         'name',
         'states_id',
         'locations_id',
         'serial',
         'otherserial',
         'comment',
         'users_id',
         'contact',
         'contact_num',
         'groups_id',
         'date_mod',
         'manufacturers_id',
         'groups_id_tech',
         'entities_id',
      ];

      foreach ($CFG_GLPI["asset_types"] as $itemtype) {
         $table = getTableForItemType($itemtype);

         foreach ($needed_fields as $field) {
            $this->boolean($DB->fieldExists($table, $field))
                 ->isTrue("$table.$field is missing");
         }
      }
   }

   public function testProblems() {
      $tech_users_id = getItemByTypeName('User', "tech", true);

      // reduce the right of tech profile
      // to have only the right of display their own problems (created, assign)
      \ProfileRight::updateProfileRights(getItemByTypeName('Profile', "Technician", true), [
         'Problem' => (\Problem::READMY + READNOTE + UPDATENOTE)
      ]);

      // add a group for tech user
      $group = new \Group;
      $groups_id = $group->add([
         'name' => "test group for tech user"
      ]);
      $this->integer((int)$groups_id)->isGreaterThan(0);
      $group_user = new \Group_User;
      $this->integer(
         (int)$group_user->add([
            'groups_id' => $groups_id,
            'users_id'  => $tech_users_id
         ])
      )->isGreaterThan(0);

      // create a problem and assign group with tech user
      $problem = new \Problem;
      $this->integer(
         (int)$problem->add([
            'name'              => "test problem visibility for tech",
            'content'           => "test problem visibility for tech",
            '_groups_id_assign' => $groups_id
         ])
      )->isGreaterThan(0);

      // let's use tech user
      $this->login('tech', 'tech');

      // do search and check presence of the created problem
      $data = \Search::prepareDatasForSearch('Problem', ['reset' => 'reset']);
      \Search::constructSQL($data);
      \Search::constructData($data);

      $this->array($data)->array['data']->integer['totalcount']->isEqualTo(1);
      $this->array($data)
         ->array['data']
         ->array['rows']
         ->array[0]
         ->array['raw']
         ->string['ITEM_Problem_1']->isEqualTo('test problem visibility for tech');

   }

   public function testChanges() {
      $tech_users_id = getItemByTypeName('User', "tech", true);

      // reduce the right of tech profile
      // to have only the right of display their own changes (created, assign)
      \ProfileRight::updateProfileRights(getItemByTypeName('Profile', "Technician", true), [
         'Change' => (\Change::READMY + READNOTE + UPDATENOTE)
      ]);

      // add a group for tech user
      $group = new \Group;
      $groups_id = $group->add([
         'name' => "test group for tech user"
      ]);
      $this->integer((int)$groups_id)->isGreaterThan(0);

      $group_user = new \Group_User;
      $this->integer(
         (int)$group_user->add([
            'groups_id' => $groups_id,
            'users_id'  => $tech_users_id
         ])
      )->isGreaterThan(0);

      // create a Change and assign group with tech user
      $change = new \Change;
      $this->integer(
         (int)$change->add([
            'name'              => "test Change visibility for tech",
            'content'           => "test Change visibility for tech",
            '_groups_id_assign' => $groups_id
         ])
      )->isGreaterThan(0);

      // let's use tech user
      $this->login('tech', 'tech');

      // do search and check presence of the created Change
      $data = \Search::prepareDatasForSearch('Change', ['reset' => 'reset']);
      \Search::constructSQL($data);
      \Search::constructData($data);

      $this->array($data)->array['data']->integer['totalcount']->isEqualTo(1);
      $this->array($data)
         ->array['data']
         ->array['rows']
         ->array[0]
         ->array['raw']
         ->string['ITEM_Change_1']->isEqualTo('test Change visibility for tech');

   }

   public function testSearchDdTranslation() {
      global $CFG_GLPI;

      $this->login();
      $conf = new \Config();
      $conf->setConfigurationValues('core', ['translate_dropdowns' => 1]);
      $CFG_GLPI['translate_dropdowns'] = 1;

      $state = new \State();
      $this->boolean($state->maybeTranslated())->isTrue();

      $sid = $state->add([
         'name'         => 'A test state',
         'is_recursive' => 1
      ]);
      $this->integer($sid)->isGreaterThan(0);

      $ddtrans = new \DropdownTranslation();
      $this->integer(
         $ddtrans->add([
            'itemtype'  => $state->getType(),
            'items_id'  => $state->fields['id'],
            'language'  => 'fr_FR',
            'field'     => 'completename',
            'value'     => 'Un status de test'
         ])
      )->isGreaterThan(0);

      $_SESSION['glpi_dropdowntranslations'] = [$state->getType() => ['completename' => '']];

      $search_params = [
         'is_deleted'   => 0,
         'start'        => 0,
         'criteria'     => [
            0 => [
               'field'      => 'view',
               'searchtype' => 'contains',
               'value'      => 'test'
            ]
         ],
         'metacriteria' => []
      ];

      $data = $this->doSearch('State', $search_params);

      $this->array($data)
         ->hasKey('data')
            ->array['last_errors']->isIdenticalTo([])
            ->array['data']->isNotEmpty()
            ->integer['totalcount']->isIdenticalTo(1);

      $conf->setConfigurationValues('core', ['translate_dropdowns' => 0]);
      $CFG_GLPI['translate_dropdowns'] = 0;
      unset($_SESSION['glpi_dropdowntranslations']);
   }

   public function dataInfocomOptions() {
      return [
         [1, false],
         [2, false],
         [4, false],
         [40, false],
         [31, false],
         [80, false],
         [25, true],
         [26, true],
         [27, true],
         [28, true],
         [37, true],
         [38, true],
         [50, true],
         [51, true],
         [52, true],
         [53, true],
         [54, true],
         [55, true],
         [56, true],
         [57, true],
         [58, true],
         [59, true],
         [120, true],
         [122, true],
         [123, true],
         [124, true],
         [125, true],
         [142, true],
         [159, true],
         [173, true],
      ];
   }

   /**
    * @dataProvider dataInfocomOptions
    */
   public function testIsInfocomOption($index, $expected) {
      $this->boolean(\Search::isInfocomOption('Computer', $index))->isIdenticalTo($expected);
   }

   protected function makeTextSearchValueProvider() {
      return [
         ['', ''],
         ['^', '%'],
         ['$', ''],
         ['^$', ''],
         ['looking for', '%looking for%'],
         ['^starts with', 'starts with%'],
         ['ends with$', '%ends with'],
         ['^exact string$', 'exact string']
      ];
   }

   /**
    * @dataProvider makeTextSearchValueProvider
    */
   public function testMakeTextSearchValue($value, $expected) {
      $this->string(\Search::makeTextSearchValue($value))->isIdenticalTo($expected);
   }

   public function providerAddWhere() {
      return [
         [
            'link' => ' ',
            'nott' => 0,
            'itemtype' => \User::class,
            'id' => 99,
            'searchtype' => 'equals',
            'val' => '5',
            'meta' => false,
            'expected' => "   (`glpi_users_users_id_supervisor`.`id` = '5')",
         ],
         [
            'link' => ' AND ',
            'nott' => 0,
            'itemtype' => \CartridgeItem::class,
            'id' => 24,
            'searchtype' => 'equals',
            'val' => '2',
            'meta' => false,
            'expected' => "  AND  (`glpi_users_users_id_tech`.`id` = '2') ",
         ],
      ];
   }

   /**
    * @dataProvider providerAddWhere
    */
   public function testAddWhere($link, $nott, $itemtype, $ID, $searchtype, $val, $meta, $expected) {
      $output = \Search::addWhere($link, $nott, $itemtype, $ID, $searchtype, $val, $meta);
      $this->string($output)->isEqualTo($expected);

      if ($meta) {
         return; // Do not know how to run search on meta here
      }

      $search_params = [
         'is_deleted'   => 0,
         'start'        => 0,
         'criteria'     => [
            [
               'field'      => $ID,
               'searchtype' => $searchtype,
               'value'      => $val
            ]
         ],
         'metacriteria' => []
      ];

      // Run a search to trigger a test failure if anything goes wrong.
      $this->doSearch($itemtype, $search_params);
   }

   public function testSearchWGroups() {
      $this->login();
      $this->setEntity('_test_root_entity', true);

      $search_params = ['is_deleted'   => 0,
                        'start'        => 0,
                        'search'       => 'Search',
                        'criteria'     => [0 => ['field'      => 'view',
                                                 'searchtype' => 'contains',
                                                 'value'      => 'pc']]];
      $data = $this->doSearch('Computer', $search_params);

      $this->array($data)
         ->hasKey('data')
            ->array['last_errors']->isIdenticalTo([])
            ->array['data']->isNotEmpty()
            ->integer['totalcount']->isIdenticalTo(8);

      $displaypref = new \DisplayPreference();
      $input = [
            'itemtype'  => 'Computer',
            'users_id'  => \Session::getLoginUserID(),
            'num'       => 49, //Computer groups_id_tech SO
      ];
      $this->integer((int)$displaypref->add($input))->isGreaterThan(0);

      $data = $this->doSearch('Computer', $search_params);

      $this->array($data)
         ->hasKey('data')
            ->array['last_errors']->isIdenticalTo([])
            ->array['data']->isNotEmpty()
            ->integer['totalcount']->isIdenticalTo(8);
   }

   public function testSearchWithMultipleFkeysOnSameTable() {
      $this->login();
      $this->setEntity('_test_root_entity', true);

      $user_tech_id   = getItemByTypeName('User', 'tech', true);
      $user_normal_id = getItemByTypeName('User', 'normal', true);

      $search_params = [
         'is_deleted'   => 0,
         'start'        => 0,
         'sort'         => 22,
         'order'        => 'ASC',
         'search'       => 'Search',
         'criteria'     => [
            0 => [
               'link'       => 'AND',
               'field'      => '64', // Last updater
               'searchtype' => 'equals',
               'value'      => $user_tech_id,
            ],
            1 => [
               'link'       => 'AND',
               'field'      => '22', // Recipient
               'searchtype' => 'equals',
               'value'      => $user_normal_id,
            ]
         ]
      ];
      $data = $this->doSearch('Ticket', $search_params);

      $this->array($data)->hasKey('sql');
      $this->array($data['sql'])->hasKey('search');
      $this->string($data['sql']['search'])
         // Check that we have two different joins
         ->contains("LEFT JOIN `glpi_users`  AS `glpi_users_users_id_lastupdater`")
         ->contains("LEFT JOIN `glpi_users`  AS `glpi_users_users_id_recipient`")

         // Check that SELECT criteria applies on corresponding table alias
         ->contains("`glpi_users_users_id_lastupdater`.`realname` AS `ITEM_Ticket_64_realname`")
         ->contains("`glpi_users_users_id_recipient`.`realname` AS `ITEM_Ticket_22_realname`")

         // Check that WHERE criteria applies on corresponding table alias
         ->contains("`glpi_users_users_id_lastupdater`.`id` = '{$user_tech_id}'")
         ->contains("`glpi_users_users_id_recipient`.`id` = '{$user_normal_id}'")

         // Check that ORDER applies on corresponding table alias
         ->contains("glpi_users_users_id_recipient.`name` ASC");
   }
}

class DupSearchOpt extends \CommonDBTM {
   public function rawSearchOptions() {
      $tab = [];

      $tab[] = [
         'id'     => '12',
         'name'   => 'One search option'
      ];

      $tab[] = [
         'id'     => '12',
         'name'   => 'Any option'
      ];

      return $tab;
   }

}<|MERGE_RESOLUTION|>--- conflicted
+++ resolved
@@ -493,47 +493,20 @@
       $classes = $this->getClasses(
          'searchOptions',
          [
-<<<<<<< HEAD
-            '/^Rule.*/',
-            '/^Common.*/',
-            '/^DB.*/',
-            'SlaLevel',
-            'OlaLevel',
-            'Reservation',
-            'ReservationItem',
-            'Event',
-            'Glpi\\Event',
-            'KnowbaseItem',
-            'NetworkPortMigration',
-            '/^TicketTemplate.*/',
-            '/^Computer_Software.*/'
-=======
             '/^Common.*/', // Should be abstract
             'NetworkPortInstantiation', // Should be abstract (or have $notable = true)
             'NetworkPortMigration', // Tables only exists in specific cases
             'NotificationSettingConfig', // Stores its data in glpi_configs, does not acts as a CommonDBTM
             'TicketFollowup', // Deprecated
->>>>>>> 2ee3984b
          ]
       );
       sort($classes);
       foreach ($classes as $class) {
-         $reflection = new \ReflectionClass($class);
-         if ($reflection->isAbstract() || $class::getTable() === '') {
-            // abstract class or class with "static protected $notable = true;" (which is a kind of abstract)
-            continue;
-         }
-<<<<<<< HEAD
          $item_class = new \ReflectionClass($itemtype);
          if ($item_class->isAbstract()) {
             continue;
          }
 
-         $item = getItemForItemtype($itemtype);
-=======
-
-         $item = new $class();
->>>>>>> 2ee3984b
 
          //load all options; so rawSearchOptionsToAdd to be tested
          $options = \Search::getCleanedOptions($item->getType());
