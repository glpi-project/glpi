<?php

/**
 * ---------------------------------------------------------------------
 *
 * GLPI - Gestionnaire Libre de Parc Informatique
 *
 * http://glpi-project.org
 *
 * @copyright 2015-2022 Teclib' and contributors.
 * @copyright 2003-2014 by the INDEPNET Development Team.
 * @licence   https://www.gnu.org/licenses/gpl-3.0.html
 *
 * ---------------------------------------------------------------------
 *
 * LICENSE
 *
 * This file is part of GLPI.
 *
 * This program is free software: you can redistribute it and/or modify
 * it under the terms of the GNU General Public License as published by
 * the Free Software Foundation, either version 3 of the License, or
 * (at your option) any later version.
 *
 * This program is distributed in the hope that it will be useful,
 * but WITHOUT ANY WARRANTY; without even the implied warranty of
 * MERCHANTABILITY or FITNESS FOR A PARTICULAR PURPOSE.  See the
 * GNU General Public License for more details.
 *
 * You should have received a copy of the GNU General Public License
 * along with this program.  If not, see <https://www.gnu.org/licenses/>.
 *
 * ---------------------------------------------------------------------
 */

namespace tests\units;

use CommonDBTM;
use Contract;
use DbTestCase;
use Notepad;
use Problem;
use Session;
use Ticket;

/* Test for inc/massiveaction.class.php */

class MassiveAction extends DbTestCase
{
    protected function actionsProvider()
    {
        return [
            [
                'itemtype'     => 'Computer',
                'items_id'     => '_test_pc01',
<<<<<<< HEAD
                'allcount'     => 25,
                'singlecount'  => 17
            ], [
                'itemtype'     => 'Monitor',
                'items_id'     => '_test_monitor_1',
                'allcount'     => 21,
                'singlecount'  => 15
=======
                'allcount'     => 20,
                'singlecount'  => 12
            ], [
                'itemtype'     => 'Monitor',
                'items_id'     => '_test_monitor_1',
                'allcount'     => 19,
                'singlecount'  => 11
>>>>>>> 55f68db7
            ], [
                'itemtype'     => 'SoftwareLicense',
                'items_id'     => '_test_softlic_1',
                'allcount'     => 15,
                'singlecount'  => 9
            ], [
                'itemtype'     => 'NetworkEquipment',
                'items_id'     => '_test_networkequipment_1',
                'allcount'     => 21,
                'singlecount'  => 15
            ], [
                'itemtype'     => 'Peripheral',
                'items_id'     => '_test_peripheral_1',
                'allcount'     => 23,
                'singlecount'  => 16
            ], [
                'itemtype'     => 'Printer',
                'items_id'     => '_test_printer_all',
<<<<<<< HEAD
                'allcount'     => 23,
                'singlecount'  => 16
            ], [
                'itemtype'     => 'Phone',
                'items_id'     => '_test_phone_1',
                'allcount'     => 23,
                'singlecount'  => 16
=======
                'allcount'     => 19,
                'singlecount'  => 11
            ], [
                'itemtype'     => 'Phone',
                'items_id'     => '_test_phone_1',
                'allcount'     => 19,
                'singlecount'  => 11
>>>>>>> 55f68db7
            ], [
                'itemtype'     => 'Ticket',
                'items_id'     => '_ticket01',
                'allcount'     => 20,
                'singlecount'  => 9
            ], [
                'itemtype'     => 'Profile',
                'items_id'     => 'Super-Admin',
                'allcount'     => 3,
                'singlecount'  => 2
            ]
        ];
    }

    /**
     * @dataProvider actionsProvider
     */
    public function testGetAllMassiveActions($itemtype, $items_id, $allcount, $singlecount)
    {
        $this->login();
        $items_id = getItemByTypeName($itemtype, $items_id, true);
        $mact = new \MassiveAction(
            [
                'item'            => [
                    $itemtype   => [
                        $items_id => 1
                    ]
                ]
            ],
            [],
            'initial'
        );
        $input  = $mact->getInput();
        $this->array($input)
         ->hasKey('action_filter')
         ->hasKey('actions');
        $this->array($input['action_filter'])->hasSize($allcount);
        $this->array($input['actions'])->hasSize($allcount);

        $mact = new \MassiveAction(
            [
                'item'   => [
                    $itemtype   => [
                        $items_id => 1
                    ]
                ]
            ],
            [],
            'initial',
            $items_id
        );
        $input  = $mact->getInput();
        $this->array($input)
         ->hasKey('action_filter')
         ->hasKey('actions');
        $this->array($input['action_filter'])->hasSize($singlecount);
        $this->array($input['actions'])->hasSize($singlecount);
    }

    protected function processMassiveActionsForOneItemtype(
        string $action_code,
        CommonDBTM $item,
        array $ids,
        array $input,
        int $ok,
        int $ko,
        string $action_class = \MassiveAction::class
    ) {

        $ma_ok = 0;
        $ma_ko = 0;

       // Create mock
        $this->mockGenerator->orphanize('__construct');
        $ma = new \mock\MassiveAction([], [], '');

       // Mock needed methods
        $ma->getMockController()->getAction = $action_code;
        $ma->getMockController()->addMessage = function () {
        };
        $ma->getMockController()->getInput = $input;
        $ma->getMockController()->itemDone =
            function ($item, $id, $res) use (&$ma_ok, &$ma_ko) {
                if ($res == \MassiveAction::ACTION_OK) {
                    $ma_ok++;
                } else {
                    $ma_ko++;
                }
            };

       // Execute method
        $action_class::processMassiveActionsForOneItemtype($ma, $item, $ids);

       // Check expected number of success and failures
        $this->integer($ma_ok)->isIdenticalTo($ok);
        $this->integer($ma_ko)->isIdenticalTo($ko);
    }

    protected function amendCommentProvider()
    {
        return [
            [
                'item'                   => getItemByTypeName("Computer", "_test_pc01"),
                'itemtype_is_compatible' => true,
                'has_right'              => true,
            ],
            [
                'item'                   => getItemByTypeName("Ticket", "_ticket01"),
                'itemtype_is_compatible' => false,
                'has_right'              => false,
            ],
            [
                'item'                   => getItemByTypeName("Computer", "_test_pc01"),
                'itemtype_is_compatible' => true,
                'has_right'              => false,
            ],
        ];
    }

    /**
     * @dataProvider amendCommentProvider
     */
    public function testProcessMassiveActionsForOneItemtype_AmendComment(
        CommonDBTM $item,
        bool $itemtype_is_compatible,
        bool $has_right
    ) {
        $base_comment = "test comment";
        $amendment = "test amendment";
        $old_session = $_SESSION['glpiactiveentities'] ?? [];

       // Set rights if needed
        if ($has_right) {
            $_SESSION['glpiactiveentities'] = [
                $item->getEntityID()
            ];
        }

       // Check supplied params match the data
        $comment_exist = array_key_exists('comment', $item->fields);
        $this->boolean($comment_exist)->isIdenticalTo($itemtype_is_compatible);
        $this->boolean($item->canUpdateItem())->isIdenticalTo($has_right);

        if ($itemtype_is_compatible && $has_right) {
            $expected_ok = 1;
            $expected_ko = 0;

           // If we expect the test to work, set the comment to $base_comment
            $update = $item->update([
                'id'      => $item->fields['id'],
                'comment' => $base_comment,
            ]);
            $this->boolean($update)->isTrue();
        } else if (!$itemtype_is_compatible) {
           // Itemtype incompatible, the action wont run on any items
            $expected_ok = 0;
            $expected_ko = 0;
        } else {
           // No update right, the action will run and fail
            $expected_ok = 0;
            $expected_ko = 1;
        }

       // Execute action
        $this->processMassiveActionsForOneItemtype(
            "amend_comment",
            $item,
            [$item->fields['id']],
            ['amendment' => $amendment],
            $expected_ok,
            $expected_ko
        );

       // If the item was modified, check the new comment value
        if ($itemtype_is_compatible && $has_right) {
           // Refresh data
            $this->boolean($item->getFromDB($item->fields['id']))->isTrue();
            $this
            ->string($item->fields['comment'])
            ->isIdenticalTo("$base_comment\n\n$amendment");
        }

        $_SESSION['glpiactiveentities'] = $old_session;
    }

    protected function addNoteProvider()
    {
        return [
            [
                'item'      => getItemByTypeName("Computer", "_test_pc01"),
                'has_right' => true,
            ],
            [
                'item'      => getItemByTypeName("Ticket", "_ticket01"),
                'has_right' => false,
            ],
        ];
    }

    /**
     * @dataProvider addNoteProvider
     */
    public function testProcessMassiveActionsForOneItemtype_AddNote(
        CommonDBTM $item,
        bool $has_right
    ) {

        $this->login(); // must be logged as MassiveAction uses Session::getLoginUserID()

       // Init vars
        $new_note_content = "Test add note";
        $old_session = $_SESSION['glpiactiveprofile'][$item::$rightname] ?? 0;
        $note_search = [
            'items_id' => $item->fields['id'],
            'itemtype' => $item->getType(),
            'content'  => $new_note_content
        ];

        if ($has_right) {
            $_SESSION['glpiactiveprofile'][$item::$rightname] = UPDATENOTE;
        }

       // Check expected rights
        $this
         ->boolean(boolval(Session::haveRight($item::$rightname, UPDATENOTE)))
         ->isIdenticalTo($has_right);

        if ($has_right) {
            $expected_ok = 1;
            $expected_ko = 0;

           // Keep track of the number of existing notes for this item
            $count_notes = countElementsInTable(Notepad::getTable(), $note_search);
        } else {
           // No rights, the action wont run on any items
            $expected_ok = 0;
            $expected_ko = 0;
        }

       // Execute action
        $this->processMassiveActionsForOneItemtype(
            "add_note",
            $item,
            [$item->fields['id']],
            ['add_note' => $new_note_content],
            $expected_ok,
            $expected_ko
        );

       // If the note was added, check it's value in the DB
        if ($has_right) {
            $new_count = countElementsInTable(Notepad::getTable(), $note_search);
            $this->integer($new_count)->isIdenticalTo($count_notes + 1);
        }

        $_SESSION['glpiactiveprofile'][$item::$rightname] = $old_session;
    }

    protected function linkToProblemProvider()
    {
        return [
            [
            // Expected failure: wrong itemtype
                'item'      => getItemByTypeName("Computer", "_test_pc01"),
                'input'     => [],
                'has_right' => false,
            ],
            [
            // Expected failure: missing rights
                'item'      => getItemByTypeName("Ticket", "_ticket01"),
                'input'     => [],
                'has_right' => false,
            ],
            [
            // Expected failure: input is empty
                'item'      => getItemByTypeName("Ticket", "_ticket01"),
                'input'     => [],
                'has_right' => true,
            ],
            [
            // Expected failure: input is invalid
                'item'      => getItemByTypeName("Ticket", "_ticket01"),
                'input'     => ['problems_id' => -1],
                'has_right' => true,
            ],
            [
            // Should work
                'item'      => getItemByTypeName("Ticket", "_ticket01"),
                'input'     => ['problems_id' => 1],
                'has_right' => true,
            ],
        ];
    }

    /**
     * @dataProvider linkToProblemProvider
     */
    public function testProcessMassiveActionsForOneItemtype_linkToProblem(
        CommonDBTM $item,
        array $input,
        bool $has_right
    ) {
       // Set up session rights
        $old_session = $_SESSION['glpiactiveprofile'][Problem::$rightname] ?? 0;
        if ($has_right) {
            $_SESSION['glpiactiveprofile'][Problem::$rightname] = UPDATE;
        }

       // Default expectation: can't run
        $expected_ok = 0;
        $expected_ko = 0;

       // Check rights set up was successful
        $this
         ->boolean(boolval(Session::haveRight(Problem::$rightname, UPDATE)))
         ->isIdenticalTo($has_right);

       // If input is valid, make sure we have a matching problem
        $problems_id = $input['problems_id'] ?? -1;
        if ($problems_id > 0) {
            $problem = new Problem();
            $input['problems_id'] = $problem->add([
                'name'    => "tmp",
                'content' => "tmp",
            ]);
            $this->integer($input['problems_id']);

           // Update expectation: this item should be OK
            $expected_ok = 1;
        }

       // Execute action
        @$this->processMassiveActionsForOneItemtype(
            "link_to_problem",
            $item,
            [$item->fields['id']],
            $input,
            $expected_ok,
            $expected_ko,
            Ticket::class
        );

       // Reset rights
        $_SESSION['glpiactiveprofile'][Problem::$rightname] = $old_session;
    }

    protected function resolveTicketsProvider()
    {
        $ticket = new Ticket();
        $id = $ticket->add([
            'name'    => 'test',
            'content' => 'test'
        ]);
        $ticket->getFromDB($id);

        return [
            [
            // Expected failure: wrong itemtype
                'item'        => getItemByTypeName("Computer", "_test_pc01"),
                'input'       => [],
                'has_right'   => false,
                'should_work' => false,
            ],
            [
            // Expected failure: missing rights
                'item'        => $ticket,
                'input'       => [],
                'has_right'   => false,
                'should_work' => false,
            ],
            [
            // Expected failure: input is empty
                'item'        => $ticket,
                'input'       => [],
                'has_right'   => true,
                'should_work' => false,
            ],
            [
            // Should work
                'item'        => $ticket,
                'input'       => [
                    'solutiontypes_id' => 0,
                    'content'          => "Solution"
                ],
                'has_right'   => true,
                'should_work' => true,
            ],
        ];
    }

    /**
     * @dataProvider resolveTicketsProvider
     */
    public function testProcessMassiveActionsForOneItemtype_resolveTickets(
        CommonDBTM $item,
        array $input,
        bool $has_right,
        bool $should_work
    ) {

        $this->login(); // must be logged as ITILSolution uses Session::getLoginUserID()

       // Set up session rights
        $old_session = $_SESSION['glpiactiveprofile'][Ticket::$rightname] ?? 0;
        if ($has_right) {
            $_SESSION['glpiactiveprofile'][Ticket::$rightname] = UPDATE;
        } else {
            $_SESSION['glpiactiveprofile'][Ticket::$rightname] = 0;
        }

       // Default expectation: can't run
        $expected_ok = 0;
        $expected_ko = 0;

       // Check rights set up was successful
        $this
         ->boolean(boolval(Session::haveRight(Ticket::$rightname, UPDATE)))
         ->isIdenticalTo($has_right);

       // Update expectation: this item should be OK
        if ($should_work) {
            $expected_ok = 1;
        }

       // Execute action
        $this->processMassiveActionsForOneItemtype(
            "resolve_tickets",
            $item,
            [$item->fields['id']],
            $input,
            $expected_ok,
            $expected_ko,
            Ticket::class
        );

       // Reset rights
        $_SESSION['glpiactiveprofile'][Ticket::$rightname] = $old_session;
    }

    protected function addContractProvider()
    {
        $ticket = new Ticket();
        $id = $ticket->add([
            'name'    => 'test',
            'content' => 'test',
        ]);
        $ticket->getFromDB($id);
        $this->integer($id)->isGreaterThan(0);

        $contract = new Contract();
        $contract_id = $contract->add([
            'name'        => 'test',
            'entities_id' => getItemByTypeName('Entity', '_test_root_entity', true),
        ]);
        $this->integer($contract_id)->isGreaterThan(0);

        return [
            [
            // Expected failure: wrong itemtype
                'item'        => getItemByTypeName("Computer", "_test_pc01"),
                'input'       => [],
                'has_right'   => false,
                'should_work' => false,
            ],
            [
            // Expected failure: missing rights
                'item'        => $ticket,
                'input'       => [],
                'has_right'   => false,
                'should_work' => false,
            ],
            [
            // Expected failure: input is empty
                'item'        => $ticket,
                'input'       => [],
                'has_right'   => true,
                'should_work' => false,
            ],
            [
            // Should work
                'item'        => $ticket,
                'input'       => [
                    'contracts_id' => $contract_id,
                ],
                'has_right'   => true,
                'should_work' => true,
            ],
        ];
    }

    /**
     * @dataProvider addContractProvider
     */
    public function testProcessMassiveActionsForOneItemtype_addContract(
        CommonDBTM $item,
        array $input,
        bool $has_right,
        bool $should_work
    ) {
        $this->login();

       // Set up session rights
        if ($has_right) {
            $this->login('tech', 'tech');
        } else {
            $this->login('post-only', 'postonly');
        }

       // Default expectation: can't run
        $expected_ok = 0;
        $expected_ko = 0;

       // Check rights set up was successful
        $this
         ->boolean(boolval(Session::haveRight(Ticket::$rightname, UPDATE)))
         ->isIdenticalTo($has_right);

       // Update expectation: this item should be OK
        if ($should_work) {
            $expected_ok = 1;
        }

       // Execute action
        $this->processMassiveActionsForOneItemtype(
            "add_contract",
            $item,
            [$item->fields['id']],
            $input,
            $expected_ok,
            $expected_ko,
            Ticket::class
        );
    }
}<|MERGE_RESOLUTION|>--- conflicted
+++ resolved
@@ -53,23 +53,13 @@
             [
                 'itemtype'     => 'Computer',
                 'items_id'     => '_test_pc01',
-<<<<<<< HEAD
-                'allcount'     => 25,
+                'allcount'     => 26,
                 'singlecount'  => 17
             ], [
                 'itemtype'     => 'Monitor',
                 'items_id'     => '_test_monitor_1',
-                'allcount'     => 21,
+                'allcount'     => 23,
                 'singlecount'  => 15
-=======
-                'allcount'     => 20,
-                'singlecount'  => 12
-            ], [
-                'itemtype'     => 'Monitor',
-                'items_id'     => '_test_monitor_1',
-                'allcount'     => 19,
-                'singlecount'  => 11
->>>>>>> 55f68db7
             ], [
                 'itemtype'     => 'SoftwareLicense',
                 'items_id'     => '_test_softlic_1',
@@ -88,23 +78,13 @@
             ], [
                 'itemtype'     => 'Printer',
                 'items_id'     => '_test_printer_all',
-<<<<<<< HEAD
-                'allcount'     => 23,
+                'allcount'     => 25,
                 'singlecount'  => 16
             ], [
                 'itemtype'     => 'Phone',
                 'items_id'     => '_test_phone_1',
-                'allcount'     => 23,
+                'allcount'     => 25,
                 'singlecount'  => 16
-=======
-                'allcount'     => 19,
-                'singlecount'  => 11
-            ], [
-                'itemtype'     => 'Phone',
-                'items_id'     => '_test_phone_1',
-                'allcount'     => 19,
-                'singlecount'  => 11
->>>>>>> 55f68db7
             ], [
                 'itemtype'     => 'Ticket',
                 'items_id'     => '_ticket01',
