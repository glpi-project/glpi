<?php

/**
 * ---------------------------------------------------------------------
 *
 * GLPI - Gestionnaire Libre de Parc Informatique
 *
 * http://glpi-project.org
 *
 * @copyright 2015-2023 Teclib' and contributors.
 * @copyright 2003-2014 by the INDEPNET Development Team.
 * @licence   https://www.gnu.org/licenses/gpl-3.0.html
 *
 * ---------------------------------------------------------------------
 *
 * LICENSE
 *
 * This file is part of GLPI.
 *
 * This program is free software: you can redistribute it and/or modify
 * it under the terms of the GNU General Public License as published by
 * the Free Software Foundation, either version 3 of the License, or
 * (at your option) any later version.
 *
 * This program is distributed in the hope that it will be useful,
 * but WITHOUT ANY WARRANTY; without even the implied warranty of
 * MERCHANTABILITY or FITNESS FOR A PARTICULAR PURPOSE.  See the
 * GNU General Public License for more details.
 *
 * You should have received a copy of the GNU General Public License
 * along with this program.  If not, see <https://www.gnu.org/licenses/>.
 *
 * ---------------------------------------------------------------------
 */

// Generic test classe, to be extended for CommonDBTM Object

class DbTestCase extends \GLPITestCase
{
    public function beforeTestMethod($method)
    {
        global $DB;
        $DB->beginTransaction();
        parent::beforeTestMethod($method);
    }

    public function afterTestMethod($method)
    {
        global $DB;
        $DB->rollback();
        parent::afterTestMethod($method);
    }


    /**
     * Connect (using the test user per default)
     *
     * @param string $user_name User name (defaults to TU_USER)
     * @param string $user_pass user password (defaults to TU_PASS)
     * @param bool $noauto disable autologin (from CAS by example)
     * @param bool $expected bool result expected from login return
     *
     * @return \Auth
     */
    protected function login(
        string $user_name = TU_USER,
        string $user_pass = TU_PASS,
        bool $noauto = true,
        bool $expected = true
    ): \Auth {
        \Session::destroy();
        \Session::start();

        $auth = new Auth();
        $this->boolean($auth->login($user_name, $user_pass, $noauto))->isEqualTo($expected);

        return $auth;
    }

    /**
     * Log out current user
     *
     * @return void
     */
    protected function logOut()
    {
        $ctime = $_SESSION['glpi_currenttime'];
        \Session::destroy();
        $_SESSION['glpi_currenttime'] = $ctime;
    }

    /**
     * change current entity
     *
     * @param int|string $entityname Name of the entity (or its id)
     * @param boolean $subtree   Recursive load
     *
     * @return void
     */
    protected function setEntity($entityname, $subtree)
    {
        $entity_id = is_int($entityname) ? $entityname : getItemByTypeName('Entity', $entityname, true);
        $res = Session::changeActiveEntities($entity_id, $subtree);
        $this->boolean($res)->isTrue();
    }

    /**
     * Generic method to test if an added object is corretly inserted
     *
     * @param  Object $object The object to test
     * @param  int    $id     The id of added object
     * @param  array  $input  the input used for add object (optionnal)
     *
     * @return void
     */
    protected function checkInput(CommonDBTM $object, $id = 0, $input = [])
    {
        $this->integer((int)$id)->isGreaterThan(0);
        $this->boolean($object->getFromDB($id))->isTrue();
        $this->variable($object->getField('id'))->isEqualTo($id);

        if (count($input)) {
            foreach ($input as $k => $v) {
                $this->variable($object->fields[$k])->isEqualTo(
                    $v,
                    "
                '$k' key current value '{$object->fields[$k]}' (" . gettype($object->fields[$k]) . ")
                is not equal to '$v' (" . gettype($v) . ")"
                );
            }
        }
    }

    /**
     * Get all classes in folder inc/
     *
     * @param boolean $function Whether to look for a function
     * @param array   $excludes List of classes to exclude
     *
     * @return array
     */
    protected function getClasses($function = false, array $excludes = [])
    {
        $files_iterator = new RecursiveIteratorIterator(
            new RecursiveDirectoryIterator(GLPI_ROOT . '/src'),
            RecursiveIteratorIterator::SELF_FIRST
        );

        $classes = [];
        foreach ($files_iterator as $fileInfo) {
            if ($fileInfo->getExtension() !== 'php') {
                continue;
            }

            $classname = $fileInfo->getBasename('.php');

            $is_excluded = false;
            foreach ($excludes as $exclude) {
                if ($classname === $exclude || @preg_match($exclude, $classname) === 1) {
                     $is_excluded = true;
                     break;
                }
            }
            if ($is_excluded) {
                continue;
            }

            if (!class_exists($classname)) {
                continue;
            }
            $reflectionClass = new ReflectionClass($classname);
            if ($reflectionClass->isAbstract()) {
                continue;
            }

            if ($function) {
                if (method_exists($classname, $function)) {
                    $classes[] = $classname;
                }
            } else {
                $classes[] = $classname;
            }
        }
        return array_unique($classes);
    }

    /**
     * Create an item of the given class
     *
     * @param string $itemtype
     * @param array $input
     * @param array $skip_fields Fields that wont be checked after creation
     *
     * @return CommonDBTM
     */
    protected function createItem($itemtype, $input, $skip_fields = []): CommonDBTM
    {
        $item = new $itemtype();
        $id = $item->add($input);
        $this->integer($id)->isGreaterThan(0);

        // Remove special fields
        $input = array_filter($input, function ($key) use ($skip_fields) {
            return !in_array($key, $skip_fields) && strpos($key, '_') !== 0;
        }, ARRAY_FILTER_USE_KEY);

        $this->checkInput($item, $id, $input);

        return $item;
    }

    /**
     * Create an item of the given class
     *
     * @param string $itemtype
     * @param array $input
     * @param array $skip_fields Fields that wont be checked after creation
     */
    protected function updateItem($itemtype, $id, $input, $skip_fields = [])
    {
        $item = new $itemtype();
        $input['id'] = $id;
        $success = $item->update($input);
        $this->boolean($success)->isTrue();

        // Remove special fields
        $input = array_filter($input, function ($key) use ($skip_fields) {
            return !in_array($key, $skip_fields) && strpos($key, '_') !== 0;
        }, ARRAY_FILTER_USE_KEY);

        $this->checkInput($item, $id, $input);
    }

    /**
     * Create multiples items of the given class
     *
     * @param string $itemtype
     * @param array $inputs
     *
     * @return array created items
     */
    protected function createItems($itemtype, $inputs): array
    {
        $items = [];
        foreach ($inputs as $input) {
            $items[] = $this->createItem($itemtype, $input);
        }

        return $items;
    }

    /**
<<<<<<< HEAD
     * Delete an item of the given class
     *
     * @param string $itemtype
     * @param int $id
     */
    protected function deleteItem($itemtype, $id): void
    {
        $item = new $itemtype();
        $input['id'] = $id;
        $success = $item->delete($input);
        $this->boolean($success)->isTrue();
=======
     * Helper method to avoid writting the same boilerplate code for rule creation
     *
     * @param RuleBuilder $builder RuleConfiguration
     *
     * @return Rule Created rule
     */
    protected function createRule(RuleBuilder $builder): Rule
    {
        $rule = $this->createItem(RuleTicket::class, [
            'is_active'    => 1,
            'sub_type'     => 'RuleTicket',
            'name'         => $builder->getName(),
            'match'        => $builder->getOperator(),
            'condition'    => $builder->getCondition(),
            'is_recursive' => $builder->isRecursive(),
            'entities_id'  => $builder->getEntity(),
        ]);

        foreach ($builder->getCriteria() as $criterion) {
            $this->createItem(RuleCriteria::class, [
                'rules_id'  => $rule->getID(),
                'criteria'  => $criterion['criteria'],
                'condition' => $criterion['condition'],
                'pattern'   => $criterion['pattern'],
            ]);
        }

        foreach ($builder->getActions() as $criterion) {
            $this->createItem(RuleAction::class, [
                'rules_id'    => $rule->getID(),
                'action_type' => $criterion['action_type'],
                'field'       => $criterion['field'],
                'value'       => $criterion['value'],
            ]);
        }

        return $rule;
>>>>>>> 13b2a298
    }
}<|MERGE_RESOLUTION|>--- conflicted
+++ resolved
@@ -250,7 +250,6 @@
     }
 
     /**
-<<<<<<< HEAD
      * Delete an item of the given class
      *
      * @param string $itemtype
@@ -262,18 +261,20 @@
         $input['id'] = $id;
         $success = $item->delete($input);
         $this->boolean($success)->isTrue();
-=======
+    }
+
+    /**
      * Helper method to avoid writting the same boilerplate code for rule creation
      *
      * @param RuleBuilder $builder RuleConfiguration
      *
      * @return Rule Created rule
      */
-    protected function createRule(RuleBuilder $builder): Rule
-    {
-        $rule = $this->createItem(RuleTicket::class, [
+    protected function createRule(RuleBuilder $builder, string $ruleclass): Rule
+    {
+        $rule = $this->createItem(Rule::class, [
             'is_active'    => 1,
-            'sub_type'     => 'RuleTicket',
+            'sub_type'     => $ruleclass,
             'name'         => $builder->getName(),
             'match'        => $builder->getOperator(),
             'condition'    => $builder->getCondition(),
@@ -300,6 +301,5 @@
         }
 
         return $rule;
->>>>>>> 13b2a298
     }
 }