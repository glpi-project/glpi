--- conflicted
+++ resolved
@@ -66,12 +66,8 @@
             ["user@-local-host", false],
             ["test@aaaaaaaaaaaaaaaaaaaaaaaaaaaaaaaaaaaaaaaaaaaaaaaaaaaaaaaaaaaaaaa.dot", true],
             ["test@aaaaaaaaaaaaaaaaaaaaaaaaaaaaaaaaaaaaaaaaaaaaaaaaaaaaaaaaaaaaaaaa.dot", false],
-<<<<<<< HEAD
             ["test@aaaaaaaaaaaaaaaaaaaaaaaaaaaaaaaaaaaaaaaaaaaaaaaaaaaaaaaaaaaaaaa.aaaaaaaaaaaaaaaaaaaaaaaaaaaaaaaaaaaaaaaaaaaaaaaaaaaaaaaaaaaaaaa", false],
-=======
-            ["test@aaaaaaaaaaaaaaaaaaaaaaaaaaaaaaaaaaaaaaaaaaaaaaaaaaaaaaaaaaaaaaa.aaaaaaaaaaaaaaaaaaaaaaaaaaaaaaaaaaaaaaaaaaaaaaaaaaaaaaaaaaaaaaa", true],
             ["abcd'efgh@example.com", true],
->>>>>>> 1b0d4c09
         ];
     }
 
