--- conflicted
+++ resolved
@@ -1281,39 +1281,20 @@
             ]
         );
 
-<<<<<<< HEAD
         // MariaDB does not have a JSON type and instead uses an alias
         foreach (['', ' NOT NULL'] as $null_property) {
             $tables = [
-=======
-        // Always ignore key length when value is `250`,
-        // but detect differences when value is not `250`.
-        yield $convert_to_provider_entry(
-            [
->>>>>>> c6ee99a5
                 [
                     'name' => sprintf('table_%s', ++$table_increment),
                     'raw_sql' => <<<SQL
 CREATE TABLE `table_{$table_increment}` (
-<<<<<<< HEAD
   `id` int(10) unsigned NOT NULL AUTO_INCREMENT,
   `json` longtext CHARACTER SET utf8mb4 COLLATE utf8mb4_bin{$null_property} CHECK (json_valid(`json`)),
   PRIMARY KEY (`id`)
-=======
-  `id` int unsigned NOT NULL AUTO_INCREMENT,
-  `name` varchar(255) NOT NULL,
-  `key` varchar(255) NOT NULL,
-  `uid` varchar(255) NOT NULL,
-  PRIMARY KEY (`id`),
-  KEY `name` (`name`),
-  KEY `key` (`key`),
-  KEY `uid` (`uid`)
->>>>>>> c6ee99a5
 ) ENGINE=InnoDB
 SQL,
                     'normalized_sql' => <<<SQL
 CREATE TABLE `table_{$table_increment}` (
-<<<<<<< HEAD
   `id` int NOT NULL AUTO_INCREMENT,
   `json` json{$null_property},
   PRIMARY KEY (`id`)
@@ -1396,7 +1377,29 @@
                 'ignore_utf8mb4_migration' => true,
                 'ignore_dynamic_row_format_migration' => true,
                 'ignore_unsigned_keys_migration' => true
-=======
+            ]
+        );
+
+        // Always ignore key length when value is `250`,
+        // but detect differences when value is not `250`.
+        yield $convert_to_provider_entry(
+            [
+                [
+                    'name' => sprintf('table_%s', ++$table_increment),
+                    'raw_sql' => <<<SQL
+CREATE TABLE `table_{$table_increment}` (
+  `id` int unsigned NOT NULL AUTO_INCREMENT,
+  `name` varchar(255) NOT NULL,
+  `key` varchar(255) NOT NULL,
+  `uid` varchar(255) NOT NULL,
+  PRIMARY KEY (`id`),
+  KEY `name` (`name`),
+  KEY `key` (`key`),
+  KEY `uid` (`uid`)
+) ENGINE=InnoDB
+SQL,
+                    'normalized_sql' => <<<SQL
+CREATE TABLE `table_{$table_increment}` (
   `id` int unsigned NOT NULL AUTO_INCREMENT,
   `name` varchar(255) NOT NULL,
   `key` varchar(255) NOT NULL,
@@ -1444,7 +1447,6 @@
                 'ignore_utf8mb4_migration' => false,
                 'ignore_dynamic_row_format_migration' => false,
                 'ignore_unsigned_keys_migration' => false,
->>>>>>> c6ee99a5
             ]
         );
     }
