--- conflicted
+++ resolved
@@ -200,10 +200,7 @@
       $this->string($it->getSql())->isIdenticalTo('SELECT MIN(`bar`) AS `cpt` FROM `foo`');
 
       $it = $this->it->execute('foo', ['FIELDS' => ['MAX' => 'bar AS cpt']]);
-<<<<<<< HEAD
       $this->string($it->getSql())->isIdenticalTo('SELECT MAX(`bar`) AS `cpt` FROM `foo`');
-=======
-      $this->string($it->getSql())->isIdenticalTo('SELECT MAX(`bar`) AS cpt FROM `foo`');
 
       $it = $this->it->execute('foo', ['FIELDS' => new \QueryExpression('IF(bar IS NOT NULL, 1, 0) AS baz')]);
       $this->string($it->getSql())->isIdenticalTo('SELECT IF(bar IS NOT NULL, 1, 0) AS baz FROM `foo`');
@@ -221,7 +218,6 @@
 
       $this->it->buildQuery(['FIELDS' => 'c', 'FROM' => new \QueryExpression("(SELECT CONCAT('foo', 'baz') as c) as t")]);
       $this->string($this->it->getSql())->isIdenticalTo("SELECT `c` FROM (SELECT CONCAT('foo', 'baz') as c) as t");
->>>>>>> 7b033fa5
    }
 
 
