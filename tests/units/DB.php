<?php

/**
 * ---------------------------------------------------------------------
 *
 * GLPI - Gestionnaire Libre de Parc Informatique
 *
 * http://glpi-project.org
 *
 * @copyright 2015-2023 Teclib' and contributors.
 * @copyright 2003-2014 by the INDEPNET Development Team.
 * @licence   https://www.gnu.org/licenses/gpl-3.0.html
 *
 * ---------------------------------------------------------------------
 *
 * LICENSE
 *
 * This file is part of GLPI.
 *
 * This program is free software: you can redistribute it and/or modify
 * it under the terms of the GNU General Public License as published by
 * the Free Software Foundation, either version 3 of the License, or
 * (at your option) any later version.
 *
 * This program is distributed in the hope that it will be useful,
 * but WITHOUT ANY WARRANTY; without even the implied warranty of
 * MERCHANTABILITY or FITNESS FOR A PARTICULAR PURPOSE.  See the
 * GNU General Public License for more details.
 *
 * You should have received a copy of the GNU General Public License
 * along with this program.  If not, see <https://www.gnu.org/licenses/>.
 *
 * ---------------------------------------------------------------------
 */

namespace tests\units;

use Psr\Log\LogLevel;

/* Test for inc/dbmysql.class.php */

class DB extends \GLPITestCase
{
    public function testTableExist()
    {
        $this
         ->if($this->newTestedInstance)
         ->then
            ->boolean($this->testedInstance->tableExists('glpi_configs'))->isTrue()
            ->boolean($this->testedInstance->tableExists('fakeTable'))->isFalse();
    }

    public function testFieldExists()
    {
        $this
         ->if($this->newTestedInstance)
         ->then
            ->boolean($this->testedInstance->fieldExists('glpi_configs', 'id'))->isTrue()
            ->boolean($this->testedInstance->fieldExists('glpi_configs', 'ID'))->isFalse()
            ->boolean($this->testedInstance->fieldExists('glpi_configs', 'fakeField'))->isFalse()
            ->when(
                function () {
                    $this->boolean($this->testedInstance->fieldExists('fakeTable', 'id'))->isFalse();
                }
            )->error
               ->withType(E_USER_WARNING)
               ->exists()
            ->when(
                function () {
                    $this->boolean($this->testedInstance->fieldExists('fakeTable', 'fakeField'))->isFalse();
                }
            )->error
               ->withType(E_USER_WARNING)
               ->exists();
    }

    protected function dataName()
    {
        return [
            ['field', '`field`'],
            ['`field`', '`field`'],
            ['*', '*'],
            ['table.field', '`table`.`field`'],
            ['table.*', '`table`.*'],
            ['field AS f', '`field` AS `f`'],
            ['field as f', '`field` AS `f`'],
            ['table.field as f', '`table`.`field` AS `f`'],
        ];
    }

    /**
     * @dataProvider dataName
     */
    public function testQuoteName($raw, $quoted)
    {
        $this->string(\DBmysql::quoteName($raw))->isIdenticalTo($quoted);
    }

    protected function dataValue()
    {
        return [
            ['foo', "'foo'"],
            ['bar', "'bar'"],
            ['42', "'42'"],
            ['+33', "'+33'"],
            [null, 'NULL'],
            ['null', 'NULL'],
            ['NULL', 'NULL'],
            [new \Glpi\DBAL\QueryExpression('`field`'), '`field`'],
            ['`field', "'`field'"],
            [false, "'0'"],
            [true, "'1'"],
            ['Glpi\Socket', "'Glpi\\\Socket'"],
        ];
    }

    /**
     * @dataProvider dataValue
     */
    public function testQuoteValue($raw, $expected)
    {
        $this->string(\DBmysql::quoteValue($raw))->isIdenticalTo($expected);
    }


    protected function dataInsert()
    {
        return [
            [
                'table', [
                    'field'  => 'value',
                    'other'  => 'doe'
                ],
                'INSERT INTO `table` (`field`, `other`) VALUES (\'value\', \'doe\')'
            ], [
                '`table`', [
                    '`field`'  => 'value',
                    '`other`'  => 'doe'
                ],
                'INSERT INTO `table` (`field`, `other`) VALUES (\'value\', \'doe\')'
            ], [
                'table', [
                    'field'  => new \Glpi\DBAL\QueryParam(),
                    'other'  => new \Glpi\DBAL\QueryParam()
                ],
                'INSERT INTO `table` (`field`, `other`) VALUES (?, ?)'
            ], [
                'table', new \Glpi\DBAL\QuerySubQuery([
                    'SELECT' => ['id', 'name'],
                    'FROM' => 'other',
                    'WHERE' => ['NOT' => ['name' => null]]
                ]),
                'INSERT INTO `table` (SELECT `id`, `name` FROM `other` WHERE NOT (`name` IS NULL))'
            ]/*, [
                'table', [
                    'field'  => new \QueryParam('field'),
                    'other'  => new \QueryParam('other')
                ],
                'INSERT INTO `table` (`field`, `other`) VALUES (:field, :other)'
            ]*/ //mysqli does not support named parameters
        ];
    }

    /**
     * @dataProvider dataInsert
     */
    public function testBuildInsert($table, $values, $expected)
    {
        $this
         ->if($this->newTestedInstance)
         ->then
            ->string($this->testedInstance->buildInsert($table, $values))->isIdenticalTo($expected);
    }

    protected function dataUpdate()
    {
        return [
            [
                'table', [
                    'field'  => 'value',
                    'other'  => 'doe'
                ], [
                    'id'  => 1
                ],
                [],
                'UPDATE `table` SET `field` = \'value\', `other` = \'doe\' WHERE `id` = \'1\''
            ], [
                'table', [
                    'field'  => 'value'
                ], [
                    'id'  => [1, 2]
                ],
                [],
                'UPDATE `table` SET `field` = \'value\' WHERE `id` IN (\'1\', \'2\')'
            ], [
                'table', [
                    'field'  => 'value'
                ], [
                    'NOT'  => ['id' => [1, 2]]
                ],
                [],
                'UPDATE `table` SET `field` = \'value\' WHERE  NOT (`id` IN (\'1\', \'2\'))'
            ], [
                'table', [
                    'field'  => new \Glpi\DBAL\QueryParam()
                ], [
                    'NOT' => ['id' => [new \Glpi\DBAL\QueryParam(), new \Glpi\DBAL\QueryParam()]]
                ],
                [],
                'UPDATE `table` SET `field` = ? WHERE  NOT (`id` IN (?, ?))'
            ], [
                /*'table', [
                    'field'  => new \QueryParam('field')
                ], [
                    'NOT' => ['id' => [new \QueryParam('idone'), new \QueryParam('idtwo')]]
                ],
                [],
                'UPDATE `table` SET `field` = :field WHERE  NOT (`id` IN (:idone, :idtwo))'
            ], [*/
                'table', [
                    'field'  => new \Glpi\DBAL\QueryExpression(\DBmysql::quoteName('field') . ' + 1')
                ], [
                    'id'  => [1, 2]
                ],
                [],
                'UPDATE `table` SET `field` = `field` + 1 WHERE `id` IN (\'1\', \'2\')'
            ], [
                'table', [
                    'field'  => new \Glpi\DBAL\QueryExpression(\DBmysql::quoteName('field') . ' + 1')
                ], [
                    'id'  => [1, 2]
                ],
                [],
                'UPDATE `table` SET `field` = `field` + 1 WHERE `id` IN (\'1\', \'2\')'
            ], [
                'table', [
                    'field'  => 'value'
                ], [
                    'id'  => [1, 2]
                ],
                [
                    'LEFT JOIN' => [
                        'another_table' => [
                            'ON' => [
                                'table'         => 'foreign_id',
                                'another_table' => 'id'
                            ]
                        ],
                        'table_3' => [
                            'ON' => [
                                'another_table' => 'some_id',
                                'table_3'       => 'id'
                            ]
                        ]
                    ]
                ],
                'UPDATE `table`'
                . ' LEFT JOIN `another_table` ON (`table`.`foreign_id` = `another_table`.`id`)'
                . ' LEFT JOIN `table_3` ON (`another_table`.`some_id` = `table_3`.`id`)'
                . ' SET `field` = \'value\' WHERE `id` IN (\'1\', \'2\')'
            ]
        ];
    }

    /**
     * @dataProvider dataUpdate
     */
    public function testBuildUpdate($table, $values, $where, array $joins, $expected)
    {
        $this
         ->if($this->newTestedInstance)
         ->then
            ->string($this->testedInstance->buildUpdate($table, $values, $where, $joins))->isIdenticalTo($expected);
    }

    public function testBuildUpdateWException()
    {
        $this->exception(
            function () {
                $this
                  ->if($this->newTestedInstance)
                  ->then
                  ->string($this->testedInstance->buildUpdate('table', ['a' => 'b'], []))->isIdenticalTo('');
            }
        )->hasMessage('Cannot run an UPDATE query without WHERE clause!');
    }

    protected function dataDelete()
    {
        return [
            [
                'table', [
                    'id'  => 1
                ],
                [],
                'DELETE `table` FROM `table` WHERE `id` = \'1\''
            ], [
                'table', [
                    'id'  => [1, 2]
                ],
                [],
                'DELETE `table` FROM `table` WHERE `id` IN (\'1\', \'2\')'
            ], [
                'table', [
                    'NOT'  => ['id' => [1, 2]]
                ],
                [],
                'DELETE `table` FROM `table` WHERE  NOT (`id` IN (\'1\', \'2\'))'
            ], [
                'table', [
                    'NOT'  => ['id' => [new \Glpi\DBAL\QueryParam(), new \Glpi\DBAL\QueryParam()]]
                ],
                [],
                'DELETE `table` FROM `table` WHERE  NOT (`id` IN (?, ?))'
            ], [
                /*'table', [
                    'NOT'  => ['id' => [new \QueryParam('idone'), new \QueryParam('idtwo')]]
                ],
                [],
                'DELETE `table` FROM `table` WHERE  NOT (`id` IN (:idone, :idtwo))'
            ], [*/
                'table', [
                    'id'  => 1
                ],
                [
                    'LEFT JOIN' => [
                        'another_table' => [
                            'ON' => [
                                'table'         => 'foreign_id',
                                'another_table' => 'id'
                            ]
                        ],
                        'table_3' => [
                            'ON' => [
                                'another_table' => 'some_id',
                                'table_3'       => 'id'
                            ]
                        ]
                    ]
                ],
                'DELETE `table` FROM `table`'
                . ' LEFT JOIN `another_table` ON (`table`.`foreign_id` = `another_table`.`id`)'
                . ' LEFT JOIN `table_3` ON (`another_table`.`some_id` = `table_3`.`id`)'
                . ' WHERE `id` = \'1\''
            ],
        ];
    }

    /**
     * @dataProvider dataDelete
     */
    public function testBuildDelete($table, $where, array $joins, $expected)
    {
        $this
         ->if($this->newTestedInstance)
         ->then
            ->string($this->testedInstance->buildDelete($table, $where, $joins))->isIdenticalTo($expected);
    }

    public function testBuildDeleteWException()
    {
        $this->exception(
            function () {
                $this
                  ->if($this->newTestedInstance)
                  ->then
                  ->string($this->testedInstance->buildDelete('table', []))->isIdenticalTo('');
            }
        )->hasMessage('Cannot run an DELETE query without WHERE clause!');
    }

    public function testListTables()
    {
        $this
         ->if($this->newTestedInstance)
         ->then
            ->given($tables = $this->testedInstance->listTables())
            ->object($tables)
               ->isInstanceOf(\DBmysqlIterator::class)
            ->integer(count($tables))
               ->isGreaterThan(100)
            ->given($tables = $this->testedInstance->listTables('glpi_configs'))
            ->object($tables)
               ->isInstanceOf(\DBmysqlIterator::class)
               ->hasSize(1);
    }

    public function testTablesHasItemtype()
    {
        $dbu = new \DbUtils();
        $this->newTestedInstance();
        $list = $this->testedInstance->listTables();
        $this->object($list)->isInstanceOf(\DBmysqlIterator::class);
        $this->integer(count($list))->isGreaterThan(200);

        // Tables that don't have an itemtype on purpose
        $excluded_tables = [
            'glpi_appliancerelations', 'glpi_oauth_access_tokens', 'glpi_oauth_auth_codes',
            'glpi_oauth_refresh_tokens',
        ];

       //check if each table has a corresponding itemtype
        foreach ($list as $line) {
            $this->array($line)
            ->hasSize(1);
            $table = $line['TABLE_NAME'];
            if (in_array($table, $excluded_tables, true)) {
                //FIXME temporary hack for unit tests
                continue;
            }
            $type = $dbu->getItemTypeForTable($table);
            $this->string($type)->isNotEqualTo('UNKNOWN', "$table does not have corresponding item");

            $this->string($type)->isNotEqualTo('UNKNOWN', 'Cannot find type for table ' . $table);
            $this->object($item = $dbu->getItemForItemtype($type))->isInstanceOf('CommonDBTM', $table);
            $this->string(get_class($item))->isIdenticalTo($type);
            $this->string($dbu->getTableForItemType($type))->isIdenticalTo($table);
        }
    }

    public function testEscape()
    {
        $this
         ->if($this->newTestedInstance)
         ->then
            ->string($this->testedInstance->escape('nothing to do'))->isIdenticalTo('nothing to do')
            ->string($this->testedInstance->escape("shoul'be escaped"))->isIdenticalTo("shoul\\'be escaped")
            ->string($this->testedInstance->escape("First\nSecond"))->isIdenticalTo("First\\nSecond")
            ->string($this->testedInstance->escape("First\rSecond"))->isIdenticalTo("First\\rSecond")
            ->string($this->testedInstance->escape('Hi, "you"'))->isIdenticalTo('Hi, \\"you\\"');
    }

    protected function commentsProvider()
    {
        return [
            [
                'sql' => "SQL EXPRESSION;
/* Here begins a
   multiline comment */
OTHER EXPRESSION;
",
                'expected'  => "SQL EXPRESSION;
OTHER EXPRESSION;"
            ]
        ];
    }

    /**
     * @dataProvider commentsProvider
     */
    public function testRemoveSqlComments($sql, $expected)
    {
        $this
         ->if($this->newTestedInstance)
         ->then
            ->string($this->testedInstance->removeSqlComments($sql))->isIdenticalTo($expected);
    }

    /**
     * Sql expressions provider
     */
    protected function sqlProvider()
    {
        return array_merge([
            [
                'sql'       => "SQL;\n-- comment;\n\nSQL2;",
                'expected'  => "SQL;\n\nSQL2;"
            ]
        ], $this->commentsProvider());
    }

    /**
     * @dataProvider sqlProvider
     */
    public function testRemoveSqlRemarks($sql, $expected)
    {
        $this
         ->if($this->newTestedInstance)
         ->then
            ->string($this->testedInstance->removeSqlRemarks($sql))->isIdenticalTo($expected);
    }

    protected function tableOptionProvider(): iterable
    {
        yield [
            'sql' => <<<SQL
                CREATE TABLE `%s` (
                    `nameid` varchar(100) NOT NULL,
                    UNIQUE KEY (`nameid`)
                )
            SQL,
            'db_properties' => [],
            'warning' => null
        ];

        // Warnings related to MyISAM usage
        $myisam_declarations = [
            'engine=MyISAM', // without ending `;`
            'engine=MyISAM;', // with ending `;`
            ' Engine =  myisam ', // mixed case
            '   ENGINE  =    MYISAM  ', // uppercase with lots of spaces
            " ENGINE = 'MyISAM'", // surrounded by quotes
            "ROW_FORMAT=DYNAMIC ENGINE=MyISAM", // preceded by another option
            "ENGINE=MyISAM ROW_FORMAT=DYNAMIC" // followed by another option
        ];

        foreach ($myisam_declarations as $table_options) {
            yield [
                'sql' => <<<SQL
                    CREATE TABLE `%s` (
                        `nameid` varchar(100) NOT NULL,
                        UNIQUE KEY (`nameid`)
                    ){$table_options}
                SQL,
                'db_properties' => [
                    'allow_myisam' => true
                ],
                'warning' => null
            ];

            yield [
                'sql' => <<<SQL
                    CREATE TABLE `%s` (
                        `nameid` varchar(100) NOT NULL,
                        UNIQUE KEY (`nameid`)
                    ){$table_options}
                SQL,
                'db_properties' => [
                    'allow_myisam' => false
                ],
                'warning' => 'Usage of "MyISAM" engine is discouraged, please use "InnoDB" engine.'
            ];
        }

        // Warnings related to datetime fields
        yield [
            'sql' => <<<SQL
                CREATE TABLE `%s` (
                    `nameid` varchar(100) NOT NULL,
                    `date` datetime NOT NULL,
                    UNIQUE KEY (`nameid`)
                )
            SQL,
            'db_properties' => [
                'allow_datetime' => true
            ],
            'warning' => null
        ];
        yield [
            'sql' => <<<SQL
                CREATE TABLE `%s` (
                    `nameid` varchar(100) NOT NULL,
                    `date` datetime NOT NULL,
                    UNIQUE KEY (`nameid`)
                )
            SQL,
            'db_properties' => [
                'allow_datetime' => false
            ],
            'warning' => 'Usage of "DATETIME" fields is discouraged, please use "TIMESTAMP" fields instead.'
        ];

        // Warnings related to 'utf8mb4' usage when DB not yet migrated to 'utf8mb4'
        yield [
            'sql' => <<<SQL
                CREATE TABLE `%s` (
                    `nameid` varchar(100) NOT NULL,
                    UNIQUE KEY (`nameid`)
                ) ENGINE = InnoDB ROW_FORMAT = DYNAMIC DEFAULT CHARSET = utf8 COLLATE = utf8_unicode_ci
            SQL,
            'db_properties' => [
                'use_utf8mb4' => false
            ],
            'warning' => null
        ];
        yield [
            'sql' => <<<SQL
                CREATE TABLE `%s` (
                    `nameid` varchar(100) NOT NULL,
                    UNIQUE KEY (`nameid`)
                ) ENGINE = InnoDB ROW_FORMAT = DYNAMIC DEFAULT CHARSET = utf8mb4 COLLATE = utf8mb4_unicode_ci
            SQL,
            'db_properties' => [
                'use_utf8mb4' => false
            ],
            'warning' => 'Usage of "utf8mb4" charset/collation detected, should be "utf8"'
        ];

        // Warnings related to 'utf8' usage when DB has been migrated to 'utf8mb4'
        yield [
            'sql' => <<<SQL
                CREATE TABLE `%s` (
                    `nameid` varchar(100) NOT NULL,
                    UNIQUE KEY (`nameid`)
                ) ENGINE = InnoDB ROW_FORMAT = DYNAMIC DEFAULT CHARSET = utf8 COLLATE = utf8_unicode_ci
            SQL,
            'db_properties' => [
                'use_utf8mb4' => true
            ],
            'warning' => 'Usage of "utf8" charset/collation detected, should be "utf8mb4"'
        ];
        yield [
            'sql' => <<<SQL
                CREATE TABLE `%s` (
                    `nameid` varchar(100) NOT NULL,
                    UNIQUE KEY (`nameid`)
                ) ENGINE = InnoDB ROW_FORMAT = DYNAMIC DEFAULT CHARSET = utf8mb4 COLLATE = utf8mb4_unicode_ci
            SQL,
            'db_properties' => [
                'use_utf8mb4' => true
            ],
            'warning' => null
        ];

        // Warnings related to usage of signed integers in primary/foreign key fields.
        $int_declarations = [
            '`id` int NOT NULL AUTO_INCREMENT, PRIMARY KEY (`id`),' => 'id',
            '`id` int unsigned NOT NULL AUTO_INCREMENT, PRIMARY KEY (`id`),' => null,
            '`users_id` int DEFAULT NULL,' => 'users_id',
            '`users_id` int unsigned DEFAULT NULL,' => null,
            '`users_id_tech` int NOT NULL,' => 'users_id_tech',
            '`users_id_tech` int unsigned NOT NULL,' => null,
            'id int DEFAULT NULL,' => 'id', // field name without backticks
            '`users_id`int         unsigned DEFAULT NULL,' => null, // uncommon whitespaces
            '`unconventionnalid` int DEFAULT NULL,' => null, // not matching naming conventions
            '`id_computer` int DEFAULT NULL,' => null, // not matching naming conventions
        ];
        foreach ($int_declarations as $int_declaration => $warning_field) {
            yield [
                'sql' => <<<SQL
                    CREATE TABLE `%s` (
                        `nameid` varchar(100) NOT NULL,
                        {$int_declaration}
                        UNIQUE KEY (`nameid`)
                    )
                SQL,
                'db_properties' => [
                    'allow_signed_keys' => true
                ],
                'warning' => null // No warning as we allow signed keys
            ];
            yield [
                'sql' => <<<SQL
                    CREATE TABLE `%s` (
                        `nameid` varchar(100) NOT NULL,
                        {$int_declaration}
                        UNIQUE KEY (`nameid`)
                    )
                SQL,
                'db_properties' => [
                    'allow_signed_keys' => false
                ],
                'warning' => $warning_field !== null
                    ? sprintf('Usage of signed integers in primary or foreign keys is discouraged, please use unsigned integers instead in `{$table}`.`%s`.', $warning_field)
                    : null,
            ];
        }

        // Check table name extracted in warnings
        $table_declarations = [
            'CREATE TEMPORARY TABLE `%s`', // temporary table
            'CREATE TABLE IF NOT EXISTS `%s`', // if not exists
            'CREATE TABLE`%s`', // no space before table name
            'CREATE TABLE %s', // no quotes
            'CREATE   TEMPORARY  TABLE      IF   NOT    EXISTS`%s`', // random spacing
        ];
        foreach ($table_declarations as $table_declaration) {
            yield [
                'sql' => <<<SQL
                    {$table_declaration} (
                        `id` int NOT NULL AUTO_INCREMENT,
                        PRIMARY KEY (`id`)
                    )
                SQL,
                'db_properties' => [
                    'allow_signed_keys' => false
                ],
                'warning' => sprintf('Usage of signed integers in primary or foreign keys is discouraged, please use unsigned integers instead in `{$table}`.`id`.'),
            ];
        }
    }

    /**
     * @dataProvider tableOptionProvider
     */
    public function testAlterOrCreateTableWarnings(
        string $sql,
        array $db_properties,
        ?string $warning = null
    ) {
        $db = new \mock\DB();

        $create_query_template = $sql;
        $drop_query_template = 'DROP TABLE `%s`';

        $db->log_deprecation_warnings = false; // Prevent deprecation warning from MySQL server
        foreach ($db_properties as $db_property => $value) {
            $db->$db_property = $value;
        }

        $asserter = $warning === null ? 'notExists' : 'exists';

        $table = sprintf('glpitests_%s', uniqid());
        $this->when(
            function () use ($db, $create_query_template, $drop_query_template, $table) {
                $db->doQuery(sprintf($create_query_template, $table));
                $db->doQuery(sprintf($drop_query_template, $table));
            }
        )->error()
            ->withType(E_USER_WARNING)
            ->withMessage(str_replace(['{$table}'], [$table], $warning ?? ''))
            ->$asserter();
    }

    public function testSavepoints()
    {
        global $DB;

        $DB->beginTransaction();

        $computer = new \Computer();
        $DB->setSavepoint('save0', false);
        $computers_id_0 = $computer->add([
            'name'        => 'computer0',
            'entities_id' => 0
        ]);
        $this->integer($computers_id_0)->isGreaterThan(0);
        $DB->setSavepoint('save1', false);
        $computers_id_1 = $computer->add([
            'name'        => 'computer1',
            'entities_id' => 0
        ]);
        $this->integer($computers_id_1)->isGreaterThan(0);
        $this->boolean($computer->getFromDB($computers_id_1))->isTrue();

        $DB->rollBack('save1');
        $this->boolean($computer->getFromDB($computers_id_1))->isFalse();
        $this->boolean($computer->getFromDB($computers_id_0))->isTrue();

        $DB->rollBack('save0');
        $this->boolean($computer->getFromDB($computers_id_1))->isFalse();
        $this->boolean($computer->getFromDB($computers_id_0))->isFalse();

        $DB->rollBack();
    }

    public function testGetLastQueryWarnings()
    {
        $db = new \mock\DB();

        $db->doQuery('SELECT 1/0');
        $this->array($db->getLastQueryWarnings())->isEqualTo(
            [
                [
                    'Level'   => 'Warning',
                    'Code'    => 1365,
                    'Message' => 'Division by 0',
                ]
            ]
        );
        $this->hasSqlLogRecordThatContains('1365: Division by 0', LogLevel::WARNING);

        $db->doQuery('SELECT CAST("1a" AS SIGNED), CAST("123b" AS SIGNED)');
        $this->array($db->getLastQueryWarnings())->isEqualTo(
            [
                [
                    'Level'   => 'Warning',
                    'Code'    => 1292,
                    'Message' => 'Truncated incorrect INTEGER value: \'1a\'',
                ],
                [
                    'Level'   => 'Warning',
                    'Code'    => 1292,
                    'Message' => 'Truncated incorrect INTEGER value: \'123b\'',
                ]
            ]
        );
        $this->hasSqlLogRecordThatContains(
            '1292: Truncated incorrect INTEGER value: \'1a\'' . "\n" . '1292: Truncated incorrect INTEGER value: \'123b\'',
            LogLevel::WARNING
        );
    }

<<<<<<< HEAD
    protected function fetchResultProvider(): iterable
    {
        foreach (['fetchArray', 'fetchRow', 'fetchAssoc', 'fetchObject'] as $method) {
            // No more results => null.
            yield [
                'method'   => $method,
                'row'      => null,
                'expected' => null,
            ];

            // Fetch failed => false.
            yield [
                'method'   => $method,
                'row'      => false,
                'expected' => false,
            ];

            // Data produced by GLPI <= 10.0 XSS cleaning process.
            yield [
                'method'   => $method,
                'row'      => [
                    'id'      => 10,
                    'content' => '&lt;strong&gt;string&lt;/strong&gt;',
                    'extra'   => null,
                ],
                'expected' => [
                    'id'      => 10,
                    'content' => '<strong>string</strong>',
                    'extra'   => null,
                ],
            ];

            // Data produced by GLPI 10.0 XSS cleaning process.
            yield [
                'method'   => $method,
                'row'      => [
                    'id'      => 10,
                    'content' => '&#60;p&#62;HTML containing a code snippet&#60;/p&#62;&#60;pre&#62;&#38;lt;a href=&#38;quot;/test&#38;quot;&#38;gt;link&#38;lt;/a&#38;gt;&#60;/pre&#62;',
                    'extra'   => null,
                ],
                'expected' => [
                    'id'      => 10,
                    'content' => '<p>HTML containing a code snippet</p><pre>&lt;a href=&quot;/test&quot;&gt;link&lt;/a&gt;</pre>',
                    'extra'   => null,
                ],
            ];

            // Data produced by GLPI 10.1.
            yield [
                'method'   => $method,
                'row'      => [
                    'id'      => 10,
                    'content' => '<p>HTML containing a code snippet</p><pre>&lt;a href=&quot;/test&quot;&gt;link&lt;/a&gt;</pre>',
                    'extra'   => null,
                ],
                'expected' => [
                    'id'      => 10,
                    'content' => '<p>HTML containing a code snippet</p><pre>&lt;a href=&quot;/test&quot;&gt;link&lt;/a&gt;</pre>',
                    'extra'   => null,
                ],
            ];
        }
    }

    /**
     * @dataProvider fetchResultProvider
     */
    public function testDecodeFetchResult(string $method, mixed $row, mixed $expected)
    {
        if ($method === 'fetchObject') {
            $row = is_array($row) ? (object)$row : $row;
            $expected = is_array($expected) ? (object)$expected : $expected;
        }

        $this->mockGenerator->orphanize('__construct');
        $mysqli_result = new \mock\mysqli_result();
        $mysqli_method = strtolower(preg_replace('/[A-Z]/', '_$0', $method)); // e.g. fetchArray -> fetch_array
        $this->calling($mysqli_result)->{$mysqli_method} = $row;

        $this->newTestedInstance();
        $this->variable($this->testedInstance->{$method}($mysqli_result))->isEqualTo($expected);
=======
    protected function dataDrop()
    {
        return [
            [
                'tablename',
                'TABLE',
                false,
                'DROP TABLE `tablename`'
            ], [
                'viewname',
                'VIEW',
                false,
                'DROP VIEW `viewname`'
            ], [
                'tablename',
                'TABLE',
                true,
                'DROP TABLE IF EXISTS `tablename`'
            ], [
                'viewname',
                'VIEW',
                true,
                'DROP VIEW IF EXISTS `viewname`'
            ]
        ];
    }

    /**
     * @dataProvider dataDrop
     */
    public function testBuildDrop($name, $type, $exists, $expected)
    {
        $this
            ->if($this->newTestedInstance)
            ->then
            ->string($this->testedInstance->buildDrop($name, $type, $exists))->isIdenticalTo($expected);
    }

    public function testBuildDropWException()
    {
        $this->exception(
            function () {
                $this
                    ->if($this->newTestedInstance)
                    ->then
                    ->string($this->testedInstance->buildDrop('aname', 'UNKNOWN'))->isIdenticalTo('');
            }
        )->hasMessage('Unknown type to drop: UNKNOWN');
>>>>>>> 078f6529
    }
}<|MERGE_RESOLUTION|>--- conflicted
+++ resolved
@@ -781,7 +781,6 @@
         );
     }
 
-<<<<<<< HEAD
     protected function fetchResultProvider(): iterable
     {
         foreach (['fetchArray', 'fetchRow', 'fetchAssoc', 'fetchObject'] as $method) {
@@ -863,7 +862,8 @@
 
         $this->newTestedInstance();
         $this->variable($this->testedInstance->{$method}($mysqli_result))->isEqualTo($expected);
-=======
+    }
+
     protected function dataDrop()
     {
         return [
@@ -912,6 +912,5 @@
                     ->string($this->testedInstance->buildDrop('aname', 'UNKNOWN'))->isIdenticalTo('');
             }
         )->hasMessage('Unknown type to drop: UNKNOWN');
->>>>>>> 078f6529
     }
 }