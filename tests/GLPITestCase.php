<?php

/**
 * ---------------------------------------------------------------------
 *
 * GLPI - Gestionnaire Libre de Parc Informatique
 *
 * http://glpi-project.org
 *
 * @copyright 2015-2025 Teclib' and contributors.
 * @licence   https://www.gnu.org/licenses/gpl-3.0.html
 *
 * ---------------------------------------------------------------------
 *
 * LICENSE
 *
 * This file is part of GLPI.
 *
 * This program is free software: you can redistribute it and/or modify
 * it under the terms of the GNU General Public License as published by
 * the Free Software Foundation, either version 3 of the License, or
 * (at your option) any later version.
 *
 * This program is distributed in the hope that it will be useful,
 * but WITHOUT ANY WARRANTY; without even the implied warranty of
 * MERCHANTABILITY or FITNESS FOR A PARTICULAR PURPOSE.  See the
 * GNU General Public License for more details.
 *
 * You should have received a copy of the GNU General Public License
 * along with this program.  If not, see <https://www.gnu.org/licenses/>.
 *
 * ---------------------------------------------------------------------
 */

use Glpi\Tests\Log\TestHandler;
use Monolog\Level;
use Monolog\Logger;
use Monolog\LogRecord;
use Psr\Log\LogLevel;

// Main GLPI test case. All tests should extends this class.

class GLPITestCase extends atoum
{
    private $int;
    protected $has_failed = false;

    /**
     * @var TestHandler
     */
    private $log_handler;

    public function beforeTestMethod($method)
    {
        // By default, no session, not connected
        $this->resetSession();

        // By default, there shouldn't be any pictures in the test files
        $this->resetPictures();

        // Ensure cache is clear
        global $GLPI_CACHE;
        $GLPI_CACHE->clear();

        // Init log handler
        global $PHPLOGGER;
        /** @var Logger $PHPLOGGER */
        $this->log_handler = new TestHandler(LogLevel::DEBUG);
        $PHPLOGGER->setHandlers([$this->log_handler]);
    }

    public function afterTestMethod($method)
    {
        if (isset($_SESSION['MESSAGE_AFTER_REDIRECT']) && !$this->has_failed) {
            unset($_SESSION['MESSAGE_AFTER_REDIRECT'][INFO]);
            $this->array($_SESSION['MESSAGE_AFTER_REDIRECT'])->isIdenticalTo(
                [],
                sprintf(
                    "Some messages has not been handled in %s::%s:\n%s",
                    static::class,
                    $method,
                    print_r($_SESSION['MESSAGE_AFTER_REDIRECT'], true)
                )
            );
        }

        if (!$this->has_failed) {
            $this->array($this->log_handler->getRecords());
            $clean_logs = array_map(
                static function (LogRecord $entry): array {
                    return [
                        'channel' => $entry->channel,
                        'level'   => $entry->level->name,
                        'message' => $entry->message,
                    ];
                },
                $this->log_handler->getRecords()
            );
            $this->array($clean_logs)->isEmpty(
                sprintf(
                    "Unexpected entries in log in %s::%s:\n%s",
                    static::class,
                    $method,
                    print_r($clean_logs, true)
                )
            );
        }
    }

    protected function resetPictures()
    {
        // Delete contents of test files/_pictures
        $dir = GLPI_PICTURE_DIR;
        if (!str_contains($dir, '/tests/files/_pictures')) {
            throw new RuntimeException('Invalid picture dir: ' . $dir);
        }
        // Delete nested folders and files in dir
        $fn_delete = function ($dir, $parent) use (&$fn_delete) {
            $files = glob($dir . '/*') ?? [];
            foreach ($files as $file) {
                if (is_dir($file)) {
                    $fn_delete($file, $parent);
                } else {
                    unlink($file);
                }
            }
            if ($dir !== $parent) {
                rmdir($dir);
            }
        };
        if (file_exists($dir) && is_dir($dir)) {
            $fn_delete($dir, $dir);
        }
    }

    /**
     * Call a private method, and get its return value.
     *
     * @param mixed     $instance   Class instance
     * @param string    $methodName Method to call
     * @param mixed     ...$arg     Method arguments
     *
     * @return mixed
     */
    protected function callPrivateMethod($instance, string $methodName, ...$args)
    {
<<<<<<< HEAD
        $method = new ReflectionMethod($instance, $methodName);
        $method->setAccessible(true);
=======
        $method = new \ReflectionMethod($instance, $methodName);
        if (PHP_VERSION_ID < 80100) {
            // Usage of `ReflectionMethod::setAccessible()` is usefull only for PHP < 8.1.
            $method->setAccessible(true);
        }
>>>>>>> 2dfc94ef

        return $method->invoke($instance, ...$args);
    }

    protected function resetSession()
    {
        Session::destroy();
        Session::start();

        $_SESSION['glpi_use_mode'] = Session::NORMAL_MODE;
        $_SESSION['glpiactive_entity'] = 0;

        global $CFG_GLPI;
        foreach ($CFG_GLPI['user_pref_field'] as $field) {
            if (!isset($_SESSION["glpi$field"]) && isset($CFG_GLPI[$field])) {
                $_SESSION["glpi$field"] = $CFG_GLPI[$field];
            }
        }
    }

    protected function hasSessionMessages(int $level, array $messages): void
    {
        $this->has_failed = true;
        $this->boolean(isset($_SESSION['MESSAGE_AFTER_REDIRECT'][$level]))->isTrue('No messages for selected level!');
        $this->array($_SESSION['MESSAGE_AFTER_REDIRECT'][$level])->isIdenticalTo(
            $messages,
            'Expecting ' . print_r($messages, true) . 'got: ' . print_r($_SESSION['MESSAGE_AFTER_REDIRECT'][$level], true)
        );
        unset($_SESSION['MESSAGE_AFTER_REDIRECT'][$level]); //reset
        $this->has_failed = false;
    }

    protected function hasNoSessionMessages(array $levels)
    {
        foreach ($levels as $level) {
            $this->hasNoSessionMessage($level);
        }
    }

    protected function hasNoSessionMessage(int $level)
    {
        $this->has_failed = true;
        $this->boolean(isset($_SESSION['MESSAGE_AFTER_REDIRECT'][$level]))->isFalse(
            sprintf(
                'Messages for level %s are present in session: %s',
                $level,
                print_r($_SESSION['MESSAGE_AFTER_REDIRECT'][$level] ?? [], true)
            )
        );
        $this->has_failed = false;
    }

    /**
     * Check in PHP log for a record that contains given message.
     *
     * @param string $message
     * @param string $level
     *
     * @return void
     */
    protected function hasPhpLogRecordThatContains(string $message, string $level): void
    {
        $this->has_failed = true;

        $records = array_map(
            function ($record) {
                // Keep only usefull info to display a comprehensive dump
                return [
                    'level'   => $record['level'],
                    'message' => $record['message'],
                ];
            },
            $this->log_handler->getRecords()
        );

        $matching = null;
        foreach ($records as $record) {
            if (
                Level::fromValue($record['level']) === Level::fromName($level)
                && strpos($record['message'], $message) !== false
            ) {
                $matching = $record;
                break;
            }
        }
        $this->variable($matching)->isNotNull(
            sprintf("Message not found in log records\n- %s\n+ %s", $message, print_r($records, true))
        );

        $this->log_handler->dropFromRecords($matching['message'], $matching['level']);

        $this->has_failed = false;
    }

    /**
     * Check in PHP log for a record that matches given pattern.
     *
     * @param string $message
     * @param string $level
     *
     * @return void
     */
    protected function hasPhpLogRecordThatMatches(string $pattern, string $level): void
    {
        $this->has_failed = true;

        $matching = null;
        foreach ($this->log_handler->getRecords() as $record) {
            if (
                Level::fromValue($record['level']) === Level::fromName($level)
                && preg_match($pattern, $record['message']) === 1
            ) {
                $matching = $record;
                break;
            }
        }
        $this->variable($matching)->isNotNull('No matching log found.');
        $this->log_handler->dropFromRecords($matching['message'], $matching['level']);

        $this->has_failed = false;
    }

    /**
     * Get a unique random string
     */
    protected function getUniqueString()
    {
        return substr(
            str_shuffle(
                str_repeat("ABCDEFGHIJKLMNOPQRSTUVWXYZabcdefghijklmnopqrstuvwxyz", 5)
            ),
            0,
            16
        );
    }

    /**
     * Get a unique random integer
     */
    protected function getUniqueInteger()
    {
        if (is_null($this->int)) {
            return $this->int = mt_rand(1000, 10000);
        }
        return $this->int++;
    }

    /**
     * Get the "_test_root_entity" entity created by the tests's bootstrap file
     *
     * @param bool $only_id
     *
     * @return Entity|int
     */
    protected function getTestRootEntity(bool $only_id = false)
    {
        return getItemByTypeName('Entity', '_test_root_entity', $only_id);
    }
}<|MERGE_RESOLUTION|>--- conflicted
+++ resolved
@@ -144,16 +144,7 @@
      */
     protected function callPrivateMethod($instance, string $methodName, ...$args)
     {
-<<<<<<< HEAD
         $method = new ReflectionMethod($instance, $methodName);
-        $method->setAccessible(true);
-=======
-        $method = new \ReflectionMethod($instance, $methodName);
-        if (PHP_VERSION_ID < 80100) {
-            // Usage of `ReflectionMethod::setAccessible()` is usefull only for PHP < 8.1.
-            $method->setAccessible(true);
-        }
->>>>>>> 2dfc94ef
 
         return $method->invoke($instance, ...$args);
     }
