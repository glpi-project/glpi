parameters:
    parallel:
        maximumNumberOfProcesses: 2
    level: 1
    bootstrapFiles:
        - inc/based_config.php
    paths:
        - src
    scanDirectories:
        - inc
    stubFiles:
        - stubs/glpi_constants.php
    ignoreErrors:
        - '/Instantiated class (DB|DBSlave) not found/'
<<<<<<< HEAD
        - '/Instantiated class XHProfRuns_Default not found/'
=======
        - '/Instantiated class XHProfRuns_Default not found/'
        - '/\w+ has been replaced by \w+/'
rules:
    - GlpiProject\Tools\PHPStan\Rules\GlobalVarTypeRule
>>>>>>> d35432b7
<|MERGE_RESOLUTION|>--- conflicted
+++ resolved
@@ -12,11 +12,6 @@
         - stubs/glpi_constants.php
     ignoreErrors:
         - '/Instantiated class (DB|DBSlave) not found/'
-<<<<<<< HEAD
         - '/Instantiated class XHProfRuns_Default not found/'
-=======
-        - '/Instantiated class XHProfRuns_Default not found/'
-        - '/\w+ has been replaced by \w+/'
 rules:
-    - GlpiProject\Tools\PHPStan\Rules\GlobalVarTypeRule
->>>>>>> d35432b7
+    - GlpiProject\Tools\PHPStan\Rules\GlobalVarTypeRule