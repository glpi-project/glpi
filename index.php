<?php

/**
 * ---------------------------------------------------------------------
 *
 * GLPI - Gestionnaire Libre de Parc Informatique
 *
 * http://glpi-project.org
 *
 * @copyright 2015-2023 Teclib' and contributors.
 * @copyright 2003-2014 by the INDEPNET Development Team.
 * @licence   https://www.gnu.org/licenses/gpl-3.0.html
 *
 * ---------------------------------------------------------------------
 *
 * LICENSE
 *
 * This file is part of GLPI.
 *
 * This program is free software: you can redistribute it and/or modify
 * it under the terms of the GNU General Public License as published by
 * the Free Software Foundation, either version 3 of the License, or
 * (at your option) any later version.
 *
 * This program is distributed in the hope that it will be useful,
 * but WITHOUT ANY WARRANTY; without even the implied warranty of
 * MERCHANTABILITY or FITNESS FOR A PARTICULAR PURPOSE.  See the
 * GNU General Public License for more details.
 *
 * You should have received a copy of the GNU General Public License
 * along with this program.  If not, see <https://www.gnu.org/licenses/>.
 *
 * ---------------------------------------------------------------------
 */

// Check PHP version not to have trouble
// Need to be the very fist step before any include
if (
<<<<<<< HEAD
    version_compare(PHP_VERSION, '8.1.0', '<') ||
    version_compare(PHP_VERSION, '8.2.999', '>')
) {
    die('PHP version must be between 8.1 and 8.2.');
=======
    version_compare(PHP_VERSION, '7.4.0', '<') ||
    version_compare(PHP_VERSION, '8.4.0', '>=')
) {
    die('PHP 7.4.0 - 8.4.0 (exclusive) required');
>>>>>>> 88dd9843
}

use Glpi\Application\View\TemplateRenderer;
use Glpi\Plugin\Hooks;

//Load GLPI constants
define('GLPI_ROOT', __DIR__);
include(GLPI_ROOT . "/inc/based_config.php");

// If config_db doesn't exist -> start installation
if (!file_exists(GLPI_CONFIG_DIR . "/config_db.php")) {
    if (file_exists(GLPI_ROOT . '/install/install.php')) {
        Html::redirect("install/install.php");
    } else {
        // Init session (required by header display logic)
        Session::setPath();
        Session::start();
        Session::loadLanguage('', false);
        // Prevent inclusion of debug informations in footer, as they are based on vars that are not initialized here.
        $_SESSION['glpi_use_mode'] = Session::NORMAL_MODE;

        // no translation
        $title_text        = 'GLPI seems to not be configured properly.';
        $missing_conf_text = sprintf('Database configuration file "%s" is missing.', GLPI_CONFIG_DIR . '/config_db.php');
        $hint_text         = 'You have to either restart the install process, either restore this file.';

        Html::nullHeader('Missing configuration');
        echo '<div class="container-fluid mb-4">';
        echo '<div class="row justify-content-center">';
        echo '<div class="col-xl-6 col-lg-7 col-md-9 col-sm-12">';
        echo '<h2>' . $title_text . '</h2>';
        echo '<p class="mt-2 mb-n2 alert alert-warning">';
        echo $missing_conf_text;
        echo ' ';
        echo $hint_text;
        echo '</p>';
        echo '</div>';
        echo '</div>';
        echo '</div>';
        Html::nullFooter();
    }
    die();
} else {
    include(GLPI_ROOT . "/inc/includes.php");
    $_SESSION["glpicookietest"] = 'testcookie';

    //Try to detect GLPI agent calls
    $rawdata = file_get_contents("php://input");
    if (!isset($_POST['totp_code']) && !empty($rawdata) && $_SERVER['REQUEST_METHOD'] == 'POST') {
        include_once(GLPI_ROOT . '/front/inventory.php');
        die();
    }

    // For compatibility reason
    if (isset($_GET["noCAS"])) {
        $_GET["noAUTO"] = $_GET["noCAS"];
    }

    if (!isset($_GET["noAUTO"])) {
        Auth::redirectIfAuthenticated();
    }

    $redirect = $_GET['redirect'] ?? '';

    Auth::checkAlternateAuthSystems(true, $redirect);

    $errors = "";
    if (isset($_GET['error']) && $redirect !== '') {
        switch ($_GET['error']) {
            case 1: // cookie error
                $errors .= __('You must accept cookies to reach this application');
                break;

            case 2: // GLPI_SESSION_DIR not writable
                $errors .= __('Checking write permissions for session files');
                break;

            case 3:
                $errors .= __('Invalid use of session ID');
                break;
        }
    }

    // redirect to ticket
    if ($redirect !== '') {
        Toolbox::manageRedirect($redirect);
    }

    if (isset($_SESSION['mfa_pre_auth'], $_POST['skip_mfa'])) {
        Html::redirect($CFG_GLPI['root_doc'] . '/front/login.php?skip_mfa=1');
    }
    if (isset($_SESSION['mfa_pre_auth'])) {
        if (isset($_GET['mfa_setup'])) {
            if (isset($_POST['secret'], $_POST['totp_code'])) {
                $code = is_array($_POST['totp_code']) ? implode('', $_POST['totp_code']) : $_POST['totp_code'];
                $totp = new \Glpi\Security\TOTPManager();
                if (Session::validateIDOR($_POST) && ($algorithm = $totp->verifyCodeForSecret($code, $_POST['secret'])) !== false) {
                    $totp->setSecretForUser((int)$_SESSION['mfa_pre_auth']['user']['id'], $_POST['secret'], $algorithm);
                } else {
                    Session::addMessageAfterRedirect(__('Invalid code'), false, ERROR);
                }
                Html::redirect(Preference::getSearchURL());
            } else {
                // Login started. 2FA needs configured.
                $totp = new \Glpi\Security\TOTPManager();
                $totp->showTOTPSetupForm((int)$_SESSION['mfa_pre_auth']['user']['id']);
            }
        } else {
            // Login started. Need to ask for the TOTP code.
            $totp = new \Glpi\Security\TOTPManager();
            $totp->showTOTPPrompt((int) $_SESSION['mfa_pre_auth']['user']['id']);
        }
    } else {
        // Random number for html id/label
        $rand = mt_rand();

        // Regular login
        TemplateRenderer::getInstance()->display('pages/login.html.twig', [
            'rand'                => $rand,
            'card_bg_width'       => true,
            'lang'                => $CFG_GLPI["languages"][$_SESSION['glpilanguage']][3],
            'title'               => __('Authentication'),
            'noAuto'              => $_GET["noAUTO"] ?? 0,
            'redirect'            => $redirect,
            'text_login'          => $CFG_GLPI['text_login'],
            'namfield'            => ($_SESSION['namfield'] = uniqid('fielda')),
            'pwdfield'            => ($_SESSION['pwdfield'] = uniqid('fieldb')),
            'rmbfield'            => ($_SESSION['rmbfield'] = uniqid('fieldc')),
            'show_lost_password'  => $CFG_GLPI["notifications_mailing"]
                && countElementsInTable('glpi_notifications', [
                    'itemtype' => 'User',
                    'event' => 'passwordforget',
                    'is_active' => 1
                ]),
            'languages_dropdown'  => Dropdown::showLanguages('language', [
                'display'             => false,
                'rand'                => $rand,
                'display_emptychoice' => true,
                'emptylabel'          => __('Default (from user profile)'),
                'width'               => '100%'
            ]),
            'right_panel'         => strlen($CFG_GLPI['text_login']) > 0
                || count($PLUGIN_HOOKS[Hooks::DISPLAY_LOGIN] ?? []) > 0
                || $CFG_GLPI["use_public_faq"],
            'auth_dropdown_login' => Auth::dropdownLogin(false, $rand),
            'copyright_message'   => Html::getCopyrightMessage(false),
            'errors'              => $errors
        ]);
    }
}
// call cron
if (!GLPI_DEMO_MODE) {
    CronTask::callCronForce();
}

echo "</body></html>";<|MERGE_RESOLUTION|>--- conflicted
+++ resolved
@@ -36,17 +36,10 @@
 // Check PHP version not to have trouble
 // Need to be the very fist step before any include
 if (
-<<<<<<< HEAD
     version_compare(PHP_VERSION, '8.1.0', '<') ||
-    version_compare(PHP_VERSION, '8.2.999', '>')
+    version_compare(PHP_VERSION, '8.3.999', '>')
 ) {
-    die('PHP version must be between 8.1 and 8.2.');
-=======
-    version_compare(PHP_VERSION, '7.4.0', '<') ||
-    version_compare(PHP_VERSION, '8.4.0', '>=')
-) {
-    die('PHP 7.4.0 - 8.4.0 (exclusive) required');
->>>>>>> 88dd9843
+    die('PHP version must be between 8.1 and 8.3.');
 }
 
 use Glpi\Application\View\TemplateRenderer;
