--- conflicted
+++ resolved
@@ -94,15 +94,11 @@
    echo Html::scss('css/palettes/' . $theme);
    // external libs CSS
    echo Html::css('public/lib/base.css');
-<<<<<<< HEAD
-=======
-
    // Custom CSS for root entity
    $entity = new Entity();
    $entity->getFromDB('0');
    echo $entity->getCustomCssTag();
 
->>>>>>> 9a35583d
    // CFG
    echo Html::scriptBlock("
       var CFG_GLPI  = {
