--- conflicted
+++ resolved
@@ -107,12 +107,8 @@
       };
    ");
 
-<<<<<<< HEAD
-   echo Html::script("public/lib/fuzzy/fuzzy.js");
-=======
    echo Html::script("public/lib/base.js");
    echo Html::script("public/lib/fuzzy.js");
->>>>>>> f52620e2
    echo Html::script('js/common.js');
 
    echo "</head>";
