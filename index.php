<?php
/**
 * ---------------------------------------------------------------------
 * GLPI - Gestionnaire Libre de Parc Informatique
 * Copyright (C) 2015-2018 Teclib' and contributors.
 *
 * http://glpi-project.org
 *
 * based on GLPI - Gestionnaire Libre de Parc Informatique
 * Copyright (C) 2003-2014 by the INDEPNET Development Team.
 *
 * ---------------------------------------------------------------------
 *
 * LICENSE
 *
 * This file is part of GLPI.
 *
 * GLPI is free software; you can redistribute it and/or modify
 * it under the terms of the GNU General Public License as published by
 * the Free Software Foundation; either version 2 of the License, or
 * (at your option) any later version.
 *
 * GLPI is distributed in the hope that it will be useful,
 * but WITHOUT ANY WARRANTY; without even the implied warranty of
 * MERCHANTABILITY or FITNESS FOR A PARTICULAR PURPOSE.  See the
 * GNU General Public License for more details.
 *
 * You should have received a copy of the GNU General Public License
 * along with GLPI. If not, see <http://www.gnu.org/licenses/>.
 * ---------------------------------------------------------------------
 */

// Check PHP version not to have trouble
// Need to be the very fist step before any include
if (version_compare(PHP_VERSION, '7.0.8') < 0) {
   die('PHP >= 7.0.8 required');
}

if (!isset($_GET['oldui'])) {
   header('Location: public/index.php');
   die();
}

use Glpi\Event;

//Load GLPI constants
define('GLPI_ROOT', __DIR__);
include (GLPI_ROOT . "/inc/based_config.php");
include_once (GLPI_ROOT . "/inc/define.php");

define('DO_NOT_CHECK_HTTP_REFERER', 1);

// If db.yaml doesn't exist -> start installation
if (!file_exists(GLPI_CONFIG_DIR . "/db.yaml")) {
   include_once (GLPI_ROOT . "/inc/autoload.function.php");
   Html::redirect("install/install.php");
   die();

} else {
   include (GLPI_ROOT . "/inc/includes.php");
   $_SESSION["glpicookietest"] = 'testcookie';

   // For compatibility reason
   if (isset($_GET["noCAS"])) {
      $_GET["noAUTO"] = $_GET["noCAS"];
   }

   if (!isset($_GET["noAUTO"])) {
      Auth::redirectIfAuthenticated();
   }
   Auth::checkAlternateAuthSystems(true, isset($_GET["redirect"])?$_GET["redirect"]:"");

   // Send UTF8 Headers
   header("Content-Type: text/html; charset=UTF-8");

   // Start the page
   echo "<!DOCTYPE html>\n";
   echo "<html lang=\"{$CFG_GLPI["languages"][$_SESSION['glpilanguage']][3]}\" class='legacy loginpage'>";
   echo '<head><title>'.__('GLPI - Authentication').'</title>'."\n";
   echo '<meta charset="utf-8"/>'."\n";
   echo "<meta http-equiv=\"X-UA-Compatible\" content=\"IE=edge\">\n";
   echo '<link rel="shortcut icon" type="images/x-icon" href="'.$CFG_GLPI["root_doc"].
          '/pics/favicon.ico" />';

   // auto desktop / mobile viewport
   echo "<meta name='viewport' content='width=device-width, initial-scale=1'/>";

   // Appel CSS
   echo Html::scss('glpi-legacy');
   // font awesome icons
   echo Html::css('public/lib/fontawesome-free/css/all.css');

   echo Html::script('public/lib/jquery/jquery.js');
   echo Html::script('public/lib/jquery-migrate/jquery-migrate.js');
   echo Html::script('public/lib/select2/js/select2.full.js');
   echo Html::css('public/lib/select2/css/select2.css');
   // CFG
   echo Html::scriptBlock("
      var CFG_GLPI  = {
         'url_base': '".(isset($CFG_GLPI['url_base']) ? $CFG_GLPI["url_base"] : '')."',
         'root_doc': '".$CFG_GLPI["root_doc"]."',
      };
   ");

<<<<<<< HEAD
   echo Html::script("lib/fuzzy/fuzzy-min.js");
=======
   echo Html::script('public/lib/jquery/jquery.js');
   echo Html::script('public/lib/select2/js/select2.full.js');
   echo Html::script("public/lib/fuzzy/fuzzy.js");
   echo Html::css('public/lib/select2/css/select2.css');
>>>>>>> d1d00a42
   echo Html::script('js/common.js');

   echo "</head>";

   echo "<body>";
   echo "<div id='firstboxlogin'>";
   echo "<div id='logo_login'></div>";
   echo "<div id='text-login'>";
   echo nl2br(Toolbox::unclean_html_cross_side_scripting_deep($CFG_GLPI['text_login']));
   echo "</div>";

   echo "<div id='boxlogin'>";
   echo "<form action='".$CFG_GLPI["root_doc"]."/front/login.php' method='post'>";

   $_SESSION['namfield'] = $namfield = uniqid('fielda');
   $_SESSION['pwdfield'] = $pwdfield = uniqid('fieldb');
   $_SESSION['rmbfield'] = $rmbfield = uniqid('fieldc');

   // Other CAS
   if (isset($_GET["noAUTO"])) {
      echo "<input type='hidden' name='noAUTO' value='1' />";
   }
   // redirect to ticket
   if (isset($_GET["redirect"])) {
      Toolbox::manageRedirect($_GET["redirect"]);
      echo '<input type="hidden" name="redirect" value="'.Html::entities_deep($_GET['redirect']).'"/>';
   }
   echo '<p class="login_input" id="login_input_name">
         <input type="text" name="'.$namfield.'" id="login_name" required="required"
                placeholder="'.__('Login').'" autofocus="autofocus" />
         </p>';
   echo '<p class="login_input" id="login_input_password">
         <input type="password" name="'.$pwdfield.'" id="login_password" required="required"
                placeholder="'.__('Password').'"  />
         </p>';

   if (GLPI_DEMO_MODE) {
      //lang selector
      echo '<p class="login_input" id="login_lang">';
      Dropdown::showLanguages(
         'language', [
            'display_emptychoice'   => true,
            'emptylabel'            => __('Default (from user profile)'),
            'width'                 => '100%'
         ]
      );
      echo '</p>';
   }

   // Add dropdown for auth (local, LDAPxxx, LDAPyyy, imap...)
   if ($CFG_GLPI['display_login_source']) {
      Auth::dropdownLogin();
   }

   if ($CFG_GLPI["login_remember_time"]) {
      echo '<p class="login_input">
            <label for="login_remember">
                   <input type="checkbox" name="'.$rmbfield.'" id="login_remember"
                   '.($CFG_GLPI['login_remember_default']?'checked="checked"':'').' />
            '.__('Remember me').'</label>
            </p>';
   }
   echo '<p class="login_input">
         <input type="submit" name="submit" value="'._sx('button', 'Post').'" class="submit" />
         </p>';

   if ($CFG_GLPI["notifications_mailing"]
      && countElementsInTable(
         'glpi_notifications', [
            'itemtype'  => 'User',
            'event'     => 'passwordforget',
            'is_active' => 1
         ])
      ) {
      echo '<a id="forget" href="front/lostpassword.php?lostpassword=1">'.
             __('Forgotten password?').'</a>';
   }
   Html::closeForm();

   $js = "$(function() {
      $('#login_name').focus();
   });";
   echo Html::scriptBlock($js);

   echo "</div>";  // end login box


   echo "<div class='error'>";
   echo "<noscript><p>";
   echo __('You must activate the JavaScript function of your browser');
   echo "</p></noscript>";

   if (isset($_GET['error']) && isset($_GET['redirect'])) {
      switch ($_GET['error']) {
         case 1 : // cookie error
            echo __('You must accept cookies to reach this application');
            break;

         case 2 : // GLPI_SESSION_DIR not writable
            echo __('Checking write permissions for session files');
            break;

         case 3 :
            echo __('Invalid use of session ID');
            break;
      }
   }
   echo "</div>";

   // Display FAQ is enable
   if ($CFG_GLPI["use_public_faq"]) {
      echo '<div id="box-faq">'.
            '<a href="front/helpdesk.faq.php">[ '.__('Access to the Frequently Asked Questions').' ]';
      echo '</a></div>';
   }

   echo "<div id='display-login'>";
   Plugin::doHook('display_login');
   echo "</div>";


   echo "</div>"; // end contenu login

   echo "<div id='footer-login' class='home'>" . Html::getCopyrightMessage(false) . "</div>";

}
// call cron
if (!GLPI_DEMO_MODE) {
   CronTask::callCronForce();
}

echo "</body></html>";<|MERGE_RESOLUTION|>--- conflicted
+++ resolved
@@ -102,14 +102,7 @@
       };
    ");
 
-<<<<<<< HEAD
-   echo Html::script("lib/fuzzy/fuzzy-min.js");
-=======
-   echo Html::script('public/lib/jquery/jquery.js');
-   echo Html::script('public/lib/select2/js/select2.full.js');
    echo Html::script("public/lib/fuzzy/fuzzy.js");
-   echo Html::css('public/lib/select2/css/select2.css');
->>>>>>> d1d00a42
    echo Html::script('js/common.js');
 
    echo "</head>";
