--- conflicted
+++ resolved
@@ -126,116 +126,28 @@
 };
 
 var libs = {
-<<<<<<< HEAD
     'bootstrap': [
         {
             context: 'dist',
             from: '{css/bootstrap.css,js/bootstrap.js}',
         }
     ],
-    /*
-     * Nota:
-     * PHP file 'UploadHandler.php' is not fetch when installing with npm and is not available
-     * on packagist repository.
-     * This dependency is managed manually for the moment.
-    'blueimp-file-upload': [
-        {
-            from: '{js/jquery.fileupload.js,js/jquery.iframe-transport.js}',
-        }
-    ],
-    */
-    'chartist': [
-        {
-            context: 'dist',
-            from: '{chartist.css,chartist.js}',
-        }
-    ],
-    'chartist-plugin-legend': [
-        {
-            from: 'chartist-plugin-legend.js',
-        }
-    ],
-    'chartist-plugin-tooltips': [
-        {
-            context: 'dist',
-            from: '{chartist-plugin-tooltip.css,chartist-plugin-tooltip.js}',
-        }
-    ],
     '@coreui/coreui': [
         {
             context: 'dist',
             from: '{css/coreui-standalone.css,js/coreui.js}',
         }
     ],
-    'codemirror': [
-        {
-            context: 'lib',
-            from: '{codemirror.css,codemirror.js}',
-        },
-        {
-            from: 'addon/fold/{brace-fold.js,comment-fold.js,foldcode.js,foldgutter.css,foldgutter.js}',
-        },
-        {
-            from: 'addon/hint/{css-hint.js,show-hint.css,show-hint.js}',
-        },
-        {
-            from: 'mode/css/{css.js,}',
-        }
-    ],
-    'diff-match-patch':[
-        {
-            from: 'index.js',
-        }
-    ],
-    '@fortawesome/fontawesome-free': [
-        {
-            from: '{css/all.css,webfonts/*}',
-        }
-    ],
     'fullcalendar': [
         {
             context: 'dist',
-            from: '{fullcalendar{,.print}.css,fullcalendar.js,locale/*.js}',
-        }
-    ],
-    'fuzzy': [
-        {
-            context: 'lib',
-            from: 'fuzzy.js',
-        }
-    ],
-    'gridstack': [
-        {
-            context: 'dist',
-            from: '{gridstack{,-extra}.css,gridstack{,.jQueryUI}.js}',
-        }
-    ],
-    'jquery': [
-        {
-            context: 'dist',
-            from: 'jquery.js',
+            from: 'locale/*.js',
         }
     ],
     'jquery-migrate': [
         {
             context: 'dist',
             from: 'jquery-migrate.js',
-        }
-    ],
-    'jquery-mousewheel': [
-        {
-            from: 'jquery.mousewheel.js',
-        }
-    ],
-    'jquery-prettytextdiff': [
-        {
-            from: 'jquery.pretty-text-diff.js',
-=======
-    'fullcalendar': [
-        {
-            context: 'dist',
-            from: 'locale/*.js',
->>>>>>> f52620e2
         }
     ],
     'jquery-ui': [
@@ -253,8 +165,7 @@
     ],
     'moment': [
         {
-<<<<<<< HEAD
-            from: '{moment.js,locale/*.js}',
+            from: 'locale/*.js',
         }
     ],
     'perfect-scrollbar': [
@@ -269,50 +180,16 @@
             from: 'popper.js',
         }
     ],
-    'prismjs': [
-        {
-            from: '{components/prism-{core,apacheconf,bash,clike,json,nginx}.js,themes/prism-coy.css}',
-        }
-    ],
-    'qtip2': [
-        {
-            context: 'dist',
-            from: '{jquery.qtip.css,jquery.qtip.js}',
-=======
-            from: 'locale/*.js',
->>>>>>> f52620e2
-        }
-    ],
     'select2': [
         {
             context: 'dist',
-<<<<<<< HEAD
-            from: '{css/select2.css,js/select2.full.js,js/i18n/*.js}',
+            from: 'js/i18n/*.js',
         }
     ],
     'select2-theme-bootstrap4': [
         {
             context: 'dist',
             from: 'select2-bootstrap.css',
-        }
-    ],
-    'spectrum-colorpicker': [
-        {
-            from: '{spectrum.css,spectrum.js}',
-        }
-    ],
-    'spin.js': [
-        {
-            from: 'spin.js',
-        }
-    ],
-    'tinymce': [
-        {
-            from: '{tinymce.js,plugins/**/*,themes/**/*}',
-            ignore: ['*min.css', '*min.js'],
-=======
-            from: 'js/i18n/*.js',
->>>>>>> f52620e2
         }
     ],
     'tinymce-i18n': [
