/*
 * ---------------------------------------------------------------------
 * GLPI - Gestionnaire Libre de Parc Informatique
 * Copyright (C) 2015-2019 Teclib' and contributors.
 *
 * http://glpi-project.org
 *
 * based on GLPI - Gestionnaire Libre de Parc Informatique
 * Copyright (C) 2003-2014 by the INDEPNET Development Team.
 *
 * ---------------------------------------------------------------------
 *
 * LICENSE
 *
 * This file is part of GLPI.
 *
 * GLPI is free software; you can redistribute it and/or modify
 * it under the terms of the GNU General Public License as published by
 * the Free Software Foundation; either version 2 of the License, or
 * (at your option) any later version.
 *
 * GLPI is distributed in the hope that it will be useful,
 * but WITHOUT ANY WARRANTY; without even the implied warranty of
 * MERCHANTABILITY or FITNESS FOR A PARTICULAR PURPOSE.  See the
 * GNU General Public License for more details.
 *
 * You should have received a copy of the GNU General Public License
 * along with GLPI. If not, see <http://www.gnu.org/licenses/>.
 * ---------------------------------------------------------------------
 */

const CleanWebpackPlugin = require('clean-webpack-plugin');
const CopyWebpackPlugin = require('copy-webpack-plugin');
const MiniCssExtractPlugin = require('mini-css-extract-plugin');

const path = require('path');

const libOutputPath = 'public/lib';

/*
 * GLPI core files build configuration.
 */
var glpiConfig = {
    entry: {
        'glpi': './js/main.js',
    },
    output: {
        filename: '[name].js',
        path: path.resolve(__dirname, 'public/build'),
    },
};

/*
 * External libraries files build configuration.
 */
var libsConfig = {
    entry: {
        'jquery-ui': path.resolve(__dirname, 'node_modules/jquery-ui/themes/base/all.css'),
    },
    output: {
        filename: '[name].js',
        path: path.resolve(__dirname, libOutputPath),
    },
    optimization: {
        splitChunks: {
            cacheGroups: {
                // Force jQueryUI CSS to be bundled into a unique file
                jQueryUiCss: {
                    name: 'jquery-ui',
                    test: /jquery-ui\/themes\/base\/all\.css$/,
                    chunks: 'all',
                    enforce: true
                },
            },
        },
    },
    module: {
        rules: [
            {
                // Build jQuery UI styles
                test: /\.css$/,
                include: path.resolve(__dirname, 'node_modules/jquery-ui'),
                use: [MiniCssExtractPlugin.loader, 'css-loader'],
            },
            {
                // Convert images to base64 strings
                test: /\.(png|jp(e*)g|svg)$/,
                use: ['url-loader']
            },
        ],
    },
    plugins: [
        new CleanWebpackPlugin([libOutputPath]), // Clean lib dir content
        new MiniCssExtractPlugin({ filename: '[name]/[name].css' }), // Extract styles into CSS files
    ]
};

var libs = {
    'bootstrap': [
        {
            context: 'dist',
            from: '{css/bootstrap.css,js/bootstrap.js}',
        }
    ],
    /*
     * Nota:
     * PHP file 'UploadHandler.php' is not fetch when installing with npm and is not available
     * on packagist repository.
     * This dependency is managed manually for the moment.
    'blueimp-file-upload': [
        {
            from: '{js/jquery.fileupload.js,js/jquery.iframe-transport.js}',
        }
    ],
    */
    'chartist': [
        {
            context: 'dist',
            from: '{chartist.css,chartist.js}',
        }
    ],
    'chartist-plugin-legend': [
        {
            from: 'chartist-plugin-legend.js',
        }
    ],
    'chartist-plugin-tooltips': [
        {
            context: 'dist',
            from: '{chartist-plugin-tooltip.css,chartist-plugin-tooltip.js}',
        }
    ],
<<<<<<< HEAD
    '@coreui/coreui': [
        {
            context: 'dist',
            from: '{css/coreui-standalone.css,js/coreui.js}',
=======
    'codemirror': [
        {
            context: 'lib',
            from: '{codemirror.css,codemirror.js}',
        },
        {
            from: 'addon/fold/{brace-fold.js,comment-fold.js,foldcode.js,foldgutter.css,foldgutter.js}',
        },
        {
            from: 'addon/hint/{css-hint.js,show-hint.css,show-hint.js}',
        },
        {
            from: 'mode/css/{css.js,}',
>>>>>>> 36d3601d
        }
    ],
    'diff-match-patch':[
        {
            from: 'index.js',
        }
    ],
    '@fortawesome/fontawesome-free': [
        {
            from: '{css/all.css,webfonts/*}',
        }
    ],
    'fullcalendar': [
        {
            context: 'dist',
            from: '{fullcalendar{,.print}.css,fullcalendar.js,locale/*.js}',
        }
    ],
    'fuzzy': [
        {
            context: 'lib',
            from: 'fuzzy.js',
        }
    ],
    'gridstack': [
        {
            context: 'dist',
            from: '{gridstack{,-extra}.css,gridstack{,.jQueryUI}.js}',
        }
    ],
    'jquery': [
        {
            context: 'dist',
            from: 'jquery.js',
        }
    ],
    'jquery-migrate': [
        {
            context: 'dist',
            from: 'jquery-migrate.js',
        }
    ],
    'jquery-mousewheel': [
        {
            from: 'jquery.mousewheel.js',
        }
    ],
    'jquery-prettytextdiff': [
        {
            from: 'jquery.pretty-text-diff.js',
        }
    ],
    'jquery-ui': [
        {
            context: 'ui',
            from: 'i18n/*.js',
        }
    ],
    'jquery-ui-dist': [
        {
            from: 'jquery-ui.js',
        }
    ],
    'jquery-ui-timepicker-addon': [
        {
            context: 'dist',
            from: '{jquery-ui-timepicker-addon.css,jquery-ui-timepicker-addon.js,i18n/jquery-ui-timepicker-*.js}',
            ignore: ['i18n/jquery-ui-timepicker-addon-i18n{,.min}.js'],
        }
    ],
    'jquery.autogrow-textarea': [
        {
            from: 'jquery.autogrow-textarea.js',
        }
    ],
    'jquery.rateit': [
        {
            context: 'scripts',
            from: '{jquery.rateit.js,rateit.css,*.gif}',
        }
    ],
    'jstree': [
        {
            context: 'dist',
            from: 'jstree.js',
        }
    ],
    'leaflet': [
        {
            context: 'dist',
            from: '{leaflet.css,leaflet.js,images/*}',
        }
    ],
    'leaflet-fullscreen': [
        {
            context: 'dist',
            from: '{leaflet.fullscreen.css,Leaflet.fullscreen.js,*.png}',
        }
    ],
    'leaflet-spin': [
        {
            from: 'leaflet.spin.js',
        }
    ],
    'leaflet.awesome-markers': [
        {
            context: 'dist',
            from: '{leaflet.awesome-markers.css,leaflet.awesome-markers.js,images/*}',
        }
    ],
    'leaflet.markercluster': [
        {
            context: 'dist',
            from: '{leaflet.markercluster-src.js,MarkerCluster{,.Default}.css}',
        }
    ],
    'lodash': [
        {
            from: 'lodash.js',
        }
    ],
    'moment': [
        {
            from: '{moment.js,locale/*.js}',
        }
    ],
    'perfect-scrollbar': [
        {
            context: 'dist',
            from: 'perfect-scrollbar.js',
        }
    ],
    'popper.js': [
        {
            context: 'dist/umd',
            from: 'popper.js',
        }
    ],
    'prismjs': [
        {
            from: '{components/prism-{core,apacheconf,bash,clike,json,nginx}.js,themes/prism-coy.css}',
        }
    ],
    'qtip2': [
        {
            context: 'dist',
            from: '{jquery.qtip.css,jquery.qtip.js}',
        }
    ],
    'select2': [
        {
            context: 'dist',
            from: '{css/select2.css,js/select2.full.js,js/i18n/*.js}',
        }
    ],
    'select2-theme-bootstrap4': [
        {
            context: 'dist',
            from: 'select2-bootstrap.css',
        }
    ],
    'spectrum-colorpicker': [
        {
            from: '{spectrum.css,spectrum.js}',
        }
    ],
    'spin.js': [
        {
            from: 'spin.js',
        }
    ],
    'tinymce': [
        {
            from: '{tinymce.js,plugins/**/*,themes/**/*}',
            ignore: ['*min.css', '*min.js'],
        }
    ],
    'tinymce-i18n': [
        {
            from: 'langs/*.js',
        }
    ],
    'unorm': [
        {
            context: 'lib',
            from: 'unorm.js',
        }
    ],
};

for (let packageName in libs) {
    let libPackage = libs[packageName];
    let to = libOutputPath + '/' + packageName;

    let matches = packageName.match(/^@[^/]*\/(.*)$/);
    if (null !== matches) {
        to = libOutputPath + '/' + matches[1]; // Remove package prefix for destination dir
    }

    for (let e = 0; e < libPackage.length; e++) {
        let packageEntry = libPackage[e];

        let context = 'node_modules/' + packageName;
        if (packageEntry.hasOwnProperty('context')) {
            context += '/' + packageEntry.context;
        }

        let copyParams = {
            context: path.resolve(__dirname, context),
            from:    packageEntry.from,
            to:      path.resolve(__dirname, to),
            toType:  'dir',
        };

        if (packageEntry.hasOwnProperty('ignore')) {
            copyParams.ignore = packageEntry.ignore;
        }

        libsConfig.plugins.push(new CopyWebpackPlugin([copyParams]));
    }
}

module.exports = (env, argv) => {
    var configs = [glpiConfig, libsConfig];

    for (let config of configs) {
        // Limit verbosity to only usefull informations
        config.stats = {
            all: false,
            errors: true,
            errorDetails: true,
            warnings: true,

            entrypoints: true,
            timings: true,
        };

        if (argv.mode === 'development') {
            config.devtool = 'source-map';
        }
    }

    return configs;
};<|MERGE_RESOLUTION|>--- conflicted
+++ resolved
@@ -130,12 +130,21 @@
             from: '{chartist-plugin-tooltip.css,chartist-plugin-tooltip.js}',
         }
     ],
-<<<<<<< HEAD
     '@coreui/coreui': [
         {
             context: 'dist',
             from: '{css/coreui-standalone.css,js/coreui.js}',
-=======
+        }
+    ],
+            from: 'addon/fold/{brace-fold.js,comment-fold.js,foldcode.js,foldgutter.css,foldgutter.js}',
+        },
+        {
+            from: 'addon/hint/{css-hint.js,show-hint.css,show-hint.js}',
+        },
+        {
+            from: 'mode/css/{css.js,}',
+        }
+    ],
     'codemirror': [
         {
             context: 'lib',
@@ -149,7 +158,6 @@
         },
         {
             from: 'mode/css/{css.js,}',
->>>>>>> 36d3601d
         }
     ],
     'diff-match-patch':[
