--- conflicted
+++ resolved
@@ -928,10 +928,6 @@
          }
 
          // append filters
-<<<<<<< HEAD
-         var filters = Dashboard.getFiltersFromDB();
-=======
->>>>>>> 116cd6e1
          card_opt.apply_filters = filters;
 
          card_ajax_data.push({
