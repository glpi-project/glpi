/**
 * ---------------------------------------------------------------------
 *
 * GLPI - Gestionnaire Libre de Parc Informatique
 *
 * http://glpi-project.org
 *
 * @copyright 2015-2023 Teclib' and contributors.
 * @copyright 2003-2014 by the INDEPNET Development Team.
 * @licence   https://www.gnu.org/licenses/gpl-3.0.html
 *
 * ---------------------------------------------------------------------
 *
 * LICENSE
 *
 * This file is part of GLPI.
 *
 * This program is free software: you can redistribute it and/or modify
 * it under the terms of the GNU General Public License as published by
 * the Free Software Foundation, either version 3 of the License, or
 * (at your option) any later version.
 *
 * This program is distributed in the hope that it will be useful,
 * but WITHOUT ANY WARRANTY; without even the implied warranty of
 * MERCHANTABILITY or FITNESS FOR A PARTICULAR PURPOSE.  See the
 * GNU General Public License for more details.
 *
 * You should have received a copy of the GNU General Public License
 * along with this program.  If not, see <https://www.gnu.org/licenses/>.
 *
 * ---------------------------------------------------------------------
 */

/* global GridStack, GoInFullscreen, GoOutFullscreen, EasyMDE, getUuidV4, _, sortable, echarts */
/* global glpi_ajax_dialog, glpi_close_all_dialogs */

const Dashboard = {
    dashboards: {},

    getActiveDashboard: function() {
        var current_dashboard_index = "";
        $.each(this.dashboards, function(index, dashboard) {
            if ($(dashboard.elem_dom).is(':visible')) {
                current_dashboard_index = index;
                return false; // Break
            }
        });

        return this.dashboards[current_dashboard_index];
    }
};

class GLPIDashboard {
    constructor(params) {
        const that = this;

        this.grid = null;
        this.elem_id = "";
        this.element = null;
        this.elem_dom = null;
        this.rand = null;
        this.interval = null;
        this.current_name = null;
        this.markdown_editors = [];
        this.all_cards = [];
        this.all_widgets = [];
        this.edit_mode = false;
        this.embed = false;
        this.ajax_cards = false;
        this.context = "core";
        this.markdown_contents = [];
        this.dash_width = 0;
        this.cell_margin = 3;
        this.cols = 26;
        this.cache_key = "";
        this.filters = "{}";
        this.filters_selector = "";

        // get passed options and merge it with default ones
        var options = (typeof params !== 'undefined')
            ? params: {};
        var default_options = {
            cols:        24,
            rows:        24,
            cell_length: 40,
            cell_margin: 5,
            rand:        '',
            embed:       false,
            ajax_cards:  true,
            all_cards:   [],
            context:     "core"
        };
        options = Object.assign({}, default_options, options);

        this.rand         = options.rand;
        this.elem_id      = "#dashboard-"+options.rand;
        this.element      = $(this.elem_id);
        this.elem_dom     = this.element[0];
        this.current_name = $(this.elem_id+' .dashboard_select').val() || options.current;
        this.embed        = options.embed;
        this.ajax_cards   = options.ajax_cards;
        this.all_cards    = options.all_cards;
        this.all_widgets  = options.all_widgets;
        this.context      = options.context;
        this.dash_width   = this.element.width();
        this.cell_margin  = options.cell_margin;
        this.cols         = options.cols;
        this.cache_key    = options.cache_key || "";
        this.filters_selector = this.elem_id + ' .filters';

        // compute the width offset of gridstack container relatively to viewport
        var elem_domRect = this.elem_dom.getBoundingClientRect();
        var width_offset = elem_domRect.left + (window.innerWidth - elem_domRect.right) + 0.02;

        this.grid = GridStack.init({
            column: options.cols,
            maxRow: (options.rows + 1), // +1 for a hidden item at bottom (to fix height)
            margin : this.cell_margin,
            float: true, // widget can be placed anywhere on the grid, not only on top
            animate: false, // as we don't move widget automatically, we don't need animation
            draggable: { // override jquery ui draggable options
                'cancel': 'textarea' // avoid draggable on some child elements
            },
            oneColumnSize: 768 - width_offset, // breakpoint of one column mode (based on the dashboard container width), trying to reduce to match the `-md` breakpoint of bootstrap (this last is based on viewport width)>
        }, "#grid-stack-" + options.rand);

        // set grid in static to prevent edition (unless user click on edit button)
        // previously in option, but current version of gridstack has a bug with one column mode (responsive)
        // see https://github.com/gridstack/gridstack.js/issues/1229
        this.grid.setStatic(true);

        // generate the css based on the grid width
        this.generateCss();

        // init filters from storage
        this.initFilters();
        this.refreshDashboard();

        // animate the dashboards once all card are loaded (single ajax mode)
        if (!this.ajax_cards) {
            this.fitNumbers();
            this.animateNumbers();
        }

        // change dashboard
        $("#dashboard-"+options.rand+" .toolbar .dashboard_select").change(function() {
            that.current_name = $(this).val();
            var selected_label = $(this).find("option:selected").text();
            $(".dashboard-name").val(selected_label);
            that.refreshDashboard();
            that.setLastDashboard();
            that.initFilters();
        });

        // add dashboard
        $("#dashboard-"+options.rand+" .toolbar .add-dashboard").click(function() {
            that.addForm();
        });
        $(document).on('submit', '.display-add-dashboard-form', function(event) {
            event.preventDefault();

            glpi_close_all_dialogs();
            var button    = $(this);
            var form_data = {};
            $.each(button.closest('.display-add-dashboard-form').serializeArray(), function() {
                form_data[this.name] = this.value;
            });

            that.addNew(form_data);
        });

        // delete dashboard
        $("#dashboard-"+options.rand+" .toolbar .delete-dashboard").click(function() {
            that.delete();
        });

        //clone dashboard
        $("#dashboard-"+options.rand+" .toolbar .clone-dashboard").click(function() {
            that.clone();
        });

        // embed mode toggle
        $("#dashboard-"+options.rand+" .toolbar .open-embed").click(function() {
            glpi_ajax_dialog({
                title: __("Share or embed this dashboard"),
                url: CFG_GLPI.root_doc+"/ajax/dashboard.php",
                params: {
                    action:  'display_embed_form',
                    dashboard: that.current_name
                },
            });
        });

        // edit mode toggle
        $("#dashboard-"+options.rand+" .toolbar .edit-dashboard").click(function() {
            var activate = !$(this).hasClass('active');

            that.setEditMode(activate);
        });

        // fullscreen mode toggle
        var expand_selector = "#dashboard-"+options.rand+" .toggle-fullscreen";
        $(expand_selector).click(function() {
            that.toggleFullscreenMode($(this));
        });
        // trigger fullscreen off (by esc key)
        $(document).on('fullscreenchange webkitfullscreenchange mozfullscreenchange MSFullscreenChange', function() {
            if (!document.webkitIsFullScreen
             && !document.mozFullScreen
             && !document.msFullscreenElement !== null) {
                that.disableFullscreenMode();
            }
        });

        // night mode toggle
        $("#dashboard-"+options.rand+" .toolbar .night-mode").click(function() {
            $(this).toggleClass('active');
            that.element.toggleClass('theme-dark');
        });

        // refresh mode toggle
        $("#dashboard-"+options.rand+" .toolbar .auto-refresh").click(function() {
            $(this).toggleClass('active');
            var active = $(this).hasClass('active');

            if (active) {
                var minutes = parseInt(CFG_GLPI.refresh_views);
                if (minutes == 0 || Number.isNaN(minutes)) {
                    minutes = 30;
                }
                var seconds = minutes * 60;
                that.interval = setInterval(function() {
                    that.refreshDashboard();
                }, seconds * 1000);
            } else {
                clearInterval(that.interval);
            }
        });

        // browser resized (use debounce to delay generation of css)
        var debounce;
        $(window).on('resize', function(event) {
            if (event.target.constructor.name !== "Window") {
                return;
            }

            window.clearTimeout(debounce);
            debounce = window.setTimeout(function() {
                that.generateCss();

                // fit again numbers
                that.fitNumbers();
            }, 200);
        });

        // publish rights
        $(document).on('click', '.display-rights-form .save_rights', function() {
            glpi_close_all_dialogs();

            var button    = $(this);
            var form_data = {};
            var is_private;
            $.each(button.closest('.display-rights-form').serializeArray(), function() {
                var current_val = this.value.split('-');
                var right_name  = current_val[0];
                var value       = current_val[1];
                if (!(right_name in form_data)) {
                    form_data[right_name] = [];
                }
                form_data[right_name].push(value);
            });
            is_private = button.closest('.display-rights-form').find('select[name="is_private"]').val();

            $.post({
                url: CFG_GLPI.root_doc+"/ajax/dashboard.php",
                data: {
                    action:     'save_rights',
                    dashboard:  that.current_name,
                    rights:     form_data,
                    is_private: is_private,
                }
            });
        });

        // event: moving item
        this.grid.on('dragstop', function() {
            that.saveDashboard();
        });

        // event: resize item
        this.grid.on('resizestop', function(event, elem) {
            that.saveDashboard();

            // resize also chart if exists
            var chart = $(elem).find('.ct-chart');
            // legacy code for chartist (if any plugin still used it)
            if (chart.length > 0 && "__chartist__" in chart[0]) {
                chart[0].__chartist__.update();
            } else if (chart.length > 0 && chart.attr('_echarts_instance_').length > 0) {
                const instance = echarts.getInstanceByDom(chart[0]);
                instance.resize();
            }

            // Used after "resize.fittext" event to reset our custom width "trick"
            // See computeWidth() function for more info on the trick
            that.resetComputedWidth($('body').find('.big-number').find('.formatted-number'));
            that.resetComputedWidth($('body').find('.big-number').find('.label'));

            // animate the number
            that.fitNumbers($(elem));
            that.animateNumbers($(elem));
        });

        // delete item
        $(document).on('click', "#dashboard-"+options.rand+" .delete-item", function() {
            var del_ctrl = $(this);
            var item = del_ctrl.closest('.grid-stack-item')[0];

            that.grid.removeWidget(item);
            that.saveDashboard();
        });

        // refresh item
        $(document).on('click', "#dashboard-"+options.rand+" .refresh-item", function() {
            var refresh_ctrl = $(this);
            var item = refresh_ctrl.closest('.grid-stack-item');
            var id = item.attr('gs-id');

            that.getCardsAjax("[gs-id="+id+"]");
        });

        // edit item
        $(document).on('click', "#dashboard-"+options.rand+" .edit-item", function() {
            var edit_ctrl = $(this);
            var item      = edit_ctrl.parent().parent('.grid-stack-item');
            var card_opt  = item.data('card-options');

            glpi_ajax_dialog({
                title: __("Edit this card"),
                url: CFG_GLPI.root_doc+"/ajax/dashboard.php",
                dialogclass: 'modal-lg',
                params: {
                    action:       'display_edit_widget',
                    gridstack_id: item.attr('gs-id'),
                    card_id:      card_opt.card_id,
                    x:            item.attr('gs-x'),
                    y:            item.attr('gs-y'),
                    width:        item.attr('gs-w'),
                    height:       item.attr('gs-h'),
                    card_options: card_opt,
                },
            });
        });

        // add new widget form
        $(document).on("click", "#dashboard-"+options.rand+" .cell-add", function() {
            var add_ctrl = $(this);

            glpi_ajax_dialog({
                title: __("Add a card"),
                url: CFG_GLPI.root_doc+"/ajax/dashboard.php",
                params: {
                    action: 'display_add_widget',
                    x: add_ctrl.data('x'),
                    y: add_ctrl.data('y')
                },
            });
        });

        // save new or existing widget (submit form)
        $(document).on('submit', '.display-widget-form ', function(event) {
            event.preventDefault();

            that.setWidgetFromForm($(this));
        });

        // add new filter
        $(document).on("click", "#dashboard-"+options.rand+" .filters_toolbar .add-filter", function() {
            glpi_close_all_dialogs();

            var filters = that.getFiltersFromDB();
            var filter_names    = Object.keys(filters);

            glpi_ajax_dialog({
                title: __("Add a filter"),
                url: CFG_GLPI.root_doc+"/ajax/dashboard.php",
                params: {
                    action: 'display_add_filter',
                    used: filter_names
                },
            });
        });

        // save new filter (submit form)
        $(document).on('submit', '.display-filter-form ', function(event) {
            event.preventDefault();

            var form = $(this);

            that.setFilterFromForm(form);
        });

        // delete existing filter
        $(document).on("click", "#dashboard-"+options.rand+" .filters_toolbar .delete-filter", function() {
            var filter = $(this).closest('.filter');
            var filter_id = filter.data('filter-id');

            // remove filter from dom
            filter.remove();

            // remove filter from storage and refresh cards
            var filters = that.getFiltersFromDB();
            delete filters[filter_id];
            that.setFiltersInDB(filters);
            that.refreshCardsImpactedByFilter(filter_id);
        });

        // rename dashboard
        $(document).on('click', '.save-dashboard-name ', function(event) {
            event.preventDefault();
            // change in selector
            $('.dashboard_select option[value='+that.current_name+']')
                .text($(".dashboard-name").val());
            that.saveDashboard();

            $('.display-message')
                .addClass('success')
                .text(__("Saved"))
                .show('fade').delay(2000).hide('fade');
        });

        // display widget types after selecting a card
        $(document).on('select2:select', '.display-widget-form select[name=card_id]', function(event) {
            var select2_data      = event.params.data;
            var selected          = select2_data.id;
            var widgettype_field  = $(this).closest('.display-widget-form').find('.widgettype_field');
            var available_widgets = that.all_cards[selected].widgettype;
            var force_checked     = available_widgets.length === 1;

            widgettype_field
                .show()
                .find('input[type=radio]')
                .next('label').css('display', 'none').end()
                .filter("[value='"+available_widgets.join("'],[value='")+"']")
                .prop("checked", force_checked)
                .trigger('change')
                .next('label').css('display', 'inline-block');
        });

        // display gradient and limit after selecting a widget
        $(document).on('change', '.display-widget-form [name=widgettype]', function() {
            var widgetdom   = $(this);
            var widgettype  = widgetdom.val();
<<<<<<< HEAD
            var widget      = Dashboard.all_widgets[widgettype];
            var haspalette  = widget.haspalette || false;
=======
            var widget      = that.all_widgets[widgettype];
>>>>>>> 8ecc42ad
            var usegradient = widget.gradient || false;
            var pointlabels = widget.pointlbl || false;
            var uselimit    = widget.limit || false;
            var width       = widget.width  || 2;
            var height      = widget.height || 2;

            var form = widgetdom.closest('.display-widget-form');
            form.find('.palette_field').toggle(haspalette);
            form.find('.gradient_field').toggle(usegradient);
            form.find('.pointlbl_field').toggle(pointlabels);
            form.find('.limit_field').toggle(uselimit);

            var width_field = form.find('[name="width"]');
            var height_field = form.find('[name="height"]');
            if (width_field.val() == 0) {
                width_field.val(width);
            }
            if (height_field.val() == 0) {
                height_field.val(height);
            }
        });

        // markdown textarea edited
        $(document).on('input', '.card.markdown textarea.markdown_content', function() {
            that.saveMarkdown($(this));
        });

        // FitText() add an event listener that recompute the font size of all
        // "fittexted" elements of the page.
        // This means we need to apply our max-width "trick" on this event
        // See computeWidth() function for more info on the trick
        $(window).on('resize.fittext', function() {
            that.computeWidth($('body').find('.big-number').find('.formatted-number'));
            that.computeWidth($('body').find('.big-number').find('.label'));
        });

        // Keep track of instance
        Dashboard.dashboards[options.rand] = this;
    }

    saveMarkdown(textarea) {
        var item = textarea.closest('.grid-stack-item');
        var content = textarea.val();
        var gs_id = item.attr('gs-id');

        item.addClass('dirty');
        this.markdown_contents[gs_id] = content;
    }

    setWidgetFromForm(form) {
        const that = this;

        glpi_close_all_dialogs();
        var form_data  = {};

        $.each(form.serializeArray(), function() {
            form_data[this.name] = this.value;
        });

        // no card selected
        if (form_data.card_id === "0") {
            return false;
        }

        form_data.card_options = form_data.card_options || {};
        if (typeof form_data.card_options === "string") {
            form_data.card_options = JSON.parse(form_data.card_options);
        }

        var edit_item = "old_id" in form_data && form_data.old_id.length > 0;

        // prepare options
        form_data.card_options.color        = form_data.color || null;
        form_data.card_options.widgettype   = form_data.widgettype || null;
        form_data.card_options.use_gradient = form_data.use_gradient || 0;
        form_data.card_options.palette      = form_data.palette || '';
        form_data.card_options.labels       = form_data.labels || 0;
        form_data.card_options.point_labels = form_data.point_labels || 0;
        form_data.card_options.legend       = form_data.legend || 0;
        form_data.card_options.limit        = form_data.limit || 7;

        // specific case for markdown
        if (
            form_data.card_id === "markdown_editable"
            && !('markdown_content' in form_data.card_options)
        ) {
            form_data.card_options.markdown_content = "";
        }

        // id edit mode remove old item before adding the new
        if (edit_item === true) {
            if (form_data.old_id === "0") {
                return false;
            }
            var item = $('.grid-stack-item[gs-id='+form_data.old_id+']')[0];
            this.grid.removeWidget(item);
        }

        // complete ajax data
        var uuid = getUuidV4();
        form_data.gridstack_id = form_data.card_id+"_"+uuid;
        form_data.card_options.card_id = form_data.card_id;
        form_data.card_options.gridstack_id = form_data.gridstack_id;

        var args = form_data.card_options;
        args.force = true;

        // add the new widget
        var widget = this.addWidget(form_data);

        // get the html of the new card and save dashboard
        $.get({
            url: CFG_GLPI.root_doc+"/ajax/dashboard.php",
            data: {
                action:    'get_card',
                dashboard: this.current_name,
                card_id:   form_data.card_id,
                cache_key: this.cache_key,
                args:      args,
            }
        }).done(function(card_html) {
            widget
                .children('.grid-stack-item-content')
                .append(card_html);
            that.fitNumbers(widget);
            that.animateNumbers(widget);
            that.saveDashboard();
        });
    }

    addWidget(p) {
        var gridstack_id = p.gridstack_id;
        var x            = parseInt(p.x || -1);
        var y            = parseInt(p.y || -1);
        var width        = parseInt(p.width || 2);
        var height       = parseInt(p.height || 2);
        var options      = p.card_options || {};

        var html = ' \
      <div class="grid-stack-item"> \
         <span class="controls"> \
            <i class="refresh-item ti ti-refresh" title="'+__("Refresh this card")+'"></i> \
            <i class="edit-item ti ti-edit" title="'+__("Edit this card")+'"></i> \
            <i class="delete-item ti ti-x" title="'+__("Delete this card")+'"></i> \
         </span> \
         <div class="grid-stack-item-content"> \
         </div> \
      </div>';

        // add the widget to the grid
        var widget = this.grid.addWidget(html, {
            'x': x,
            'y': y,
            'w': width,
            'h': height,
            'autoPosition': x < 0 || y < 0,
            'id': gridstack_id,
        });

        // append options
        $(widget).attr('data-card-options', JSON.stringify(options));

        return $(widget);
    }

    setFilterFromForm(form) {
        const that = this;

        glpi_close_all_dialogs();
        var form_data  = {};

        $.each(form.serializeArray(), function() {
            form_data[this.name] = this.value;
        });

        // get the html of the new card and save dashboard
        $.get({
            url: CFG_GLPI.root_doc+"/ajax/dashboard.php",
            data: {
                action:    'get_filter',
                filter_id: form_data.filter_id,
            }
        }).done(function(filter_html) {
            $(that.filters_selector).append(filter_html);
            that.saveFilter(form_data.filter_id, []);
        });
    }

    refreshDashboard() {
        const that = this;
        var gridstack = $(this.elem_id+" .grid-stack");
        this.grid.removeAll();

        $.get({
            url: CFG_GLPI.root_doc+"/ajax/dashboard.php",
            data: {
                dashboard: this.current_name,
                action: 'get_dashboard_items',
                embed: (this.embed ? 1 : 0),
            }
        }).done(function(html) {
            gridstack.prepend(html);
            gridstack.find('.grid-stack-item').each(function() {
                that.grid.makeWidget($(this)[0]);
            });
            that.getCardsAjax();
        });
    }

    setLastDashboard() {
        $.post({
            url: CFG_GLPI.root_doc+"/ajax/dashboard.php",
            data: {
                dashboard: this.current_name,
                page: (location.origin+location.pathname)
                    .replace(CFG_GLPI.url_base, ''),
                action: 'set_last_dashboard',
            }
        });
    }

    saveFilter(filter_id, value) {
        // store current filter in localStorage
        var filters = this.getFiltersFromDB();
        filters[filter_id] = value;
        this.setFiltersInDB(filters);

        // refresh sortable
        sortable(this.filters_selector, 'reload');

        // refresh all card impacted by the changed filter
        this.refreshCardsImpactedByFilter(filter_id);
    }

    refreshCardsImpactedByFilter(filter_id) {
        const that = this;
        $('.dashboard .card.filter-'+filter_id).each(function () {
            var gridstack_item = $(this).closest(".grid-stack-item");
            var card_id = gridstack_item.attr('gs-id');
            that.getCardsAjax("[gs-id="+card_id+"]");
        });
    }

    saveDashboard(force_refresh) {
        const that = this;
        force_refresh = force_refresh | false;

        var serializedData = $.makeArray(
            this.element.find('.grid-stack-item:visible:not(.grid-stack-placeholder)')
        ) .map(function (v) {
            var gs_id = $(v).attr('gs-id');
            var options = $(v).data('card-options');

            // replace markdown content (this to avoid unwanted slashing)
            if (_.keys(that.markdown_contents).length > 0
             && gs_id in that.markdown_contents) {
                options.markdown_content = that.markdown_contents[gs_id];
            }

            return gs_id ? {
                gridstack_id: $(v).attr('gs-id'),
                card_id: options.card_id,
                x: $(v).attr('gs-x'),
                y: $(v).attr('gs-y'),
                width: $(v).attr('gs-w'),
                height: $(v).attr('gs-h'),
                card_options: options
            } : null;
        });

        $.post({
            url: CFG_GLPI.root_doc+"/ajax/dashboard.php",
            data: {
                action: 'save_items',
                dashboard: this.current_name,
                items: serializedData,
                title: $(".dashboard-name").val()
            }
        }).done(function() {
            if (force_refresh) {
                that.refreshDashboard();
            }
        });
    }

    /**
    * FitText() only use the width of an item into consideration (and ignore the height).
    * This means that if you keep increasing the width of a card without also
    * increasing the height then your text will overflow the card's height at
    * some point.
    *
    * This function fix this by reducing the available width of the parent DOM
    * element to ensure a decent height / width ratio will be used by fitText()
    *
    * @param {*} items
    */
    computeWidth(items) {
        items.each(function() {
            // Compute parent dimension
            var parent_width = $(this).parent().parent().width();
            var parent_height = $(this).parent().parent().height();

            // Only for "wide" cards
            if (parent_width > parent_height) {
            // FitText "ideal" ratio to avoid any overflow
            // This value was found by using fitText() on a ~1600px wide span and
            // checking the resulting text height.
            // It probably wont be the perfect ratio for every possible texts
            // length but it is a safe ratio to use for our calculation
                var target_ratio = 0.35;

                // Compute what our desired height would be if we want to match the
                // target ratio
                var desired_width = parent_height / target_ratio;
                var desired_width_percent = (desired_width / parent_width) * 100;

                // Keep half the space since we have two items to display (value and label)
                var desired_width_percent_half = desired_width_percent / 2;

                // Apply the width
                $(this).css('width', desired_width_percent_half + '%');
            }
        });
    }

    /**
    * Remove the custom width as it should only be used temporarily to 'trick'
    * fitText into using a different fontSize and should not be applied to the
    * actual text
    *
    * @param {*} items
    */
    resetComputedWidth(items) {
        items.each(function() {
            $(this).css('width', '100%');
        });
    }

    fitNumbers(parent_item) {
        parent_item = parent_item || $('body');

        var text_offset = 1.16;

        // responsive mode
        if (this.dash_width <= 700
          || $(this.grid.el).hasClass('grid-stack-one-column-mode')) {
            text_offset = 1.8;
        }

        // Set temporary max width to trick fitText and avoid overflow
        this.computeWidth(parent_item.find('.big-number').find('.formatted-number'));
        this.computeWidth(parent_item.find('.big-number').find('.label'));

        parent_item
            .find('.big-number')
            .find('.formatted-number').fitText(text_offset);

        parent_item
            .find('.summary-numbers')
            .find('.formatted-number').fitText(text_offset-0.65);

        parent_item
            .find('.summary-numbers')
            .find('.line .label').fitText(text_offset-0.2);

        parent_item
            .find('.big-number')
            .find('.label').fitText(text_offset - 0.2, { minFontSize: '12px'});

        // Remove temporary width
        this.resetComputedWidth(parent_item.find('.big-number').find('.formatted-number'));
        this.resetComputedWidth(parent_item.find('.big-number').find('.label'));
    }

    animateNumbers(parent_item) {
        parent_item = parent_item || $('body');

        parent_item
            .find('.multiple-numbers, .summary-numbers, .big-number')
            .find('.formatted-number')
            .each(function () {
                var count        = $(this);
                var precision    = count.data('precision');
                var number       = count.children('.number');
                var suffix       = count.children('.suffix').text();
                var targetNumber = number.text();

                // Some custom formats may contain text in the number field, no animation in this case
                if (isNaN(number.text())) {
                    return true;
                }

                jQuery({ Counter: 0 }).animate({ Counter: number.text() }, {
                    duration: 800,
                    easing: 'swing',
                    step: function () {
                        number.text(this.Counter.toFixed(precision))+suffix;
                    },
                    complete: function () {
                        number.text(targetNumber)+suffix;
                    }
                });
            });
    }

    setEditMode(activate) {
        this.edit_mode = typeof activate == "undefined" ? true : activate;

        var edit_ctrl = $(this.elem_id+" .toolbar .edit-dashboard");
        edit_ctrl.toggleClass('active', activate);
        this.element.toggleClass('edit-mode', activate);
        this.grid.setStatic(!activate);

        // set filters as sortable (draggable) or not
        sortable(this.filters_selector, activate ? 'enable' : 'disable');

        if (!this.edit_mode) {
            // save markdown textareas set as dirty
            var dirty_textareas = $(".grid-stack-item.dirty");
            if (dirty_textareas.length > 0) {
                this.saveDashboard(true);
            }
        }
    }

    toggleFullscreenMode(fs_ctrl) {
        var fs_enabled = !fs_ctrl.hasClass('active');

        this.element.toggleClass('fullscreen')
            .find('.night-mode').toggle(fs_enabled);
        fs_ctrl.toggleClass('active');

        // desactivate edit mode
        if (fs_enabled) {
            this.setEditMode(false);
        }

        // fullscreen browser api
        if (fs_enabled) {
            GoInFullscreen(this.elem_dom);
        } else {
            GoOutFullscreen();
        }
    }

    disableFullscreenMode() {
        this.element
            .removeClass('fullscreen')
            .find('.night-mode').hide().end()
            .find('.toggle-fullscreen').removeClass('active');

        GoOutFullscreen();
    }

    /**
    * Clone current dashboard
    * (clean all previous gridstack_id in cards)
    */
    clone() {
        const that = this;

        $.post({
            url: CFG_GLPI.root_doc+"/ajax/dashboard.php",
            data: {
                dashboard: this.current_name,
                action: 'clone_dashboard',
            },
            dataType: 'json'
        }).done(function(new_dash) {
            that.addNewDashbardInSelect(new_dash.title, new_dash.key);
        });
    }

    /**
    * Delete current dashboard
    */
    delete() {
        const that = this;
        var confirm_msg = __("Are you sure you want to delete the dashboard %s ?")
            .replace('%s', this.current_name);
        if (window.confirm(confirm_msg, __("Delete this dashboard"))) {
            $.post({
                url: CFG_GLPI.root_doc+"/ajax/dashboard.php",
                data: {
                    action: 'delete_dashboard',
                    dashboard: this.current_name,
                }
            }).done(function() {
                $("#dashboard-"+that.rand+" .toolbar .dashboard_select")
                    .find("option[value='"+that.current_name+"']").remove()
                    .end() // reset find filtering
                    .prop("selectedIndex", 0)
                    .trigger('change');
            });
        }
    }

    /**
    * Display form to add a new dashboard
    */
    addForm() {
        glpi_ajax_dialog({
            title: __("Add a new dashboard"),
            url: CFG_GLPI.root_doc+"/ajax/dashboard.php",
            params: {
                action: 'add_new',
            }
        });
    }

    addNew(form_data) {
        const that = this;

        $.post({
            url: CFG_GLPI.root_doc+"/ajax/dashboard.php",
            data: {
                action: 'save_new_dashboard',
                title: form_data.title,
                context: this.context,
            }
        }).done(function(dashboard_key) {
            that.addNewDashbardInSelect(form_data.title, dashboard_key);
            that.setEditMode(true);
        });
    }

    /**
    * Add a new option to top left dashboard select
    */
    addNewDashbardInSelect(label, value) {
        var newOption = new Option(label, value, false, true);
        $("#dashboard-"+this.rand+" .toolbar .dashboard_select")
            .append(newOption)
            .trigger('change');
    }

    getCardsAjax(specific_one) {
        const that = this;

        specific_one = specific_one || "";

        const filters = this.getFiltersFromDB();
        const force = (specific_one.length > 0 ? 1 : 0);

        let requested_cards = [];
        let card_ajax_data = [];
        $(this.elem_dom).find(".grid-stack-item:not(.lock-bottom)"+specific_one).each(function() {
            var card         = $(this);
            var card_opt     = card.data('card-options');
            var gridstack_id = card.attr('gs-id');
            var card_id      = card_opt.card_id || card.attr('gs-id');

            card_opt.gridstack_id = gridstack_id;

            // store markdown after card reload
            if ("markdown_content" in card_opt) {
                that.markdown_contents[gridstack_id] = card_opt.markdown_content;
            }

            // append filters
            card_opt.apply_filters = filters;

            card_ajax_data.push({
                'card_id': card_id,
                'force': force,
                'args': card_opt,
                'c_cache_key': card_opt.cache_key || ""
            });
            requested_cards.push({
                'card_el': card,
                'card_id': card_id,
                'args': card_opt,
            });
        });

        if (this.ajax_cards) {
            // Multi ajax mode, spawn a request for each card
            const promises = [];
            requested_cards.forEach(function(requested_card) {
                const card = requested_card.card_el;
                promises.push($.get(CFG_GLPI.root_doc+"/ajax/dashboard.php", {
                    'action':      'get_card',
                    'dashboard':   that.current_name,
                    'card_id':     requested_card.card_id,
                    'force':       force,
                    'embed':       (that.embed ? 1 : 0),
                    'args':        requested_card.args,
                    'd_cache_key': that.cache_key,
                    'c_cache_key': requested_card.args.cache_key || ""
                }).then(function(html) {
                    card.children('.grid-stack-item-content').html(html);

                    that.fitNumbers(card);
                    that.animateNumbers(card);
                }).fail(function() {
                    card.html("<div class='empty-card card-error'><i class='fas fa-exclamation-triangle'></i></div>");
                }));
            });

            return promises;
        } else {
            // Single ajax mode, spawn a single request
            return $.ajax({
                url:CFG_GLPI.root_doc+"/ajax/dashboard.php",
                method: 'POST',
                data: {
                    'action': 'get_cards',
                    data: JSON.stringify({ //Preserve integers
                        'dashboard': this.current_name,
                        'force': (specific_one.length > 0 ? 1 : 0),
                        'embed': (this.embed ? 1 : 0),
                        'd_cache_key': this.cache_key,
                        'cards': card_ajax_data
                    })
                }
            }).then(function(results) {
                $.each(requested_cards, (i2, crd) => {
                    let has_result = false;
                    const card = crd.card_el;
                    $.each(results, (card_id, card_result) => {
                        if (crd.card_id === card_id) {
                            const html = card_result;
                            has_result = true;
                            card.children('.grid-stack-item-content').html(html);

                            that.fitNumbers(card);
                            that.animateNumbers(card);
                        }
                    });
                    if (!has_result) {
                        card.html("<div class='empty-card card-error'><i class='fas fa-exclamation-triangle'></i></div>");
                    }
                });
            }).fail(function() {
                $.each(requested_cards, (i2, crd) => {
                    const card = crd.card_el;
                    card.html("<div class='empty-card card-error'><i class='fas fa-exclamation-triangle'></i></div>");
                });
            });
        }
    }

    easter() {
        var items = $(this.elem_id+" .grid-stack .grid-stack-item .card");

        setInterval(function() {
            var color = "#"+((1<<24)*Math.random()|0).toString(16);
            var no_item = Math.floor(Math.random() * items.length) + 1;
            var item = items[no_item];
            $(item).css('background-color', color);
        }, 10);
    }

    generateCss() {
        var dash_width    = Math.floor(this.element.width());
        var cell_length   = (dash_width - 1) / this.cols;
        var cell_height   = cell_length;
        var cell_fullsize = (dash_width / this.cols);
        var width_percent = 100 / this.cols;

        var style = " \
      "+this.elem_id+" .cell-add { \
         width: "+cell_length+"px; \
         height: "+cell_fullsize+"px; \
      } \
      "+this.elem_id+" .grid-guide { \
         background-size: "+cell_length+"px "+cell_fullsize+"px; \
         bottom: "+cell_fullsize+"px; \
      }";

        for (var i = 0; i < this.cols; i++) {
            var left  = i * width_percent;
            var width = (i+1) * width_percent;

            style+= this.elem_id+" .grid-stack > .grid-stack-item[gs-x='"+i+"'] { \
            left: "+left+"%; \
         } \
         "+this.elem_id+" .grid-stack > .grid-stack-item[gs-w='"+(i+1)+"'] { \
            min-width: "+width_percent+"%; \
            width: "+width+"%; \
         }";
        }

        // remove old inline styles
        $("#gs_inline_css_"+this.rand).remove();

        // add new style
        if (dash_width > 700) {
            $("<style id='gs_inline_css_"+this.rand+"'></style>")
                .prop("type", "text/css")
                .html(style)
                .appendTo("head");
        } else {
            cell_height = 60;
        }

        // apply new height to gridstack
        this.grid.cellHeight(cell_height);
    }

    /**
    * init filters of the dashboard
    */
    initFilters() {
        const that = this;

        if ($(this.filters_selector).length === 0) {
            return;
        }

        var filters = this.getFiltersFromDB();

        // replace empty array by empty string to avoid jquery remove the corresponding key
        // when sending ajax query
        $.each(filters, function( index, value ) {
            if (Array.isArray(value) && value.length == 0) {
                filters[index] = "";
            }
        });

        // get html of provided filters
        $.get({
            url: CFG_GLPI.root_doc+"/ajax/dashboard.php",
            data: {
                "action": "get_dashboard_filters",
                "filters": filters,
            }
        }).done(function(html) {
            $(that.filters_selector).html(html);
            // we must  emit an event to all filters to say them dashboard is ready
            $(document).trigger("glpiDasbhoardInitFilter");

            // start sortable on filter but disable it by default,
            // we will enable it when edit mode will be toggled on
            sortable(that.filters_selector, {
                placeholderClass: 'filter-placeholder',
                orientation: 'horizontal',
            })[0].addEventListener('sortupdate', function(e) {
            // after drag, save the order of filters in storage
                var items_after = $(e.detail.destination.items).filter(that.filters_selector);
                var filters     = that.getFiltersFromDB();
                var new_filters = {};
                $.each(items_after, function() {
                    var filter_id = $(this).data('filter-id');
                    new_filters[filter_id] = filters[filter_id];
                });

                that.setFiltersInDB(new_filters);
            });
            sortable(that.filters_selector, 'disable');
        });
    }

    /**
    * Return saved filter from server side database
    */
    getFiltersFromDB() {
        var filters;
        $.ajax({
            method: 'GET',
            url: CFG_GLPI.root_doc+"/ajax/dashboard.php",
            async: false,
            data: {
                action:    'get_filter_data',
                dashboard: this.current_name,
            }
        }).done(function(response) {
            try {
                filters = JSON.parse(response);
            } catch (e) {
                filters = JSON.parse('{}');
            }
        });
        return filters;
    }

    /**
    * Save an object of filters for the current dashboard into serverside database
    *
    * @param {Object} sub_filters
    */
    setFiltersInDB(sub_filters) {
        var filters = [];
        if (this.current_name.length > 0) {
            filters[this.current_name] = sub_filters;
        }
        $.ajax({
            method: 'POST',
            url: CFG_GLPI.root_doc+"/ajax/dashboard.php",
            data: {
                action:    'save_filter_data',
                dashboard: this.current_name,
                filters:   JSON.stringify(filters[this.current_name], function(k, v) {
                    return v === undefined ? null : v;
                }),
            }
        });
    }
}<|MERGE_RESOLUTION|>--- conflicted
+++ resolved
@@ -451,12 +451,8 @@
         $(document).on('change', '.display-widget-form [name=widgettype]', function() {
             var widgetdom   = $(this);
             var widgettype  = widgetdom.val();
-<<<<<<< HEAD
-            var widget      = Dashboard.all_widgets[widgettype];
+            var widget      = that.all_widgets[widgettype];
             var haspalette  = widget.haspalette || false;
-=======
-            var widget      = that.all_widgets[widgettype];
->>>>>>> 8ecc42ad
             var usegradient = widget.gradient || false;
             var pointlabels = widget.pointlbl || false;
             var uselimit    = widget.limit || false;
