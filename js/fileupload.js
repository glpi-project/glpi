--- conflicted
+++ resolved
@@ -338,26 +338,9 @@
  * to check if a file upload can be proceeded
  * @param  {[Object]} editor TinyMCE editor
  */
-<<<<<<< HEAD
 if (typeof tinyMCE != 'undefined') {
    tinyMCE.PluginManager.add('glpi_upload_doc', function(editor) {
-      editor.on('drop', function(event) {
-         if (event.dataTransfer
-             && event.dataTransfer.files.length > 0) {
             /* global stopEvent */
-            stopEvent(event);
-
-            // for each dropped files
-            $.each(event.dataTransfer.files, function(index, element) {
-               insertImageInTinyMCE(editor, element);
-            });
-         }
-      });
-
-=======
-if (typeof tinymce != 'undefined') {
-   tinymce.PluginManager.add('glpi_upload_doc', function(editor) {
->>>>>>> 6262aa05
       editor.on('PastePreProcess', function(event) {
          //Check if data is an image
          if (isImageFromPaste(event.content)) {
