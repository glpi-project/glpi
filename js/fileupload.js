--- conflicted
+++ resolved
@@ -187,154 +187,6 @@
 };
 
 /**
-<<<<<<< HEAD
-=======
- * Insert an (uploaded) image in the the tinymce 'editor'
- *
- * @param  {Object}   TinyMCE editor instance
- * @param  {Blob}     fileImg
- * @param  {string}   tag
- */
-var insertImgFromFile = function(editor, fileImg, tag) {
-    // FIXME deprecate this in GLPI 10.1.
-
-    var urlCreator = window.URL || window.webkitURL;
-    var imageUrl   = urlCreator.createObjectURL(fileImg);
-    var regex      = new RegExp('#', 'g');
-    var maxHeight  = $(tinyMCE.activeEditor.getContainer()).height() - 60;
-    var maxWidth   = $(tinyMCE.activeEditor.getContainer()).width()  - 120;
-
-    if (window.FileReader && window.File && window.FileList && window.Blob ) {
-        // indicate loading in tinymce
-        editor.setProgressState(true);
-
-        var reader = new FileReader();
-        reader.onload = (function(theFile) {
-            var image    = new Image();
-            image.src    = theFile.target.result;
-            image.onload = function() {
-            // access image size here
-                var imgWidth  = this.width;
-                var imgHeight = this.height;
-                var ratio     = 0;
-
-                if (imgWidth > maxWidth) {
-                    ratio     = maxWidth / imgWidth; // get ratio for scaling image
-                    imgHeight = imgHeight * ratio;   // Reset height to match scaled image
-                    imgWidth  = imgWidth * ratio;    // Reset width to match scaled image
-                }
-
-                // Check if current height is larger than max
-                if (imgHeight > maxHeight) {
-                    ratio     = maxHeight / imgHeight; // get ratio for scaling image
-                    imgWidth  = imgWidth * ratio;      // Reset width to match scaled image
-                    imgHeight = imgHeight * ratio;     // Reset height to match scaled image
-                }
-
-                editor.execCommand(
-                    'mceInsertContent',
-                    false,
-                    "<img width='"+imgWidth+"' height='"+imgHeight+"' id='"+tag.replace(regex,'')+"' src='"+imageUrl+"'>"
-                );
-
-                // loading done, remove indicator
-                editor.setProgressState(false);
-            };
-        });
-        reader.readAsDataURL(fileImg);
-
-    } else {
-        console.warn('thanks to update your browser to get preview of image');
-    }
-};
-
-/**
- * Convert dataURI to BLOB
- *
- * @param      {Object}  dataURI  The data uri
- * @return     {Blob}    { description_of_the_return_value }
- */
-var dataURItoBlob = function(dataURI) {
-    // FIXME deprecate this in GLPI 10.1.
-
-    // convert base64/URLEncoded data component to raw binary data held in a string
-    var byteString;
-    if (dataURI.split(',')[0].indexOf('base64') >= 0) {
-        byteString = atob(dataURI.split(',')[1]);
-    } else {
-        byteString = unescape(dataURI.split(',')[1]);
-    }
-
-    // separate out the mime component
-    var mimeString = dataURI.split(',')[0].split(':')[1].split(';')[0];
-    var imgExt = mimeString.split('/')[1];
-
-    // write the bytes of the string to a typed array
-    var ia = new Uint8Array(byteString.length);
-    for (var i = 0; i < byteString.length; i++) {
-        ia[i] = byteString.charCodeAt(i);
-    }
-
-    var file = new Blob([ia], {type:mimeString});
-    file.name = 'image_paste' + Math.floor((Math.random() * 10000000) + 1) + '.' + imgExt;
-
-    return file;
-};
-
-/**
-* Function to check if data paste on TinyMCE is an image
-*
-* @param      String content  The img tag
-* @return     String mimeType   return mimeType of data
-*/
-var isImageFromPaste = function(content) {
-    // FIXME deprecate this in GLPI 10.1.
-
-    return content.match(new RegExp('<img.*data:image/')) !== null;
-};
-
-/**
-* Function to check if data paste on TinyMCE is an image
-*
-* @param      String content  The img tag
-* @return     String mimeType   return mimeType of data
-*/
-var isImageBlobFromPaste = function(content) {
-    // FIXME deprecate this in GLPI 10.1.
-
-    return content.match(new RegExp('<img.*src=[\'"]blob:')) !== null;
-};
-
-/**
-* Function to extract src tag from img tag process by TinyMCE
-*
-* @param  {string}  content  The img tag
-* @return {string}  Source of image or empty string.
-*/
-var extractSrcFromImgTag = function(content) {
-    // FIXME deprecate this in GLPI 10.1.
-
-    var foundImage = $('<div></div>').append(content).find('img');
-    if (foundImage.length > 0) {
-        return foundImage.attr('src');
-    }
-
-    return '';
-};
-
-/**
- * Insert an image file into the specified tinyMce editor
- * @param  {Object} editor The tinyMCE editor
- * @param  {Blob}   image  The image to insert
- */
-var insertImageInTinyMCE = function(editor, image) {
-    // FIXME deprecate this in GLPI 10.1.
-
-    //make ajax call for upload doc
-    uploadFile(image, editor);
-};
-
-/**
  * Set given rich text editor content.
  */
 const setRichTextEditorContent = function(editor_id, content) {
@@ -355,7 +207,6 @@
 };
 
 /**
->>>>>>> 605cd15b
  * Plugin for tinyMce editor who intercept paste event
  * to check if a file upload can be proceeded
  * @param  {[Object]} editor TinyMCE editor
