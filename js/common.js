--- conflicted
+++ resolved
@@ -938,14 +938,6 @@
       }
 
       var text = result.text;
-<<<<<<< HEAD
-      if (text.indexOf('>') !== -1 || text.indexOf('<') !== -1) {
-         // escape text, if it contains chevrons (can already be escaped prior to this point :/)
-         text = jQuery.fn.select2.defaults.defaults.escapeMarkup(text);
-      }
-
-=======
->>>>>>> b90c6385
       if (!result.id) {
          // If result has no id, then it is used as an optgroup and is not used for matches
          _elt.html(escapeMarkupText(text));
@@ -1011,7 +1003,21 @@
    // The U+0300 -> U+036F range corresponds to diacritical chars.
    // They are removed to keep only chars without their diacritical mark.
    return text.replace(/[\u0300-\u036f]/g, '');
-<<<<<<< HEAD
+};
+
+/**
+ * Escape markup in text to prevent XSS.
+ *
+ * @param {string} text
+ *
+ * @return {string}
+ */
+var escapeMarkupText = function (text) {
+   if (text.indexOf('>') !== -1 || text.indexOf('<') !== -1) {
+      // escape text, if it contains chevrons (can already be escaped prior to this point :/)
+      text = jQuery.fn.select2.defaults.defaults.escapeMarkup(text);
+   };
+   return text;
 };
 
 /**
@@ -1128,21 +1134,4 @@
       var r = Math.random() * 16 | 0, v = c == 'x' ? r : (r & 0x3 | 0x8);
       return v.toString(16);
    });
-=======
-}
-
-/**
- * Escape markup in text to prevent XSS.
- *
- * @param {string} text
- *
- * @return {string}
- */
-var escapeMarkupText = function (text) {
-   if (text.indexOf('>') !== -1 || text.indexOf('<') !== -1) {
-      // escape text, if it contains chevrons (can already be escaped prior to this point :/)
-      text = jQuery.fn.select2.defaults.defaults.escapeMarkup(text);
-   };
-   return text;
->>>>>>> b90c6385
 }