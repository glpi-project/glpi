--- conflicted
+++ resolved
@@ -966,10 +966,6 @@
    var _elt = $('<span></span>');
    _elt.attr('title', result.title);
 
-<<<<<<< HEAD
-   var _term = query.term || '';
-   var markup = markMatch(result.text, _term);
-=======
    if (typeof query.term !== 'undefined' &&
        typeof result.rendered_text !== 'undefined') {
       _elt.html(result.rendered_text);
@@ -978,11 +974,8 @@
          return result.text;
       }
 
-      var markup=[result.text];
-
       var _term = query.term || '';
       var markup = markMatch(result.text, _term);
->>>>>>> 2a0b2d08
 
       if (result.level) {
          var a='';
