/**
 * ---------------------------------------------------------------------
 * GLPI - Gestionnaire Libre de Parc Informatique
 * Copyright (C) 2015-2018 Teclib' and contributors.
 *
 * http://glpi-project.org
 *
 * based on GLPI - Gestionnaire Libre de Parc Informatique
 * Copyright (C) 2003-2014 by the INDEPNET Development Team.
 *
 * ---------------------------------------------------------------------
 *
 * LICENSE
 *
 * This file is part of GLPI.
 *
 * GLPI is free software; you can redistribute it and/or modify
 * it under the terms of the GNU General Public License as published by
 * the Free Software Foundation; either version 2 of the License, or
 * (at your option) any later version.
 *
 * GLPI is distributed in the hope that it will be useful,
 * but WITHOUT ANY WARRANTY; without even the implied warranty of
 * MERCHANTABILITY or FITNESS FOR A PARTICULAR PURPOSE.  See the
 * GNU General Public License for more details.
 *
 * You should have received a copy of the GNU General Public License
 * along with GLPI. If not, see <http://www.gnu.org/licenses/>.
 * ---------------------------------------------------------------------
 */
var timeoutglobalvar;

if (typeof(String.prototype.normalize) !== 'function') {
   $.ajax({
      type: "GET",
      url: CFG_GLPI.root_doc + "/public/lib/unorm/unorm.js",
      dataType: "script",
      cache: true
   });
}

/**
 * modifier la propriete display d'un element
 *
 * @param objet
 * @param statut
**/
function setdisplay(objet, statut) {

   var e = objet;
   if (e.style.display != statut) {
      e.style.display = statut;
   }
   return true;
}


/**
 * @param id
**/
function cleandisplay(id) {

   var e = document.getElementById(id);
   if (e) {
      setdisplay(e,'block');
   }
}


/**
 * @param id
**/
function cleanhide(id) {

   var e = document.getElementById(id);
   if (e) {
      setdisplay(e,'none');
   }
}


/**
 * masquer le menu actif par timeout
 *
 * @param idMenu
**/
function afterView(idMenu) {

   setdisplay(idMenu,'none');
}


/**
 * @param id
 * @param idMenu
**/
function menuAff(id, idMenu) {

   var m      = document.getElementById(idMenu);
   var item   = m.getElementsByTagName('li');
   var ssmenu = null;
   for (var i=0; i<item.length; i++) {
      if (item[i].id == id) {
         ssmenu = item[i];
      }
   }
   m = m.getElementsByTagName('ul');

   if (ssmenu) {
      var smenu = ssmenu.getElementsByTagName('ul');
      if (smenu) {
         //masquer tous les menus ouverts
         for (i=0; i<m.length; i++) {
            setdisplay(m[i],'none');
         }
         setdisplay(smenu[0],'block');
         clearTimeout(timeoutglobalvar);
         ssmenu.onmouseout = function() {
            timeoutglobalvar = setTimeout(function() {
               afterView(smenu[0]);
            },300);
         };
      }
   }
}


/**
 * @param Type
 * @param Id
**/
function fillidfield(Type, Id) {
   window.opener.document.forms.helpdeskform.elements.items_id.value = Id;
   window.opener.document.forms.helpdeskform.elements.itemtype.value = Type;
   window.close();
}

/**
 * marks all checkboxes inside the given element
 * the given element is usaly a table or a div containing the table or tables
 *
 * @param    container_id    DOM element
**/
function markCheckboxes(container_id) {

   var checkboxes = document.getElementById(container_id).getElementsByTagName('input');
   for (var j = 0; j < checkboxes.length; j++) {
      var checkbox = checkboxes[j];
      if (checkbox && checkbox.type == 'checkbox') {
         if (checkbox.disabled === false ) {
            checkbox.checked = true;
         }
      }
   }
   return true;
}


/**
 * marks all checkboxes inside the given element
 * the given element is usaly a table or a div containing the table or tables
 *
 * @param    container_id    DOM element
**/
function unMarkCheckboxes(container_id) {

   var checkboxes = document.getElementById(container_id).getElementsByTagName('input');
   for (var j = 0; j < checkboxes.length; j++) {
      var checkbox = checkboxes[j];
      if (checkbox && checkbox.type == 'checkbox') {
         checkbox.checked = false;
      }
   }
   return true;
}


/**
 * display "other" text input field in case of selecting "other" option
 *
 * @since 0.84
 *
 * @param    select_object     DOM select object
 * @param    other_option_name the name of both the option and the text input field
**/
function displayOtherSelectOptions(select_object, other_option_name) {
   if (select_object.options[select_object.selectedIndex].value == other_option_name) {
      document.getElementById(other_option_name).style.display = "inline";
   } else {
      document.getElementById(other_option_name).style.display = "none";
   }
   return true;
}





/**
 * Check all checkboxes inside the given element as the same state as a reference one (toggle this one before)
 * the given element is usaly a table or a div containing the table or tables
 *
 * @param    reference_id    DOM element
 * @param    container_id    DOM element
**/
function checkAsCheckboxes(reference_id, container_id) {
   $('#' + container_id + ' input[type="checkbox"]:enabled')
      .prop('checked', $('#' + reference_id).is(':checked'));

   return true;
}

/**
 * Permit to use Shift key on a group of checkboxes
 * Usage: $form.find('input[type="checkbox"]').shiftSelectable();
 */
$.fn.shiftSelectable = function() {
   var lastChecked;
   var $boxes = this;

   // prevent html selection
   document.onkeydown = function(e) {
      var keyPressed = e.keyCode;
      if (keyPressed == 16) { // shift key
         $('html').addClass('unselectable');
         document.onkeyup = function() {
            $('html').removeClass('unselectable');
         };
      }
   };

   $($boxes.selector).parent().click(function(evt) {
      if ($boxes.length <= 0) {
         $boxes = $($boxes.selector);
      }
      var selected_checkbox = $(this).children('input[type=checkbox]');

      if (!lastChecked) {
         lastChecked = selected_checkbox;
         return;
      }

      if (evt.shiftKey) {
         evt.preventDefault();
         var start = $boxes.index(selected_checkbox);
         var end = $boxes.index(lastChecked);
         $boxes.slice(Math.min(start, end), Math.max(start, end) + 1)
            .prop('checked', $(lastChecked).is(':checked'))
            .trigger('change');
      }

      lastChecked = selected_checkbox;
   });
};


/**
 * safe function to hide an element with a specified id
 *
 * @param id               id of the dive
 * @param img_name         name attribut of the img item
 * @param img_src_close    url of the close img
 * @param img_src_open     url of the open img
**/
function showHideDiv(id, img_name, img_src_close, img_src_open) {
   var _elt = $('#' + id);

   if (img_name !== '') {
      var _awesome = img_src_close.match(/^fa-/);
      var _deco;
      var _img;
      if (!_awesome) {
         _img = $('img[name=' + img_name + ']');
         if (_elt.is(':visible')) {
            _img.attr('src', img_src_close);
         } else {
            _img.attr('src', img_src_open);
         }
      } else {
         _deco = $('#'+img_name);
         if (_elt.is(':visible')) {
            _deco
               .removeClass(img_src_open)
               .addClass(img_src_close);
         } else {
            _deco
               .removeClass(img_src_close)
               .addClass(img_src_open);
         }
      }
   }

   if (_elt.is(':visible')) {
      _elt.hide();
   } else {
      _elt.show();
   }
}


/**
 * safe function to hide an element with a specified id
 *
 * @param id
 * @param img_name
 * @param img_src_yes
 * @param img_src_no
**/
function toogle(id, img_name, img_src_yes, img_src_no) {

   if (document.getElementById) { // DOM3 = IE5, NS6
      if (document.getElementById(id).value == '0') {
         document.getElementById(id).value = '1';
         if (img_name !== '') {
            document[img_name].src=img_src_yes;
         }
      } else {
         document.getElementById(id).value = '0';
         if (img_name !== '') {
            document[img_name].src=img_src_no;
         }
      }
   }
}


/**
 * @since 0.84
 *
 * @param tbl
 * @param img_name
 * @param img_src_close
 * @param img_src_open
 */
function toggleTableDisplay(tbl, img_name, img_src_close, img_src_open) {

   var tblRows = document.getElementById(tbl).rows;
   for (var i=0; i < tblRows.length; i++) {
      if (tblRows[i].className.indexOf("headerRow") == -1) {
         if (tblRows[i].style.display == 'none') {
            tblRows[i].style.display = "table-row";
            if (img_name !== '') {
               document[img_name].src = img_src_open;
            }

         } else {
            tblRows[i].style.display = "none";
            if (img_name !== '') {
               document[img_name].src = img_src_close;
            }
         }
      }
   }
   if (document.getElementById(tbl+'2')) {
      toggleTableDisplay(tbl+'2','');
   }
   if (document.getElementById(tbl+'3')) {
      toggleTableDisplay(tbl+'3','');
   }
   if (document.getElementById(tbl+'4')) {
      toggleTableDisplay(tbl+'4','');
   }
   if (document.getElementById(tbl+'5')) {
      toggleTableDisplay(tbl+'5','');
   }
}


/**
 * @since 0.84
 *
 * @param target
 * @param fields
**/
function submitGetLink(target, fields) {

   var myForm    = document.createElement("form");
   myForm.method = "post";
   myForm.action = target;
   for (var name in fields) {
      var myInput = document.createElement("input");
      myInput.setAttribute("name", name);
      myInput.setAttribute("value", fields[name]);
      myForm.appendChild(myInput);
   }
   document.body.appendChild(myForm);
   myForm.submit();
   document.body.removeChild(myForm);
}


/**
 * @since 0.85
 *
 * @param id
**/
function selectAll(id) {
   var element =$('#'+id);var selected = [];
   element.find('option').each(function(i,e){
      selected[selected.length]=$(e).attr('value');
   });
   element.val(selected);
   element.trigger('change');
}

/**
 * @since 0.85
 *
 * @param id
**/
function deselectAll(id) {
   $('#'+id).val('').trigger('change');
}


/**
 * Set all the checkbox that refere to the criterion
 *
 * @since 0.85
 *
 * @param criterion jquery criterion
 * @param reference the new reference object, boolean, id ... (default toggle)
 *
**/
function massiveUpdateCheckbox(criterion, reference) {
   var value = null;
   if (typeof(reference) == 'boolean') {
      value = reference;
   } else if (typeof(reference) == 'string') {
      value = $('#' + reference).prop('checked');
   } else if (typeof(reference) == 'object') {
      value = $(reference).prop('checked');
   }
   if (typeof(value) == 'undefined') {
      return false;
   }
   $(criterion).each(function() {
      if (typeof(reference) == 'undefined') {
         value = !$(this).prop('checked');
      }
      $(this).prop('checked', value);
   });
   return true;
}

/**
 * Timeline for itiobjects
 */
var filter_timeline = function() {
   $(document).on("click", '.filter_timeline li a', function(event) {
      event.preventDefault();
      var _this = $(this);
      //hide all elements in timeline
      $('.h_item').addClass('h_hidden');

      //reset all elements
      if (_this.data('type') == 'reset') {
         $('.filter_timeline li a').removeClass('h_active');
         $('.h_item').removeClass('h_hidden');
         return;
      }

      //activate clicked element
      _this.toggleClass('h_active');

      //find active classname
      var active_classnames = [];
      $('.filter_timeline .h_active').each(function() {
         active_classnames.push(".h_content."+$(this).data('type'));
      });

      $(active_classnames.join(', ')).each(function(){
         $(this).parent().removeClass('h_hidden');
      });

      //show all items when no active filter
      if (active_classnames.length === 0) {
         $('.h_item').removeClass('h_hidden');
      }
   });
};


var read_more = function() {
   $(document).on("click", ".long_text .read_more a", function() {
      $(this).parents('.long_text').removeClass('long_text');
      $(this).parent('.read_more').remove();
      return false;
   });
};


var split_button_fct_called = false;
var split_button = function() {
   if (split_button_fct_called) {
      return true;
   }
   split_button_fct_called = true;

   // unfold status list
   $(document).on("click", '.x-button-drop', function() {
      $(this).parents(".x-split-button").toggleClass('open');
   });

   $(document).on("click", '.x-split-button', function(event) {
      event.stopPropagation();
   });

   //click on an element of status list
   $(document).on("click", '.x-button-drop-menu li', function(event) {
      var chosen_li = $(this);
      if (event.target.children.length) {
         var xBtnDrop = chosen_li.parent().siblings(".x-button-drop");
         //clean old status class
         xBtnDrop.attr('class','x-button x-button-drop');

         //find status
         var cstatus = chosen_li.data('status');

         //add status to dropdown button
         xBtnDrop.addClass(cstatus);

         //fold status list
         chosen_li.parents(".x-split-button").removeClass('open');
      }
   });

   //fold status list on click on document
   $(document).on("click", function() {
      if ($('.x-split-button').hasClass('open')) {
         $('.x-split-button').removeClass('open');
      }
   });
};

// Responsive header
if ($(window).width() <= 700) {
   var didScroll;
   var lastScrollTop = 0;
   var delta = 5;
   var navbarHeight = $('header').outerHeight();

   $(window).scroll(function() {
      didScroll = true;
   });

   setInterval(function() {
      if (didScroll) {
         scollHeaderResponsive();
         didScroll = false;
      }
   }, 250);

   var scollHeaderResponsive = function() {
      var st = $(this).scrollTop();

      // Make sure they scroll more than delta
      if (Math.abs(lastScrollTop - st) <= delta) {
         return;
      }

      if (st > lastScrollTop && st > navbarHeight) {
         // Scroll Down
         $('#header').removeClass('nav-down').addClass('nav-up');
      } else {
         // Scroll Up
         if (st + $(window).height() < $(document).height()) {
            $('#header').removeClass('nav-up').addClass('nav-down');
         }
      }
      lastScrollTop = st;
   };
}

var langSwitch = function(elt) {
   var _url = elt.attr('href').replace(/front\/preference.+/, 'ajax/switchlang.php');
   $.ajax({
      url: _url,
      type: 'GET',
      success: function(html) {
         $('#language_link')
            .html(html);
         $('#debugajax').remove();
      }
   });
};

$(function() {
   if ($('html').hasClass('loginpage')) {
      return;
   }
   $('#menu.fullmenu li').on('mouseover', function() {
      var _id = $(this).data('id');
      menuAff('menu' + _id, 'menu');
   });

   $("body").delegate('td','mouseover mouseleave', function(e) {
      var col = $(this).closest('tr').children().index($(this));
      var tr = $(this).closest('tr');
      if (!$(this).closest('tr').hasClass('noHover')) {
         if (e.type == 'mouseover') {
            tr.addClass("rowHover");
            // If rowspan
            if (tr.has('td[rowspan]').length === 0) {

               tr.prevAll('tr:has(td[rowspan]):first').find('td[rowspan]').addClass("rowHover");
            }

            $(this).closest('table').find('tr:not(.noHover) th:nth-child('+(col+1)+')').addClass("headHover");
         } else {
            tr.removeClass("rowHover");
            // remove rowspan
            tr.removeClass("rowHover").prevAll('tr:has(td[rowspan]):first').find('td[rowspan]').removeClass("rowHover");
            $(this).closest('table').find('tr:not(.noHover) th:nth-child('+(col+1)+')').removeClass("headHover");
         }
      }
   });

   // prevent jquery ui dialog to keep focus
   $.ui.dialog.prototype._focusTabbable = function() {};

   //Hack for Jquery Ui Date picker
   var _gotoToday = jQuery.datepicker._gotoToday;
   jQuery.datepicker._gotoToday = function(a) {
      var target = jQuery(a);
      var inst = this._getInst(target[0]);
      _gotoToday.call(this, a);
      jQuery.datepicker._selectDate(a, jQuery.datepicker._formatDate(inst,inst.selectedDay, inst.selectedMonth, inst.selectedYear));
   };

   //quick lang switch
   $('#language_link > a').on('click', function(event) {
      event.preventDefault();
      langSwitch($(this));
   });

   // ctrl+enter in form textareas (without tinymce)
   $(document).on('keydown', '#page form textarea', function(event) {
      if (event.ctrlKey
          && event.keyCode == 13) {
         submitparentForm($(this));
      }
   });

   _initInputs();
   /* global _initBookmarkPanel */
   if (typeof _initBookmarkPanel === "function") {
      _initBookmarkPanel();
   }
   if ($('#debugtabs').length) {
      _initDebug();
   }

   _bind_check();
});

var _initDebug = function() {
   /*$('#debugtabs').tabs({
      collapsible: true
   }).addClass( 'ui-tabs-vertical ui-helper-clearfix' );

   $('<li class="close"><button id= "close_debug">close debug</button></li>')
      .appendTo('#debugtabs ul');

   $('#close_debug').button({
      icons: {
         primary: 'ui-icon-close'
      },
      text: false
   }).click(function() {
         $('#debugtabs').hide();
   });*/

   $('#see_debug,#hide_debug').click(function(e) {
      e.preventDefault();
      $('#debugtabs').toggleClass('hidden');
   });
};

/**
 * Trigger submit event for a parent form of passed input dom element
 *
 * @param  Object input the dom or jquery object of input
 * @return bool
 */
var submitparentForm = function(input) {
   // find parent form
   var form = $(input).closest('form');

   // find submit button(s)
   var submit = form.find('input[type=submit]').filter('[name=add], [name=update]');

   // trigger if only one submit button
   if (submit.length == 1) {
      return (submit.trigger('click') !== false);
   }

   return false;
};

/**
* Determines if data from drop is an image.
*
* @param      {Blob}   file    The file
* @return     {boolean}  True if image, False otherwise.
*/
var isImage = function(file) {
   var validimagetypes = ["image/gif", "image/jpeg","image/jpg", "image/png"];

   if ($.inArray(file.type, validimagetypes) < 0) {
      return false;
   } else {
      return true;
   }
};

/**
 * Return a png url reprensenting an extension
 *
 * @param  {String} ext the extension
 * @return {string}   an image html tag
 */
var getExtIcon = function(ext) {
   var url = CFG_GLPI.root_doc+'/pics/icones/'+ext+'-dist.png';
   if (!urlExists(url)) {
      url = CFG_GLPI.root_doc+'/pics/icones/defaut-dist.png';
   }

   return '<img src="'+url+'" title="'+ext+'">';
};

/**
 * Check for existence of an url
 *
 * @param  {String} url
 * @return {Bool}
 */
var urlExists = function(url) {
   var exist = false;

   $.ajax({
      'type':    'HEAD',
      'url':     url,
      'async':   false,
      'success': function() {
         exist = true;
      }
   });

   return exist;
};

/**
 * Format a size to the last possible unit (o, Kio, Mio, etc)
 *
 * @param  {integer} size
 * @return {string}  The formated size
 */
var getSize = function (size) {
   var bytes   = ['o', 'Kio', 'Mio', 'Gio', 'Tio'];
   var lastval = '';
   bytes.some(function(val) {
      if (size > 1024) {
         size = size / 1024;
      } else {
         lastval = val;
         return true;
      }
   });

   return Math.round(size * 100, 2) / 100 + lastval;
};

/**
 * Convert a integer index into an excel like alpha index (A, B, ..., AA, AB, ...)
 * @since  9.3
 * @param  integer index    the numeric index
 * @return string           excel like string index
 */
var getBijectiveIndex = function(index) {
   var bij_str = "";
   while (parseInt(index) > 0) {
      index--;
      bij_str = String.fromCharCode("A".charCodeAt(0) + ( index % 26)) + bij_str;
      index /= 26;
   }
   return bij_str;
};

/**
 * Stop propagation and navigation default for the specified event
 */
var stopEvent = function(event) {
   event.preventDefault();
   event.stopPropagation();
};

/**
 * Back to top implementation
 */
if ($('#backtotop').length) {
   var scrollTrigger = 100, // px
      backToTop = function () {
         var scrollTop = $(window).scrollTop();
         if (scrollTop > scrollTrigger) {
            $('#backtotop').show('slow');
            $('#see_debug').addClass('wbttop');
         } else {
            $('#backtotop').hide();
            $('#see_debug').removeClass('wbttop');
         }
      };
   backToTop();
   $(window).on('scroll', function () {
      backToTop();
   });
   $('#backtotop').on('click', function (e) {
      e.preventDefault();
      $('html,body').animate({
         scrollTop: 0
      }, 700);
   });
}

/**
 * Returns element height, including margins
*/
function _eltRealSize(_elt) {
   var _s = 0;
   _s += _elt.outerHeight();
   _s += parseFloat(_elt.css('margin-top').replace('px', ''));
   _s += parseFloat(_elt.css('margin-bottom').replace('px', ''));
   _s += parseFloat(_elt.css('padding-top').replace('px', ''));
   _s += parseFloat(_elt.css('padding-bottom').replace('px', ''));
   return _s;
}

var initMap = function(parent_elt, map_id, height) {
   // default parameters
   map_id = (typeof map_id !== 'undefined') ? map_id : 'map';
   height = (typeof height !== 'undefined') ? height : '200px';

   if (height == 'full') {
      //full height map
      var wheight = $(window).height();
      var _oSize = 0;

      $('#header_top, #c_menu, #c_ssmenu2, #footer, .search_page').each(function(){
         _oSize += _eltRealSize($(this));
      });
      _oSize += parseFloat(parent_elt.css('padding-top').replace('px', ''));
      _oSize += parseFloat(parent_elt.css('padding-bottom').replace('px', ''));
      _oSize += parseFloat(parent_elt.css('margin-top').replace('px', ''));
      _oSize += parseFloat(parent_elt.css('margin-bottom').replace('px', ''));

      var newHeight = Math.floor(wheight - _oSize);
      var minHeight = 300;
      if ( newHeight < minHeight ) {
         newHeight = minHeight;
      }
      height = newHeight + 'px';
   }

   //add map, set a default arbitrary location
   parent_elt.append($('<div id="'+map_id+'" style="height: ' + height + '"></div>'));
   /* global L */
   var map = L.map(map_id, {fullscreenControl: true}).setView([43.6112422, 3.8767337], 6);

   //setup tiles and © messages
   /* global L */
   L.tileLayer('http://{s}.tile.osm.org/{z}/{x}/{y}.png', {
      attribution: '&copy; <a href=\'http://osm.org/copyright\'>OpenStreetMap</a> contributors'
   }).addTo(map);
   return map;
};

var showMapForLocation = function(elt) {
   var _id = elt.data('fid');
   var _items_id = $('#' + _id).val();

   if (_items_id == 0) {
      return;
   }

   var _dialog = $('<div id="location_map_dialog"/>');
   _dialog.appendTo('body').dialog({
      close: function() {
         $(this).dialog('destroy').remove();
      }
   });

   //add map, set a default arbitrary location
   var map_elt = initMap($('#location_map_dialog'), 'location_map');

   map_elt.spin(true);
   $.ajax({
      dataType: 'json',
      method: 'POST',
      url: CFG_GLPI.root_doc + '/ajax/getMapPoint.php',
      data: {
         itemtype: 'Location',
         items_id: $('#' + _id).val()
      }
   }).done(function(data) {
      if (data.success === false) {
         _dialog.dialog('close');
         $('<div>' + data.message + '</div>').dialog({
            close: function() {
               $(this).dialog('destroy').remove();
            }
         });
      } else {
         var _markers = [];
         /* global L */
         var _marker = L.marker([data.lat, data.lng]);
         _markers.push(_marker);

         /* global L */
         var _group = L.featureGroup(_markers).addTo(map_elt);
         map_elt.fitBounds(
            _group.getBounds(), {
               padding: [50, 50],
               maxZoom: 10
            }
         );
      }
   }).always(function() {
      //hide spinner
      map_elt.spin(false);
   });
};

var query = {};
function markMatch (text, term) {
   // Find where the match is
   var match = text.toUpperCase().indexOf(term.toUpperCase());

   var _result = $('<span></span>');

   // If there is no match, move on
   if (match < 0) {
      _result.append(text);
      return _result.html();
   }

   // Put in whatever text is before the match
   _result.text(text.substring(0, match));

   // Mark the match
   var _match = $('<span class=\'select2-rendered__match\'></span>');
   _match.text(text.substring(match, match + term.length));

   // Append the matching text
   _result.append(_match);

   // Put in whatever is after the match
   _result.append(text.substring(match + term.length));

   return _result.html();
}

/**
 * Function that renders select2 results.
 */
var templateResult = function(result) {
   var _elt = $('<span></span>');
   _elt.attr('title', result.title);

   if (typeof query.term !== 'undefined' && typeof result.rendered_text !== 'undefined') {
      _elt.html(result.rendered_text);
   } else {
      if (!result.text) {
         return null;
      }

<<<<<<< HEAD
=======
      var text = result.text;
      if (text.indexOf('>') !== -1 || text.indexOf('<') !== -1) {
         // escape text, if it contains chevrons (can already be escaped prior to this point :/)
         text = jQuery.fn.select2.defaults.defaults.escapeMarkup(result.text);
      };

      if (!result.id) {
         return text;
      }

>>>>>>> 683965d5
      var _term = query.term || '';
      var markup = markMatch(text, _term);

      if (result.level) {
         var a='';
         var i=result.level;
         while (i>1) {
            a = a+'&nbsp;&nbsp;&nbsp;';
            i=i-1;
         }
         _elt.html(a+'&raquo;'+markup);
      } else {
         _elt.html(markup);
      }
   }

   return _elt;
};

// delay function who reinit timer on each call
var typewatch = (function(){
   var timer = 0;
   return function(callback, ms){
      clearTimeout (timer);
      timer = setTimeout(callback, ms);
   };
})();

/**
 * Function that renders select2 selections.
 */
var templateSelection = function (selection) {
   // Data generated by ajax containing 'selection_text'
   if (selection.hasOwnProperty('selection_text')) {
      return selection.selection_text;
   }
   // Data generated with optgroups
   if (selection.element.parentElement.nodeName == 'OPTGROUP') {
      return selection.element.parentElement.getAttribute('label') + ' - ' + selection.text;
   }
   // Default text
   return selection.text;
};

/**
 * Returns given text without is diacritical marks.
 *
 * @param {string} text
 *
 * @return {string}
 */
var getTextWithoutDiacriticalMarks = function (text) {
   // Normalizing to NFD Unicode normal form decomposes combined graphemes
   // into the combination of simple ones. The "è" becomes "e + ̀`".
   text = text.normalize('NFD');

   // The U+0300 -> U+036F range corresponds to diacritical chars.
   // They are removed to keep only chars without their diacritical mark.
   return text.replace(/[\u0300-\u036f]/g, '');
};

var _initInputs = function(prefix) {
   if (typeof(prefix) == 'undefined') {
      prefix = '';
   }
   $(prefix + '.autogrow').autogrow();
   $(prefix + '.btn_location').on('click', function(e){
      e.preventDefault();
      showMapForLocation($(this));
   });
   $(prefix + '[data-toggle="tooltip"]').tooltip();
   $(prefix + '.datepicker').datepicker({
      /*altField: '#hiddendate".$p['rand']."',*/
      altField: $(this).attr('name').replace(/_picker/, ''),
      altFormat: 'yy-mm-dd',
      firstDay: 1,
      showOtherMonths: true,
      selectOtherMonths: true,
      showButtonPanel: true,
      changeMonth: true,
      changeYear: true,
      showOn: 'button',
      showWeek: true,
      buttonText: '<i class=\'fa fa-calendar\'></i>',

      /*if (!$p['canedit']) {
         $js .= ",disabled: true";
      }

      if (!empty($p['min'])) {
         $js .= ",minDate: '".self::convDate($p['min'])."'";
      }

      if (!empty($p['max'])) {
         $js .= ",maxDate: '".self::convDate($p['max'])."'";
      }

      if (!empty($p['yearrange'])) {
         $js .= ",yearRange: '". $p['yearrange'] ."'";
      }*/

      /*switch ($_SESSION['glpidate_format']) {
         case 1 :
            $p['showyear'] ? $format='dd-mm-yy' : $format='dd-mm';
            break;

         case 2 :
            $p['showyear'] ? $format='mm-dd-yy' : $format='mm-dd';
            break;

         default :
            $p['showyear'] ? $format='yy-mm-dd' : $format='mm-dd';
      }
      $js .= ",dateFormat: '".$format."'";

      $js .= "}).next('.ui-datepicker-trigger').addClass('pointer');";
      $js .= "});";*/
   });
};

var createModalWindow = function (url, params) {
   var _params = Object.assign({
      'width': 800,
      'height': 400,
      'modal': true,
      'open': false,
      'container': undefined,
      'title': '',
      'extraparams': {},
      'display': true,
      'js_modal_fields': '',
   }, params);

   var _elt = (typeof _params.container != 'undefined') ? $(params.container) : $('<div />');
   _elt.dialog({
      width: _params.width,
      autoOpen: _params.open.toString(),
      height: _params.height,
      modal: _params.modal.toString(),
      title: _params.title,
      open: function (){
         var _fields = _params.extraparams;
         /*if (!empty($param['js_modal_fields'])) {
            $out .= $param['js_modal_fields']."\n";
         }*/
         $(this).load(url, _fields);
      }
   });
   return _elt;
};

var _bind_check = function() {
   var _is_checked = true;
   $('.checkall').click(function() {
      var _this = $(this);
      var boxelt = _this.data('boxelt') ? _this.data('boxelt') : '_ids';

      _this.closest('table').find(':checkbox[name="' + boxelt + '[]"]').each(function() {
         this.checked = _is_checked;
      });
      _is_checked = !_is_checked;
      return false;
   });
};

var _initFlashMessage = function() {
   $('.flash').each(function() {
      var _this = $(this);
      var _bottom = _this.css('bottom').replace('px', '');
      var _previous = _this.prevAll('.flash');

      var _movepos = 0;
      _previous.each(function() {
         var _prev = $(this);
         _movepos += _prev.outerHeight();
      });
      _this.css('bottom', parseFloat(_bottom) + _movepos + 'px');
   });
};<|MERGE_RESOLUTION|>--- conflicted
+++ resolved
@@ -973,8 +973,6 @@
          return null;
       }
 
-<<<<<<< HEAD
-=======
       var text = result.text;
       if (text.indexOf('>') !== -1 || text.indexOf('<') !== -1) {
          // escape text, if it contains chevrons (can already be escaped prior to this point :/)
@@ -984,8 +982,6 @@
       if (!result.id) {
          return text;
       }
-
->>>>>>> 683965d5
       var _term = query.term || '';
       var markup = markMatch(text, _term);
 
