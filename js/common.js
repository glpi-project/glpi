/**
 * ---------------------------------------------------------------------
 * GLPI - Gestionnaire Libre de Parc Informatique
 * Copyright (C) 2015-2018 Teclib' and contributors.
 *
 * http://glpi-project.org
 *
 * based on GLPI - Gestionnaire Libre de Parc Informatique
 * Copyright (C) 2003-2014 by the INDEPNET Development Team.
 *
 * ---------------------------------------------------------------------
 *
 * LICENSE
 *
 * This file is part of GLPI.
 *
 * GLPI is free software; you can redistribute it and/or modify
 * it under the terms of the GNU General Public License as published by
 * the Free Software Foundation; either version 2 of the License, or
 * (at your option) any later version.
 *
 * GLPI is distributed in the hope that it will be useful,
 * but WITHOUT ANY WARRANTY; without even the implied warranty of
 * MERCHANTABILITY or FITNESS FOR A PARTICULAR PURPOSE.  See the
 * GNU General Public License for more details.
 *
 * You should have received a copy of the GNU General Public License
 * along with GLPI. If not, see <http://www.gnu.org/licenses/>.
 * ---------------------------------------------------------------------
 */
var timeoutglobalvar;

if (typeof(String.prototype.normalize) !== 'function') {
   $.ajax({
      type: "GET",
      url: CFG_GLPI.root_doc + "/public/lib/unorm/unorm.js",
      dataType: "script",
      cache: true
   });
}

/**
 * modifier la propriete display d'un element
 *
 * @param objet
 * @param statut
**/
function setdisplay(objet, statut) {

   var e = objet;
   if (e.style.display != statut) {
      e.style.display = statut;
   }
   return true;
}


/**
 * @param id
**/
function cleandisplay(id) {

   var e = document.getElementById(id);
   if (e) {
      setdisplay(e,'block');
   }
}


/**
 * @param id
**/
function cleanhide(id) {

   var e = document.getElementById(id);
   if (e) {
      setdisplay(e,'none');
   }
}


/**
 * masquer le menu actif par timeout
 *
 * @param idMenu
**/
function afterView(idMenu) {

   setdisplay(idMenu,'none');
}


/**
 * @param id
 * @param idMenu
**/
function menuAff(id, idMenu) {

   var m      = document.getElementById(idMenu);
   var item   = m.getElementsByTagName('li');
   var ssmenu = null;
   for (var i=0; i<item.length; i++) {
      if (item[i].id == id) {
         ssmenu = item[i];
      }
   }
   m = m.getElementsByTagName('ul');

   if (ssmenu) {
      var smenu = ssmenu.getElementsByTagName('ul');
      if (smenu) {
         //masquer tous les menus ouverts
         for (i=0; i<m.length; i++) {
            setdisplay(m[i],'none');
         }
         setdisplay(smenu[0],'block');
         clearTimeout(timeoutglobalvar);
         ssmenu.onmouseout = function() {
            timeoutglobalvar = setTimeout(function() {
               afterView(smenu[0]);
            },300);
         };
      }
   }
}


/**
 * @param Type
 * @param Id
**/
function fillidfield(Type, Id) {
   window.opener.document.forms.helpdeskform.elements.items_id.value = Id;
   window.opener.document.forms.helpdeskform.elements.itemtype.value = Type;
   window.close();
}

/**
 * marks all checkboxes inside the given element
 * the given element is usaly a table or a div containing the table or tables
 *
 * @param    container_id    DOM element
**/
function markCheckboxes(container_id) {

   var checkboxes = document.getElementById(container_id).getElementsByTagName('input');
   for (var j = 0; j < checkboxes.length; j++) {
      var checkbox = checkboxes[j];
      if (checkbox && checkbox.type == 'checkbox') {
         if (checkbox.disabled === false ) {
            checkbox.checked = true;
         }
      }
   }
   return true;
}


/**
 * marks all checkboxes inside the given element
 * the given element is usaly a table or a div containing the table or tables
 *
 * @param    container_id    DOM element
**/
function unMarkCheckboxes(container_id) {

   var checkboxes = document.getElementById(container_id).getElementsByTagName('input');
   for (var j = 0; j < checkboxes.length; j++) {
      var checkbox = checkboxes[j];
      if (checkbox && checkbox.type == 'checkbox') {
         checkbox.checked = false;
      }
   }
   return true;
}


/**
 * display "other" text input field in case of selecting "other" option
 *
 * @since 0.84
 *
 * @param    select_object     DOM select object
 * @param    other_option_name the name of both the option and the text input field
**/
function displayOtherSelectOptions(select_object, other_option_name) {
   if (select_object.options[select_object.selectedIndex].value == other_option_name) {
      document.getElementById(other_option_name).style.display = "inline";
   } else {
      document.getElementById(other_option_name).style.display = "none";
   }
   return true;
}





/**
 * Check all checkboxes inside the given element as the same state as a reference one (toggle this one before)
 * the given element is usaly a table or a div containing the table or tables
 *
 * @param    reference_id    DOM element
 * @param    container_id    DOM element
**/
function checkAsCheckboxes(reference_id, container_id) {
   $('#' + container_id + ' input[type="checkbox"]:enabled')
      .prop('checked', $('#' + reference_id).is(':checked'));

   return true;
}

/**
 * Permit to use Shift key on a group of checkboxes
 * Usage: $form.find('input[type="checkbox"]').shiftSelectable();
 */
$.fn.shiftSelectable = function() {
   var lastChecked;
   var $boxes = this;

   // prevent html selection
   document.onkeydown = function(e) {
      var keyPressed = e.keyCode;
      if (keyPressed == 16) { // shift key
         $('html').addClass('unselectable');
         document.onkeyup = function() {
            $('html').removeClass('unselectable');
         };
      }
   };

   $($boxes.selector).parent().click(function(evt) {
      if ($boxes.length <= 0) {
         $boxes = $($boxes.selector);
      }
      var selected_checkbox = $(this).children('input[type=checkbox]');

      if (!lastChecked) {
         lastChecked = selected_checkbox;
         return;
      }

      if (evt.shiftKey) {
         evt.preventDefault();
         var start = $boxes.index(selected_checkbox);
         var end = $boxes.index(lastChecked);
         $boxes.slice(Math.min(start, end), Math.max(start, end) + 1)
            .prop('checked', $(lastChecked).is(':checked'))
            .trigger('change');
      }

      lastChecked = selected_checkbox;
   });
};


/**
 * safe function to hide an element with a specified id
 *
 * @param id               id of the dive
 * @param img_name         name attribut of the img item
 * @param img_src_close    url of the close img
 * @param img_src_open     url of the open img
**/
function showHideDiv(id, img_name, img_src_close, img_src_open) {
   var _elt = $('#' + id);

   if (img_name !== '') {
      var _awesome = img_src_close.match(/^fa-/);
      var _deco;
      var _img;
      if (!_awesome) {
         _img = $('img[name=' + img_name + ']');
         if (_elt.is(':visible')) {
            _img.attr('src', img_src_close);
         } else {
            _img.attr('src', img_src_open);
         }
      } else {
         _deco = $('#'+img_name);
         if (_elt.is(':visible')) {
            _deco
               .removeClass(img_src_open)
               .addClass(img_src_close);
         } else {
            _deco
               .removeClass(img_src_close)
               .addClass(img_src_open);
         }
      }
   }

   if (_elt.is(':visible')) {
      _elt.hide();
   } else {
      _elt.show();
   }
}


/**
 * safe function to hide an element with a specified id
 *
 * @param id
 * @param img_name
 * @param img_src_yes
 * @param img_src_no
**/
function toogle(id, img_name, img_src_yes, img_src_no) {

   if (document.getElementById) { // DOM3 = IE5, NS6
      if (document.getElementById(id).value == '0') {
         document.getElementById(id).value = '1';
         if (img_name !== '') {
            document[img_name].src=img_src_yes;
         }
      } else {
         document.getElementById(id).value = '0';
         if (img_name !== '') {
            document[img_name].src=img_src_no;
         }
      }
   }
}


/**
 * @since 0.84
 *
 * @param tbl
 * @param img_name
 * @param img_src_close
 * @param img_src_open
 */
function toggleTableDisplay(tbl, img_name, img_src_close, img_src_open) {

   var tblRows = document.getElementById(tbl).rows;
   for (var i=0; i < tblRows.length; i++) {
      if (tblRows[i].className.indexOf("headerRow") == -1) {
         if (tblRows[i].style.display == 'none') {
            tblRows[i].style.display = "table-row";
            if (img_name !== '') {
               document[img_name].src = img_src_open;
            }

         } else {
            tblRows[i].style.display = "none";
            if (img_name !== '') {
               document[img_name].src = img_src_close;
            }
         }
      }
   }
   if (document.getElementById(tbl+'2')) {
      toggleTableDisplay(tbl+'2','');
   }
   if (document.getElementById(tbl+'3')) {
      toggleTableDisplay(tbl+'3','');
   }
   if (document.getElementById(tbl+'4')) {
      toggleTableDisplay(tbl+'4','');
   }
   if (document.getElementById(tbl+'5')) {
      toggleTableDisplay(tbl+'5','');
   }
}


/**
 * @since 0.84
 *
 * @param target
 * @param fields
**/
function submitGetLink(target, fields) {

   var myForm    = document.createElement("form");
   myForm.method = "post";
   myForm.action = target;
   for (var name in fields) {
      var myInput = document.createElement("input");
      myInput.setAttribute("name", name);
      myInput.setAttribute("value", fields[name]);
      myForm.appendChild(myInput);
   }
   document.body.appendChild(myForm);
   myForm.submit();
   document.body.removeChild(myForm);
}


/**
 * @since 0.85
 *
 * @param id
**/
function selectAll(id) {
   var element =$('#'+id);var selected = [];
   element.find('option').each(function(i,e){
      selected[selected.length]=$(e).attr('value');
   });
   element.val(selected);
   element.trigger('change');
}

/**
 * @since 0.85
 *
 * @param id
**/
function deselectAll(id) {
   $('#'+id).val('').trigger('change');
}


/**
 * Set all the checkbox that refere to the criterion
 *
 * @since 0.85
 *
 * @param criterion jquery criterion
 * @param reference the new reference object, boolean, id ... (default toggle)
 *
**/
function massiveUpdateCheckbox(criterion, reference) {
   var value = null;
   if (typeof(reference) == 'boolean') {
      value = reference;
   } else if (typeof(reference) == 'string') {
      value = $('#' + reference).prop('checked');
   } else if (typeof(reference) == 'object') {
      value = $(reference).prop('checked');
   }
   if (typeof(value) == 'undefined') {
      return false;
   }
   $(criterion).each(function() {
      if (typeof(reference) == 'undefined') {
         value = !$(this).prop('checked');
      }
      $(this).prop('checked', value);
   });
   return true;
}

/**
 * Timeline for itiobjects
 */
var filter_timeline = function() {
   $(document).on("click", '.filter_timeline li a', function(event) {
      event.preventDefault();
      var _this = $(this);
      //hide all elements in timeline
      $('.h_item').addClass('h_hidden');

      //reset all elements
      if (_this.data('type') == 'reset') {
         $('.filter_timeline li a').removeClass('h_active');
         $('.h_item').removeClass('h_hidden');
         return;
      }

      //activate clicked element
      _this.toggleClass('h_active');

      //find active classname
      var active_classnames = [];
      $('.filter_timeline .h_active').each(function() {
         active_classnames.push(".h_content."+$(this).data('type'));
      });

      $(active_classnames.join(', ')).each(function(){
         $(this).parent().removeClass('h_hidden');
      });

      //show all items when no active filter
      if (active_classnames.length === 0) {
         $('.h_item').removeClass('h_hidden');
      }
   });
};


var read_more = function() {
   $(document).on("click", ".long_text .read_more a", function() {
      $(this).parents('.long_text').removeClass('long_text');
      $(this).parent('.read_more').remove();
      return false;
   });
};


var split_button_fct_called = false;
var split_button = function() {
   if (split_button_fct_called) {
      return true;
   }
   split_button_fct_called = true;

   // unfold status list
   $(document).on("click", '.x-button-drop', function() {
      $(this).parents(".x-split-button").toggleClass('open');
   });

   $(document).on("click", '.x-split-button', function(event) {
      event.stopPropagation();
   });

   //click on an element of status list
   $(document).on("click", '.x-button-drop-menu li', function(event) {
      var chosen_li = $(this);
      if (event.target.children.length) {
         var xBtnDrop = chosen_li.parent().siblings(".x-button-drop");
         //clean old status class
         xBtnDrop.attr('class','x-button x-button-drop');

         //find status
         var cstatus = chosen_li.data('status');

         //add status to dropdown button
         xBtnDrop.addClass(cstatus);

         //fold status list
         chosen_li.parents(".x-split-button").removeClass('open');
      }
   });

   //fold status list on click on document
   $(document).on("click", function() {
      if ($('.x-split-button').hasClass('open')) {
         $('.x-split-button').removeClass('open');
      }
   });
};

// Responsive header
if ($(window).width() <= 700) {
   var didScroll;
   var lastScrollTop = 0;
   var delta = 5;
   var navbarHeight = $('header').outerHeight();

   $(window).scroll(function() {
      didScroll = true;
   });

   setInterval(function() {
      if (didScroll) {
         scollHeaderResponsive();
         didScroll = false;
      }
   }, 250);

   var scollHeaderResponsive = function() {
      var st = $(this).scrollTop();

      // Make sure they scroll more than delta
      if (Math.abs(lastScrollTop - st) <= delta) {
         return;
      }

      if (st > lastScrollTop && st > navbarHeight) {
         // Scroll Down
         $('#header').removeClass('nav-down').addClass('nav-up');
      } else {
         // Scroll Up
         if (st + $(window).height() < $(document).height()) {
            $('#header').removeClass('nav-up').addClass('nav-down');
         }
      }
      lastScrollTop = st;
   };
}

var langSwitch = function(elt) {
   var _url = elt.attr('href').replace(/front\/preference.+/, 'ajax/switchlang.php');
   $.ajax({
      url: _url,
      type: 'GET',
      success: function(html) {
         $('#language_link')
            .html(html);
         $('#debugajax').remove();
      }
   });
};

$(function() {
   if ($('html').hasClass('loginpage')) {
      return;
   }
   $('#menu.fullmenu li').on('mouseover', function() {
      var _id = $(this).data('id');
      menuAff('menu' + _id, 'menu');
   });

   $("body").delegate('td','mouseover mouseleave', function(e) {
      var col = $(this).closest('tr').children().index($(this));
      var tr = $(this).closest('tr');
      if (!$(this).closest('tr').hasClass('noHover')) {
         if (e.type == 'mouseover') {
            tr.addClass("rowHover");
            // If rowspan
            if (tr.has('td[rowspan]').length === 0) {

               tr.prevAll('tr:has(td[rowspan]):first').find('td[rowspan]').addClass("rowHover");
            }

            $(this).closest('table').find('tr:not(.noHover) th:nth-child('+(col+1)+')').addClass("headHover");
         } else {
            tr.removeClass("rowHover");
            // remove rowspan
            tr.removeClass("rowHover").prevAll('tr:has(td[rowspan]):first').find('td[rowspan]').removeClass("rowHover");
            $(this).closest('table').find('tr:not(.noHover) th:nth-child('+(col+1)+')').removeClass("headHover");
         }
      }
   });

   // prevent jquery ui dialog to keep focus
   $.ui.dialog.prototype._focusTabbable = function() {};

   //Hack for Jquery Ui Date picker
   var _gotoToday = jQuery.datepicker._gotoToday;
   jQuery.datepicker._gotoToday = function(a) {
      var target = jQuery(a);
      var inst = this._getInst(target[0]);
      _gotoToday.call(this, a);
      jQuery.datepicker._selectDate(a, jQuery.datepicker._formatDate(inst,inst.selectedDay, inst.selectedMonth, inst.selectedYear));
   };

   //quick lang switch
   $('#language_link > a').on('click', function(event) {
      event.preventDefault();
      langSwitch($(this));
   });

   // ctrl+enter in form textareas (without tinymce)
   $(document).on('keydown', '#page form textarea', function(event) {
      if (event.ctrlKey
          && event.keyCode == 13) {
         submitparentForm($(this));
      }
   });

   _initInputs();
   /* global _initBookmarkPanel */
   if (typeof _initBookmarkPanel === "function") {
      _initBookmarkPanel();
   }
   if ($('#debugtabs').length) {
      _initDebug();
   }

   _bind_check();
   _bind_purge();
});

var _initDebug = function() {
   /*$('#debugtabs').tabs({
      collapsible: true
   }).addClass( 'ui-tabs-vertical ui-helper-clearfix' );

   $('<li class="close"><button id= "close_debug">close debug</button></li>')
      .appendTo('#debugtabs ul');

   $('#close_debug').button({
      icons: {
         primary: 'ui-icon-close'
      },
      text: false
   }).click(function() {
         $('#debugtabs').hide();
   });*/

   $('#see_debug,#hide_debug').click(function(e) {
      e.preventDefault();
      $('#debugtabs').toggleClass('hidden');
   });
};

/**
 * Trigger submit event for a parent form of passed input dom element
 *
 * @param  Object input the dom or jquery object of input
 * @return bool
 */
var submitparentForm = function(input) {
   // find parent form
   var form = $(input).closest('form');

   // find submit button(s)
   var submit = form.find('input[type=submit]').filter('[name=add], [name=update]');

   // trigger if only one submit button
   if (submit.length == 1) {
      return (submit.trigger('click') !== false);
   }

   return false;
};

/**
* Determines if data from drop is an image.
*
* @param      {Blob}   file    The file
* @return     {boolean}  True if image, False otherwise.
*/
var isImage = function(file) {
   var validimagetypes = ["image/gif", "image/jpeg","image/jpg", "image/png"];

   if ($.inArray(file.type, validimagetypes) < 0) {
      return false;
   } else {
      return true;
   }
};

/**
 * Return a png url reprensenting an extension
 *
 * @param  {String} ext the extension
 * @return {string}   an image html tag
 */
var getExtIcon = function(ext) {
   var url = CFG_GLPI.root_doc+'/pics/icones/'+ext+'-dist.png';
   if (!urlExists(url)) {
      url = CFG_GLPI.root_doc+'/pics/icones/defaut-dist.png';
   }

   return '<img src="'+url+'" title="'+ext+'">';
};

/**
 * Check for existence of an url
 *
 * @param  {String} url
 * @return {Bool}
 */
var urlExists = function(url) {
   var exist = false;

   $.ajax({
      'type':    'HEAD',
      'url':     url,
      'async':   false,
      'success': function() {
         exist = true;
      }
   });

   return exist;
};

/**
 * Format a size to the last possible unit (o, Kio, Mio, etc)
 *
 * @param  {integer} size
 * @return {string}  The formated size
 */
var getSize = function (size) {
   var bytes   = ['o', 'Kio', 'Mio', 'Gio', 'Tio'];
   var lastval = '';
   bytes.some(function(val) {
      if (size > 1024) {
         size = size / 1024;
      } else {
         lastval = val;
         return true;
      }
   });

   return Math.round(size * 100, 2) / 100 + lastval;
};

/**
 * Convert a integer index into an excel like alpha index (A, B, ..., AA, AB, ...)
 * @since  9.3
 * @param  integer index    the numeric index
 * @return string           excel like string index
 */
var getBijectiveIndex = function(index) {
   var bij_str = "";
   while (parseInt(index) > 0) {
      index--;
      bij_str = String.fromCharCode("A".charCodeAt(0) + ( index % 26)) + bij_str;
      index /= 26;
   }
   return bij_str;
};

/**
 * Stop propagation and navigation default for the specified event
 */
var stopEvent = function(event) {
   event.preventDefault();
   event.stopPropagation();
};

/**
 * Back to top implementation
 */
if ($('#backtotop').length) {
   var scrollTrigger = 100, // px
      backToTop = function () {
         var scrollTop = $(window).scrollTop();
         if (scrollTop > scrollTrigger) {
            $('#backtotop').show('slow');
            $('#see_debug').addClass('wbttop');
         } else {
            $('#backtotop').hide();
            $('#see_debug').removeClass('wbttop');
         }
      };
   backToTop();
   $(window).on('scroll', function () {
      backToTop();
   });
   $('#backtotop').on('click', function (e) {
      e.preventDefault();
      $('html,body').animate({
         scrollTop: 0
      }, 700);
   });
}

/**
 * Returns element height, including margins
*/
function _eltRealSize(_elt) {
   var _s = 0;
   _s += _elt.outerHeight();
   _s += parseFloat(_elt.css('margin-top').replace('px', ''));
   _s += parseFloat(_elt.css('margin-bottom').replace('px', ''));
   _s += parseFloat(_elt.css('padding-top').replace('px', ''));
   _s += parseFloat(_elt.css('padding-bottom').replace('px', ''));
   return _s;
}

var initMap = function(parent_elt, map_id, height) {
   // default parameters
   map_id = (typeof map_id !== 'undefined') ? map_id : 'map';
   height = (typeof height !== 'undefined') ? height : '200px';

   if (height == 'full') {
      //full height map
      var wheight = $(window).height();
      var _oSize = 0;

      $('#header_top, #c_menu, #c_ssmenu2, #footer, .search_page').each(function(){
         _oSize += _eltRealSize($(this));
      });
      _oSize += parseFloat(parent_elt.css('padding-top').replace('px', ''));
      _oSize += parseFloat(parent_elt.css('padding-bottom').replace('px', ''));
      _oSize += parseFloat(parent_elt.css('margin-top').replace('px', ''));
      _oSize += parseFloat(parent_elt.css('margin-bottom').replace('px', ''));

      var newHeight = Math.floor(wheight - _oSize);
      var minHeight = 300;
      if ( newHeight < minHeight ) {
         newHeight = minHeight;
      }
      height = newHeight + 'px';
   }

   //add map, set a default arbitrary location
   parent_elt.append($('<div id="'+map_id+'" style="height: ' + height + '"></div>'));
   /* global L */
   var map = L.map(map_id, {fullscreenControl: true}).setView([43.6112422, 3.8767337], 6);

   //setup tiles and © messages
<<<<<<< HEAD
   /* global L */
   L.tileLayer('http://{s}.tile.osm.org/{z}/{x}/{y}.png', {
      attribution: '&copy; <a href=\'http://osm.org/copyright\'>OpenStreetMap</a> contributors'
=======
   L.tileLayer('https://{s}.tile.osm.org/{z}/{x}/{y}.png', {
      attribution: '&copy; <a href=\'https://osm.org/copyright\'>OpenStreetMap</a> contributors'
>>>>>>> 2d7bd2dd
   }).addTo(map);
   return map;
};

var showMapForLocation = function(elt) {
   var _id = elt.data('fid');
   var _items_id = $('#' + _id).val();

   if (_items_id == 0) {
      return;
   }

   var _dialog = $('<div id="location_map_dialog"/>');
   _dialog.appendTo('body').dialog({
      close: function() {
         $(this).dialog('destroy').remove();
      }
   });

   //add map, set a default arbitrary location
   var map_elt = initMap($('#location_map_dialog'), 'location_map');

   map_elt.spin(true);
   $.ajax({
      dataType: 'json',
      method: 'POST',
      url: CFG_GLPI.root_doc + '/ajax/getMapPoint.php',
      data: {
         itemtype: 'Location',
         items_id: $('#' + _id).val()
      }
   }).done(function(data) {
      if (data.success === false) {
         _dialog.dialog('close');
         $('<div>' + data.message + '</div>').dialog({
            close: function() {
               $(this).dialog('destroy').remove();
            }
         });
      } else {
         var _markers = [];
         /* global L */
         var _marker = L.marker([data.lat, data.lng]);
         _markers.push(_marker);

         /* global L */
         var _group = L.featureGroup(_markers).addTo(map_elt);
         map_elt.fitBounds(
            _group.getBounds(), {
               padding: [50, 50],
               maxZoom: 10
            }
         );
      }
   }).always(function() {
      //hide spinner
      map_elt.spin(false);
   });
};

var query = {};
function markMatch (text, term) {
   // Find where the match is
   var match = text.toUpperCase().indexOf(term.toUpperCase());

   var _result = $('<span></span>');

   // If there is no match, move on
   if (match < 0) {
      _result.append(text);
      return _result.html();
   }

   // Put in whatever text is before the match
   _result.text(text.substring(0, match));

   // Mark the match
   var _match = $('<span class=\'select2-rendered__match\'></span>');
   _match.text(text.substring(match, match + term.length));

   // Append the matching text
   _result.append(_match);

   // Put in whatever is after the match
   _result.append(text.substring(match + term.length));

   return _result.html();
}

/**
 * Function that renders select2 results.
 */
var templateResult = function(result) {
   var _elt = $('<span></span>');
   _elt.attr('title', result.title);

   if (typeof query.term !== 'undefined' && typeof result.rendered_text !== 'undefined') {
      _elt.html(result.rendered_text);
   } else {
      if (!result.text) {
         return null;
      }

      var text = result.text;
      if (text.indexOf('>') !== -1 || text.indexOf('<') !== -1) {
         // escape text, if it contains chevrons (can already be escaped prior to this point :/)
         text = jQuery.fn.select2.defaults.defaults.escapeMarkup(result.text);
      }

      if (!result.id) {
         return text;
      }
      var _term = query.term || '';
      var markup = markMatch(text, _term);

      if (result.level) {
         var a='';
         var i=result.level;
         while (i>1) {
            a = a+'&nbsp;&nbsp;&nbsp;';
            i=i-1;
         }
         _elt.html(a+'&raquo;'+markup);
      } else {
         _elt.html(markup);
      }
   }

   return _elt;
};

// delay function who reinit timer on each call
var typewatch = (function(){
   var timer = 0;
   return function(callback, ms){
      clearTimeout (timer);
      timer = setTimeout(callback, ms);
   };
})();

/**
 * Function that renders select2 selections.
 */
var templateSelection = function (selection) {
   // Data generated by ajax containing 'selection_text'
   if (selection.hasOwnProperty('selection_text')) {
      return selection.selection_text;
   }
   // Data generated with optgroups
   if (selection.element.parentElement.nodeName == 'OPTGROUP') {
      return selection.element.parentElement.getAttribute('label') + ' - ' + selection.text;
   }
   // Default text
   return selection.text;
};

/**
 * Returns given text without is diacritical marks.
 *
 * @param {string} text
 *
 * @return {string}
 */
var getTextWithoutDiacriticalMarks = function (text) {
   // Normalizing to NFD Unicode normal form decomposes combined graphemes
   // into the combination of simple ones. The "è" becomes "e + ̀`".
   text = text.normalize('NFD');

   // The U+0300 -> U+036F range corresponds to diacritical chars.
   // They are removed to keep only chars without their diacritical mark.
   return text.replace(/[\u0300-\u036f]/g, '');
};

var _initInputs = function(prefix) {
   if (typeof(prefix) == 'undefined') {
      prefix = '';
   }
   $(prefix + '.autogrow').autogrow();
   $(prefix + '.btn_location').on('click', function(e){
      e.preventDefault();
      showMapForLocation($(this));
   });
   $(prefix + '[data-toggle="tooltip"]').tooltip();
   $(prefix + '.datepicker').datepicker({
      /*altField: '#hiddendate".$p['rand']."',*/
      altField: $(this).attr('name').replace(/_picker/, ''),
      altFormat: 'yy-mm-dd',
      firstDay: 1,
      showOtherMonths: true,
      selectOtherMonths: true,
      showButtonPanel: true,
      changeMonth: true,
      changeYear: true,
      showOn: 'button',
      showWeek: true,
      buttonText: '<i class=\'fa fa-calendar\'></i>',

      /*if (!$p['canedit']) {
         $js .= ",disabled: true";
      }

      if (!empty($p['min'])) {
         $js .= ",minDate: '".self::convDate($p['min'])."'";
      }

      if (!empty($p['max'])) {
         $js .= ",maxDate: '".self::convDate($p['max'])."'";
      }

      if (!empty($p['yearrange'])) {
         $js .= ",yearRange: '". $p['yearrange'] ."'";
      }*/

      /*switch ($_SESSION['glpidate_format']) {
         case 1 :
            $p['showyear'] ? $format='dd-mm-yy' : $format='dd-mm';
            break;

         case 2 :
            $p['showyear'] ? $format='mm-dd-yy' : $format='mm-dd';
            break;

         default :
            $p['showyear'] ? $format='yy-mm-dd' : $format='mm-dd';
      }
      $js .= ",dateFormat: '".$format."'";

      $js .= "}).next('.ui-datepicker-trigger').addClass('pointer');";
      $js .= "});";*/
   });
};

var createModalWindow = function (url, params) {
   var _params = Object.assign({
      'width': 800,
      'height': 400,
      'modal': true,
      'open': false,
      'container': undefined,
      'title': '',
      'extraparams': {},
      'display': true,
      'js_modal_fields': '',
   }, params);

   var _elt = (typeof _params.container != 'undefined') ? $(params.container) : $('<div />');
   _elt.dialog({
      width: _params.width,
      autoOpen: _params.open.toString(),
      height: _params.height,
      modal: _params.modal.toString(),
      title: _params.title,
      open: function (){
         var _fields = _params.extraparams;
         /*if (!empty($param['js_modal_fields'])) {
            $out .= $param['js_modal_fields']."\n";
         }*/
         $(this).load(url, _fields);
      }
   });
   return _elt;
};

var _bind_check = function() {
   var _is_checked = true;
   $('.checkall').click(function() {
      var _this = $(this);
      var boxelt = _this.data('boxelt') ? _this.data('boxelt') : '_ids';

      _this.closest('table').find(':checkbox[name="' + boxelt + '[]"]').each(function() {
         this.checked = _is_checked;
      });
      _is_checked = !_is_checked;
      return false;
   });
};

var _bind_purge = function() {
   $('#purge.with_check').on('click', function(ev) {
      var _checked = $('#checkpurge:checked');
      if (_checked.length == 0) {
         ev.preventDefault();
         alert('You have to confirm removal with checkbox.');
      }
   });
};

var _initFlashMessage = function() {
   $('.flash').each(function() {
      var _this = $(this);
      var _bottom = _this.css('bottom').replace('px', '');
      var _previous = _this.prevAll('.flash');

      var _movepos = 0;
      _previous.each(function() {
         var _prev = $(this);
         _movepos += _prev.outerHeight();
      });
      _this.css('bottom', parseFloat(_bottom) + _movepos + 'px');
   });
};<|MERGE_RESOLUTION|>--- conflicted
+++ resolved
@@ -868,14 +868,9 @@
    var map = L.map(map_id, {fullscreenControl: true}).setView([43.6112422, 3.8767337], 6);
 
    //setup tiles and © messages
-<<<<<<< HEAD
    /* global L */
-   L.tileLayer('http://{s}.tile.osm.org/{z}/{x}/{y}.png', {
-      attribution: '&copy; <a href=\'http://osm.org/copyright\'>OpenStreetMap</a> contributors'
-=======
    L.tileLayer('https://{s}.tile.osm.org/{z}/{x}/{y}.png', {
       attribution: '&copy; <a href=\'https://osm.org/copyright\'>OpenStreetMap</a> contributors'
->>>>>>> 2d7bd2dd
    }).addTo(map);
    return map;
 };
