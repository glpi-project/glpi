/**
 * ---------------------------------------------------------------------
 * GLPI - Gestionnaire Libre de Parc Informatique
 * Copyright (C) 2015-2018 Teclib' and contributors.
 *
 * http://glpi-project.org
 *
 * based on GLPI - Gestionnaire Libre de Parc Informatique
 * Copyright (C) 2003-2014 by the INDEPNET Development Team.
 *
 * ---------------------------------------------------------------------
 *
 * LICENSE
 *
 * This file is part of GLPI.
 *
 * GLPI is free software; you can redistribute it and/or modify
 * it under the terms of the GNU General Public License as published by
 * the Free Software Foundation; either version 2 of the License, or
 * (at your option) any later version.
 *
 * GLPI is distributed in the hope that it will be useful,
 * but WITHOUT ANY WARRANTY; without even the implied warranty of
 * MERCHANTABILITY or FITNESS FOR A PARTICULAR PURPOSE.  See the
 * GNU General Public License for more details.
 *
 * You should have received a copy of the GNU General Public License
 * along with GLPI. If not, see <http://www.gnu.org/licenses/>.
 * ---------------------------------------------------------------------
 */
var timeoutglobalvar;

if (typeof(String.prototype.normalize) !== 'function') {
   $.ajax({
      type: "GET",
      url: CFG_GLPI.root_doc + "/public/lib/unorm/unorm.js",
      dataType: "script",
      cache: true
   });
}

/**
 * modifier la propriete display d'un element
 *
 * @param objet
 * @param statut
**/
function setdisplay(objet, statut) {

   var e = objet;
   if (e.style.display != statut) {
      e.style.display = statut;
   }
   return true;
}


/**
 * @param id
**/
function cleandisplay(id) {

   var e = document.getElementById(id);
   if (e) {
      setdisplay(e,'block');
   }
}


/**
 * @param id
**/
function cleanhide(id) {

   var e = document.getElementById(id);
   if (e) {
      setdisplay(e,'none');
   }
}


/**
 * masquer le menu actif par timeout
 *
 * @param idMenu
**/
function afterView(idMenu) {

   setdisplay(idMenu,'none');
}


/**
 * @param id
 * @param idMenu
**/
function menuAff(id, idMenu) {

   var m      = document.getElementById(idMenu);
   var item   = m.getElementsByTagName('li');
   var ssmenu = null;
   for (var i=0; i<item.length; i++) {
      if (item[i].id == id) {
         ssmenu = item[i];
      }
   }
   m = m.getElementsByTagName('ul');

   if (ssmenu) {
      var smenu = ssmenu.getElementsByTagName('ul');
      if (smenu) {
         //masquer tous les menus ouverts
         for (i=0; i<m.length; i++) {
            setdisplay(m[i],'none');
         }
         setdisplay(smenu[0],'block');
         clearTimeout(timeoutglobalvar);
         ssmenu.onmouseout = function() {
            timeoutglobalvar = setTimeout(function() {
               afterView(smenu[0]);
            },300);
         };
      }
   }
}


/**
 * @param Type
 * @param Id
**/
function fillidfield(Type, Id) {
   window.opener.document.forms.helpdeskform.elements.items_id.value = Id;
   window.opener.document.forms.helpdeskform.elements.itemtype.value = Type;
   window.close();
}

/**
 * marks all checkboxes inside the given element
 * the given element is usaly a table or a div containing the table or tables
 *
 * @param    container_id    DOM element
**/
function markCheckboxes(container_id) {

   var checkboxes = document.getElementById(container_id).getElementsByTagName('input');
   for (var j = 0; j < checkboxes.length; j++) {
      var checkbox = checkboxes[j];
      if (checkbox && checkbox.type == 'checkbox') {
         if (checkbox.disabled === false ) {
            checkbox.checked = true;
         }
      }
   }
   return true;
}


/**
 * marks all checkboxes inside the given element
 * the given element is usaly a table or a div containing the table or tables
 *
 * @param    container_id    DOM element
**/
function unMarkCheckboxes(container_id) {

   var checkboxes = document.getElementById(container_id).getElementsByTagName('input');
   for (var j = 0; j < checkboxes.length; j++) {
      var checkbox = checkboxes[j];
      if (checkbox && checkbox.type == 'checkbox') {
         checkbox.checked = false;
      }
   }
   return true;
}


/**
 * display "other" text input field in case of selecting "other" option
 *
 * @since 0.84
 *
 * @param    select_object     DOM select object
 * @param    other_option_name the name of both the option and the text input field
**/
function displayOtherSelectOptions(select_object, other_option_name) {
   if (select_object.options[select_object.selectedIndex].value == other_option_name) {
      document.getElementById(other_option_name).style.display = "inline";
   } else {
      document.getElementById(other_option_name).style.display = "none";
   }
   return true;
}





/**
 * Check all checkboxes inside the given element as the same state as a reference one (toggle this one before)
 * the given element is usaly a table or a div containing the table or tables
 *
 * @param    reference_id    DOM element
 * @param    container_id    DOM element
**/
function checkAsCheckboxes(reference_id, container_id) {
   $('#' + container_id + ' input[type="checkbox"]:enabled')
      .prop('checked', $('#' + reference_id).is(':checked'));

   return true;
}

/**
 * Permit to use Shift key on a group of checkboxes
 * Usage: $form.find('input[type="checkbox"]').shiftSelectable();
 */
$.fn.shiftSelectable = function() {
   var lastChecked;
   var $boxes = this;

   // prevent html selection
   document.onkeydown = function(e) {
      var keyPressed = e.keyCode;
      if (keyPressed == 16) { // shift key
         $('html').addClass('unselectable');
         document.onkeyup = function() {
            $('html').removeClass('unselectable');
         };
      }
   };

   $($boxes.selector).parent().click(function(evt) {
      if ($boxes.length <= 0) {
         $boxes = $($boxes.selector);
      }
      var selected_checkbox = $(this).children('input[type=checkbox]');

      if (!lastChecked) {
         lastChecked = selected_checkbox;
         return;
      }

      if (evt.shiftKey) {
         evt.preventDefault();
         var start = $boxes.index(selected_checkbox);
         var end = $boxes.index(lastChecked);
         $boxes.slice(Math.min(start, end), Math.max(start, end) + 1)
            .prop('checked', $(lastChecked).is(':checked'))
            .trigger('change');
      }

      lastChecked = selected_checkbox;
   });
};


/**
 * safe function to hide an element with a specified id
 *
 * @param id               id of the dive
 * @param img_name         name attribut of the img item
 * @param img_src_close    url of the close img
 * @param img_src_open     url of the open img
**/
function showHideDiv(id, img_name, img_src_close, img_src_open) {
   var _elt = $('#' + id);

   if (img_name !== '') {
      var _awesome = img_src_close.match(/^fa-/);
      var _deco;
      var _img;
      if (!_awesome) {
         _img = $('img[name=' + img_name + ']');
         if (_elt.is(':visible')) {
            _img.attr('src', img_src_close);
         } else {
            _img.attr('src', img_src_open);
         }
      } else {
         _deco = $('#'+img_name);
         if (_elt.is(':visible')) {
            _deco
               .removeClass(img_src_open)
               .addClass(img_src_close);
         } else {
            _deco
               .removeClass(img_src_close)
               .addClass(img_src_open);
         }
      }
   }

   if (_elt.is(':visible')) {
      _elt.hide();
   } else {
      _elt.show();
   }
}


/**
 * safe function to hide an element with a specified id
 *
 * @param id
 * @param img_name
 * @param img_src_yes
 * @param img_src_no
**/
function toogle(id, img_name, img_src_yes, img_src_no) {

   if (document.getElementById) { // DOM3 = IE5, NS6
      if (document.getElementById(id).value == '0') {
         document.getElementById(id).value = '1';
         if (img_name !== '') {
            document[img_name].src=img_src_yes;
         }
      } else {
         document.getElementById(id).value = '0';
         if (img_name !== '') {
            document[img_name].src=img_src_no;
         }
      }
   }
}


/**
 * @since 0.84
 *
 * @param tbl
 * @param img_name
 * @param img_src_close
 * @param img_src_open
 */
function toggleTableDisplay(tbl, img_name, img_src_close, img_src_open) {

   var tblRows = document.getElementById(tbl).rows;
   for (var i=0; i < tblRows.length; i++) {
      if (tblRows[i].className.indexOf("headerRow") == -1) {
         if (tblRows[i].style.display == 'none') {
            tblRows[i].style.display = "table-row";
            if (img_name !== '') {
               document[img_name].src = img_src_open;
            }

         } else {
            tblRows[i].style.display = "none";
            if (img_name !== '') {
               document[img_name].src = img_src_close;
            }
         }
      }
   }
   if (document.getElementById(tbl+'2')) {
      toggleTableDisplay(tbl+'2','');
   }
   if (document.getElementById(tbl+'3')) {
      toggleTableDisplay(tbl+'3','');
   }
   if (document.getElementById(tbl+'4')) {
      toggleTableDisplay(tbl+'4','');
   }
   if (document.getElementById(tbl+'5')) {
      toggleTableDisplay(tbl+'5','');
   }
}


/**
 * @since 0.84
 *
 * @param target
 * @param fields
**/
function submitGetLink(target, fields) {

   var myForm    = document.createElement("form");
   myForm.method = "post";
   myForm.action = target;
   for (var name in fields) {
      var myInput = document.createElement("input");
      myInput.setAttribute("name", name);
      myInput.setAttribute("value", fields[name]);
      myForm.appendChild(myInput);
   }
   document.body.appendChild(myForm);
   myForm.submit();
   document.body.removeChild(myForm);
}


/**
 * @since 0.85
 *
 * @param id
**/
function selectAll(id) {
   var element =$('#'+id);var selected = [];
   element.find('option').each(function(i,e){
      selected[selected.length]=$(e).attr('value');
   });
   element.val(selected);
   element.trigger('change');
}

/**
 * @since 0.85
 *
 * @param id
**/
function deselectAll(id) {
   $('#'+id).val('').trigger('change');
}


/**
 * Set all the checkbox that refere to the criterion
 *
 * @since 0.85
 *
 * @param criterion jquery criterion
 * @param reference the new reference object, boolean, id ... (default toggle)
 *
**/
function massiveUpdateCheckbox(criterion, reference) {
   var value = null;
   if (typeof(reference) == 'boolean') {
      value = reference;
   } else if (typeof(reference) == 'string') {
      value = $('#' + reference).prop('checked');
   } else if (typeof(reference) == 'object') {
      value = $(reference).prop('checked');
   }
   if (typeof(value) == 'undefined') {
      return false;
   }
   $(criterion).each(function() {
      if (typeof(reference) == 'undefined') {
         value = !$(this).prop('checked');
      }
      $(this).prop('checked', value);
   });
   return true;
}

/**
 * Timeline for itiobjects
 */
var filter_timeline = function() {
   $(document).on("click", '.filter_timeline li a', function(event) {
      event.preventDefault();
      var _this = $(this);
      //hide all elements in timeline
      $('.h_item').addClass('h_hidden');

      //reset all elements
      if (_this.data('type') == 'reset') {
         $('.filter_timeline li a').removeClass('h_active');
         $('.h_item').removeClass('h_hidden');
         return;
      }

      //activate clicked element
      _this.toggleClass('h_active');

      //find active classname
      var active_classnames = [];
      $('.filter_timeline .h_active').each(function() {
         active_classnames.push(".h_content."+$(this).data('type'));
      });

      $(active_classnames.join(', ')).each(function(){
         $(this).parent().removeClass('h_hidden');
      });

      //show all items when no active filter
      if (active_classnames.length === 0) {
         $('.h_item').removeClass('h_hidden');
      }
   });
};


var read_more = function() {
   $(document).on("click", ".long_text .read_more a", function() {
      $(this).parents('.long_text').removeClass('long_text');
      $(this).parent('.read_more').remove();
      return false;
   });
};


var split_button_fct_called = false;
var split_button = function() {
   if (split_button_fct_called) {
      return true;
   }
   split_button_fct_called = true;

   // unfold status list
   $(document).on("click", '.x-button-drop', function() {
      $(this).parents(".x-split-button").toggleClass('open');
   });

   $(document).on("click", '.x-split-button', function(event) {
      event.stopPropagation();
   });

   //click on an element of status list
   $(document).on("click", '.x-button-drop-menu li', function(event) {
      var chosen_li = $(this);
      if (event.target.children.length) {
         var xBtnDrop = chosen_li.parent().siblings(".x-button-drop");
         //clean old status class
         xBtnDrop.attr('class','x-button x-button-drop');

         //find status
         var cstatus = chosen_li.data('status');

         //add status to dropdown button
         xBtnDrop.addClass(cstatus);

         //fold status list
         chosen_li.parents(".x-split-button").removeClass('open');
      }
   });

   //fold status list on click on document
   $(document).on("click", function() {
      if ($('.x-split-button').hasClass('open')) {
         $('.x-split-button').removeClass('open');
      }
   });
};

// Responsive header
if ($(window).width() <= 700) {
   var didScroll;
   var lastScrollTop = 0;
   var delta = 5;
   var navbarHeight = $('header').outerHeight();

   $(window).scroll(function() {
      didScroll = true;
   });

   setInterval(function() {
      if (didScroll) {
         scollHeaderResponsive();
         didScroll = false;
      }
   }, 250);

   var scollHeaderResponsive = function() {
      var st = $(this).scrollTop();

      // Make sure they scroll more than delta
      if (Math.abs(lastScrollTop - st) <= delta) {
         return;
      }

      if (st > lastScrollTop && st > navbarHeight) {
         // Scroll Down
         $('#header').removeClass('nav-down').addClass('nav-up');
      } else {
         // Scroll Up
         if (st + $(window).height() < $(document).height()) {
            $('#header').removeClass('nav-up').addClass('nav-down');
         }
      }
      lastScrollTop = st;
   };
}

var langSwitch = function(elt) {
   var _url = elt.attr('href').replace(/front\/preference.+/, 'ajax/switchlang.php');
   $.ajax({
      url: _url,
      type: 'GET',
      success: function(html) {
         $('#language_link')
            .html(html);
         $('#debugajax').remove();
      }
   });
};

$(function() {
   if ($('html').hasClass('loginpage')) {
      return;
   }
   $('#menu.fullmenu li').on('mouseover', function() {
      var _id = $(this).data('id');
      menuAff('menu' + _id, 'menu');
   });

   $("body").delegate('td','mouseover mouseleave', function(e) {
      var col = $(this).closest('tr').children().index($(this));
      var tr = $(this).closest('tr');
      if (!$(this).closest('tr').hasClass('noHover')) {
         if (e.type == 'mouseover') {
            tr.addClass("rowHover");
            // If rowspan
            if (tr.has('td[rowspan]').length === 0) {

               tr.prevAll('tr:has(td[rowspan]):first').find('td[rowspan]').addClass("rowHover");
            }

            $(this).closest('table').find('tr:not(.noHover) th:nth-child('+(col+1)+')').addClass("headHover");
         } else {
            tr.removeClass("rowHover");
            // remove rowspan
            tr.removeClass("rowHover").prevAll('tr:has(td[rowspan]):first').find('td[rowspan]').removeClass("rowHover");
            $(this).closest('table').find('tr:not(.noHover) th:nth-child('+(col+1)+')').removeClass("headHover");
         }
      }
   });

   // prevent jquery ui dialog to keep focus
   $.ui.dialog.prototype._focusTabbable = function() {};

   //Hack for Jquery Ui Date picker
   var _gotoToday = jQuery.datepicker._gotoToday;
   jQuery.datepicker._gotoToday = function(a) {
      var target = jQuery(a);
      var inst = this._getInst(target[0]);
      _gotoToday.call(this, a);
      jQuery.datepicker._selectDate(a, jQuery.datepicker._formatDate(inst,inst.selectedDay, inst.selectedMonth, inst.selectedYear));
   };

   //quick lang switch
   $('#language_link > a').on('click', function(event) {
      event.preventDefault();
      langSwitch($(this));
   });

   // ctrl+enter in form textareas (without tinymce)
   $(document).on('keydown', '#page form textarea', function(event) {
      if (event.ctrlKey
          && event.keyCode == 13) {
         submitparentForm($(this));
      }
   });

   _initInputs();
   /* global _initBookmarkPanel */
   if (typeof _initBookmarkPanel === "function") {
      _initBookmarkPanel();
   }
   if ($('#debugtabs').length) {
      _initDebug();
   }

   _bind_check();
   _bind_purge();
});

var _initDebug = function() {
   /*$('#debugtabs').tabs({
      collapsible: true
   }).addClass( 'ui-tabs-vertical ui-helper-clearfix' );

   $('<li class="close"><button id= "close_debug">close debug</button></li>')
      .appendTo('#debugtabs ul');

   $('#close_debug').button({
      icons: {
         primary: 'ui-icon-close'
      },
      text: false
   }).click(function() {
         $('#debugtabs').hide();
   });*/

   $('#see_debug,#hide_debug').click(function(e) {
      e.preventDefault();
      $('#debugtabs').toggleClass('hidden');
   });
};

/**
 * Trigger submit event for a parent form of passed input dom element
 *
 * @param  Object input the dom or jquery object of input
 * @return bool
 */
var submitparentForm = function(input) {
   // find parent form
   var form = $(input).closest('form');

   // find submit button(s)
   var submit = form.find('input[type=submit]').filter('[name=add], [name=update]');

   // trigger if only one submit button
   if (submit.length == 1) {
      return (submit.trigger('click') !== false);
   }

   return false;
};

/**
* Determines if data from drop is an image.
*
* @param      {Blob}   file    The file
* @return     {boolean}  True if image, False otherwise.
*/
var isImage = function(file) {
   var validimagetypes = ["image/gif", "image/jpeg","image/jpg", "image/png"];

   if ($.inArray(file.type, validimagetypes) < 0) {
      return false;
   } else {
      return true;
   }
};

/**
 * Return a png url reprensenting an extension
 *
 * @param  {String} ext the extension
 * @return {string}   an image html tag
 */
var getExtIcon = function(ext) {
   var url = CFG_GLPI.root_doc+'/pics/icones/'+ext+'-dist.png';
   if (!urlExists(url)) {
      url = CFG_GLPI.root_doc+'/pics/icones/defaut-dist.png';
   }

   return '<img src="'+url+'" title="'+ext+'">';
};

/**
 * Check for existence of an url
 *
 * @param  {String} url
 * @return {Bool}
 */
var urlExists = function(url) {
   var exist = false;

   $.ajax({
      'type':    'HEAD',
      'url':     url,
      'async':   false,
      'success': function() {
         exist = true;
      }
   });

   return exist;
};

/**
 * Format a size to the last possible unit (o, Kio, Mio, etc)
 *
 * @param  {integer} size
 * @return {string}  The formated size
 */
var getSize = function (size) {
   var bytes   = ['o', 'Kio', 'Mio', 'Gio', 'Tio'];
   var lastval = '';
   bytes.some(function(val) {
      if (size > 1024) {
         size = size / 1024;
      } else {
         lastval = val;
         return true;
      }
   });

   return Math.round(size * 100, 2) / 100 + lastval;
};

/**
 * Convert a integer index into an excel like alpha index (A, B, ..., AA, AB, ...)
 * @since  9.3
 * @param  integer index    the numeric index
 * @return string           excel like string index
 */
var getBijectiveIndex = function(index) {
   var bij_str = "";
   while (parseInt(index) > 0) {
      index--;
      bij_str = String.fromCharCode("A".charCodeAt(0) + ( index % 26)) + bij_str;
      index /= 26;
   }
   return bij_str;
};

/**
 * Stop propagation and navigation default for the specified event
 */
var stopEvent = function(event) {
   event.preventDefault();
   event.stopPropagation();
};

/**
 * Back to top implementation
 */
if ($('#backtotop').length) {
   var scrollTrigger = 100, // px
      backToTop = function () {
         var scrollTop = $(window).scrollTop();
         if (scrollTop > scrollTrigger) {
            $('#backtotop').show('slow');
            $('#see_debug').addClass('wbttop');
         } else {
            $('#backtotop').hide();
            $('#see_debug').removeClass('wbttop');
         }
      };
   backToTop();
   $(window).on('scroll', function () {
      backToTop();
   });
   $('#backtotop').on('click', function (e) {
      e.preventDefault();
      $('html,body').animate({
         scrollTop: 0
      }, 700);
   });
}

/**
 * Returns element height, including margins
*/
function _eltRealSize(_elt) {
   var _s = 0;
   _s += _elt.outerHeight();
   _s += parseFloat(_elt.css('margin-top').replace('px', ''));
   _s += parseFloat(_elt.css('margin-bottom').replace('px', ''));
   _s += parseFloat(_elt.css('padding-top').replace('px', ''));
   _s += parseFloat(_elt.css('padding-bottom').replace('px', ''));
   return _s;
}

var initMap = function(parent_elt, map_id, height) {
   // default parameters
   map_id = (typeof map_id !== 'undefined') ? map_id : 'map';
   height = (typeof height !== 'undefined') ? height : '200px';

   if (height == 'full') {
      //full height map
      var wheight = $(window).height();
      var _oSize = 0;

      $('#header_top, #c_menu, #c_ssmenu2, #footer, .search_page').each(function(){
         _oSize += _eltRealSize($(this));
      });
      _oSize += parseFloat(parent_elt.css('padding-top').replace('px', ''));
      _oSize += parseFloat(parent_elt.css('padding-bottom').replace('px', ''));
      _oSize += parseFloat(parent_elt.css('margin-top').replace('px', ''));
      _oSize += parseFloat(parent_elt.css('margin-bottom').replace('px', ''));

      var newHeight = Math.floor(wheight - _oSize);
      var minHeight = 300;
      if ( newHeight < minHeight ) {
         newHeight = minHeight;
      }
      height = newHeight + 'px';
   }

   //add map, set a default arbitrary location
   parent_elt.append($('<div id="'+map_id+'" style="height: ' + height + '"></div>'));
   /* global L */
   var map = L.map(map_id, {fullscreenControl: true}).setView([43.6112422, 3.8767337], 6);

   //setup tiles and © messages
   /* global L */
   L.tileLayer('https://{s}.tile.osm.org/{z}/{x}/{y}.png', {
      attribution: '&copy; <a href=\'https://osm.org/copyright\'>OpenStreetMap</a> contributors'
   }).addTo(map);
   return map;
};

var showMapForLocation = function(elt) {
   var _id = elt.data('fid');
   var _items_id = $('#' + _id).val();

   if (_items_id == 0) {
      return;
   }

   var _dialog = $('<div id="location_map_dialog"/>');
   _dialog.appendTo('body').dialog({
      close: function() {
         $(this).dialog('destroy').remove();
      }
   });

   //add map, set a default arbitrary location
   var map_elt = initMap($('#location_map_dialog'), 'location_map');

   map_elt.spin(true);
   $.ajax({
      dataType: 'json',
      method: 'POST',
      url: CFG_GLPI.root_doc + '/ajax/getMapPoint.php',
      data: {
         itemtype: 'Location',
         items_id: $('#' + _id).val()
      }
   }).done(function(data) {
      if (data.success === false) {
         _dialog.dialog('close');
         $('<div>' + data.message + '</div>').dialog({
            close: function() {
               $(this).dialog('destroy').remove();
            }
         });
      } else {
         var _markers = [];
         /* global L */
         var _marker = L.marker([data.lat, data.lng]);
         _markers.push(_marker);

         /* global L */
         var _group = L.featureGroup(_markers).addTo(map_elt);
         map_elt.fitBounds(
            _group.getBounds(), {
               padding: [50, 50],
               maxZoom: 10
            }
         );
      }
   }).always(function() {
      //hide spinner
      map_elt.spin(false);
   });
};

var query = {};
function markMatch (text, term) {
   // Find where the match is
   var match = text.toUpperCase().indexOf(term.toUpperCase());

   var _result = $('<span></span>');

   // If there is no match, move on
   if (match < 0) {
      _result.append(text);
      return _result.html();
   }

   // Put in whatever text is before the match
   _result.text(text.substring(0, match));

   // Mark the match
   var _match = $('<span class=\'select2-rendered__match\'></span>');
   _match.text(text.substring(match, match + term.length));

   // Append the matching text
   _result.append(_match);

   // Put in whatever is after the match
   _result.append(text.substring(match + term.length));

   return _result.html();
}

/**
 * Function that renders select2 results.
 */
var templateResult = function(result) {
   var _elt = $('<span></span>');
   _elt.attr('title', result.title);

   if (typeof query.term !== 'undefined' && typeof result.rendered_text !== 'undefined') {
      _elt.html(result.rendered_text);
   } else {
      if (!result.text) {
         return null;
      }

      var text = result.text;
      if (text.indexOf('>') !== -1 || text.indexOf('<') !== -1) {
         // escape text, if it contains chevrons (can already be escaped prior to this point :/)
<<<<<<< HEAD
         text = jQuery.fn.select2.defaults.defaults.escapeMarkup(result.text);
      }
=======
         text = jQuery.fn.select2.defaults.defaults.escapeMarkup(text);
      };
>>>>>>> 649cf31c

      if (!result.id) {
         // If result has no id, then it is used as an optgroup and is not used for matches
         _elt.html(text);
         return _elt;
      }
      var _term = query.term || '';
      var markup = markMatch(text, _term);

      if (result.level) {
         var a='';
         var i=result.level;
         while (i>1) {
            a = a+'&nbsp;&nbsp;&nbsp;';
            i=i-1;
         }
         _elt.html(a+'&raquo;'+markup);
      } else {
         _elt.html(markup);
      }
   }

   return _elt;
};

// delay function who reinit timer on each call
var typewatch = (function(){
   var timer = 0;
   return function(callback, ms){
      clearTimeout (timer);
      timer = setTimeout(callback, ms);
   };
})();

/**
 * Function that renders select2 selections.
 */
var templateSelection = function (selection) {
   // Data generated by ajax containing 'selection_text'
   if (selection.hasOwnProperty('selection_text')) {
      return selection.selection_text;
   }
   // Data generated with optgroups
   if (selection.element.parentElement.nodeName == 'OPTGROUP') {
      return selection.element.parentElement.getAttribute('label') + ' - ' + selection.text;
   }
   // Default text
   return selection.text;
};

/**
 * Returns given text without is diacritical marks.
 *
 * @param {string} text
 *
 * @return {string}
 */
var getTextWithoutDiacriticalMarks = function (text) {
   // Normalizing to NFD Unicode normal form decomposes combined graphemes
   // into the combination of simple ones. The "è" becomes "e + ̀`".
   text = text.normalize('NFD');

   // The U+0300 -> U+036F range corresponds to diacritical chars.
   // They are removed to keep only chars without their diacritical mark.
   return text.replace(/[\u0300-\u036f]/g, '');
};

var _initInputs = function(prefix) {
   if (typeof(prefix) == 'undefined') {
      prefix = '';
   }
   $(prefix + '.autogrow').autogrow();
   $(prefix + '.btn_location').on('click', function(e){
      e.preventDefault();
      showMapForLocation($(this));
   });
   $(prefix + '[data-toggle="tooltip"]').tooltip();
   $(prefix + '.datepicker').datepicker({
      /*altField: '#hiddendate".$p['rand']."',*/
      altField: $(this).attr('name').replace(/_picker/, ''),
      altFormat: 'yy-mm-dd',
      firstDay: 1,
      showOtherMonths: true,
      selectOtherMonths: true,
      showButtonPanel: true,
      changeMonth: true,
      changeYear: true,
      showOn: 'button',
      showWeek: true,
      buttonText: '<i class=\'fa fa-calendar\'></i>',

      /*if (!$p['canedit']) {
         $js .= ",disabled: true";
      }

      if (!empty($p['min'])) {
         $js .= ",minDate: '".self::convDate($p['min'])."'";
      }

      if (!empty($p['max'])) {
         $js .= ",maxDate: '".self::convDate($p['max'])."'";
      }

      if (!empty($p['yearrange'])) {
         $js .= ",yearRange: '". $p['yearrange'] ."'";
      }*/

      /*switch ($_SESSION['glpidate_format']) {
         case 1 :
            $p['showyear'] ? $format='dd-mm-yy' : $format='dd-mm';
            break;

         case 2 :
            $p['showyear'] ? $format='mm-dd-yy' : $format='mm-dd';
            break;

         default :
            $p['showyear'] ? $format='yy-mm-dd' : $format='mm-dd';
      }
      $js .= ",dateFormat: '".$format."'";

      $js .= "}).next('.ui-datepicker-trigger').addClass('pointer');";
      $js .= "});";*/
   });
};

var createModalWindow = function (url, params) {
   var _params = Object.assign({
      'width': 800,
      'height': 400,
      'modal': true,
      'open': false,
      'container': undefined,
      'title': '',
      'extraparams': {},
      'display': true,
      'js_modal_fields': '',
   }, params);

   var _elt = (typeof _params.container != 'undefined') ? $(params.container) : $('<div />');
   _elt.dialog({
      width: _params.width,
      autoOpen: _params.open.toString(),
      height: _params.height,
      modal: _params.modal.toString(),
      title: _params.title,
      open: function (){
         var _fields = _params.extraparams;
         /*if (!empty($param['js_modal_fields'])) {
            $out .= $param['js_modal_fields']."\n";
         }*/
         $(this).load(url, _fields);
      }
   });
   return _elt;
};

var _bind_check = function() {
   var _is_checked = true;
   $('.checkall').click(function() {
      var _this = $(this);
      var boxelt = _this.data('boxelt') ? _this.data('boxelt') : '_ids';

      _this.closest('table').find(':checkbox[name="' + boxelt + '[]"]').each(function() {
         this.checked = _is_checked;
      });
      _is_checked = !_is_checked;
      return false;
   });
};

var _bind_purge = function() {
   $('#purge.with_check').on('click', function(ev) {
      var _checked = $('#checkpurge:checked');
      if (_checked.length == 0) {
         ev.preventDefault();
         alert('You have to confirm removal with checkbox.');
      }
   });
};

var _initFlashMessage = function() {
   $('.flash').each(function() {
      var _this = $(this);
      var _bottom = _this.css('bottom').replace('px', '');
      var _previous = _this.prevAll('.flash');

      var _movepos = 0;
      _previous.each(function() {
         var _prev = $(this);
         _movepos += _prev.outerHeight();
      });
      _this.css('bottom', parseFloat(_bottom) + _movepos + 'px');
   });
};<|MERGE_RESOLUTION|>--- conflicted
+++ resolved
@@ -977,13 +977,8 @@
       var text = result.text;
       if (text.indexOf('>') !== -1 || text.indexOf('<') !== -1) {
          // escape text, if it contains chevrons (can already be escaped prior to this point :/)
-<<<<<<< HEAD
-         text = jQuery.fn.select2.defaults.defaults.escapeMarkup(result.text);
-      }
-=======
          text = jQuery.fn.select2.defaults.defaults.escapeMarkup(text);
-      };
->>>>>>> 649cf31c
+      }
 
       if (!result.id) {
          // If result has no id, then it is used as an optgroup and is not used for matches
