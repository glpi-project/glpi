/**
 * ---------------------------------------------------------------------
 *
 * GLPI - Gestionnaire Libre de Parc Informatique
 *
 * http://glpi-project.org
 *
 * @copyright 2015-2023 Teclib' and contributors.
 * @copyright 2003-2014 by the INDEPNET Development Team.
 * @licence   https://www.gnu.org/licenses/gpl-3.0.html
 *
 * ---------------------------------------------------------------------
 *
 * LICENSE
 *
 * This file is part of GLPI.
 *
 * This program is free software: you can redistribute it and/or modify
 * it under the terms of the GNU General Public License as published by
 * the Free Software Foundation, either version 3 of the License, or
 * (at your option) any later version.
 *
 * This program is distributed in the hope that it will be useful,
 * but WITHOUT ANY WARRANTY; without even the implied warranty of
 * MERCHANTABILITY or FITNESS FOR A PARTICULAR PURPOSE.  See the
 * GNU General Public License for more details.
 *
 * You should have received a copy of the GNU General Public License
 * along with this program.  If not, see <https://www.gnu.org/licenses/>.
 *
 * ---------------------------------------------------------------------
 */

/* global bootstrap */

/**
 * Create a dialog window
 *
 * @param {Object} dialog - options
 * @param {string} dialog.title - string to display in the header of the dialog
 * @param {string} dialog.body - html string to display in the body of the dialog
 * @param {string} dialog.footer - html string to display in the footer of the dialog
 * @param {string} dialog.modalclass - append a class to div.modal
 * @param {string} dialog.dialogclass - append a class to div.modal-dialog
 * @param {string} dialog.id - id attribute of the modal
 * @param {string} dialog.appendTo - where to insert in the dom (default to body)
 * @param {boolean} dialog.autoShow - default true, do we show directly the dialog
 * @param {function} dialog.show - callback function called after the dialog is shown
 * @param {function} dialog.close - callback function called after the dialog is hidden
 * @param {array} dialog.buttons - add a set of button to the dialog footer, can be declared like:
 *                                  [{
 *                                     label: 'my title',
 *                                     class: 'additional class',
 *                                     id: 'id attribute',
 *                                     click: function(event) {...}
 *                                  }, {
 *                                     ...
 *                                  }]
 * @param {boolean} dialog.bs_focus - Data-bs-focus value for the modal
 */
var glpi_html_dialog = function({
    title       = "",
    body        = "",
    footer      = "",
    modalclass  = "",
    dialogclass = "",
    id          = "modal_" + Math.random().toString(36).substring(7),
    appendTo    = "body",
    autoShow    = true,
    show        = () => {},
    close       = () => {},
    buttons     = [],
    bs_focus    = true,
} = {}) {
    if (buttons.length > 0) {
        var buttons_html = "";
        buttons.forEach(button => {
            var bid    = ("id" in button)    ? button.id    : "button_"+Math.random().toString(36).substring(7);
            var label  = ("label" in button) ? button.label : __("OK");
            var bclass = ("class" in button) ? button.class : 'btn-secondary';

            buttons_html+= `
            <button type="button" id="${bid}"
                    class="btn ${bclass}" data-bs-dismiss="modal">
               ${label}
            </button>`;

            // add click event on button
            if ('click' in button) {
                $(document).on('click', '#'+bid, function(event) {
                    button.click(event);
                });
            }
        });

        footer+= buttons_html;
    }

    if (footer.length > 0) {
        footer = `<div class="modal-footer">
         ${footer}
      </div>`;
    }

    const data_bs_focus = !bs_focus ? 'data-bs-focus="false"' : '';

    var modal = `<div class="modal fade ${modalclass}" id="${id}" role="dialog" ${data_bs_focus}>
         <div class="modal-dialog ${dialogclass}">
            <div class="modal-content">
               <div class="modal-header">
                  <h4 class="modal-title">${title}</h4>
                  <button type="button" class="btn-close" data-bs-dismiss="modal"
                           aria-label="${__("Close")}"></button>
               </div>
               <div class="modal-body">${body}</div>
               ${footer}
            </div>
         </div>
      </div>`;

    // remove old modal
    glpi_close_all_dialogs();

    // create new one
    $(appendTo).append(modal);

    var myModalEl = document.getElementById(id);
    var myModal = new bootstrap.Modal(myModalEl, {});

    // show modal
    if (autoShow) {
        myModal.show();
    }

    // create global events
    myModalEl.addEventListener('shown.bs.modal', function(event) {
        // focus first element in modal
        $('#'+id).find("input, textearea, select").first().trigger("focus");

        // call show event
        show(event);
    });
    myModalEl.addEventListener('hidden.bs.modal', function(event) {
        // call close event
        close(event);

        // remove html on modal close
        $('#'+id).remove();
    });

    return id;
};


/**
 * Create a dialog window from an ajax query
 *
 * @param {Object} dialog - options
 * @param {string} dialog.url - the url where to call the ajax query
 * @param {string} dialog.title - string to display in the header of the dialog
 * @param {Object} dialog.params - data to pass to ajax query
 * @param {string} dialog.method - send a get or post query
 * @param {string} dialog.footer - html string to display in the footer of the dialog
 * @param {string} dialog.modalclass - append a class to div.modal
 * @param {string} dialog.dialogclass - append a class to div.modal-dialog
 * @param {string} dialog.id - id attribute of the modal
 * @param {string} dialog.appendTo - where to insert in the dom (default to body)
 * @param {boolean} dialog.autoShow - default true, do we show directly the dialog
 * @param {function} dialog.done - callback function called after the ajax call is done
 * @param {function} dialog.fail - callback function called after the ajax call is fail
 * @param {function} dialog.show - callback function called after the dialog is shown
 * @param {function} dialog.close - callback function called after the dialog is hidden
 * @param {array} dialog.buttons - add a set of button to the dialog footer, can be declared like:
 *                                  [{
 *                                     label: 'my title',
 *                                     class: 'additional class',
 *                                     id: 'id attribute',
 *                                     click: function(event) {...}
 *                                  }, {
 *                                     ...
 *                                  }]
 * @param {boolean} dialog.bs_focus - Data-bs-focus value for the modal
 */
var glpi_ajax_dialog = function({
    url         = "",
    params      = {},
    method      = 'post',
    title       = "",
    footer      = "",
    modalclass  = "",
    dialogclass = "",
    id          = "modal_" + Math.random().toString(36).substring(7),
    appendTo    = 'body',
    autoShow    = true,
    done        = () => {},
    fail        = () => {},
    show        = () => {},
    close       = () => {},
    buttons     = [],
    bs_focus    = true,
} = {}) {
    if (url.length == 0) {
        return;
    }

    // remove old modal
    glpi_close_all_dialogs();

    // AJAX request
    $.ajax({
        url: url,
        type: method,
        data: params,
        success: function(response){
            glpi_html_dialog({
                title: title,
                body: response,
                footer: footer,
                id: id,
                appendTo: appendTo,
                modalclass: modalclass,
                dialogclass: dialogclass,
                autoShow: autoShow,
                buttons: buttons,
                show: show,
                close: close,
                bs_focus: bs_focus
            });
        }
    }).done(function(data) {
        done(data);
    }).fail(function (jqXHR, textStatus) {
        fail(jqXHR, textStatus);
    });

    return id;
};


/**
 * Create an alert dialog (with ok button)
 *
 * @param {Object} alert - options
 * @param {string} alert.title - string to display in the header of the dialog
 * @param {string} alert.message - html string to display in the body of the dialog
 * @param {string} alert.id - id attribute of the modal
 * @param {function} alert.ok_callback - callback function called when "ok" button called
 */
var glpi_alert = function({
    title    = _n('Information', 'Information', 1),
    message  = "",
    id       = "modal_" + Math.random().toString(36).substring(7),
    ok_callback = () => {},
} = {}) {
    glpi_html_dialog({
        title: title,
        body: message,
        id: id,
        buttons: [{
            label: __("OK"),
            click: function(event) {
                ok_callback(event);
            }
        }]
    });

    return id;
};


/**
 * Create an alert dialog (with ok button)
 *
 * @param {Object} alert - options
 * @param {string} alert.title - string to display in the header of the dialog
 * @param {string} alert.message - html string to display in the body of the dialog
 * @param {string} alert.id - id attribute of the modal
 * @param {function} alert.confirm_callback - callback function called when "confirm" button called
 * @param {string} alert.confirm_label - change "confirm" button label
 * @param {function} alert.cancel_label - callback function called when "cancel" button called
 * @param {string} alert.cancel_label - change "cancel" button label
 */
var glpi_confirm = function({
    title         = _n('Information', 'Information', 1),
    message       = "",
    id            = "modal_" + Math.random().toString(36).substring(7),
    confirm_callback = () => {},
    confirm_label = _x('button', 'Confirm'),
    cancel_callback  = () => {},
    cancel_label  = _x('button', 'Cancel'),
} = {}) {

    glpi_html_dialog({
        title: title,
        body: message,
        id: id,
        buttons: [{
            label: confirm_label,
            click: function(event) {
                confirm_callback(event);
            }
        }, {
            label: cancel_label,
            click: function(event) {
                cancel_callback(event);
            }
        }]
    });

    return id;
};


/**
 * Remove from dom all opened glpi dialog
 */
var glpi_close_all_dialogs = function() {
    $('.modal.show').modal('hide').remove();
};

var toast_id = 0;

/**
 * @typedef {{delay: number, animated: boolean, animation: string, animation_extra_classes: string}} ToastOptions
 */
/**
 * Create and show a "toast" (https://getbootstrap.com/docs/5.0/components/toasts/)
 *
 * @param {string} title         Header of the toast
 * @param {string} message       Body of the toast
 * @param {string} css_class     Css class to apply to the toasts
 * @param {ToastOptions} options Toast options
 */
const glpi_toast = (title, message, css_class, options = {}) => {
    toast_id++;

    options = Object.assign({
        delay: 10000,
        animated: true,
        animation: 'animate__tada',
        animation_extra_classes: 'animate__delay-2s animate__slow'
    }, options);

<<<<<<< HEAD
    const animation_classes = options.animated ? `animate_animated ${options.animation} ${options.animation_extra_classes}` : '';
    let location = CFG_GLPI.toast_location || 'bottom-right';
    const valid_locations = ['top-left', 'top-right', 'bottom-left', 'bottom-right'];
    // If location is not valid, change it to bottom-right
    if (!valid_locations.includes(location)) {
        location = 'bottom-right';
    }
    const html = `<div class='toast-container ${location} p-3 messages_after_redirect'>
      <div id='toast_js_${toast_id}' class='toast ${css_class} ${animation_classes}' role='alert' aria-live='assertive' aria-atomic='true'>
         <div class='toast-header'>
=======
    const animation_classes = options.animated ? `animate__animated ${options.animation} ${options.animation_extra_classes}` : '';
    const html = `<div class='toast-container bottom-0 end-0 p-3 messages_after_redirect'>
      <div id='toast_js_${toast_id}' class='toast ${animation_classes}' role='alert' aria-live='assertive' aria-atomic='true'>
         <div class='toast-header ${css_class}'>
>>>>>>> cee0bd9f
            <strong class='me-auto'>${title}</strong>
            <button type='button' class='btn-close' data-bs-dismiss='toast' aria-label='${__('Close')}'></button>
         </div>
         <div class='toast-body'>
            ${message}
         </div>
      </div>
   </div>`;
    $('body').append(html);

    const toast = new bootstrap.Toast(document.querySelector('#toast_js_' + toast_id), {
        delay: options.delay,
    });
    toast.show();
};

/**
 * Display a success message toast
 *
 * @param {string} message       Message to display
 * @param {string} caption       Caption for the toast
 * @param {ToastOptions} options Toast options
 */
const glpi_toast_success = (message, caption, options = {}) => {
    glpi_toast(caption || __('Success'), message, 'bg-success text-white border-0', options);
};

/**
 * Display an information toast
 *
 * @param {string} message       Message to display
 * @param {string} caption       Caption for the toast
 * @param {ToastOptions} options Toast options
 */
const glpi_toast_info = function(message, caption, options = {}) {
    glpi_toast(caption || _n("Information", "Informations", 1), message, 'bg-info text-white border-0', options);
};

/**
 * Display a warning toast
 *
 * @param {string} message       Message to display
 * @param {string} caption       Caption for the toast
 * @param {ToastOptions} options Toast options
 */
const glpi_toast_warning = (message, caption, options = {}) => {
    glpi_toast(caption || __('Warning'), message, 'bg-warning text-white border-0', options);
};

/**
 * Display an error toast
 *
 * @param {string} message       Message to display
 * @param {string} caption       Caption for the toast
 * @param {ToastOptions} options Toast options
 */
const glpi_toast_error = (message, caption, options = {}) => {
    glpi_toast(caption || __('Error'), message, 'bg-danger text-white border-0', options);
};
<|MERGE_RESOLUTION|>--- conflicted
+++ resolved
@@ -341,8 +341,7 @@
         animation_extra_classes: 'animate__delay-2s animate__slow'
     }, options);
 
-<<<<<<< HEAD
-    const animation_classes = options.animated ? `animate_animated ${options.animation} ${options.animation_extra_classes}` : '';
+    const animation_classes = options.animated ? `animate__animated ${options.animation} ${options.animation_extra_classes}` : '';
     let location = CFG_GLPI.toast_location || 'bottom-right';
     const valid_locations = ['top-left', 'top-right', 'bottom-left', 'bottom-right'];
     // If location is not valid, change it to bottom-right
@@ -350,14 +349,8 @@
         location = 'bottom-right';
     }
     const html = `<div class='toast-container ${location} p-3 messages_after_redirect'>
-      <div id='toast_js_${toast_id}' class='toast ${css_class} ${animation_classes}' role='alert' aria-live='assertive' aria-atomic='true'>
-         <div class='toast-header'>
-=======
-    const animation_classes = options.animated ? `animate__animated ${options.animation} ${options.animation_extra_classes}` : '';
-    const html = `<div class='toast-container bottom-0 end-0 p-3 messages_after_redirect'>
       <div id='toast_js_${toast_id}' class='toast ${animation_classes}' role='alert' aria-live='assertive' aria-atomic='true'>
          <div class='toast-header ${css_class}'>
->>>>>>> cee0bd9f
             <strong class='me-auto'>${title}</strong>
             <button type='button' class='btn-close' data-bs-dismiss='toast' aria-label='${__('Close')}'></button>
          </div>
