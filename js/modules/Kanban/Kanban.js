--- conflicted
+++ resolved
@@ -35,11 +35,7 @@
 
 /* global escapeMarkupText */
 /* global sortable */
-<<<<<<< HEAD
-/* global glpi_toast_error, glpi_confirm */
-=======
-/* global glpi_toast_error, glpi_toast_warning, glpi_toast_info */
->>>>>>> 605cd15b
+/* global glpi_confirm, glpi_toast_error, glpi_toast_warning, glpi_toast_info */
 
 /**
  * Kanban rights structure
