<?php
/**
 * ---------------------------------------------------------------------
 * GLPI - Gestionnaire Libre de Parc Informatique
 * Copyright (C) 2015-2018 Teclib' and contributors.
 *
 * http://glpi-project.org
 *
 * based on GLPI - Gestionnaire Libre de Parc Informatique
 * Copyright (C) 2003-2014 by the INDEPNET Development Team.
 *
 * ---------------------------------------------------------------------
 *
 * LICENSE
 *
 * This file is part of GLPI.
 *
 * GLPI is free software; you can redistribute it and/or modify
 * it under the terms of the GNU General Public License as published by
 * the Free Software Foundation; either version 2 of the License, or
 * (at your option) any later version.
 *
 * GLPI is distributed in the hope that it will be useful,
 * but WITHOUT ANY WARRANTY; without even the implied warranty of
 * MERCHANTABILITY or FITNESS FOR A PARTICULAR PURPOSE.  See the
 * GNU General Public License for more details.
 *
 * You should have received a copy of the GNU General Public License
 * along with GLPI. If not, see <http://www.gnu.org/licenses/>.
 * ---------------------------------------------------------------------
 */

if (!defined('GLPI_ROOT')) {
   die("Sorry. You can't access this file directly");
}

use Glpi\AbstractDatabase;

/**
 *  Database class for Mysql
**/
class DBmysql extends AbstractDatabase {

   public function getDriver(): string {
      return 'mysql';
   }

   public function connect($server = null) {
       $this->connected = false;
       $dsn = $this->getDsn($server);

      if (null === $dsn) {
          return;
      }

      $charset = isset($this->dbenc) ? $this->dbenc : "utf8";
      $this->dbh = new PDO(
         "$dsn;dbname={$this->dbdefault};charset=$charset",
         $this->dbuser,
         rawurldecode($this->dbpassword)
      );
      $this->dbh->setAttribute(PDO::ATTR_ERRMODE, PDO::ERRMODE_EXCEPTION);
      if (GLPI_FORCE_EMPTY_SQL_MODE) {
         $this->dbh->query("SET SESSION sql_mode = ''");
      }
      $this->connected = true;
   }

   /**
    * Escapes special characters in a string for use in an SQL statement,
    * taking into account the current charset of the connection
    *
    * @since 0.84
    * @deprecated 10.0.0
    *
    * @param string $string String to escape
    *
    * @return string escaped string
    */
   function escape($string) {
       Toolbox::deprecated('Use AbstractDatabase::quote() (and note that returned string will be quoted)');
       $quoted = $this->quote($string);
       return trim($quoted, "'");
   }

   /**
    * Execute a MySQL query
    *
    * @deprecated 10.0.0
    *
    * @param string $query Query to execute
    *
    * @var array   $CFG_GLPI
    * @var array   $DEBUG_SQL
    * @var integer $SQL_TOTAL_REQUEST
    *
    * @return PDOStatement|boolean Query result handler
    *
    * @throws GlpitestSQLError
    */
   function query($query) {
       Toolbox::deprecated();
       return $this->rawQuery($query);
   }

   /**
    * Execute a MySQL query and die
    * (optionnaly with a message) if it fails
    *
    * @since 0.84
    * @deprecated 10.0.0
    *
    * @param string $query   Query to execute
    * @param string $message Explanation of query (default '')
    *
    * @return PDOStatement Query result handler
    */
   function queryOrDie($query, $message = '') {
      Toolbox::deprecated();
      return $this->rawQueryOrDie($query, $message);
   }

   /**
    * Fetch array of the next row of a Mysql query
    * Please prefer fetchRow or fetchAssoc
    *
    * @param PDOStatement $result MySQL result handler
    *
    * @return string[]|null array results
    *
<<<<<<< HEAD
    * @deprecated 10.0.0
    */
   function fetch_array($result) {
      Toolbox::deprecated('Use AbstractDatabase::fetchArray');
      return $this->fetchArray($result);
=======
    * @deprecated 9.5.0
    */
   function fetch_array($result) {
      Toolbox::deprecated('Use DBmysql::fetchArray()');
      return $this->fetchArray($result);
   }

   /**
    * Fetch array of the next row of a Mysql query
    * Please prefer fetchRow or fetchAssoc
    *
    * @param mysqli_result $result MySQL result handler
    *
    * @return string[]|null array results
    */
   function fetchArray($result) {
      return $result->fetch_array();
>>>>>>> 7a88fda8
   }

   /**
    * Fetch row of the next row of a Mysql query
    *
    * @param PDOStatement $result MySQL result handler
    *
    * @return mixed|null result row
    *
<<<<<<< HEAD
    * @deprecated 10.0.0
    */
   function fetch_row($result) {
      Toolbox::deprecated('Use AbstractDatabase::fetchRow');
      return $this->fetchRow($result);
=======
    * @deprecated 9.5.0
    */
   function fetch_row($result) {
      Toolbox::deprecated('Use DBmysql::fetchRow()');
      return $this->fetchRow($result);
   }

   /**
    * Fetch row of the next row of a Mysql query
    *
    * @param mysqli_result $result MySQL result handler
    *
    * @return mixed|null result row
    */
   function fetchRow($result) {
      return $result->fetch_row();
>>>>>>> 7a88fda8
   }

   /**
    * Fetch assoc of the next row of a Mysql query
    *
    * @param PDOStatement $result MySQL result handler
    *
    * @return string[]|null result associative array
    *
<<<<<<< HEAD
    * @deprecated 10.0.0
    */
   function fetch_assoc($result) {
      Toolbox::deprecated('Use AbstractDatabase::fetchAssoc');
      return $this->fetchAssoc($result);
=======
    * @deprecated 9.5.0
    */
   function fetch_assoc($result) {
      Toolbox::deprecated('Use DBmysql::fetchAssoc()');
      return $this->fetchAssoc($result);
   }

   /**
    * Fetch assoc of the next row of a Mysql query
    *
    * @param mysqli_result $result MySQL result handler
    *
    * @return string[]|null result associative array
    */
   function fetchAssoc($result) {
      return $result->fetch_assoc();
>>>>>>> 7a88fda8
   }

   /**
    * Fetch object of the next row of an SQL query
    *
    * @param PDOStatement $result MySQL result handler
    *
    * @return object|null
    *
    * @deprecated 10.0.0
    */
   function fetch_object($result) {
<<<<<<< HEAD
      Toolbox::deprecated('Use AbstractDatabase::fetchObject');
      return $this->fetchObject($result);
=======
      Toolbox::deprecated('Use DBmysql::fetchObject()');
      return $this->fetchObject();
   }

   /**
    * Fetch object of the next row of an SQL query
    *
    * @param mysqli_result $result MySQL result handler
    *
    * @return object|null
    */
   function fetchObject($result) {
      return $result->fetch_object();
>>>>>>> 7a88fda8
   }

   /**
    * Move current pointer of a Mysql result to the specific row
    *
<<<<<<< HEAD
    * @param PDOStatement $result MySQL result handler
    * @param integer      $num    Row to move current pointer
=======
    * @deprecated 9.5.0
    *
    * @param mysqli_result $result MySQL result handler
    * @param integer       $num    Row to move current pointer
>>>>>>> 7a88fda8
    *
    * @return boolean
    *
    * @deprecated 10.0.0
    */
   function data_seek($result, $num) {
<<<<<<< HEAD
      throw new \RuntimeException('"data_seek" is not supported by PDO MySQL driver.');
=======
      Toolbox::deprecated('Use DBmysql::dataSeek()');
      return $this->dataSeek($result, $num);
   }

   /**
    * Move current pointer of a Mysql result to the specific row
    *
    * @param mysqli_result $result MySQL result handler
    * @param integer       $num    Row to move current pointer
    *
    * @return boolean
    */
   function dataSeek($result, $num) {
      return $result->data_seek($num);
>>>>>>> 7a88fda8
   }


   /**
    * Give ID of the last inserted item by Mysql
    *
    * @param string $table Table name (required for some db engines)
    *
    * @return mixed
    *
<<<<<<< HEAD
    * @deprecated 10.0.0
    */
   public function insert_id($table = '') {
       Toolbox::deprecated('Use AbstractDatabase::insertId');
       return $this->insertId($table);
   }

   public function insertId(string $table = '') {
      return (int)$this->dbh->lastInsertID();
=======
    * @deprecated 9.5.0
    */
   function insert_id() {
      Toolbox::deprecated('Use DBmysql::insertId()');
      return $this->insertId();
   }

   /**
    * Give ID of the last inserted item by Mysql
    *
    * @return mixed
    *
    * @deprecated 9.5.0
    */
   function insertId() {
      return $this->dbh->insert_id;
>>>>>>> 7a88fda8
   }

   /**
    * Give number of fields of a Mysql result
    *
<<<<<<< HEAD
    * @param PDOStatement $result MySQL result handler
=======
    * @deprecated 9.5.0
    *
    * @param mysqli_result $result MySQL result handler
>>>>>>> 7a88fda8
    *
    * @return int number of fields
    *
    * @deprecated 10.0.0
    */
   function num_fields($result) {
<<<<<<< HEAD
      Toolbox::deprecated('Use PDOStatement::columnCount()');
      return $result->columnCount();
=======
      Toolbox::deprecated('Use DBmysql::numFields()');
      return $this->numFields($result);
   }

   /**
    * Give number of fields of a Mysql result
    *
    * @param mysqli_result $result MySQL result handler
    *
    * @return int number of fields
    */
   function numFields($result) {
      return $result->field_count;
>>>>>>> 7a88fda8
   }


   /**
    * Give name of a field of a Mysql result
    *
    * @param PDOStatement $result MySQL result handler
    * @param integer       $nb     ID of the field
    *
    * @return string name of the field
    *
<<<<<<< HEAD
    * @deprecated 10.0.0
    */
   function field_name($result, $nb) {
      Toolbox::deprecated('Use AbstractDatabase::fieldName()');
      return $this->fieldName($result, $nb);
=======
    * @deprecated 9.5.0
    */
   function field_name($result, $nb) {
      Toolbox::deprecated('Use DBmysql::fieldName()');
      return $this->fieldName($result, $nb);
   }

   /**
    * Give name of a field of a Mysql result
    *
    * @param mysqli_result $result MySQL result handler
    * @param integer       $nb     ID of the field
    *
    * @return string name of the field
    *
    * @deprecated 9.5.0
    */
   function fieldName($result, $nb) {
      $finfo = $result->fetch_fields();
      return $finfo[$nb]->name;
>>>>>>> 7a88fda8
   }

   public function listTables(string $table = 'glpi_%', array $where = []): DBmysqlIterator {
      $iterator = $this->request([
         'SELECT' => 'TABLE_NAME',
         'FROM'   => 'information_schema.TABLES',
         'WHERE'  => [
            'TABLE_SCHEMA' => $this->dbdefault,
            'TABLE_TYPE'   => 'BASE TABLE',
            'TABLE_NAME'   => ['LIKE', $table]
         ] + $where
      ]);
      return $iterator;
   }

   /**
    * Returns tables using "MyIsam" engine.
    *
    * @return DBmysqlIterator
    */
   public function getMyIsamTables(): DBmysqlIterator {
      $iterator = $this->listTables('glpi_%', ['engine' => 'MyIsam']);
      return $iterator;
   }

   /**
    * List fields of a table
    *
    * @param string  $table    Table name condition
    * @param boolean $usecache If use field list cache (default true)
    *
    * @return mixed list of fields
    *
<<<<<<< HEAD
    * @deprecated 10.0.0
    */
   function list_fields($table, $usecache = true) {
       Toolbox::deprecated('Use AbstractDatabase::listFields');
       return $this->listFields($table, $usecache);
   }
=======
    * @deprecated 9.5.0
    */
   function list_fields($table, $usecache = true) {
       Toolbox::deprecated('Use DBmysql::listFields()');
      return $this->listFields($table, $usecache);
   }

   /**
    * List fields of a table
    *
    * @param string  $table    Table name condition
    * @param boolean $usecache If use field list cache (default true)
    *
    * @return mixed list of fields
    */
   function listFields($table, $usecache = true) {

      static $cache = [];
>>>>>>> 7a88fda8

   public function listFields(string $table, bool $usecache = true) {
      static $cache = [];
      if (!$this->cache_disabled && $usecache && isset($cache[$table])) {
         return $cache[$table];
      }
      $result = $this->rawQuery("SHOW COLUMNS FROM `$table`");
      if ($result) {
         if ($this->numrows($result) > 0) {
            $cache[$table] = [];
            while ($data = $this->fetchAssoc($result)) {
               $cache[$table][$data["Field"]] = $data;
            }
            return $cache[$table];
         }
         return [];
      }
      return false;
   }

   /**
    * Get number of affected rows in previous MySQL operation
    *
    * @return int number of affected rows on success, and -1 if the last query failed.
<<<<<<< HEAD
=======
    *
    * @deprecated 9.5.0
    */
   function affected_rows() {
      Toolbox::deprecated('Use DBmysql::affectedRows()');
      return $this->affectedRows();
   }

   /**
    * Get number of affected rows in previous MySQL operation
    *
    * @return int number of affected rows on success, and -1 if the last query failed.
    */
   function affectedRows() {
      return $this->dbh->affected_rows;
   }


   /**
    * Free result memory
    *
    * @param mysqli_result $result MySQL result handler
    *
    * @return boolean
    *
    * @deprecated 9.5.0
    */
   function free_result($result) {
      Toolbox::deprecated('Use DBmysql::freeResult()');
      return $this->freeResult($result);
   }

   /**
    * Free result memory
    *
    * @param mysqli_result $result MySQL result handler
    *
    * @return boolean
    */
   function freeResult($result) {
      return $result->free();
   }

   /**
    * Returns the numerical value of the error message from previous MySQL operation
>>>>>>> 7a88fda8
    *
    * @deprecated 10.0.0
    */
   public function affected_rows() {
      throw new \RuntimeException('affected_rows method could not be used... Use PDOStatement::rowCount instead.');
   }

   /**
    * Free result memory
    *
    * @param PDOStatement $result PDO statement
    *
    * @return boolean TRUE on success or FALSE on failure.
    *
    * @deprecated 10.0.0
    */
   public function free_result($result) {
      Toolbox::deprecated('Use AbstractDatabase::freeResult');
      return $this->freeResult($result);
   }

   public function getInfo(): array {
      // No translation, used in sysinfo
      $ret = [];
      $req = $this->requestRaw("SELECT @@sql_mode as mode, @@version AS vers, @@version_comment AS stype");

      if (($data = $req->next())) {
         if ($data['stype']) {
            $ret['Server Software'] = $data['stype'];
         }
         if ($data['vers']) {
            $ret['Server Version'] = $data['vers'];
         } else {
            $ret['Server Version'] = $this->dbh->getAttribute(PDO::ATTR_SERVER_VERSION);
         }
         if ($data['mode']) {
            $ret['Server SQL Mode'] = $data['mode'];
         } else {
            $ret['Server SQL Mode'] = '';
         }
      }
      $ret['Parameters'] = $this->dbuser."@".$this->dbhost."/".$this->dbdefault;
      $ret['Host info']  = $this->dbh->getAttribute(PDO::ATTR_SERVER_INFO);

      return $ret;
   }

   /**
    * Is MySQL strict mode ?
    *
    * @var DB $DB
    *
    * @param string $msg Mode
    *
    * @return boolean
    *
    * @since 0.90
<<<<<<< HEAD
    * @deprecated 10.0.0
=======
    * @deprecated 9.5.0
>>>>>>> 7a88fda8
    */
   static public function isMySQLStrictMode(&$msg) {
      Toolbox::deprecated();
      global $DB;

      $msg = 'STRICT_TRANS_TABLES,ERROR_FOR_DIVISION_BY_ZERO,NO_ZERO_DATE,NO_ZERO_IN_DATE,ONLY_FULL_GROUP_BY,NO_AUTO_CREATE_USER';
      $req = $DB->requestRaw("SELECT @@sql_mode as mode");
      if (($data = $req->next())) {
         return (preg_match("/STRICT_TRANS/", $data['mode'])
                 && preg_match("/NO_ZERO_/", $data['mode'])
                 && preg_match("/ONLY_FULL_GROUP_BY/", $data['mode']));
      }
      return false;
   }

   public function getLock(string $name): bool {
      $name          = addslashes($this->dbdefault.'.'.$name);
      $query         = "SELECT GET_LOCK('$name', 0)";
<<<<<<< HEAD
      $result        = $this->rawQuery($query);
=======
      $result        = $this->query($query);
>>>>>>> 7a88fda8
      list($lock_ok) = $this->fetchRow($result);

      return (bool)$lock_ok;
   }

   public function releaseLock(string $name): bool {
      $name          = addslashes($this->dbdefault.'.'.$name);
      $query         = "SELECT RELEASE_LOCK('$name')";
<<<<<<< HEAD
      $result        = $this->rawQuery($query);
=======
      $result        = $this->query($query);
>>>>>>> 7a88fda8
      list($lock_ok) = $this->fetchRow($result);

      return (bool)$lock_ok;
   }

   public static function getQuoteNameChar(): string {
      return '`';
   }

<<<<<<< HEAD
   public function getTableSchema(string $table, $structure = null): array {
=======
   /**
    * Check if a field exists
    *
    * @since 9.2
    *
    * @param string  $table    Table name for the field we're looking for
    * @param string  $field    Field name
    * @param Boolean $usecache Use cache; @see DBmysql::listFields(), defaults to true
    *
    * @return boolean
    **/
   public function fieldExists($table, $field, $usecache = true) {
      if (!$this->tableExists($table)) {
         trigger_error("Table $table does not exists", E_USER_WARNING);
         return false;
      }

      if ($fields = $this->listFields($table, $usecache)) {
         if (isset($fields[$field])) {
            return true;
         }
         return false;
      }
      return false;
   }

   /**
    * Disable table cache globally; usefull for migrations
    *
    * @return void
    */
   public function disableTableCaching() {
      $this->cache_disabled = true;
   }

   /**
    * Quote field name
    *
    * @since 9.3
    *
    * @param string $name of field to quote (or table.field)
    *
    * @return string
    */
   public static function quoteName($name) {
      //handle verbatim names
      if ($name instanceof QueryExpression) {
         return $name->getValue();
      }
      //handle aliases
      $names = preg_split('/ AS /i', $name);
      if (count($names) > 2) {
         throw new \RuntimeException(
            'Invalid field name ' . $name
         );
      }
      if (count($names) == 2) {
         $name = self::quoteName($names[0]);
         $name .= ' AS ' . self::quoteName($names[1]);
         return $name;
      } else {
         if (strpos($name, '.')) {
            $n = explode('.', $name, 2);
            $table = self::quoteName($n[0]);
            $field = ($n[1] === '*') ? $n[1] : self::quoteName($n[1]);
            return "$table.$field";
         }
         return ($name[0]=='`' ? $name : ($name === '*') ? $name : "`$name`");
      }
   }

   /**
    * Quote value for insert/update
    *
    * @param mixed $value Value
    *
    * @return mixed
    */
   public static function quoteValue($value) {
      if ($value instanceof QueryParam || $value instanceof QueryExpression) {
         //no quote for query parameters nor expressions
         $value = $value->getValue();
      } else if ($value === null || $value === 'NULL' || $value === 'null') {
         $value = 'NULL';
      } else if (!preg_match("/^`.*?`$/", $value)) { //`field` is valid only for mysql :/
         //phone numbers may start with '+' and will be considered as numeric
         $value = "'$value'";
      }
      return $value;
   }

   /**
    * Builds an insert statement
    *
    * @since 9.3
    *
    * @param string $table  Table name
    * @param array  $params Query parameters ([field name => field value)
    *
    * @return string
    */
   public function buildInsert($table, $params) {
      $query = "INSERT INTO " . self::quoteName($table) . " (";

      $fields = [];
      foreach ($params as $key => &$value) {
         $fields[] = $this->quoteName($key);
         $value = $this->quoteValue($value);
      }

      $query .= implode(', ', $fields);
      $query .= ") VALUES (";
      $query .= implode(", ", $params);
      $query .= ")";

      return $query;
   }

   /**
    * Insert a row in the database
    *
    * @since 9.3
    *
    * @param string $table  Table name
    * @param array  $params Query parameters ([field name => field value)
    *
    * @return mysqli_result|boolean Query result handler
    */
   public function insert($table, $params) {
      $result = $this->query(
         $this->buildInsert($table, $params)
      );
      return $result;
   }

   /**
    * Insert a row in the database and die
    * (optionnaly with a message) if it fails
    *
    * @since 9.3
    *
    * @param string $table  Table name
    * @param array  $params  Query parameters ([field name => field value)
    * @param string $message Explanation of query (default '')
    *
    * @return mysqli_result|boolean Query result handler
    */
   function insertOrDie($table, $params, $message = '') {
      $insert = $this->buildInsert($table, $params);
      $res = $this->query($insert);
      if (!$res) {
         //TRANS: %1$s is the description, %2$s is the query, %3$s is the error message
         $message = sprintf(
            __('%1$s - Error during the database query: %2$s - Error is %3$s'),
            $message,
            $insert,
            $this->error()
         );
         if (isCommandLine()) {
            throw new \RuntimeException($message);
         } else {
            echo $message . "\n";
            die(1);
         }
      }
      return $res;
   }

   /**
    * Builds an update statement
    *
    * @since 9.3
    *
    * @param string $table   Table name
    * @param array  $params  Query parameters ([field name => field value)
    * @param array  $clauses Clauses to use. If not 'WHERE' key specified, will b the WHERE clause (@see DBmysqlIterator capabilities)
    * @param array  $joins  JOINS criteria array
    *
    * @since 9.4.0 $joins parameter added
    * @return string
    */
   public function buildUpdate($table, $params, $clauses, array $joins = []) {
      //when no explicit "WHERE", we only have a WHEre clause.
      if (!isset($clauses['WHERE'])) {
         $clauses  = ['WHERE' => $clauses];
      } else {
         $known_clauses = ['WHERE', 'ORDER', 'LIMIT', 'START'];
         foreach (array_keys($clauses) as $key) {
            if (!in_array($key, $known_clauses)) {
               throw new \RuntimeException(
                  str_replace(
                     '%clause',
                     $key,
                     'Trying to use an unknonw clause (%clause) building update query!'
                  )
               );
            }
         }
      }

      if (!count($clauses['WHERE'])) {
         throw new \RuntimeException('Cannot run an UPDATE query without WHERE clause!');
      }

      $query  = "UPDATE ". self::quoteName($table);

      //JOINS
      $it = new DBmysqlIterator($this);
      $query .= $it->analyzeJoins($joins);

      $query .= " SET ";
      foreach ($params as $field => $value) {
         $query .= self::quoteName($field) . " = ".$this->quoteValue($value).", ";
      }
      $query = rtrim($query, ', ');

      $query .= " WHERE " . $it->analyseCrit($clauses['WHERE']);

      // ORDER BY
      if (isset($clauses['ORDER']) && !empty($clauses['ORDER'])) {
         $query .= $it->handleOrderClause($clauses['ORDER']);
      }

      if (isset($clauses['LIMIT']) && !empty($clauses['LIMIT'])) {
         $offset = (isset($clauses['START']) && !empty($clauses['START'])) ? $clauses['START'] : null;
         $query .= $it->handleLimits($clauses['LIMIT'], $offset);
      }

      return $query;
   }

   /**
    * Update a row in the database
    *
    * @since 9.3
    *
    * @param string $table  Table name
    * @param array  $params Query parameters ([:field name => field value)
    * @param array  $where  WHERE clause
    * @param array  $joins  JOINS criteria array
    *
    * @since 9.4.0 $joins parameter added
    * @return mysqli_result|boolean Query result handler
    */
   public function update($table, $params, $where, array $joins = []) {
      $query = $this->buildUpdate($table, $params, $where, $joins);
      $result = $this->query($query);
      return $result;
   }

   /**
    * Update a row in the database or die
    * (optionnaly with a message) if it fails
    *
    * @since 9.3
    *
    * @param string $table   Table name
    * @param array  $params  Query parameters ([:field name => field value)
    * @param array  $where   WHERE clause
    * @param string $message Explanation of query (default '')
    * @param array  $joins   JOINS criteria array
    *
    * @since 9.4.0 $joins parameter added
    * @return mysqli_result|boolean Query result handler
    */
   function updateOrDie($table, $params, $where, $message = '', array $joins = []) {
      $update = $this->buildUpdate($table, $params, $where, $joins);
      $res = $this->query($update);
      if (!$res) {
         //TRANS: %1$s is the description, %2$s is the query, %3$s is the error message
         $message = sprintf(
            __('%1$s - Error during the database query: %2$s - Error is %3$s'),
            $message,
            $update,
            $this->error()
         );
         if (isCommandLine()) {
            throw new \RuntimeException($message);
         } else {
            echo $message . "\n";
            die(1);
         }
      }
      return $res;
   }

   /**
    * Update a row in the database or insert a new one
    *
    * @since 9.4
    *
    * @param string  $table   Table name
    * @param array   $params  Query parameters ([:field name => field value)
    * @param array   $where   WHERE clause
    * @param boolean $onlyone Do the update only one one element, defaults to true
    *
    * @return mysqli_result|boolean Query result handler
    */
   public function updateOrInsert($table, $params, $where, $onlyone = true) {
      $req = $this->request($table, $where);
      $data = array_merge($where, $params);
      if ($req->count() == 0) {
         return $this->insertOrDie($table, $data, 'Unable to create new element or update existing one');
      } else if ($req->count() == 1 || !$onlyone) {
         return $this->updateOrDie($table, $data, $where, 'Unable to create new element or update existing one');
      } else {
         Toolbox::logWarning('Update would change too many rows!');
         return false;
      }
   }

   /**
    * Builds a delete statement
    *
    * @since 9.3
    *
    * @param string $table  Table name
    * @param array  $params Query parameters ([field name => field value)
    * @param array  $where  WHERE clause (@see DBmysqlIterator capabilities)
    * @param array  $joins  JOINS criteria array
    *
    * @since 9.4.0 $joins parameter added
    * @return string
    */
   public function buildDelete($table, $where, array $joins = []) {

      if (!count($where)) {
         throw new \RuntimeException('Cannot run an DELETE query without WHERE clause!');
      }

      $query  = "DELETE " . self::quoteName($table) . " FROM ". self::quoteName($table);

      $it = new DBmysqlIterator($this);
      $query .= $it->analyzeJoins($joins);
      $query .= " WHERE " . $it->analyseCrit($where);

      return $query;
   }

   /**
    * Delete rows in the database
    *
    * @since 9.3
    *
    * @param string $table  Table name
    * @param array  $where  WHERE clause
    * @param array  $joins  JOINS criteria array
    *
    * @since 9.4.0 $joins parameter added
    * @return mysqli_result|boolean Query result handler
    */
   public function delete($table, $where, array $joins = []) {
      $query = $this->buildDelete($table, $where, $joins);
      $result = $this->query($query);
      return $result;
   }

   /**
    * Delete a row in the database and die
    * (optionnaly with a message) if it fails
    *
    * @since 9.3
    *
    * @param string $table   Table name
    * @param array  $where   WHERE clause
    * @param string $message Explanation of query (default '')
    * @param array  $joins   JOINS criteria array
    *
    * @since 9.4.0 $joins parameter added
    * @return mysqli_result|boolean Query result handler
    */
   function deleteOrDie($table, $where, $message = '', array $joins = []) {
      $update = $this->buildDelete($table, $where, $joins);
      $res = $this->query($update);
      if (!$res) {
         //TRANS: %1$s is the description, %2$s is the query, %3$s is the error message
         $message = sprintf(
            __('%1$s - Error during the database query: %2$s - Error is %3$s'),
            $message,
            $update,
            $this->error()
         );
         if (isCommandLine()) {
            throw new \RuntimeException($message);
         } else {
            echo $message . "\n";
            die(1);
         }

      }
      return $res;
   }


   /**
    * Get table schema
    *
    * @param string $table Table name,
    * @param string|null $structure Raw table structure
    *
    * @return array
    */
   public function getTableSchema($table, $structure = null) {
>>>>>>> 7a88fda8
      if ($structure === null) {
         $structure = $this->rawQuery("SHOW CREATE TABLE `$table`")->fetch();
         $structure = $structure[1];
      }

      //get table index
      $index = preg_grep(
         "/^\s\s+?KEY/",
         array_map(
            function($idx) { return rtrim($idx, ','); },
            explode("\n", $structure)
         )
      );
      //get table schema, without index, without AUTO_INCREMENT
      $structure = preg_replace(
         [
            "/\s\s+KEY .*/",
            "/AUTO_INCREMENT=\d+ /"
         ],
         "",
         $structure
      );
      $structure = preg_replace('/,(\s)?$/m', '', $structure);
      $structure = preg_replace('/ COMMENT \'(.+)\'/', '', $structure);

      $structure = str_replace(
         [
            " COLLATE utf8_unicode_ci",
            " CHARACTER SET utf8",
            ', ',
         ], [
            '',
            '',
            ',',
         ],
         trim($structure)
      );

      //do not check engine nor collation
      $structure = preg_replace(
         '/\) ENGINE.*$/',
         '',
         $structure
      );

      //Mariadb 10.2 will return current_timestamp()
      //while older retuns CURRENT_TIMESTAMP...
      $structure = preg_replace(
         '/ CURRENT_TIMESTAMP\(\)/i',
         ' CURRENT_TIMESTAMP',
         $structure
      );

      //Mariadb 10.2 allow default values on longblob, text and longtext
      $defaults = [];
      preg_match_all(
         '/^.+ (longblob|text|longtext) .+$/m',
         $structure,
         $defaults
      );
      if (count($defaults[0])) {
         foreach ($defaults[0] as $line) {
               $structure = str_replace(
                  $line,
                  str_replace(' DEFAULT NULL', '', $line),
                  $structure
               );
         }
      }

      $structure = preg_replace("/(DEFAULT) ([-|+]?\d+)(\.\d+)?/", "$1 '$2$3'", $structure);
      //$structure = preg_replace("/(DEFAULT) (')?([-|+]?\d+)(\.\d+)(')?/", "$1 '$3'", $structure);
      $structure = preg_replace('/(BIGINT)\(\d+\)/i', '$1', $structure);
      $structure = preg_replace('/(TINYINT) /i', '$1(4) ', $structure);

      return [
         'schema' => strtolower($structure),
         'index'  => $index
      ];

   }

   public function getVersion(): string {
      $req = $this->requestRaw('SELECT version()')->next();
      $raw = $req['version()'];
      return $raw;
   }
}<|MERGE_RESOLUTION|>--- conflicted
+++ resolved
@@ -128,31 +128,11 @@
     *
     * @return string[]|null array results
     *
-<<<<<<< HEAD
-    * @deprecated 10.0.0
+    * @deprecated 9.5.0
     */
    function fetch_array($result) {
       Toolbox::deprecated('Use AbstractDatabase::fetchArray');
       return $this->fetchArray($result);
-=======
-    * @deprecated 9.5.0
-    */
-   function fetch_array($result) {
-      Toolbox::deprecated('Use DBmysql::fetchArray()');
-      return $this->fetchArray($result);
-   }
-
-   /**
-    * Fetch array of the next row of a Mysql query
-    * Please prefer fetchRow or fetchAssoc
-    *
-    * @param mysqli_result $result MySQL result handler
-    *
-    * @return string[]|null array results
-    */
-   function fetchArray($result) {
-      return $result->fetch_array();
->>>>>>> 7a88fda8
    }
 
    /**
@@ -162,30 +142,11 @@
     *
     * @return mixed|null result row
     *
-<<<<<<< HEAD
-    * @deprecated 10.0.0
+    * @deprecated 9.5.0
     */
    function fetch_row($result) {
       Toolbox::deprecated('Use AbstractDatabase::fetchRow');
       return $this->fetchRow($result);
-=======
-    * @deprecated 9.5.0
-    */
-   function fetch_row($result) {
-      Toolbox::deprecated('Use DBmysql::fetchRow()');
-      return $this->fetchRow($result);
-   }
-
-   /**
-    * Fetch row of the next row of a Mysql query
-    *
-    * @param mysqli_result $result MySQL result handler
-    *
-    * @return mixed|null result row
-    */
-   function fetchRow($result) {
-      return $result->fetch_row();
->>>>>>> 7a88fda8
    }
 
    /**
@@ -195,30 +156,11 @@
     *
     * @return string[]|null result associative array
     *
-<<<<<<< HEAD
-    * @deprecated 10.0.0
+    * @deprecated 9.5.0
     */
    function fetch_assoc($result) {
       Toolbox::deprecated('Use AbstractDatabase::fetchAssoc');
       return $this->fetchAssoc($result);
-=======
-    * @deprecated 9.5.0
-    */
-   function fetch_assoc($result) {
-      Toolbox::deprecated('Use DBmysql::fetchAssoc()');
-      return $this->fetchAssoc($result);
-   }
-
-   /**
-    * Fetch assoc of the next row of a Mysql query
-    *
-    * @param mysqli_result $result MySQL result handler
-    *
-    * @return string[]|null result associative array
-    */
-   function fetchAssoc($result) {
-      return $result->fetch_assoc();
->>>>>>> 7a88fda8
    }
 
    /**
@@ -228,67 +170,26 @@
     *
     * @return object|null
     *
-    * @deprecated 10.0.0
+    * @deprecated 9.5.0
     */
    function fetch_object($result) {
-<<<<<<< HEAD
       Toolbox::deprecated('Use AbstractDatabase::fetchObject');
       return $this->fetchObject($result);
-=======
-      Toolbox::deprecated('Use DBmysql::fetchObject()');
-      return $this->fetchObject();
-   }
-
-   /**
-    * Fetch object of the next row of an SQL query
-    *
-    * @param mysqli_result $result MySQL result handler
-    *
-    * @return object|null
-    */
-   function fetchObject($result) {
-      return $result->fetch_object();
->>>>>>> 7a88fda8
    }
 
    /**
     * Move current pointer of a Mysql result to the specific row
     *
-<<<<<<< HEAD
     * @param PDOStatement $result MySQL result handler
     * @param integer      $num    Row to move current pointer
-=======
-    * @deprecated 9.5.0
-    *
-    * @param mysqli_result $result MySQL result handler
-    * @param integer       $num    Row to move current pointer
->>>>>>> 7a88fda8
     *
     * @return boolean
     *
-    * @deprecated 10.0.0
+    * @deprecated 9.5.0
     */
    function data_seek($result, $num) {
-<<<<<<< HEAD
       throw new \RuntimeException('"data_seek" is not supported by PDO MySQL driver.');
-=======
-      Toolbox::deprecated('Use DBmysql::dataSeek()');
-      return $this->dataSeek($result, $num);
-   }
-
-   /**
-    * Move current pointer of a Mysql result to the specific row
-    *
-    * @param mysqli_result $result MySQL result handler
-    * @param integer       $num    Row to move current pointer
-    *
-    * @return boolean
-    */
-   function dataSeek($result, $num) {
-      return $result->data_seek($num);
->>>>>>> 7a88fda8
-   }
-
+   }
 
    /**
     * Give ID of the last inserted item by Mysql
@@ -297,72 +198,37 @@
     *
     * @return mixed
     *
-<<<<<<< HEAD
-    * @deprecated 10.0.0
+    * @deprecated 9.5.0
     */
    public function insert_id($table = '') {
        Toolbox::deprecated('Use AbstractDatabase::insertId');
        return $this->insertId($table);
    }
 
+   /**
+    * Give ID of the last inserted item by Mysql
+    *
+    * @param string $table Table name (required for some db engines)
+    *
+    * @return mixed
+    */
    public function insertId(string $table = '') {
       return (int)$this->dbh->lastInsertID();
-=======
-    * @deprecated 9.5.0
-    */
-   function insert_id() {
-      Toolbox::deprecated('Use DBmysql::insertId()');
-      return $this->insertId();
-   }
-
-   /**
-    * Give ID of the last inserted item by Mysql
-    *
-    * @return mixed
-    *
-    * @deprecated 9.5.0
-    */
-   function insertId() {
-      return $this->dbh->insert_id;
->>>>>>> 7a88fda8
    }
 
    /**
     * Give number of fields of a Mysql result
     *
-<<<<<<< HEAD
-    * @param PDOStatement $result MySQL result handler
-=======
-    * @deprecated 9.5.0
-    *
-    * @param mysqli_result $result MySQL result handler
->>>>>>> 7a88fda8
+    * @param PDOStatement $result MySQL result handler
     *
     * @return int number of fields
     *
-    * @deprecated 10.0.0
+    * @deprecated 9.5.0
     */
    function num_fields($result) {
-<<<<<<< HEAD
       Toolbox::deprecated('Use PDOStatement::columnCount()');
       return $result->columnCount();
-=======
-      Toolbox::deprecated('Use DBmysql::numFields()');
-      return $this->numFields($result);
-   }
-
-   /**
-    * Give number of fields of a Mysql result
-    *
-    * @param mysqli_result $result MySQL result handler
-    *
-    * @return int number of fields
-    */
-   function numFields($result) {
-      return $result->field_count;
->>>>>>> 7a88fda8
-   }
-
+   }
 
    /**
     * Give name of a field of a Mysql result
@@ -372,34 +238,11 @@
     *
     * @return string name of the field
     *
-<<<<<<< HEAD
-    * @deprecated 10.0.0
+    * @deprecated 9.5.0
     */
    function field_name($result, $nb) {
       Toolbox::deprecated('Use AbstractDatabase::fieldName()');
       return $this->fieldName($result, $nb);
-=======
-    * @deprecated 9.5.0
-    */
-   function field_name($result, $nb) {
-      Toolbox::deprecated('Use DBmysql::fieldName()');
-      return $this->fieldName($result, $nb);
-   }
-
-   /**
-    * Give name of a field of a Mysql result
-    *
-    * @param mysqli_result $result MySQL result handler
-    * @param integer       $nb     ID of the field
-    *
-    * @return string name of the field
-    *
-    * @deprecated 9.5.0
-    */
-   function fieldName($result, $nb) {
-      $finfo = $result->fetch_fields();
-      return $finfo[$nb]->name;
->>>>>>> 7a88fda8
    }
 
    public function listTables(string $table = 'glpi_%', array $where = []): DBmysqlIterator {
@@ -433,33 +276,12 @@
     *
     * @return mixed list of fields
     *
-<<<<<<< HEAD
-    * @deprecated 10.0.0
+    * @deprecated 9.5.0
     */
    function list_fields($table, $usecache = true) {
        Toolbox::deprecated('Use AbstractDatabase::listFields');
        return $this->listFields($table, $usecache);
    }
-=======
-    * @deprecated 9.5.0
-    */
-   function list_fields($table, $usecache = true) {
-       Toolbox::deprecated('Use DBmysql::listFields()');
-      return $this->listFields($table, $usecache);
-   }
-
-   /**
-    * List fields of a table
-    *
-    * @param string  $table    Table name condition
-    * @param boolean $usecache If use field list cache (default true)
-    *
-    * @return mixed list of fields
-    */
-   function listFields($table, $usecache = true) {
-
-      static $cache = [];
->>>>>>> 7a88fda8
 
    public function listFields(string $table, bool $usecache = true) {
       static $cache = [];
@@ -484,69 +306,34 @@
     * Get number of affected rows in previous MySQL operation
     *
     * @return int number of affected rows on success, and -1 if the last query failed.
-<<<<<<< HEAD
-=======
-    *
-    * @deprecated 9.5.0
-    */
-   function affected_rows() {
-      Toolbox::deprecated('Use DBmysql::affectedRows()');
-      return $this->affectedRows();
-   }
-
-   /**
-    * Get number of affected rows in previous MySQL operation
-    *
-    * @return int number of affected rows on success, and -1 if the last query failed.
-    */
-   function affectedRows() {
-      return $this->dbh->affected_rows;
-   }
-
-
-   /**
-    * Free result memory
-    *
-    * @param mysqli_result $result MySQL result handler
-    *
-    * @return boolean
-    *
-    * @deprecated 9.5.0
-    */
-   function free_result($result) {
-      Toolbox::deprecated('Use DBmysql::freeResult()');
-      return $this->freeResult($result);
-   }
-
-   /**
-    * Free result memory
-    *
-    * @param mysqli_result $result MySQL result handler
-    *
-    * @return boolean
-    */
-   function freeResult($result) {
-      return $result->free();
-   }
-
-   /**
-    * Returns the numerical value of the error message from previous MySQL operation
->>>>>>> 7a88fda8
-    *
-    * @deprecated 10.0.0
+    *
+    * @deprecated 9.5.0
     */
    public function affected_rows() {
       throw new \RuntimeException('affected_rows method could not be used... Use PDOStatement::rowCount instead.');
    }
 
    /**
+    * Get number of affected rows in previous MySQL operation
+    *
+    * @return int number of affected rows on success, and -1 if the last query failed.
+    *
+    * @deprecated 10.0.0
+    */
+   function affectedRows() {
+      throw new \RuntimeException('affected_rows method could not be used... Use PDOStatement::rowCount instead.');
+
+   }
+
+
+   /**
     * Free result memory
     *
     * @param PDOStatement $result PDO statement
     *
-    * @return boolean TRUE on success or FALSE on failure.
-    *
-    * @deprecated 10.0.0
+    * @return boolean
+    *
+    * @deprecated 9.5.0
     */
    public function free_result($result) {
       Toolbox::deprecated('Use AbstractDatabase::freeResult');
@@ -589,11 +376,7 @@
     * @return boolean
     *
     * @since 0.90
-<<<<<<< HEAD
-    * @deprecated 10.0.0
-=======
-    * @deprecated 9.5.0
->>>>>>> 7a88fda8
+    * @deprecated 9.5.0
     */
    static public function isMySQLStrictMode(&$msg) {
       Toolbox::deprecated();
@@ -612,11 +395,7 @@
    public function getLock(string $name): bool {
       $name          = addslashes($this->dbdefault.'.'.$name);
       $query         = "SELECT GET_LOCK('$name', 0)";
-<<<<<<< HEAD
       $result        = $this->rawQuery($query);
-=======
-      $result        = $this->query($query);
->>>>>>> 7a88fda8
       list($lock_ok) = $this->fetchRow($result);
 
       return (bool)$lock_ok;
@@ -625,11 +404,7 @@
    public function releaseLock(string $name): bool {
       $name          = addslashes($this->dbdefault.'.'.$name);
       $query         = "SELECT RELEASE_LOCK('$name')";
-<<<<<<< HEAD
       $result        = $this->rawQuery($query);
-=======
-      $result        = $this->query($query);
->>>>>>> 7a88fda8
       list($lock_ok) = $this->fetchRow($result);
 
       return (bool)$lock_ok;
@@ -639,413 +414,7 @@
       return '`';
    }
 
-<<<<<<< HEAD
    public function getTableSchema(string $table, $structure = null): array {
-=======
-   /**
-    * Check if a field exists
-    *
-    * @since 9.2
-    *
-    * @param string  $table    Table name for the field we're looking for
-    * @param string  $field    Field name
-    * @param Boolean $usecache Use cache; @see DBmysql::listFields(), defaults to true
-    *
-    * @return boolean
-    **/
-   public function fieldExists($table, $field, $usecache = true) {
-      if (!$this->tableExists($table)) {
-         trigger_error("Table $table does not exists", E_USER_WARNING);
-         return false;
-      }
-
-      if ($fields = $this->listFields($table, $usecache)) {
-         if (isset($fields[$field])) {
-            return true;
-         }
-         return false;
-      }
-      return false;
-   }
-
-   /**
-    * Disable table cache globally; usefull for migrations
-    *
-    * @return void
-    */
-   public function disableTableCaching() {
-      $this->cache_disabled = true;
-   }
-
-   /**
-    * Quote field name
-    *
-    * @since 9.3
-    *
-    * @param string $name of field to quote (or table.field)
-    *
-    * @return string
-    */
-   public static function quoteName($name) {
-      //handle verbatim names
-      if ($name instanceof QueryExpression) {
-         return $name->getValue();
-      }
-      //handle aliases
-      $names = preg_split('/ AS /i', $name);
-      if (count($names) > 2) {
-         throw new \RuntimeException(
-            'Invalid field name ' . $name
-         );
-      }
-      if (count($names) == 2) {
-         $name = self::quoteName($names[0]);
-         $name .= ' AS ' . self::quoteName($names[1]);
-         return $name;
-      } else {
-         if (strpos($name, '.')) {
-            $n = explode('.', $name, 2);
-            $table = self::quoteName($n[0]);
-            $field = ($n[1] === '*') ? $n[1] : self::quoteName($n[1]);
-            return "$table.$field";
-         }
-         return ($name[0]=='`' ? $name : ($name === '*') ? $name : "`$name`");
-      }
-   }
-
-   /**
-    * Quote value for insert/update
-    *
-    * @param mixed $value Value
-    *
-    * @return mixed
-    */
-   public static function quoteValue($value) {
-      if ($value instanceof QueryParam || $value instanceof QueryExpression) {
-         //no quote for query parameters nor expressions
-         $value = $value->getValue();
-      } else if ($value === null || $value === 'NULL' || $value === 'null') {
-         $value = 'NULL';
-      } else if (!preg_match("/^`.*?`$/", $value)) { //`field` is valid only for mysql :/
-         //phone numbers may start with '+' and will be considered as numeric
-         $value = "'$value'";
-      }
-      return $value;
-   }
-
-   /**
-    * Builds an insert statement
-    *
-    * @since 9.3
-    *
-    * @param string $table  Table name
-    * @param array  $params Query parameters ([field name => field value)
-    *
-    * @return string
-    */
-   public function buildInsert($table, $params) {
-      $query = "INSERT INTO " . self::quoteName($table) . " (";
-
-      $fields = [];
-      foreach ($params as $key => &$value) {
-         $fields[] = $this->quoteName($key);
-         $value = $this->quoteValue($value);
-      }
-
-      $query .= implode(', ', $fields);
-      $query .= ") VALUES (";
-      $query .= implode(", ", $params);
-      $query .= ")";
-
-      return $query;
-   }
-
-   /**
-    * Insert a row in the database
-    *
-    * @since 9.3
-    *
-    * @param string $table  Table name
-    * @param array  $params Query parameters ([field name => field value)
-    *
-    * @return mysqli_result|boolean Query result handler
-    */
-   public function insert($table, $params) {
-      $result = $this->query(
-         $this->buildInsert($table, $params)
-      );
-      return $result;
-   }
-
-   /**
-    * Insert a row in the database and die
-    * (optionnaly with a message) if it fails
-    *
-    * @since 9.3
-    *
-    * @param string $table  Table name
-    * @param array  $params  Query parameters ([field name => field value)
-    * @param string $message Explanation of query (default '')
-    *
-    * @return mysqli_result|boolean Query result handler
-    */
-   function insertOrDie($table, $params, $message = '') {
-      $insert = $this->buildInsert($table, $params);
-      $res = $this->query($insert);
-      if (!$res) {
-         //TRANS: %1$s is the description, %2$s is the query, %3$s is the error message
-         $message = sprintf(
-            __('%1$s - Error during the database query: %2$s - Error is %3$s'),
-            $message,
-            $insert,
-            $this->error()
-         );
-         if (isCommandLine()) {
-            throw new \RuntimeException($message);
-         } else {
-            echo $message . "\n";
-            die(1);
-         }
-      }
-      return $res;
-   }
-
-   /**
-    * Builds an update statement
-    *
-    * @since 9.3
-    *
-    * @param string $table   Table name
-    * @param array  $params  Query parameters ([field name => field value)
-    * @param array  $clauses Clauses to use. If not 'WHERE' key specified, will b the WHERE clause (@see DBmysqlIterator capabilities)
-    * @param array  $joins  JOINS criteria array
-    *
-    * @since 9.4.0 $joins parameter added
-    * @return string
-    */
-   public function buildUpdate($table, $params, $clauses, array $joins = []) {
-      //when no explicit "WHERE", we only have a WHEre clause.
-      if (!isset($clauses['WHERE'])) {
-         $clauses  = ['WHERE' => $clauses];
-      } else {
-         $known_clauses = ['WHERE', 'ORDER', 'LIMIT', 'START'];
-         foreach (array_keys($clauses) as $key) {
-            if (!in_array($key, $known_clauses)) {
-               throw new \RuntimeException(
-                  str_replace(
-                     '%clause',
-                     $key,
-                     'Trying to use an unknonw clause (%clause) building update query!'
-                  )
-               );
-            }
-         }
-      }
-
-      if (!count($clauses['WHERE'])) {
-         throw new \RuntimeException('Cannot run an UPDATE query without WHERE clause!');
-      }
-
-      $query  = "UPDATE ". self::quoteName($table);
-
-      //JOINS
-      $it = new DBmysqlIterator($this);
-      $query .= $it->analyzeJoins($joins);
-
-      $query .= " SET ";
-      foreach ($params as $field => $value) {
-         $query .= self::quoteName($field) . " = ".$this->quoteValue($value).", ";
-      }
-      $query = rtrim($query, ', ');
-
-      $query .= " WHERE " . $it->analyseCrit($clauses['WHERE']);
-
-      // ORDER BY
-      if (isset($clauses['ORDER']) && !empty($clauses['ORDER'])) {
-         $query .= $it->handleOrderClause($clauses['ORDER']);
-      }
-
-      if (isset($clauses['LIMIT']) && !empty($clauses['LIMIT'])) {
-         $offset = (isset($clauses['START']) && !empty($clauses['START'])) ? $clauses['START'] : null;
-         $query .= $it->handleLimits($clauses['LIMIT'], $offset);
-      }
-
-      return $query;
-   }
-
-   /**
-    * Update a row in the database
-    *
-    * @since 9.3
-    *
-    * @param string $table  Table name
-    * @param array  $params Query parameters ([:field name => field value)
-    * @param array  $where  WHERE clause
-    * @param array  $joins  JOINS criteria array
-    *
-    * @since 9.4.0 $joins parameter added
-    * @return mysqli_result|boolean Query result handler
-    */
-   public function update($table, $params, $where, array $joins = []) {
-      $query = $this->buildUpdate($table, $params, $where, $joins);
-      $result = $this->query($query);
-      return $result;
-   }
-
-   /**
-    * Update a row in the database or die
-    * (optionnaly with a message) if it fails
-    *
-    * @since 9.3
-    *
-    * @param string $table   Table name
-    * @param array  $params  Query parameters ([:field name => field value)
-    * @param array  $where   WHERE clause
-    * @param string $message Explanation of query (default '')
-    * @param array  $joins   JOINS criteria array
-    *
-    * @since 9.4.0 $joins parameter added
-    * @return mysqli_result|boolean Query result handler
-    */
-   function updateOrDie($table, $params, $where, $message = '', array $joins = []) {
-      $update = $this->buildUpdate($table, $params, $where, $joins);
-      $res = $this->query($update);
-      if (!$res) {
-         //TRANS: %1$s is the description, %2$s is the query, %3$s is the error message
-         $message = sprintf(
-            __('%1$s - Error during the database query: %2$s - Error is %3$s'),
-            $message,
-            $update,
-            $this->error()
-         );
-         if (isCommandLine()) {
-            throw new \RuntimeException($message);
-         } else {
-            echo $message . "\n";
-            die(1);
-         }
-      }
-      return $res;
-   }
-
-   /**
-    * Update a row in the database or insert a new one
-    *
-    * @since 9.4
-    *
-    * @param string  $table   Table name
-    * @param array   $params  Query parameters ([:field name => field value)
-    * @param array   $where   WHERE clause
-    * @param boolean $onlyone Do the update only one one element, defaults to true
-    *
-    * @return mysqli_result|boolean Query result handler
-    */
-   public function updateOrInsert($table, $params, $where, $onlyone = true) {
-      $req = $this->request($table, $where);
-      $data = array_merge($where, $params);
-      if ($req->count() == 0) {
-         return $this->insertOrDie($table, $data, 'Unable to create new element or update existing one');
-      } else if ($req->count() == 1 || !$onlyone) {
-         return $this->updateOrDie($table, $data, $where, 'Unable to create new element or update existing one');
-      } else {
-         Toolbox::logWarning('Update would change too many rows!');
-         return false;
-      }
-   }
-
-   /**
-    * Builds a delete statement
-    *
-    * @since 9.3
-    *
-    * @param string $table  Table name
-    * @param array  $params Query parameters ([field name => field value)
-    * @param array  $where  WHERE clause (@see DBmysqlIterator capabilities)
-    * @param array  $joins  JOINS criteria array
-    *
-    * @since 9.4.0 $joins parameter added
-    * @return string
-    */
-   public function buildDelete($table, $where, array $joins = []) {
-
-      if (!count($where)) {
-         throw new \RuntimeException('Cannot run an DELETE query without WHERE clause!');
-      }
-
-      $query  = "DELETE " . self::quoteName($table) . " FROM ". self::quoteName($table);
-
-      $it = new DBmysqlIterator($this);
-      $query .= $it->analyzeJoins($joins);
-      $query .= " WHERE " . $it->analyseCrit($where);
-
-      return $query;
-   }
-
-   /**
-    * Delete rows in the database
-    *
-    * @since 9.3
-    *
-    * @param string $table  Table name
-    * @param array  $where  WHERE clause
-    * @param array  $joins  JOINS criteria array
-    *
-    * @since 9.4.0 $joins parameter added
-    * @return mysqli_result|boolean Query result handler
-    */
-   public function delete($table, $where, array $joins = []) {
-      $query = $this->buildDelete($table, $where, $joins);
-      $result = $this->query($query);
-      return $result;
-   }
-
-   /**
-    * Delete a row in the database and die
-    * (optionnaly with a message) if it fails
-    *
-    * @since 9.3
-    *
-    * @param string $table   Table name
-    * @param array  $where   WHERE clause
-    * @param string $message Explanation of query (default '')
-    * @param array  $joins   JOINS criteria array
-    *
-    * @since 9.4.0 $joins parameter added
-    * @return mysqli_result|boolean Query result handler
-    */
-   function deleteOrDie($table, $where, $message = '', array $joins = []) {
-      $update = $this->buildDelete($table, $where, $joins);
-      $res = $this->query($update);
-      if (!$res) {
-         //TRANS: %1$s is the description, %2$s is the query, %3$s is the error message
-         $message = sprintf(
-            __('%1$s - Error during the database query: %2$s - Error is %3$s'),
-            $message,
-            $update,
-            $this->error()
-         );
-         if (isCommandLine()) {
-            throw new \RuntimeException($message);
-         } else {
-            echo $message . "\n";
-            die(1);
-         }
-
-      }
-      return $res;
-   }
-
-
-   /**
-    * Get table schema
-    *
-    * @param string $table Table name,
-    * @param string|null $structure Raw table structure
-    *
-    * @return array
-    */
-   public function getTableSchema($table, $structure = null) {
->>>>>>> 7a88fda8
       if ($structure === null) {
          $structure = $this->rawQuery("SHOW CREATE TABLE `$table`")->fetch();
          $structure = $structure[1];
