--- conflicted
+++ resolved
@@ -600,17 +600,7 @@
 
       if (!$DB->tableExists("$newtable") && $DB->tableExists("$oldtable")) {
          $query = "RENAME TABLE `$oldtable` TO `$newtable`";
-<<<<<<< HEAD
          $DB->rawQueryOrDie($query, $this->version." rename $oldtable");
-=======
-         $DB->queryOrDie($query, $this->version." rename $oldtable");
-
-         // Clear possibly forced value of table name.
-         // Actually the only forced value in core is for config table.
-         $itemtype = getItemTypeForTable($newtable);
-         if (class_exists($itemtype)) {
-            $itemtype::forceTable($newtable);
-         }
 
          // Update target of "buffered" schema updates
          if (isset($this->change[$oldtable])) {
@@ -625,7 +615,6 @@
             $this->uniques[$newtable] = $this->uniques[$oldtable];
             unset($this->uniques[$oldtable]);
          }
->>>>>>> 11186868
       } else {
          if (Toolbox::startsWith($oldtable, 'glpi_plugin_')
             || Toolbox::startsWith($newtable, 'glpi_plugin_')
