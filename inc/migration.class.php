<?php
/**
 * ---------------------------------------------------------------------
 * GLPI - Gestionnaire Libre de Parc Informatique
 * Copyright (C) 2015-2018 Teclib' and contributors.
 *
 * http://glpi-project.org
 *
 * based on GLPI - Gestionnaire Libre de Parc Informatique
 * Copyright (C) 2003-2014 by the INDEPNET Development Team.
 *
 * ---------------------------------------------------------------------
 *
 * LICENSE
 *
 * This file is part of GLPI.
 *
 * GLPI is free software; you can redistribute it and/or modify
 * it under the terms of the GNU General Public License as published by
 * the Free Software Foundation; either version 2 of the License, or
 * (at your option) any later version.
 *
 * GLPI is distributed in the hope that it will be useful,
 * but WITHOUT ANY WARRANTY; without even the implied warranty of
 * MERCHANTABILITY or FITNESS FOR A PARTICULAR PURPOSE.  See the
 * GNU General Public License for more details.
 *
 * You should have received a copy of the GNU General Public License
 * along with GLPI. If not, see <http://www.gnu.org/licenses/>.
 * ---------------------------------------------------------------------
 */

if (!defined('GLPI_ROOT')) {
   die("Sorry. You can't access this file directly");
}

/**
 * Migration Class
 *
 * @since 0.80
**/
class Migration {

   private   $change    = [];
   private   $fulltexts = [];
   private   $uniques   = [];
   protected $version;
   private   $deb;
   private   $lastMessage;
   private   $log_errors = 0;
   private   $current_message_area_id;
   private   $queries = [
      'pre'    => [],
      'post'   => []
   ];

   /**
    * List (name => value) of configuration options to add, if they're missing
    * @var array
    */
   private $configs = [];

   /**
    * Configuration context
    * @var string
    */
   private $context = 'core';

   const PRE_QUERY = 'pre';
   const POST_QUERY = 'post';

   /**
    * @param integer $ver Version number
   **/
   function __construct($ver) {

      $this->deb = time();
      $this->version = $ver;
   }

   /**
    * Set version
    *
    * @since 0.84
    *
    * @param integer $ver Version number
    *
    * @return void
   **/
   function setVersion($ver) {

      $this->flushLogDisplayMessage();
      $this->version = $ver;
      $this->addNewMessageArea("migration_message_$ver");
   }


   /**
    * Add new message
    *
    * @since 0.84
    *
    * @param string $id Area ID
    *
    * @return void
   **/
   function addNewMessageArea($id) {

      if ($id == $this->current_message_area_id) {
         $this->displayMessage(__('Work in progress...'));
      } else {
         $this->current_message_area_id = $id;
         echo "<div id='".$this->current_message_area_id."'>
               <p class='center'>".__('Work in progress...')."</p></div>";
         $this->flushLogDisplayMessage();
      }
   }


   /**
    * Flush previous displayed message in log file
    *
    * @since 0.84
    *
    * @return void
   **/
   function flushLogDisplayMessage() {

      if (isset($this->lastMessage)) {
         $tps = Html::timestampToString(time() - $this->lastMessage['time']);
         $this->log($tps . ' for "' . $this->lastMessage['msg'] . '"', false);
         unset($this->lastMessage);
      }
   }


   /**
    * Additional message in global message
    *
    * @param string $msg text  to display
    *
    * @return void
   **/
   function displayMessage($msg) {

      $now = time();
      $tps = Html::timestampToString($now-$this->deb);
      echo "<script type='text/javascript'>document.getElementById('".
             $this->current_message_area_id."').innerHTML=\"<p class='center'>".addslashes($msg).
             " ($tps)</p>\";".
           "</script>\n";

      $this->flushLogDisplayMessage();
      $this->lastMessage = ['time' => time(),
                            'msg'  => $msg];

      Html::glpi_flush();
   }


   /**
    * Log message for this migration
    *
    * @since 0.84
    *
    * @param string  $message Message to display
    * @param boolean $warning Is a warning
    *
    * @return void
   **/
   function log($message, $warning) {

      if ($warning) {
         $log_file_name = 'warning_during_migration_to_'.$this->version;
      } else {
         $log_file_name = 'migration_to_'.$this->version;
      }

      // Do not log if more than 3 log error
      if ($this->log_errors < 3
         && !Toolbox::logInFile($log_file_name, $message . ' @ ', true)) {
         $this->log_errors++;
      }
   }


   /**
    * Display a title
    *
    * @param string $title Title to display
    *
    * @return void
   **/
   function displayTitle($title) {
      echo "<h3>".Html::entities_deep($title)."</h3>";
   }


   /**
    * Display a Warning
    *
    * @param string  $msg Message to display
    * @param boolean $red Displays with red class (false by default)
    *
    * @return void
   **/
   function displayWarning($msg, $red = false) {

      echo ($red ? "<div class='migred'><p>" : "<p><span class='b'>") .
            Html::entities_deep($msg) . ($red ? "</p></div>" : "</span></p>");

      $this->log($msg, true);
   }


   /**
    * Define field's format
    *
    * @param string  $type          can be bool, char, string, integer, date, datetime, text, longtext or autoincrement
    * @param string  $default_value new field's default value,
    *                               if a specific default value needs to be used
    * @param boolean $nodefault     No default value (false by default)
    *
    * @return string
   **/
   private function fieldFormat($type, $default_value, $nodefault = false) {

      $format = '';
      switch ($type) {
         case 'bool' :
            $format = "TINYINT(1) NOT NULL";
            if (!$nodefault) {
               if (is_null($default_value)) {
                  $format .= " DEFAULT '0'";
               } else if (in_array($default_value, ['0', '1'])) {
                  $format .= " DEFAULT '$default_value'";
               } else {
                  trigger_error(__('default_value must be 0 or 1'), E_USER_ERROR);
               }
            }
            break;

         case 'char' :
            $format = "CHAR(1)";
            if (!$nodefault) {
               if (is_null($default_value)) {
                  $format .= " DEFAULT NULL";
               } else {
                  $format .= " NOT NULL DEFAULT '$default_value'";
               }
            }
            break;

         case 'string' :
            $format = "VARCHAR(255) COLLATE utf8_unicode_ci";
            if (!$nodefault) {
               if (is_null($default_value)) {
                  $format .= " DEFAULT NULL";
               } else {
                  $format .= " NOT NULL DEFAULT '$default_value'";
               }
            }
            break;

         case 'integer' :
            $format = "INT(11) NOT NULL";
            if (!$nodefault) {
               if (is_null($default_value)) {
                  $format .= " DEFAULT '0'";
               } else if (is_numeric($default_value)) {
                  $format .= " DEFAULT '$default_value'";
               } else {
                  trigger_error(__('default_value must be numeric'), E_USER_ERROR);
               }
            }
            break;

         case 'date' :
            $format = "DATE";
            if (!$nodefault) {
               if (is_null($default_value)) {
                  $format.= " DEFAULT NULL";
               } else {
                  $format.= " DEFAULT '$default_value'";
               }
            }
            break;

         case 'datetime' :
            $format = "DATETIME";
            if (!$nodefault) {
               if (is_null($default_value)) {
                  $format.= " DEFAULT NULL";
               } else {
                  $format.= " DEFAULT '$default_value'";
               }
            }
            break;

         case 'text' :
            $format = "TEXT COLLATE utf8_unicode_ci";
            if (!$nodefault) {
               if (is_null($default_value)) {
                  $format.= " DEFAULT NULL";
               } else {
                  $format.= " NOT NULL DEFAULT '$default_value'";
               }
            }
            break;

         case 'longtext' :
            $format = "LONGTEXT COLLATE utf8_unicode_ci";
            if (!$nodefault) {
               if (is_null($default_value)) {
                  $format .= " DEFAULT NULL";
               } else {
                  $format .= " NOT NULL DEFAULT '$default_value'";
               }
            }
            break;

         // for plugins
         case 'autoincrement' :
            $format = "INT(11) NOT NULL AUTO_INCREMENT";
            break;

         default :
            // for compatibility with old 0.80 migrations
            $format = $type;
            break;
      }
      return $format;
   }


   /**
    * Add a new GLPI normalized field
    *
    * @param string $table   Table name
    * @param string $field   Field name
    * @param string $type    Field type, @see Migration::fieldFormat()
    * @param array  $options Options:
    *                         - update    : if not empty = value of $field (must be protected)
    *                         - condition : array of where conditions, if needed
    *                         - value     : default_value new field's default value, if a specific default value needs to be used
    *                         - nodefault : do not define default value (default false)
    *                         - comment   : comment to be added during field creation
    *                         - after     : where adding the new field
    *                         - null      : value could be NULL (default false)
    *
    * @return boolean
   **/
   function addField($table, $field, $type, $options = []) {
      global $DB;

      $params['update']    = [];
      $params['condition'] = [true];
      $params['value']     = null;
      $params['nodefault'] = false;
      $params['comment']   = '';
      $params['after']     = '';
      $params['first']     = '';
      $params['null']      = false;

      if (is_array($options) && count($options)) {
         foreach ($options as $key => $val) {
            $params[$key] = $val;
         }
      }

      if (!is_array($params['condition'])) {
         Toolbox::deprecated('Use arrays to pass conditions');
         $params['condition'] = [new \QueryExpression($params['condition'])];
      }

      $format = $this->fieldFormat($type, $params['value'], $params['nodefault']);

      if (!empty($params['comment'])) {
         $params['comment'] = " COMMENT '".addslashes($params['comment'])."'";
      }

      if (!empty($params['after'])) {
         $params['after'] = " AFTER `".$params['after']."`";
      } else if (!empty($params['first'])) {
         $params['first'] = " FIRST ";
      }

      if ($params['null']) {
         $params['null'] = 'NULL ';
      }

      if ($format) {
         if (!$DB->fieldExists($table, $field, false)) {
            $this->change[$table][] = "ADD `$field` $format ".$params['comment'] ." ".
                                      $params['null'].$params['first'].$params['after'];

            if (!empty($params['update'])) {
               $this->migrationOneTable($table);
               $DB->updateOrDie(
                  $table, [
                     $field   => $params['update']
                  ], $params['condition']
               );
            }
            return true;
         }
         return false;
      }
   }


   /**
    * Modify field for migration
    *
    * @param string $table    Table name
    * @param string $oldfield Old name of the field
    * @param string $newfield New name of the field
    * @param string $type     Field type, @see Migration::fieldFormat()
    * @param array  $options  Options:
    *                         - default_value new field's default value, if a specific default value needs to be used
    *                         - comment comment to be added during field creation
    *                         - nodefault : do not define default value (default false)
    *
    * @return boolean
   **/
   function changeField($table, $oldfield, $newfield, $type, $options = []) {
      global $DB;

      $params['value']     = null;
      $params['nodefault'] = false;
      $params['comment']   = '';

      if (is_array($options) && count($options)) {
         foreach ($options as $key => $val) {
            $params[$key] = $val;
         }
      }

      $format = $this->fieldFormat($type, $params['value'], $params['nodefault']);

      if ($params['comment']) {
         $params['comment'] = " COMMENT '".addslashes($params['comment'])."'";
      }

      if ($DB->fieldExists($table, $oldfield, false)) {
         // in order the function to be replayed
         // Drop new field if name changed
         if (($oldfield != $newfield)
             && $DB->fieldExists($table, $newfield)) {
            $this->change[$table][] = "DROP `$newfield` ";
         }

         if ($format) {
            $this->change[$table][] = "CHANGE `$oldfield` `$newfield` $format ".$params['comment']."";
         }
         return true;
      }

      return false;
   }


   /**
    * Drop field for migration
    *
    * @param string $table Table name
    * @param string $field Field name
    *
    * @return void
   **/
   function dropField($table, $field) {
      global $DB;

      if ($DB->fieldExists($table, $field, false)) {
         $this->change[$table][] = "DROP `$field`";
      }
   }


   /**
    * Drop immediatly a table if it exists
    *
    * @param string $table Table name
    *
    * @return void
   **/
   function dropTable($table) {
      global $DB;

      if ($DB->tableExists($table)) {
         $DB->rawQuery("DROP TABLE `$table`");
      }
   }


   /**
    * Add index for migration
    *
    * @param string       $table     Table name
    * @param string|array $fields    Field(s) name(s)
    * @param string       $indexname Index name, $fields if empty, defaults to empty
    * @param string       $type      Index type (index or unique - default 'INDEX')
    * @param integer      $len       Field length (default 0)
    *
    * @return void
   **/
   function addKey($table, $fields, $indexname = '', $type = 'INDEX', $len = 0) {

      // si pas de nom d'index, on prend celui du ou des champs
      if (!$indexname) {
         if (is_array($fields)) {
            $indexname = implode($fields, "_");
         } else {
            $indexname = $fields;
         }
      }

      if (!isIndex($table, $indexname)) {
         if (is_array($fields)) {
            if ($len) {
               $fields = "`".implode($fields, "`($len), `")."`($len)";
            } else {
               $fields = "`".implode($fields, "`, `")."`";
            }
         } else if ($len) {
            $fields = "`$fields`($len)";
         } else {
            $fields = "`$fields`";
         }

         if ($type == 'FULLTEXT') {
            $this->fulltexts[$table][] = "ADD $type `$indexname` ($fields)";
         } else if ($type == 'UNIQUE') {
            $this->uniques[$table][] = "ADD $type `$indexname` ($fields)";
         } else {
            $this->change[$table][] = "ADD $type `$indexname` ($fields)";
         }
      }
   }


   /**
    * Drop index for migration
    *
    * @param string $table     Table name
    * @param string $indexname Index name
    *
    * @return void
   **/
   function dropKey($table, $indexname) {

      if (isIndex($table, $indexname)) {
         $this->change[$table][] = "DROP INDEX `$indexname`";
      }
   }


   /**
    * Rename table for migration
    *
    * @param string $oldtable Old table name
    * @param string $newtable new table name
    *
    * @return void
   **/
   function renameTable($oldtable, $newtable) {
      global $DB;

      if (!$DB->tableExists("$newtable") && $DB->tableExists("$oldtable")) {
         $query = "RENAME TABLE `$oldtable` TO `$newtable`";
         $DB->rawQueryOrDie($query, $this->version." rename $oldtable");
      } else {
         if (Toolbox::startsWith($oldtable, 'glpi_plugin_')
            || Toolbox::startsWith($newtable, 'glpi_plugin_')
         ) {
            return;
         }
         $message = sprintf(
            __('Unable to rename table %1$s (%2$s) to %3$s (%4$s)!'),
            $oldtable,
            ($DB->tableExists($oldtable) ? __('ok') : __('nok')),
            $newtable,
            ($DB->tableExists($newtable) ? __('nok') : __('ok'))
         );
         Toolbox::logError($message);
         die(1);
      }
   }


   /**
    * Copy table for migration
    *
    * @since 0.84
    *
    * @param string $oldtable The name of the table already inside the database
    * @param string $newtable The copy of the old table
    *
    * @return void
   **/
   function copyTable($oldtable, $newtable) {
      global $DB;

      if (!$DB->tableExists($newtable)
          && $DB->tableExists($oldtable)) {

         // Try to do a flush tables if RELOAD privileges available
         // $query = "FLUSH TABLES `$oldtable`, `$newtable`";
         // $DB->rawQuery($query);

         $query = "CREATE TABLE " . $DB->quoteName($newtable) . " LIKE " . $DB->quoteName($oldtable);
         $DB->rawQueryOrDie($query, $this->version." create $newtable");

         //nedds DB::insert to support subqeries to get migrated
         $query = "INSERT INTO " . $DB->quoteName($newtable) . "
                          (SELECT *
                           FROM " . $DB->quoteName($oldtable) . ")";
         $DB->rawQueryOrDie($query, $this->version." copy from $oldtable to $newtable");
      }
   }


   /**
    * Insert an entry inside a table
    *
    * @since 0.84
    *
    * @param string $table The table to alter
    * @param array  $input The elements to add inside the table
    *
    * @return integer id of the last item inserted by mysql
   **/
   function insertInTable($table, array $input) {
      global $DB;

      if ($DB->tableExists("$table")
          && is_array($input) && (count($input) > 0)) {

         $values = [];
         foreach ($input as $field => $value) {
            if ($DB->fieldExists($table, $field)) {
               $values[$field] = $value;
            }
         }

         $DB->insertOrDie($table, $values, $this->version." insert in $table");

         return $DB->insertId();
      }
   }


   /**
    * Execute migration for only one table
    *
    * @param string $table Table name
    *
    * @return void
   **/
   function migrationOneTable($table) {
      global $DB;

      if (isset($this->change[$table])) {
         $query = "ALTER TABLE " . $DB->quoteName($table) . " ".implode($this->change[$table], " ,\n")." ";
         $this->displayMessage( sprintf(__('Change of the database layout - %s'), $table));
         $DB->rawQueryOrDie($query, $this->version." multiple alter in $table");
         unset($this->change[$table]);
      }

      if (isset($this->fulltexts[$table])) {
         $this->displayMessage( sprintf(__('Adding fulltext indices - %s'), $table));
         foreach ($this->fulltexts[$table] as $idx) {
            $query = "ALTER TABLE " . $DB->quoteName($table) . " ".$idx;
            $DB->rawQueryOrDie($query, $this->version." $idx");
         }
         unset($this->fulltexts[$table]);
      }
<<<<<<< HEAD
=======

      if (isset($this->uniques[$table])) {
         $this->displayMessage( sprintf(__('Adding unicity indices - %s'), $table));
         foreach ($this->uniques[$table] as $idx) {
            $query = "ALTER TABLE `$table` ".$idx;
            $DB->queryOrDie($query, $this->version." $idx");
         }
         unset($this->uniques[$table]);
      }
>>>>>>> 2ed00b19
   }


   /**
    * Execute global migration
    *
    * @return void
   **/
   function executeMigration() {
      global $DB, $GLPI_CACHE;

      foreach ($this->queries[self::PRE_QUERY] as $query) {
         $DB->rawQueryOrDie($query['query'], $query['message'], $query['params']);
      }
      $this->queries[self::PRE_QUERY] = [];

      $tables = array_merge(
         array_keys($this->change),
         array_keys($this->fulltexts),
         array_keys($this->uniques)
      );
      foreach ($tables as $table) {
         $this->migrationOneTable($table);
      }

      foreach ($this->queries[self::POST_QUERY] as $query) {
         $DB->rawQueryOrDie($query['query'], $query['message'], $query['params']);
      }
      $this->queries[self::POST_QUERY] = [];

      $this->storeConfig();

      // as some tables may have be renamed, unset session matching between tables and classes
      $GLPI_CACHE->delete('table_of');

      // end of global message
      $this->displayMessage(__('Task completed.'));
   }


   /**
    * Register a new rule
    *
    * @since 0.84
    *
    * @param array $rule     Array of fields of glpi_rules
    * @param array $criteria Array of Array of fields of glpi_rulecriterias
    * @param array $actions  Array of Array of fields of glpi_ruleactions
    *
    * @return integer new rule id
   **/
   function createRule(Array $rule, Array $criteria, Array $actions) {
      global $DB;

      // Avoid duplicate - Need to be improved using a rule uuid of other
      if (countElementsInTable('glpi_rules', ['name' => $rule['name']])) {
         return 0;
      }
      $rule['comment']     = sprintf(__('Automatically generated by GLPI %s'), $this->version);
      $rule['description'] = '';

      // Compute ranking
      $iterator = $DB->request([
         'SELECT' => ['MAX' => 'ranking AS rank'],
         'FROM'   => 'glpi_rules',
         'WHERE'  => ['sub_type' => $rule['sub_type']]
      ]);

      $ranking = 1;
      if (count($iterator)) {
         $data = $iterator->next();
         $ranking = $data["rank"] + 1;
      }

      // The rule itself
      $values = ['ranking' => $ranking];
      foreach ($rule as $field => $value) {
         $values[$field] = $value;
      }
      $DB->insertOrDie('glpi_rules', $values);
      $rid = $DB->insertId();

      // The rule criteria
      foreach ($criteria as $criterion) {
         $values = ['rules_id' => $rid];
         foreach ($criterion as $field => $value) {
            $values[$field] = $value;
         }
         $DB->insertOrDie('glpi_rulecriterias', $values);
      }

      // The rule criteria actions
      foreach ($actions as $action) {
         $values = ['rules_id' => $rid];
         foreach ($action as $field => $value) {
            $values[$field] = $value;
         }
         $DB->insertOrDie('glpi_ruleactions', $values);
      }
   }


   /**
    * Update display preferences
    *
    * @since 0.85
    *
    * @param array $toadd items to add : itemtype => array of values
    * @param array $todel items to del : itemtype => array of values
    *
    * @return void
   **/
   function updateDisplayPrefs($toadd = [], $todel = []) {
      global $DB;

      //TRANS: %s is the table or item to migrate
      $this->displayMessage(sprintf(__('Data migration - %s'), 'glpi_displaypreferences'));
      if (count($toadd)) {
         foreach ($toadd as $type => $tab) {
            $iterator = $DB->request([
               'SELECT'          => 'users_id',
               'DISTINCT'        => true,
               'FROM'            => 'glpi_displaypreferences',
               'WHERE'           => ['itemtype' => $type]
            ]);

            if (count($iterator) > 0) {
               while ($data = $iterator->next()) {
                  $result = $DB->request([
                     'SELECT' => ['MAX' => 'rank as maxrank'],
                     'FROM'   => 'glpi_displaypreferences',
                     'WHERE'  => [
                        'users_id'  => $data['users_id'],
                        'itemtype'  => $type
                     ]
                  ])->next();

                  $rank = $result['maxrank'];
                  ++$rank;

                  foreach ($tab as $newval) {
                     $check_iterator = $DB->request([
                        'FROM'   => 'glpi_displaypreferences',
                        'WHERE'  => [
                           'users_id'  => $data['users_id'],
                           'num'       => $newval,
                           'itemtype'  => $type
                        ]
                     ]);
                     if (count($check_iterator) == 0) {
                           $DB->insert(
                              'glpi_displaypreferences', [
                                 'itemtype'  => $type,
                                 'num'       => $newval,
                                 'rank'      => $rank++,
                                 'users_id'  => $data['users_id']
                              ]
                           );
                     }
                  }
               }

            } else { // Add for default user
               $rank = 1;
               foreach ($tab as $newval) {
                     $DB->insert(
                        'glpi_displaypreferences', [
                           'itemtype'  => $type,
                           'num'       => $newval,
                           'rank'      => $rank++,
                           'users_id'  => 0
                        ]
                     );
               }
            }
         }
      }

      if (count($todel)) {
         // delete display preferences
         foreach ($todel as $type => $tab) {
            if (count($tab)) {
               $DB->delete(
                  'glpi_displaypreferences', [
                     'itemtype'  => $type,
                     'num'       => $tab
                  ]
               );
            }
         }
      }
   }

   /**
    * Add a migration SQL query
    *
    * @param string $type    Either self::PRE_QUERY or self::POST_QUERY
    * @param string $query   Query to execute
    * @param array  $params  Query parameters
    * @param string $message Mesage to display on error, defaults to null
    *
    * @return Migration
    *
    * @since 10.0.0 Added $params parameter
    */
   private function addQuery($type, $query, $params, $message = null) {
      $this->queries[$type][] =  [
         'query'     => $query,
         'message'   => $message,
         'params'    => $params
      ];
      return $this;
   }

   /**
    * Add a pre migration SQL query
    *
    * @param string $query   Query to execute
    * @param array  $params  Query parameters
    * @param string $message Mesage to display on error, defaults to null
    *
    * @return Migration
    *
    * @since 10.0.0 Added $params parameter
    */
   public function addPreQuery($query, $params = [], $message = null) {
      return $this->addQuery(self::PRE_QUERY, $query, $params, $message);
   }

   /**
    * Add a post migration SQL query
    *
    * @param string $query   Query to execute
    * @param array  $params  Query parameters
    * @param string $message Mesage to display on error, defaults to null
    *
    * @return Migration
    *
    * @since 10.0.0 Added $params parameter
    */
   public function addPostQuery($query, $params = [], $message = null) {
      return $this->addQuery(self::POST_QUERY, $query, $params, $message);
   }

   /**
    * Backup existing tables
    *
    * @param array $tables Existing tables to backup
    *
    * @return boolean
    */
   public function backupTables($tables) {
      global $DB;

      $backup_tables = false;
      foreach ($tables as $table) {
         // rename new tables if exists ?
         if ($DB->tableExists($table)) {
            $this->dropTable("backup_$table");
            $this->displayWarning(sprintf(__('%1$s table already exists. A backup have been done to %2$s'),
                                          $table, "backup_$table"));
            $backup_tables = true;
            $this->renameTable("$table", "backup_$table");
         }
      }
      if ($backup_tables) {
         $this->displayWarning("You can delete backup tables if you have no need of them.", true);
      }
      return $backup_tables;
   }

   /**
    * Add configuration value(s) to current context; @see Migration::setContext()
    *
    * @since 9.2
    *
    * @param string|array $values Value(s) to add
    *
    * @return Migration
    */
   public function addConfig($values) {
      $this->configs += (array)$values;
      return $this;
   }

   /**
    * Store configuration values that does not exists
    *
    * @since 9.2
    *
    * @return boolean
    */
   private function storeConfig() {
      global $DB;

      if (count($this->configs)) {
         $existing = $DB->request(
            "glpi_configs", [
               'context'   => $this->context,
               'name'      => array_keys($this->configs)
            ]
         );
         foreach ($existing as $conf) {
            unset($this->configs[$conf['name']]);
         }
         if (count($this->configs)) {
            Config::setConfigurationValues($this->context, $this->configs);
            $this->displayMessage(sprintf(
               __('Configuration values added for %1$s.'),
               implode(', ', array_keys($this->configs))
            ));
         }
      }
   }

   /**
    * Set configuration context
    *
    * @since 9.2
    *
    * @param string $context Configuration context
    *
    * @return Migration
    */
   public function setContext($context) {
      $this->context = $context;
      return $this;
   }

   /**
    * Add new right to profiles that match rights requirements
    *    Default is to give rights to profiles with READ and UPDATE rights on config
    *
    * @param string  $name   Right name
    * @param integer $rights Right to set (defaults to ALLSTANDARDRIGHT)
    * @param array   $requiredrights Array of right name => value
    *                   A profile must have these rights in order to get the new right.
    *                   This array can be empty to add the right to every profile.
    *                   Default is ['config' => READ | UPDATE].
    *
    * @return void
    */
   public function addRight($name, $rights = ALLSTANDARDRIGHT, $requiredrights = ['config' => READ | UPDATE]) {
      global $DB;

      $count = countElementsInTable(
         'glpi_profilerights',
         ['name' => $name]
      );

      if ($count == 0) {
         $where = [];
         foreach ($requiredrights as $reqright => $reqvalue) {
            $where['OR'][] = [
               'AND' => [
                  'name'   => $reqright,
                  new QueryExpression("{$DB->quoteName('rights')} & $reqvalue = $reqvalue")
               ]
            ];
         }

         $prof_iterator = $DB->request([
            'SELECT' => 'id',
            'FROM'   => 'glpi_profiles'
         ]);

         while ($profile = $prof_iterator->next()) {
            if (empty($requiredrights)) {
               $reqmet = true;
            } else {
               $iterator = $DB->request([
                  'SELECT' => [
                     'name',
                     'rights'
                  ],
                  'FROM'   => 'glpi_profilerights',
                  'WHERE'  => $where + ['profiles_id' => $profile['id']]
               ]);

               $reqmet = (count($iterator) == count($requiredrights));
            }

            $DB->insertOrDie(
               'glpi_profilerights', [
                  'id'           => null,
                  'profiles_id'  => $profile['id'],
                  'name'         => $name,
                  'rights'       => $reqmet ? $rights : 0
               ],
               sprintf('%1$s add right for %2$s', $this->version, $name)
            );
         }

         $this->displayWarning(
            sprintf(
               'New rights has been added for %1$s, you should review ACLs after update',
               $name
            ),
            true
         );
      }
   }
}<|MERGE_RESOLUTION|>--- conflicted
+++ resolved
@@ -675,9 +675,6 @@
          }
          unset($this->fulltexts[$table]);
       }
-<<<<<<< HEAD
-=======
-
       if (isset($this->uniques[$table])) {
          $this->displayMessage( sprintf(__('Adding unicity indices - %s'), $table));
          foreach ($this->uniques[$table] as $idx) {
@@ -686,7 +683,6 @@
          }
          unset($this->uniques[$table]);
       }
->>>>>>> 2ed00b19
    }
 
 
