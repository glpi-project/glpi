<?php
/**
 * ---------------------------------------------------------------------
 * GLPI - Gestionnaire Libre de Parc Informatique
 * Copyright (C) 2015-2018 Teclib' and contributors.
 *
 * http://glpi-project.org
 *
 * based on GLPI - Gestionnaire Libre de Parc Informatique
 * Copyright (C) 2003-2014 by the INDEPNET Development Team.
 *
 * ---------------------------------------------------------------------
 *
 * LICENSE
 *
 * This file is part of GLPI.
 *
 * GLPI is free software; you can redistribute it and/or modify
 * it under the terms of the GNU General Public License as published by
 * the Free Software Foundation; either version 2 of the License, or
 * (at your option) any later version.
 *
 * GLPI is distributed in the hope that it will be useful,
 * but WITHOUT ANY WARRANTY; without even the implied warranty of
 * MERCHANTABILITY or FITNESS FOR A PARTICULAR PURPOSE.  See the
 * GNU General Public License for more details.
 *
 * You should have received a copy of the GNU General Public License
 * along with GLPI. If not, see <http://www.gnu.org/licenses/>.
 * ---------------------------------------------------------------------
 */

if (!defined('GLPI_ROOT')) {
   die("Sorry. You can't access this file directly");
}

/**
 * Migration Class
 *
 * @since 0.80
**/
class Migration {

   private   $change    = [];
   private   $fulltexts = [];
   private   $uniques   = [];
   protected $version;
   private   $deb;
   private   $lastMessage;
   private   $log_errors = 0;
   private   $current_message_area_id;
   private   $queries = [
      'pre'    => [],
      'post'   => []
   ];

   /**
    * List (name => value) of configuration options to add, if they're missing
    * @var array
    */
   private $configs = [];

   /**
    * Configuration context
    * @var string
    */
   private $context = 'core';

   const PRE_QUERY = 'pre';
   const POST_QUERY = 'post';

   /**
    * @param integer $ver Version number
   **/
   function __construct($ver) {

      $this->deb = time();
      $this->version = $ver;
   }

   /**
    * Set version
    *
    * @since 0.84
    *
    * @param integer $ver Version number
    *
    * @return void
   **/
   function setVersion($ver) {

      $this->flushLogDisplayMessage();
      $this->version = $ver;
      $this->addNewMessageArea("migration_message_$ver");
   }


   /**
    * Add new message
    *
    * @since 0.84
    *
    * @param string $id Area ID
    *
    * @return void
   **/
   function addNewMessageArea($id) {

      if ($id == $this->current_message_area_id) {
         $this->displayMessage(__('Work in progress...'));
      } else {
         $this->current_message_area_id = $id;
         echo "<div id='".$this->current_message_area_id."'>
               <p class='center'>".__('Work in progress...')."</p></div>";
         $this->flushLogDisplayMessage();
      }
   }


   /**
    * Flush previous displayed message in log file
    *
    * @since 0.84
    *
    * @return void
   **/
   function flushLogDisplayMessage() {

      if (isset($this->lastMessage)) {
         $tps = Html::timestampToString(time() - $this->lastMessage['time']);
         $this->log($tps . ' for "' . $this->lastMessage['msg'] . '"', false);
         unset($this->lastMessage);
      }
   }


   /**
    * Additional message in global message
    *
    * @param string $msg text  to display
    *
    * @return void
   **/
   function displayMessage($msg) {

      $now = time();
      $tps = Html::timestampToString($now-$this->deb);
      echo "<script type='text/javascript'>document.getElementById('".
             $this->current_message_area_id."').innerHTML=\"<p class='center'>".addslashes($msg).
             " ($tps)</p>\";".
           "</script>\n";

      $this->flushLogDisplayMessage();
      $this->lastMessage = ['time' => time(),
                            'msg'  => $msg];

      Html::glpi_flush();
   }


   /**
    * Log message for this migration
    *
    * @since 0.84
    *
    * @param string  $message Message to display
    * @param boolean $warning Is a warning
    *
    * @return void
   **/
   function log($message, $warning) {

      if ($warning) {
         $log_file_name = 'warning_during_migration_to_'.$this->version;
      } else {
         $log_file_name = 'migration_to_'.$this->version;
      }

      // Do not log if more than 3 log error
      if ($this->log_errors < 3
         && !Toolbox::logInFile($log_file_name, $message . ' @ ', true)) {
         $this->log_errors++;
      }
   }


   /**
    * Display a title
    *
    * @param string $title Title to display
    *
    * @return void
   **/
   function displayTitle($title) {
      echo "<h3>".Html::entities_deep($title)."</h3>";
   }


   /**
    * Display a Warning
    *
    * @param string  $msg Message to display
    * @param boolean $red Displays with red class (false by default)
    *
    * @return void
   **/
   function displayWarning($msg, $red = false) {

      echo ($red ? "<div class='migred'><p>" : "<p><span class='b'>") .
            Html::entities_deep($msg) . ($red ? "</p></div>" : "</span></p>");

      $this->log($msg, true);
   }


   /**
    * Define field's format
    *
    * @param string  $type          can be bool, char, string, integer, date, datetime, text, longtext or autoincrement
    * @param string  $default_value new field's default value,
    *                               if a specific default value needs to be used
    * @param boolean $nodefault     No default value (false by default)
    *
    * @return string
   **/
   private function fieldFormat($type, $default_value, $nodefault = false) {

      $format = '';
      switch ($type) {
         case 'bool' :
            $format = "TINYINT(1) NOT NULL";
            if (!$nodefault) {
               if (is_null($default_value)) {
                  $format .= " DEFAULT '0'";
               } else if (in_array($default_value, ['0', '1'])) {
                  $format .= " DEFAULT '$default_value'";
               } else {
                  trigger_error(__('default_value must be 0 or 1'), E_USER_ERROR);
               }
            }
            break;

         case 'char' :
            $format = "CHAR(1)";
            if (!$nodefault) {
               if (is_null($default_value)) {
                  $format .= " DEFAULT NULL";
               } else {
                  $format .= " NOT NULL DEFAULT '$default_value'";
               }
            }
            break;

         case 'string' :
            $format = "VARCHAR(255) COLLATE utf8_unicode_ci";
            if (!$nodefault) {
               if (is_null($default_value)) {
                  $format .= " DEFAULT NULL";
               } else {
                  $format .= " NOT NULL DEFAULT '$default_value'";
               }
            }
            break;

         case 'integer' :
            $format = "INT(11) NOT NULL";
            if (!$nodefault) {
               if (is_null($default_value)) {
                  $format .= " DEFAULT '0'";
               } else if (is_numeric($default_value)) {
                  $format .= " DEFAULT '$default_value'";
               } else {
                  trigger_error(__('default_value must be numeric'), E_USER_ERROR);
               }
            }
            break;

         case 'date' :
            $format = "DATE";
            if (!$nodefault) {
               if (is_null($default_value)) {
                  $format.= " DEFAULT NULL";
               } else {
                  $format.= " DEFAULT '$default_value'";
               }
            }
            break;

         case 'datetime' :
            $format = "DATETIME";
            if (!$nodefault) {
               if (is_null($default_value)) {
                  $format.= " DEFAULT NULL";
               } else {
                  $format.= " DEFAULT '$default_value'";
               }
            }
            break;

         case 'text' :
            $format = "TEXT COLLATE utf8_unicode_ci";
            if (!$nodefault) {
               if (is_null($default_value)) {
                  $format.= " DEFAULT NULL";
               } else {
                  $format.= " NOT NULL DEFAULT '$default_value'";
               }
            }
            break;

         case 'longtext' :
            $format = "LONGTEXT COLLATE utf8_unicode_ci";
            if (!$nodefault) {
               if (is_null($default_value)) {
                  $format .= " DEFAULT NULL";
               } else {
                  $format .= " NOT NULL DEFAULT '$default_value'";
               }
            }
            break;

         // for plugins
         case 'autoincrement' :
            $format = "INT(11) NOT NULL AUTO_INCREMENT";
            break;

         default :
            // for compatibility with old 0.80 migrations
            $format = $type;
            break;
      }
      return $format;
   }


   /**
    * Add a new GLPI normalized field
    *
    * @param string $table   Table name
    * @param string $field   Field name
    * @param string $type    Field type, @see Migration::fieldFormat()
    * @param array  $options Options:
    *                         - update    : if not empty = value of $field (must be protected)
    *                         - condition : array of where conditions, if needed
    *                         - value     : default_value new field's default value, if a specific default value needs to be used
    *                         - nodefault : do not define default value (default false)
    *                         - comment   : comment to be added during field creation
    *                         - after     : where adding the new field
    *                         - null      : value could be NULL (default false)
    *
    * @return boolean
   **/
   function addField($table, $field, $type, $options = []) {
      global $DB;

      $params['update']    = [];
      $params['condition'] = [true];
      $params['value']     = null;
      $params['nodefault'] = false;
      $params['comment']   = '';
      $params['after']     = '';
      $params['first']     = '';
      $params['null']      = false;

      if (is_array($options) && count($options)) {
         foreach ($options as $key => $val) {
            $params[$key] = $val;
         }
      }

      if (!is_array($params['condition'])) {
         Toolbox::deprecated('Use arrays to pass conditions');
         $params['condition'] = [new \QueryExpression($params['condition'])];
      }

      $format = $this->fieldFormat($type, $params['value'], $params['nodefault']);

      if (!empty($params['comment'])) {
         $params['comment'] = " COMMENT '".addslashes($params['comment'])."'";
      }

      if (!empty($params['after'])) {
         $params['after'] = " AFTER `".$params['after']."`";
      } else if (!empty($params['first'])) {
         $params['first'] = " FIRST ";
      }

      if ($params['null']) {
         $params['null'] = 'NULL ';
      }

      if ($format) {
         if (!$DB->fieldExists($table, $field, false)) {
            $this->change[$table][] = "ADD `$field` $format ".$params['comment'] ." ".
                                      $params['null'].$params['first'].$params['after'];

            if (!empty($params['update'])) {
               $this->migrationOneTable($table);
               $DB->updateOrDie(
                  $table, [
                     $field   => $params['update']
                  ], $params['condition']
               );
            }
            return true;
         }
         return false;
      }
   }


   /**
    * Modify field for migration
    *
    * @param string $table    Table name
    * @param string $oldfield Old name of the field
    * @param string $newfield New name of the field
    * @param string $type     Field type, @see Migration::fieldFormat()
    * @param array  $options  Options:
    *                         - default_value new field's default value, if a specific default value needs to be used
    *                         - comment comment to be added during field creation
    *                         - nodefault : do not define default value (default false)
    *
    * @return boolean
   **/
   function changeField($table, $oldfield, $newfield, $type, $options = []) {
      global $DB;

      $params['value']     = null;
      $params['nodefault'] = false;
      $params['comment']   = '';

      if (is_array($options) && count($options)) {
         foreach ($options as $key => $val) {
            $params[$key] = $val;
         }
      }

      $format = $this->fieldFormat($type, $params['value'], $params['nodefault']);

      if ($params['comment']) {
         $params['comment'] = " COMMENT '".addslashes($params['comment'])."'";
      }

      if ($DB->fieldExists($table, $oldfield, false)) {
         // in order the function to be replayed
         // Drop new field if name changed
         if (($oldfield != $newfield)
             && $DB->fieldExists($table, $newfield)) {
            $this->change[$table][] = "DROP `$newfield` ";
         }

         if ($format) {
            $this->change[$table][] = "CHANGE `$oldfield` `$newfield` $format ".$params['comment']."";
         }
         return true;
      }

      return false;
   }


   /**
    * Drop field for migration
    *
    * @param string $table Table name
    * @param string $field Field name
    *
    * @return void
   **/
   function dropField($table, $field) {
      global $DB;

      if ($DB->fieldExists($table, $field, false)) {
         $this->change[$table][] = "DROP `$field`";
      }
   }


   /**
    * Drop immediatly a table if it exists
    *
    * @param string $table Table name
    *
    * @return void
   **/
   function dropTable($table) {
      global $DB;

      if ($DB->tableExists($table)) {
         $DB->rawQuery("DROP TABLE `$table`");
      }
   }


   /**
    * Add index for migration
    *
    * @param string       $table     Table name
    * @param string|array $fields    Field(s) name(s)
    * @param string       $indexname Index name, $fields if empty, defaults to empty
    * @param string       $type      Index type (index or unique - default 'INDEX')
    * @param integer      $len       Field length (default 0)
    *
    * @return void
   **/
   function addKey($table, $fields, $indexname = '', $type = 'INDEX', $len = 0) {

      // si pas de nom d'index, on prend celui du ou des champs
      if (!$indexname) {
         if (is_array($fields)) {
            $indexname = implode($fields, "_");
         } else {
            $indexname = $fields;
         }
      }

      if (!isIndex($table, $indexname)) {
         if (is_array($fields)) {
            if ($len) {
               $fields = "`".implode($fields, "`($len), `")."`($len)";
            } else {
               $fields = "`".implode($fields, "`, `")."`";
            }
         } else if ($len) {
            $fields = "`$fields`($len)";
         } else {
            $fields = "`$fields`";
         }

         if ($type == 'FULLTEXT') {
            $this->fulltexts[$table][] = "ADD $type `$indexname` ($fields)";
         } else if ($type == 'UNIQUE') {
            $this->uniques[$table][] = "ADD $type `$indexname` ($fields)";
         } else {
            $this->change[$table][] = "ADD $type `$indexname` ($fields)";
         }
      }
   }


   /**
    * Drop index for migration
    *
    * @param string $table     Table name
    * @param string $indexname Index name
    *
    * @return void
   **/
   function dropKey($table, $indexname) {

      if (isIndex($table, $indexname)) {
         $this->change[$table][] = "DROP INDEX `$indexname`";
      }
   }


   /**
    * Rename table for migration
    *
    * @param string $oldtable Old table name
    * @param string $newtable new table name
    *
    * @return void
   **/
   function renameTable($oldtable, $newtable) {
      global $DB;

      if (!$DB->tableExists("$newtable") && $DB->tableExists("$oldtable")) {
         $query = "RENAME TABLE `$oldtable` TO `$newtable`";
<<<<<<< HEAD
         $DB->rawQueryOrDie($query, $this->version." rename $oldtable");
=======
         $DB->queryOrDie($query, $this->version." rename $oldtable");

         // Clear possibly forced value of table name.
         // Actually the only forced value in core is for config table.
         $itemtype = getItemTypeForTable($newtable);
         if (class_exists($itemtype)) {
            $itemtype::forceTable($newtable);
         }
>>>>>>> 559f005e
      } else {
         if (Toolbox::startsWith($oldtable, 'glpi_plugin_')
            || Toolbox::startsWith($newtable, 'glpi_plugin_')
         ) {
            return;
         }
         $message = sprintf(
            __('Unable to rename table %1$s (%2$s) to %3$s (%4$s)!'),
            $oldtable,
            ($DB->tableExists($oldtable) ? __('ok') : __('nok')),
            $newtable,
            ($DB->tableExists($newtable) ? __('nok') : __('ok'))
         );
         Toolbox::logError($message);
         die(1);
      }
   }


   /**
    * Copy table for migration
    *
    * @since 0.84
    *
    * @param string $oldtable The name of the table already inside the database
    * @param string $newtable The copy of the old table
    *
    * @return void
   **/
   function copyTable($oldtable, $newtable) {
      global $DB;

      if (!$DB->tableExists($newtable)
          && $DB->tableExists($oldtable)) {

         // Try to do a flush tables if RELOAD privileges available
         // $query = "FLUSH TABLES `$oldtable`, `$newtable`";
         // $DB->rawQuery($query);

         $query = "CREATE TABLE " . $DB->quoteName($newtable) . " LIKE " . $DB->quoteName($oldtable);
         $DB->rawQueryOrDie($query, $this->version." create $newtable");

         //nedds DB::insert to support subqeries to get migrated
         $query = "INSERT INTO " . $DB->quoteName($newtable) . "
                          (SELECT *
                           FROM " . $DB->quoteName($oldtable) . ")";
         $DB->rawQueryOrDie($query, $this->version." copy from $oldtable to $newtable");
      }
   }


   /**
    * Insert an entry inside a table
    *
    * @since 0.84
    *
    * @param string $table The table to alter
    * @param array  $input The elements to add inside the table
    *
    * @return integer id of the last item inserted by mysql
   **/
   function insertInTable($table, array $input) {
      global $DB;

      if ($DB->tableExists("$table")
          && is_array($input) && (count($input) > 0)) {

         $values = [];
         foreach ($input as $field => $value) {
            if ($DB->fieldExists($table, $field)) {
               $values[$field] = $value;
            }
         }

         $DB->insertOrDie($table, $values, $this->version." insert in $table");

         return $DB->insertId();
      }
   }


   /**
    * Execute migration for only one table
    *
    * @param string $table Table name
    *
    * @return void
   **/
   function migrationOneTable($table) {
      global $DB;

      if (isset($this->change[$table])) {
         $query = "ALTER TABLE " . $DB->quoteName($table) . " ".implode($this->change[$table], " ,\n")." ";
         $this->displayMessage( sprintf(__('Change of the database layout - %s'), $table));
         $DB->rawQueryOrDie($query, $this->version." multiple alter in $table");
         unset($this->change[$table]);
      }

      if (isset($this->fulltexts[$table])) {
         $this->displayMessage( sprintf(__('Adding fulltext indices - %s'), $table));
         foreach ($this->fulltexts[$table] as $idx) {
            $query = "ALTER TABLE " . $DB->quoteName($table) . " ".$idx;
            $DB->rawQueryOrDie($query, $this->version." $idx");
         }
         unset($this->fulltexts[$table]);
      }
      if (isset($this->uniques[$table])) {
         $this->displayMessage( sprintf(__('Adding unicity indices - %s'), $table));
         foreach ($this->uniques[$table] as $idx) {
            $query = "ALTER TABLE `$table` ".$idx;
            $DB->queryOrDie($query, $this->version." $idx");
         }
         unset($this->uniques[$table]);
      }
   }


   /**
    * Execute global migration
    *
    * @return void
   **/
   function executeMigration() {
      global $DB;

      foreach ($this->queries[self::PRE_QUERY] as $query) {
         $DB->rawQueryOrDie($query['query'], $query['message'], $query['params']);
      }
      $this->queries[self::PRE_QUERY] = [];

      $tables = array_merge(
         array_keys($this->change),
         array_keys($this->fulltexts),
         array_keys($this->uniques)
      );
      foreach ($tables as $table) {
         $this->migrationOneTable($table);
      }

      foreach ($this->queries[self::POST_QUERY] as $query) {
         $DB->rawQueryOrDie($query['query'], $query['message'], $query['params']);
      }
      $this->queries[self::POST_QUERY] = [];

      $this->storeConfig();

      // end of global message
      $this->displayMessage(__('Task completed.'));
   }


   /**
    * Register a new rule
    *
    * @since 0.84
    *
    * @param array $rule     Array of fields of glpi_rules
    * @param array $criteria Array of Array of fields of glpi_rulecriterias
    * @param array $actions  Array of Array of fields of glpi_ruleactions
    *
    * @return integer new rule id
   **/
   function createRule(Array $rule, Array $criteria, Array $actions) {
      global $DB;

      // Avoid duplicate - Need to be improved using a rule uuid of other
      if (countElementsInTable('glpi_rules', ['name' => $rule['name']])) {
         return 0;
      }
      $rule['comment']     = sprintf(__('Automatically generated by GLPI %s'), $this->version);
      $rule['description'] = '';

      // Compute ranking
      $iterator = $DB->request([
         'SELECT' => ['MAX' => 'ranking AS rank'],
         'FROM'   => 'glpi_rules',
         'WHERE'  => ['sub_type' => $rule['sub_type']]
      ]);

      $ranking = 1;
      if (count($iterator)) {
         $data = $iterator->next();
         $ranking = $data["rank"] + 1;
      }

      // The rule itself
      $values = ['ranking' => $ranking];
      foreach ($rule as $field => $value) {
         $values[$field] = $value;
      }
      $DB->insertOrDie('glpi_rules', $values);
      $rid = $DB->insertId();

      // The rule criteria
      foreach ($criteria as $criterion) {
         $values = ['rules_id' => $rid];
         foreach ($criterion as $field => $value) {
            $values[$field] = $value;
         }
         $DB->insertOrDie('glpi_rulecriterias', $values);
      }

      // The rule criteria actions
      foreach ($actions as $action) {
         $values = ['rules_id' => $rid];
         foreach ($action as $field => $value) {
            $values[$field] = $value;
         }
         $DB->insertOrDie('glpi_ruleactions', $values);
      }
   }


   /**
    * Update display preferences
    *
    * @since 0.85
    *
    * @param array $toadd items to add : itemtype => array of values
    * @param array $todel items to del : itemtype => array of values
    *
    * @return void
   **/
   function updateDisplayPrefs($toadd = [], $todel = []) {
      global $DB;

      //TRANS: %s is the table or item to migrate
      $this->displayMessage(sprintf(__('Data migration - %s'), 'glpi_displaypreferences'));
      if (count($toadd)) {
         foreach ($toadd as $type => $tab) {
            $iterator = $DB->request([
               'SELECT'          => 'users_id',
               'DISTINCT'        => true,
               'FROM'            => 'glpi_displaypreferences',
               'WHERE'           => ['itemtype' => $type]
            ]);

            if (count($iterator) > 0) {
               while ($data = $iterator->next()) {
                  $result = $DB->request([
                     'SELECT' => ['MAX' => 'rank as maxrank'],
                     'FROM'   => 'glpi_displaypreferences',
                     'WHERE'  => [
                        'users_id'  => $data['users_id'],
                        'itemtype'  => $type
                     ]
                  ])->next();

                  $rank = $result['maxrank'];
                  ++$rank;

                  foreach ($tab as $newval) {
                     $check_iterator = $DB->request([
                        'FROM'   => 'glpi_displaypreferences',
                        'WHERE'  => [
                           'users_id'  => $data['users_id'],
                           'num'       => $newval,
                           'itemtype'  => $type
                        ]
                     ]);
                     if (count($check_iterator) == 0) {
                           $DB->insert(
                              'glpi_displaypreferences', [
                                 'itemtype'  => $type,
                                 'num'       => $newval,
                                 'rank'      => $rank++,
                                 'users_id'  => $data['users_id']
                              ]
                           );
                     }
                  }
               }

            } else { // Add for default user
               $rank = 1;
               foreach ($tab as $newval) {
                     $DB->insert(
                        'glpi_displaypreferences', [
                           'itemtype'  => $type,
                           'num'       => $newval,
                           'rank'      => $rank++,
                           'users_id'  => 0
                        ]
                     );
               }
            }
         }
      }

      if (count($todel)) {
         // delete display preferences
         foreach ($todel as $type => $tab) {
            if (count($tab)) {
               $DB->delete(
                  'glpi_displaypreferences', [
                     'itemtype'  => $type,
                     'num'       => $tab
                  ]
               );
            }
         }
      }
   }

   /**
    * Add a migration SQL query
    *
    * @param string $type    Either self::PRE_QUERY or self::POST_QUERY
    * @param string $query   Query to execute
    * @param array  $params  Query parameters
    * @param string $message Mesage to display on error, defaults to null
    *
    * @return Migration
    *
    * @since 10.0.0 Added $params parameter
    */
   private function addQuery($type, $query, $params, $message = null) {
      $this->queries[$type][] =  [
         'query'     => $query,
         'message'   => $message,
         'params'    => $params
      ];
      return $this;
   }

   /**
    * Add a pre migration SQL query
    *
    * @param string $query   Query to execute
    * @param array  $params  Query parameters
    * @param string $message Mesage to display on error, defaults to null
    *
    * @return Migration
    *
    * @since 10.0.0 Added $params parameter
    */
   public function addPreQuery($query, $params = [], $message = null) {
      return $this->addQuery(self::PRE_QUERY, $query, $params, $message);
   }

   /**
    * Add a post migration SQL query
    *
    * @param string $query   Query to execute
    * @param array  $params  Query parameters
    * @param string $message Mesage to display on error, defaults to null
    *
    * @return Migration
    *
    * @since 10.0.0 Added $params parameter
    */
   public function addPostQuery($query, $params = [], $message = null) {
      return $this->addQuery(self::POST_QUERY, $query, $params, $message);
   }

   /**
    * Backup existing tables
    *
    * @param array $tables Existing tables to backup
    *
    * @return boolean
    */
   public function backupTables($tables) {
      global $DB;

      $backup_tables = false;
      foreach ($tables as $table) {
         // rename new tables if exists ?
         if ($DB->tableExists($table)) {
            $this->dropTable("backup_$table");
            $this->displayWarning(sprintf(__('%1$s table already exists. A backup have been done to %2$s'),
                                          $table, "backup_$table"));
            $backup_tables = true;
            $this->renameTable("$table", "backup_$table");
         }
      }
      if ($backup_tables) {
         $this->displayWarning("You can delete backup tables if you have no need of them.", true);
      }
      return $backup_tables;
   }

   /**
    * Add configuration value(s) to current context; @see Migration::setContext()
    *
    * @since 9.2
    *
    * @param string|array $values Value(s) to add
    *
    * @return Migration
    */
   public function addConfig($values) {
      $this->configs += (array)$values;
      return $this;
   }

   /**
    * Store configuration values that does not exists
    *
    * @since 9.2
    *
    * @return boolean
    */
   private function storeConfig() {
      global $DB;

      if (count($this->configs)) {
         $existing = $DB->request(
            "glpi_configs", [
               'context'   => $this->context,
               'name'      => array_keys($this->configs)
            ]
         );
         foreach ($existing as $conf) {
            unset($this->configs[$conf['name']]);
         }
         if (count($this->configs)) {
            Config::setConfigurationValues($this->context, $this->configs);
            $this->displayMessage(sprintf(
               __('Configuration values added for %1$s.'),
               implode(', ', array_keys($this->configs))
            ));
         }
      }
   }

   /**
    * Set configuration context
    *
    * @since 9.2
    *
    * @param string $context Configuration context
    *
    * @return Migration
    */
   public function setContext($context) {
      $this->context = $context;
      return $this;
   }

   /**
    * Add new right to profiles that match rights requirements
    *    Default is to give rights to profiles with READ and UPDATE rights on config
    *
    * @param string  $name   Right name
    * @param integer $rights Right to set (defaults to ALLSTANDARDRIGHT)
    * @param array   $requiredrights Array of right name => value
    *                   A profile must have these rights in order to get the new right.
    *                   This array can be empty to add the right to every profile.
    *                   Default is ['config' => READ | UPDATE].
    *
    * @return void
    */
   public function addRight($name, $rights = ALLSTANDARDRIGHT, $requiredrights = ['config' => READ | UPDATE]) {
      global $DB;

      // Get all profiles where new rights has not been added yet
      $prof_iterator = $DB->request(
         [
            'SELECT'    => 'glpi_profiles.id',
            'FROM'      => 'glpi_profiles',
            'LEFT JOIN' => [
               'glpi_profilerights' => [
                  'ON' => [
                     'glpi_profilerights' => 'profiles_id',
                     'glpi_profiles'      => 'id',
                     [
                        'AND' => ['glpi_profilerights.name' => $name]
                     ]
                  ]
               ],
            ],
            'WHERE'     => [
               'glpi_profilerights.id' => null,
            ]
         ]
      );

      if ($prof_iterator->count() === 0) {
         return;
      }

      $where = [];
      foreach ($requiredrights as $reqright => $reqvalue) {
         $where['OR'][] = [
            'name'   => $reqright,
            new QueryExpression("{$DB->quoteName('rights')} & $reqvalue = $reqvalue")
         ];
      }

      while ($profile = $prof_iterator->next()) {
         if (empty($requiredrights)) {
            $reqmet = true;
         } else {
            $iterator = $DB->request([
               'SELECT' => [
                  'name',
                  'rights'
               ],
               'FROM'   => 'glpi_profilerights',
               'WHERE'  => $where + ['profiles_id' => $profile['id']]
            ]);

            $reqmet = (count($iterator) == count($requiredrights));
         }

         $DB->insertOrDie(
            'glpi_profilerights', [
               'id'           => null,
               'profiles_id'  => $profile['id'],
               'name'         => $name,
               'rights'       => $reqmet ? $rights : 0
            ],
            sprintf('%1$s add right for %2$s', $this->version, $name)
         );
      }

      $this->displayWarning(
         sprintf(
            'New rights has been added for %1$s, you should review ACLs after update',
            $name
         ),
         true
      );
   }
}<|MERGE_RESOLUTION|>--- conflicted
+++ resolved
@@ -568,10 +568,7 @@
 
       if (!$DB->tableExists("$newtable") && $DB->tableExists("$oldtable")) {
          $query = "RENAME TABLE `$oldtable` TO `$newtable`";
-<<<<<<< HEAD
          $DB->rawQueryOrDie($query, $this->version." rename $oldtable");
-=======
-         $DB->queryOrDie($query, $this->version." rename $oldtable");
 
          // Clear possibly forced value of table name.
          // Actually the only forced value in core is for config table.
@@ -579,7 +576,6 @@
          if (class_exists($itemtype)) {
             $itemtype::forceTable($newtable);
          }
->>>>>>> 559f005e
       } else {
          if (Toolbox::startsWith($oldtable, 'glpi_plugin_')
             || Toolbox::startsWith($newtable, 'glpi_plugin_')
