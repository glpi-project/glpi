--- conflicted
+++ resolved
@@ -37,7 +37,7 @@
 
 /**
  * Reminder Class
-**/
+ **/
 class Reminder extends CommonDBVisible {
 
    // From CommonDBTM
@@ -103,7 +103,7 @@
     * @since 0.85
     *
     * @see CommonDBTM::canPurgeItem()
-   **/
+    **/
    function canPurgeItem() {
 
       return ($this->fields['users_id'] == Session::getLoginUserID()
@@ -115,7 +115,7 @@
    /**
     * @since 0.85
     * for personnal reminder
-   **/
+    **/
    static function canUpdate() {
       return (Session::getCurrentInterface() != 'helpdesk');
    }
@@ -124,7 +124,7 @@
    /**
     * @since 0.85
     * for personnal reminder
-   **/
+    **/
    static function canPurge() {
       return (Session::getCurrentInterface() != 'helpdesk');
    }
@@ -150,7 +150,7 @@
     * @see CommonDBTM::cleanDBonPurge()
     *
     * @since 0.83.1
-   **/
+    **/
    function cleanDBonPurge() {
 
       $this->deleteChildrenAndRelationsFromDb(
@@ -178,7 +178,7 @@
     * @param $forceall force all joins (false by default)
     *
     * @return string joins to add
-   **/
+    **/
    static function addVisibilityJoins($forceall = false) {
       //not deprecated because used in Search
       global $DB;
@@ -203,7 +203,7 @@
     * Return visibility SQL restriction to add
     *
     * @return string restrict to add
-   **/
+    **/
    static function addVisibilityRestrict() {
       //not deprecated because used in Search
 
@@ -252,8 +252,8 @@
 
       if (Session::getLoginUserID()) {
          $where['OR'] = [
-               'glpi_reminders.users_id'        => Session::getLoginUserID(),
-               'glpi_reminders_users.users_id'  => Session::getLoginUserID(),
+            'glpi_reminders.users_id'        => Session::getLoginUserID(),
+            'glpi_reminders_users.users_id'  => Session::getLoginUserID(),
          ];
       } else {
          $where = [
@@ -278,8 +278,8 @@
          }
          $where['OR'][] = ['AND' => [
             'glpi_groups_reminders.groups_id' => count($_SESSION["glpigroups"])
-                                                      ? $_SESSION["glpigroups"]
-                                                      : [-1],
+               ? $_SESSION["glpigroups"]
+               : [-1],
             'OR' => $or
          ]];
       }
@@ -351,7 +351,7 @@
 
    /**
     * @see CommonDBTM::post_updateItem()
-   **/
+    **/
    function post_updateItem($history = 1) {
 
       if (isset($this->fields["begin"]) && !empty($this->fields["begin"])) {
@@ -487,7 +487,7 @@
     * @param $field
     * @param $values
     * @param $options   array
-   **/
+    **/
    static function getSpecificValueToDisplay($field, $values, array $options = []) {
 
       if (!is_array($values)) {
@@ -526,7 +526,7 @@
 
    /**
     * @see CommonGLPI::getTabNameForItem()
-   **/
+    **/
    function getTabNameForItem(CommonGLPI $item, $withtemplate = 0) {
 
       if (self::canView()) {
@@ -538,7 +538,7 @@
                      $nb = $item->countVisibilities();
                   }
                   return [1 => self::createTabEntry(_n('Target', 'Targets',
-                                                            Session::getPluralNumber()), $nb)];
+                                                       Session::getPluralNumber()), $nb)];
                }
          }
       }
@@ -548,7 +548,7 @@
 
    /**
     * @see CommonGLPI::defineTabs()
-   **/
+    **/
    function defineTabs($options = []) {
 
       $ong = [];
@@ -566,7 +566,7 @@
     * @param $item         CommonGLPI object
     * @param $tabnum       (default 1)
     * @param $withtemplate (default 0)
-   **/
+    **/
    static function displayTabContentForItem(CommonGLPI $item, $tabnum = 1, $withtemplate = 0) {
 
       switch ($item->getType()) {
@@ -580,7 +580,7 @@
 
    /**
     * @see CommonDBTM::prepareInputForAdd()
-   **/
+    **/
    function prepareInputForAdd($input) {
 
       Toolbox::manageBeginAndEndPlanDates($input['plan']);
@@ -606,8 +606,8 @@
 
          } else {
             Session::addMessageAfterRedirect(
-                     __('Error in entering dates. The starting date is later than the ending date'),
-                                             false, ERROR);
+               __('Error in entering dates. The starting date is later than the ending date'),
+               false, ERROR);
          }
       }
 
@@ -620,7 +620,7 @@
 
    /**
     * @see CommonDBTM::prepareInputForUpdate()
-   **/
+    **/
    function prepareInputForUpdate($input) {
 
       Toolbox::manageBeginAndEndPlanDates($input['plan']);
@@ -651,8 +651,8 @@
 
          } else {
             Session::addMessageAfterRedirect(
-                     __('Error in entering dates. The starting date is later than the ending date'),
-                                             false, ERROR);
+               __('Error in entering dates. The starting date is later than the ending date'),
+               false, ERROR);
          }
       }
 
@@ -713,9 +713,9 @@
       if ($canedit) {
          Html::autocompletionTextField($this, "name",
                                        ['size'   => '80',
-                                             'entity' => -1,
-                                             'user'   => $this->fields["users_id"],
-                                             'option' => $onfocus]);
+                                        'entity' => -1,
+                                        'user'   => $this->fields["users_id"],
+                                        'option' => $onfocus]);
       } else {
          echo $this->fields['name'];
       }
@@ -733,15 +733,15 @@
          echo __('Begin').'</td><td>';
          Html::showDateTimeField("begin_view_date",
                                  ['value'      => $this->fields["begin_view_date"],
-                                       'timestep'   => 1,
-                                       'maybeempty' => true,
-                                       'canedit'    => $canedit]);
+                                  'timestep'   => 1,
+                                  'maybeempty' => true,
+                                  'canedit'    => $canedit]);
          echo '</td><td>'.__('End').'</td><td>';
          Html::showDateTimeField("end_view_date",
                                  ['value'      => $this->fields["end_view_date"],
-                                       'timestep'   => 1,
-                                       'maybeempty' => true,
-                                       'canedit'    => $canedit]);
+                                  'timestep'   => 1,
+                                  'maybeempty' => true,
+                                  'canedit'    => $canedit]);
          echo '</td></tr></table>';
          echo "</td>";
          echo "</tr>";
@@ -771,35 +771,35 @@
          echo Html::hidden('plan[begin]', ['value' => $options['begin']]);
          echo Html::hidden('plan[end]', ['value' => $options['end']]);
          printf(__('From %1$s to %2$s'), Html::convDateTime($options["begin"]),
-                                         Html::convDateTime($options["end"]));
+                Html::convDateTime($options["end"]));
          echo "</td>";
       } else {
          if ($canedit) {
             echo "<script type='text/javascript' >\n";
             echo "function showPlan$rand() {\n";
             echo Html::jsHide("plan$rand");
-               $params = ['action'   => 'add_event_classic_form',
-                               'form'     => 'remind',
-                               'users_id' => $this->fields["users_id"],
-                               'itemtype' => $this->getType(),
-                               'items_id' => $this->getID()];
-
-               if ($ID
+            $params = ['action'   => 'add_event_classic_form',
+                       'form'     => 'remind',
+                       'users_id' => $this->fields["users_id"],
+                       'itemtype' => $this->getType(),
+                       'items_id' => $this->getID()];
+
+            if ($ID
                 && $this->fields["is_planned"]) {
                $params['begin'] = $this->fields["begin"];
                $params['end']   = $this->fields["end"];
-               }
-
-               Ajax::updateItemJsCode("viewplan$rand", $CFG_GLPI["root_doc"]."/ajax/planning.php", $params);
-               echo "}";
-               echo "</script>\n";
+            }
+
+            Ajax::updateItemJsCode("viewplan$rand", $CFG_GLPI["root_doc"]."/ajax/planning.php", $params);
+            echo "}";
+            echo "</script>\n";
          }
 
          if (!$ID
              || !$this->fields["is_planned"]) {
 
             if (Session::haveRightsOr("planning", [Planning::READMY, Planning::READGROUP,
-                                                        Planning::READALL])) {
+                                                   Planning::READALL])) {
 
                echo "<div id='plan$rand' onClick='showPlan$rand()'>\n";
                echo "<a href='#' class='vsubmit'>".__('Add to schedule')."</a>";
@@ -831,10 +831,10 @@
             echo "<td>";
             if ($canedit) {
                PlanningRecall::dropdown(['itemtype' => 'Reminder',
-                                              'items_id' => $ID]);
+                                         'items_id' => $ID]);
             } else { // No edit right : use specific Planning Recall Form
                PlanningRecall::specificForm(['itemtype' => 'Reminder',
-                                                  'items_id' => $ID]);
+                                             'items_id' => $ID]);
             }
             echo "</td></tr></table></td>";
          }
@@ -877,7 +877,7 @@
     *    - display_done_events (boolean)
     *
     * @return array of planning item
-   **/
+    **/
    static function populatePlanning($options = []) {
       global $DB, $CFG_GLPI;
 
@@ -940,7 +940,7 @@
       if (count($nreadpub)
           && count($nreadpriv)) {
          $NASSIGN = ['OR' => [$nreadpub, $nreadpriv]];
-      } else if ($count(readpub)) {
+      } else if (count($nreadpub)) {
          $NASSIGN = $nreadpub;
       } else {
          $NASSIGN = $nreadpriv;
@@ -970,95 +970,29 @@
          ];
       }
 
-<<<<<<< HEAD
-      $addselect = "";
-      if (ReminderTranslation::isReminderTranslationActive()
-          && (countElementsInTable('glpi_remindertranslations') > 0)) {
-         $joinstoadd .= "LEFT JOIN `glpi_remindertranslations`
-                     ON (`glpi_reminders`.`id` = `glpi_remindertranslations`.`reminders_id`
-                           AND `glpi_remindertranslations`.`language` = '".$_SESSION['glpilanguage']."')";
-         $addselect .= ", `glpi_remindertranslations`.`name` AS transname,
-                          `glpi_remindertranslations`.`text` AS transtext ";
-      }
-
-      if ($ASSIGN) {
-         $query2 = "SELECT DISTINCT `glpi_reminders`.* $addselect
-                    FROM `glpi_reminders`
-                    $joinstoadd
-                    WHERE `glpi_reminders`.`is_planned` = '1'
-                          AND $ASSIGN
-                          $PLANNED
-                          $DONE_EVENTS
-                          AND `begin` < '$end'
-                          AND `end` > '$begin'
-                    ORDER BY `begin`";
-         $result2 = $DB->query($query2);
-
-         if ($DB->numrows($result2) > 0) {
-            for ($i=0; $data=$DB->fetch_assoc($result2); $i++) {
-               if ($reminder->getFromDB($data["id"])
-                   && $reminder->canViewItem()) {
-                  $key                               = $data["begin"]."$$"."Reminder"."$$".$data["id"];
-                  $interv[$key]['color']             = $options['color'];
-                  $interv[$key]['event_type_color']  = $options['event_type_color'];
-                  $interv[$key]["itemtype"]          = 'Reminder';
-                  $interv[$key]["reminders_id"]      = $data["id"];
-                  $interv[$key]["id"]                = $data["id"];
-
-                  if (strcmp($begin, $data["begin"]) > 0) {
-                     $interv[$key]["begin"] = $begin;
-                  } else {
-                     $interv[$key]["begin"] = $data["begin"];
-                  }
-
-                  if (strcmp($end, $data["end"]) < 0) {
-                     $interv[$key]["end"] = $end;
-                  } else {
-                     $interv[$key]["end"] = $data["end"];
-                  }
-                  $name = $data['name'];
-                  if (isset($data['transname']) && !empty($data['transname'])) {
-                     $name = $data['transname'];
-                  }
-                  $interv[$key]["name"] = Html::clean(Html::resume_text($name, $CFG_GLPI["cut"]));
-                  $text = $data["text"];
-                  if (isset($data['transtext']) && !empty($data['transtext'])) {
-                     $text = $data['transtext'];
-                  }
-                  $interv[$key]["text"]
-                     = Html::resume_text(Html::clean(Toolbox::unclean_cross_side_scripting_deep($text)),
-                                         $CFG_GLPI["cut"]);
-
-                  $interv[$key]["users_id"]   = $data["users_id"];
-                  $interv[$key]["state"]      = $data["state"];
-                  $interv[$key]["state"]      = $data["state"];
-                  if (!$options['genical']) {
-                     $interv[$key]["url"] = Reminder::getFormURLWithID($data['id']);
-                  } else {
-                     $interv[$key]["url"] = $CFG_GLPI["url_base"].
-                                            Reminder::getFormURLWithID($data['id'], false);
-                  }
-                  $interv[$key]["ajaxurl"]  = $CFG_GLPI["root_doc"]."/ajax/planning.php".
-                                              "?action=edit_event_form".
-                                              "&itemtype=Reminder".
-                                              "&id=".$data['id'].
-                                              "&url=".$interv[$key]["url"];
-                  $interv[$key]["editable"] = $reminder->canUpdateItem();
-=======
       $table = self::getTable();
       $criteria = [
-         'SELECT DISTINCT' => "$table.*",
-         'FROM'            => $table,
-         'WHERE'           => $WHERE,
-         'ORDER'           => 'begin'
-      ] + $visibility_criteria;
+                     'SELECT DISTINCT' => "$table.*",
+                     'FROM'            => $table,
+                     'WHERE'           => $WHERE,
+                     'ORDER'           => 'begin'
+                  ] + $visibility_criteria ;
+
+      if (countElementsInTable('glpi_remindertranslations') > 0) {
+         $criteria["LEFT JOIN"]['glpi_remindertranslations'] = ['FKEY' =>
+                                                                   ['glpi_reminders'            => 'id',
+                                                                    'glpi_remindertranslations' => 'reminders_id']];
+
+         $criteria['SELECT'] = ['glpi_remindertranslations.name AS transname',
+                                'glpi_remindertranslations.text AS transtext'];
+      }
 
       $iterator = $DB->request($criteria);
 
       if (count($iterator)) {
          while ($data = $iterator->next()) {
             if ($reminder->getFromDB($data["id"])
-                  && $reminder->canViewItem()) {
+                && $reminder->canViewItem()) {
                $key                               = $data["begin"]."$$"."Reminder"."$$".$data["id"];
                $interv[$key]['color']             = $options['color'];
                $interv[$key]['event_type_color']  = $options['event_type_color'];
@@ -1076,12 +1010,19 @@
                   $interv[$key]["end"] = $end;
                } else {
                   $interv[$key]["end"] = $data["end"];
->>>>>>> 9831a0bb
                }
-               $interv[$key]["name"] = Html::clean(Html::resume_text($data["name"], $CFG_GLPI["cut"]));
+               $name = $data['name'];
+               if (isset($data['transname']) && !empty($data['transname'])) {
+                  $name = $data['transname'];
+               }
+               $interv[$key]["name"] = Html::clean(Html::resume_text($name, $CFG_GLPI["cut"]));
+               $text = $data["text"];
+               if (isset($data['transtext']) && !empty($data['transtext'])) {
+                  $text = $data['transtext'];
+               }
                $interv[$key]["text"]
-                  = Html::resume_text(Html::clean(Toolbox::unclean_cross_side_scripting_deep($data["text"])),
-                                       $CFG_GLPI["cut"]);
+                  = Html::resume_text(Html::clean(Toolbox::unclean_cross_side_scripting_deep($text)),
+                                      $CFG_GLPI["cut"]);
 
                $interv[$key]["users_id"]   = $data["users_id"];
                $interv[$key]["state"]      = $data["state"];
@@ -1090,13 +1031,13 @@
                   $interv[$key]["url"] = Reminder::getFormURLWithID($data['id']);
                } else {
                   $interv[$key]["url"] = $CFG_GLPI["url_base"].
-                                          Reminder::getFormURLWithID($data['id'], false);
+                                         Reminder::getFormURLWithID($data['id'], false);
                }
                $interv[$key]["ajaxurl"]  = $CFG_GLPI["root_doc"]."/ajax/planning.php".
-                                             "?action=edit_event_form".
-                                             "&itemtype=Reminder".
-                                             "&id=".$data['id'].
-                                             "&url=".$interv[$key]["url"];
+                                           "?action=edit_event_form".
+                                           "&itemtype=Reminder".
+                                           "&id=".$data['id'].
+                                           "&url=".$interv[$key]["url"];
                $interv[$key]["editable"] = $reminder->canUpdateItem();
             }
          }
@@ -1119,8 +1060,8 @@
       $beginend = sprintf(__('From %1$s to %2$s'),
                           Html::convDateTime($val["begin"]), Html::convDateTime($val["end"]));
       $out      = sprintf(__('%1$s: %2$s'), $beginend,
-         "<a href='".Reminder::getFormURLWithID($val["reminders_id"])."'>".
-         Html::resume_text($val["name"], 80)."</a>");
+                          "<a href='".Reminder::getFormURLWithID($val["reminders_id"])."'>".
+                          Html::resume_text($val["name"], 80)."</a>");
       return $out;
    }
 
@@ -1135,7 +1076,7 @@
     * @param $complete        complete display (more details) (default 0)
     *
     * @return Nothing (display function)
-   **/
+    **/
    static function displayPlanningItem(array $val, $who, $type = "", $complete = 0) {
       global $CFG_GLPI;
 
@@ -1150,9 +1091,9 @@
       }
 
       $html.= "<img src='".$CFG_GLPI["root_doc"]."/pics/".$img."' alt='' title=\"".
-             self::getTypeName(1)."\">&nbsp;";
+              self::getTypeName(1)."\">&nbsp;";
       $html.= "<a id='reminder_".$val["reminders_id"].$rand."' href='".
-             Reminder::getFormURLWithID($val["reminders_id"])."'>";
+              Reminder::getFormURLWithID($val["reminders_id"])."'>";
 
       $html.= $users_id;
       $html.= "</a>";
@@ -1174,7 +1115,7 @@
          $html.= Html::showToolTip("<span class='b'>".Planning::getState($val["state"])."</span><br>
                                    ".$val["text"].$recall,
                                    ['applyto' => "reminder_".$val["reminders_id"].$rand,
-                                         'display' => false]);
+                                    'display' => false]);
       }
       return $html;
    }
@@ -1194,22 +1135,6 @@
       $today    = date('Y-m-d');
       $now      = date('Y-m-d H:i:s');
 
-<<<<<<< HEAD
-      $restrict_visibility = " AND (`glpi_reminders`.`begin_view_date` IS NULL
-                                    OR `glpi_reminders`.`begin_view_date` < '$now')
-                              AND (`glpi_reminders`.`end_view_date` IS NULL
-                                   OR `glpi_reminders`.`end_view_date` > '$now') ";
-      $join = "";
-      $addselect = "";
-      if (ReminderTranslation::isReminderTranslationActive()
-          && (countElementsInTable('glpi_remindertranslations') > 0)) {
-         $join .= "LEFT JOIN `glpi_remindertranslations`
-                     ON (`glpi_reminders`.`id` = `glpi_remindertranslations`.`reminders_id`
-                           AND `glpi_remindertranslations`.`language` = '".$_SESSION['glpilanguage']."')";
-         $addselect .= ", `glpi_remindertranslations`.`name` AS transname,
-                          `glpi_remindertranslations`.`text` AS transtext ";
-      }
-=======
       $visibility_criteria = [
          [
             'OR' => [
@@ -1223,7 +1148,6 @@
             ]
          ]
       ];
->>>>>>> 9831a0bb
 
       if ($personal) {
 
@@ -1232,33 +1156,22 @@
             return false;
          }
 
-<<<<<<< HEAD
-         $query = "SELECT `glpi_reminders`.* $addselect
-                   FROM `glpi_reminders`
-                   $join
-                   WHERE `glpi_reminders`.`users_id` = '$users_id'
-                         AND (`glpi_reminders`.`end` >= '$today'
-                              OR `glpi_reminders`.`is_planned` = '0')
-                         $restrict_visibility
-                   ORDER BY `glpi_reminders`.`name`";
-=======
          $criteria = [
             'FROM'   => 'glpi_reminders',
             'WHERE'  => array_merge([
-               'users_id'  => $users_id,
-               [
-                  'OR'        => [
-                     'end'          => ['>=', $today],
-                     'is_planned'   => 0
-                  ]
-               ]
-            ], $visibility_criteria),
-            'ORDER'  => 'name'
+                                       'glpi_reminders.users_id'  => $users_id,
+                                       [
+                                          'OR'        => [
+                                             'end'          => ['>=', $today],
+                                             'is_planned'   => 0
+                                          ]
+                                       ]
+                                    ], $visibility_criteria),
+            'ORDER'  => 'glpi_reminders.name'
          ];
->>>>>>> 9831a0bb
 
          $titre = "<a href='".$CFG_GLPI["root_doc"]."/front/reminder.php'>".
-                    _n('Personal reminder', 'Personal reminders', Session::getPluralNumber())."</a>";
+                  _n('Personal reminder', 'Personal reminders', Session::getPluralNumber())."</a>";
 
       } else {
          // Show public reminders / not mines : need to have access to public reminders
@@ -1268,7 +1181,7 @@
 
          $criteria = array_merge(
             [
-               'SELECT DISTINCT' => 'glpi_reminders.*',
+               'SELECT DISTINCT' => "glpi_reminders.*",
                'FROM'            => 'glpi_reminders',
                'WHERE'           => [],
                'ORDERBY'         => 'name'
@@ -1281,26 +1194,31 @@
             $criteria['WHERE']['glpi_reminders.users_id'] = ['<>', $users_id];
          }
 
-<<<<<<< HEAD
-         $query = "SELECT DISTINCT `glpi_reminders`.* $addselect
-                   FROM `glpi_reminders` 
-                   $join ".
-                   self::addVisibilityJoins()."
-                   WHERE $restrict_user
-                         $restrict_visibility
-                         AND ".self::addVisibilityRestrict()."
-                   ORDER BY `glpi_reminders`.`name`";
-
-=======
->>>>>>> 9831a0bb
          if (Session::getCurrentInterface() != 'helpdesk') {
             $titre = "<a href=\"".$CFG_GLPI["root_doc"]."/front/reminder.php\">".
-                       _n('Public reminder', 'Public reminders', Session::getPluralNumber())."</a>";
+                     _n('Public reminder', 'Public reminders', Session::getPluralNumber())."</a>";
          } else {
             $titre = _n('Public reminder', 'Public reminders', Session::getPluralNumber());
          }
       }
 
+      if (countElementsInTable('glpi_remindertranslations') > 0) {
+
+         $criteria["LEFT JOIN"]['glpi_remindertranslations'] = ['FKEY' =>
+                                                                   ['glpi_reminders'            => 'id',
+                                                                    'glpi_remindertranslations' => 'reminders_id',
+                                                                    [
+                                                                       'AND' => [
+                                                                          'glpi_remindertranslations.language' => $_SESSION['glpilanguage'],
+                                                                       ],
+                                                                    ]]];
+
+         $criteria['SELECT'] = ['glpi_reminders.*',
+                                 'glpi_remindertranslations.name AS transname',
+                                'glpi_remindertranslations.text AS transtext'];
+
+      }
+
       $iterator = $DB->request($criteria);
       $nb = count($iterator);
 
@@ -1308,7 +1226,7 @@
       echo "<tr class='noHover'><th><div class='relative'><span>$titre</span>";
 
       if (($personal && self::canCreate())
-        || (!$personal && Session::haveRight(self::$rightname, CREATE))) {
+          || (!$personal && Session::haveRight(self::$rightname, CREATE))) {
          echo "<span class='floatright'>";
          echo "<a href='".Reminder::getFormURL()."'>";
          echo "<img src='".$CFG_GLPI["root_doc"]."/pics/plus.png' alt='".__s('Add')."'
@@ -1320,13 +1238,9 @@
       if ($nb) {
          $rand = mt_rand();
 
-<<<<<<< HEAD
-         while ($data = $DB->fetch_assoc($result)) {
+         while ($data = $iterator->next()) {
             $self = new self();
             $self->getFromDB($data["id"]);
-=======
-         while ($data = $iterator->next()) {
->>>>>>> 9831a0bb
             echo "<tr class='tab_bg_2'><td>";
             $name = $data['name'];
 
@@ -1335,23 +1249,23 @@
             }
             $link = "<a id='content_reminder_".$data["id"].$rand."'
                       href='".Reminder::getFormURLWithID($data["id"])."'>".
-                      $name."</a>";
+                    $name."</a>";
             $text = $data["text"];
             if (isset($data['transtext']) && !empty($data['transtext'])) {
                $text = $data['transtext'];
             }
             $tooltip = Html::showToolTip(Toolbox::unclean_html_cross_side_scripting_deep($text),
                                          ['applyto' => "content_reminder_".$data["id"].$rand,
-                                               'display' => false]);
+                                          'display' => false]);
             printf(__('%1$s %2$s'), $link, $tooltip);
 
             if ($data["is_planned"]) {
                $tab      = explode(" ", $data["begin"]);
                $date_url = $tab[0];
                echo "<a href='".$CFG_GLPI["root_doc"]."/front/planning.php?date=".$date_url.
-                     "&amp;type=day' class='pointer floatright' title=\"".sprintf(__s('From %1$s to %2$s'),
-                                           Html::convDateTime($data["begin"]),
-                                           Html::convDateTime($data["end"]))."\">";
+                    "&amp;type=day' class='pointer floatright' title=\"".sprintf(__s('From %1$s to %2$s'),
+                                                                                 Html::convDateTime($data["begin"]),
+                                                                                 Html::convDateTime($data["end"]))."\">";
                echo "<i class='fa fa-bell'></i>";
                echo "<pan class='sr-only'>" . __s('Planning') . "</span>";
                echo "</a>";
@@ -1369,7 +1283,7 @@
     * @since 0.85
     *
     * @see commonDBTM::getRights()
-   **/
+    **/
    function getRights($interface = 'central') {
 
       if ($interface == 'helpdesk') {
