<?php
/**
 * ---------------------------------------------------------------------
 * GLPI - Gestionnaire Libre de Parc Informatique
 * Copyright (C) 2015-2018 Teclib' and contributors.
 *
 * http://glpi-project.org
 *
 * based on GLPI - Gestionnaire Libre de Parc Informatique
 * Copyright (C) 2003-2014 by the INDEPNET Development Team.
 *
 * ---------------------------------------------------------------------
 *
 * LICENSE
 *
 * This file is part of GLPI.
 *
 * GLPI is free software; you can redistribute it and/or modify
 * it under the terms of the GNU General Public License as published by
 * the Free Software Foundation; either version 2 of the License, or
 * (at your option) any later version.
 *
 * GLPI is distributed in the hope that it will be useful,
 * but WITHOUT ANY WARRANTY; without even the implied warranty of
 * MERCHANTABILITY or FITNESS FOR A PARTICULAR PURPOSE.  See the
 * GNU General Public License for more details.
 *
 * You should have received a copy of the GNU General Public License
 * along with GLPI. If not, see <http://www.gnu.org/licenses/>.
 * ---------------------------------------------------------------------
 */

if (!defined('GLPI_ROOT')) {
   die("Sorry. You can't access this file directly");
}

use Glpi\CalDAV\Contracts\CalDAVCompatibleItemInterface;
use Glpi\CalDAV\Traits\VobjectConverterTrait;
use Sabre\VObject\Component\VCalendar;
use Sabre\VObject\Component\VJournal;
use Sabre\VObject\Component\VTodo;

/**
 * Reminder Class
**/
class Reminder extends CommonDBVisible implements CalDAVCompatibleItemInterface {
   use PlanningEvent {
      post_getEmpty as trait_post_getEmpty;
   }
   use VobjectConverterTrait;

   // From CommonDBTM
   public $dohistory                   = true;

   // For visibility checks
   protected $users     = [];
   protected $groups    = [];
   protected $profiles  = [];
   protected $entities  = [];

   static $rightname    = 'reminder_public';



   static function getTypeName($nb = 0) {

      if (Session::haveRight('reminder_public', READ)) {
         return _n('Reminder', 'Reminders', $nb);
      }
      return _n('Personal reminder', 'Personal reminders', $nb);
   }


   static function canCreate() {

      return (Session::haveRight(self::$rightname, CREATE)
              || Session::getCurrentInterface() != 'helpdesk');
   }


   static function canView() {

      return (Session::haveRight(self::$rightname, READ)
              || Session::getCurrentInterface() != 'helpdesk');
   }


   function canViewItem() {

      // Is my reminder or is in visibility
      return ($this->fields['users_id'] == Session::getLoginUserID()
              || (Session::haveRight(self::$rightname, READ)
                  && $this->haveVisibilityAccess()));
   }


   function canCreateItem() {
      // Is my reminder
      return ($this->fields['users_id'] == Session::getLoginUserID());
   }


   function canUpdateItem() {

      return ($this->fields['users_id'] == Session::getLoginUserID()
              || (Session::haveRight(self::$rightname, UPDATE)
                  && $this->haveVisibilityAccess()));
   }


   /**
    * @since 0.85
    *
    * @see CommonDBTM::canPurgeItem()
   **/
   function canPurgeItem() {

      return ($this->fields['users_id'] == Session::getLoginUserID()
              || (Session::haveRight(self::$rightname, PURGE)
                  && $this->haveVisibilityAccess()));
   }


   /**
    * @since 0.85
    * for personnal reminder
   **/
   static function canUpdate() {
      return (Session::getCurrentInterface() != 'helpdesk');
   }


   /**
    * @since 0.85
    * for personnal reminder
   **/
   static function canPurge() {
      return (Session::getCurrentInterface() != 'helpdesk');
   }


   function post_getFromDB() {

      // Users
      $this->users    = Reminder_User::getUsers($this->fields['id']);

      // Entities
      $this->entities = Entity_Reminder::getEntities($this);

      // Group / entities
      $this->groups   = Group_Reminder::getGroups($this->fields['id']);

      // Profile / entities
      $this->profiles = Profile_Reminder::getProfiles($this->fields['id']);
   }


   /**
    * @see CommonDBTM::cleanDBonPurge()
    *
    * @since 0.83.1
   **/
   function cleanDBonPurge() {

      $this->deleteChildrenAndRelationsFromDb(
         [
            Entity_Reminder::class,
            Group_Reminder::class,
            PlanningRecall::class,
            Profile_Reminder::class,
            Reminder_User::class,
            VObject::class,
         ]
      );
   }

   public function haveVisibilityAccess() {
      if (!self::canView()) {
         return false;
      }

      return parent::haveVisibilityAccess();
   }

   /**
    * Return visibility joins to add to SQL
    *
    * @param $forceall force all joins (false by default)
    *
    * @return string joins to add
   **/
   static function addVisibilityJoins($forceall = false) {
      //not deprecated because used in Search
      global $DB;

      //get and clean criteria
      $criteria = self::getVisibilityCriteria();
      unset($criteria['WHERE']);
      $criteria['FROM'] = self::getTable();

      $it = new \DBmysqlIterator(null);
      $it->buildQuery($criteria);
      $sql = $it->getSql();
      $sql = trim(str_replace(
         'SELECT * FROM '.$DB->quoteName(self::getTable()),
         '',
         $sql
      ));
      return $sql;
   }

   /**
    * Return visibility SQL restriction to add
    *
    * @return string restrict to add
   **/
   static function addVisibilityRestrict() {
      //not deprecated because used in Search

      //get and clean criteria
      $criteria = self::getVisibilityCriteria();
      unset($criteria['LEFT JOIN']);
      $criteria['FROM'] = self::getTable();

      $it = new \DBmysqlIterator(null);
      $it->buildQuery($criteria);
      $sql = $it->getSql();
      $sql = preg_replace('/.*WHERE /', '', $sql);

      return $sql;
   }

   /**
    * Return visibility joins to add to DBIterator parameters
    *
    * @since 9.4
    *
    * @param boolean $forceall force all joins (false by default)
    *
    * @return array
    */
   static public function getVisibilityCriteria($forceall = false) {
      if (!Session::haveRight(self::$rightname, READ)) {
         return [
            'WHERE' => ['glpi_reminders.users_id' => Session::getLoginUserID()],
         ];
      }

      $join = [];
      $where = [];

      // Users
      $join['glpi_reminders_users'] = [
         'FKEY' => [
            'glpi_reminders_users'  => 'reminders_id',
            'glpi_reminders'        => 'id'
         ]
      ];

      if (Session::getLoginUserID()) {
         $where['OR'] = [
               'glpi_reminders.users_id'        => Session::getLoginUserID(),
               'glpi_reminders_users.users_id'  => Session::getLoginUserID(),
         ];
      } else {
         $where = [
            0
         ];
      }

      // Groups
      if ($forceall
          || (isset($_SESSION["glpigroups"]) && count($_SESSION["glpigroups"]))) {
         $join['glpi_groups_reminders'] = [
            'FKEY' => [
               'glpi_groups_reminders' => 'reminders_id',
               'glpi_reminders'        => 'id'
            ]
         ];

         $or = ['glpi_groups_reminders.entities_id' => ['<', 0]];
         $restrict = getEntitiesRestrictCriteria('glpi_groups_reminders', '', '', true);
         if (count($restrict)) {
            $or = $or + $restrict;
         }
         $where['OR'][] = [
            'glpi_groups_reminders.groups_id' => count($_SESSION["glpigroups"])
                                                      ? $_SESSION["glpigroups"]
                                                      : [-1],
            'OR' => $or
         ];
      }

      // Profiles
      if ($forceall
          || (isset($_SESSION["glpiactiveprofile"])
              && isset($_SESSION["glpiactiveprofile"]['id']))) {
         $join['glpi_profiles_reminders'] = [
            'FKEY' => [
               'glpi_profiles_reminders'  => 'reminders_id',
               'glpi_reminders'           => 'id'
            ]
         ];

         $or = ['glpi_profiles_reminders.entities_id' => ['<', 0]];
         $restrict = getEntitiesRestrictCriteria('glpi_profiles_reminders', '', '', true);
         if (count($restrict)) {
            $or = $or + $restrict;
         }
         $where['OR'][] = [
            'glpi_profiles_reminders.profiles_id' => $_SESSION["glpiactiveprofile"]['id'],
            'OR' => $or
         ];
      }

      // Entities
      if ($forceall
          || (isset($_SESSION["glpiactiveentities"]) && count($_SESSION["glpiactiveentities"]))) {
         $join['glpi_entities_reminders'] = [
            'FKEY' => [
               'glpi_entities_reminders'  => 'reminders_id',
               'glpi_reminders'           => 'id'
            ]
         ];
      }
      if (isset($_SESSION["glpiactiveentities"]) && count($_SESSION["glpiactiveentities"])) {
         $restrict = getEntitiesRestrictCriteria('glpi_entities_reminders', '', '', true, true);
         if (count($restrict)) {
            $where['OR'] = $where['OR'] + $restrict;
         }
      }

      $criteria = [
         'LEFT JOIN' => $join,
         'WHERE'     => $where
      ];

      return $criteria;
   }

<<<<<<< HEAD
=======
   function post_addItem() {
      // Add document if needed
      $this->input = $this->addFiles($this->input, ['force_update'  => true,
                                                    'content_field' => 'text']);

      if (isset($this->fields["begin"]) && !empty($this->fields["begin"])) {
         Planning::checkAlreadyPlanned($this->fields["users_id"], $this->fields["begin"],
                                       $this->fields["end"],
                                       ['Reminder' => [$this->fields['id']]]);
      }
      if (isset($this->input['_planningrecall'])) {
         $this->input['_planningrecall']['items_id'] = $this->fields['id'];
         PlanningRecall::manageDatas($this->input['_planningrecall']);
      }

   }


   /**
    * @see CommonDBTM::post_updateItem()
   **/
   function post_updateItem($history = 1) {

      $this->input = $this->addFiles(
         $this->input,
         [
            'force_update'  => true,
            'content_field' => 'text',
         ]
      );

      if (isset($this->fields["begin"]) && !empty($this->fields["begin"])) {
         Planning::checkAlreadyPlanned($this->fields["users_id"], $this->fields["begin"],
                                       $this->fields["end"],
                                       ['Reminder' => [$this->fields['id']]]);
      }
      if (in_array("begin", $this->updates)) {
         PlanningRecall::managePlanningUpdates($this->getType(), $this->getID(),
                                               $this->fields["begin"]);
      }

   }

>>>>>>> 95c0fe32

   function rawSearchOptions() {
      $tab = [];

      $tab[] = [
         'id'                 => 'common',
         'name'               => __('Characteristics')
      ];

      $tab[] = [
         'id'                 => '1',
         'table'              => $this->getTable(),
         'field'              => 'name',
         'name'               => __('Title'),
         'datatype'           => 'itemlink',
         'massiveaction'      => false,
         'forcegroupby'       => true,
         'autocomplete'       => true,
      ];

      $tab[] = [
         'id'                 => '2',
         'table'              => 'glpi_users',
         'field'              => 'name',
         'name'               => __('Writer'),
         'datatype'           => 'dropdown',
         'massiveaction'      => false,
         'right'              => 'all'
      ];

      $tab[] = [
         'id'                 => '3',
         'table'              => $this->getTable(),
         'field'              => 'state',
         'name'               => __('Status'),
         'datatype'           => 'specific',
         'massiveaction'      => false,
         'searchtype'         => ['equals', 'notequals']
      ];

      $tab[] = [
         'id'                 => '4',
         'table'              => $this->getTable(),
         'field'              => 'text',
         'name'               => __('Description'),
         'massiveaction'      => false,
         'datatype'           => 'text',
         'htmltext'           => true
      ];

      $tab[] = [
         'id'                 => '5',
         'table'              => $this->getTable(),
         'field'              => 'begin_view_date',
         'name'               => __('Visibility start date'),
         'datatype'           => 'datetime'
      ];

      $tab[] = [
         'id'                 => '6',
         'table'              => $this->getTable(),
         'field'              => 'end_view_date',
         'name'               => __('Visibility end date'),
         'datatype'           => 'datetime'
      ];

      $tab[] = [
         'id'                 => '7',
         'table'              => $this->getTable(),
         'field'              => 'is_planned',
         'name'               => __('Planning'),
         'datatype'           => 'bool',
         'massiveaction'      => false
      ];

      $tab[] = [
         'id'                 => '8',
         'table'              => $this->getTable(),
         'field'              => 'begin',
         'name'               => __('Planning start date'),
         'datatype'           => 'datetime'
      ];

      $tab[] = [
         'id'                 => '9',
         'table'              => $this->getTable(),
         'field'              => 'end',
         'name'               => __('Planning end date'),
         'datatype'           => 'datetime'
      ];

      $tab[] = [
         'id'                 => '19',
         'table'              => $this->getTable(),
         'field'              => 'date_mod',
         'name'               => __('Last update'),
         'datatype'           => 'datetime',
         'massiveaction'      => false
      ];

      $tab[] = [
         'id'                 => '121',
         'table'              => $this->getTable(),
         'field'              => 'date_creation',
         'name'               => __('Creation date'),
         'datatype'           => 'datetime',
         'massiveaction'      => false
      ];

      // add objectlock search options
      $tab = array_merge($tab, ObjectLock::rawSearchOptionsToAdd(get_class($this)));

      return $tab;
   }


   /**
    * @since 0.84
    *
    * @param $field
    * @param $values
    * @param $options   array
   **/
   static function getSpecificValueToDisplay($field, $values, array $options = []) {

      if (!is_array($values)) {
         $values = [$field => $values];
      }
      switch ($field) {
         case 'state':
            return Planning::getState($values[$field]);
      }
      return parent::getSpecificValueToDisplay($field, $values, $options);
   }


   /**
    * @since 0.84
    *
    * @param $field
    * @param $name               (default '')
    * @param $values             (default '')
    * @param $options      array
    **/
   static function getSpecificValueToSelect($field, $name = '', $values = '', array $options = []) {

      if (!is_array($values)) {
         $values = [$field => $values];
      }
      $options['display'] = false;

      switch ($field) {
         case 'state' :
            return Planning::dropdownState($name, $values[$field], false);
      }
      return parent::getSpecificValueToSelect($field, $name, $values, $options);
   }


   /**
    * @see CommonGLPI::getTabNameForItem()
   **/
   function getTabNameForItem(CommonGLPI $item, $withtemplate = 0) {

      if (self::canView()) {
         $nb = 0;
         switch ($item->getType()) {
            case 'Reminder' :
               if (Session::haveRight('reminder_public', CREATE)) {
                  if ($_SESSION['glpishow_count_on_tabs']) {
                     $nb = $item->countVisibilities();
                  }
                  return [1 => self::createTabEntry(_n('Target', 'Targets',
                                                            Session::getPluralNumber()), $nb)];
               }
         }
      }
      return '';
   }


   /**
    * @see CommonGLPI::defineTabs()
   **/
   function defineTabs($options = []) {

      $ong = [];
      $this->addDefaultFormTab($ong);
      $this->addStandardTab('Document_Item', $ong, $options);
      $this->addStandardTab('Reminder', $ong, $options);
      $this->addStandardTab('Log', $ong, $options);

      return $ong;
   }


   /**
    * @param $item         CommonGLPI object
    * @param $tabnum       (default 1)
    * @param $withtemplate (default 0)
   **/
   static function displayTabContentForItem(CommonGLPI $item, $tabnum = 1, $withtemplate = 0) {

      switch ($item->getType()) {
         case 'Reminder' :
            $item->showVisibility();
            return true;
      }
      return false;
   }


<<<<<<< HEAD
=======
   /**
    * @see CommonDBTM::prepareInputForAdd()
   **/
   function prepareInputForAdd($input) {

      Toolbox::manageBeginAndEndPlanDates($input['plan']);

      $input["name"] = trim($input["name"]);

      if (empty($input["name"])) {
         $input["name"] = __('Without title');
      }

      $input["begin"] = $input["end"] = "NULL";

      if (isset($input['plan'])) {
         if (!empty($input['plan']["begin"])
             && !empty($input['plan']["end"])
             && ($input['plan']["begin"] < $input['plan']["end"])) {

            $input['_plan']      = $input['plan'];
            unset($input['plan']);
            $input['is_planned'] = 1;
            $input["begin"]      = $input['_plan']["begin"];
            $input["end"]        = $input['_plan']["end"];

         } else {
            Session::addMessageAfterRedirect(
                     __('Error in entering dates. The starting date is later than the ending date'),
                                             false, ERROR);
         }
      }

      // set new date.
      $input["date"] = $_SESSION["glpi_currenttime"];

      return $input;
   }


   /**
    * @see CommonDBTM::prepareInputForUpdate()
   **/
   function prepareInputForUpdate($input) {

      Toolbox::manageBeginAndEndPlanDates($input['plan']);

      if (isset($input['_planningrecall'])) {
         PlanningRecall::manageDatas($input['_planningrecall']);
      }

      if (isset($input["name"])) {
         $input["name"] = trim($input["name"]);

         if (empty($input["name"])) {
            $input["name"] = __('Without title');
         }
      }

      if (isset($input['plan'])) {

         if (!empty($input['plan']["begin"])
             && !empty($input['plan']["end"])
             && ($input['plan']["begin"] < $input['plan']["end"])) {

            $input['_plan']      = $input['plan'];
            unset($input['plan']);
            $input['is_planned'] = 1;
            $input["begin"]      = $input['_plan']["begin"];
            $input["end"]        = $input['_plan']["end"];

         } else {
            Session::addMessageAfterRedirect(
                     __('Error in entering dates. The starting date is later than the ending date'),
                                             false, ERROR);
         }
      }

      return $input;
   }


   function pre_updateInDB() {

      // Set new user if initial user have been deleted
      if (($this->fields['users_id'] == 0)
          && ($uid = Session::getLoginUserID())) {
         $this->fields['users_id'] = $uid;
         $this->updates[]          ="users_id";
      }
   }


>>>>>>> 95c0fe32
   function post_getEmpty() {
      $this->fields["name"]        = __('New note');

      self::trait_post_getEmpty();
   }


   /**
    * Print the reminder form
    *
    * @param $ID        integer  Id of the item to print
    * @param $options   array of possible options:
    *     - target filename : where to go when done.
    *     - from_planning_ajax : set to disable planning form part
    **/
   function showForm($ID, $options = []) {
      global $CFG_GLPI;

      $this->initForm($ID, $options);
      $rand = mt_rand();

      // Show Reminder or blank form
      $onfocus = "";
      if (!$ID > 0) {
         // Create item : do getempty before check right to set default values
         $onfocus="onfocus=\"if (this.value=='".$this->fields['name']."') this.value='';\"";
      }

      $canedit = $this->can($ID, UPDATE);

      $this->showFormHeader($options);

      echo "<tr class='tab_bg_2'><td colspan='2'>".__('Title')."</td>";
      echo "<td colspan='2'>";
      if (!$ID) {
         echo "<input type='hidden' name='users_id' value='".$this->fields['users_id']."'>\n";
      }
      if ($canedit) {
         Html::autocompletionTextField($this, "name",
                                       ['size'   => '80',
                                             'entity' => -1,
                                             'user'   => $this->fields["users_id"],
                                             'option' => $onfocus]);
      } else {
         echo $this->fields['name'];
      }
      if (isset($options['from_planning_edit_ajax']) && $options['from_planning_edit_ajax']) {
         echo Html::hidden('from_planning_edit_ajax');
      }
      echo "</td>";
      echo "</tr>";

      if (!isset($options['from_planning_ajax'])) {
         echo "<tr class='tab_bg_2'>";
         echo "<td colspan='2'>".__('Visibility')."</td>";
         echo "<td colspan='2'>";
         echo '<table><tr><td>';
         echo __('Begin').'</td><td>';
         Html::showDateTimeField("begin_view_date",
                                 ['value'      => $this->fields["begin_view_date"],
                                       'timestep'   => 1,
                                       'maybeempty' => true,
                                       'canedit'    => $canedit]);
         echo '</td><td>'.__('End').'</td><td>';
         Html::showDateTimeField("end_view_date",
                                 ['value'      => $this->fields["end_view_date"],
                                       'timestep'   => 1,
                                       'maybeempty' => true,
                                       'canedit'    => $canedit]);
         echo '</td></tr></table>';
         echo "</td>";
         echo "</tr>";
      }

      echo "<tr class='tab_bg_2'>";
      echo "<td colspan='2'>".__('Status')."</td>";
      echo "<td colspan='2'>";
      if ($canedit) {
         Planning::dropdownState("state", $this->fields["state"]);
      } else {
         echo Planning::getState($this->fields["state"]);
      }
      echo "</td>\n";
      echo "</tr>\n";

      echo "<tr class='tab_bg_2'><td  colspan='2'>".__('Calendar')."</td>";
      $active_recall = ($ID && $this->fields["is_planned"] && PlanningRecall::isAvailable());

      echo "<td";
      if (!$active_recall) {
         echo " colspan='2'";
      }
      echo ">";
      if (isset($options['from_planning_ajax'])
          && $options['from_planning_ajax']) {
         echo Html::hidden('plan[begin]', ['value' => $options['begin']]);
         echo Html::hidden('plan[end]', ['value' => $options['end']]);
         printf(__('From %1$s to %2$s'), Html::convDateTime($options["begin"]),
                                         Html::convDateTime($options["end"]));
         echo "</td>";
      } else {
         if ($canedit) {
            echo "<script type='text/javascript' >\n";
            echo "function showPlan$rand() {\n";
            echo Html::jsHide("plan$rand");
            $params = ['action'   => 'add_event_classic_form',
                       'form'     => 'remind',
                       'users_id' => $this->fields["users_id"],
                       'itemtype' => $this->getType(),
                       'items_id' => $this->getID()];

            if ($ID && $this->fields["is_planned"]) {
                  $params['begin'] = $this->fields["begin"];
                  $params['end']   = $this->fields["end"];
            }

            Ajax::updateItemJsCode("viewplan$rand", $CFG_GLPI["root_doc"]."/ajax/planning.php", $params);
            echo "}";
            echo "</script>\n";
         }

         if (!$ID
             || !$this->fields["is_planned"]) {

            if (Session::haveRightsOr("planning", [Planning::READMY, Planning::READGROUP,
                                                        Planning::READALL])) {

               echo "<div id='plan$rand' onClick='showPlan$rand()'>\n";
               echo "<a href='#' class='vsubmit'>".__('Add to schedule')."</a>";
            }

         } else {
            if ($canedit) {
               echo "<div id='plan$rand' onClick='showPlan$rand()'>\n";
               echo "<span class='showplan'>";
            }

            //TRANS: %1$s is the begin date, %2$s is the end date
            printf(__('From %1$s to %2$s'), Html::convDateTime($this->fields["begin"]),
                   Html::convDateTime($this->fields["end"]));

            if ($canedit) {
               echo "</span>";
            }
         }

         if ($canedit) {
            echo "</div>\n";
            echo "<div id='viewplan$rand'>\n</div>\n";
         }
         echo "</td>";

         if ($active_recall) {
            echo "<td><table><tr><td>"._x('Planning', 'Reminder')."</td>";
            echo "<td>";
            if ($canedit) {
               PlanningRecall::dropdown(['itemtype' => 'Reminder',
                                              'items_id' => $ID]);
            } else { // No edit right : use specific Planning Recall Form
               PlanningRecall::specificForm(['itemtype' => 'Reminder',
                                                  'items_id' => $ID]);
            }
            echo "</td></tr></table></td>";
         }
      }
      echo "</tr>\n";

      echo "<tr class='tab_bg_2'><td>".__('Description')."</td>".
           "<td colspan='3'>";

      if ($canedit) {
         Html::textarea(['name'              => 'text',
                         'value'             => $this->fields["text"],
                         'enable_richtext'   => true,
                         'enable_fileupload' => true]);
      } else {
         echo "<div  id='kbanswer'>";
         echo Toolbox::unclean_html_cross_side_scripting_deep($this->fields["text"]);
         echo "</div>";
      }

      echo "</td></tr>\n";

      $this->showFormButtons($options);

      return true;
   }



   /**
    * Display a Planning Item
    *
    * @param $val       array of the item to display
    * @param $who             ID of the user (0 if all)
    * @param $type            position of the item in the time block (in, through, begin or end)
    *                         (default '')
    * @param $complete        complete display (more details) (default 0)
    *
    * @return string
   **/
   static function displayPlanningItem(array $val, $who, $type = "", $complete = 0) {
      global $CFG_GLPI;

      $html = "";
      $rand     = mt_rand();
      $users_id = "";  // show users_id reminder
      $img      = "rdv_private.png"; // default icon for reminder

      if ($val["users_id"] != Session::getLoginUserID()) {
         $users_id = "<br>".sprintf(__('%1$s: %2$s'), __('By'), getUserName($val["users_id"]));
         $img      = "rdv_public.png";
      }

      $html.= "<img src='".$CFG_GLPI["root_doc"]."/pics/".$img."' alt='' title=\"".
             self::getTypeName(1)."\">&nbsp;";
      $html.= "<a id='reminder_".$val["reminders_id"].$rand."' href='".
             Reminder::getFormURLWithID($val["reminders_id"])."'>";

      $html.= $users_id;
      $html.= "</a>";
      $recall = '';
      if (isset($val['reminders_id'])) {
         $pr = new PlanningRecall();
         if ($pr->getFromDBForItemAndUser($val['itemtype'], $val['reminders_id'],
                                          Session::getLoginUserID())) {
            $recall = "<br><span class='b'>".sprintf(__('Recall on %s'),
                                                     Html::convDateTime($pr->fields['when'])).
                      "<span>";
         }
      }

      if ($complete) {
         $html.= "<span>".Planning::getState($val["state"])."</span><br>";
         $html.= "<div class='event-description rich_text_container'>".$val["text"].$recall."</div>";
      } else {
         $html.= Html::showToolTip("<span class='b'>".Planning::getState($val["state"])."</span><br>
                                   ".$val["text"].$recall,
                                   ['applyto' => "reminder_".$val["reminders_id"].$rand,
                                         'display' => false]);
      }
      return $html;
   }


   /**
    * Show list for central view
    *
    * @param $personal boolean : display reminders created by me ? (true by default)
    *
    * @return void
    **/
   static function showListForCentral($personal = true) {
      global $DB, $CFG_GLPI;

      $users_id = Session::getLoginUserID();
      $today    = date('Y-m-d');
      $now      = date('Y-m-d H:i:s');

      $visibility_criteria = [
         [
            'OR' => [
               ['glpi_reminders.begin_view_date' => null],
               ['glpi_reminders.begin_view_date' => ['<', $now]]
            ]
         ], [
            'OR' => [
               ['glpi_reminders.end_view_date'   => null],
               ['glpi_reminders.end_view_date'   => ['>', $now]]
            ]
         ]
      ];

      if ($personal) {

         /// Personal notes only for central view
         if (Session::getCurrentInterface() == 'helpdesk') {
            return false;
         }

         $criteria = [
            'FROM'   => 'glpi_reminders',
            'WHERE'  => array_merge([
               'users_id'  => $users_id,
               [
                  'OR'        => [
                     'end'          => ['>=', $today],
                     'is_planned'   => 0
                  ]
               ]
            ], $visibility_criteria),
            'ORDER'  => 'name'
         ];

         $titre = "<a href='".$CFG_GLPI["root_doc"]."/front/reminder.php'>".
                    _n('Personal reminder', 'Personal reminders', Session::getPluralNumber())."</a>";

      } else {
         // Show public reminders / not mines : need to have access to public reminders
         if (!self::canView()) {
            return false;
         }

         $criteria = array_merge_recursive(
            [
               'SELECT'          => 'glpi_reminders.*',
               'DISTINCT'        => true,
               'FROM'            => 'glpi_reminders',
               'WHERE'           => $visibility_criteria,
               'ORDERBY'         => 'name'
            ],
            self::getVisibilityCriteria()
         );

         // Only personal on central so do not keep it
         if (Session::getCurrentInterface() == 'central') {
            $criteria['WHERE']['glpi_reminders.users_id'] = ['<>', $users_id];
         }

         if (Session::getCurrentInterface() != 'helpdesk') {
            $titre = "<a href=\"".$CFG_GLPI["root_doc"]."/front/reminder.php\">".
                       _n('Public reminder', 'Public reminders', Session::getPluralNumber())."</a>";
         } else {
            $titre = _n('Public reminder', 'Public reminders', Session::getPluralNumber());
         }
      }

      $iterator = $DB->request($criteria);
      $nb = count($iterator);

      echo "<br><table class='tab_cadrehov'>";
      echo "<tr class='noHover'><th><div class='relative'><span>$titre</span>";

      if (($personal && self::canCreate())
        || (!$personal && Session::haveRight(self::$rightname, CREATE))) {
         echo "<span class='floatright'>";
         echo "<a href='".Reminder::getFormURL()."'>";
         echo "<img src='".$CFG_GLPI["root_doc"]."/pics/plus.png' alt='".__s('Add')."'
                title=\"". __s('Add')."\"></a></span>";
      }

      echo "</div></th></tr>\n";

      if ($nb) {
         $rand = mt_rand();

         while ($data = $iterator->next()) {
            echo "<tr class='tab_bg_2'><td>";
            $link = "<a id='content_reminder_".$data["id"].$rand."'
                      href='".Reminder::getFormURLWithID($data["id"])."'>".
                      $data["name"]."</a>";

            $tooltip = Html::showToolTip(Toolbox::unclean_html_cross_side_scripting_deep($data["text"]),
                                         ['applyto' => "content_reminder_".$data["id"].$rand,
                                               'display' => false]);
            printf(__('%1$s %2$s'), $link, $tooltip);

            if ($data["is_planned"]) {
               $tab      = explode(" ", $data["begin"]);
               $date_url = $tab[0];
               echo "<a href='".$CFG_GLPI["root_doc"]."/front/planning.php?date=".$date_url.
                     "&amp;type=day' class='pointer floatright' title=\"".sprintf(__s('From %1$s to %2$s'),
                                           Html::convDateTime($data["begin"]),
                                           Html::convDateTime($data["end"]))."\">";
               echo "<i class='fa fa-bell'></i>";
               echo "<pan class='sr-only'>" . __s('Planning') . "</span>";
               echo "</a>";
            }

            echo "</td></tr>\n";
         }

      }
      echo "</table>\n";

   }

   /**
    * @since 0.85
    *
    * @see commonDBTM::getRights()
   **/
   function getRights($interface = 'central') {

      if ($interface == 'helpdesk') {
         $values = [READ => __('Read')];
      } else {
         $values = parent::getRights();
      }
      return $values;
   }

   public static function getGroupItemsAsVCalendars($groups_id) {

      return self::getItemsAsVCalendars(
         [
            'DISTINCT'  => true,
            'FROM'      => self::getTable(),
            'LEFT JOIN' => [
               Group_Reminder::getTable() => [
                  'ON' => [
                     Group_Reminder::getTable() => 'reminders_id',
                     self::getTable()           => 'id',
                  ],
               ]
            ],
            'WHERE'     => [
               Group_Reminder::getTableField('groups_id') => $groups_id,
            ],
         ]
      );
   }

   public static function getUserItemsAsVCalendars($users_id) {

      return self::getItemsAsVCalendars(
         [
            'FROM'  => self::getTable(),
            'WHERE' => [
               self::getTableField('users_id') => $users_id,
            ],
         ]
      );
   }

   /**
    * Returns items as VCalendar objects.
    *
    * @param array $query
    *
    * @return \Sabre\VObject\Component\VCalendar[]
    */
   private static function getItemsAsVCalendars(array $query) {

      global $DB;

      $reminder_iterator = $DB->request($query);

      $vcalendars = [];
      foreach ($reminder_iterator as $reminder) {
         $item = new self();
         $item->getFromResultSet($reminder);
         $vcalendar = $item->getAsVCalendar();
         if (null !== $vcalendar) {
            $vcalendars[] = $vcalendar;
         }
      }

      return $vcalendars;
   }

   public function getAsVCalendar() {

      if (!$this->canViewItem()) {
         return null;
      }

      // Transform HTML text to plain text
      $this->fields['text'] = Html::clean(
         Toolbox::unclean_cross_side_scripting_deep(
            $this->fields['text']
         )
      );

      $is_task = in_array($this->fields['state'], [Planning::DONE, Planning::TODO]);
      $is_planned = !empty($this->fields['begin']) && !empty($this->fields['end']);
      $target_component = $this->getTargetCaldavComponent($is_planned, $is_task);
      if (null === $target_component) {
         return null;
      }

      $vcalendar = $this->getVCalendarForItem($this, $target_component);

      return $vcalendar;
   }

   public function getInputFromVCalendar(VCalendar $vcalendar) {

      $vcomp = $vcalendar->getBaseComponent();

      $input = $this->getCommonInputFromVcomponent($vcomp);

      $input['text'] = $input['content'];
      unset($input['content']);

      if ($vcomp instanceof VTodo && !array_key_exists('state', $input)) {
         // Force default state to TODO or reminder will be considered as VEVENT
         $input['state'] = \Planning::TODO;
      }

      return $input;
   }


   static function getIcon() {
      return "far fa-sticky-note";
   }
}<|MERGE_RESOLUTION|>--- conflicted
+++ resolved
@@ -338,31 +338,6 @@
       return $criteria;
    }
 
-<<<<<<< HEAD
-=======
-   function post_addItem() {
-      // Add document if needed
-      $this->input = $this->addFiles($this->input, ['force_update'  => true,
-                                                    'content_field' => 'text']);
-
-      if (isset($this->fields["begin"]) && !empty($this->fields["begin"])) {
-         Planning::checkAlreadyPlanned($this->fields["users_id"], $this->fields["begin"],
-                                       $this->fields["end"],
-                                       ['Reminder' => [$this->fields['id']]]);
-      }
-      if (isset($this->input['_planningrecall'])) {
-         $this->input['_planningrecall']['items_id'] = $this->fields['id'];
-         PlanningRecall::manageDatas($this->input['_planningrecall']);
-      }
-
-   }
-
-
-   /**
-    * @see CommonDBTM::post_updateItem()
-   **/
-   function post_updateItem($history = 1) {
-
       $this->input = $this->addFiles(
          $this->input,
          [
@@ -371,19 +346,6 @@
          ]
       );
 
-      if (isset($this->fields["begin"]) && !empty($this->fields["begin"])) {
-         Planning::checkAlreadyPlanned($this->fields["users_id"], $this->fields["begin"],
-                                       $this->fields["end"],
-                                       ['Reminder' => [$this->fields['id']]]);
-      }
-      if (in_array("begin", $this->updates)) {
-         PlanningRecall::managePlanningUpdates($this->getType(), $this->getID(),
-                                               $this->fields["begin"]);
-      }
-
-   }
-
->>>>>>> 95c0fe32
 
    function rawSearchOptions() {
       $tab = [];
@@ -596,102 +558,6 @@
    }
 
 
-<<<<<<< HEAD
-=======
-   /**
-    * @see CommonDBTM::prepareInputForAdd()
-   **/
-   function prepareInputForAdd($input) {
-
-      Toolbox::manageBeginAndEndPlanDates($input['plan']);
-
-      $input["name"] = trim($input["name"]);
-
-      if (empty($input["name"])) {
-         $input["name"] = __('Without title');
-      }
-
-      $input["begin"] = $input["end"] = "NULL";
-
-      if (isset($input['plan'])) {
-         if (!empty($input['plan']["begin"])
-             && !empty($input['plan']["end"])
-             && ($input['plan']["begin"] < $input['plan']["end"])) {
-
-            $input['_plan']      = $input['plan'];
-            unset($input['plan']);
-            $input['is_planned'] = 1;
-            $input["begin"]      = $input['_plan']["begin"];
-            $input["end"]        = $input['_plan']["end"];
-
-         } else {
-            Session::addMessageAfterRedirect(
-                     __('Error in entering dates. The starting date is later than the ending date'),
-                                             false, ERROR);
-         }
-      }
-
-      // set new date.
-      $input["date"] = $_SESSION["glpi_currenttime"];
-
-      return $input;
-   }
-
-
-   /**
-    * @see CommonDBTM::prepareInputForUpdate()
-   **/
-   function prepareInputForUpdate($input) {
-
-      Toolbox::manageBeginAndEndPlanDates($input['plan']);
-
-      if (isset($input['_planningrecall'])) {
-         PlanningRecall::manageDatas($input['_planningrecall']);
-      }
-
-      if (isset($input["name"])) {
-         $input["name"] = trim($input["name"]);
-
-         if (empty($input["name"])) {
-            $input["name"] = __('Without title');
-         }
-      }
-
-      if (isset($input['plan'])) {
-
-         if (!empty($input['plan']["begin"])
-             && !empty($input['plan']["end"])
-             && ($input['plan']["begin"] < $input['plan']["end"])) {
-
-            $input['_plan']      = $input['plan'];
-            unset($input['plan']);
-            $input['is_planned'] = 1;
-            $input["begin"]      = $input['_plan']["begin"];
-            $input["end"]        = $input['_plan']["end"];
-
-         } else {
-            Session::addMessageAfterRedirect(
-                     __('Error in entering dates. The starting date is later than the ending date'),
-                                             false, ERROR);
-         }
-      }
-
-      return $input;
-   }
-
-
-   function pre_updateInDB() {
-
-      // Set new user if initial user have been deleted
-      if (($this->fields['users_id'] == 0)
-          && ($uid = Session::getLoginUserID())) {
-         $this->fields['users_id'] = $uid;
-         $this->updates[]          ="users_id";
-      }
-   }
-
-
->>>>>>> 95c0fe32
    function post_getEmpty() {
       $this->fields["name"]        = __('New note');
 
