--- conflicted
+++ resolved
@@ -7010,7 +7010,31 @@
    }
 
    /**
-<<<<<<< HEAD
+    * Define manually current tabs to set specific order
+    *
+    * @param array &$tab    Tab array passed as reference
+    * @param array $options Options
+    *
+    * @return CommonITILObject
+    */
+   protected function defineDefaultObjectTabs(array &$tab, array $options) {
+      $withtemplate = 0;
+      if (isset($options['withtemplate'])) {
+         $withtemplate = $options['withtemplate'];
+      }
+      //timeline first, then main, then the rest?
+      $local_tabs = $this->getTabNameForItem($this, $withtemplate);
+      foreach ($local_tabs as $key => $val) {
+         if (!empty($val)) {
+            $tab[static::class . '$' . $key] = $val;
+         }
+         if (1 === count($tab)) {
+            $tab[$this->getType().'$main'] = $this->getTypeName(1);
+         }
+      }
+      return $this;
+   }
+   /**
     * Get common request criteria
     *
     * @since 10.0.0
@@ -7260,33 +7284,5 @@
          ]
       ];
       return $fieldsets;
-=======
-    * Define manually current tabs to set specific order
-    *
-    * @param array &$tab    Tab array passed as reference
-    * @param array $options Options
-    *
-    * @return CommonITILObject
-    */
-   protected function defineDefaultObjectTabs(array &$tab, array $options) {
-      $withtemplate = 0;
-      if (isset($options['withtemplate'])) {
-         $withtemplate = $options['withtemplate'];
-      }
-
-      //timeline first, then main, then the rest?
-      $local_tabs = $this->getTabNameForItem($this, $withtemplate);
-      foreach ($local_tabs as $key => $val) {
-         if (!empty($val)) {
-            $tab[static::class . '$' . $key] = $val;
-         }
-
-         if (1 === count($tab)) {
-            $tab[$this->getType().'$main'] = $this->getTypeName(1);
-         }
-      }
-
-      return $this;
->>>>>>> 932cfd46
    }
 }