--- conflicted
+++ resolved
@@ -7403,7 +7403,211 @@
 
 
    /**
-<<<<<<< HEAD
+    * @see CommonGLPI::getAdditionalMenuOptions()
+    *
+    * @since 0.85
+   **/
+   static function getAdditionalMenuOptions() {
+      $tplclass = self::getTemplateClass();
+      if ($tplclass::canView()) {
+         $menu[$tplclass]['title']           = $tplclass::getTypeName(Session::getPluralNumber());
+         $menu[$tplclass]['page']            = $tplclass::getSearchURL(false);
+         $menu[$tplclass]['links']['search'] = $tplclass::getSearchURL(false);
+         if ($tplclass::canCreate()) {
+            $menu[$tplclass]['links']['add'] = $tplclass::getFormURL(false);
+         }
+         return $menu;
+      }
+      return false;
+   }
+
+
+   /**
+    * @see CommonGLPI::getAdditionalMenuLinks()
+    *
+    * @since 9.5.0
+   **/
+   static function getAdditionalMenuLinks() {
+      $links = [];
+      $tplclass = self::getTemplateClass();
+      if ($tplclass::canView()) {
+         $links['template'] = $tplclass::getSearchURL(false);
+      }
+
+      return $links;
+   }
+
+
+   /**
+    * Get template to use
+    * Use force_template first, then try on template define for type and category
+    * then use default template of active profile of connected user and then use default entity one
+    *
+    * @param $force_template      integer itiltemplate_id to used (case of preview for example)
+    *                             (default 0)
+    * @param $type                integer type of the ticket (default 0)
+    * @param $itilcategories_id   integer ticket category (default 0)
+    * @param $entities_id         integer (default -1)
+    *
+    * @since 9.5.0
+    *
+    * @return ITIL template object
+   **/
+   function getITILTemplateToUse(
+      $force_template = 0,
+      $type = null,
+      $itilcategories_id = 0,
+      $entities_id = -1
+   ) {
+      // Load template if available :
+      $tplclass = static::getTemplateClass();
+      $tt              = new $tplclass();
+      $template_loaded = false;
+
+      if ($force_template) {
+         // with type and categ
+         if ($tt->getFromDBWithDatas($force_template, true)) {
+            $template_loaded = true;
+         }
+      }
+
+      if (!$template_loaded
+          && $type
+          && $itilcategories_id) {
+
+         $categ = new ITILCategory();
+         if ($categ->getFromDB($itilcategories_id)) {
+            $field = $this->getTemplateFieldName($type);
+
+            if (!empty($categ->fields[$field]) && $categ->fields[$field]) {
+               // without type and categ
+               if ($tt->getFromDBWithDatas($categ->fields[$field], false)) {
+                  $template_loaded = true;
+               }
+            }
+         }
+      }
+
+      // If template loaded from type and category do not check after
+      if ($template_loaded) {
+         return $tt;
+      }
+
+      if ($this->getType() == Ticket::getType()) {
+         //For tickets, get template from profile or from entity
+         if (!$template_loaded) {
+            // load default profile one if not already loaded
+            if (isset($_SESSION['glpiactiveprofile']['itiltemplates_id'])
+               && $_SESSION['glpiactiveprofile']['itiltemplates_id']) {
+               // with type and categ
+               if ($tt->getFromDBWithDatas($_SESSION['glpiactiveprofile']['itiltemplates_id'],
+                                          true)) {
+                  $template_loaded = true;
+               }
+            }
+         }
+
+         if (!$template_loaded
+            && ($entities_id >= 0)) {
+
+            // load default entity one if not already loaded
+            if ($template_id = Entity::getUsedConfig('itiltemplates_id', $entities_id)) {
+               // with type and categ
+               if ($tt->getFromDBWithDatas($template_id, true)) {
+                  $template_loaded = true;
+               }
+            }
+         }
+      }
+
+      // Check if profile / entity set type and category and try to load template for these values
+      if ($template_loaded) { // template loaded for profile or entity
+         $newtype              = $type;
+         $newitilcategories_id = $itilcategories_id;
+         // Get predefined values for ticket template
+         if (isset($tt->predefined['itilcategories_id']) && $tt->predefined['itilcategories_id']) {
+            $newitilcategories_id = $tt->predefined['itilcategories_id'];
+         }
+         if (isset($tt->predefined['type']) && $tt->predefined['type']) {
+            $newtype = $tt->predefined['type'];
+         }
+         if ($newtype
+             && $newitilcategories_id) {
+
+            $categ = new ITILCategory();
+            if ($categ->getFromDB($newitilcategories_id)) {
+               $field = $this->getTemplateFieldName($type);
+
+               if (isset($categ->fields[$field]) && $categ->fields[$field]) {
+                  // without type and categ
+                  if ($tt->getFromDBWithDatas($categ->fields[$field], false)) {
+                     $template_loaded = true;
+                  }
+               }
+            }
+         }
+      }
+      return $tt;
+   }
+
+   /**
+    * Get template field name
+    *
+    * @param string $type Type, if any
+    *
+    * @return string
+    */
+   public function getTemplateFieldName($type = null) :string {
+      $field = strtolower(static::getType()) . 'templates_id';
+      if (static::getType() === Ticket::getType()) {
+         switch ($type) {
+            case Ticket::INCIDENT_TYPE:
+               $field .= '_incident';
+               break;
+
+            case Ticket::DEMAND_TYPE:
+               $field .= '_demand';
+               break;
+
+            default:
+               $field = '';
+               Toolbox::logError('Missing type for Ticket template!');
+               break;
+         }
+      }
+
+      return $field;
+   }
+
+   /**
+    * @since 9.5.0
+    *
+    * @param integer $entity entities_id usefull if function called by cron (default 0)
+   **/
+   abstract static function getDefaultValues($entity = 0);
+
+   /**
+    * Get template class name.
+    *
+    * @since 9.5.0
+    *
+    * @return string
+    */
+   public static function getTemplateClass() {
+      return static::getType() . 'Template';
+   }
+
+   /**
+    * Get template form field name
+    *
+    * @since 9.5.0
+    *
+    * @return string
+    */
+   public static function getTemplateFormFieldName() {
+      return '_' . strtolower(static::getType()) . 'template';
+   }
+   /**
     * Get common request criteria
     *
     * @since 10.0.0
@@ -7423,7 +7627,6 @@
       if (self::getType() == 'Ticket') {
          $stable = 'glpi_suppliers_tickets';
       }
-
       $table = self::getTable();
       $criteria = [
          'SELECT'          => [
@@ -7466,7 +7669,6 @@
          ],
          'ORDERBY'            => "$table.date_mod DESC"
       ];
-
       if (count($_SESSION["glpiactiveentities"]) > 1) {
          $criteria['LEFT JOIN']['glpi_entities'] = [
             'ON' => [
@@ -7474,7 +7676,6 @@
                $table            => 'entities_id'
             ]
          ];
-
          $criteria['SELECT'] = array_merge(
             $criteria['SELECT'], [
                'glpi_entities.completename AS entityname',
@@ -7482,10 +7683,8 @@
             ]
          );
       }
-
       return $criteria;
    }
-
    /**
     * Form fields configuration and mapping.
     *
@@ -7558,7 +7757,6 @@
       $fields = $this->cleanFormFields($fields);
       return $fields;
    }
-
    /**
     * Get field to be dropped building form
     *
@@ -7600,14 +7798,12 @@
       }
       return $fields;
    }
-
    /**
     * Get hidden fields building form
     *
     * @since 10.0.0
     *
-    * @param boolean $add Add or update
-    *
+    * @param boolean $add Add or update    *
     * @return array
     */
    protected function getFormHiddenFields($add = false) {
@@ -7653,210 +7849,5 @@
          ]
       ];
       return $fieldsets;
-=======
-    * @see CommonGLPI::getAdditionalMenuOptions()
-    *
-    * @since 0.85
-   **/
-   static function getAdditionalMenuOptions() {
-      $tplclass = self::getTemplateClass();
-      if ($tplclass::canView()) {
-         $menu[$tplclass]['title']           = $tplclass::getTypeName(Session::getPluralNumber());
-         $menu[$tplclass]['page']            = $tplclass::getSearchURL(false);
-         $menu[$tplclass]['links']['search'] = $tplclass::getSearchURL(false);
-         if ($tplclass::canCreate()) {
-            $menu[$tplclass]['links']['add'] = $tplclass::getFormURL(false);
-         }
-         return $menu;
-      }
-      return false;
-   }
-
-
-   /**
-    * @see CommonGLPI::getAdditionalMenuLinks()
-    *
-    * @since 9.5.0
-   **/
-   static function getAdditionalMenuLinks() {
-      $links = [];
-      $tplclass = self::getTemplateClass();
-      if ($tplclass::canView()) {
-         $links['template'] = $tplclass::getSearchURL(false);
-      }
-
-      return $links;
-   }
-
-
-   /**
-    * Get template to use
-    * Use force_template first, then try on template define for type and category
-    * then use default template of active profile of connected user and then use default entity one
-    *
-    * @param $force_template      integer itiltemplate_id to used (case of preview for example)
-    *                             (default 0)
-    * @param $type                integer type of the ticket (default 0)
-    * @param $itilcategories_id   integer ticket category (default 0)
-    * @param $entities_id         integer (default -1)
-    *
-    * @since 9.5.0
-    *
-    * @return ITIL template object
-   **/
-   function getITILTemplateToUse(
-      $force_template = 0,
-      $type = null,
-      $itilcategories_id = 0,
-      $entities_id = -1
-   ) {
-      // Load template if available :
-      $tplclass = static::getTemplateClass();
-      $tt              = new $tplclass();
-      $template_loaded = false;
-
-      if ($force_template) {
-         // with type and categ
-         if ($tt->getFromDBWithDatas($force_template, true)) {
-            $template_loaded = true;
-         }
-      }
-
-      if (!$template_loaded
-          && $type
-          && $itilcategories_id) {
-
-         $categ = new ITILCategory();
-         if ($categ->getFromDB($itilcategories_id)) {
-            $field = $this->getTemplateFieldName($type);
-
-            if (!empty($categ->fields[$field]) && $categ->fields[$field]) {
-               // without type and categ
-               if ($tt->getFromDBWithDatas($categ->fields[$field], false)) {
-                  $template_loaded = true;
-               }
-            }
-         }
-      }
-
-      // If template loaded from type and category do not check after
-      if ($template_loaded) {
-         return $tt;
-      }
-
-      if ($this->getType() == Ticket::getType()) {
-         //For tickets, get template from profile or from entity
-         if (!$template_loaded) {
-            // load default profile one if not already loaded
-            if (isset($_SESSION['glpiactiveprofile']['itiltemplates_id'])
-               && $_SESSION['glpiactiveprofile']['itiltemplates_id']) {
-               // with type and categ
-               if ($tt->getFromDBWithDatas($_SESSION['glpiactiveprofile']['itiltemplates_id'],
-                                          true)) {
-                  $template_loaded = true;
-               }
-            }
-         }
-
-         if (!$template_loaded
-            && ($entities_id >= 0)) {
-
-            // load default entity one if not already loaded
-            if ($template_id = Entity::getUsedConfig('itiltemplates_id', $entities_id)) {
-               // with type and categ
-               if ($tt->getFromDBWithDatas($template_id, true)) {
-                  $template_loaded = true;
-               }
-            }
-         }
-      }
-
-      // Check if profile / entity set type and category and try to load template for these values
-      if ($template_loaded) { // template loaded for profile or entity
-         $newtype              = $type;
-         $newitilcategories_id = $itilcategories_id;
-         // Get predefined values for ticket template
-         if (isset($tt->predefined['itilcategories_id']) && $tt->predefined['itilcategories_id']) {
-            $newitilcategories_id = $tt->predefined['itilcategories_id'];
-         }
-         if (isset($tt->predefined['type']) && $tt->predefined['type']) {
-            $newtype = $tt->predefined['type'];
-         }
-         if ($newtype
-             && $newitilcategories_id) {
-
-            $categ = new ITILCategory();
-            if ($categ->getFromDB($newitilcategories_id)) {
-               $field = $this->getTemplateFieldName($type);
-
-               if (isset($categ->fields[$field]) && $categ->fields[$field]) {
-                  // without type and categ
-                  if ($tt->getFromDBWithDatas($categ->fields[$field], false)) {
-                     $template_loaded = true;
-                  }
-               }
-            }
-         }
-      }
-      return $tt;
-   }
-
-   /**
-    * Get template field name
-    *
-    * @param string $type Type, if any
-    *
-    * @return string
-    */
-   public function getTemplateFieldName($type = null) :string {
-      $field = strtolower(static::getType()) . 'templates_id';
-      if (static::getType() === Ticket::getType()) {
-         switch ($type) {
-            case Ticket::INCIDENT_TYPE:
-               $field .= '_incident';
-               break;
-
-            case Ticket::DEMAND_TYPE:
-               $field .= '_demand';
-               break;
-
-            default:
-               $field = '';
-               Toolbox::logError('Missing type for Ticket template!');
-               break;
-         }
-      }
-
-      return $field;
-   }
-
-   /**
-    * @since 9.5.0
-    *
-    * @param integer $entity entities_id usefull if function called by cron (default 0)
-   **/
-   abstract static function getDefaultValues($entity = 0);
-
-   /**
-    * Get template class name.
-    *
-    * @since 9.5.0
-    *
-    * @return string
-    */
-   public static function getTemplateClass() {
-      return static::getType() . 'Template';
-   }
-
-   /**
-    * Get template form field name
-    *
-    * @since 9.5.0
-    *
-    * @return string
-    */
-   public static function getTemplateFormFieldName() {
-      return '_' . strtolower(static::getType()) . 'template';
->>>>>>> 1ba56d1f
    }
 }