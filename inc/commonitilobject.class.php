<?php
/**
 * ---------------------------------------------------------------------
 * GLPI - Gestionnaire Libre de Parc Informatique
 * Copyright (C) 2015-2018 Teclib' and contributors.
 *
 * http://glpi-project.org
 *
 * based on GLPI - Gestionnaire Libre de Parc Informatique
 * Copyright (C) 2003-2014 by the INDEPNET Development Team.
 *
 * ---------------------------------------------------------------------
 *
 * LICENSE
 *
 * This file is part of GLPI.
 *
 * GLPI is free software; you can redistribute it and/or modify
 * it under the terms of the GNU General Public License as published by
 * the Free Software Foundation; either version 2 of the License, or
 * (at your option) any later version.
 *
 * GLPI is distributed in the hope that it will be useful,
 * but WITHOUT ANY WARRANTY; without even the implied warranty of
 * MERCHANTABILITY or FITNESS FOR A PARTICULAR PURPOSE.  See the
 * GNU General Public License for more details.
 *
 * You should have received a copy of the GNU General Public License
 * along with GLPI. If not, see <http://www.gnu.org/licenses/>.
 * ---------------------------------------------------------------------
 */

if (!defined('GLPI_ROOT')) {
   die("Sorry. You can't access this file directly");
}

/**
 * CommonITILObject Class
**/
abstract class CommonITILObject extends CommonDBTM {

   /// Users by type
   protected $users       = [];
   public $userlinkclass  = '';
   /// Groups by type
   protected $groups      = [];
   public $grouplinkclass = '';

   /// Suppliers by type
   protected $suppliers      = [];
   public $supplierlinkclass = '';

   /// Use user entity to select entity of the object
   protected $userentity_oncreate = false;


   /// From CommonDBTM
   public $notificationqueueonaction = true;

   const MATRIX_FIELD         = '';
   const URGENCY_MASK_FIELD   = '';
   const IMPACT_MASK_FIELD    = '';
   const STATUS_MATRIX_FIELD  = '';


   // STATUS
   const INCOMING      = 1; // new
   const ASSIGNED      = 2; // assign
   const PLANNED       = 3; // plan
   const WAITING       = 4; // waiting
   const SOLVED        = 5; // solved
   const CLOSED        = 6; // closed
   const ACCEPTED      = 7; // accepted
   const OBSERVED      = 8; // observe
   const EVALUATION    = 9; // evaluation
   const APPROVAL      = 10; // approbation
   const TEST          = 11; // test
   const QUALIFICATION = 12; // qualification

   const TIMELINE_NOTSET   = 0;
   const TIMELINE_LEFT     = 1;
   const TIMELINE_MIDLEFT  = 2;
   const TIMELINE_MIDRIGHT = 3;
   const TIMELINE_RIGHT    = 4;



   function post_getFromDB() {
      $this->loadActors();
   }


   /**
    * @since 0.84
   **/
   function loadActors() {

      if (!empty($this->grouplinkclass)) {
         $class        = new $this->grouplinkclass();
         $this->groups = $class->getActors($this->fields['id']);
      }

      if (!empty($this->userlinkclass)) {
         $class        = new $this->userlinkclass();
         $this->users  = $class->getActors($this->fields['id']);
      }

      if (!empty($this->supplierlinkclass)) {
         $class            = new $this->supplierlinkclass();
         $this->suppliers  = $class->getActors($this->fields['id']);
      }
   }


   /**
    * Retrieve an item from the database with datas associated (hardwares)
    *
    * @param integer $ID          ID of the item to get
    * @param boolean $purecontent true : nothing change / false : convert to HTML display
    *
    * @return boolean true if succeed else false
   **/
   function getFromDBwithData($ID, $purecontent) {

      if ($this->getFromDB($ID)) {
         if (!$purecontent) {
            $this->fields["content"] = nl2br(preg_replace("/\r\n\r\n/", "\r\n",
                                             $this->fields["content"]));
         }
         $this->getAdditionalDatas();
         return true;
      }
      return false;
   }


   function getAdditionalDatas() {
   }


   function canAdminActors() {
      return false;
   }


   function canAssign() {
      return false;
   }


   /**
    * Is the current user have right to approve solution of the current ITIL object.
    *
    * @since 9.4.0
    *
    * @return boolean
    */
   function canApprove() {

      return (($this->fields["users_id_recipient"] === Session::getLoginUserID())
              || $this->isUser(CommonITILActor::REQUESTER, Session::getLoginUserID())
              || (isset($_SESSION["glpigroups"])
                  && $this->haveAGroup(CommonITILActor::REQUESTER, $_SESSION["glpigroups"])));
   }

   /**
    * Is the current user have right to add followups to the current ITIL Object ?
    *
    * @since 9.4.0
    *
    * @return boolean
    */
   function canAddFollowups() {
      return Session::haveRight(static::$rightname, UPDATE) and Session::haveRight('followup', CREATE);
   }


   /**
    * Does current user have right to solve the current item?
    *
    * @return boolean
   **/
   function canSolve() {

      return ((Session::haveRight(static::$rightname, UPDATE)
               || $this->isUser(CommonITILActor::ASSIGN, Session::getLoginUserID())
               || (isset($_SESSION["glpigroups"])
                   && $this->haveAGroup(CommonITILActor::ASSIGN, $_SESSION["glpigroups"])))
              && self::isAllowedStatus($this->fields['status'], self::SOLVED)
              // No edition on closed status
              && !in_array($this->fields['status'], $this->getClosedStatusArray()));
   }

   /**
    * Does current user have right to solve the current item; if it was not closed?
    *
    * @return boolean
   **/
   function maySolve() {

      return ((Session::haveRight(static::$rightname, UPDATE)
               || $this->isUser(CommonITILActor::ASSIGN, Session::getLoginUserID())
               || (isset($_SESSION["glpigroups"])
                   && $this->haveAGroup(CommonITILActor::ASSIGN, $_SESSION["glpigroups"])))
              && self::isAllowedStatus($this->fields['status'], self::SOLVED));
   }


   /**
    * Get the ITIL object closed, solved or waiting status list
    *
    * @since 9.4.0
    *
    * @return array
    */
   static function getReopenableStatusArray() {
      return [self::CLOSED, self::SOLVED, self::WAITING];
   }


   /**
    * Is a user linked to the object ?
    *
    * @param integer $type     type to search (see constants)
    * @param integer $users_id user ID
    *
    * @return boolean
   **/
   function isUser($type, $users_id) {

      if (isset($this->users[$type])) {
         foreach ($this->users[$type] as $data) {
            if ($data['users_id'] == $users_id) {
               return true;
            }
         }
      }

      return false;
   }


   /**
    * Is a group linked to the object ?
    *
    * @param integer $type      type to search (see constants)
    * @param integer $groups_id group ID
    *
    * @return boolean
   **/
   function isGroup($type, $groups_id) {

      if (isset($this->groups[$type])) {
         foreach ($this->groups[$type] as $data) {
            if ($data['groups_id'] == $groups_id) {
               return true;
            }
         }
      }
      return false;
   }


   /**
    * Is a supplier linked to the object ?
    *
    * @since 0.84
    *
    * @param integer $type         type to search (see constants)
    * @param integer $suppliers_id supplier ID
    *
    * @return boolean
   **/
   function isSupplier($type, $suppliers_id) {

      if (isset($this->suppliers[$type])) {
         foreach ($this->suppliers[$type] as $data) {
            if ($data['suppliers_id'] == $suppliers_id) {
               return true;
            }
         }
      }
      return false;
   }


   /**
    * get users linked to a object
    *
    * @param integer $type type to search (see constants)
    *
    * @return array
   **/
   function getUsers($type) {

      if (isset($this->users[$type])) {
         return $this->users[$type];
      }

      return [];
   }


   /**
    * get groups linked to a object
    *
    * @param integer $type type to search (see constants)
    *
    * @return array
   **/
   function getGroups($type) {

      if (isset($this->groups[$type])) {
         return $this->groups[$type];
      }

      return [];
   }


   /**
    * get users linked to an object including groups ones
    *
    * @since 0.85
    *
    * @param integer $type type to search (see constants)
    *
    * @return array
   **/
   function getAllUsers ($type) {

      $users = [];
      foreach ($this->getUsers($type) as $link) {
         $users[$link['users_id']] = $link['users_id'];
      }

      foreach ($this->getGroups($type) as $link) {
         $gusers = Group_User::getGroupUsers($link['groups_id']);
         foreach ($gusers as $user) {
            $users[$user['id']] = $user['id'];
         }
      }

      return $users;
   }


   /**
    * get suppliers linked to a object
    *
    * @since 0.84
    *
    * @param integer $type type to search (see constants)
    *
    * @return array
   **/
   function getSuppliers($type) {

      if (isset($this->suppliers[$type])) {
         return $this->suppliers[$type];
      }

      return [];
   }


   /**
    * count users linked to object by type or global
    *
    * @param integer $type type to search (see constants) / 0 for all (default 0)
    *
    * @return integer
   **/
   function countUsers($type = 0) {

      if ($type > 0) {
         if (isset($this->users[$type])) {
            return count($this->users[$type]);
         }

      } else {
         if (count($this->users)) {
            $count = 0;
            foreach ($this->users as $u) {
               $count += count($u);
            }
            return $count;
         }
      }
      return 0;
   }


   /**
    * count groups linked to object by type or global
    *
    * @param integer $type type to search (see constants) / 0 for all (default 0)
    *
    * @return integer
   **/
   function countGroups($type = 0) {

      if ($type > 0) {
         if (isset($this->groups[$type])) {
            return count($this->groups[$type]);
         }

      } else {
         if (count($this->groups)) {
            $count = 0;
            foreach ($this->groups as $u) {
               $count += count($u);
            }
            return $count;
         }
      }
      return 0;
   }


   /**
    * count suppliers linked to object by type or global
    *
    * @since 0.84
    *
    * @param integer $type type to search (see constants) / 0 for all (default 0)
    *
    * @return integer
   **/
   function countSuppliers($type = 0) {

      if ($type > 0) {
         if (isset($this->suppliers[$type])) {
            return count($this->suppliers[$type]);
         }

      } else {
         if (count($this->suppliers)) {
            $count = 0;
            foreach ($this->suppliers as $u) {
               $count += count($u);
            }
            return $count;
         }
      }
      return 0;
   }


   /**
    * Is one of groups linked to the object ?
    *
    * @param integer $type   type to search (see constants)
    * @param array   $groups groups IDs
    *
    * @return boolean
   **/
   function haveAGroup($type, array $groups) {

      if (is_array($groups) && count($groups)
          && isset($this->groups[$type])) {

         foreach ($groups as $groups_id) {
            foreach ($this->groups[$type] as $data) {
               if ($data['groups_id'] == $groups_id) {
                  return true;
               }
            }
         }
      }
      return false;
   }


   /**
    * Get Default actor when creating the object
    *
    * @param integer $type type to search (see constants)
    *
    * @return boolean
   **/
   function getDefaultActor($type) {

      /// TODO own_ticket -> own_itilobject
      if ($type == CommonITILActor::ASSIGN) {
         if (Session::haveRight("ticket", Ticket::OWN)) {
            return Session::getLoginUserID();
         }
      }
      return 0;
   }


   /**
    * Get Default actor when creating the object
    *
    * @param integer $type type to search (see constants)
    *
    * @return boolean
   **/
   function getDefaultActorRightSearch($type) {

      if ($type == CommonITILActor::ASSIGN) {
         return "own_ticket";
      }
      return "all";
   }


   /**
    * Count active ITIL Objects
    *
    * @since 9.3.1
    *
    * @param CommonITILActor $linkclass Link class instance
    * @param integer         $id        Item ID
    * @param integer         $role      ITIL role
    *
    * @return integer
   **/
   private function countActiveObjectsFor(CommonITILActor $linkclass, $id, $role) {
      global $DB;

      $itemtable = $this->getTable();
      $itemfk    = $this->getForeignKeyField();
      $linktable = $linkclass->getTable();
      $field     = $linkclass::$items_id_2;

      return countElementsInTable(
         [$itemtable, $linktable], [
            "$linktable.$itemfk"    => new \QueryExpression($DB->quoteName("$itemtable.id")),
            "$linktable.$field"     => $id,
            "$linktable.type"       => $role,
            "$itemtable.is_deleted" => 0,
            "NOT"                   => [
               "$itemtable.status" => array_merge(
                  $this->getSolvedStatusArray(),
                  $this->getClosedStatusArray()
               )
            ]
         ] + getEntitiesRestrictCriteria($itemtable)
      );
   }




   /**
    * Count active ITIL Objects requested by a user
    *
    * @since 0.83
    *
    * @param integer $users_id ID of the User
    *
    * @return integer
   **/
   function countActiveObjectsForUser($users_id) {
      $linkclass = new $this->userlinkclass();
      return $this->countActiveObjectsFor(
         $linkclass,
         $users_id,
         CommonITILActor::REQUESTER
      );
   }


   /**
    * Count active ITIL Objects assigned to a user
    *
    * @since 0.83
    *
    * @param integer $users_id ID of the User
    *
    * @return integer
   **/
   function countActiveObjectsForTech($users_id) {
      $linkclass = new $this->userlinkclass();
      return $this->countActiveObjectsFor(
         $linkclass,
         $users_id,
         CommonITILActor::ASSIGN
      );
   }


   /**
    * Count active ITIL Objects assigned to a group
    *
    * @since 0.84
    *
    * @param integer $groups_id ID of the User
    *
    * @return integer
   **/
   function countActiveObjectsForTechGroup($groups_id) {
      $linkclass = new $this->grouplinkclass();
      return $this->countActiveObjectsFor(
         $linkclass,
         $groups_id,
         CommonITILActor::ASSIGN
      );
   }


   /**
    * Count active ITIL Objects assigned to a supplier
    *
    * @since 0.85
    *
    * @param integer $suppliers_id ID of the Supplier
    *
    * @return integer
    **/
   function countActiveObjectsForSupplier($suppliers_id) {
      $linkclass = new $this->supplierlinkclass();
      return $this->countActiveObjectsFor(
         $linkclass,
         $suppliers_id,
         CommonITILActor::ASSIGN
      );
   }


   function cleanDBonPurge() {

      $link_classes = [
         Itil_Project::class,
         ITILFollowup::class,
         ITILSolution::class
      ];

      if (is_a($this->grouplinkclass, CommonDBConnexity::class, true)) {
         $link_classes[] = $this->grouplinkclass;
      }

      if (is_a($this->userlinkclass, CommonDBConnexity::class, true)) {
         $link_classes[] = $this->userlinkclass;
      }

      if (is_a($this->supplierlinkclass, CommonDBConnexity::class, true)) {
         $link_classes[] = $this->supplierlinkclass;
      }

      $this->deleteChildrenAndRelationsFromDb($link_classes);
   }


   function prepareInputForUpdate($input) {

      // Add document if needed
      $this->getFromDB($input["id"]); // entities_id field required
      if (!isset($input['_donotadddocs']) || !$input['_donotadddocs']) {
         $options = [];
         if (isset($input['solution'])) {
            $options['content_field'] = 'solution';
         }
         $input = $this->addFiles($input, $options);
      }

      if (isset($input["document"]) && ($input["document"] > 0)) {
         $doc = new Document();
         if ($doc->getFromDB($input["document"])) {
            $docitem = new Document_Item();
            if ($docitem->add(['documents_id' => $input["document"],
                                    'itemtype'     => $this->getType(),
                                    'items_id'     => $input["id"]])) {
               // Force date_mod of tracking
               $input["date_mod"]     = $_SESSION["glpi_currenttime"];
               $input['_doc_added'][] = $doc->fields["name"];
            }
         }
         unset($input["document"]);
      }

      if (isset($input["date"]) && empty($input["date"])) {
         unset($input["date"]);
      }

      if (isset($input["closedate"]) && empty($input["closedate"])) {
         unset($input["closedate"]);
      }

      if (isset($input["solvedate"]) && empty($input["solvedate"])) {
         unset($input["solvedate"]);
      }

      // "do not compute" flag set by business rules for "takeintoaccount_delay_stat" field
      $do_not_compute_takeintoaccount = $this->isTakeIntoAccountComputationBlocked($input);

      if (isset($input['_itil_requester'])) {
         if (isset($input['_itil_requester']['_type'])) {
            $input['_itil_requester'] = [
               'type'                            => CommonITILActor::REQUESTER,
               $this->getForeignKeyField()       => $input['id'],
               '_do_not_compute_takeintoaccount' => $do_not_compute_takeintoaccount,
               '_from_object'                    => true,
            ] + $input['_itil_requester'];

            switch ($input['_itil_requester']['_type']) {
               case "user" :
                  if (isset($input['_itil_requester']['use_notification'])
                      && is_array($input['_itil_requester']['use_notification'])) {
                     $input['_itil_requester']['use_notification'] = $input['_itil_requester']['use_notification'][0];
                  }
                  if (isset($input['_itil_requester']['alternative_email'])
                      && is_array($input['_itil_requester']['alternative_email'])) {
                     $input['_itil_requester']['alternative_email'] = $input['_itil_requester']['alternative_email'][0];
                  }

                  if (!empty($this->userlinkclass)) {
                     if (isset($input['_itil_requester']['alternative_email'])
                         && $input['_itil_requester']['alternative_email']
                         && !NotificationMailing::isUserAddressValid($input['_itil_requester']['alternative_email'])) {

                        $input['_itil_requester']['alternative_email'] = '';
                        Session::addMessageAfterRedirect(__('Invalid email address'), false, ERROR);
                     }

                     if ((isset($input['_itil_requester']['alternative_email'])
                          && $input['_itil_requester']['alternative_email'])
                         || ($input['_itil_requester']['users_id'] > 0)) {

                        $useractors = new $this->userlinkclass();
                        if (isset($input['_auto_update'])
                            || $useractors->can(-1, CREATE, $input['_itil_requester'])) {
                           $useractors->add($input['_itil_requester']);
                           $input['_forcenotif']                     = true;
                        }
                     }
                  }
                  break;

               case "group" :
                  if (!empty($this->grouplinkclass)
                      && ($input['_itil_requester']['groups_id'] > 0)) {
                     $groupactors = new $this->grouplinkclass();
                     if (isset($input['_auto_update'])
                         || $groupactors->can(-1, CREATE, $input['_itil_requester'])) {
                        $groupactors->add($input['_itil_requester']);
                        $input['_forcenotif']                     = true;
                     }
                  }
                  break;
            }
         }
      }

      if (isset($input['_itil_observer'])) {
         if (isset($input['_itil_observer']['_type'])) {
            $input['_itil_observer'] = [
               'type'                            => CommonITILActor::OBSERVER,
               $this->getForeignKeyField()       => $input['id'],
               '_do_not_compute_takeintoaccount' => $do_not_compute_takeintoaccount,
               '_from_object'                    => true,
            ] + $input['_itil_observer'];

            switch ($input['_itil_observer']['_type']) {
               case "user" :
                  if (isset($input['_itil_observer']['use_notification'])
                      && is_array($input['_itil_observer']['use_notification'])) {
                     $input['_itil_observer']['use_notification'] = $input['_itil_observer']['use_notification'][0];
                  }
                  if (isset($input['_itil_observer']['alternative_email'])
                      && is_array($input['_itil_observer']['alternative_email'])) {
                     $input['_itil_observer']['alternative_email'] = $input['_itil_observer']['alternative_email'][0];
                  }

                  if (!empty($this->userlinkclass)) {
                     if (isset($input['_itil_observer']['alternative_email'])
                         && $input['_itil_observer']['alternative_email']
                         && !NotificationMailing::isUserAddressValid($input['_itil_observer']['alternative_email'])) {

                        $input['_itil_observer']['alternative_email'] = '';
                        Session::addMessageAfterRedirect(__('Invalid email address'), false, ERROR);
                     }
                     if ((isset($input['_itil_observer']['alternative_email'])
                          && $input['_itil_observer']['alternative_email'])
                         || ($input['_itil_observer']['users_id'] > 0)) {
                        $useractors = new $this->userlinkclass();
                        if (isset($input['_auto_update'])
                           || $useractors->can(-1, CREATE, $input['_itil_observer'])) {
                           $useractors->add($input['_itil_observer']);
                           $input['_forcenotif']                    = true;
                        }
                     }
                  }
                  break;

               case "group" :
                  if (!empty($this->grouplinkclass)
                       && ($input['_itil_observer']['groups_id'] > 0)) {
                     $groupactors = new $this->grouplinkclass();
                     if (isset($input['_auto_update'])
                         || $groupactors->can(-1, CREATE, $input['_itil_observer'])) {
                        $groupactors->add($input['_itil_observer']);
                        $input['_forcenotif']                    = true;
                     }
                  }
                  break;
            }
         }
      }

      if (isset($input['_itil_assign'])) {
         if (isset($input['_itil_assign']['_type'])) {
            $input['_itil_assign'] = [
               'type'                            => CommonITILActor::ASSIGN,
               $this->getForeignKeyField()       => $input['id'],
               '_do_not_compute_takeintoaccount' => $do_not_compute_takeintoaccount,
               '_from_object'                    => true,
            ] + $input['_itil_assign'];

            if (isset($input['_itil_assign']['use_notification'])
                  && is_array($input['_itil_assign']['use_notification'])) {
               $input['_itil_assign']['use_notification'] = $input['_itil_assign']['use_notification'][0];
            }
            if (isset($input['_itil_assign']['alternative_email'])
                  && is_array($input['_itil_assign']['alternative_email'])) {
               $input['_itil_assign']['alternative_email'] = $input['_itil_assign']['alternative_email'][0];
            }

            switch ($input['_itil_assign']['_type']) {
               case "user" :
                  if (!empty($this->userlinkclass)
                      && ((isset($input['_itil_assign']['alternative_email'])
                           && $input['_itil_assign']['alternative_email'])
                          || $input['_itil_assign']['users_id'] > 0)) {
                     $useractors = new $this->userlinkclass();
                     if (isset($input['_auto_update'])
                         || $useractors->can(-1, CREATE, $input['_itil_assign'])) {
                        $useractors->add($input['_itil_assign']);
                        $input['_forcenotif']                  = true;
                        if ((!isset($input['status'])
                             && in_array($this->fields['status'], $this->getNewStatusArray()))
                            || (isset($input['status'])
                                && in_array($input['status'], $this->getNewStatusArray()))) {
                           if (in_array(self::ASSIGNED, array_keys($this->getAllStatusArray()))) {
                              $input['status'] = self::ASSIGNED;
                           }
                        }
                     }
                  }
                  break;

               case "group" :
                  if (!empty($this->grouplinkclass)
                      && ($input['_itil_assign']['groups_id'] > 0)) {
                     $groupactors = new $this->grouplinkclass();

                     if (isset($input['_auto_update'])
                         || $groupactors->can(-1, CREATE, $input['_itil_assign'])) {
                        $groupactors->add($input['_itil_assign']);
                        $input['_forcenotif']                  = true;
                        if ((!isset($input['status'])
                             && (in_array($this->fields['status'], $this->getNewStatusArray())))
                            || (isset($input['status'])
                                && (in_array($input['status'], $this->getNewStatusArray())))) {
                           if (in_array(self::ASSIGNED, array_keys($this->getAllStatusArray()))) {
                              $input['status'] = self::ASSIGNED;
                           }
                        }
                     }
                  }
                  break;

               case "supplier" :
                  if (!empty($this->supplierlinkclass)
                      && ((isset($input['_itil_assign']['alternative_email'])
                           && $input['_itil_assign']['alternative_email'])
                          || $input['_itil_assign']['suppliers_id'] > 0)) {
                     $supplieractors = new $this->supplierlinkclass();
                     if (isset($input['_auto_update'])
                         || $supplieractors->can(-1, CREATE, $input['_itil_assign'])) {
                        $supplieractors->add($input['_itil_assign']);
                        $input['_forcenotif']                  = true;
                        if ((!isset($input['status'])
                             && (in_array($this->fields['status'], $this->getNewStatusArray())))
                            || (isset($input['status'])
                                && (in_array($input['status'], $this->getNewStatusArray())))) {
                           if (in_array(self::ASSIGNED, array_keys($this->getAllStatusArray()))) {
                              $input['status'] = self::ASSIGNED;
                           }

                        }
                     }
                  }
                  break;
            }
         }
      }

      $this->addAdditionalActors($input);

      // set last updater if interactive user
      if (!Session::isCron()) {
         $input['users_id_lastupdater'] = Session::getLoginUserID();
      }

      $solvedclosed = array_merge(
         $this->getSolvedStatusArray(),
         $this->getClosedStatusArray()
      );

      if (isset($input["status"])
          && !in_array($input["status"], $solvedclosed)) {
         $input['solvedate'] = 'NULL';
      }

      if (isset($input["status"]) && !in_array($input["status"], $this->getClosedStatusArray())) {
         $input['closedate'] = 'NULL';
      }

      // Setting a solution type means the ticket is solved
      if (isset($input["solutiontypes_id"])
          && (!isset($input['status']) || !in_array($input["status"], $solvedclosed))) {
         $solution = new ITILSolution();
         $soltype = new SolutionType();
         $soltype->getFromDB($input['solutiontypes_id']);
         $solution->add([
            'itemtype'           => $this->getType(),
            'items_id'           => $this->getID(),
            'solutiontypes_id'   => $input['solutiontypes_id'],
            'content'            => 'Solved using type ' . $soltype->getName()
         ]);
      }

      return $input;
   }


   function pre_updateInDB() {
      global $DB;

      // get again object to reload actors
      $this->loadActors();

      // Check dates change interval due to the fact that second are not displayed in form
      if ((($key = array_search('date', $this->updates)) !== false)
          && (substr($this->fields["date"], 0, 16) == substr($this->oldvalues['date'], 0, 16))) {
         unset($this->updates[$key]);
         unset($this->oldvalues['date']);
      }

      if ((($key=array_search('closedate', $this->updates)) !== false)
          && (substr($this->fields["closedate"], 0, 16) == substr($this->oldvalues['closedate'], 0, 16))) {
         unset($this->updates[$key]);
         unset($this->oldvalues['closedate']);
      }

      if ((($key=array_search('time_to_resolve', $this->updates)) !== false)
          && (substr($this->fields["time_to_resolve"], 0, 16) == substr($this->oldvalues['time_to_resolve'], 0, 16))) {
         unset($this->updates[$key]);
         unset($this->oldvalues['time_to_resolve']);
      }

      if ((($key=array_search('solvedate', $this->updates)) !== false)
          && (substr($this->fields["solvedate"], 0, 16) == substr($this->oldvalues['solvedate'], 0, 16))) {
         unset($this->updates[$key]);
         unset($this->oldvalues['solvedate']);
      }

      if (isset($this->input["status"])) {
         if (($this->input["status"] != self::WAITING)
             && ($this->countSuppliers(CommonITILActor::ASSIGN) == 0)
             && ($this->countUsers(CommonITILActor::ASSIGN) == 0)
             && ($this->countGroups(CommonITILActor::ASSIGN) == 0)
             && !in_array($this->fields['status'], array_merge($this->getSolvedStatusArray(),
                                                              $this->getClosedStatusArray()))) {

            if (!in_array('status', $this->updates)) {
               $this->oldvalues['status'] = $this->fields['status'];
               $this->updates[] = 'status';
            }

            // $this->fields['status'] = self::INCOMING;
            // Don't change status if it's a new status allow
            if (in_array($this->oldvalues['status'], $this->getNewStatusArray())
                && !in_array($this->input['status'], $this->getNewStatusArray())) {
               $this->fields['status'] = $this->oldvalues['status'];
            }
         }

         if (in_array("status", $this->updates)
             && in_array($this->input["status"], $this->getSolvedStatusArray())) {
            $this->updates[]              = "solvedate";
            $this->oldvalues['solvedate'] = $this->fields["solvedate"];
            $this->fields["solvedate"]    = $_SESSION["glpi_currenttime"];
            // If invalid date : set open date
            if ($this->fields["solvedate"] < $this->fields["date"]) {
               $this->fields["solvedate"] = $this->fields["date"];
            }
         }

         if (in_array("status", $this->updates)
             && in_array($this->input["status"], $this->getClosedStatusArray())) {
            $this->updates[]              = "closedate";
            $this->oldvalues['closedate'] = $this->fields["closedate"];
            $this->fields["closedate"]    = $_SESSION["glpi_currenttime"];
            // If invalid date : set open date
            if ($this->fields["closedate"] < $this->fields["date"]) {
               $this->fields["closedate"] = $this->fields["date"];
            }
            // Set solvedate to closedate
            if (empty($this->fields["solvedate"])) {
               $this->updates[]              = "solvedate";
               $this->oldvalues['solvedate'] = $this->fields["solvedate"];
               $this->fields["solvedate"]    = $this->fields["closedate"];
            }
         }

      }

      // check dates

      // check time_to_resolve (SLA)
      if ((in_array("date", $this->updates) || in_array("time_to_resolve", $this->updates))
          && !is_null($this->fields["time_to_resolve"])) { // Date set

         if ($this->fields["time_to_resolve"] < $this->fields["date"]) {
            Session::addMessageAfterRedirect(__('Invalid dates. Update cancelled.'), false, ERROR);

            if (($key = array_search('date', $this->updates)) !== false) {
               unset($this->updates[$key]);
               unset($this->oldvalues['date']);
            }
            if (($key = array_search('time_to_resolve', $this->updates)) !== false) {
               unset($this->updates[$key]);
               unset($this->oldvalues['time_to_resolve']);
            }
         }
      }

      // check internal_time_to_resolve (OLA)
      if ((in_array("date", $this->updates) || in_array("internal_time_to_resolve", $this->updates))
          && !is_null($this->fields["internal_time_to_resolve"])) { // Date set

         if ($this->fields["internal_time_to_resolve"] < $this->fields["date"]) {
            Session::addMessageAfterRedirect(__('Invalid dates. Update cancelled.'), false, ERROR);

            if (($key = array_search('date', $this->updates)) !== false) {
               unset($this->updates[$key]);
               unset($this->oldvalues['date']);
            }
            if (($key = array_search('internal_time_to_resolve', $this->updates)) !== false) {
               unset($this->updates[$key]);
               unset($this->oldvalues['internal_time_to_resolve']);
            }
         }
      }

      // Status close : check dates
      if (in_array($this->fields["status"], $this->getClosedStatusArray())
          && (in_array("date", $this->updates) || in_array("closedate", $this->updates))) {

         // Invalid dates : no change
         // closedate must be > solvedate
         if ($this->fields["closedate"] < $this->fields["solvedate"]) {
            Session::addMessageAfterRedirect(__('Invalid dates. Update cancelled.'), false, ERROR);

            if (($key = array_search('closedate', $this->updates)) !== false) {
               unset($this->updates[$key]);
               unset($this->oldvalues['closedate']);
            }
         }

         // closedate must be > create date
         if ($this->fields["closedate"] < $this->fields["date"]) {
            Session::addMessageAfterRedirect(__('Invalid dates. Update cancelled.'), false, ERROR);
            if (($key = array_search('date', $this->updates)) !== false) {
               unset($this->updates[$key]);
               unset($this->oldvalues['date']);
            }
            if (($key = array_search('closedate', $this->updates)) !== false) {
               unset($this->updates[$key]);
               unset($this->oldvalues['closedate']);
            }
         }
      }

      if ((($key = array_search('status', $this->updates)) !== false)
          && $this->oldvalues['status'] == $this->fields['status']) {

         unset($this->updates[$key]);
         unset($this->oldvalues['status']);
      }

      // Status solved : check dates
      if (in_array($this->fields["status"], $this->getSolvedStatusArray())
          && (in_array("date", $this->updates) || in_array("solvedate", $this->updates))) {

         // Invalid dates : no change
         // solvedate must be > create date
         if ($this->fields["solvedate"] < $this->fields["date"]) {
            Session::addMessageAfterRedirect(__('Invalid dates. Update cancelled.'), false, ERROR);

            if (($key = array_search('date', $this->updates)) !== false) {
               unset($this->updates[$key]);
               unset($this->oldvalues['date']);
            }
            if (($key = array_search('solvedate', $this->updates)) !== false) {
               unset($this->updates[$key]);
               unset($this->oldvalues['solvedate']);
            }
         }
      }

      // Manage come back to waiting state
      if (!is_null($this->fields['begin_waiting_date'])
          && (($key = array_search('status', $this->updates)) !== false)
          && (($this->oldvalues['status'] == self::WAITING)
               // From solved to another state than closed
              || (in_array($this->oldvalues["status"], $this->getSolvedStatusArray())
                  && !in_array($this->fields["status"], $this->getClosedStatusArray())))) {

         // Compute ticket waiting time use calendar if exists
         $calendar     = new Calendar();
         $calendars_id = $this->getCalendar();
         $delay_time   = 0;

         // Compute ticket waiting time use calendar if exists
         // Using calendar
         if (($calendars_id > 0)
             && $calendar->getFromDB($calendars_id)) {
            $delay_time = $calendar->getActiveTimeBetween($this->fields['begin_waiting_date'],
                                                          $_SESSION["glpi_currenttime"]);
         } else { // Not calendar defined
            $delay_time = strtotime($_SESSION["glpi_currenttime"])
                           -strtotime($this->fields['begin_waiting_date']);
         }

         // SLA case : compute sla_ttr duration
         if (isset($this->fields['slas_id_ttr']) && ($this->fields['slas_id_ttr'] > 0)) {
            $sla = new SLA();
            if ($sla->getFromDB($this->fields['slas_id_ttr'])) {
               $sla->setTicketCalendar($calendars_id);
               $delay_time_sla  = $sla->getActiveTimeBetween($this->fields['begin_waiting_date'],
                                                             $_SESSION["glpi_currenttime"]);
               $this->updates[] = "sla_waiting_duration";
               $this->fields["sla_waiting_duration"] += $delay_time_sla;
            }

            // Compute new time_to_resolve
            $this->updates[]                 = "time_to_resolve";
            $this->fields['time_to_resolve'] = $sla->computeDate($this->fields['date'],
                                                                 $this->fields["sla_waiting_duration"]);
            // Add current level to do
            $sla->addLevelToDo($this);

         } else {
            // Using calendar
            if (($calendars_id > 0)
                && $calendar->getFromDB($calendars_id)) {
               if ($this->fields['time_to_resolve'] > 0) {
                  // compute new due date using calendar
                  $this->updates[]                 = "time_to_resolve";
                  $this->fields['time_to_resolve'] = $calendar->computeEndDate($this->fields['time_to_resolve'],
                                                                               $delay_time);
               }

            } else { // Not calendar defined
               if ($this->fields['time_to_resolve'] > 0) {
                  // compute new due date : no calendar so add computed delay_time
                  $this->updates[]                 = "time_to_resolve";
                  $this->fields['time_to_resolve'] = date('Y-m-d H:i:s',
                                                          $delay_time + strtotime($this->fields['time_to_resolve']));
               }
            }
         }

         // OLA case : compute ola_ttr duration
         if (isset($this->fields['olas_id_ttr']) && ($this->fields['olas_id_ttr'] > 0)) {
            $ola = new OLA();
            if ($ola->getFromDB($this->fields['olas_id_ttr'])) {
               $ola->setTicketCalendar($calendars_id);
               $delay_time_ola  = $ola->getActiveTimeBetween($this->fields['begin_waiting_date'],
                                                             $_SESSION["glpi_currenttime"]);
               $this->updates[]                      = "ola_waiting_duration";
               $this->fields["ola_waiting_duration"] += $delay_time_ola;
            }

            // Compute new internal_time_to_resolve
            $this->updates[]                          = "internal_time_to_resolve";
            $this->fields['internal_time_to_resolve'] = $ola->computeDate($this->fields['date'],
                                                                          $this->fields["ola_waiting_duration"]);
            // Add current level to do
            $ola->addLevelToDo($this, $this->fields["olalevels_id_ttr"]);

         } else if (in_array("internal_time_to_resolve", $this->fields)) {
            // Change doesn't have internal_time_to_resolve
            // Using calendar
            if (($calendars_id > 0)
                && $calendar->getFromDB($calendars_id)) {
               if ($this->fields['internal_time_to_resolve'] > 0) {
                  // compute new internal_time_to_resolve using calendar
                  $this->updates[]                          = "internal_time_to_resolve";
                  $this->fields['internal_time_to_resolve'] = $calendar->computeEndDate(
                                                                              $this->fields['internal_time_to_resolve'],
                                                                              $delay_time);
               }

            } else { // Not calendar defined
               if ($this->fields['internal_time_to_resolve'] > 0) {
                  // compute new internal_time_to_resolve : no calendar so add computed delay_time
                  $this->updates[]                          = "internal_time_to_resolve";
                  $this->fields['internal_time_to_resolve'] = date('Y-m-d H:i:s',
                                                                   $delay_time +
                                                                   strtotime($this->fields['internal_time_to_resolve']));
               }
            }
         }

         $this->updates[]                   = "waiting_duration";
         $this->fields["waiting_duration"] += $delay_time;

         // Reset begin_waiting_date
         $this->updates[]                    = "begin_waiting_date";
         $this->fields["begin_waiting_date"] = 'NULL';
      }

      // Set begin waiting date if needed
      if ((($key = array_search('status', $this->updates)) !== false)
          && (($this->fields['status'] == self::WAITING)
              || in_array($this->fields["status"], $this->getSolvedStatusArray()))) {

         $this->updates[]                    = "begin_waiting_date";
         $this->fields["begin_waiting_date"] = $_SESSION["glpi_currenttime"];

         // Specific for tickets
         if (isset($this->fields['slas_id_ttr']) && ($this->fields['slas_id_ttr'] > 0)) {
            SLA::deleteLevelsToDo($this);
         }

         if (isset($this->fields['olas_id_ttr']) && ($this->fields['olas_id_ttr'] > 0)) {
            OLA::deleteLevelsToDo($this);
         }
      }

      // solve_delay_stat : use delay between opendate and solvedate
      if (in_array("solvedate", $this->updates)) {
         $this->updates[]                  = "solve_delay_stat";
         $this->fields['solve_delay_stat'] = $this->computeSolveDelayStat();
      }
      // close_delay_stat : use delay between opendate and closedate
      if (in_array("closedate", $this->updates)) {
         $this->updates[]                  = "close_delay_stat";
         $this->fields['close_delay_stat'] = $this->computeCloseDelayStat();
      }

      //Look for reopening
      $statuses = array_merge(
         $this->getSolvedStatusArray(),
         $this->getClosedStatusArray()
      );
      if (($key = array_search('status', $this->updates)) !== false
         && in_array($this->oldvalues['status'], $statuses)
         && !in_array($this->fields['status'], $statuses)
      ) {
         $users_id_reject = 0;
         // set last updater if interactive user
         if (!Session::isCron()) {
            $users_id_reject = Session::getLoginUserID();
         }

         //Mark existing solutions as refused
         $DB->update(
            ITILSolution::getTable(), [
               'status'             => CommonITILValidation::REFUSED,
               'users_id_approval'  => $users_id_reject,
               'date_approval'      => date('Y-m-d H:i:s')
            ], [
               'WHERE'  => [
                  'itemtype'  => static::getType(),
                  'items_id'  => $this->getID()
               ],
               'ORDER'  => [
                  'date_creation DESC',
                  'id DESC'
               ],
               'LIMIT'  => 1
            ]
         );

         //Delete existing survey
         $inquest = new TicketSatisfaction();
         $inquest->delete(['tickets_id' => $this->getID()]);
      }

      if (isset($this->input['_accepted'])) {
         //Mark last solution as approved
         $DB->update(
            ITILSolution::getTable(), [
               'status'             => CommonITILValidation::ACCEPTED,
               'users_id_approval'  => Session::getLoginUserID(),
               'date_approval'      => date('Y-m-d H:i:s')
            ], [
               'WHERE'  => [
                  'itemtype'  => static::getType(),
                  'items_id'  => $this->getID()
               ],
               'ORDER'  => [
                  'date_creation DESC',
                  'id DESC'
               ],
               'LIMIT'  => 1
            ]
         );
      }

      // Do not take into account date_mod if no update is done
      if ((count($this->updates) == 1)
          && (($key = array_search('date_mod', $this->updates)) !== false)) {
         unset($this->updates[$key]);
      }
   }


   function prepareInputForAdd($input) {
      global $CFG_GLPI;

      // Set default status to avoid notice
      if (!isset($input["status"])) {
         $input["status"] = self::INCOMING;
      }

      if (!isset($input["urgency"])
          || !($CFG_GLPI['urgency_mask']&(1<<$input["urgency"]))) {
         $input["urgency"] = 3;
      }
      if (!isset($input["impact"])
          || !($CFG_GLPI['impact_mask']&(1<<$input["impact"]))) {
         $input["impact"] = 3;
      }

      $canpriority = true;
      if ($this->getType() == 'Ticket') {
         $canpriority = Session::haveRight(Ticket::$rightname, Ticket::CHANGEPRIORITY);
      }

      if ($canpriority && !isset($input["priority"]) || !$canpriority) {
         $input["priority"] = $this->computePriority($input["urgency"], $input["impact"]);
      }

      // set last updater if interactive user
      if (!Session::isCron() && ($last_updater = Session::getLoginUserID(true))) {
         $input['users_id_lastupdater'] = $last_updater;
      }

      // No Auto set Import for external source
      if (!isset($input['_auto_import'])) {
         if (!isset($input["_users_id_requester"])) {
            if ($uid = Session::getLoginUserID()) {
               $input["_users_id_requester"] = $uid;
            }
         }
      }

      // No Auto set Import for external source
      if (($uid = Session::getLoginUserID())
          && !isset($input['_auto_import'])) {
         $input["users_id_recipient"] = $uid;
      } else if (isset($input["_users_id_requester"]) && $input["_users_id_requester"]
                 && !isset($input["users_id_recipient"])) {
         if (!is_array($input['_users_id_requester'])) {
            $input["users_id_recipient"] = $input["_users_id_requester"];
         }
      }

      // No name set name
      $input["name"]    = ltrim($input["name"]);
      $input['content'] = ltrim($input['content']);
      if (empty($input["name"])) {
         $input['name'] = Html::clean(Html::entity_decode_deep($input['content']));
         $input["name"] = preg_replace('/\\r\\n/', ' ', $input['name']);
         $input["name"] = preg_replace('/\\n/', ' ', $input['name']);
         $input["name"] = Toolbox::substr($input['name'], 0, 70);
      }

      // Set default dropdown
      $dropdown_fields = ['entities_id', 'itilcategories_id'];
      foreach ($dropdown_fields as $field) {
         if (!isset($input[$field])) {
            $input[$field] = 0;
         }
      }

      $input = $this->computeDefaultValuesForAdd($input);

      return $input;
   }

   /**
    * Compute default values for Add
    * (to be passed in prepareInputForAdd before and after rules if needed)
    *
    * @since 0.84
    *
    * @param $input
    *
    * @return string
   **/
   function computeDefaultValuesForAdd($input) {

      if (!isset($input["status"])) {
         $input["status"] = self::INCOMING;
      }

      if (!isset($input["date"]) || empty($input["date"])) {
         $input["date"] = $_SESSION["glpi_currenttime"];
      }

      if (isset($input["status"]) && in_array($input["status"], $this->getSolvedStatusArray())) {
         if (isset($input["date"])) {
            $input["solvedate"] = $input["date"];
         } else {
            $input["solvedate"] = $_SESSION["glpi_currenttime"];
         }
      }

      if (isset($input["status"]) && in_array($input["status"], $this->getClosedStatusArray())) {
         if (isset($input["date"])) {
            $input["closedate"] = $input["date"];
         } else {
            $input["closedate"] = $_SESSION["glpi_currenttime"];
         }
         $input['solvedate'] = $input["closedate"];
      }

      // Set begin waiting time if status is waiting
      if (isset($input["status"]) && ($input["status"] == self::WAITING)) {
         $input['begin_waiting_date'] = $input['date'];
      }

      return $input;
   }


   function post_addItem() {

      // Add document if needed, without notification
      $this->input = $this->addFiles($this->input, ['force_update' => true]);

      // Add default document if set in template
      if (isset($this->input['_documents_id'])
          && is_array($this->input['_documents_id'])
          && count($this->input['_documents_id'])) {
         $docitem = new Document_Item();
         foreach ($this->input['_documents_id'] as $docID) {
            $docitem->add(['documents_id' => $docID,
                                '_do_notif'    => false,
                                'itemtype'     => $this->getType(),
                                'items_id'     => $this->fields['id']]);
         }
      }

      $useractors = null;
      // Add user groups linked to ITIL objects
      if (!empty($this->userlinkclass)) {
         $useractors = new $this->userlinkclass();
      }
      $groupactors = null;
      if (!empty($this->grouplinkclass)) {
         $groupactors = new $this->grouplinkclass();
      }
      $supplieractors = null;
      if (!empty($this->supplierlinkclass)) {
         $supplieractors = new $this->supplierlinkclass();
      }

      // "do not compute" flag set by business rules for "takeintoaccount_delay_stat" field
      $do_not_compute_takeintoaccount = $this->isTakeIntoAccountComputationBlocked($this->input);

      if (!is_null($useractors)) {
         $user_input = [
            $useractors->getItilObjectForeignKey() => $this->fields['id'],
            '_do_not_compute_takeintoaccount'      => $do_not_compute_takeintoaccount,
            '_from_object'                         => true,
         ];

         if (isset($this->input["_users_id_requester"])) {

            if (is_array($this->input["_users_id_requester"])) {
               $tab_requester = $this->input["_users_id_requester"];
            } else {
               $tab_requester   = [];
               $tab_requester[] = $this->input["_users_id_requester"];
            }

            $requesterToAdd = [];
            foreach ($tab_requester as $key_requester => $requester) {
               if (in_array($requester, $requesterToAdd)) {
                  // This requester ID is already added;
                  continue;
               }

               $input2 = [
                  'users_id' => $requester,
                  'type'     => CommonITILActor::REQUESTER,
               ] + $user_input;

               if (isset($this->input["_users_id_requester_notif"])) {
                  foreach ($this->input["_users_id_requester_notif"] as $key => $val) {
                     if (isset($val[$key_requester])) {
                        $input2[$key] = $val[$key_requester];
                     }
                  }
               }

               //empty actor
               if ($input2['users_id'] == 0
                   && (!isset($input2['alternative_email'])
                       || empty($input2['alternative_email']))) {
                  continue;
               } else if ($requester != 0) {
                  $requesterToAdd[] = $requester;
               }

               $useractors->add($input2);
            }
         }

         if (isset($this->input["_users_id_observer"])) {

            if (is_array($this->input["_users_id_observer"])) {
               $tab_observer = $this->input["_users_id_observer"];
            } else {
               $tab_observer   = [];
               $tab_observer[] = $this->input["_users_id_observer"];
            }

            $observerToAdd = [];
            foreach ($tab_observer as $key_observer => $observer) {
               if (in_array($observer, $observerToAdd)) {
                  // This observer ID is already added;
                  continue;
               }

               $input2 = [
                  'users_id' => $observer,
                  'type'     => CommonITILActor::OBSERVER,
               ] + $user_input;

               if (isset($this->input["_users_id_observer_notif"])) {
                  foreach ($this->input["_users_id_observer_notif"] as $key => $val) {
                     if (isset($val[$key_observer])) {
                        $input2[$key] = $val[$key_observer];
                     }
                  }
               }

               //empty actor
               if ($input2['users_id'] == 0
                   && (!isset($input2['alternative_email'])
                       || empty($input2['alternative_email']))) {
                  continue;
               } else if ($observer != 0) {
                  $observerToAdd[] = $observer;
               }

               $useractors->add($input2);
            }
         }

         if (isset($this->input["_users_id_assign"])) {

            if (is_array($this->input["_users_id_assign"])) {
               $tab_assign = $this->input["_users_id_assign"];
            } else {
               $tab_assign   = [];
               $tab_assign[] = $this->input["_users_id_assign"];
            }

            $assignToAdd = [];
            foreach ($tab_assign as $key_assign => $assign) {
               if (in_array($assign, $assignToAdd)) {
                  // This assigned user ID is already added;
                  continue;
               }

               $input2 = [
                  'users_id' => $assign,
                  'type'     => CommonITILActor::ASSIGN,
               ] + $user_input;

               if (isset($this->input["_users_id_assign_notif"])) {
                  foreach ($this->input["_users_id_assign_notif"] as $key => $val) {
                     if (isset($val[$key_assign])) {
                        $input2[$key] = $val[$key_assign];
                     }
                  }
               }

               //empty actor
               if ($input2['users_id'] == 0
                   && (!isset($input2['alternative_email'])
                       || empty($input2['alternative_email']))) {
                  continue;
               } else if ($assign != 0) {
                  $assignToAdd[] = $assign;
               }

               $useractors->add($input2);
            }
         }
      }

      if (!is_null($groupactors)) {
         $group_input = [
            $groupactors->getItilObjectForeignKey() => $this->fields['id'],
            '_do_not_compute_takeintoaccount'       => $do_not_compute_takeintoaccount,
            '_from_object'                          => true,
         ];

         if (isset($this->input["_groups_id_requester"])) {
            $groups_id_requester = $this->input["_groups_id_requester"];
            if (!is_array($this->input["_groups_id_requester"])) {
               $groups_id_requester = [$this->input["_groups_id_requester"]];
            } else {
               $groups_id_requester = $this->input["_groups_id_requester"];
            }
            foreach ($groups_id_requester as $groups_id) {
               if ($groups_id > 0) {
                  $groupactors->add(
                     [
                        'groups_id' => $groups_id,
                        'type'      => CommonITILActor::REQUESTER,
                     ] + $group_input
                  );
               }
            }
         }

         if (isset($this->input["_groups_id_assign"])) {
            if (!is_array($this->input["_groups_id_assign"])) {
               $groups_id_assign = [$this->input["_groups_id_assign"]];
            } else {
               $groups_id_assign = $this->input["_groups_id_assign"];
            }
            foreach ($groups_id_assign as $groups_id) {
               if ($groups_id > 0) {
                  $groupactors->add(
                     [
                        'groups_id' => $groups_id,
                        'type'      => CommonITILActor::ASSIGN,
                     ] + $group_input
                  );
               }
            }
         }

         if (isset($this->input["_groups_id_observer"])) {
            if (!is_array($this->input["_groups_id_observer"])) {
               $groups_id_observer = [$this->input["_groups_id_observer"]];
            } else {
               $groups_id_observer = $this->input["_groups_id_observer"];
            }
            foreach ($groups_id_observer as $groups_id) {
               if ($groups_id > 0) {
                  $groupactors->add(
                     [
                        'groups_id' => $groups_id,
                        'type'      => CommonITILActor::OBSERVER,
                     ] + $group_input
                  );
               }
            }
         }
      }

      if (!is_null($supplieractors)) {
         $supplier_input = [
            $supplieractors->getItilObjectForeignKey() => $this->fields['id'],
            '_do_not_compute_takeintoaccount'          => $do_not_compute_takeintoaccount,
            '_from_object'                             => true,
         ];

         if (isset($this->input["_suppliers_id_assign"])
             && ($this->input["_suppliers_id_assign"] > 0)) {

            if (is_array($this->input["_suppliers_id_assign"])) {
               $tab_assign = $this->input["_suppliers_id_assign"];
            } else {
               $tab_assign   = [];
               $tab_assign[] = $this->input["_suppliers_id_assign"];
            }

            $supplierToAdd = [];
            foreach ($tab_assign as $key_assign => $assign) {
               if (in_array($assign, $supplierToAdd)) {
                  // This assigned supplier ID is already added;
                  continue;
               }
               $input3 = [
                  'suppliers_id' => $assign,
                  'type'         => CommonITILActor::ASSIGN,
               ] + $supplier_input;

               if (isset($this->input["_suppliers_id_assign_notif"])) {
                  foreach ($this->input["_suppliers_id_assign_notif"] as $key => $val) {
                     $input3[$key] = $val[$key_assign];
                  }
               }

               //empty supplier
               if ($input3['suppliers_id'] == 0
                   && (!isset($input3['alternative_email'])
                       || empty($input3['alternative_email']))) {
                  continue;
               } else if ($assign != 0) {
                  $supplierToAdd[] = $assign;
               }

               $supplieractors->add($input3);
            }
         }
      }

      // Additional actors
      $this->addAdditionalActors($this->input);

   }


   /**
    * @since 0.84
    * @since 0.85 must have param $input
   **/
   private function addAdditionalActors($input) {

      $useractors = null;
      // Add user groups linked to ITIL objects
      if (!empty($this->userlinkclass)) {
         $useractors = new $this->userlinkclass();
      }
      $groupactors = null;
      if (!empty($this->grouplinkclass)) {
         $groupactors = new $this->grouplinkclass();
      }
      $supplieractors = null;
      if (!empty($this->supplierlinkclass)) {
         $supplieractors = new $this->supplierlinkclass();
      }

      // "do not compute" flag set by business rules for "takeintoaccount_delay_stat" field
      $do_not_compute_takeintoaccount = $this->isTakeIntoAccountComputationBlocked($input);

      // Additional groups actors
      if (!is_null($groupactors)) {
         $group_input = [
            $groupactors->getItilObjectForeignKey() => $this->fields['id'],
            '_do_not_compute_takeintoaccount'       => $do_not_compute_takeintoaccount,
            '_from_object'                          => true,
         ];

         // Requesters
         if (isset($input['_additional_groups_requesters'])
             && is_array($input['_additional_groups_requesters'])
             && count($input['_additional_groups_requesters'])) {
            foreach ($input['_additional_groups_requesters'] as $tmp) {
               if ($tmp > 0) {
                  $groupactors->add(
                     [
                        'type'      => CommonITILActor::REQUESTER,
                        'groups_id' => $tmp,
                     ] + $group_input
                  );
               }
            }
         }

         // Observers
         if (isset($input['_additional_groups_observers'])
             && is_array($input['_additional_groups_observers'])
             && count($input['_additional_groups_observers'])) {
            foreach ($input['_additional_groups_observers'] as $tmp) {
               if ($tmp > 0) {
                  $groupactors->add(
                     [
                        'type'      => CommonITILActor::OBSERVER,
                        'groups_id' => $tmp,
                     ] + $group_input
                  );
               }
            }
         }

         // Assigns
         if (isset($input['_additional_groups_assigns'])
             && is_array($input['_additional_groups_assigns'])
             && count($input['_additional_groups_assigns'])) {
            foreach ($input['_additional_groups_assigns'] as $tmp) {
               if ($tmp > 0) {
                  $groupactors->add(
                     [
                        'type'      => CommonITILActor::ASSIGN,
                        'groups_id' => $tmp,
                     ] + $group_input
                  );
               }
            }
         }
      }

      // Additional suppliers actors
      if (!is_null($supplieractors)) {
         $supplier_input = [
            $supplieractors->getItilObjectForeignKey() => $this->fields['id'],
            '_do_not_compute_takeintoaccount'          => $do_not_compute_takeintoaccount,
            '_from_object'                             => true,
         ];

         // Assigns
         if (isset($input['_additional_suppliers_assigns'])
             && is_array($input['_additional_suppliers_assigns'])
             && count($input['_additional_suppliers_assigns'])) {

            $input2 = [
               'type' => CommonITILActor::ASSIGN,
            ] + $supplier_input;

            foreach ($input["_additional_suppliers_assigns"] as $tmp) {
               if (isset($tmp['suppliers_id'])) {
                  foreach ($tmp as $key => $val) {
                     $input2[$key] = $val;
                  }
                  $supplieractors->add($input2);
               }
            }
         }
      }

      // Additional actors : using default notification parameters
      if (!is_null($useractors)) {
         $user_input = [
            $useractors->getItilObjectForeignKey() => $this->fields['id'],
            '_do_not_compute_takeintoaccount'      => $do_not_compute_takeintoaccount,
            '_from_object'                         => true,
         ];

         // Observers : for mailcollector
         if (isset($input["_additional_observers"])
             && is_array($input["_additional_observers"])
             && count($input["_additional_observers"])) {

            $input2 = [
               'type' => CommonITILActor::OBSERVER,
            ] + $user_input;

            foreach ($input["_additional_observers"] as $tmp) {
               if (isset($tmp['users_id'])) {
                  foreach ($tmp as $key => $val) {
                     $input2[$key] = $val;
                  }
                  $useractors->add($input2);
               }
            }
         }

         if (isset($input["_additional_assigns"])
             && is_array($input["_additional_assigns"])
             && count($input["_additional_assigns"])) {

            $input2 = [
               'type' => CommonITILActor::ASSIGN,
            ] + $user_input;

            foreach ($input["_additional_assigns"] as $tmp) {
               if (isset($tmp['users_id'])) {
                  foreach ($tmp as $key => $val) {
                     $input2[$key] = $val;
                  }
                  $useractors->add($input2);
               }
            }
         }
         if (isset($input["_additional_requesters"])
             && is_array($input["_additional_requesters"])
             && count($input["_additional_requesters"])) {

            $input2 = [
               'type' => CommonITILActor::REQUESTER,
            ] + $user_input;

            foreach ($input["_additional_requesters"] as $tmp) {
               if (isset($tmp['users_id'])) {
                  foreach ($tmp as $key => $val) {
                     $input2[$key] = $val;
                  }
                  $useractors->add($input2);
               }
            }
         }
      }
   }


   /**
    * Compute Priority
    *
    * @since 0.84
    *
    * @param $urgency   integer from 1 to 5
    * @param $impact    integer from 1 to 5
    *
    * @return integer from 1 to 5 (priority)
   **/
   static function computePriority($urgency, $impact) {
      global $CFG_GLPI;

      if (isset($CFG_GLPI[static::MATRIX_FIELD][$urgency][$impact])) {
         return $CFG_GLPI[static::MATRIX_FIELD][$urgency][$impact];
      }
      // Failback to trivial
      return round(($urgency+$impact)/2);
   }


   /**
    * Dropdown of ITIL object priority
    *
    * @since  version 0.84 new proto
    *
    * @param $options array of options
    *       - name     : select name (default is urgency)
    *       - value    : default value (default 0)
    *       - showtype : list proposed : normal, search (default normal)
    *       - wthmajor : boolean with major priority ?
    *       - display  : boolean if false get string
    *
    * @return string id of the select
   **/
   static function dropdownPriority(array $options = []) {

      $p = [
         'name'      => 'priority',
         'value'     => 0,
         'showtype'  => 'normal',
         'display'   => true,
         'withmajor' => false,
      ];

      if (is_array($options) && count($options)) {
         foreach ($options as $key => $val) {
            $p[$key] = $val;
         }
      }

      $values = [];

      if ($p['showtype'] == 'search') {
         $values[0]  = static::getPriorityName(0);
         $values[-5] = static::getPriorityName(-5);
         $values[-4] = static::getPriorityName(-4);
         $values[-3] = static::getPriorityName(-3);
         $values[-2] = static::getPriorityName(-2);
         $values[-1] = static::getPriorityName(-1);
      }

      if (($p['showtype'] == 'search')
          || $p['withmajor']) {
         $values[6] = static::getPriorityName(6);
      }
      $values[5] = static::getPriorityName(5);
      $values[4] = static::getPriorityName(4);
      $values[3] = static::getPriorityName(3);
      $values[2] = static::getPriorityName(2);
      $values[1] = static::getPriorityName(1);

      return Dropdown::showFromArray($p['name'], $values, $p);
   }


   /**
    * Get ITIL object priority Name
    *
    * @param integer $value priority ID
   **/
   static function getPriorityName($value) {

      switch ($value) {
         case 6 :
            return _x('priority', 'Major');

         case 5 :
            return _x('priority', 'Very high');

         case 4 :
            return _x('priority', 'High');

         case 3 :
            return _x('priority', 'Medium');

         case 2 :
            return _x('priority', 'Low');

         case 1 :
            return _x('priority', 'Very low');

         // No standard one :
         case 0 :
            return _x('priority', 'All');
         case -1 :
            return _x('priority', 'At least very low');
         case -2 :
            return _x('priority', 'At least low');
         case -3 :
            return _x('priority', 'At least medium');
         case -4 :
            return _x('priority', 'At least high');
         case -5 :
            return _x('priority', 'At least very high');

         default :
            // Return $value if not define
            return $value;

      }
   }


   /**
    * Dropdown of ITIL object Urgency
    *
    * @since 0.84 new proto
    *
    * @param $options array of options
    *       - name     : select name (default is urgency)
    *       - value    : default value (default 0)
    *       - showtype : list proposed : normal, search (default normal)
    *       - display  : boolean if false get string
    *
    * @return string id of the select
   **/
   static function dropdownUrgency(array $options = []) {
      global $CFG_GLPI;

      $p = [
         'name'     => 'urgency',
         'value'    => 0,
         'showtype' => 'normal',
         'display'  => true,
      ];

      if (is_array($options) && count($options)) {
         foreach ($options as $key => $val) {
            $p[$key] = $val;
         }
      }

      $values = [];

      if ($p['showtype'] == 'search') {
         $values[0]  = static::getUrgencyName(0);
         $values[-5] = static::getUrgencyName(-5);
         $values[-4] = static::getUrgencyName(-4);
         $values[-3] = static::getUrgencyName(-3);
         $values[-2] = static::getUrgencyName(-2);
         $values[-1] = static::getUrgencyName(-1);
      }

      if (isset($CFG_GLPI[static::URGENCY_MASK_FIELD])) {
         if (($p['showtype'] == 'search')
             || ($CFG_GLPI[static::URGENCY_MASK_FIELD] & (1<<5))) {
            $values[5]  = static::getUrgencyName(5);
         }

         if (($p['showtype'] == 'search')
             || ($CFG_GLPI[static::URGENCY_MASK_FIELD] & (1<<4))) {
            $values[4]  = static::getUrgencyName(4);
         }

         $values[3]  = static::getUrgencyName(3);

         if (($p['showtype'] == 'search')
             || ($CFG_GLPI[static::URGENCY_MASK_FIELD] & (1<<2))) {
            $values[2]  = static::getUrgencyName(2);
         }

         if (($p['showtype'] == 'search')
             || ($CFG_GLPI[static::URGENCY_MASK_FIELD] & (1<<1))) {
            $values[1]  = static::getUrgencyName(1);
         }
      }

      return Dropdown::showFromArray($p['name'], $values, $p);
   }


   /**
    * Get ITIL object Urgency Name
    *
    * @param integer $value urgency ID
   **/
   static function getUrgencyName($value) {

      switch ($value) {
         case 5 :
            return _x('urgency', 'Very high');

         case 4 :
            return _x('urgency', 'High');

         case 3 :
            return _x('urgency', 'Medium');

         case 2 :
            return _x('urgency', 'Low');

         case 1 :
            return _x('urgency', 'Very low');

         // No standard one :
         case 0 :
            return _x('urgency', 'All');
         case -1 :
            return _x('urgency', 'At least very low');
         case -2 :
            return _x('urgency', 'At least low');
         case -3 :
            return _x('urgency', 'At least medium');
         case -4 :
            return _x('urgency', 'At least high');
         case -5 :
            return _x('urgency', 'At least very high');

         default :
            // Return $value if not define
            return $value;

      }
   }


   /**
    * Dropdown of ITIL object Impact
    *
    * @since 0.84 new proto
    *
    * @param $options   array of options
    *  - name     : select name (default is impact)
    *  - value    : default value (default 0)
    *  - showtype : list proposed : normal, search (default normal)
    *  - display  : boolean if false get string
    *
    * \
    * @return string id of the select
   **/
   static function dropdownImpact(array $options = []) {
      global $CFG_GLPI;

      $p = [
         'name'     => 'impact',
         'value'    => 0,
         'showtype' => 'normal',
         'display'  => true,
      ];

      if (is_array($options) && count($options)) {
         foreach ($options as $key => $val) {
            $p[$key] = $val;
         }
      }
      $values = [];

      if ($p['showtype'] == 'search') {
         $values[0]  = static::getImpactName(0);
         $values[-5] = static::getImpactName(-5);
         $values[-4] = static::getImpactName(-4);
         $values[-3] = static::getImpactName(-3);
         $values[-2] = static::getImpactName(-2);
         $values[-1] = static::getImpactName(-1);
      }

      if (isset($CFG_GLPI[static::IMPACT_MASK_FIELD])) {
         if (($p['showtype'] == 'search')
             || ($CFG_GLPI[static::IMPACT_MASK_FIELD] & (1<<5))) {
            $values[5]  = static::getImpactName(5);
         }

         if (($p['showtype'] == 'search')
             || ($CFG_GLPI[static::IMPACT_MASK_FIELD] & (1<<4))) {
            $values[4]  = static::getImpactName(4);
         }

         $values[3]  = static::getImpactName(3);

         if (($p['showtype'] == 'search')
             || ($CFG_GLPI[static::IMPACT_MASK_FIELD] & (1<<2))) {
            $values[2]  = static::getImpactName(2);
         }

         if (($p['showtype'] == 'search')
             || ($CFG_GLPI[static::IMPACT_MASK_FIELD] & (1<<1))) {
            $values[1]  = static::getImpactName(1);
         }
      }

      return Dropdown::showFromArray($p['name'], $values, $p);
   }


   /**
    * Get ITIL object Impact Name
    *
    * @param integer $value impact ID
   **/
   static function getImpactName($value) {

      switch ($value) {
         case 5 :
            return _x('impact', 'Very high');

         case 4 :
            return _x('impact', 'High');

         case 3 :
            return _x('impact', 'Medium');

         case 2 :
            return _x('impact', 'Low');

         case 1 :
            return _x('impact', 'Very low');

         // No standard one :
         case 0 :
            return _x('impact', 'All');
         case -1 :
            return _x('impact', 'At least very low');
         case -2 :
            return _x('impact', 'At least low');
         case -3 :
            return _x('impact', 'At least medium');
         case -4 :
            return _x('impact', 'At least high');
         case -5 :
            return _x('impact', 'At least very high');

         default :
            // Return $value if not define
            return $value;
      }
   }


   /**
    * Get the ITIL object status list
    *
    * @param $withmetaforsearch boolean (false by default)
    *
    * @return array
   **/
   static function getAllStatusArray($withmetaforsearch = false) {

      // To be overridden by class
      $tab = [];

      return $tab;
   }


   /**
    * Get the ITIL object closed status list
    *
    * @since 0.83
    *
    * @return array
   **/
   static function getClosedStatusArray() {

      // To be overridden by class
      $tab = [];
      return $tab;
   }


   /**
    * Get the ITIL object solved status list
    *
    * @since 0.83
    *
    * @return array
   **/
   static function getSolvedStatusArray() {

      // To be overridden by class
      $tab = [];
      return $tab;
   }

   /**
    * Get the ITIL object all status list without solved and closed status
    *
    * @since 9.2.1
    *
    * @return array
   **/
   static function getNotSolvedStatusArray() {
      $all = static::getAllStatusArray();
      foreach (static::getSolvedStatusArray() as $status) {
         if (isset($all[$status])) {
            unset($all[$status]);
         }
      }
      foreach (static::getClosedStatusArray() as $status) {
         if (isset($all[$status])) {
            unset($all[$status]);
         }
      }
      $nosolved = array_keys($all);

      return $nosolved;
   }


   /**
    * Get the ITIL object new status list
    *
    * @since 0.83.8
    *
    * @return array
   **/
   static function getNewStatusArray() {

      // To be overriden by class
      $tab = [];
      return $tab;
   }


   /**
    * Get the ITIL object process status list
    *
    * @since 0.83
    *
    * @return array
   **/
   static function getProcessStatus() {

      // To be overridden by class
      $tab = [];
      return $tab;
   }


   /**
    * check is the user can change from / to a status
    *
    * @since 0.84
    *
    * @param integer $old value of old/current status
    * @param integer $new value of target status
    *
    * @return boolean
   **/
   static function isAllowedStatus($old, $new) {

      if (isset($_SESSION['glpiactiveprofile'][static::STATUS_MATRIX_FIELD][$old][$new])
          && !$_SESSION['glpiactiveprofile'][static::STATUS_MATRIX_FIELD][$old][$new]) {
         return false;
      }

      if (array_key_exists(static::STATUS_MATRIX_FIELD,
                           $_SESSION['glpiactiveprofile'])) { // maybe not set for post-only
         return true;
      }

      return false;
   }


   /**
    * Get the ITIL object status allowed for a current status
    *
    * @since 0.84 new proto
    *
    * @param integer $current   status
    *
    * @return array
   **/
   static function getAllowedStatusArray($current) {

      $tab = static::getAllStatusArray();
      if (!isset($current)) {
         $current = self::INCOMING;
      }

      foreach (array_keys($tab) as $status) {
         if (($status != $current)
             && !self::isAllowedStatus($current, $status)) {
            unset($tab[$status]);
         }
      }
      return $tab;
   }

   /**
    * Is the ITIL object status exists for the object
    *
    * @since 0.85
    *
    * @param integer $status   status
    *
    * @return boolean
   **/
   static function isStatusExists($status) {

      $tab = static::getAllStatusArray();

      return isset($tab[$status]);
   }

   /**
    * Dropdown of object status
    *
    * @since 0.84 new proto
    *
    * @param $options   array of options
    *  - name     : select name (default is status)
    *  - value    : default value (default self::INCOMING)
    *  - showtype : list proposed : normal, search or allowed (default normal)
    *  - display  : boolean if false get string
    *
    * @return string|integer Output string if display option is set to false,
    *                        otherwise random part of dropdown id
   **/
   static function dropdownStatus(array $options = []) {

      $p = [
         'name'     => 'status',
         'showtype' => 'normal',
         'display'  => true,
      ];

      if (is_array($options) && count($options)) {
         foreach ($options as $key => $val) {
            $p[$key] = $val;
         }
      }

      if (!isset($p['value']) || empty($p['value'])) {
         $p['value']     = self::INCOMING;
      }

      switch ($p['showtype']) {
         case 'allowed' :
            $tab = static::getAllowedStatusArray($p['value']);
            break;

         case 'search' :
            $tab = static::getAllStatusArray(true);
            break;

         default :
            $tab = static::getAllStatusArray(false);
            break;
      }

      return Dropdown::showFromArray($p['name'], $tab, $p);
   }


   /**
    * Get ITIL object status Name
    *
    * @since 0.84
    *
    * @param integer $value     status ID
   **/
   static function getStatus($value) {

      $tab  = static::getAllStatusArray(true);
      // Return $value if not defined
      return (isset($tab[$value]) ? $tab[$value] : $value);
   }


   /**
    * get field part name corresponding to actor type
    *
    * @param $type      integer : user type
    *
    * @since 0.84.6
    *
    * @return string|boolean Field part or false if not applicable
   **/
   static function getActorFieldNameType($type) {

      switch ($type) {
         case CommonITILActor::REQUESTER :
            return 'requester';

         case CommonITILActor::OBSERVER :
            return 'observer';

         case CommonITILActor::ASSIGN :
            return 'assign';

         default :
            return false;
      }
   }


   /**
    * show groups asociated
    *
    * @param $type      integer : user type
    * @param $canedit   boolean : can edit ?
    * @param $options   array    options for default values ($options of showForm)
    *
    * @return void
   **/
   function showGroupsAssociated($type, $canedit, array $options = []) {

      $groupicon = self::getActorIcon('group', $type);
      $group     = new Group();
      $linkclass = new $this->grouplinkclass();

      $itemtype  = $this->getType();
      $typename  = self::getActorFieldNameType($type);

      $candelete = true;
      $mandatory = '';
      // For ticket templates : mandatories
      if (($itemtype == 'Ticket')
          && isset($options['_tickettemplate'])) {
         $mandatory = $options['_tickettemplate']->getMandatoryMark("_groups_id_".$typename);
         if ($options['_tickettemplate']->isMandatoryField("_groups_id_".$typename)
             && isset($this->groups[$type]) && (count($this->groups[$type])==1)) {
            $candelete = false;
         }
      }

      if (isset($this->groups[$type]) && count($this->groups[$type])) {
         foreach ($this->groups[$type] as $d) {
            echo "<div class='actor_row'>";
            $k = $d['groups_id'];
            echo "$mandatory$groupicon&nbsp;";
            if ($group->getFromDB($k)) {
               echo $group->getLink(['comments' => true]);
            }
            if ($canedit && $candelete) {
               Html::showSimpleForm($linkclass->getFormURL(), 'delete',
                                    _x('button', 'Delete permanently'),
                                    ['id' => $d['id']],
                                    'fa-times-circle');
            }
            echo "</div>";
         }
      }
   }

   /**
    * show suppliers associated
    *
    * @since 0.84
    *
    * @param $type      integer : user type
    * @param $canedit   boolean : can edit ?
    * @param $options   array    options for default values ($options of showForm)
    *
    * @return void
   **/
   function showSuppliersAssociated($type, $canedit, array $options = []) {
      global $CFG_GLPI;

      $showsupplierlink = 0;
      if (Session::haveRight('contact_enterprise', READ)) {
         $showsupplierlink = 2;
      }

      $suppliericon = self::getActorIcon('supplier', $type);
      $supplier     = new Supplier();
      $linksupplier = new $this->supplierlinkclass();

      $itemtype     = $this->getType();
      $typename     = self::getActorFieldNameType($type);

      $candelete    = true;
      $mandatory    = '';
      // For ticket templates : mandatories
      if (($itemtype == 'Ticket')
          && isset($options['_tickettemplate'])) {
         $mandatory = $options['_tickettemplate']->getMandatoryMark("_suppliers_id_".$typename);
         if ($options['_tickettemplate']->isMandatoryField("_suppliers_id_".$typename)
             && isset($this->suppliers[$type]) && (count($this->suppliers[$type])==1)) {
            $candelete = false;
         }
      }

      if (isset($this->suppliers[$type]) && count($this->suppliers[$type])) {
         foreach ($this->suppliers[$type] as $d) {
            echo "<div class='actor_row'>";
            $suppliers_id = $d['suppliers_id'];

            echo "$mandatory$suppliericon&nbsp;";

            $email = $d['alternative_email'];
            if ($suppliers_id) {
               if ($supplier->getFromDB($suppliers_id)) {
                  echo $supplier->getLink(['comments' => $showsupplierlink]);
                  echo "&nbsp;";

                  $tmpname = Dropdown::getDropdownName($supplier->getTable(), $suppliers_id, 1);
                  Html::showToolTip($tmpname['comment']);

                  if (empty($email)) {
                     $email = $supplier->fields['email'];
                  }
               }
            } else {
               echo "<a href='mailto:$email'>$email</a>";
            }

            if ($CFG_GLPI['notifications_mailing']) {
               $text = __('Email followup')
                  . "&nbsp;" . Dropdown::getYesNo($d['use_notification'])
                  . '<br />';

               if ($d['use_notification']) {
                  $text .= sprintf(__('%1$s: %2$s'), __('Email'), $email);
               }
               if ($canedit) {
                  $opt = ['awesome-class' => 'fa-envelope',
                          'popup' => $linksupplier->getFormURLWithID($d['id'])];
                  Html::showToolTip($text, $opt);
               }
            }

            if ($canedit && $candelete) {
               Html::showSimpleForm($linksupplier->getFormURL(), 'delete',
                                    _x('button', 'Delete permanently'),
                                    ['id' => $d['id']],
                                    'fa-times-circle');
            }

            echo '</div>';
         }
      }
   }

   /**
    * display a value according to a field
    *
    * @since 0.83
    *
    * @param $field     String         name of the field
    * @param $values    String / Array with the value to display
    * @param $options   Array          of option
    *
    * @return a string
   **/
   static function getSpecificValueToDisplay($field, $values, array $options = []) {

      if (!is_array($values)) {
         $values = [$field => $values];
      }
      switch ($field) {
         case 'status':
            return self::getStatus($values[$field]);

         case 'urgency':
            return self::getUrgencyName($values[$field]);

         case 'impact':
            return self::getImpactName($values[$field]);

         case 'priority':
            return self::getPriorityName($values[$field]);

         case 'global_validation' :
            return CommonITILValidation::getStatus($values[$field]);

      }
      return parent::getSpecificValueToDisplay($field, $values, $options);
   }


   /**
    * @since 0.84
    *
    * @param $field
    * @param $name            (default '')
    * @param $values          (default '')
    * @param $options   array
   **/
   static function getSpecificValueToSelect($field, $name = '', $values = '', array $options = []) {

      if (!is_array($values)) {
         $values = [$field => $values];
      }
      $options['display'] = false;

      switch ($field) {
         case 'status' :
            $options['name']  = $name;
            $options['value'] = $values[$field];
            return self::dropdownStatus($options);

         case 'impact' :
            $options['name']  = $name;
            $options['value'] = $values[$field];
            return self::dropdownImpact($options);

         case 'urgency' :
            $options['name']  = $name;
            $options['value'] = $values[$field];
            return self::dropdownUrgency($options);

         case 'priority' :
            $options['name']  = $name;
            $options['value'] = $values[$field];
            return self::dropdownPriority($options);

         case 'global_validation' :
            $options['global'] = true;
            $options['value']  = $values[$field];
            return CommonITILValidation::dropdownStatus($name, $options);
      }
      return parent::getSpecificValueToSelect($field, $name, $values, $options);
   }


   /**
    * @since 0.85
    *
    * @see CommonDBTM::showMassiveActionsSubForm()
   **/
   static function showMassiveActionsSubForm(MassiveAction $ma) {
      global $CFG_GLPI;

      switch ($ma->getAction()) {
         case 'add_task' :
            $itemtype = $ma->getItemtype(true);
            $tasktype = $itemtype.'Task';
            if ($ttype = getItemForItemtype($tasktype)) {
               $ttype->showMassiveActionAddTaskForm();
               return true;
            }
            return false;

         case 'add_actor' :
            $types            = [0                          => Dropdown::EMPTY_VALUE,
                                      CommonITILActor::REQUESTER => __('Requester'),
                                      CommonITILActor::OBSERVER  => __('Watcher'),
                                      CommonITILActor::ASSIGN    => __('Assigned to')];
            $rand             = Dropdown::showFromArray('actortype', $types);

            $paramsmassaction = ['actortype' => '__VALUE__'];

            Ajax::updateItemOnSelectEvent("dropdown_actortype$rand", "show_massiveaction_field",
                                          $CFG_GLPI["root_doc"].
                                             "/ajax/dropdownMassiveActionAddActor.php",
                                          $paramsmassaction);
            echo "<span id='show_massiveaction_field'>&nbsp;</span>\n";
            return true;
         case 'update_notif' :

            Dropdown::showYesNo('use_notification');
            echo "<br><br>";
            echo Html::submit(_x('button', 'Post'), ['name' => 'massiveaction']);
            return true;
            return true;
      }
      return parent::showMassiveActionsSubForm($ma);
   }


   /**
    * @since 0.85
    *
    * @see CommonDBTM::processMassiveActionsForOneItemtype()
   **/
   static function processMassiveActionsForOneItemtype(MassiveAction $ma, CommonDBTM $item,
                                                       array $ids) {

      switch ($ma->getAction()) {
         case 'add_actor' :
            $input = $ma->getInput();
            foreach ($ids as $id) {
               $input2 = ['id' => $id];
               if (isset($input['_itil_requester'])) {
                  $input2['_itil_requester'] = $input['_itil_requester'];
               }
               if (isset($input['_itil_observer'])) {
                  $input2['_itil_observer'] = $input['_itil_observer'];
               }
               if (isset($input['_itil_assign'])) {
                  $input2['_itil_assign'] = $input['_itil_assign'];
               }
               if ($item->can($id, UPDATE)) {
                  if ($item->update($input2)) {
                     $ma->itemDone($item->getType(), $id, MassiveAction::ACTION_OK);
                  } else {
                     $ma->itemDone($item->getType(), $id, MassiveAction::ACTION_KO);
                     $ma->addMessage($item->getErrorMessage(ERROR_ON_ACTION));
                  }
               } else {
                  $ma->itemDone($item->getType(), $id, MassiveAction::ACTION_NORIGHT);
                  $ma->addMessage($item->getErrorMessage(ERROR_RIGHT));
               }
            }
            return;

         case 'update_notif' :
            $input = $ma->getInput();
            foreach ($ids as $id) {
               if ($item->can($id, UPDATE)) {
                  $linkclass = new $item->userlinkclass();
                  foreach ($linkclass->getActors($id) as $users) {
                     foreach ($users as $data) {
                        $data['use_notification'] = $input['use_notification'];
                        $linkclass->update($data);
                     }
                  }
                  $linkclass = new $item->supplierlinkclass();
                  foreach ($linkclass->getActors($id) as $users) {
                     foreach ($users as $data) {
                        $data['use_notification'] = $input['use_notification'];
                        $linkclass->update($data);
                     }
                  }

                  $ma->itemDone($item->getType(), $id, MassiveAction::ACTION_OK);
               } else {
                  $ma->itemDone($item->getType(), $id, MassiveAction::ACTION_NORIGHT);
                  $ma->addMessage($item->getErrorMessage(ERROR_RIGHT));
               }
            }
            return;

         case 'add_task' :
            if (!($task = getItemForItemtype($item->getType().'Task'))) {
               $ma->itemDone($item->getType(), $ids, MassiveAction::ACTION_KO);
               break;
            }
            $field = $item->getForeignKeyField();

            $input = $ma->getInput();

            foreach ($ids as $id) {
               if ($item->getFromDB($id)) {
                  $input2 = [$field              => $id,
                                  'taskcategories_id' => $input['taskcategories_id'],
                                  'actiontime'        => $input['actiontime'],
                                  'content'           => $input['content']];
                  if ($task->can(-1, CREATE, $input2)) {
                     if ($task->add($input2)) {
                        $ma->itemDone($item->getType(), $id, MassiveAction::ACTION_OK);
                     } else {
                        $ma->itemDone($item->getType(), $id, MassiveAction::ACTION_KO);
                        $ma->addMessage($item->getErrorMessage(ERROR_ON_ACTION));
                     }
                  } else {
                     $ma->itemDone($item->getType(), $id, MassiveAction::ACTION_NORIGHT);
                     $ma->addMessage($item->getErrorMessage(ERROR_RIGHT));
                  }
               } else {
                  $ma->itemDone($item->getType(), $id, MassiveAction::ACTION_KO);
                  $ma->addMessage($item->getErrorMessage(ERROR_NOT_FOUND));
               }
            }
            return;
      }
      parent::processMassiveActionsForOneItemtype($ma, $item, $ids);
   }


   /**
    * @since 0.85
   **/
   function getSearchOptionsMain() {
      global $DB;

      $tab = [];

      $tab[] = [
         'id'                 => 'common',
         'name'               => __('Characteristics')
      ];

      $tab[] = [
         'id'                 => '1',
         'table'              => $this->getTable(),
         'field'              => 'name',
         'name'               => __('Title'),
         'datatype'           => 'itemlink',
         'searchtype'         => 'contains',
         'massiveaction'      => false,
         'additionalfields'   => ['id', 'content', 'status']
      ];

      $tab[] = [
         'id'                 => '21',
         'table'              => $this->getTable(),
         'field'              => 'content',
         'name'               => __('Description'),
         'massiveaction'      => false,
         'datatype'           => 'text',
         'htmltext'           => true
      ];

      $tab[] = [
         'id'                 => '2',
         'table'              => $this->getTable(),
         'field'              => 'id',
         'name'               => __('ID'),
         'massiveaction'      => false,
         'datatype'           => 'number'
      ];

      $tab[] = [
         'id'                 => '12',
         'table'              => $this->getTable(),
         'field'              => 'status',
         'name'               => __('Status'),
         'searchtype'         => 'equals',
         'datatype'           => 'specific'
      ];

      $tab[] = [
         'id'                 => '10',
         'table'              => $this->getTable(),
         'field'              => 'urgency',
         'name'               => __('Urgency'),
         'searchtype'         => 'equals',
         'datatype'           => 'specific'
      ];

      $tab[] = [
         'id'                 => '11',
         'table'              => $this->getTable(),
         'field'              => 'impact',
         'name'               => __('Impact'),
         'searchtype'         => 'equals',
         'datatype'           => 'specific'
      ];

      $tab[] = [
         'id'                 => '3',
         'table'              => $this->getTable(),
         'field'              => 'priority',
         'name'               => __('Priority'),
         'searchtype'         => 'equals',
         'datatype'           => 'specific'
      ];

      $tab[] = [
         'id'                 => '15',
         'table'              => $this->getTable(),
         'field'              => 'date',
         'name'               => __('Opening date'),
         'datatype'           => 'datetime',
         'massiveaction'      => false
      ];

      $tab[] = [
         'id'                 => '16',
         'table'              => $this->getTable(),
         'field'              => 'closedate',
         'name'               => __('Closing date'),
         'datatype'           => 'datetime',
         'massiveaction'      => false
      ];

      $tab[] = [
         'id'                 => '18',
         'table'              => $this->getTable(),
         'field'              => 'time_to_resolve',
         'name'               => __('Time to resolve'),
         'datatype'           => 'datetime',
         'maybefuture'        => true,
         'massiveaction'      => false,
         'additionalfields'   => ['status']
      ];

      $tab[] = [
         'id'                 => '151',
         'table'              => $this->getTable(),
         'field'              => 'time_to_resolve',
         'name'               => __('Time to resolve + Progress'),
         'massiveaction'      => false,
         'nosearch'           => true,
         'additionalfields'   => ['status']
      ];

      $tab[] = [
         'id'                 => '82',
         'table'              => $this->getTable(),
         'field'              => 'is_late',
         'name'               => __('Time to resolve exceedeed'),
         'datatype'           => 'bool',
         'massiveaction'      => false,
         'computation'        =>
            'IF(' . $DB->quoteName('TABLE.time_to_resolve') . ' IS NOT NULL
               AND ' . $DB->quoteName('TABLE.status') . ' <> 4
               AND (' . $DB->quoteName('TABLE.solvedate') . ' > ' . $DB->quoteName('TABLE.time_to_resolve') . '
                     OR (' . $DB->quoteName('TABLE.solvedate') . ' IS NULL
                        AND ' . $DB->quoteName('TABLE.time_to_resolve') . ' < NOW())),
               1, 0)'
      ];

      $tab[] = [
         'id'                 => '17',
         'table'              => $this->getTable(),
         'field'              => 'solvedate',
         'name'               => __('Resolution date'),
         'datatype'           => 'datetime',
         'massiveaction'      => false
      ];

      $tab[] = [
         'id'                 => '19',
         'table'              => $this->getTable(),
         'field'              => 'date_mod',
         'name'               => __('Last update'),
         'datatype'           => 'datetime',
         'massiveaction'      => false
      ];

      $newtab = [
         'id'                 => '7',
         'table'              => 'glpi_itilcategories',
         'field'              => 'completename',
         'name'               => __('Category'),
         'datatype'           => 'dropdown'
      ];

      if (!Session::isCron() // no filter for cron
          && Session::getCurrentInterface() == 'helpdesk') {
         $newtab['condition']         = ['is_helpdeskvisible' => 1];
      }
      $tab[] = $newtab;

      $tab[] = [
         'id'                 => '80',
         'table'              => 'glpi_entities',
         'field'              => 'completename',
         'name'               => __('Entity'),
         'massiveaction'      => false,
         'datatype'           => 'dropdown'
      ];

      $tab[] = [
         'id'                 => '45',
         'table'              => $this->getTable(),
         'field'              => 'actiontime',
         'name'               => __('Total duration'),
         'datatype'           => 'timestamp',
         'massiveaction'      => false,
         'nosearch'           => true
      ];

      $newtab = [
         'id'                 => '64',
         'table'              => 'glpi_users',
         'field'              => 'name',
         'linkfield'          => 'users_id_lastupdater',
         'name'               => __('Last edit by'),
         'massiveaction'      => false,
         'datatype'           => 'dropdown',
         'right'              => 'all'
      ];

      // Filter search fields for helpdesk
      if (!Session::isCron() // no filter for cron
          && Session::getCurrentInterface() != 'central') {
         // last updater no search
         $newtab['nosearch'] = true;
      }
      $tab[] = $newtab;

      // add objectlock search options
      $tab = array_merge($tab, ObjectLock::rawSearchOptionsToAdd(get_class($this)));

      return $tab;
   }


   /**
    * @since 0.85
   **/
   function getSearchOptionsSolution() {
      global $DB;

      $tab = [];

      $tab[] = [
         'id'                 => 'solution',
         'name'               => _n('Solution', 'Solutions', 1)
      ];

      $tab[] = [
         'id'                 => '23',
         'table'              => 'glpi_solutiontypes',
         'field'              => 'name',
         'name'               => __('Solution type'),
         'datatype'           => 'dropdown',
         'forcegroupby'       => true,
         'joinparams'         => [
            'beforejoin'         => [
               'table'              => ITILSolution::getTable(),
               'joinparams'         => [
                  'jointype'           => 'itemtype_item',
               ]
            ]
         ]
      ];

      $tab[] = [
         'id'                 => '24',
         'table'              => ITILSolution::getTable(),
         'field'              => 'content',
         'name'               => _n('Solution', 'Solutions', 1),
         'datatype'           => 'text',
         'htmltext'           => true,
         'massiveaction'      => false,
         'forcegroupby'       => true,
         'joinparams'         => [
            'jointype'           => 'itemtype_item'
         ]
      ];

      $tab[] = [
         'id'                  => '38',
         'table'               => ITILSolution::getTable(),
         'field'               => 'status',
         'name'                => __('Any solution status'),
         'datatype'            => 'specific',
         'searchtype'          => ['equals', 'notequals'],
         'searchequalsonfield' => true,
         'massiveaction'       => false,
         'forcegroupby'        => true,
         'joinparams'          => [
            'jointype' => 'itemtype_item'
         ]
      ];

      $tab[] = [
         'id'                  => '39',
         'table'               => ITILSolution::getTable(),
         'field'               => 'status',
         'name'                => __('Last solution status'),
         'datatype'            => 'specific',
         'searchtype'          => ['equals', 'notequals'],
         'searchequalsonfield' => true,
         'massiveaction'       => false,
         'forcegroupby'        => true,
         'joinparams'          => [
            'jointype'  => 'itemtype_item',
            // Get only last created solution
            'condition' => [
               'NEWTABLE.id'  => ['=', new QuerySubQuery([
                  'SELECT' => 'id',
                  'FROM'   => ITILSolution::getTable(),
                  'WHERE'  => [
                     ITILSolution::getTable() . '.items_id' => new QueryExpression($DB->quoteName('REFTABLE.id')),
                     ITILSolution::getTable() . '.itemtype' => static::getType()
                  ],
                  'ORDER'  => ITILSolution::getTable() . '.id DESC',
                  'LIMIT'  => 1
               ])]
            ]
         ]
      ];

      return $tab;
   }


   function getSearchOptionsStats() {
      $tab = [];

      $tab[] = [
         'id'                 => 'stats',
         'name'               => __('Statistics')
      ];

      $tab[] = [
         'id'                 => '154',
         'table'              => $this->getTable(),
         'field'              => 'solve_delay_stat',
         'name'               => __('Resolution time'),
         'datatype'           => 'timestamp',
         'forcegroupby'       => true,
         'massiveaction'      => false
      ];

      $tab[] = [
         'id'                 => '152',
         'table'              => $this->getTable(),
         'field'              => 'close_delay_stat',
         'name'               => __('Closing time'),
         'datatype'           => 'timestamp',
         'forcegroupby'       => true,
         'massiveaction'      => false
      ];

      $tab[] = [
         'id'                 => '153',
         'table'              => $this->getTable(),
         'field'              => 'waiting_duration',
         'name'               => __('Waiting time'),
         'datatype'           => 'timestamp',
         'forcegroupby'       => true,
         'massiveaction'      => false
      ];

      return $tab;
   }


   function getSearchOptionsActors() {
      $tab = [];

      $tab[] = [
         'id'                 => 'requester',
         'name'               => __('Requester')
      ];

      $newtab = [
         'id'                 => '4', // Also in Ticket_User::post_addItem() and Log::getHistoryData()
         'table'              => 'glpi_users',
         'field'              => 'name',
         'datatype'           => 'dropdown',
         'right'              => 'all',
         'name'               => __('Requester'),
         'forcegroupby'       => true,
         'massiveaction'      => false,
         'joinparams'         => [
            'beforejoin'         => [
               'table'              => getTableForItemType($this->userlinkclass),
               'joinparams'         => [
                  'jointype'           => 'child',
                  'condition'          => ['NEWTABLE.type' => CommonITILActor::REQUESTER]
               ]
            ]
         ]
      ];

      if (!Session::isCron() // no filter for cron
          && Session::getCurrentInterface() == 'helpdesk') {
         $newtab['right']       = 'id';
      }
      $tab[] = $newtab;

      $newtab = [
         'id'                 => '71',  // Also in Group_Ticket::post_addItem() and Log::getHistoryData()
         'table'              => 'glpi_groups',
         'field'              => 'completename',
         'datatype'           => 'dropdown',
         'name'               => __('Requester group'),
         'forcegroupby'       => true,
         'massiveaction'      => false,
         'condition'          => ['is_requester' => 1],
         'joinparams'         => [
            'beforejoin'         => [
               'table'              => getTableForItemType($this->grouplinkclass),
               'joinparams'         => [
                  'jointype'           => 'child',
                  'condition'          => ['NEWTABLE.type' => CommonITILActor::REQUESTER]
               ]
            ]
         ]
      ];

      if (!Session::isCron() // no filter for cron
          && Session::getCurrentInterface() == 'helpdesk') {
         $newtab['condition'] = array_merge(
            $newtab['condition'],
            ['id' => [$_SESSION['glpigroups']]]
         );
      }
      $tab[] = $newtab;

      $newtab = [
         'id'                 => '22',
         'table'              => 'glpi_users',
         'field'              => 'name',
         'datatype'           => 'dropdown',
         'right'              => 'all',
         'linkfield'          => 'users_id_recipient',
         'name'               => __('Writer')
      ];

      if (!Session::isCron() // no filter for cron
          && Session::getCurrentInterface() == 'helpdesk') {
         $newtab['right']       = 'id';
      }
      $tab[] = $newtab;

      $tab[] = [
         'id'                 => 'observer',
         'name'               => __('Watcher')
      ];

      $tab[] = [
         'id'                 => '66', // Also in Ticket_User::post_addItem() and Log::getHistoryData()
         'table'              => 'glpi_users',
         'field'              => 'name',
         'datatype'           => 'dropdown',
         'right'              => 'all',
         'name'               => __('Watcher'),
         'forcegroupby'       => true,
         'massiveaction'      => false,
         'joinparams'         => [
            'beforejoin'         => [
               'table'              => getTableForItemType($this->userlinkclass),
               'joinparams'         => [
                  'jointype'           => 'child',
                  'condition'          => ['NEWTABLE.type' => CommonITILActor::OBSERVER]
               ]
            ]
         ]
      ];

      $tab[] = [
         'id'                 => '65', // Also in Group_Ticket::post_addItem() and Log::getHistoryData()
         'table'              => 'glpi_groups',
         'field'              => 'completename',
         'datatype'           => 'dropdown',
         'name'               => __('Watcher group'),
         'forcegroupby'       => true,
         'massiveaction'      => false,
         'condition'          => ['is_watcher' => 1],
         'joinparams'         => [
            'beforejoin'         => [
               'table'              => getTableForItemType($this->grouplinkclass),
               'joinparams'         => [
                  'jointype'           => 'child',
                  'condition'          => ['NEWTABLE.type' => CommonITILActor::OBSERVER]
               ]
            ]
         ]
      ];

      $tab[] = [
         'id'                 => 'assign',
         'name'               => __('Assigned to')
      ];

      $tab[] = [
         'id'                 => '5', // Also in Ticket_User::post_addItem() and Log::getHistoryData()
         'table'              => 'glpi_users',
         'field'              => 'name',
         'datatype'           => 'dropdown',
         'right'              => 'own_ticket',
         'name'               => __('Technician'),
         'forcegroupby'       => true,
         'massiveaction'      => false,
         'joinparams'         => [
            'beforejoin'         => [
               'table'              => getTableForItemType($this->userlinkclass),
               'joinparams'         => [
                  'jointype'           => 'child',
                  'condition'          => ['NEWTABLE.type' => CommonITILActor::ASSIGN]
               ]
            ]
         ]
      ];

      $tab[] = [
         'id'                 => '6', // Also in Supplier_Ticket::post_addItem() and Log::getHistoryData()
         'table'              => 'glpi_suppliers',
         'field'              => 'name',
         'datatype'           => 'dropdown',
         'name'               => __('Assigned to a supplier'),
         'forcegroupby'       => true,
         'massiveaction'      => false,
         'joinparams'         => [
            'beforejoin'         => [
               'table'              => getTableForItemType($this->supplierlinkclass),
               'joinparams'         => [
                  'jointype'           => 'child',
                  'condition'          => ['NEWTABLE.type' => CommonITILActor::ASSIGN]
               ]
            ]
         ]
      ];

      $tab[] = [
         'id'                 => '8', // Also in Group_Ticket::post_addItem() and Log::getHistoryData()
         'table'              => 'glpi_groups',
         'field'              => 'completename',
         'datatype'           => 'dropdown',
         'name'               => __('Technician group'),
         'forcegroupby'       => true,
         'massiveaction'      => false,
         'condition'          => ['is_assign' => 1],
         'joinparams'         => [
            'beforejoin'         => [
               'table'              => getTableForItemType($this->grouplinkclass),
               'joinparams'         => [
                  'jointype'           => 'child',
                  'condition'          => ['NEWTABLE.type' => CommonITILActor::ASSIGN]
               ]
            ]
         ]
      ];

      $tab[] = [
         'id'                 => 'notification',
         'name'               => _n('Notification', 'Notifications', Session::getPluralNumber())
      ];

      $tab[] = [
         'id'                 => '35',
         'table'              => getTableForItemType($this->userlinkclass),
         'field'              => 'use_notification',
         'name'               => __('Email followup'),
         'datatype'           => 'bool',
         'massiveaction'      => false,
         'joinparams'         => [
            'jointype'           => 'child',
            'condition'          => ['NEWTABLE.type' => CommonITILActor::REQUESTER]
         ]
      ];

      $tab[] = [
         'id'                 => '34',
         'table'              => getTableForItemType($this->userlinkclass),
         'field'              => 'alternative_email',
         'name'               => __('Email for followup'),
         'datatype'           => 'email',
         'massiveaction'      => false,
         'joinparams'         => [
            'jointype'           => 'child',
            'condition'          => ['NEWTABLE.type' => CommonITILActor::REQUESTER]
         ]
      ];

      return $tab;
   }

   /**
    * Get status icon
    *
    * @since 9.3
    *
    * @return string
    */
   public static function getStatusIcon($status) {
      $class = static::getStatusClass($status);
      $label = static::getStatus($status);
      return "<i class='$class' title='$label'></i>";
   }

   /**
    * Get status class
    *
    * @since 9.3
    *
    * @return string
    */
   public static function getStatusClass($status) {
      $class = null;
      $solid = true;

      switch ($status) {
         case self::INCOMING :
            $class = 'circle';
            break;
         case self::ASSIGNED :
            $class = 'circle';
            $solid = false;
            break;
         case self::PLANNED :
            $class = 'calendar';
            break;
         case self::WAITING :
            $class = 'circle';
            break;
         case self::SOLVED :
            $class = 'circle';
            $solid = false;
            break;
         case self::CLOSED :
            $class = 'circle';
            break;
         case self::ACCEPTED :
            $class = 'check-circle';
            break;
         case self::OBSERVED :
            $class = 'eye';
            break;
         case self::EVALUATION :
            $class = 'circle';
            $solid = false;
            break;
         case self::APPROVAL :
            $class = 'question-circle';
            break;
         case self::TEST :
            $class = 'question-circle';
            break;
         case self::QUALIFICATION :
            $class = 'circle';
            $solid = false;
            break;
      }

      return $class == null
         ? ''
         : 'itilstatus ' . ($solid ? 'fas fa-' : 'far fa-') . $class.
         " ".self::getStatusKey($status);
   }

   /**
    * Get status key
    *
    * @since 9.3
    *
    * @return string
    */
   public static function getStatusKey($status) {
      $key = '';
      switch ($status) {
         case self::INCOMING :
            $key = 'new';
            break;
         case self::ASSIGNED :
            $key = 'assigned';
            break;
         case self::PLANNED :
            $key = 'planned';
            break;
         case self::WAITING :
            $key = 'waiting';
            break;
         case self::SOLVED :
            $key = 'solved';
            break;
         case self::CLOSED :
            $key = 'closed';
            break;
         case self::ACCEPTED :
            $key = 'accepted';
            break;
         case self::OBSERVED :
            $key = 'observe';
            break;
         case self::EVALUATION :
            $key = 'eval';
            break;
         case self::APPROVAL :
            $key = 'approval';
            break;
         case self::TEST :
            $key = 'test';
            break;
         case self::QUALIFICATION :
            $key = 'qualif';
            break;
      }
      return $key;
   }


   /**
    * Get Icon for Actor
    *
    * @param $user_group   string   'user or 'group'
    * @param $type         integer  user/group type
    *
    * @return string
   **/
   static function getActorIcon($user_group, $type) {
      global $CFG_GLPI;

      switch ($user_group) {
         case 'user' :
            $icontitle = __s('User').' - '.$type; // should never be used
            switch ($type) {
               case CommonITILActor::REQUESTER :
                  $icontitle = __s('Requester user');
                  break;

               case CommonITILActor::OBSERVER :
                  $icontitle = __s('Watcher user');
                  break;

               case CommonITILActor::ASSIGN :
                  $icontitle = __s('Technician');
                  break;
            }
            return "<i class='fas fa-user' title='$icontitle'></i><span class='sr-only'>$icontitle</span>";

         case 'group' :
            $icontitle = __('Group');
            switch ($type) {
               case CommonITILActor::REQUESTER :
                  $icontitle = __s('Requester group');
                  break;

               case CommonITILActor::OBSERVER :
                  $icontitle = __s('Watcher group');
                  break;

               case CommonITILActor::ASSIGN :
                  $icontitle = __s('Group in charge of the ticket');
                  break;
            }

            return "<i class='fas fa-users' title='$icontitle'></i>" .
                "<span class='sr-only'>$icontitle</span>";

         case 'supplier' :
            $icontitle = __('Supplier');
            return  "<img src='".$CFG_GLPI['root_doc']."/pics/supplier.png'
                      alt=\"$icontitle\" title=\"$icontitle\">";

      }
      return '';

   }


   /**
    * show tooltip for user notification information
    *
    * @param $type      integer  user type
    * @param $canedit   boolean  can edit ?
    * @param $options   array    options for default values ($options of showForm)
    *
    * @return void
   **/
   function showUsersAssociated($type, $canedit, array $options = []) {
      global $CFG_GLPI;

      $showuserlink = 0;
      if (User::canView()) {
         $showuserlink = 2;
      }
      $usericon  = self::getActorIcon('user', $type);
      $user      = new User();
      $linkuser  = new $this->userlinkclass();

      $itemtype  = $this->getType();
      $typename  = self::getActorFieldNameType($type);

      $candelete = true;
      $mandatory = '';
      // For ticket templates : mandatories
      if (($itemtype == 'Ticket')
          && isset($options['_tickettemplate'])) {
         $mandatory = $options['_tickettemplate']->getMandatoryMark("_users_id_".$typename);
         if ($options['_tickettemplate']->isMandatoryField("_users_id_".$typename)
             && isset($this->users[$type]) && (count($this->users[$type])==1)) {
            $candelete = false;
         }
      }

      if (isset($this->users[$type]) && count($this->users[$type])) {
         foreach ($this->users[$type] as $d) {
            echo "<div class='actor_row'>";
            $k = $d['users_id'];

            echo "$mandatory$usericon&nbsp;";

            if ($k) {
               $userdata = getUserName($k, 2);
            } else {
               $email         = $d['alternative_email'];
               $userdata      = "<a href='mailto:$email'>$email</a>";
            }

            if ($k) {
               $param = ['display' => false];
               if ($showuserlink) {
                  $param['link'] = $userdata["link"];
               }
               echo $userdata['name']."&nbsp;".Html::showToolTip($userdata["comment"], $param);
            } else {
               echo $userdata;
            }

            if ($CFG_GLPI['notifications_mailing']) {
               $text = __('Email followup')."&nbsp;".Dropdown::getYesNo($d['use_notification']).
                       '<br>';

               if ($d['use_notification']) {
                  $uemail = $d['alternative_email'];
                  if (empty($uemail) && $user->getFromDB($d['users_id'])) {
                     $uemail = $user->getDefaultEmail();
                  }
                  $text .= sprintf(__('%1$s: %2$s'), __('Email'), $uemail);
                  if (!NotificationMailing::isUserAddressValid($uemail)) {
                     $text .= "&nbsp;<span class='red'>".__('Invalid email address')."</span>";
                  }
               }

               if ($canedit
                   || ($d['users_id'] == Session::getLoginUserID())) {
                  $opt      = ['awesome-class' => 'fa-envelope',
                                    'popup' => $linkuser->getFormURLWithID($d['id'])];
                  Html::showToolTip($text, $opt);
               }
            }

            if ($canedit && $candelete) {
               Html::showSimpleForm($linkuser->getFormURL(), 'delete',
                                    _x('button', 'Delete permanently'),
                                    ['id' => $d['id']],
                                    'fa-times-circle');
            }
            echo "</div>";
         }
      }
   }


   /**
    * show actor add div
    *
    * @param $type         string   actor type
    * @param $rand_type    integer  rand value of div to use
    * @param $entities_id  integer  entity ID
    * @param $is_hidden    array    of hidden fields (if empty consider as not hidden)
    * @param $withgroup    boolean  allow adding a group (true by default)
    * @param $withsupplier boolean  allow adding a supplier (only one possible in ASSIGN case)
    *                               (false by default)
    * @param $inobject     boolean  display in ITIL object ? (true by default)
    *
    * @return void|boolean Nothing if displayed, false if not applicable
   **/
   function showActorAddForm($type, $rand_type, $entities_id, $is_hidden = [],
                             $withgroup = true, $withsupplier = false, $inobject = true) {
      global $CFG_GLPI;

      $types = ['user'  => __('User')];

      if ($withgroup) {
         $types['group'] = __('Group');
      }

      if ($withsupplier
          && ($type == CommonITILActor::ASSIGN)) {
         $types['supplier'] = __('Supplier');
      }

      $typename = self::getActorFieldNameType($type);
      switch ($type) {
         case CommonITILActor::REQUESTER :
            if (isset($is_hidden['_users_id_requester']) && $is_hidden['_users_id_requester']) {
               unset($types['user']);
            }
            if (isset($is_hidden['_groups_id_requester']) && $is_hidden['_groups_id_requester']) {
               unset($types['group']);
            }
            break;

         case CommonITILActor::OBSERVER :
            if (isset($is_hidden['_users_id_observer']) && $is_hidden['_users_id_observer']) {
               unset($types['user']);
            }
            if (isset($is_hidden['_groups_id_observer']) && $is_hidden['_groups_id_observer']) {
               unset($types['group']);
            }
            break;

         case CommonITILActor::ASSIGN :
            if (isset($is_hidden['_users_id_assign']) && $is_hidden['_users_id_assign']) {
               unset($types['user']);
            }
            if (isset($is_hidden['_groups_id_assign']) && $is_hidden['_groups_id_assign']) {
               unset($types['group']);
            }
            if (isset($types['supplier'])
               && isset($is_hidden['_suppliers_id_assign']) && $is_hidden['_suppliers_id_assign']) {
               unset($types['supplier']);
            }
            break;

         default :
            return false;
      }

      echo "<div ".($inobject?"style='display:none'":'')." id='itilactor$rand_type' class='actor-dropdown'>";
      $rand   = Dropdown::showFromArray("_itil_".$typename."[_type]", $types,
                                        ['display_emptychoice' => true]);
      $params = ['type'            => '__VALUE__',
                      'actortype'       => $typename,
                      'itemtype'        => $this->getType(),
                      'allow_email'     => (($type == CommonITILActor::OBSERVER)
                                            || $type == CommonITILActor::REQUESTER),
                      'entity_restrict' => $entities_id,
                      'use_notif'       => Entity::getUsedConfig('is_notif_enable_default', $entities_id, '', 1)];

      Ajax::updateItemOnSelectEvent("dropdown__itil_".$typename."[_type]$rand",
                                    "showitilactor".$typename."_$rand",
                                    $CFG_GLPI["root_doc"]."/ajax/dropdownItilActors.php",
                                    $params);
      echo "<span id='showitilactor".$typename."_$rand' class='actor-dropdown'>&nbsp;</span>";
      if ($inobject) {
         echo "<hr>";
      }
      echo "</div>";
   }


   /**
    * show user add div on creation
    *
    * @param $type      integer  actor type
    * @param $options   array    options for default values ($options of showForm)
    *
    * @return integer Random part of inputs ids
   **/
   function showActorAddFormOnCreate($type, array $options) {
      global $CFG_GLPI;

      $typename = self::getActorFieldNameType($type);

      $itemtype = $this->getType();

      echo self::getActorIcon('user', $type);
      // For ticket templates : mandatories
      if (($itemtype == 'Ticket')
          && isset($options['_tickettemplate'])) {
         echo $options['_tickettemplate']->getMandatoryMark("_users_id_".$typename);
      }
      echo "&nbsp;";

      if (!isset($options["_right"])) {
         $right = $this->getDefaultActorRightSearch($type);
      } else {
         $right = $options["_right"];
      }

      if ($options["_users_id_".$typename] == 0 && !isset($_REQUEST["_users_id_$typename"]) && !isset($this->input["_users_id_$typename"])) {
         $options["_users_id_".$typename] = $this->getDefaultActor($type);
      }
      $rand   = mt_rand();
      $actor_name = '_users_id_'.$typename;
      if ($type == CommonITILActor::OBSERVER) {
         $actor_name = '_users_id_'.$typename.'[]';
      }
      $params = ['name'        => $actor_name,
                      'value'       => $options["_users_id_".$typename],
                      'right'       => $right,
                      'rand'        => $rand,
                      'entity'      => (isset($options['entities_id'])
                                        ? $options['entities_id']: $options['entity_restrict'])];

      //only for active ldap and corresponding right
      $ldap_methods = getAllDataFromTable('glpi_authldaps', ['is_active' => 1]);
      if (count($ldap_methods)
            && Session::haveRight('user', User::IMPORTEXTAUTHUSERS)) {
         $params['ldap_import'] = true;
      }

      if ($this->userentity_oncreate
          && ($type == CommonITILActor::REQUESTER)) {
         $params['on_change'] = 'this.form.submit()';
         unset($params['entity']);
      }

      $params['_user_index'] = 0;
      if (isset($options['_user_index'])) {
         $params['_user_index'] = $options['_user_index'];
      }

      if ($CFG_GLPI['notifications_mailing']) {
         $paramscomment
            = ['value' => '__VALUE__',
                    'field' => "_users_id_".$typename."_notif",
                    '_user_index'
                            => $params['_user_index'],
                    'allow_email'
                            => (($type == CommonITILActor::REQUESTER)
                                || ($type == CommonITILActor::OBSERVER)),
                    'use_notification'
                            => $options["_users_id_".$typename."_notif"]['use_notification']];
         if (isset($options["_users_id_".$typename."_notif"]['alternative_email'])) {
            $paramscomment['alternative_email']
               = $options["_users_id_".$typename."_notif"]['alternative_email'];
         }
         $params['toupdate'] = ['value_fieldname'
                                                  => 'value',
                                     'to_update'  => "notif_".$typename."_$rand",
                                     'url'        => $CFG_GLPI["root_doc"]."/ajax/uemailUpdate.php",
                                     'moreparams' => $paramscomment];

      }

      if (($itemtype == 'Ticket')
          && ($type == CommonITILActor::ASSIGN)) {
         $toupdate = [];
         if (isset($params['toupdate']) && is_array($params['toupdate'])) {
            $toupdate[] = $params['toupdate'];
         }
         $toupdate[] = ['value_fieldname' => 'value',
                             'to_update'       => "countassign_$rand",
                             'url'             => $CFG_GLPI["root_doc"].
                                                      "/ajax/ticketassigninformation.php",
                             'moreparams'      => ['users_id_assign' => '__VALUE__']];
         $params['toupdate'] = $toupdate;
      }

      // List all users in the active entities
      User::dropdown($params);

      if ($itemtype == 'Ticket') {

         // display opened tickets for user
         if (($type == CommonITILActor::REQUESTER)
             && ($options["_users_id_".$typename] > 0)
             && (Session::getCurrentInterface() != "helpdesk")) {

            $options2 = [
               'criteria' => [
                  [
                     'field'      => 4, // users_id
                     'searchtype' => 'equals',
                     'value'      => $options["_users_id_".$typename],
                     'link'       => 'AND',
                  ],
                  [
                     'field'      => 12, // status
                     'searchtype' => 'equals',
                     'value'      => 'notold',
                     'link'       => 'AND',
                  ],
               ],
               'reset'    => 'reset',
            ];

            $url = $this->getSearchURL()."?".Toolbox::append_params($options2, '&amp;');

            echo "&nbsp;<a href='$url' title=\"".__s('Processing')."\">(";
            printf(__('%1$s: %2$s'), __('Processing'),
                   $this->countActiveObjectsForUser($options["_users_id_".$typename]));
            echo ")</a>";
         }

         // Display active tickets for a tech
         // Need to update information on dropdown changes
         if ($type == CommonITILActor::ASSIGN) {
            echo "<span id='countassign_$rand'>";
            echo "</span>";

            echo "<script type='text/javascript'>";
            echo "$(function() {";
            Ajax::updateItemJsCode("countassign_$rand",
                                   $CFG_GLPI["root_doc"]."/ajax/ticketassigninformation.php",
                                   ['users_id_assign' => '__VALUE__'],
                                   "dropdown__users_id_".$typename.$rand);
            echo "});</script>";
         }
      }

      if ($CFG_GLPI['notifications_mailing']) {
         echo "<div id='notif_".$typename."_$rand'>";
         echo "</div>";

         echo "<script type='text/javascript'>";
         echo "$(function() {";
         Ajax::updateItemJsCode("notif_".$typename."_$rand",
                                $CFG_GLPI["root_doc"]."/ajax/uemailUpdate.php", $paramscomment,
                                "dropdown_".$actor_name.$rand);
         echo "});</script>";
      }

      return $rand;
   }


   /**
    * show supplier add div on creation
    *
    * @param $options   array    options for default values ($options of showForm)
    *
    * @return void
    **/
   function showSupplierAddFormOnCreate(array $options) {
      global $CFG_GLPI;

      $itemtype = $this->getType();

      echo self::getActorIcon('supplier', 'assign');
      // For ticket templates : mandatories
      if (($itemtype == 'Ticket')
            && isset($options['_tickettemplate'])) {
         echo $options['_tickettemplate']->getMandatoryMark("_suppliers_id_assign");
      }
      echo "&nbsp;";

      $rand   = mt_rand();
      $params = ['name'        => '_suppliers_id_assign',
                      'value'       => $options["_suppliers_id_assign"],
                      'rand'        => $rand];

      if ($CFG_GLPI['notifications_mailing']) {
         $paramscomment = ['value'       => '__VALUE__',
                                'field'       => "_suppliers_id_assign_notif",
                                'allow_email' => true,
                                'typefield'   => 'supplier',
                                'use_notification'
                                    => $options["_suppliers_id_assign_notif"]['use_notification']];
         if (isset($options["_suppliers_id_assign_notif"]['alternative_email'])) {
            $paramscomment['alternative_email']
            = $options["_suppliers_id_assign_notif"]['alternative_email'];
         }
         $params['toupdate'] = ['value_fieldname'
                                                  => 'value',
                                     'to_update'  => "notif_assign_$rand",
                                     'url'        => $CFG_GLPI["root_doc"]."/ajax/uemailUpdate.php",
                                     'moreparams' => $paramscomment];

      }

      if ($itemtype == 'Ticket') {
         $toupdate = [];
         if (isset($params['toupdate']) && is_array($params['toupdate'])) {
            $toupdate[] = $params['toupdate'];
         }
         $toupdate[] = ['value_fieldname' => 'value',
                             'to_update'       => "countassign_$rand",
                             'url'             => $CFG_GLPI["root_doc"].
                                                      "/ajax/ticketassigninformation.php",
                             'moreparams'      => ['suppliers_id_assign' => '__VALUE__']];
         $params['toupdate'] = $toupdate;
      }

      Supplier::dropdown($params);

      if ($itemtype == 'Ticket') {
         // Display active tickets for a tech
         // Need to update information on dropdown changes
         echo "<span id='countassign_$rand'>";
         echo "</span>";
         echo "<script type='text/javascript'>";
         echo "$(function() {";
         Ajax::updateItemJsCode("countassign_$rand",
                                $CFG_GLPI["root_doc"]."/ajax/ticketassigninformation.php",
                                ['suppliers_id_assign' => '__VALUE__'],
                                "dropdown__suppliers_id_assign".$rand);
         echo "});</script>";
      }

      if ($CFG_GLPI['notifications_mailing']) {
         echo "<div id='notif_assign_$rand'>";
         echo "</div>";

         echo "<script type='text/javascript'>";
         echo "$(function() {";
         Ajax::updateItemJsCode("notif_assign_$rand",
                                $CFG_GLPI["root_doc"]."/ajax/uemailUpdate.php", $paramscomment,
                                "dropdown__suppliers_id_assign".$rand);
         echo "});</script>";
      }
   }



   /**
    * show actor part in ITIL object form
    *
    * @param $ID        integer  ITIL object ID
    * @param $options   array    options for default values ($options of showForm)
    *
    * @return void
   **/
   function showActorsPartForm($ID, array $options) {
      global $CFG_GLPI;

      $options['_default_use_notification'] = 1;

      if (isset($options['entities_id'])) {
         $options['_default_use_notification'] = Entity::getUsedConfig('is_notif_enable_default', $options['entities_id'], '', 1);
      }

      // check is_hidden fields
      $is_hidden = [];
      foreach (['_users_id_requester', '_groups_id_requester',
                     '_users_id_observer', '_groups_id_observer',
                     '_users_id_assign', '_groups_id_assign',
                     '_suppliers_id_assign'] as $f) {
         $is_hidden[$f] = false;
         if (isset($options['_tickettemplate'])
             && $options['_tickettemplate']->isHiddenField($f)) {
            $is_hidden[$f] = true;
         }
      }
      $can_admin = $this->canAdminActors();
      // on creation can select actor
      if (!$ID) {
         $can_admin = true;
      }

      $can_assign     = $this->canAssign();
      $can_assigntome = $this->canAssignToMe();

      if (isset($options['_noupdate']) && !$options['_noupdate']) {
         $can_admin       = false;
         $can_assign      = false;
         $can_assigntome  = false;
      }

      // Manage actors
      echo "<div class='tab_actors tab_cadre_fixe' id='mainformtable5'>";
      echo "<div class='responsive_hidden actor_title'>".__('Actor')."</div>";

      // ====== Requesters BLOC ======
      //
      //
      echo "<span class='actor-bloc'>";
      echo "<div class='actor-head'>";
      if (!$is_hidden['_users_id_requester'] || !$is_hidden['_groups_id_requester']) {
         echo __('Requester');
      }
      $rand_requester      = -1;
      $candeleterequester  = false;

      if ($ID
          && $can_admin
          && (!$is_hidden['_users_id_requester'] || !$is_hidden['_groups_id_requester'])
          && !in_array($this->fields['status'], $this->getClosedStatusArray())
      ) {
         $rand_requester = mt_rand();
         echo "&nbsp;";
         echo "<span class='fa fa-plus pointer' title=\"".__s('Add')."\"
                onClick=\"".Html::jsShow("itilactor$rand_requester")."\"
                ><span class='sr-only'>" . __s('Add') . "</span></span>";
         $candeleterequester = true;
      }
      echo "</div>"; // end .actor-head

      echo "<div class='actor-content'>";
      if ($rand_requester >= 0) {
         $this->showActorAddForm(CommonITILActor::REQUESTER, $rand_requester,
                                 $this->fields['entities_id'], $is_hidden);
      }

      // Requester
      if (!$ID) {
         $reqdisplay = false;
         if ($can_admin
             && !$is_hidden['_users_id_requester']) {
            $this->showActorAddFormOnCreate(CommonITILActor::REQUESTER, $options);
            $reqdisplay = true;
         } else {
            $delegating = User::getDelegateGroupsForUser($options['entities_id']);
            if (count($delegating)
                && !$is_hidden['_users_id_requester']) {
               //$this->getDefaultActor(CommonITILActor::REQUESTER);
               $options['_right'] = "delegate";
               $this->showActorAddFormOnCreate(CommonITILActor::REQUESTER, $options);
               $reqdisplay = true;
            } else { // predefined value
               if (isset($options["_users_id_requester"]) && $options["_users_id_requester"]) {
                  echo self::getActorIcon('user', CommonITILActor::REQUESTER)."&nbsp;";
                  echo Dropdown::getDropdownName("glpi_users", $options["_users_id_requester"]);
                  echo "<input type='hidden' name='_users_id_requester' value=\"".
                         $options["_users_id_requester"]."\">";
                  echo '<br>';
                  $reqdisplay=true;
               }
            }
         }

         //If user have access to more than one entity, then display a combobox : Ticket case
         if ($this->userentity_oncreate
             && isset($this->countentitiesforuser)
             && ($this->countentitiesforuser > 1)) {
            echo "<br>";
            $rand = Entity::dropdown(['value'     => $this->fields["entities_id"],
                                           'entity'    => $this->userentities,
                                           'on_change' => 'this.form.submit()']);
         } else {
            echo "<input type='hidden' name='entities_id' value='".$this->fields["entities_id"]."'>";
         }
         if ($reqdisplay) {
            echo '<hr>';
         }

      } else if (!$is_hidden['_users_id_requester']) {
         $this->showUsersAssociated(CommonITILActor::REQUESTER, $candeleterequester, $options);
      }

      // Requester Group
      if (!$ID) {
         if ($can_admin
             && !$is_hidden['_groups_id_requester']) {
            echo self::getActorIcon('group', CommonITILActor::REQUESTER);
            /// For ticket templates : mandatories
            if (isset($options['_tickettemplate'])) {
               echo $options['_tickettemplate']->getMandatoryMark('_groups_id_requester');
            }
            echo "&nbsp;";

            Group::dropdown([
               'name'      => '_groups_id_requester',
               'value'     => $options["_groups_id_requester"],
               'entity'    => $this->fields["entities_id"],
               'condition' => ['is_requester' => 1]
            ]);

         } else { // predefined value
            if (isset($options["_groups_id_requester"]) && $options["_groups_id_requester"]) {
               echo self::getActorIcon('group', CommonITILActor::REQUESTER)."&nbsp;";
               echo Dropdown::getDropdownName("glpi_groups", $options["_groups_id_requester"]);
               echo "<input type='hidden' name='_groups_id_requester' value=\"".
                      $options["_groups_id_requester"]."\">";
               echo '<br>';
            }
         }
      } else if (!$is_hidden['_groups_id_requester']) {
         $this->showGroupsAssociated(CommonITILActor::REQUESTER, $candeleterequester, $options);
      }
      echo "</div>"; // end .actor-content
      echo "</span>"; // end .actor-bloc

      // ====== Observers BLOC ======

      echo "<span class='actor-bloc'>";
      echo "<div class='actor-head'>";
      if (!$is_hidden['_users_id_observer'] || !$is_hidden['_groups_id_observer']) {
         echo __('Watcher');
      }
      $rand_observer       = -1;
      $candeleteobserver   = false;

      if ($ID
          && $can_admin
          && (!$is_hidden['_users_id_observer'] || !$is_hidden['_groups_id_observer'])
          && !in_array($this->fields['status'], $this->getClosedStatusArray())
      ) {
         $rand_observer = mt_rand();

         echo "&nbsp;";
         echo "<span class='fa fa-plus pointer' title=\"".__s('Add')."\"
                onClick=\"".Html::jsShow("itilactor$rand_observer")."\"
                ><span class='sr-only'>" . __s('Add') . "</span></span>";
         $candeleteobserver = true;

      } else if (($ID > 0)
                 && !in_array($this->fields['status'], $this->getClosedStatusArray())
                 && !$is_hidden['_users_id_observer']
                 && !$this->isUser(CommonITILActor::OBSERVER, Session::getLoginUserID())
                 && !$this->isUser(CommonITILActor::REQUESTER, Session::getLoginUserID())) {
         echo "&nbsp;&nbsp;&nbsp;&nbsp;";
         Html::showSimpleForm($this->getFormURL(), 'addme_observer',
                              __('Associate myself'),
                              [$this->getForeignKeyField() => $this->fields['id']],
                              'fa-male');
      }

      echo "</div>"; // end .actor-head
      echo "<div class='actor-content'>";
      if ($rand_observer >= 0) {
         $this->showActorAddForm(CommonITILActor::OBSERVER, $rand_observer,
                                 $this->fields['entities_id'], $is_hidden);
      }

      // Observer
      if (!$ID) {
         if ($can_admin
             && !$is_hidden['_users_id_observer']) {
            $this->showActorAddFormOnCreate(CommonITILActor::OBSERVER, $options);
            echo '<hr>';
         } else { // predefined value
            if (isset($options["_users_id_observer"][0]) && $options["_users_id_observer"][0]) {
               echo self::getActorIcon('user', CommonITILActor::OBSERVER)."&nbsp;";
               echo Dropdown::getDropdownName("glpi_users", $options["_users_id_observer"][0]);
               echo "<input type='hidden' name='_users_id_observer' value=\"".
                      $options["_users_id_observer"][0]."\">";
               echo '<hr>';
            }
         }
      } else if (!$is_hidden['_users_id_observer']) {
         $this->showUsersAssociated(CommonITILActor::OBSERVER, $candeleteobserver, $options);
      }

      // Observer Group
      if (!$ID) {
         if ($can_admin
             && !$is_hidden['_groups_id_observer']) {
            echo self::getActorIcon('group', CommonITILActor::OBSERVER);
            /// For ticket templates : mandatories
            if (isset($options['_tickettemplate'])) {
               echo $options['_tickettemplate']->getMandatoryMark('_groups_id_observer');
            }
            echo "&nbsp;";

            Group::dropdown([
               'name'      => '_groups_id_observer',
               'value'     => $options["_groups_id_observer"],
               'entity'    => $this->fields["entities_id"],
               'condition' => ['is_requester' => 1]
            ]);
         } else { // predefined value
            if (isset($options["_groups_id_observer"]) && $options["_groups_id_observer"]) {
               echo self::getActorIcon('group', CommonITILActor::OBSERVER)."&nbsp;";
               echo Dropdown::getDropdownName("glpi_groups", $options["_groups_id_observer"]);
               echo "<input type='hidden' name='_groups_id_observer' value=\"".
                      $options["_groups_id_observer"]."\">";
               echo '<br>';
            }
         }
      } else if (!$is_hidden['_groups_id_observer']) {
         $this->showGroupsAssociated(CommonITILActor::OBSERVER, $candeleteobserver, $options);
      }
      echo "</div>"; // end .actor-content
      echo "</span>"; // end .actor-bloc

      // ====== Assign BLOC ======

      echo "<span class='actor-bloc'>";
      echo "<div class='actor-head'>";
      if (!$is_hidden['_users_id_assign']
          || !$is_hidden['_groups_id_assign']
          || !$is_hidden['_suppliers_id_assign']) {
         echo __('Assigned to');
      }
      $rand_assign      = -1;
      $candeleteassign  = false;
      if ($ID
          && ($can_assign || $can_assigntome)
          && (!$is_hidden['_users_id_assign']
              || !$is_hidden['_groups_id_assign']
              || !$is_hidden['_suppliers_id_assign'])
          && $this->isAllowedStatus($this->fields['status'], CommonITILObject::ASSIGNED)) {
         $rand_assign = mt_rand();

         echo "&nbsp;";
         echo "<span class='fa fa-plus pointer' title=\"".__s('Add')."\"
                onClick=\"".Html::jsShow("itilactor$rand_assign")."\"
                ><span class='sr-only'>" . __s('Add') . "</span></span>";
      }
      if ($ID
          && $can_assigntome
          && !in_array($this->fields['status'], $this->getClosedStatusArray())
          && !$is_hidden['_users_id_assign']
          && !$this->isUser(CommonITILActor::ASSIGN, Session::getLoginUserID())
          && $this->isAllowedStatus($this->fields['status'], CommonITILObject::ASSIGNED)) {
         Html::showSimpleForm($this->getFormURL(), 'addme_assign', __('Associate myself'),
                              [$this->getForeignKeyField() => $this->fields['id']],
                              'fa-male');
      }
      if ($ID
          && $can_assign) {
         $candeleteassign = true;
      }
      echo "</div>"; // end .actor-head

      echo "<div class='actor-content'>";
      if ($rand_assign >= 0) {
         $this->showActorAddForm(CommonITILActor::ASSIGN, $rand_assign, $this->fields['entities_id'],
                                 $is_hidden, $this->canAssign(), $this->canAssign());
      }

      // Assign User
      if (!$ID) {
         if ($can_assign
             && !$is_hidden['_users_id_assign']
             && $this->isAllowedStatus(CommonITILObject::INCOMING, CommonITILObject::ASSIGNED)) {
            $this->showActorAddFormOnCreate(CommonITILActor::ASSIGN, $options);
            echo '<hr>';

         } else if ($can_assigntome
                    && !$is_hidden['_users_id_assign']
                    && $this->isAllowedStatus(CommonITILObject::INCOMING, CommonITILObject::ASSIGNED)) {
            echo self::getActorIcon('user', CommonITILActor::ASSIGN)."&nbsp;";
            User::dropdown(['name'        => '_users_id_assign',
                                 'value'       => $options["_users_id_assign"],
                                 'entity'      => $this->fields["entities_id"],
                                 'ldap_import' => true]);
            echo '<hr>';

         } else { // predefined value
            if (isset($options["_users_id_assign"]) && $options["_users_id_assign"]
                && $this->isAllowedStatus(CommonITILObject::INCOMING, CommonITILObject::ASSIGNED)) {
               echo self::getActorIcon('user', CommonITILActor::ASSIGN)."&nbsp;";
               echo Dropdown::getDropdownName("glpi_users", $options["_users_id_assign"]);
               echo "<input type='hidden' name='_users_id_assign' value=\"".
                      $options["_users_id_assign"]."\">";
               echo '<hr>';
            }
         }

      } else if (!$is_hidden['_users_id_assign']) {
         $this->showUsersAssociated(CommonITILActor::ASSIGN, $candeleteassign, $options);
      }

      // Assign Groups
      if (!$ID) {
         if ($can_assign
             && !$is_hidden['_groups_id_assign']
             && $this->isAllowedStatus(CommonITILObject::INCOMING, CommonITILObject::ASSIGNED)) {
            echo self::getActorIcon('group', CommonITILActor::ASSIGN);
            /// For ticket templates : mandatories
            if (isset($options['_tickettemplate'])) {
               echo $options['_tickettemplate']->getMandatoryMark('_groups_id_assign');
            }
            echo "&nbsp;";
            $rand   = mt_rand();
            $params = [
               'name'      => '_groups_id_assign',
               'value'     => $options["_groups_id_assign"],
               'entity'    => $this->fields["entities_id"],
               'condition' => ['is_assign' => 1],
               'rand'      => $rand
            ];

            if ($this->getType() == 'Ticket') {
               $params['toupdate'] = ['value_fieldname' => 'value',
                                           'to_update'       => "countgroupassign_$rand",
                                           'url'             => $CFG_GLPI["root_doc"].
                                                                "/ajax/ticketassigninformation.php",
                                           'moreparams'      => ['groups_id_assign'
                                                                        => '__VALUE__']];
            }

            Group::dropdown($params);
            echo "<span id='countgroupassign_$rand'>";
            echo "</span>";

            echo "<script type='text/javascript'>";
            echo "$(function() {";
            Ajax::updateItemJsCode("countgroupassign_$rand",
                                   $CFG_GLPI["root_doc"]."/ajax/ticketassigninformation.php",
                                   ['groups_id_assign' => '__VALUE__'],
                                   "dropdown__groups_id_assign$rand");
            echo "});</script>";

            echo '<hr>';
         } else { // predefined value
            if (isset($options["_groups_id_assign"])
                && $options["_groups_id_assign"]
                && $this->isAllowedStatus(CommonITILObject::INCOMING, CommonITILObject::ASSIGNED)) {
               echo self::getActorIcon('group', CommonITILActor::ASSIGN)."&nbsp;";
               echo Dropdown::getDropdownName("glpi_groups", $options["_groups_id_assign"]);
               echo "<input type='hidden' name='_groups_id_assign' value=\"".
                      $options["_groups_id_assign"]."\">";
               echo '<hr>';
            }
         }

      } else if (!$is_hidden['_groups_id_assign']) {
         $this->showGroupsAssociated(CommonITILActor::ASSIGN, $candeleteassign, $options);
      }

      // Assign Suppliers
      if (!$ID) {
         if ($can_assign
             && !$is_hidden['_suppliers_id_assign']
             && $this->isAllowedStatus(CommonITILObject::INCOMING, CommonITILObject::ASSIGNED)) {
            $this->showSupplierAddFormOnCreate($options);
         } else { // predefined value
            if (isset($options["_suppliers_id_assign"])
                && $options["_suppliers_id_assign"]
                && $this->isAllowedStatus(CommonITILObject::INCOMING, CommonITILObject::ASSIGNED)) {
               echo self::getActorIcon('supplier', CommonITILActor::ASSIGN)."&nbsp;";
               echo Dropdown::getDropdownName("glpi_suppliers", $options["_suppliers_id_assign"]);
               echo "<input type='hidden' name='_suppliers_id_assign' value=\"".
                      $options["_suppliers_id_assign"]."\">";
               echo '<hr>';
            }
         }

      } else if (!$is_hidden['_suppliers_id_assign']) {
         $this->showSuppliersAssociated(CommonITILActor::ASSIGN, $candeleteassign, $options);
      }

      echo "</div>"; // end .actor-content
      echo "</span>"; // end .actor-bloc

      echo "</div>"; // tab_actors
   }


   /**
    * @param $actiontime
   **/
   static function getActionTime($actiontime) {
      return Html::timestampToString($actiontime, false);
   }


   /**
    * @param $ID
    * @param $itemtype
    * @param $link      (default 0)
   **/
   static function getAssignName($ID, $itemtype, $link = 0) {

      switch ($itemtype) {
         case 'User' :
            if ($ID == 0) {
               return "";
            }
            return getUserName($ID, $link);

         case 'Supplier' :
         case 'Group' :
            $item = new $itemtype();
            if ($item->getFromDB($ID)) {
               if ($link) {
                  return $item->getLink(['comments' => true]);
               }
               return $item->getNameID();
            }
            return "";
      }
   }

   /**
    * Form to add a solution to an ITIL object
    *
    * @since 0.84
    * @since 9.2 Signature has changed
    *
    * @param CommonITILObject $item item instance
    *
    * @param $entities_id
   **/
   static function showMassiveSolutionForm(CommonITILObject $item) {
      echo "<table class='tab_cadre_fixe'>";
      echo '<tr><th colspan=4>'.__('Solve tickets').'</th></tr>';

      $solution = new ITILSolution();
      $solution->showForm(
         null,
         [
            'item'   => $item,
            'entity' => $item->getEntityID(),
            'noform' => true,
            'nokb'   => true
         ]
      );

      echo "</td></tr>";
      echo '</table>';
   }


   /**
    * Update date mod of the ITIL object
    *
    * @param $ID                    integer  ID of the ITIL object
    * @param $no_stat_computation   boolean  do not cumpute take into account stat (false by default)
    * @param $users_id_lastupdater  integer  to force last_update id (default 0 = not used)
   **/
   function updateDateMod($ID, $no_stat_computation = false, $users_id_lastupdater = 0) {
      global $DB;

      if ($this->getFromDB($ID)) {
         // Force date mod and lastupdater
         $update = ['date_mod' => $_SESSION['glpi_currenttime']];

         // set last updater if interactive user
         if (!Session::isCron()) {
            $update['users_id_lastupdater'] = Session::getLoginUserID();
         } else if ($users_id_lastupdater > 0) {
            $update['users_id_lastupdater'] = $users_id_lastupdater;
         }

         $DB->update(
            $this->getTable(),
            $update,
            ['id' => $ID]
         );
      }
   }


   /**
    * Update actiontime of the object based on actiontime of the tasks
    *
    * @param integer $ID ID of the object
    *
    * @return boolean : success
   **/
   function updateActionTime($ID) {
      global $DB;

      $tot       = 0;
      $tasktable = getTableForItemType($this->getType().'Task');

      $result = $DB->request([
         'SELECT' => ['SUM' => 'actiontime as sumtime'],
         'FROM'   => $tasktable,
         'WHERE'  => [$this->getForeignKeyField() => $ID]
      ])->next();
      $sum = $result['sumtime'];
      if (!is_null($sum)) {
         $tot += $sum;
      }

      $result = $DB->update(
         $this->getTable(), [
            'actiontime' => $tot
         ], [
            'id' => $ID
         ]
      );
      return $result;
   }


   /**
    * Get all available types to which an ITIL object can be assigned
   **/
   static function getAllTypesForHelpdesk() {
      global $PLUGIN_HOOKS, $CFG_GLPI;

      /// TODO ticket_types -> itil_types

      $types = [];
      $ptypes = [];
      //Types of the plugins (keep the plugin hook for right check)
      if (isset($PLUGIN_HOOKS['assign_to_ticket'])) {
         foreach (array_keys($PLUGIN_HOOKS['assign_to_ticket']) as $plugin) {
            if (!Plugin::isPluginLoaded($plugin)) {
               continue;
            }
            $ptypes = Plugin::doOneHook($plugin, 'AssignToTicket', $ptypes);
         }
      }
      asort($ptypes);
      //Types of the core (after the plugin for robustness)
      foreach ($CFG_GLPI["ticket_types"] as $itemtype) {
         if ($item = getItemForItemtype($itemtype)) {
            if (!isPluginItemType($itemtype) // No plugin here
                && in_array($itemtype, $_SESSION["glpiactiveprofile"]["helpdesk_item_type"])) {
               $types[$itemtype] = $item->getTypeName(1);
            }
         }
      }
      asort($types); // core type first... asort could be better ?

      // Drop not available plugins
      foreach (array_keys($ptypes) as $itemtype) {
         if (!in_array($itemtype, $_SESSION["glpiactiveprofile"]["helpdesk_item_type"])) {
            unset($ptypes[$itemtype]);
         }
      }

      $types = array_merge($types, $ptypes);
      return $types;
   }


   /**
    * Check if it's possible to assign ITIL object to a type (core or plugin)
    *
    * @param string $itemtype the object's type
    *
    * @return true if ticket can be assign to this type, false if not
   **/
   static function isPossibleToAssignType($itemtype) {

      if (in_array($itemtype, $_SESSION["glpiactiveprofile"]["helpdesk_item_type"])) {
         return true;
      }
      return false;
   }


   /**
    * Compute solve delay stat of the current ticket
   **/
   function computeSolveDelayStat() {

      if (isset($this->fields['id'])
          && !empty($this->fields['date'])
          && !empty($this->fields['solvedate'])) {

         $calendars_id = $this->getCalendar();
         $calendar     = new Calendar();

         // Using calendar
         if (($calendars_id > 0)
             && $calendar->getFromDB($calendars_id)) {
            return max(0, $calendar->getActiveTimeBetween($this->fields['date'],
                                                          $this->fields['solvedate'])
                                                            -$this->fields["waiting_duration"]);
         }
         // Not calendar defined
         return max(0, strtotime($this->fields['solvedate'])-strtotime($this->fields['date'])
                       -$this->fields["waiting_duration"]);
      }
      return 0;
   }


   /**
    * Compute close delay stat of the current ticket
   **/
   function computeCloseDelayStat() {

      if (isset($this->fields['id'])
          && !empty($this->fields['date'])
          && !empty($this->fields['closedate'])) {

         $calendars_id = $this->getCalendar();
         $calendar     = new Calendar();

         // Using calendar
         if (($calendars_id > 0)
             && $calendar->getFromDB($calendars_id)) {
            return max(0, $calendar->getActiveTimeBetween($this->fields['date'],
                                                          $this->fields['closedate'])
                                                             -$this->fields["waiting_duration"]);
         }
         // Not calendar defined
         return max(0, strtotime($this->fields['closedate'])-strtotime($this->fields['date'])
                       -$this->fields["waiting_duration"]);
      }
      return 0;
   }


   function showStats() {

      if (!$this->canView()
          || !isset($this->fields['id'])) {
         return false;
      }

      $this->showStatsDates();
      Plugin::doHook('show_item_stats', $this);
      $this->showStatsTimes();
   }

   function showStatsDates() {
      echo "<table class='tab_cadre_fixe'>";
      echo "<tr><th colspan='2'>"._n('Date', 'Dates', Session::getPluralNumber())."</th></tr>";

      echo "<tr class='tab_bg_2'><td>".__('Opening date')."</td>";
      echo "<td>".Html::convDateTime($this->fields['date'])."</td></tr>";

      echo "<tr class='tab_bg_2'><td>".__('Time to resolve')."</td>";
      echo "<td>".Html::convDateTime($this->fields['time_to_resolve'])."</td></tr>";

      if (in_array($this->fields['status'], array_merge($this->getSolvedStatusArray(),
                                                        $this->getClosedStatusArray()))) {
         echo "<tr class='tab_bg_2'><td>".__('Resolution date')."</td>";
         echo "<td>".Html::convDateTime($this->fields['solvedate'])."</td></tr>";
      }

      if (in_array($this->fields['status'], $this->getClosedStatusArray())) {
         echo "<tr class='tab_bg_2'><td>".__('Closing date')."</td>";
         echo "<td>".Html::convDateTime($this->fields['closedate'])."</td></tr>";
      }
      echo "</table>";
   }

   function showStatsTimes() {
      echo "<div class='dates_timelines'>";
      echo "<table class='tab_cadre_fixe'>";
      echo "<tr><th colspan='2'>"._n('Time', 'Times', Session::getPluralNumber())."</th></tr>";

      if (isset($this->fields['takeintoaccount_delay_stat'])) {
         echo "<tr class='tab_bg_2'><td>".__('Take into account')."</td><td>";
         if ($this->fields['takeintoaccount_delay_stat'] > 0) {
            echo Html::timestampToString($this->fields['takeintoaccount_delay_stat'], 0);
         } else {
            echo '&nbsp;';
         }
         echo "</td></tr>";
      }

      if (in_array($this->fields['status'], array_merge($this->getSolvedStatusArray(),
                                                        $this->getClosedStatusArray()))) {
         echo "<tr class='tab_bg_2'><td>".__('Resolution')."</td><td>";

         if ($this->fields['solve_delay_stat'] > 0) {
            echo Html::timestampToString($this->fields['solve_delay_stat'], 0);
         } else {
            echo '&nbsp;';
         }
         echo "</td></tr>";
      }

      if (in_array($this->fields['status'], $this->getClosedStatusArray())) {
         echo "<tr class='tab_bg_2'><td>".__('Closure')."</td><td>";
         if ($this->fields['close_delay_stat'] > 0) {
            echo Html::timestampToString($this->fields['close_delay_stat']);
         } else {
            echo '&nbsp;';
         }
         echo "</td></tr>";
      }

      echo "<tr class='tab_bg_2'><td>".__('Pending')."</td><td>";
      if ($this->fields['waiting_duration'] > 0) {
         echo Html::timestampToString($this->fields['waiting_duration'], 0);
      } else {
         echo '&nbsp;';
      }
      echo "</td></tr>";

      echo "</table>";
      echo "</div>";
   }


   /** Get users_ids of itil object between 2 dates
    *
    * @param string $date1 begin date
    * @param string $date2 end date
    *
    * @return array contains the distinct users_ids which have itil object
   **/
   function getUsedAuthorBetween($date1 = '', $date2 = '') {
      global $DB;

      $linkclass = new $this->userlinkclass();
      $linktable = $linkclass->getTable();

      $ctable = $this->getTable();
      $criteria = [
         'SELECT'          => [
            'glpi_users.id AS users_id',
            'glpi_users.name AS name',
            'glpi_users.realname AS realname',
            'glpi_users.firstname AS firstname'
         ],
         'DISTINCT' => true,
         'FROM'            => $ctable,
         'LEFT JOIN'       => [
            $linktable  => [
               'ON' => [
                  $linktable  => $this->getForeignKeyField(),
                  $ctable     => 'id', [
                     'AND' => [
                        "$linktable.type"    => CommonITILActor::REQUESTER
                     ]
                  ]
               ]
            ]
         ],
         'INNER JOIN'      => [
            'glpi_users'   => [
               'ON' => [
                  $linktable     => 'users_id',
                  'glpi_users'   => 'id'
               ]
            ]
         ],
         'WHERE'           => [
            "$ctable.is_deleted" => 0
         ] + getEntitiesRestrictCriteria($ctable),
         'ORDERBY'         => [
            'realname',
            'firstname',
            'name'
         ]
      ];

      if (!empty($date1) || !empty($date2)) {
         $criteria['WHERE'][] = [
            'OR' => [
               getDateCriteria("$ctable.date", $date1, $date2),
               getDateCriteria("$ctable.closedate", $date1, $date2),
            ]
         ];
      }

      $iterator = $DB->request($criteria);
      $tab    = [];
      while ($line = $iterator->next()) {
         $tab[] = [
            'id'   => $line['users_id'],
            'link' => formatUserName(
               $line['users_id'],
               $line['name'],
               $line['realname'],
               $line['firstname'],
               1
            )
         ];
      }
      return $tab;
   }


   /** Get recipient of itil object between 2 dates
    *
    * @param string $date1 begin date
    * @param string $date2 end date
    *
    * @return array contains the distinct recipents which have itil object
   **/
   function getUsedRecipientBetween($date1 = '', $date2 = '') {
      global $DB;

      $ctable = $this->getTable();
      $criteria = [
         'SELECT'          => [
            'glpi_users.id AS user_id',
            'glpi_users.name AS name',
            'glpi_users.realname AS realname',
            'glpi_users.firstname AS firstname'
         ],
         'DISTINCT'        => true,
         'FROM'            => $ctable,
         'LEFT JOIN'       => [
            'glpi_users'   => [
               'ON' => [
                  $ctable        => 'users_id_recipient',
                  'glpi_users'   => 'id'
               ]
            ]
         ],
         'WHERE'           => [
            "$ctable.is_deleted" => 0
         ] + getEntitiesRestrictCriteria($ctable),
         'ORDERBY'         => [
            'realname',
            'firstname',
            'name'
         ]
      ];

      if (!empty($date1) || !empty($date2)) {
         $criteria['WHERE'][] = [
            'OR' => [
               getDateCriteria("$ctable.date", $date1, $date2),
               getDateCriteria("$ctable.closedate", $date1, $date2),
            ]
         ];
      }

      $iterator = $DB->request($criteria);
      $tab    = [];

      while ($line = $iterator->next()) {
         $tab[] = [
            'id'   => $line['user_id'],
            'link' => formatUserName(
               $line['user_id'],
               $line['name'],
               $line['realname'],
               $line['firstname'],
               1
            )
         ];
      }
      return $tab;
   }


   /** Get groups which have itil object between 2 dates
    *
    * @param string $date1 begin date
    * @param string $date2 end date
    *
    * @return array contains the distinct groups of tickets
   **/
   function getUsedGroupBetween($date1 = '', $date2 = '') {
      global $DB;

      $linkclass = new $this->grouplinkclass();
      $linktable = $linkclass->getTable();

      $ctable = $this->getTable();
      $criteria = [
         'SELECT' => [
            'glpi_groups.id',
            'glpi_groups.completename'
         ],
         'DISTINCT'        => true,
         'FROM'            => $ctable,
         'LEFT JOIN'       => [
            $linktable  => [
               'ON' => [
                  $linktable  => $this->getForeignKeyField(),
                  $ctable     => 'id', [
                     'AND' => [
                        "$linktable.type"    => CommonITILActor::REQUESTER
                     ]
                  ]
               ]
            ]
         ],
         'INNER JOIN'      => [
            'glpi_groups'   => [
               'ON' => [
                  $linktable     => 'groups_id',
                  'glpi_groups'   => 'id'
               ]
            ]
         ],
         'WHERE'           => [
            "$ctable.is_deleted" => 0
         ] + getEntitiesRestrictCriteria($ctable),
         'ORDERBY'         => [
            'glpi_groups.completename'
         ]
      ];

      if (!empty($date1) || !empty($date2)) {
         $criteria['WHERE'][] = [
            'OR' => [
               getDateCriteria("$ctable.date", $date1, $date2),
               getDateCriteria("$ctable.closedate", $date1, $date2),
            ]
         ];
      }

      $iterator = $DB->request($criteria);
      $tab    = [];

      while ($line = $iterator->next()) {
         $tab[] = [
            'id'   => $line['id'],
            'link' => $line['completename'],
         ];
      }
      return $tab;
   }


   /** Get recipient of itil object between 2 dates
    *
    * @param string  $date1 begin date
    * @param string  $date2 end date
    * @param boolean $title indicates if stat if by title (true) or type (false)
    *
    * @return array contains the distinct recipents which have tickets
   **/
   function getUsedUserTitleOrTypeBetween($date1 = '', $date2 = '', $title = true) {
      global $DB;

      $linkclass = new $this->userlinkclass();
      $linktable = $linkclass->getTable();

      if ($title) {
         $table = "glpi_usertitles";
         $field = "usertitles_id";
      } else {
         $table = "glpi_usercategories";
         $field = "usercategories_id";
      }

      $ctable = $this->getTable();
      $criteria = [
         'SELECT'          => "glpi_users.$field",
         'DISTINCT'        => true,
         'FROM'            => $ctable,
         'INNER JOIN'      => [
            $linktable  => [
               'ON' => [
                  $linktable  => $this->getForeignKeyField(),
                  $ctable     => 'id'
               ]
            ],
            'glpi_users'   => [
               'ON' => [
                  $linktable     => 'users_id',
                  'glpi_users'   => 'id'
               ]
            ]
         ],
         'LEFT JOIN'       => [
            $table         => [
               'ON' => [
                  'glpi_users'   => $field,
                  $table         => 'id'
               ]
            ]
         ],
         'WHERE'           => [
            "$ctable.is_deleted" => 0
         ] + getEntitiesRestrictCriteria($ctable),
         'ORDERBY'         => [
            "glpi_users.$field"
         ]
      ];

      if (!empty($date1) || !empty($date2)) {
         $criteria['WHERE'][] = [
            'OR' => [
               getDateCriteria("$ctable.date", $date1, $date2),
               getDateCriteria("$ctable.closedate", $date1, $date2),
            ]
         ];
      }

      $iterator = $DB->request($criteria);
      $tab    = [];
      while ($line = $iterator->next()) {
         $tab[] = [
            'id'   => $line[$field],
            'link' => Dropdown::getDropdownName($table, $line[$field]),
         ];
      }
      return $tab;
   }


   /**
    * Get priorities of itil object between 2 dates
    *
    * @param string $date1 begin date
    * @param string $date2 end date
    *
    * @return array contains the distinct priorities of tickets
   **/
   function getUsedPriorityBetween($date1 = '', $date2 = '') {
      global $DB;

      $ctable = $this->getTable();
      $criteria = [
         'SELECT'          => 'priority',
         'DISTINCT'        => true,
         'FROM'            => $ctable,
         'WHERE'           => [
            "$ctable.is_deleted" => 0
         ] + getEntitiesRestrictCriteria($ctable),
         'ORDERBY'         => 'priority'
      ];

      if (!empty($date1) || !empty($date2)) {
         $criteria['WHERE'][] = [
            'OR' => [
               getDateCriteria("$ctable.date", $date1, $date2),
               getDateCriteria("$ctable.closedate", $date1, $date2),
            ]
         ];
      }

      $iterator = $DB->request($criteria);
      $tab    = [];
      while ($line = $iterator->next()) {
         $tab[] = [
            'id'   => $line['priority'],
            'link' => self::getPriorityName($line['priority']),
         ];
      }
      return $tab;
   }


   /**
    * Get urgencies of itil object between 2 dates
    *
    * @param string $date1 begin date
    * @param string $date2 end date
    *
    * @return array contains the distinct priorities of tickets
   **/
   function getUsedUrgencyBetween($date1 = '', $date2 = '') {
      global $DB;

      $ctable = $this->getTable();
      $criteria = [
         'SELECT'          => 'urgency',
         'DISTINCT'        => true,
         'FROM'            => $ctable,
         'WHERE'           => [
            "$ctable.is_deleted" => 0
         ] + getEntitiesRestrictCriteria($ctable),
         'ORDERBY'         => 'urgency'
      ];

      if (!empty($date1) || !empty($date2)) {
         $criteria['WHERE'][] = [
            'OR' => [
               getDateCriteria("$ctable.date", $date1, $date2),
               getDateCriteria("$ctable.closedate", $date1, $date2),
            ]
         ];
      }

      $iterator = $DB->request($criteria);
      $tab    = [];

      while ($line = $iterator->next()) {
         $tab[] = [
            'id'   => $line['urgency'],
            'link' => self::getUrgencyName($line['urgency']),
         ];
      }
      return $tab;
   }


   /**
    * Get impacts of itil object between 2 dates
    *
    * @param string $date1 begin date
    * @param string $date2 end date
    *
    * @return array contains the distinct priorities of tickets
   **/
   function getUsedImpactBetween($date1 = '', $date2 = '') {
      global $DB;

      $ctable = $this->getTable();
      $criteria = [
         'SELECT'          => 'impact',
         'DISTINCT'        => true,
         'FROM'            => $ctable,
         'WHERE'           => [
            "$ctable.is_deleted" => 0
         ] + getEntitiesRestrictCriteria($ctable),
         'ORDERBY'         => 'impact'
      ];

      if (!empty($date1) || !empty($date2)) {
         $criteria['WHERE'][] = [
            'OR' => [
               getDateCriteria("$ctable.date", $date1, $date2),
               getDateCriteria("$ctable.closedate", $date1, $date2),
            ]
         ];
      }

      $iterator = $DB->request($criteria);
      $tab    = [];

      while ($line = $iterator->next()) {
         $tab[] = [
            'id'   => $line['impact'],
            'link' => self::getImpactName($line['impact']),
         ];
      }
      return $tab;
   }


   /**
    * Get request types of itil object between 2 dates
    *
    * @param string $date1 begin date
    * @param string $date2 end date
    *
    * @return array contains the distinct request types of tickets
   **/
   function getUsedRequestTypeBetween($date1 = '', $date2 = '') {
      global $DB;

      $ctable = $this->getTable();
      $criteria = [
         'SELECT'          => 'requesttypes_id',
         'DISTINCT'        => true,
         'FROM'            => $ctable,
         'WHERE'           => [
            "$ctable.is_deleted" => 0
         ] + getEntitiesRestrictCriteria($ctable),
         'ORDERBY'         => 'requesttypes_id'
      ];

      if (!empty($date1) || !empty($date2)) {
         $criteria['WHERE'][] = [
            'OR' => [
               getDateCriteria("$ctable.date", $date1, $date2),
               getDateCriteria("$ctable.closedate", $date1, $date2),
            ]
         ];
      }

      $iterator = $DB->request($criteria);
      $tab    = [];
      while ($line = $iterator->next()) {
         $tab[] = [
            'id'   => $line['requesttypes_id'],
            'link' => Dropdown::getDropdownName('glpi_requesttypes', $line['requesttypes_id']),
         ];
      }
      return $tab;
   }


   /**
    * Get solution types of itil object between 2 dates
    *
    * @param string $date1 begin date
    * @param string $date2 end date
    *
    * @return array contains the distinct request types of tickets
   **/
   function getUsedSolutionTypeBetween($date1 = '', $date2 = '') {
      global $DB;

      $ctable = $this->getTable();
      $criteria = [
         'SELECT'          => 'solutiontypes_id',
         'DISTINCT'        => true,
         'FROM'            => ITILSolution::getTable(),
         'INNER JOIN'      => [
            $ctable   => [
               'ON' => [
                  ITILSolution::getTable()   => 'items_id',
                  $ctable                    => 'id'
               ]
            ]
         ],
         'WHERE'           => [
            ITILSolution::getTable() . ".itemtype" => $this->getType(),
            "$ctable.is_deleted"                   => 0
         ] + getEntitiesRestrictCriteria($ctable),
         'ORDERBY'         => 'solutiontypes_id'
      ];

      if (!empty($date1) || !empty($date2)) {
         $criteria['WHERE'][] = [
            'OR' => [
               getDateCriteria("$ctable.date", $date1, $date2),
               getDateCriteria("$ctable.closedate", $date1, $date2),
            ]
         ];
      }

      $iterator = $DB->request($criteria);
      $tab    = [];
      while ($line = $iterator->next()) {
         $tab[] = [
            'id'   => $line['solutiontypes_id'],
            'link' => Dropdown::getDropdownName('glpi_solutiontypes', $line['solutiontypes_id']),
         ];
      }
      return $tab;
   }


   /** Get users which have intervention assigned to  between 2 dates
    *
    * @param string $date1 begin date
    * @param string $date2 end date
    *
    * @return array contains the distinct users which have any intervention assigned to.
   **/
   function getUsedTechBetween($date1 = '', $date2 = '') {
      global $DB;

      $linkclass = new $this->userlinkclass();
      $linktable = $linkclass->getTable();
      $showlink = User::canView();

      $ctable = $this->getTable();
      $criteria = [
         'SELECT'          => [
            'glpi_users.id AS users_id',
            'glpi_users.name AS name',
            'glpi_users.realname AS realname',
            'glpi_users.firstname AS firstname'
         ],
         'DISTINCT'        => true,
         'FROM'            => $ctable,
         'LEFT JOIN'       => [
            $linktable  => [
               'ON' => [
                  $linktable  => $this->getForeignKeyField(),
                  $ctable     => 'id', [
                     'AND' => [
                        "$linktable.type"    => CommonITILActor::ASSIGN
                     ]
                  ]
               ]
            ],
            'glpi_users'   => [
               'ON' => [
                  $linktable     => 'users_id',
                  'glpi_users'   => 'id'
               ]
            ]
         ],
         'WHERE'           => [
            "$ctable.is_deleted" => 0
         ] + getEntitiesRestrictCriteria($ctable),
         'ORDERBY'         => [
            'realname',
            'firstname',
            'name'
         ]
      ];

      if (!empty($date1) || !empty($date2)) {
         $criteria['WHERE'][] = [
            'OR' => [
               getDateCriteria("$ctable.date", $date1, $date2),
               getDateCriteria("$ctable.closedate", $date1, $date2),
            ]
         ];
      }

      $iterator = $DB->request($criteria);
      $tab    = [];

      while ($line = $iterator->next()) {
         $tab[] = [
            'id'   => $line['users_id'],
            'link' => formatUserName($line['users_id'], $line['name'], $line['realname'], $line['firstname'], $showlink),
         ];
      }
      return $tab;
   }


   /** Get users which have followup assigned to  between 2 dates
    *
    * @param string $date1 begin date
    * @param string $date2 end date
    *
    * @return array contains the distinct users which have any followup assigned to.
   **/
   function getUsedTechTaskBetween($date1 = '', $date2 = '') {
      global $DB;

      $linktable = getTableForItemType($this->getType().'Task');
      $showlink = User::canView();

      $ctable = $this->getTable();
      $criteria = [
         'SELECT'          => [
            'glpi_users.id AS users_id',
            'glpi_users.name AS name',
            'glpi_users.realname AS realname',
            'glpi_users.firstname AS firstname'
         ],
         'DISTINCT' => true,
         'FROM'            => $ctable,
         'LEFT JOIN'       => [
            $linktable  => [
               'ON' => [
                  $linktable  => $this->getForeignKeyField(),
                  $ctable     => 'id'
               ]
            ],
            'glpi_users'   => [
               'ON' => [
                  $linktable     => 'users_id',
                  'glpi_users'   => 'id'
               ]
            ],
            'glpi_profiles_users'   => [
               'ON' => [
                  'glpi_users'            => 'id',
                  'glpi_profiles_users'   => 'users_id'
               ]
            ],
            'glpi_profiles'         => [
               'ON' => [
                  'glpi_profiles'         => 'id',
                  'glpi_profiles_users'   => 'profiles_id'
               ]
            ],
            'glpi_profilerights'    => [
               'ON' => [
                  'glpi_profiles'      => 'id',
                  'glpi_profilerights' => 'profiles_id'
               ]
            ]
         ],
         'WHERE'           => [
            "$ctable.is_deleted"          => 0,
            'glpi_profilerights.name'     => 'ticket',
            'glpi_profilerights.rights'   => ['&', Ticket::OWN],
            "$linktable.users_id"         => ['<>', 0],
            ['NOT'                        => ["$linktable.users_id" => null]]
         ] + getEntitiesRestrictCriteria($ctable),
         'ORDERBY'         => [
            'realname',
            'firstname',
            'name'
         ]
      ];

      if (!empty($date1) || !empty($date2)) {
         $criteria['WHERE'][] = [
            'OR' => [
               getDateCriteria("$ctable.date", $date1, $date2),
               getDateCriteria("$ctable.closedate", $date1, $date2),
            ]
         ];
      }

      $iterator = $DB->request($criteria);
      $tab    = [];

      while ($line = $iterator->next()) {
         $tab[] = [
            'id'   => $line['users_id'],
            'link' => formatUserName($line['users_id'], $line['name'], $line['realname'], $line['firstname'], $showlink),
         ];
      }
      return $tab;
   }


   /** Get enterprises which have itil object assigned to between 2 dates
    *
    * @param string $date1 begin date
    * @param string $date2 end date
    *
    * @return array contains the distinct enterprises which have any tickets assigned to.
   **/
   function getUsedSupplierBetween($date1 = '', $date2 = '') {
      global $DB;

      $linkclass = new $this->supplierlinkclass();
      $linktable = $linkclass->getTable();

      $ctable = $this->getTable();
      $criteria = [
         'SELECT'          => [
            'glpi_suppliers.id AS suppliers_id_assign',
            'glpi_suppliers.name AS name'
         ],
         'DISTINCT'        => true,
         'FROM'            => $ctable,
         'LEFT JOIN'       => [
            $linktable        => [
               'ON' => [
                  $linktable  => $this->getForeignKeyField(),
                  $ctable     => 'id', [
                     'AND' => [
                        "$linktable.type"    => CommonITILActor::ASSIGN
                     ]
                  ]
               ]
            ],
            'glpi_suppliers'  => [
               'ON' => [
                  $linktable        => 'suppliers_id',
                  'glpi_suppliers'  => 'id'
               ]
            ]
         ],
         'WHERE'           => [
            "$ctable.is_deleted" => 0
         ] + getEntitiesRestrictCriteria($ctable),
         'ORDERBY'         => [
            'name'
         ]
      ];

      if (!empty($date1) || !empty($date2)) {
         $criteria['WHERE'][] = [
            'OR' => [
               getDateCriteria("$ctable.date", $date1, $date2),
               getDateCriteria("$ctable.closedate", $date1, $date2),
            ]
         ];
      }

      $iterator = $DB->request($criteria);
      $tab    = [];
      while ($line = $iterator->next()) {
         $tab[] = [
            'id'   => $line['suppliers_id_assign'],
            'link' => '<a href="' . Supplier::getFormURLWithID($line['suppliers_id_assign']) . '">' . $line['name'] . '</a>',
         ];
      }
      return $tab;
   }


   /** Get groups assigned to itil object between 2 dates
    *
    * @param string $date1 begin date
    * @param string $date2 end date
    *
    * @return array contains the distinct groups assigned to a tickets
   **/
   function getUsedAssignGroupBetween($date1 = '', $date2 = '') {
      global $DB;

      $linkclass = new $this->grouplinkclass();
      $linktable = $linkclass->getTable();

      $ctable = $this->getTable();
      $criteria = [
         'SELECT' => [
            'glpi_groups.id',
            'glpi_groups.completename'
         ],
         'DISTINCT'        => true,
         'FROM'            => $ctable,
         'LEFT JOIN'       => [
            $linktable  => [
               'ON' => [
                  $linktable  => $this->getForeignKeyField(),
                  $ctable     => 'id', [
                     'AND' => [
                        "$linktable.type"    => CommonITILActor::ASSIGN
                     ]
                  ]
               ]
            ],
            'glpi_groups'   => [
               'ON' => [
                  $linktable     => 'groups_id',
                  'glpi_groups'   => 'id'
               ]
            ]
         ],
         'WHERE'           => [
            "$ctable.is_deleted" => 0
         ] + getEntitiesRestrictCriteria($ctable),
         'ORDERBY'         => [
            'glpi_groups.completename'
         ]
      ];

      if (!empty($date1) || !empty($date2)) {
         $criteria['WHERE'][] = [
            'OR' => [
               getDateCriteria("$ctable.date", $date1, $date2),
               getDateCriteria("$ctable.closedate", $date1, $date2),
            ]
         ];
      }

      $iterator = $DB->request($criteria);
      $tab    = [];
      while ($line = $iterator->next()) {
         $tab[] = [
            'id'   => $line['id'],
            'link' => $line['completename'],
         ];
      }
      return $tab;
   }


   /**
    * Display a line for an object
    *
    * @since 0.85 (befor in each object with differents parameters)
    *
    * @param $id                 Integer  ID of the object
    * @param $options            array of options
    *      output_type            : Default output type (see Search class / default Search::HTML_OUTPUT)
    *      row_num                : row num used for display
    *      type_for_massiveaction : itemtype for massive action
    *      id_for_massaction      : default 0 means no massive action
    *      followups              : show followup columns
    */
   static function showShort($id, $options = []) {
      global $DB;

      $p = [
         'output_type'            => Search::HTML_OUTPUT,
         'row_num'                => 0,
         'type_for_massiveaction' => 0,
         'id_for_massiveaction'   => 0,
         'followups'              => false,
      ];

      if (count($options)) {
         foreach ($options as $key => $val) {
            $p[$key] = $val;
         }
      }

      $rand = mt_rand();

      /// TODO to be cleaned. Get datas and clean display links

      // Prints a job in short form
      // Should be called in a <table>-segment
      // Print links or not in case of user view
      // Make new job object and fill it from database, if success, print it
      $item         = new static();

      $candelete   = static::canDelete();
      $canupdate   = Session::haveRight(static::$rightname, UPDATE);
      $showprivate = Session::haveRight('followup', ITILFollowup::SEEPRIVATE);
      $align       = "class='center";
      $align_desc  = "class='left";

      if ($p['followups']) {
         $align      .= " top'";
         $align_desc .= " top'";
      } else {
         $align      .= "'";
         $align_desc .= "'";
      }

      if ($item->getFromDB($id)) {
         $item_num = 1;
         $bgcolor  = $_SESSION["glpipriority_".$item->fields["priority"]];

         echo Search::showNewLine($p['output_type'], $p['row_num']%2, $item->isDeleted());

         $check_col = '';
         if (($candelete || $canupdate)
             && ($p['output_type'] == Search::HTML_OUTPUT)
             && $p['id_for_massiveaction']) {

            $check_col = Html::getMassiveActionCheckBox($p['type_for_massiveaction'], $p['id_for_massiveaction']);
         }
         echo Search::showItem($p['output_type'], $check_col, $item_num, $p['row_num'], $align);

         // First column
         $first_col = sprintf(__('%1$s: %2$s'), __('ID'), $item->fields["id"]);
         if ($p['output_type'] == Search::HTML_OUTPUT) {
            $first_col .= static::getStatusIcon($item->fields["status"]);
         } else {
            $first_col = sprintf(__('%1$s - %2$s'), $first_col,
                                 static::getStatus($item->fields["status"]));
         }

         echo Search::showItem($p['output_type'], $first_col, $item_num, $p['row_num'], $align);

         // Second column
         if ($item->fields['status'] == static::CLOSED) {
            $second_col = sprintf(__('Closed on %s'),
                                  ($p['output_type'] == Search::HTML_OUTPUT?'<br>':'').
                                    Html::convDateTime($item->fields['closedate']));
         } else if ($item->fields['status'] == static::SOLVED) {
            $second_col = sprintf(__('Solved on %s'),
                                  ($p['output_type'] == Search::HTML_OUTPUT?'<br>':'').
                                    Html::convDateTime($item->fields['solvedate']));
         } else if ($item->fields['begin_waiting_date']) {
            $second_col = sprintf(__('Put on hold on %s'),
                                  ($p['output_type'] == Search::HTML_OUTPUT?'<br>':'').
                                    Html::convDateTime($item->fields['begin_waiting_date']));
         } else if ($item->fields['time_to_resolve']) {
            $second_col = sprintf(__('%1$s: %2$s'), __('Time to resolve'),
                                  ($p['output_type'] == Search::HTML_OUTPUT?'<br>':'').
                                    Html::convDateTime($item->fields['time_to_resolve']));
         } else {
            $second_col = sprintf(__('Opened on %s'),
                                  ($p['output_type'] == Search::HTML_OUTPUT?'<br>':'').
                                    Html::convDateTime($item->fields['date']));
         }

         echo Search::showItem($p['output_type'], $second_col, $item_num, $p['row_num'], $align." width=130");

         // Second BIS column
         $second_col = Html::convDateTime($item->fields["date_mod"]);
         echo Search::showItem($p['output_type'], $second_col, $item_num, $p['row_num'], $align." width=90");

         // Second TER column
         if (count($_SESSION["glpiactiveentities"]) > 1) {
            $second_col = Dropdown::getDropdownName('glpi_entities', $item->fields['entities_id']);
            echo Search::showItem($p['output_type'], $second_col, $item_num, $p['row_num'],
                                  $align." width=100");
         }

         // Third Column
         echo Search::showItem($p['output_type'],
                               "<span class='b'>".static::getPriorityName($item->fields["priority"]).
                                 "</span>",
                               $item_num, $p['row_num'], "$align bgcolor='$bgcolor'");

         // Fourth Column
         $fourth_col = "";

         foreach ($item->getUsers(CommonITILActor::REQUESTER) as $d) {
            $userdata    = getUserName($d["users_id"], 2);
            $fourth_col .= sprintf(__('%1$s %2$s'),
                                    "<span class='b'>".$userdata['name']."</span>",
                                    Html::showToolTip($userdata["comment"],
                                                      ['link'    => $userdata["link"],
                                                            'display' => false]));
            $fourth_col .= "<br>";
         }

         foreach ($item->getGroups(CommonITILActor::REQUESTER) as $d) {
            $fourth_col .= Dropdown::getDropdownName("glpi_groups", $d["groups_id"]);
            $fourth_col .= "<br>";
         }

         echo Search::showItem($p['output_type'], $fourth_col, $item_num, $p['row_num'], $align);

         // Fifth column
         $fifth_col = "";

         foreach ($item->getUsers(CommonITILActor::ASSIGN) as $d) {
            $userdata   = getUserName($d["users_id"], 2);
            $fifth_col .= sprintf(__('%1$s %2$s'),
                                    "<span class='b'>".$userdata['name']."</span>",
                                    Html::showToolTip($userdata["comment"],
                                                      ['link'    => $userdata["link"],
                                                            'display' => false]));
            $fifth_col .= "<br>";
         }

         foreach ($item->getGroups(CommonITILActor::ASSIGN) as $d) {
            $fifth_col .= Dropdown::getDropdownName("glpi_groups", $d["groups_id"]);
            $fifth_col .= "<br>";
         }

         foreach ($item->getSuppliers(CommonITILActor::ASSIGN) as $d) {
            $fifth_col .= Dropdown::getDropdownName("glpi_suppliers", $d["suppliers_id"]);
            $fifth_col .= "<br>";
         }

         echo Search::showItem($p['output_type'], $fifth_col, $item_num, $p['row_num'], $align);

         // Sixth Colum
         // Ticket : simple link to item
         $sixth_col  = "";
         $is_deleted = false;
         $item_ticket = new Item_Ticket();
         $data = $item_ticket->find(['tickets_id' => $item->fields['id']]);

         if ($item->getType() == 'Ticket') {
            if (!empty($data)) {
               foreach ($data as $val) {
                  if (!empty($val["itemtype"]) && ($val["items_id"] > 0)) {
                     if ($object = getItemForItemtype($val["itemtype"])) {
                        if ($object->getFromDB($val["items_id"])) {
                           $is_deleted = $object->isDeleted();

                           $sixth_col .= $object->getTypeName();
                           $sixth_col .= " - <span class='b'>";
                           if ($item->canView()) {
                              $sixth_col .= $object->getLink();
                           } else {
                              $sixth_col .= $object->getNameID();
                           }
                           $sixth_col .= "</span><br>";
                        }
                     }
                  }
               }
            } else {
               $sixth_col = __('General');
            }

            echo Search::showItem($p['output_type'], $sixth_col, $item_num, $p['row_num'], ($is_deleted ? " class='center deleted' " : $align));
         }

         // Seventh column
         echo Search::showItem($p['output_type'],
                               "<span class='b'>".
                                 Dropdown::getDropdownName('glpi_itilcategories',
                                                           $item->fields["itilcategories_id"]).
                               "</span>",
                               $item_num, $p['row_num'], $align);

         // Eigth column
         $eigth_column = "<span class='b'>".$item->getName()."</span>&nbsp;";

         // Add link
         if ($item->canViewItem()) {
            $eigth_column = "<a id='".$item->getType().$item->fields["id"]."$rand' href=\"".$item->getLinkURL()
                              ."\">$eigth_column</a>";

            if ($p['followups']
                && ($p['output_type'] == Search::HTML_OUTPUT)) {
               $eigth_column .= ITILFollowup::showShortForITILObject($item->fields["id"], static::class);
            } else {
               $eigth_column  = sprintf(
                  __('%1$s (%2$s)'),
                  $eigth_column,
                  sprintf(
                     __('%1$s - %2$s'),
                     $item->numberOfFollowups($showprivate),
                     $item->numberOfTasks($showprivate)
                  )
               );
            }
         }

         if ($p['output_type'] == Search::HTML_OUTPUT) {
            $eigth_column = sprintf(__('%1$s %2$s'), $eigth_column,
                                    Html::showToolTip(Html::clean(Html::entity_decode_deep($item->fields["content"])),
                                                      ['display' => false,
                                                            'applyto' => $item->getType().$item->fields["id"].
                                                                           $rand]));
         }

         echo Search::showItem($p['output_type'], $eigth_column, $item_num, $p['row_num'],
                               $align_desc." width='200'");

         //tenth column
         $tenth_column  = '';
         $planned_infos = '';

         $tasktype      = $item->getType()."Task";
         $plan          = new $tasktype();
         $items         = [];

         $result = $DB->request(
            [
               'FROM'  => $plan->getTable(),
               'WHERE' => [
                  $item->getForeignKeyField() => $item->fields['id'],
               ],
            ]
         );
         foreach ($result as $plan) {

            if (isset($plan['begin']) && $plan['begin']) {
               $items[$plan['id']] = $plan['id'];
               $planned_infos .= sprintf(__('From %s').
                                            ($p['output_type'] == Search::HTML_OUTPUT?'<br>':''),
                                         Html::convDateTime($plan['begin']));
               $planned_infos .= sprintf(__('To %s').
                                            ($p['output_type'] == Search::HTML_OUTPUT?'<br>':''),
                                         Html::convDateTime($plan['end']));
               if ($plan['users_id_tech']) {
                  $planned_infos .= sprintf(__('By %s').
                                               ($p['output_type'] == Search::HTML_OUTPUT?'<br>':''),
                                            getUserName($plan['users_id_tech']));
               }
               $planned_infos .= "<br>";
            }

         }

         $tenth_column = count($items);
         if ($tenth_column) {
            $tenth_column = "<span class='pointer'
                              id='".$item->getType().$item->fields["id"]."planning$rand'>".
                              $tenth_column.'</span>';
            $tenth_column = sprintf(__('%1$s %2$s'), $tenth_column,
                                    Html::showToolTip($planned_infos,
                                                      ['display' => false,
                                                            'applyto' => $item->getType().
                                                                           $item->fields["id"].
                                                                           "planning".$rand]));
         }
         echo Search::showItem($p['output_type'], $tenth_column, $item_num, $p['row_num'],
                               $align_desc." width='150'");

         // Finish Line
         echo Search::showEndLine($p['output_type']);
      } else {
         echo "<tr class='tab_bg_2'>";
         echo "<td colspan='6' ><i>".__('No item in progress.')."</i></td></tr>";
      }
   }

   /**
    * @param integer $output_type Output type
    * @param string  $mass_id     id of the form to check all
    */
   static function commonListHeader($output_type = Search::HTML_OUTPUT, $mass_id = '') {

      // New Line for Header Items Line
      echo Search::showNewLine($output_type);
      // $show_sort if
      $header_num                      = 1;

      $items                           = [];
      $items[(empty($mass_id)?'&nbsp':Html::getCheckAllAsCheckbox($mass_id))] = '';
      $items[__('Status')]             = "status";
      $items[__('Date')]               = "date";
      $items[__('Last update')]        = "date_mod";

      if (count($_SESSION["glpiactiveentities"]) > 1) {
         $items[_n('Entity', 'Entities', Session::getPluralNumber())] = "glpi_entities.completename";
      }

      $items[__('Priority')]           = "priority";
      $items[__('Requester')]          = "users_id";
      $items[__('Assigned')]           = "users_id_assign";
      if (static::getType() == 'Ticket') {
         $items[_n('Associated element', 'Associated elements', Session::getPluralNumber())] = "";
      }
      $items[__('Category')]           = "glpi_itilcategories.completename";
      $items[__('Title')]              = "name";
      $items[__('Planification')]      = "glpi_tickettasks.begin";

      foreach (array_keys($items) as $key) {
         $link   = "";
         echo Search::showHeaderItem($output_type, $key, $header_num, $link);
      }

      // End Line for column headers
      echo Search::showEndLine($output_type);
   }


   /**
    * Get correct Calendar: Entity or Sla
    *
    * @since 0.90.4
    *
    **/
   function getCalendar() {
      return Entity::getUsedConfig('calendars_id', $this->fields['entities_id']);
   }


   /**
    * Summary of getTimelinePosition
    * Returns the position of the $sub_type for the $user_id in the timeline
    *
    * @param int $items_id is the id of the ITIL object
    * @param string $sub_type is ITILFollowup, Document_Item, TicketTask, TicketValidation or Solution
    * @param int $users_id
    * @since 9.2
    */
   static function getTimelinePosition($items_id, $sub_type, $users_id) {
      $itilobject = new static;
      $itilobject->fields['id'] = $items_id;
      $actors = $itilobject->getITILActors();

      // 1) rule for followups, documents, tasks and validations:
      //    Matrix for position of timeline objects
      //    R O A (R=Requester, O=Observer, A=AssignedTo)
      //    0 0 1 -> Right
      //    0 1 0 -> Left
      //    0 1 1 -> R
      //    1 0 0 -> L
      //    1 0 1 -> L
      //    1 1 0 -> L
      //    1 1 1 -> L
      //    if users_id is not in the actor list, then pos is left
      // 2) rule for solutions: always on the right side

      // default position is left
      $pos = self::TIMELINE_LEFT;

      $pos_matrix = [];
      $pos_matrix[0][0][1] = self::TIMELINE_RIGHT;
      $pos_matrix[0][1][1] = self::TIMELINE_RIGHT;

      switch ($sub_type) {
         case 'ITILFollowup':
         case 'Document_Item':
         case static::class.'Task':
         case static::class.'Validation':
            if (isset($actors[$users_id])) {
               $r = in_array(CommonItilActor::REQUESTER, $actors[$users_id]) ? 1 : 0;
               $o = in_array(CommonItilActor::OBSERVER, $actors[$users_id]) ? 1 : 0;
               $a = in_array(CommonItilActor::ASSIGN, $actors[$users_id]) ? 1 : 0;
               if (isset($pos_matrix[$r][$o][$a])) {
                  $pos = $pos_matrix[$r][$o][$a];
               }
            }
            break;
         case 'Solution':
            $pos = self::TIMELINE_RIGHT;
            break;
      }

      return $pos;
   }

   /**
    * Gets submit button with a status dropdown
    *
    * @since 9.4.0
    *
    * @param integer $items_id
    * @param string  $action
    *
    * @return string HTML code for splitted submit button
   **/
   static function getSplittedSubmitButtonHtml($items_id, $action = "add") {
      $locale = _sx('button', 'Add');
      if ($action == 'update') {
         $locale = _x('button', 'Save');
      }
      $item       = new static();
      $item->getFromDB($items_id);
      $all_status   = self::getAllowedStatusArray($item->fields['status']);
      $rand = mt_rand();
      $html = "<div class='x-split-button' id='x-split-button'>
               <input type='submit' value='$locale' name='$action' class='x-button x-button-main'>
               <span class='x-button x-button-drop'>&nbsp;</span>
               <ul class='x-button-drop-menu'>";
      foreach ($all_status as $status_key => $status_label) {
         $checked = "";
         if ($status_key == $item->fields['status']) {
            $checked = "checked='checked'";
         }
         $html .= "<li data-status='".self::getStatusKey($status_key)."'>";
         $html .= "<input type='radio' id='status_radio_$status_key$rand' name='_status'
                    $checked value='$status_key'>";
         $html .= "<label for='status_radio_$status_key$rand'>";
         $html .= self::getStatusIcon($status_key) . "&nbsp;";
         $html .= $status_label;
         $html .= "</label>";
         $html .= "</li>";
      }
      $html .= "</ul></div>";
      $html.= "<script type='text/javascript'>$(function() {split_button();});</script>";
      return $html;
   }

   /**
    * Displays the timeline filter buttons
    *
    * @since 9.4.0
    *
    * @return void
    */
   function filterTimeline() {

      echo "<div class='filter_timeline'>";
      echo "<h3>".__("Timeline filter")." : </h3>";
      echo "<ul>";

      $objType = self::getType();

      echo "<li><a href='#' class='far fa-comment pointer' data-type='ITILFollowup' title='".__s("Followup").
         "'><span class='sr-only'>" . __('Followup') . "</span></a></li>";
      echo "<li><a href='#' class='far fa-check-square pointer' data-type='ITILTask' title='".__s("Task").
         "'><span class='sr-only'>" . __('Task') . "</span></a></li>";
      echo "<li><a href='#' class='fa fa-paperclip pointer' data-type='Document_Item' title='".__s("Document").
         "'><span class='sr-only'>" . __('Document') . "</span></a></li>";
      if (($objType === "Ticket") or ($objType === "Change")) {
         echo "<li><a href='#' class='far fa-thumbs-up pointer' data-type='ITILValidation' title='".__s("Validation").
            "'><span class='sr-only'>" . __('Validation') . "</span></a></li>";
      }
      echo "<li><a href='#' class='fa fa-check pointer' data-type='Solution' title='".__s("Solution").
         "'><span class='sr-only'>" . __('Solution')  . "</span></a></li>";
      echo "<li><a href='#' class='fa fa-ban pointer' data-type='reset' title=\"".__s("Reset display options").
         "\"><span class='sr-only'>" . __('Reset display options')  . "</span></a></li>";
      echo "</ul>";
      echo "</div>";

      echo "<script type='text/javascript'>$(function() {filter_timeline();});</script>";
   }


   /**
    * Displays the timeline header (filters)
    *
    * @since 9.4.0
    *
    * @return void
    */
   function showTimelineHeader() {

      echo "<h2>".__("Actions historical")." : </h2>";
      $this->filterTimeline();
   }


   /**
    * Displays the form at the top of the timeline.
    * Includes buttons to add items to the timeline, new item form, and approbation form.
    *
    * @since 9.4.0
    *
    * @param integer $rand random value used by JavaScript function names
    *
    * @return void
    */
   function showTimelineForm($rand) {

      global $CFG_GLPI;

      $objType = self::getType();
      $foreignKey = self::getForeignKeyField();

      //check sub-items rights
      $tmp = [$foreignKey => $this->getID()];
      $fupClass = "ITILFollowup";
      $fup = new $fupClass;
      $fup->getEmpty();
      $fup->fields['itemtype'] = $objType;
      $fup->fields['items_id'] = $this->getID();

      $taskClass = $objType."Task";
      $task = new $taskClass;

      $canadd_fup = $fup->can(-1, CREATE, $tmp) && !in_array($this->fields["status"],
                        array_merge($this->getSolvedStatusArray(), $this->getClosedStatusArray()));
      $canadd_task = $task->can(-1, CREATE, $tmp) && !in_array($this->fields["status"],
                         array_merge($this->getSolvedStatusArray(), $this->getClosedStatusArray()));
      $canadd_document = $canadd_fup || $this->canAddItem('Document') && !in_array($this->fields["status"],
                         array_merge($this->getSolvedStatusArray(), $this->getClosedStatusArray()));
      $canadd_solution = $objType::canUpdate() && $this->canSolve() && !in_array($this->fields["status"], $this->getSolvedStatusArray());

      if (!$canadd_fup && !$canadd_task && !$canadd_document && !$canadd_solution && !$this->canReopen()) {
         return false;
      }

      // javascript function for add and edit items
      echo "<script type='text/javascript' >\n";
      echo "function viewAddSubitem" . $this->fields['id'] . "$rand(itemtype) {\n";
      $params = ['action'     => 'viewsubitem',
                      'type'       => 'itemtype',
                      'parenttype' => $objType,
                      $foreignKey => $this->fields['id'],
                      'id'         => -1];
      if (isset($_GET['load_kb_sol'])) {
         $params['load_kb_sol'] = $_GET['load_kb_sol'];
      }
      $out = Ajax::updateItemJsCode("viewitem" . $this->fields['id'] . "$rand",
                                    $CFG_GLPI["root_doc"]."/ajax/timeline.php",
                                    $params, "", false);
      echo str_replace("\"itemtype\"", "itemtype", $out);
      echo "$('#approbation_form$rand').remove()";
      echo "};";

      echo "

      function change_task_state(tasks_id, target) {
         $.post('".$CFG_GLPI["root_doc"]."/ajax/timeline.php',
                {'action':     'change_task_state',
                  'tasks_id':   tasks_id,
                  'parenttype': '$objType',
                  '$foreignKey': ".$this->fields['id']."
                })
                .done(function(response) {
                  $(target).removeClass('state_1 state_2')
                           .addClass('state_'+response.state)
                           .attr('title', response.label);
                });
      }

      function viewEditSubitem" . $this->fields['id'] . "$rand(e, itemtype, items_id, o, domid) {
               domid = (typeof domid === 'undefined')
                         ? 'viewitem".$this->fields['id'].$rand."'
                         : domid;
               var target = e.target || window.event.srcElement;
               if (target.nodeName == 'a') return;
               if (target.className == 'read_more_button') return;

               var _eltsel = '[data-uid='+domid+']';
               var _elt = $(_eltsel);
               _elt.addClass('edited');
               $(_eltsel + ' .displayed_content').hide();
               $(_eltsel + ' .cancel_edit_item_content').show()
                                                        .click(function() {
                                                            $(this).hide();
                                                            _elt.removeClass('edited');
                                                            $(_eltsel + ' .edit_item_content').empty().hide();
                                                            $(_eltsel + ' .displayed_content').show();
                                                        });
               $(_eltsel + ' .edit_item_content').show()
                                                 .load('".$CFG_GLPI["root_doc"]."/ajax/timeline.php',
                                                       {'action'    : 'viewsubitem',
                                                        'type'      : itemtype,
                                                        'parenttype': '$objType',
                                                        '$foreignKey': ".$this->fields['id'].",
                                                        'id'        : items_id
                                                       });
      };";

      if (isset($_GET['load_kb_sol'])) {
         echo "viewAddSubitem" . $this->fields['id'] . "$rand('Solution');";
      }

      if (isset($_GET['_openfollowup'])) {
         echo "viewAddSubitem" . $this->fields['id'] . "$rand('ITILFollowup')";
      }
      echo "</script>\n";

      //show choices
      echo "<div class='timeline_form'>";
      echo "<ul class='timeline_choices'>";

      if ($canadd_fup || $canadd_task || $canadd_document || $canadd_solution) {
         echo "<h2>"._sx('button', 'Add')." : </h2>";
      }
      if ($canadd_fup) {
         echo "<li class='followup' onclick='".
              "javascript:viewAddSubitem".$this->fields['id']."$rand(\"ITILFollowup\");'>"
              . "<i class='far fa-comment'></i>".__("Followup")."</li>";
      }

      if ($canadd_task) {
         echo "<li class='task' onclick='".
              "javascript:viewAddSubitem".$this->fields['id']."$rand(\"$taskClass\");'>"
              ."<i class='far fa-check-square'></i>".__("Task")."</li>";
      }
      if ($canadd_document) {
         echo "<li class='document' onclick='".
              "javascript:viewAddSubitem".$this->fields['id']."$rand(\"Document_Item\");'>"
              ."<i class='fa fa-paperclip'></i>".__("Document")."</li>";
      }
      if ($canadd_solution) {
         echo "<li class='solution' onclick='".
              "javascript:viewAddSubitem".$this->fields['id']."$rand(\"Solution\");'>"
              ."<i class='fa fa-check'></i>".__("Solution")."</li>";
      }
      Plugin::doHook('timeline_actions', ['item' => $this, 'rand' => $rand]);

      echo "</ul>"; // timeline_choices
      echo "<div class='clear'>&nbsp;</div>";

      echo "</div>"; //end timeline_form

      echo "<div class='ajax_box' id='viewitem" . $this->fields['id'] . "$rand'></div>\n";
   }


   /**
    * Retrieves all timeline items for this ITILObject
    *
    * @since 9.4.0
    *
    * @return mixed[] Timeline items
    */
   function getTimelineItems() {

      $objType = self::getType();
      $foreignKey = self::getForeignKeyField();
      $supportsValidation = $objType === "Ticket" || $objType === "Change";

      $timeline = [];

      $user = new User();

      $fupClass           = 'ITILFollowup';
      $followup_obj       = new $fupClass;
      $taskClass             = $objType."Task";
      $task_obj              = new $taskClass;
      $document_item_obj     = new Document_Item();
      if ($supportsValidation) {
         $validationClass    = $objType."Validation";
         $valitation_obj     = new $validationClass;
      }

      //checks rights
      $restrict_fup = $restrict_task = [];
      if (!Session::haveRight("followup", ITILFollowup::SEEPRIVATE)) {
         $restrict_fup = [
            'OR' => [
               'is_private'   => 0,
               'users_id'     => Session::getLoginUserID()
            ]
         ];
      }

      $restrict_fup['itemtype'] = self::getType();
      $restrict_fup['items_id'] = $this->getID();

      if ($task_obj->maybePrivate() && !Session::haveRight("task", CommonITILTask::SEEPRIVATE)) {
         $restrict_task = [
            'OR' => [
               'is_private'   => 0,
               'users_id'     => Session::getLoginUserID()
            ]
         ];
      }

      //add followups to timeline
      if ($followup_obj->canview()) {
         $followups = $followup_obj->find(['items_id'  => $this->getID()] + $restrict_fup, ['date DESC', 'id DESC']);
         foreach ($followups as $followups_id => $followup) {
            $followup_obj->getFromDB($followups_id);
            $followup['can_edit']                                   = $followup_obj->canUpdateItem();;
            $timeline[$followup['date']."_followup_".$followups_id] = ['type' => $fupClass,
                                                                            'item' => $followup,
                                                                            'itiltype' => 'Followup'];
         }
      }

      //add tasks to timeline
      if ($task_obj->canview()) {
         $tasks = $task_obj->find([$foreignKey => $this->getID()] + $restrict_task, 'date DESC');
         foreach ($tasks as $tasks_id => $task) {
            $task_obj->getFromDB($tasks_id);
            $task['can_edit']                           = $task_obj->canUpdateItem();
            $timeline[$task['date']."_task_".$tasks_id] = ['type' => $taskClass,
                                                                'item' => $task,
                                                                'itiltype' => 'Task'];
         }
      }

      //add documents to timeline
      $document_obj   = new Document();
      $document_items = $document_item_obj->find(['itemtype' => $objType, 'items_id' => $this->getID()]);
      foreach ($document_items as $document_item) {
         $document_obj->getFromDB($document_item['documents_id']);

         $item = $document_obj->fields;
         // #1476 - set date_mod and owner to attachment ones
         $item['date_mod'] = $document_item['date_mod'];
         $item['users_id'] = $document_item['users_id'];

         $item['timeline_position'] = $document_item['timeline_position'];

         $timeline[$document_item['date_mod']."_document_".$document_item['documents_id']]
            = ['type' => 'Document_Item', 'item' => $item];
      }

      $solution_obj = new ITILSolution();
      $solution_items = $solution_obj->find([
         'itemtype'  => self::getType(),
         'items_id'  => $this->getID()
      ]);
      foreach ($solution_items as $solution_item) {
         // fix trouble with html_entity_decode who skip accented characters (on windows browser)
         $solution_content = preg_replace_callback("/(&#[0-9]+;)/", function($m) {
            return mb_convert_encoding($m[1], "UTF-8", "HTML-ENTITIES");
         }, $solution_item['content']);

         $timeline[$solution_item['date_creation']."_solution_" . $solution_item['id'] ] = [
            'type' => 'Solution',
            'item' => [
               'id'                 => $solution_item['id'],
               'content'            => Toolbox::unclean_cross_side_scripting_deep($solution_content),
               'date'               => $solution_item['date_creation'],
               'users_id'           => $solution_item['users_id'],
               'solutiontypes_id'   => $solution_item['solutiontypes_id'],
               'can_edit'           => $objType::canUpdate() && $this->canSolve(),
               'timeline_position'  => self::TIMELINE_RIGHT,
               'users_id_editor'    => $solution_item['users_id_editor'],
               'date_mod'           => $solution_item['date_mod'],
               'users_id_approval'  => $solution_item['users_id_approval'],
               'date_approval'      => $solution_item['date_approval'],
               'status'             => $solution_item['status']
            ]
         ];
      }

      if ($supportsValidation and $validationClass::canCreate()) {
         $validations = $valitation_obj->find([$foreignKey => $this->getID()]);
         foreach ($validations as $validations_id => $validation) {
            $canedit = $valitation_obj->can($validations_id, UPDATE);
            $user->getFromDB($validation['users_id_validate']);
            $timeline[$validation['submission_date']."_validation_".$validations_id] = [
               'type' => $validationClass,
               'item' => [
                  'id'        => $validations_id,
                  'date'      => $validation['submission_date'],
                  'content'   => __('Validation request')." => ".$user->getlink().
                                                 "<br>".$validation['comment_submission'],
                  'users_id'  => $validation['users_id'],
                  'can_edit'  => $canedit,
                  'timeline_position' => $validation['timeline_position']
               ],
               'itiltype' => 'Validation'
            ];

            if (!empty($validation['validation_date'])) {
               $timeline[$validation['validation_date']."_validation_".$validations_id] = [
                  'type' => $validationClass,
                  'item' => [
                     'id'        => $validations_id,
                     'date'      => $validation['validation_date'],
                     'content'   => __('Validation request answer')." : ". _sx('status',
                                                 ucfirst($validationClass::getStatus($validation['status'])))
                                                   ."<br>".$validation['comment_validation'],
                     'users_id'  => $validation['users_id_validate'],
                     'status'    => "status_".$validation['status'],
                     'can_edit'  => $canedit,
                     'timeline_position' => $validation['timeline_position']
                  ],
                  'itiltype' => 'Validation'
               ];
            }
         }
      }

      //reverse sort timeline items by key (date)
      krsort($timeline);

      return $timeline;
   }


   /**
    * Displays the timeline of items for this ITILObject
    *
    * @since 9.4.0
    *
    * @param integer $rand random value used by div
    *
    * @return void
    */
   function showTimeline($rand) {
      global $DB, $CFG_GLPI, $autolink_options;

      $user              = new User();
      $group             = new Group();
      $pics_url          = $CFG_GLPI['root_doc']."/pics/timeline";
      $timeline          = $this->getTimelineItems();

      $autolink_options['strip_protocols'] = false;

      $objType = self::getType();
      $foreignKey = self::getForeignKeyField();

      //display timeline
      echo "<div class='timeline_history'>";

      $followup_class    = 'ITILFollowup';
      $followup_obj      = new $followup_class();
      $followup_obj->getEmpty();
      $followup_obj->fields['itemtype'] = $objType;

      // show approbation form on top when ticket/change is solved
      if ($this->fields["status"] == CommonITILObject::SOLVED) {
         echo "<div class='approbation_form' id='approbation_form$rand'>";
         $followup_obj->showApprobationForm($this);
         echo "</div>";
      }

      // show title for timeline
      self::showTimelineHeader();

      $timeline_index = 0;
      foreach ($timeline as $item) {
         $options = [ 'parent' => $this,
                           'rand' => $rand
                           ];
         if ($obj = getItemForItemtype($item['type'])) {
            $obj->fields = $item['item'];
         } else {
            $obj = $item;
         }
         Plugin::doHook('pre_show_item', ['item' => $obj, 'options' => &$options]);

         if (is_array($obj)) {
            $item_i = $obj['item'];
         } else {
            $item_i = $obj->fields;
         }

         $date = "";
         if (isset($item_i['date'])) {
            $date = $item_i['date'];
         } else if (isset($item_i['date_mod'])) {
            $date = $item_i['date_mod'];
         }

         // set item position depending on field timeline_position
         $user_position = 'left'; // default position
         if (isset($item_i['timeline_position'])) {
            switch ($item_i['timeline_position']) {
               case self::TIMELINE_LEFT:
                  $user_position = 'left';
                  break;
               case self::TIMELINE_MIDLEFT:
                  $user_position = 'left middle';
                  break;
               case self::TIMELINE_MIDRIGHT:
                  $user_position = 'right middle';
                  break;
               case self::TIMELINE_RIGHT:
                  $user_position = 'right';
                  break;
            }
         }

         //display solution in middle
         if (($item['type'] == "Solution") && $item_i['status'] != CommonITILValidation::REFUSED
              && in_array($this->fields["status"], [CommonITILObject::SOLVED, CommonITILObject::CLOSED])) {
            $user_position.= ' middle';
         }

         echo "<div class='h_item $user_position'>";

         echo "<div class='h_info'>";

         echo "<div class='h_date'><i class='far fa-clock'></i>".Html::convDateTime($date)."</div>";
         if ($item_i['users_id'] !== false) {
            echo "<div class='h_user'>";
            if (isset($item_i['users_id']) && ($item_i['users_id'] != 0)) {
               $user->getFromDB($item_i['users_id']);

               echo "<div class='tooltip_picture_border'>";
               echo "<img class='user_picture' alt=\"".__s('Picture')."\" src='".
                      User::getThumbnailURLForPicture($user->fields['picture'])."'>";
               echo "</div>";

               echo "<span class='h_user_name'>";
               $userdata = getUserName($item_i['users_id'], 2);
               echo $user->getLink()."&nbsp;";
               echo Html::showToolTip($userdata["comment"],
                                      ['link' => $userdata['link']]);
               echo "</span>";
            } else {
               echo __("Requester");
            }
            echo "</div>"; // h_user
         }

         echo "</div>"; //h_info

         $domid = "viewitem{$item['type']}{$item_i['id']}";
         if ($item['type'] == $objType.'Validation' && isset($item_i['status'])) {
            $domid .= $item_i['status'];
         }
         $randdomid = $domid . $rand;
         $domid = Toolbox::slugify($domid);

         $fa = null;
         $class = "h_content";
         if (isset($item['itiltype'])) {
            $class .= " ITIL{$item['itiltype']}";
         } else {
            $class .= " {$item['type']}";
         }
         if ($item['type'] == 'Solution') {
            switch ($item_i['status']) {
               case CommonITILValidation::WAITING:
                  $fa = 'question';
                  $class .= ' waiting';
                  break;
               case CommonITILValidation::ACCEPTED:
                  $fa = 'thumbs-up';
                  $class .= ' accepted';
                  break;
               case CommonITILValidation::REFUSED:
                  $fa = 'thumbs-down';
                  $class .= ' refused';
                  break;
            }
         } else if (isset($item_i['status'])) {
            $class .= " {$item_i['status']}";
         }

         echo "<div class='$class' id='$domid' data-uid='$randdomid'>";
         if ($fa !== null) {
            echo "<i class='solimg fa fa-$fa fa-5x'></i>";
         }
         if (isset($item_i['can_edit']) && $item_i['can_edit']) {
            echo "<div class='edit_item_content'></div>";
            echo "<span class='cancel_edit_item_content'></span>";
         }
         echo "<div class='displayed_content'>";
         echo "<div class='h_controls'>";
         if (!in_array($item['type'], ['Document_Item', 'Assign'])
             && $item_i['can_edit']) {
            // merge/split icon
            if ($objType == 'Ticket' && $item['type'] == ITILFollowup::getType()) {
               if (isset($item_i['sourceof_items_id']) && $item_i['sourceof_items_id'] > 0) {
                  echo Html::link('', Ticket::getFormURLWithID($item_i['sourceof_items_id']), [
                     'class' => 'fa fa-code-branch control_item disabled',
                     'title' => __('Followup was already promoted')
                  ]);
               } else {
                  echo Html::link('', Ticket::getFormURL()."?_promoted_fup_id=".$item_i['id'], [
                     'class' => 'fa fa-code-branch control_item',
                     'title' => __('Promote to Ticket')
                  ]);
               }
            }
            // edit item
            echo "<span class='far fa-edit control_item' title='".__('Edit')."'";
            echo "onclick='javascript:viewEditSubitem".$this->fields['id']."$rand(event, \"".$item['type']."\", ".$item_i['id'].", this, \"$randdomid\")'";
            echo "></span>";
         }

         // show "is_private" icon
         if (isset($item_i['is_private']) && $item_i['is_private']) {
            echo "<span class='private'><i class='fas fa-lock control_item' title='" . __s('Private') .
               "'></i><span class='sr-only'>".__('Private')."</span></span>";
         }

         echo "</div>";
         if (isset($item_i['requesttypes_id'])
             && file_exists("$pics_url/".$item_i['requesttypes_id'].".png")) {
            echo "<img src='$pics_url/".$item_i['requesttypes_id'].".png' class='h_requesttype' />";
         }

         if (isset($item_i['content'])) {
            $content = $item_i['content'];
            $content = Toolbox::getHtmlToDisplay($content);
            $content = autolink($content, false);

            $long_text = "";
            if ((substr_count($content, "<br") > 30) || (strlen($content) > 2000)) {
               $long_text = "long_text";
            }

            echo "<div class='item_content $long_text'>";
            echo "<p>";
            if (isset($item_i['state'])) {
               $onClick = "onclick='change_task_state(".$item_i['id'].", this)'";
               if (!$item_i['can_edit']) {
                  $onClick = "style='cursor: not-allowed;'";
               }
               echo "<span class='state state_".$item_i['state']."'
                           $onClick
                           title='".Planning::getState($item_i['state'])."'>";
               echo "</span>";
            }
            echo "</p>";

            echo "<div class='rich_text_container'>";
            echo Html::setRichTextContent('', $content, '', true);
            echo "</div>";

            if (!empty($long_text)) {
               echo "<p class='read_more'>";
               echo "<a class='read_more_button'>.....</a>";
               echo "</p>";
            }
            echo "</div>";
         }

         echo "<div class='b_right'>";
         if (isset($item_i['solutiontypes_id']) && !empty($item_i['solutiontypes_id'])) {
            echo Dropdown::getDropdownName("glpi_solutiontypes", $item_i['solutiontypes_id'])."<br>";
         }
         if (isset($item_i['taskcategories_id']) && !empty($item_i['taskcategories_id'])) {
            echo Dropdown::getDropdownName("glpi_taskcategories", $item_i['taskcategories_id'])."<br>";
         }
         if (isset($item_i['requesttypes_id']) && !empty($item_i['requesttypes_id'])) {
            echo Dropdown::getDropdownName("glpi_requesttypes", $item_i['requesttypes_id'])."<br>";
         }

         if (isset($item_i['actiontime']) && !empty($item_i['actiontime'])) {
            echo "<span class='actiontime'>";
            echo Html::timestampToString($item_i['actiontime'], false);
            echo "</span>";
         }
         if (isset($item_i['begin'])) {
            echo "<span class='planification'>";
            echo Html::convDateTime($item_i["begin"]);
            echo " &rArr; ";
            echo Html::convDateTime($item_i["end"]);
            echo "</span>";
         }
         if (isset($item_i['users_id_tech']) && ($item_i['users_id_tech'] > 0)) {
            echo "<div class='users_id_tech' id='users_id_tech_".$item_i['users_id_tech']."'>";
            $user->getFromDB($item_i['users_id_tech']);
            echo "<i class='fas fa-user'></i> ";
            $userdata = getUserName($item_i['users_id_tech'], 2);
            echo $user->getLink()."&nbsp;";
            echo Html::showToolTip($userdata["comment"],
                                   ['link' => $userdata['link']]);
            echo "</div>";
         }
         if (isset($item_i['groups_id_tech']) && ($item_i['groups_id_tech'] > 0)) {
            echo "<div class='groups_id_tech'>";
            $group->getFromDB($item_i['groups_id_tech']);
            echo "<i class='fas fa-users' aria-hidden='true'></i>&nbsp;";
            echo $group->getLink()."&nbsp;";
            echo Html::showToolTip($group->getComments(),
                                   ['link' => $group->getLinkURL()]);
            echo "</div>";
         }
         if (isset($item_i['users_id_editor']) && $item_i['users_id_editor'] > 0) {
            echo "<div class='users_id_editor' id='users_id_editor_".$item_i['users_id_editor']."'>";
            $user->getFromDB($item_i['users_id_editor']);
            $userdata = getUserName($item_i['users_id_editor'], 2);
            echo sprintf(
               __('Last edited on %1$s by %2$s'),
               Html::convDateTime($item_i['date_mod']),
               $user->getLink()
            );
            echo Html::showToolTip($userdata["comment"],
                                   ['link' => $userdata['link']]);
            echo "</div>";
         }
         if ($objType == 'Ticket' && isset($item_i['sourceitems_id']) && $item_i['sourceitems_id'] > 0) {
            echo "<div id='sourceitems_id_".$item_i['sourceitems_id']."'>";
            echo sprintf(
               __('Merged from Ticket %1$s'),
               Html::link($item_i['sourceitems_id'], Ticket::getFormURLWithID($item_i['sourceitems_id']))
            );
            echo "</div>";
         }
         if ($objType == 'Ticket' && isset($item_i['sourceof_items_id']) && $item_i['sourceof_items_id'] > 0) {
            echo "<div id='sourceof_items_id_".$item_i['sourceof_items_id']."'>";
            echo sprintf(
               __('Promoted to Ticket %1$s'),
               Html::link($item_i['sourceof_items_id'], Ticket::getFormURLWithID($item_i['sourceof_items_id']))
            );
            echo "</div>";
         }
         if ($item['type'] == 'Solution' && $item_i['status'] != CommonITILValidation::WAITING && $item_i['status'] != CommonITILValidation::NONE) {
            echo "<div class='users_id_approval' id='users_id_approval_".$item_i['users_id_approval']."'>";
            $user->getFromDB($item_i['users_id_approval']);
            $userdata = getUserName($item_i['users_id_editor'], 2);
            $message = __('%1$s on %2$s by %3$s');
            $action = $item_i['status'] == CommonITILValidation::ACCEPTED ? __('Accepted') : __('Refused');
            echo sprintf(
               $message,
               $action,
               Html::convDateTime($item_i['date_approval']),
               $user->getLink()
            );
            echo Html::showToolTip($userdata["comment"],
                                   ['link' => $userdata['link']]);
            echo "</div>";
         }

         echo "</div>"; // b_right

         if ($item['type'] == 'Document_Item') {
            if ($item_i['filename']) {
               $filename = $item_i['filename'];
               $ext      = strtolower(pathinfo($filename, PATHINFO_EXTENSION));
               echo "<img src='";
               if (empty($filename)) {
                  $filename = $item_i['name'];
               }
               if (file_exists(GLPI_ROOT."/pics/icones/$ext-dist.png")) {
                  echo $CFG_GLPI['root_doc']."/pics/icones/$ext-dist.png";
               } else {
                  echo "$pics_url/file.png";
               }
               echo "'/>&nbsp;";

               echo "<a href='".$CFG_GLPI['root_doc']."/front/document.send.php?docid=".$item_i['id']
                      ."&$foreignKey=".$this->getID()."' target='_blank'>$filename";
               if (Document::isImage(GLPI_DOC_DIR . '/' . $item_i['filepath'])) {
                  echo "<div class='timeline_img_preview'>";
                  echo "<img src='".$CFG_GLPI['root_doc']."/front/document.send.php?docid=".$item_i['id']
                        ."&$foreignKey=".$this->getID()."&context=timeline'/>";
                  echo "</div>";
               }
               echo "</a>";
            }
            if ($item_i['link']) {
               echo "<a href='{$item_i['link']}' target='_blank'><i class='fa fa-external-link'></i>{$item_i['name']}</a>";
            }
            if (!empty($item_i['mime'])) {
               echo "&nbsp;(".$item_i['mime'].")";
            }
            echo "<span class='buttons'>";
            echo "<a href='".Document::getFormURLWithID($item_i['id'])."' class='edit_document fa fa-eye pointer' title='".
                   _sx("button", "Show")."'>";
            echo "<span class='sr-only'>" . _sx('button', 'Show') . "</span></a>";

            $doc = new Document();
            $doc->getFromDB($item_i['id']);
            if ($doc->can($item_i['id'], UPDATE)) {
               echo "<a href='".static::getFormURL().
                     "?delete_document&documents_id=".$item_i['id'].
                     "&$foreignKey=".$this->getID()."' class='delete_document fas fa-trash-alt pointer' title='".
                     _sx("button", "Delete permanently")."'>";
               echo "<span class='sr-only'>" . _sx('button', 'Delete permanently')  . "</span></a>";
            }
            echo "</span>";
         }

         echo "</div>"; // displayed_content
         echo "</div>"; //end h_content

         echo "</div>"; //end  h_info

         $timeline_index++;

         Plugin::doHook('post_show_item', ['item' => $obj, 'options' => $options]);

      } // end foreach timeline

      echo "<div class='break'></div>";

      // recall content
      echo "<div class='h_item middle'>";

      echo "<div class='h_info'>";
      echo "<div class='h_date'><i class='far fa-clock'></i>".Html::convDateTime($this->fields['date'])."</div>";
      echo "<div class='h_user'>";

      $user->getFromDB($this->fields['users_id_recipient']);
      echo "<div class='tooltip_picture_border'>";
      $picture = "";
      if (isset($user->fields['picture'])) {
         $picture = $user->fields['picture'];
      }
      echo "<img class='user_picture' alt=\"".__s('Picture')."\" src='".
      User::getThumbnailURLForPicture($picture)."'>";
      echo "</div>";

      if (isset($user->fields['id']) && $user->fields['id']) {
         echo $user->getLink()."&nbsp;";
         $reqdata = getUserName($user->getID(), 2);
         echo Html::showToolTip(
            $reqdata["comment"],
            ['link' => $reqdata['link']]
         );
      } else {
         echo __('Requester');
      }

      echo "</div>"; // h_user
      echo "</div>"; //h_info

      echo "<div class='h_content ITILContent'>";
      echo "<div class='displayed_content'>";
      echo "<div class='b_right'>";

      if ($objType == 'Ticket') {
         $result = $DB->request([
            'SELECT' => ['id', 'itemtype', 'items_id'],
            'FROM'   => ITILFollowup::getTable(),
            'WHERE'  => [
               'sourceof_items_id'  => $this->fields['id'],
               'itemtype'           => static::getType()
            ]
         ])->next();
         if ($result) {
            echo Html::link(
               '',
               static::getFormURLWithID($result['items_id']) . '&forcetab=Ticket$1#viewitemitilfollowup' . $result['id'], [
                  'class' => 'fa fa-code-branch control_item disabled',
                  'title' => __('Followup promotion source')
               ]
            );
         }
      }
      echo sprintf(__($objType."# %s description"), $this->getID());
      echo "</div>";

      echo "<div class='title'>";
      echo Html::setSimpleTextContent($this->fields['name']);
      echo "</div>";

      echo "<div class='rich_text_container'>";
      echo Html::setRichTextContent('', $this->fields['content'], '', true);
      echo "</div>";

      echo "</div>"; // h_content ITILContent

      echo "</div>"; // .displayed_content
      echo "</div>"; // h_item middle

      echo "<div class='break'></div>";

      // end timeline
      echo "</div>"; // h_item $user_position
      echo "<script type='text/javascript'>$(function() {read_more();});</script>";
   }


   /**
    * @since 9.4.0
    *
    * @param CommonDBTM $item The item whose form should be shown
    * @param integer $id ID of the item
    * @param mixed[] $params Array of extra parameters
    *
    * @return void
    */
   static function showSubForm(CommonDBTM $item, $id, $params) {

      if ($item instanceof Document_Item) {
         Document_Item::showAddFormForItem($params['parent'], '');

      } else if (method_exists($item, "showForm")
                 && $item->can(-1, CREATE, $params)) {
         $item->showForm($id, $params);
      }
   }

   /**
    * Summary of getITILActors
    * Get the list of actors for the current Change
    * will return an assoc array of users_id => array of roles.
    *
    * @since 9.4.0
    *
    * @return array[] of array[] of users and roles
    */
   public function getITILActors() {
      global $DB;

      $users_table = $this->getTable() . '_users';
      switch ($this->getType()) {
         case 'Ticket':
            $groups_table = 'glpi_groups_tickets';
            break;
         case 'Problem':
            $groups_table = 'glpi_groups_problems';
            break;
         default:
            $groups_table = $this->getTable() . '_groups';
            break;
      }
      $fk = $this->getForeignKeyField();

      $subquery1 = new \QuerySubQuery([
         'SELECT'    => [
            'usr.id AS users_id',
            'tu.type AS type'
         ],
         'FROM'      => "$users_table AS tu",
         'LEFT JOIN' => [
            User::getTable() . ' AS usr' => [
               'ON' => [
                  'tu'  => 'users_id',
                  'usr' => 'id'
               ]
            ]
         ],
         'WHERE'     => [
            "tu.$fk" => $this->getID()
         ]
      ]);

      $subquery2 = new \QuerySubQuery([
         'SELECT'    => [
            'usr.id AS users_id',
            'gt.type AS type'
         ],
         'FROM'      => "$groups_table AS gt",
         'LEFT JOIN' => [
            Group_User::getTable() . ' AS gu'   => [
               'ON' => [
                  'gu'  => 'groups_id',
                  'gt'  => 'groups_id'
               ]
            ],
            User::getTable() . ' AS usr'        => [
               'ON' => [
                  'gu'  => 'users_id',
                  'usr' => 'id'
               ]
            ]
         ],
         'WHERE'     => [
            "gt.$fk" => $this->getID()
         ]
      ]);

      $union = new \QueryUnion([$subquery1, $subquery2], false, 'allactors');
      $iterator = $DB->request([
         'SELECT'          => [
            'users_id',
            'type'
         ],
         'DISTINCT'        => true,
         'FROM'            => $union
      ]);

      $users_keys = [];
      while ($current_tu = $iterator->next()) {
         $users_keys[$current_tu['users_id']][] = $current_tu['type'];
      }

      return $users_keys;
   }


   /**
    * Number of followups of the object
    *
    * @param boolean $with_private true : all followups / false : only public ones (default 1)
    *
    * @return integer followup count
   **/
   function numberOfFollowups($with_private = true) {
      global $DB;

      $RESTRICT = [];
      if ($with_private !== true) {
         $RESTRICT['is_private'] = 0;
      }

      // Set number of followups
      $result = $DB->request([
         'COUNT'  => 'cpt',
         'FROM'   => 'glpi_itilfollowups',
         'WHERE'  => [
            'itemtype'  => $this->getType(),
            'items_id'  => $this->fields['id']
         ] + $RESTRICT
      ])->next();

      return $result['cpt'];
   }

   /**
    * Number of tasks of the object
    *
    * @param boolean $with_private true : all followups / false : only public ones (default 1)
    *
    * @return integer
   **/
   function numberOfTasks($with_private = true) {
      global $DB;

      $table = 'glpi_' . strtolower($this->getType()) . 'tasks';

      $RESTRICT = [];
      if ($with_private !== true && $this->getType() == 'Ticket') {
         //No private tasks for Problems and Changes
         $RESTRICT['is_private'] = 0;
      }

      // Set number of tasks
      $row = $DB->request([
         'COUNT'  => 'cpt',
         'FROM'   => $table,
         'WHERE'  => [
            $this->getForeignKeyField()   => $this->fields['id']
         ] + $RESTRICT
      ])->next();
      return (int)$row['cpt'];
   }

   /**
    * Check if input contains a flag set to prevent 'takeintoaccount' delay computation.
    *
    * @param array $input
    *
    * @return boolean
    */
   public function isTakeIntoAccountComputationBlocked($input) {
      return array_key_exists('_do_not_compute_takeintoaccount', $input)
         && $input['_do_not_compute_takeintoaccount'];
   }
   /**
    * Define manually current tabs to set specific order
    *
    * @param array &$tab    Tab array passed as reference
    * @param array $options Options
    *
    * @return CommonITILObject
    */
   protected function defineDefaultObjectTabs(array &$tab, array $options) {
      $withtemplate = 0;
      if (isset($options['withtemplate'])) {
         $withtemplate = $options['withtemplate'];
      }
      //timeline first, then main, then the rest?
      $local_tabs = $this->getTabNameForItem($this, $withtemplate);
      foreach ($local_tabs as $key => $val) {
         if (!empty($val)) {
            $tab[static::class . '$' . $key] = $val;
         }
         if (1 === count($tab)) {
            $tab[$this->getType().'$main'] = $this->getTypeName(1);
         }
      }
      return $this;
   }
<<<<<<< HEAD


   /**
    * Check if input contains a flag set to prevent 'takeintoaccount' delay computation.
    *
    * @param array $input
    *
    * @return boolean
    */
   public function isTakeIntoAccountComputationBlocked($input) {
      return array_key_exists('_do_not_compute_takeintoaccount', $input)
         && $input['_do_not_compute_takeintoaccount'];
   }


   /**
    * Get common request criteria
    *
    * @since 10.0.0
    *
    * @return array
    */
   public static function getCommonCriteria() {
      $fk = self::getForeignKeyField();
      $gtable = str_replace('glpi_', 'glpi_groups_', static::getTable());
      $itable = str_replace('glpi_', 'glpi_items_', static::getTable());
      if (self::getType() == 'Change') {
         $gtable = 'glpi_changes_groups';
         $itable = 'glpi_changes_items';
      }
      $utable = static::getTable() . '_users';
      $stable = static::getTable() . '_suppliers';
      if (self::getType() == 'Ticket') {
         $stable = 'glpi_suppliers_tickets';
      }

      $table = self::getTable();
      $criteria = [
         'SELECT'          => [
            "$table.*",
            'glpi_itilcategories.completename AS catname'
         ],
         'DISTINCT'        => true,
         'FROM'            => $table,
         'LEFT JOIN'       => [
            $gtable  => [
               'ON' => [
                  $table   => 'id',
                  $gtable  => $fk
               ]
            ],
            $utable  => [
               'ON' => [
                  $table   => 'id',
                  $utable  => $fk
               ]
            ],
            $stable  => [
               'ON' => [
                  $table   => 'id',
                  $stable  => $fk
               ]
            ],
            'glpi_itilcategories'      => [
               'ON' => [
                  $table                  => 'itilcategories_id',
                  'glpi_itilcategories'   => 'id'
               ]
            ],
            $itable  => [
               'ON' => [
                  $table   => 'id',
                  $itable  => $fk
               ]
            ]
         ],
         'ORDERBY'            => "$table.date_mod DESC"
      ];

      if (count($_SESSION["glpiactiveentities"]) > 1) {
         $criteria['LEFT JOIN']['glpi_entities'] = [
            'ON' => [
               'glpi_entities'   => 'id',
               $table            => 'entities_id'
            ]
         ];

         $criteria['SELECT'] = array_merge(
            $criteria['SELECT'], [
               'glpi_entities.completename AS entityname',
               "$table.entities_id AS entityID"
            ]
         );
      }

      return $criteria;
   }

   /**
    * Form fields configuration and mapping.
    *
    * Array order will define fields display order.
    *
    * Missing fields from database will be automatically displayed.
    * If you want to avoid this;
    * @see getFormHiddenFields and/or @see getFormFieldsToDrop
    *
    * @since 10.0.0
    *
    * @return array
    */
   protected function getFormFields() {
      $fields = [
         'date'         => [
            'label'  => __('Opening date'),
            'fieldset'  => 'head'
         ],
         'status'        => [
            'label'  => __('Status'),
            'fieldset'  => 'head'
         ],
         'requesttypes_id' => [
            'label'     => __('Request source'),
            'fieldset'  => 'head'
         ],
         'urgency'      => [
            'label'  => __('Urgency'),
            'fieldset'  => 'head'
         ],
         'itilcategories_id' => [
            'label' => __('Category'),
            'fieldset'  => 'head'
         ],
         'impact'    => [
            'label' => __('Impact'),
            'fieldset'  => 'head'
         ],
         'priority'    => [
            'label' => __('Priority'),
            'fieldset'  => 'head'
         ],
         'name'        => [
            'label' => __('Title'),
            'fieldset'  => 'main'
         ],
         'content' => [
             'label'    => __('Description'),
             'fieldset' => 'main',
             'type'     => 'textarea'
         ],
         'time_to_own'     => [
            'label'     => __('Time to own'),
            'fieldset'  => 'sla'
         ],
         'time_to_resolve' => [
            'label'     => __('Time to resolve'),
            'fieldset'  => 'sla'
         ],
         'internal_time_to_own' => [
            'label'     => __('Internal time to own'),
            'fieldset'  => 'sla'
         ],
         'internal_time_to_resolve' => [
            'label'     => __('Internal time to resolve'),
            'fieldset'  => 'sla'
         ]
      ];
      $fields = $this->cleanFormFields($fields);
      return $fields;
   }

   /**
    * Get field to be dropped building form
    *
    * @since 10.0.0
    *
    * @param boolean $add Add or update
    *
    * @return array
    */
   protected function getFormFieldsToDrop($add = false) {
       $fields = array_merge(
         parent::getFormFieldsToDrop($add), [
            'impactcontent',
            'causecontent', //problems
            'symptomcontent', //problems
            'actiontime',
            'begin_waiting_date',
            'waiting_duration',
            'close_delay_stat',
            'solve_delay_stat',
            'users_id_lastupdater',
            'controlistcontent', //changes
            'rolloutplancontent', //changes
            'backoutplancontent', //changes
            'checklistcontent', //changes
            'global_validation',
            'validation_percent',
            'takeintoaccount_delay_stat' //tickets
         ]
      );
      if ($add === true) {
         $fields = array_merge(
            $fields, [
               'solvedate',
               'closedate',
               'users_id_recipient'
            ]
         );
      }
      return $fields;
   }

   /**
    * Get hidden fields building form
    *
    * @since 10.0.0
    *
    * @param boolean $add Add or update
    *
    * @return array
    */
   protected function getFormHiddenFields($add = false) {
       $fields = array_merge(
         parent::getFormHiddenFields($add), [
            'slas_ttr_id',
            'slas_tto_id',
            'ttr_slalevels_id',
            'ttr_olalevels_id',
            'sla_waiting_duration',
            'ola_waiting_duration',
            'olas_tto_id',
            'olas_ttr_id'
         ]
      );
      if ($add === true) {
         $fields = array_merge(
            $fields, [
               'locations_id'
            ]
         );
      }
      return $fields;

   }

   public function getFieldsets() :array {
      $fieldsets = [
         'head'      => [
            'title'     => __('Informations')
         ],
         'sla'       => [
            'title'     => __('SLA/OLA')
         ],
         'actors'    => [
            'title'     => __('Actors')
         ],
         'specific'  => [
            'title'     => __('Specific')
         ],
         'main'      => [
            'title'     => __('Details')
         ]
      ];
      return $fieldsets;
   }
=======
>>>>>>> 49517b07
}<|MERGE_RESOLUTION|>--- conflicted
+++ resolved
@@ -7103,19 +7103,7 @@
       }
       return $this;
    }
-<<<<<<< HEAD
-
-
-   /**
-    * Check if input contains a flag set to prevent 'takeintoaccount' delay computation.
-    *
-    * @param array $input
-    *
-    * @return boolean
-    */
-   public function isTakeIntoAccountComputationBlocked($input) {
-      return array_key_exists('_do_not_compute_takeintoaccount', $input)
-         && $input['_do_not_compute_takeintoaccount'];
+
    }
 
 
@@ -7369,7 +7357,4 @@
          ]
       ];
       return $fieldsets;
-   }
-=======
->>>>>>> 49517b07
 }