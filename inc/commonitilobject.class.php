--- conflicted
+++ resolved
@@ -3058,11 +3058,7 @@
       if (!Session::isCron() // no filter for cron
           && isset($_SESSION['glpiactiveprofile']['interface'])
           && $_SESSION['glpiactiveprofile']['interface'] == 'helpdesk') {
-<<<<<<< HEAD
-         $tab[71]['condition']       .= " AND `id` IN (".implode(",", $_SESSION['glpigroups']).")";
-=======
-         $newtab['condition']       .= " AND `id` IN (".implode(",",$_SESSION['glpigroups']).")";
->>>>>>> 8f4d9ba1
+         $newtab['condition']       .= " AND `id` IN (".implode(",", $_SESSION['glpigroups']).")";
       }
       $tab[] = $newtab;
 
