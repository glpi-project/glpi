<?php
/**
 * ---------------------------------------------------------------------
 * GLPI - Gestionnaire Libre de Parc Informatique
 * Copyright (C) 2015-2020 Teclib' and contributors.
 *
 * http://glpi-project.org
 *
 * based on GLPI - Gestionnaire Libre de Parc Informatique
 * Copyright (C) 2003-2014 by the INDEPNET Development Team.
 *
 * ---------------------------------------------------------------------
 *
 * LICENSE
 *
 * This file is part of GLPI.
 *
 * GLPI is free software; you can redistribute it and/or modify
 * it under the terms of the GNU General Public License as published by
 * the Free Software Foundation; either version 2 of the License, or
 * (at your option) any later version.
 *
 * GLPI is distributed in the hope that it will be useful,
 * but WITHOUT ANY WARRANTY; without even the implied warranty of
 * MERCHANTABILITY or FITNESS FOR A PARTICULAR PURPOSE.  See the
 * GNU General Public License for more details.
 *
 * You should have received a copy of the GNU General Public License
 * along with GLPI. If not, see <http://www.gnu.org/licenses/>.
 * ---------------------------------------------------------------------
 */

if (!defined('GLPI_ROOT')) {
   die("Sorry. You can't access this file directly");
}

/**
 * CommonITILObject Class
**/
abstract class CommonITILObject extends CommonDBTM {

   /// Users by type
   protected $users       = [];
   public $userlinkclass  = '';
   /// Groups by type
   protected $groups      = [];
   public $grouplinkclass = '';

   /// Suppliers by type
   protected $suppliers      = [];
   public $supplierlinkclass = '';

   /// Use user entity to select entity of the object
   protected $userentity_oncreate = false;


   /// From CommonDBTM
   public $notificationqueueonaction = true;

   const MATRIX_FIELD         = '';
   const URGENCY_MASK_FIELD   = '';
   const IMPACT_MASK_FIELD    = '';
   const STATUS_MATRIX_FIELD  = '';


   // STATUS
   const INCOMING      = 1; // new
   const ASSIGNED      = 2; // assign
   const PLANNED       = 3; // plan
   const WAITING       = 4; // waiting
   const SOLVED        = 5; // solved
   const CLOSED        = 6; // closed
   const ACCEPTED      = 7; // accepted
   const OBSERVED      = 8; // observe
   const EVALUATION    = 9; // evaluation
   const APPROVAL      = 10; // approbation
   const TEST          = 11; // test
   const QUALIFICATION = 12; // qualification

   const NO_TIMELINE       = -1;
   const TIMELINE_NOTSET   = 0;
   const TIMELINE_LEFT     = 1;
   const TIMELINE_MIDLEFT  = 2;
   const TIMELINE_MIDRIGHT = 3;
   const TIMELINE_RIGHT    = 4;



   function post_getFromDB() {
      $this->loadActors();
   }


   /**
    * @since 0.84
   **/
   function loadActors() {

      if (!empty($this->grouplinkclass)) {
         $class        = new $this->grouplinkclass();
         $this->groups = $class->getActors($this->fields['id']);
      }

      if (!empty($this->userlinkclass)) {
         $class        = new $this->userlinkclass();
         $this->users  = $class->getActors($this->fields['id']);
      }

      if (!empty($this->supplierlinkclass)) {
         $class            = new $this->supplierlinkclass();
         $this->suppliers  = $class->getActors($this->fields['id']);
      }
   }


   /**
    * Retrieve an item from the database with datas associated (hardwares)
    *
    * @param integer $ID          ID of the item to get
    * @param boolean $purecontent true : nothing change / false : convert to HTML display
    *
    * @return boolean true if succeed else false
   **/
   function getFromDBwithData($ID, $purecontent) {

      if ($this->getFromDB($ID)) {
         if (!$purecontent) {
            $this->fields["content"] = nl2br(preg_replace("/\r\n\r\n/", "\r\n",
                                             $this->fields["content"]));
         }
         $this->getAdditionalDatas();
         return true;
      }
      return false;
   }


   function getAdditionalDatas() {
   }


   /**
    * Can manage actors
    *
    * @return boolean
    */
   function canAdminActors() {
      if (isset($this->fields['is_deleted']) && $this->fields['is_deleted'] == 1) {
         return false;
      }
      return Session::haveRight(static::$rightname, UPDATE);
   }


   /**
    * Can assign object
    *
    * @return boolean
    */
   function canAssign() {
      if (isset($this->fields['is_deleted']) && ($this->fields['is_deleted'] == 1)
          || isset($this->fields['status']) && in_array($this->fields['status'], $this->getClosedStatusArray())
      ) {
         return false;
      }
      return Session::haveRight(static::$rightname, UPDATE);
   }


   /**
    * Can be assigned to me
    *
    * @return boolean
    */
   function canAssignToMe() {
      if (isset($this->fields['is_deleted']) && $this->fields['is_deleted'] == 1
         || isset($this->fields['status']) && in_array($this->fields['status'], $this->getClosedStatusArray())
      ) {
         return false;
      }
      return Session::haveRight(static::$rightname, UPDATE);
   }


   /**
    * Is the current user have right to approve solution of the current ITIL object.
    *
    * @since 9.4.0
    *
    * @return boolean
    */
   function canApprove() {

      return (($this->fields["users_id_recipient"] === Session::getLoginUserID())
              || $this->isUser(CommonITILActor::REQUESTER, Session::getLoginUserID())
              || (isset($_SESSION["glpigroups"])
                  && $this->haveAGroup(CommonITILActor::REQUESTER, $_SESSION["glpigroups"])));
   }

   /**
    * Is the current user have right to add followups to the current ITIL Object ?
    *
    * @since 9.4.0
    *
    * @return boolean
    */
   function canAddFollowups() {
      return ((Session::haveRight("followup", ITILFollowup::ADDMYTICKET)
               && ($this->isUser(CommonITILActor::REQUESTER, Session::getLoginUserID())
                   || (isset($this->fields["users_id_recipient"])
                        && ($this->fields["users_id_recipient"] === Session::getLoginUserID()))))
              || Session::haveRight('followup', ITILFollowup::ADDALLTICKET)
              || (Session::haveRight('followup', ITILFollowup::ADDGROUPTICKET)
                  && isset($_SESSION["glpigroups"])
                  && $this->haveAGroup(CommonITILActor::REQUESTER, $_SESSION['glpigroups']))
              || $this->isUser(CommonITILActor::ASSIGN, Session::getLoginUserID())
              || (isset($_SESSION["glpigroups"])
                  && $this->haveAGroup(CommonITILActor::ASSIGN, $_SESSION['glpigroups'])));
   }


   /**
    * Does current user have right to solve the current item?
    *
    * @return boolean
   **/
   function canSolve() {

      return ((Session::haveRight(static::$rightname, UPDATE)
               || $this->isUser(CommonITILActor::ASSIGN, Session::getLoginUserID())
               || (isset($_SESSION["glpigroups"])
                   && $this->haveAGroup(CommonITILActor::ASSIGN, $_SESSION["glpigroups"])))
              && static::isAllowedStatus($this->fields['status'], self::SOLVED)
              // No edition on closed status
              && !in_array($this->fields['status'], $this->getClosedStatusArray()));
   }

   /**
    * Does current user have right to solve the current item; if it was not closed?
    *
    * @return boolean
   **/
   function maySolve() {

      return ((Session::haveRight(static::$rightname, UPDATE)
               || $this->isUser(CommonITILActor::ASSIGN, Session::getLoginUserID())
               || (isset($_SESSION["glpigroups"])
                   && $this->haveAGroup(CommonITILActor::ASSIGN, $_SESSION["glpigroups"])))
              && static::isAllowedStatus($this->fields['status'], self::SOLVED));
   }


   /**
    * Get the ITIL object closed, solved or waiting status list
    *
    * @since 9.4.0
    *
    * @return array
    */
   static function getReopenableStatusArray() {
      return [self::CLOSED, self::SOLVED, self::WAITING];
   }


   /**
    * Is a user linked to the object ?
    *
    * @param integer $type     type to search (see constants)
    * @param integer $users_id user ID
    *
    * @return boolean
   **/
   function isUser($type, $users_id) {

      if (isset($this->users[$type])) {
         foreach ($this->users[$type] as $data) {
            if ($data['users_id'] == $users_id) {
               return true;
            }
         }
      }

      return false;
   }


   /**
    * Is a group linked to the object ?
    *
    * @param integer $type      type to search (see constants)
    * @param integer $groups_id group ID
    *
    * @return boolean
   **/
   function isGroup($type, $groups_id) {

      if (isset($this->groups[$type])) {
         foreach ($this->groups[$type] as $data) {
            if ($data['groups_id'] == $groups_id) {
               return true;
            }
         }
      }
      return false;
   }


   /**
    * Is a supplier linked to the object ?
    *
    * @since 0.84
    *
    * @param integer $type         type to search (see constants)
    * @param integer $suppliers_id supplier ID
    *
    * @return boolean
   **/
   function isSupplier($type, $suppliers_id) {

      if (isset($this->suppliers[$type])) {
         foreach ($this->suppliers[$type] as $data) {
            if ($data['suppliers_id'] == $suppliers_id) {
               return true;
            }
         }
      }
      return false;
   }


   /**
    * get users linked to a object
    *
    * @param integer $type type to search (see constants)
    *
    * @return array
   **/
   function getUsers($type) {

      if (isset($this->users[$type])) {
         return $this->users[$type];
      }

      return [];
   }


   /**
    * get groups linked to a object
    *
    * @param integer $type type to search (see constants)
    *
    * @return array
   **/
   function getGroups($type) {

      if (isset($this->groups[$type])) {
         return $this->groups[$type];
      }

      return [];
   }


   /**
    * get users linked to an object including groups ones
    *
    * @since 0.85
    *
    * @param integer $type type to search (see constants)
    *
    * @return array
   **/
   function getAllUsers ($type) {

      $users = [];
      foreach ($this->getUsers($type) as $link) {
         $users[$link['users_id']] = $link['users_id'];
      }

      foreach ($this->getGroups($type) as $link) {
         $gusers = Group_User::getGroupUsers($link['groups_id']);
         foreach ($gusers as $user) {
            $users[$user['id']] = $user['id'];
         }
      }

      return $users;
   }


   /**
    * get suppliers linked to a object
    *
    * @since 0.84
    *
    * @param integer $type type to search (see constants)
    *
    * @return array
   **/
   function getSuppliers($type) {

      if (isset($this->suppliers[$type])) {
         return $this->suppliers[$type];
      }

      return [];
   }


   /**
    * count users linked to object by type or global
    *
    * @param integer $type type to search (see constants) / 0 for all (default 0)
    *
    * @return integer
   **/
   function countUsers($type = 0) {

      if ($type > 0) {
         if (isset($this->users[$type])) {
            return count($this->users[$type]);
         }

      } else {
         if (count($this->users)) {
            $count = 0;
            foreach ($this->users as $u) {
               $count += count($u);
            }
            return $count;
         }
      }
      return 0;
   }


   /**
    * count groups linked to object by type or global
    *
    * @param integer $type type to search (see constants) / 0 for all (default 0)
    *
    * @return integer
   **/
   function countGroups($type = 0) {

      if ($type > 0) {
         if (isset($this->groups[$type])) {
            return count($this->groups[$type]);
         }

      } else {
         if (count($this->groups)) {
            $count = 0;
            foreach ($this->groups as $u) {
               $count += count($u);
            }
            return $count;
         }
      }
      return 0;
   }


   /**
    * count suppliers linked to object by type or global
    *
    * @since 0.84
    *
    * @param integer $type type to search (see constants) / 0 for all (default 0)
    *
    * @return integer
   **/
   function countSuppliers($type = 0) {

      if ($type > 0) {
         if (isset($this->suppliers[$type])) {
            return count($this->suppliers[$type]);
         }

      } else {
         if (count($this->suppliers)) {
            $count = 0;
            foreach ($this->suppliers as $u) {
               $count += count($u);
            }
            return $count;
         }
      }
      return 0;
   }


   /**
    * Is one of groups linked to the object ?
    *
    * @param integer $type   type to search (see constants)
    * @param array   $groups groups IDs
    *
    * @return boolean
   **/
   function haveAGroup($type, array $groups) {

      if (is_array($groups) && count($groups)
          && isset($this->groups[$type])) {

         foreach ($groups as $groups_id) {
            foreach ($this->groups[$type] as $data) {
               if ($data['groups_id'] == $groups_id) {
                  return true;
               }
            }
         }
      }
      return false;
   }


   /**
    * Get Default actor when creating the object
    *
    * @param integer $type type to search (see constants)
    *
    * @return boolean
   **/
   function getDefaultActor($type) {

      /// TODO own_ticket -> own_itilobject
      if ($type == CommonITILActor::ASSIGN) {
         if (Session::haveRight("ticket", Ticket::OWN)) {
            return Session::getLoginUserID();
         }
      }
      return 0;
   }


   /**
    * Get Default actor when creating the object
    *
    * @param integer $type type to search (see constants)
    *
    * @return boolean
   **/
   function getDefaultActorRightSearch($type) {

      if ($type == CommonITILActor::ASSIGN) {
         return "own_ticket";
      }
      return "all";
   }


   /**
    * Count active ITIL Objects
    *
    * @since 9.3.1
    *
    * @param CommonITILActor $linkclass Link class instance
    * @param integer         $id        Item ID
    * @param integer         $role      ITIL role
    *
    * @return integer
   **/
   private function countActiveObjectsFor(CommonITILActor $linkclass, $id, $role) {

      $itemtable = $this->getTable();
      $itemfk    = $this->getForeignKeyField();
      $linktable = $linkclass->getTable();
      $field     = $linkclass::$items_id_2;

      return countElementsInTable(
         [$itemtable, $linktable], [
            "$linktable.$itemfk"    => new \QueryExpression(DBmysql::quoteName("$itemtable.id")),
            "$linktable.$field"     => $id,
            "$linktable.type"       => $role,
            "$itemtable.is_deleted" => 0,
            "NOT"                   => [
               "$itemtable.status" => array_merge(
                  $this->getSolvedStatusArray(),
                  $this->getClosedStatusArray()
               )
            ]
         ] + getEntitiesRestrictCriteria($itemtable)
      );
   }




   /**
    * Count active ITIL Objects requested by a user
    *
    * @since 0.83
    *
    * @param integer $users_id ID of the User
    *
    * @return integer
   **/
   function countActiveObjectsForUser($users_id) {
      $linkclass = new $this->userlinkclass();
      return $this->countActiveObjectsFor(
         $linkclass,
         $users_id,
         CommonITILActor::REQUESTER
      );
   }


   /**
    * Count active ITIL Objects assigned to a user
    *
    * @since 0.83
    *
    * @param integer $users_id ID of the User
    *
    * @return integer
   **/
   function countActiveObjectsForTech($users_id) {
      $linkclass = new $this->userlinkclass();
      return $this->countActiveObjectsFor(
         $linkclass,
         $users_id,
         CommonITILActor::ASSIGN
      );
   }


   /**
    * Count active ITIL Objects assigned to a group
    *
    * @since 0.84
    *
    * @param integer $groups_id ID of the User
    *
    * @return integer
   **/
   function countActiveObjectsForTechGroup($groups_id) {
      $linkclass = new $this->grouplinkclass();
      return $this->countActiveObjectsFor(
         $linkclass,
         $groups_id,
         CommonITILActor::ASSIGN
      );
   }


   /**
    * Count active ITIL Objects assigned to a supplier
    *
    * @since 0.85
    *
    * @param integer $suppliers_id ID of the Supplier
    *
    * @return integer
    **/
   function countActiveObjectsForSupplier($suppliers_id) {
      $linkclass = new $this->supplierlinkclass();
      return $this->countActiveObjectsFor(
         $linkclass,
         $suppliers_id,
         CommonITILActor::ASSIGN
      );
   }


   function cleanDBonPurge() {

      $link_classes = [
         Itil_Project::class,
         ITILFollowup::class,
         ITILSolution::class
      ];

      if (is_a($this->grouplinkclass, CommonDBConnexity::class, true)) {
         $link_classes[] = $this->grouplinkclass;
      }

      if (is_a($this->userlinkclass, CommonDBConnexity::class, true)) {
         $link_classes[] = $this->userlinkclass;
      }

      if (is_a($this->supplierlinkclass, CommonDBConnexity::class, true)) {
         $link_classes[] = $this->supplierlinkclass;
      }

      $this->deleteChildrenAndRelationsFromDb($link_classes);
   }

   /**
    * Handle template mandatory fields on update
    *
    * @param array $input Input
    *
    * @return array
    */
   protected function handleTemplateFields(array $input) {
      //// check mandatory fields
      // First get ticket template associated : entity and type/category
      if (isset($input['entities_id'])) {
         $entid = $input['entities_id'];
      } else {
         $entid = $this->fields['entities_id'];
      }

      $type = null;
      if (isset($input['type'])) {
         $type = $input['type'];
      } else if (isset($this->field['type'])) {
         $type = $this->fields['type'];
      }

      if (isset($input['itilcategories_id'])) {
         $categid = $input['itilcategories_id'];
      } else {
         $categid = $this->fields['itilcategories_id'];
      }

      $check_allowed_fields_for_template = false;
      $allowed_fields                    = [];
      if (!Session::isCron()
          && (!Session::haveRight(static::$rightname, UPDATE)
            // Closed tickets
            || in_array($this->fields['status'], $this->getClosedStatusArray()))
         ) {

         $allowed_fields                    = ['id'];
         $check_allowed_fields_for_template = true;

         if (in_array($this->fields['status'], $this->getClosedStatusArray())) {
            $allowed_fields[] = 'status';

            // probably transfer
            $allowed_fields[] = 'entities_id';
            $allowed_fields[] = 'itilcategories_id';
         } else {
            if ($this->canApprove()
                || $this->canAssign()
                || $this->canAssignToMe()
                || isset($input['_from_assignment'])) {
                $allowed_fields[] = 'status';
                $allowed_fields[] = '_accepted';
            }
            // for post-only with validate right or validation created by rules
            $validation_class = static::getType() . 'Validation';
            if (class_exists($validation_class)) {
               if ($validation_class::canValidate($this->fields['id'])
                  || $validation_class::canCreate()
                  || isset($input["_rule_process"])) {
                  $allowed_fields[] = 'global_validation';
               }
            }
            // Manage assign and steal right
            if (static::getType() === Ticket::getType() && Session::haveRightsOr(static::$rightname, [Ticket::ASSIGN, Ticket::STEAL])) {
                $allowed_fields[] = '_itil_assign';
            }

            // Can only update initial fields if no followup or task already added
            if ($this->canUpdateItem()) {
                $allowed_fields[] = 'content';
                $allowed_fields[] = 'urgency';
                $allowed_fields[] = 'priority'; // automatic recalculate if user changes urgence
                $allowed_fields[] = 'itilcategories_id';
                $allowed_fields[] = 'name';
                $allowed_fields[] = 'items_id';
                $allowed_fields[] = '_filename';
                $allowed_fields[] = '_tag_filename';
                $allowed_fields[] = '_prefix_filename';
                $allowed_fields[] = '_content';
                $allowed_fields[] = '_tag_content';
                $allowed_fields[] = '_prefix_content';
                $allowed_fields[] = 'takeintoaccount_delay_stat';
            }
         }

         $ret = [];

         foreach ($allowed_fields as $field) {
            if (isset($input[$field])) {
               $ret[$field] = $input[$field];
            }
         }

         $input = $ret;

         // Only ID return false
         if (count($input) == 1) {
            return false;
         }
      }

      $tt = $this->getITILTemplateToUse(0, $type, $categid, $entid);

      if (count($tt->mandatory)) {
         $mandatory_missing = [];
         $fieldsname        = $tt->getAllowedFieldsNames(true);
         foreach ($tt->mandatory as $key => $val) {
            if ((!$check_allowed_fields_for_template || in_array($key, $allowed_fields))
                && (isset($input[$key])
                    && (empty($input[$key]) || ($input[$key] == 'NULL'))
                    // Take only into account already set items : do not block old tickets
                    && (!empty($this->fields[$key]))
                )) {
               $mandatory_missing[$key] = $fieldsname[$val];
            }
         }
         if (count($mandatory_missing)) {
            //TRANS: %s are the fields concerned
            $message = sprintf(__('Mandatory fields are not filled. Please correct: %s'),
                               implode(", ", $mandatory_missing));
            Session::addMessageAfterRedirect($message, false, ERROR);
            return false;
         }
      }

      return $input;
   }

   function prepareInputForUpdate($input) {

      // Add document if needed
      $this->getFromDB($input["id"]); // entities_id field required

      if ($this->getType() !== Ticket::getType()) {
         //cannot be handled here for tickets. @see Ticket::prepareInputForUpdate()
         $input = $this->handleTemplateFields($input);
         if ($input === false) {
            return false;
         }
      }

      if (isset($input["document"]) && ($input["document"] > 0)) {
         $doc = new Document();
         if ($doc->getFromDB($input["document"])) {
            $docitem = new Document_Item();
            if ($docitem->add(['documents_id' => $input["document"],
                                    'itemtype'     => $this->getType(),
                                    'items_id'     => $input["id"]])) {
               // Force date_mod of tracking
               $input["date_mod"]     = $_SESSION["glpi_currenttime"];
               $input['_doc_added'][] = $doc->fields["name"];
            }
         }
         unset($input["document"]);
      }

      if (isset($input["date"]) && empty($input["date"])) {
         unset($input["date"]);
      }

      if (isset($input["closedate"]) && empty($input["closedate"])) {
         unset($input["closedate"]);
      }

      if (isset($input["solvedate"]) && empty($input["solvedate"])) {
         unset($input["solvedate"]);
      }

      // "do not compute" flag set by business rules for "takeintoaccount_delay_stat" field
      $do_not_compute_takeintoaccount = $this->isTakeIntoAccountComputationBlocked($input);

      if (isset($input['_itil_requester'])) {
         if (isset($input['_itil_requester']['_type'])) {
            $input['_itil_requester'] = [
               'type'                            => CommonITILActor::REQUESTER,
               $this->getForeignKeyField()       => $input['id'],
               '_do_not_compute_takeintoaccount' => $do_not_compute_takeintoaccount,
               '_from_object'                    => true,
            ] + $input['_itil_requester'];

            switch ($input['_itil_requester']['_type']) {
               case "user" :
                  if (isset($input['_itil_requester']['use_notification'])
                      && is_array($input['_itil_requester']['use_notification'])) {
                     $input['_itil_requester']['use_notification'] = $input['_itil_requester']['use_notification'][0];
                  }
                  if (isset($input['_itil_requester']['alternative_email'])
                      && is_array($input['_itil_requester']['alternative_email'])) {
                     $input['_itil_requester']['alternative_email'] = $input['_itil_requester']['alternative_email'][0];
                  }

                  if (!empty($this->userlinkclass)) {
                     if (isset($input['_itil_requester']['alternative_email'])
                         && $input['_itil_requester']['alternative_email']
                         && !NotificationMailing::isUserAddressValid($input['_itil_requester']['alternative_email'])) {

                        $input['_itil_requester']['alternative_email'] = '';
                        Session::addMessageAfterRedirect(__('Invalid email address'), false, ERROR);
                     }

                     if ((isset($input['_itil_requester']['alternative_email'])
                          && $input['_itil_requester']['alternative_email'])
                         || ($input['_itil_requester']['users_id'] > 0)) {

                        $useractors = new $this->userlinkclass();
                        if (isset($input['_auto_update'])
                            || $useractors->can(-1, CREATE, $input['_itil_requester'])) {
                           $useractors->add($input['_itil_requester']);
                           $input['_forcenotif']                     = true;
                        }
                     }
                  }
                  break;

               case "group" :
                  if (!empty($this->grouplinkclass)
                      && ($input['_itil_requester']['groups_id'] > 0)) {
                     $groupactors = new $this->grouplinkclass();
                     if (isset($input['_auto_update'])
                         || $groupactors->can(-1, CREATE, $input['_itil_requester'])) {
                        $groupactors->add($input['_itil_requester']);
                        $input['_forcenotif']                     = true;
                     }
                  }
                  break;
            }
         }
      }

      if (isset($input['_itil_observer'])) {
         if (isset($input['_itil_observer']['_type'])) {
            $input['_itil_observer'] = [
               'type'                            => CommonITILActor::OBSERVER,
               $this->getForeignKeyField()       => $input['id'],
               '_do_not_compute_takeintoaccount' => $do_not_compute_takeintoaccount,
               '_from_object'                    => true,
            ] + $input['_itil_observer'];

            switch ($input['_itil_observer']['_type']) {
               case "user" :
                  if (isset($input['_itil_observer']['use_notification'])
                      && is_array($input['_itil_observer']['use_notification'])) {
                     $input['_itil_observer']['use_notification'] = $input['_itil_observer']['use_notification'][0];
                  }
                  if (isset($input['_itil_observer']['alternative_email'])
                      && is_array($input['_itil_observer']['alternative_email'])) {
                     $input['_itil_observer']['alternative_email'] = $input['_itil_observer']['alternative_email'][0];
                  }

                  if (!empty($this->userlinkclass)) {
                     if (isset($input['_itil_observer']['alternative_email'])
                         && $input['_itil_observer']['alternative_email']
                         && !NotificationMailing::isUserAddressValid($input['_itil_observer']['alternative_email'])) {

                        $input['_itil_observer']['alternative_email'] = '';
                        Session::addMessageAfterRedirect(__('Invalid email address'), false, ERROR);
                     }
                     if ((isset($input['_itil_observer']['alternative_email'])
                          && $input['_itil_observer']['alternative_email'])
                         || ($input['_itil_observer']['users_id'] > 0)) {
                        $useractors = new $this->userlinkclass();
                        if (isset($input['_auto_update'])
                           || $useractors->can(-1, CREATE, $input['_itil_observer'])) {
                           $useractors->add($input['_itil_observer']);
                           $input['_forcenotif']                    = true;
                        }
                     }
                  }
                  break;

               case "group" :
                  if (!empty($this->grouplinkclass)
                       && ($input['_itil_observer']['groups_id'] > 0)) {
                     $groupactors = new $this->grouplinkclass();
                     if (isset($input['_auto_update'])
                         || $groupactors->can(-1, CREATE, $input['_itil_observer'])) {
                        $groupactors->add($input['_itil_observer']);
                        $input['_forcenotif']                    = true;
                     }
                  }
                  break;
            }
         }
      }

      if (isset($input['_itil_assign'])) {
         if (isset($input['_itil_assign']['_type'])) {
            $input['_itil_assign'] = [
               'type'                            => CommonITILActor::ASSIGN,
               $this->getForeignKeyField()       => $input['id'],
               '_do_not_compute_takeintoaccount' => $do_not_compute_takeintoaccount,
               '_from_object'                    => true,
            ] + $input['_itil_assign'];

            if (isset($input['_itil_assign']['use_notification'])
                  && is_array($input['_itil_assign']['use_notification'])) {
               $input['_itil_assign']['use_notification'] = $input['_itil_assign']['use_notification'][0];
            }
            if (isset($input['_itil_assign']['alternative_email'])
                  && is_array($input['_itil_assign']['alternative_email'])) {
               $input['_itil_assign']['alternative_email'] = $input['_itil_assign']['alternative_email'][0];
            }

            switch ($input['_itil_assign']['_type']) {
               case "user" :
                  if (!empty($this->userlinkclass)
                      && ((isset($input['_itil_assign']['alternative_email'])
                           && $input['_itil_assign']['alternative_email'])
                          || $input['_itil_assign']['users_id'] > 0)) {
                     $useractors = new $this->userlinkclass();
                     if (isset($input['_auto_update'])
                         || $useractors->can(-1, CREATE, $input['_itil_assign'])) {
                        $useractors->add($input['_itil_assign']);
                        $input['_forcenotif']                  = true;
                        if (((!isset($input['status'])
                             && in_array($this->fields['status'], $this->getNewStatusArray()))
                            || (isset($input['status'])
                                && in_array($input['status'], $this->getNewStatusArray())))
                            && !$this->isStatusComputationBlocked($input)) {
                           if (in_array(self::ASSIGNED, array_keys($this->getAllStatusArray()))) {
                              $input['status'] = self::ASSIGNED;
                           }
                        }
                     }
                  }
                  break;

               case "group" :
                  if (!empty($this->grouplinkclass)
                      && ($input['_itil_assign']['groups_id'] > 0)) {
                     $groupactors = new $this->grouplinkclass();

                     if (isset($input['_auto_update'])
                         || $groupactors->can(-1, CREATE, $input['_itil_assign'])) {
                        $groupactors->add($input['_itil_assign']);
                        $input['_forcenotif']                  = true;
                        if (((!isset($input['status'])
                             && (in_array($this->fields['status'], $this->getNewStatusArray())))
                            || (isset($input['status'])
                                && (in_array($input['status'], $this->getNewStatusArray()))))
                            && !$this->isStatusComputationBlocked($input)) {
                           if (in_array(self::ASSIGNED, array_keys($this->getAllStatusArray()))) {
                              $input['status'] = self::ASSIGNED;
                           }
                        }
                     }
                  }
                  break;

               case "supplier" :
                  if (!empty($this->supplierlinkclass)
                      && ((isset($input['_itil_assign']['alternative_email'])
                           && $input['_itil_assign']['alternative_email'])
                          || $input['_itil_assign']['suppliers_id'] > 0)) {
                     $supplieractors = new $this->supplierlinkclass();
                     if (isset($input['_auto_update'])
                         || $supplieractors->can(-1, CREATE, $input['_itil_assign'])) {
                        $supplieractors->add($input['_itil_assign']);
                        $input['_forcenotif']                  = true;
                        if (((!isset($input['status'])
                             && (in_array($this->fields['status'], $this->getNewStatusArray())))
                            || (isset($input['status'])
                                && (in_array($input['status'], $this->getNewStatusArray()))))
                            && !$this->isStatusComputationBlocked($input)) {
                           if (in_array(self::ASSIGNED, array_keys($this->getAllStatusArray()))) {
                              $input['status'] = self::ASSIGNED;
                           }

                        }
                     }
                  }
                  break;
            }
         }
      }

      $this->addAdditionalActors($input);

      // set last updater if interactive user
      if (!Session::isCron()) {
         $input['users_id_lastupdater'] = Session::getLoginUserID();
      }

      $solvedclosed = array_merge(
         $this->getSolvedStatusArray(),
         $this->getClosedStatusArray()
      );

      if (isset($input["status"])
          && !in_array($input["status"], $solvedclosed)) {
         $input['solvedate'] = 'NULL';
      }

      if (isset($input["status"]) && !in_array($input["status"], $this->getClosedStatusArray())) {
         $input['closedate'] = 'NULL';
      }

      // Setting a solution type means the ticket is solved
      if (isset($input["solutiontypes_id"])
          && (!isset($input['status']) || !in_array($input["status"], $solvedclosed))) {
         $solution = new ITILSolution();
         $soltype = new SolutionType();
         $soltype->getFromDB($input['solutiontypes_id']);
         $solution->add([
            'itemtype'           => $this->getType(),
            'items_id'           => $this->getID(),
            'solutiontypes_id'   => $input['solutiontypes_id'],
            'content'            => 'Solved using type ' . $soltype->getName()
         ]);
      }

      return $input;
   }

   function post_updateItem($history = 1) {
      // Handle files pasted in the file field
      $this->input = $this->addFiles($this->input);

      // Handle files pasted in the text area
      if (!isset($this->input['_donotadddocs']) || !$this->input['_donotadddocs']) {
         $options = [
            'force_update' => true,
            'name' => 'content',
            'content_field' => 'content',
         ];
         if (isset($this->input['solution'])) {
            $options['name'] = 'solution';
            $options['content_field'] = 'solution';
         }
         $this->input = $this->addFiles($this->input, $options);
      }
   }


   function pre_updateInDB() {
      global $DB;

      // get again object to reload actors
      $this->loadActors();

      // Check dates change interval due to the fact that second are not displayed in form
      if ((($key = array_search('date', $this->updates)) !== false)
          && (substr($this->fields["date"], 0, 16) == substr($this->oldvalues['date'], 0, 16))) {
         unset($this->updates[$key]);
         unset($this->oldvalues['date']);
      }

      if ((($key=array_search('closedate', $this->updates)) !== false)
          && (substr($this->fields["closedate"], 0, 16) == substr($this->oldvalues['closedate'], 0, 16))) {
         unset($this->updates[$key]);
         unset($this->oldvalues['closedate']);
      }

      if ((($key=array_search('time_to_resolve', $this->updates)) !== false)
          && (substr($this->fields["time_to_resolve"], 0, 16) == substr($this->oldvalues['time_to_resolve'], 0, 16))) {
         unset($this->updates[$key]);
         unset($this->oldvalues['time_to_resolve']);
      }

      if ((($key=array_search('solvedate', $this->updates)) !== false)
          && (substr($this->fields["solvedate"], 0, 16) == substr($this->oldvalues['solvedate'], 0, 16))) {
         unset($this->updates[$key]);
         unset($this->oldvalues['solvedate']);
      }

      if (isset($this->input["status"])) {
         if (($this->input["status"] != self::WAITING)
             && ($this->countSuppliers(CommonITILActor::ASSIGN) == 0)
             && ($this->countUsers(CommonITILActor::ASSIGN) == 0)
             && ($this->countGroups(CommonITILActor::ASSIGN) == 0)
             && !in_array($this->fields['status'], array_merge($this->getSolvedStatusArray(),
                                                              $this->getClosedStatusArray()))) {

            if (!in_array('status', $this->updates)) {
               $this->oldvalues['status'] = $this->fields['status'];
               $this->updates[] = 'status';
            }

            // $this->fields['status'] = self::INCOMING;
            // Don't change status if it's a new status allow
            if (in_array($this->oldvalues['status'], $this->getNewStatusArray())
                && !in_array($this->input['status'], $this->getNewStatusArray())) {
               $this->fields['status'] = $this->oldvalues['status'];
            }
         }

         if (in_array("status", $this->updates)
             && in_array($this->input["status"], $this->getSolvedStatusArray())) {
            $this->updates[]              = "solvedate";
            $this->oldvalues['solvedate'] = $this->fields["solvedate"];
            $this->fields["solvedate"]    = $_SESSION["glpi_currenttime"];
            // If invalid date : set open date
            if ($this->fields["solvedate"] < $this->fields["date"]) {
               $this->fields["solvedate"] = $this->fields["date"];
            }
         }

         if (in_array("status", $this->updates)
             && in_array($this->input["status"], $this->getClosedStatusArray())) {
            $this->updates[]              = "closedate";
            $this->oldvalues['closedate'] = $this->fields["closedate"];
            $this->fields["closedate"]    = $_SESSION["glpi_currenttime"];
            // If invalid date : set open date
            if ($this->fields["closedate"] < $this->fields["date"]) {
               $this->fields["closedate"] = $this->fields["date"];
            }
            // Set solvedate to closedate
            if (empty($this->fields["solvedate"])) {
               $this->updates[]              = "solvedate";
               $this->oldvalues['solvedate'] = $this->fields["solvedate"];
               $this->fields["solvedate"]    = $this->fields["closedate"];
            }
         }

      }

      // check dates

      // check time_to_resolve (SLA)
      if ((in_array("date", $this->updates) || in_array("time_to_resolve", $this->updates))
          && !is_null($this->fields["time_to_resolve"])) { // Date set

         if ($this->fields["time_to_resolve"] < $this->fields["date"]) {
            Session::addMessageAfterRedirect(__('Invalid dates. Update cancelled.'), false, ERROR);

            if (($key = array_search('date', $this->updates)) !== false) {
               unset($this->updates[$key]);
               unset($this->oldvalues['date']);
            }
            if (($key = array_search('time_to_resolve', $this->updates)) !== false) {
               unset($this->updates[$key]);
               unset($this->oldvalues['time_to_resolve']);
            }
         }
      }

      // check internal_time_to_resolve (OLA)
      if ((in_array("date", $this->updates) || in_array("internal_time_to_resolve", $this->updates))
          && !is_null($this->fields["internal_time_to_resolve"])) { // Date set

         if ($this->fields["internal_time_to_resolve"] < $this->fields["date"]) {
            Session::addMessageAfterRedirect(__('Invalid dates. Update cancelled.'), false, ERROR);

            if (($key = array_search('date', $this->updates)) !== false) {
               unset($this->updates[$key]);
               unset($this->oldvalues['date']);
            }
            if (($key = array_search('internal_time_to_resolve', $this->updates)) !== false) {
               unset($this->updates[$key]);
               unset($this->oldvalues['internal_time_to_resolve']);
            }
         }
      }

      // Status close : check dates
      if (in_array($this->fields["status"], $this->getClosedStatusArray())
          && (in_array("date", $this->updates) || in_array("closedate", $this->updates))) {

         // Invalid dates : no change
         // closedate must be > solvedate
         if ($this->fields["closedate"] < $this->fields["solvedate"]) {
            Session::addMessageAfterRedirect(__('Invalid dates. Update cancelled.'), false, ERROR);

            if (($key = array_search('closedate', $this->updates)) !== false) {
               unset($this->updates[$key]);
               unset($this->oldvalues['closedate']);
            }
         }

         // closedate must be > create date
         if ($this->fields["closedate"] < $this->fields["date"]) {
            Session::addMessageAfterRedirect(__('Invalid dates. Update cancelled.'), false, ERROR);
            if (($key = array_search('date', $this->updates)) !== false) {
               unset($this->updates[$key]);
               unset($this->oldvalues['date']);
            }
            if (($key = array_search('closedate', $this->updates)) !== false) {
               unset($this->updates[$key]);
               unset($this->oldvalues['closedate']);
            }
         }
      }

      if ((($key = array_search('status', $this->updates)) !== false)
          && $this->oldvalues['status'] == $this->fields['status']) {

         unset($this->updates[$key]);
         unset($this->oldvalues['status']);
      }

      // Status solved : check dates
      if (in_array($this->fields["status"], $this->getSolvedStatusArray())
          && (in_array("date", $this->updates) || in_array("solvedate", $this->updates))) {

         // Invalid dates : no change
         // solvedate must be > create date
         if ($this->fields["solvedate"] < $this->fields["date"]) {
            Session::addMessageAfterRedirect(__('Invalid dates. Update cancelled.'), false, ERROR);

            if (($key = array_search('date', $this->updates)) !== false) {
               unset($this->updates[$key]);
               unset($this->oldvalues['date']);
            }
            if (($key = array_search('solvedate', $this->updates)) !== false) {
               unset($this->updates[$key]);
               unset($this->oldvalues['solvedate']);
            }
         }
      }

      // Manage come back to waiting state
      if (!is_null($this->fields['begin_waiting_date'])
          && (($key = array_search('status', $this->updates)) !== false)
          && (($this->oldvalues['status'] == self::WAITING)
               // From solved to another state than closed
              || (in_array($this->oldvalues["status"], $this->getSolvedStatusArray())
                  && !in_array($this->fields["status"], $this->getClosedStatusArray())))) {

         // Compute ticket waiting time use calendar if exists
         $calendar     = new Calendar();
         $calendars_id = $this->getCalendar();
         $delay_time   = 0;

         // Compute ticket waiting time use calendar if exists
         // Using calendar
         if (($calendars_id > 0)
             && $calendar->getFromDB($calendars_id)) {
            $delay_time = $calendar->getActiveTimeBetween($this->fields['begin_waiting_date'],
                                                          $_SESSION["glpi_currenttime"]);
         } else { // Not calendar defined
            $delay_time = strtotime($_SESSION["glpi_currenttime"])
                           -strtotime($this->fields['begin_waiting_date']);
         }

         // SLA case : compute sla_ttr duration
         if (isset($this->fields['slas_id_ttr']) && ($this->fields['slas_id_ttr'] > 0)) {
            $sla = new SLA();
            if ($sla->getFromDB($this->fields['slas_id_ttr'])) {
               $sla->setTicketCalendar($calendars_id);
               $delay_time_sla  = $sla->getActiveTimeBetween($this->fields['begin_waiting_date'],
                                                             $_SESSION["glpi_currenttime"]);
               $this->updates[] = "sla_waiting_duration";
               $this->fields["sla_waiting_duration"] += $delay_time_sla;
            }

            // Compute new time_to_resolve
            $this->updates[]                 = "time_to_resolve";
            $this->fields['time_to_resolve'] = $sla->computeDate($this->fields['date'],
                                                                 $this->fields["sla_waiting_duration"]);
            // Add current level to do
            $sla->addLevelToDo($this);

         } else {
            // Using calendar
            if (($calendars_id > 0)
                && $calendar->getFromDB($calendars_id)) {
               if ($this->fields['time_to_resolve'] > 0) {
                  // compute new due date using calendar
                  $this->updates[]                 = "time_to_resolve";
                  $this->fields['time_to_resolve'] = $calendar->computeEndDate($this->fields['time_to_resolve'],
                                                                               $delay_time);
               }

            } else { // Not calendar defined
               if ($this->fields['time_to_resolve'] > 0) {
                  // compute new due date : no calendar so add computed delay_time
                  $this->updates[]                 = "time_to_resolve";
                  $this->fields['time_to_resolve'] = date('Y-m-d H:i:s',
                                                          $delay_time + strtotime($this->fields['time_to_resolve']));
               }
            }
         }

         // OLA case : compute ola_ttr duration
         if (isset($this->fields['olas_id_ttr']) && ($this->fields['olas_id_ttr'] > 0)) {
            $ola = new OLA();
            if ($ola->getFromDB($this->fields['olas_id_ttr'])) {
               $ola->setTicketCalendar($calendars_id);
               $delay_time_ola  = $ola->getActiveTimeBetween($this->fields['begin_waiting_date'],
                                                             $_SESSION["glpi_currenttime"]);
               $this->updates[]                      = "ola_waiting_duration";
               $this->fields["ola_waiting_duration"] += $delay_time_ola;
            }

            // Compute new internal_time_to_resolve
            $this->updates[]                          = "internal_time_to_resolve";
            $this->fields['internal_time_to_resolve'] = $ola->computeDate($this->fields['ola_ttr_begin_date'],
                                                                          $this->fields["ola_waiting_duration"]);
            // Add current level to do
            $ola->addLevelToDo($this, $this->fields["olalevels_id_ttr"]);

         } else if (array_key_exists("internal_time_to_resolve", $this->fields)) {
            // Change doesn't have internal_time_to_resolve
            // Using calendar
            if (($calendars_id > 0)
                && $calendar->getFromDB($calendars_id)) {
               if ($this->fields['internal_time_to_resolve'] > 0) {
                  // compute new internal_time_to_resolve using calendar
                  $this->updates[]                          = "internal_time_to_resolve";
                  $this->fields['internal_time_to_resolve'] = $calendar->computeEndDate(
                                                                              $this->fields['internal_time_to_resolve'],
                                                                              $delay_time);
               }

            } else { // Not calendar defined
               if ($this->fields['internal_time_to_resolve'] > 0) {
                  // compute new internal_time_to_resolve : no calendar so add computed delay_time
                  $this->updates[]                          = "internal_time_to_resolve";
                  $this->fields['internal_time_to_resolve'] = date('Y-m-d H:i:s',
                                                                   $delay_time +
                                                                   strtotime($this->fields['internal_time_to_resolve']));
               }
            }
         }

         $this->updates[]                   = "waiting_duration";
         $this->fields["waiting_duration"] += $delay_time;

         // Reset begin_waiting_date
         $this->updates[]                    = "begin_waiting_date";
         $this->fields["begin_waiting_date"] = 'NULL';
      }

      // Set begin waiting date if needed
      if ((($key = array_search('status', $this->updates)) !== false)
          && (($this->fields['status'] == self::WAITING)
              || in_array($this->fields["status"], $this->getSolvedStatusArray()))) {

         $this->updates[]                    = "begin_waiting_date";
         $this->fields["begin_waiting_date"] = $_SESSION["glpi_currenttime"];

         // Specific for tickets
         if (isset($this->fields['slas_id_ttr']) && ($this->fields['slas_id_ttr'] > 0)) {
            SLA::deleteLevelsToDo($this);
         }

         if (isset($this->fields['olas_id_ttr']) && ($this->fields['olas_id_ttr'] > 0)) {
            OLA::deleteLevelsToDo($this);
         }
      }

      // solve_delay_stat : use delay between opendate and solvedate
      if (in_array("solvedate", $this->updates)) {
         $this->updates[]                  = "solve_delay_stat";
         $this->fields['solve_delay_stat'] = $this->computeSolveDelayStat();
      }
      // close_delay_stat : use delay between opendate and closedate
      if (in_array("closedate", $this->updates)) {
         $this->updates[]                  = "close_delay_stat";
         $this->fields['close_delay_stat'] = $this->computeCloseDelayStat();
      }

      //Look for reopening
      $statuses = array_merge(
         $this->getSolvedStatusArray(),
         $this->getClosedStatusArray()
      );
      if (($key = array_search('status', $this->updates)) !== false
         && in_array($this->oldvalues['status'], $statuses)
         && !in_array($this->fields['status'], $statuses)
      ) {
         $users_id_reject = 0;
         // set last updater if interactive user
         if (!Session::isCron()) {
            $users_id_reject = Session::getLoginUserID();
         }

         //Mark existing solutions as refused
         $DB->update(
            ITILSolution::getTable(), [
               'status'             => CommonITILValidation::REFUSED,
               'users_id_approval'  => $users_id_reject,
               'date_approval'      => date('Y-m-d H:i:s')
            ], [
               'WHERE'  => [
                  'itemtype'  => static::getType(),
                  'items_id'  => $this->getID()
               ],
               'ORDER'  => [
                  'date_creation DESC',
                  'id DESC'
               ],
               'LIMIT'  => 1
            ]
         );

         //Delete existing survey
         $inquest = new TicketSatisfaction();
         $inquest->delete(['tickets_id' => $this->getID()]);
      }

      if (isset($this->input['_accepted'])) {
         //Mark last solution as approved
         $DB->update(
            ITILSolution::getTable(), [
               'status'             => CommonITILValidation::ACCEPTED,
               'users_id_approval'  => Session::getLoginUserID(),
               'date_approval'      => date('Y-m-d H:i:s')
            ], [
               'WHERE'  => [
                  'itemtype'  => static::getType(),
                  'items_id'  => $this->getID()
               ],
               'ORDER'  => [
                  'date_creation DESC',
                  'id DESC'
               ],
               'LIMIT'  => 1
            ]
         );
      }

      // Do not take into account date_mod if no update is done
      if ((count($this->updates) == 1)
          && (($key = array_search('date_mod', $this->updates)) !== false)) {
         unset($this->updates[$key]);
      }
   }


   function prepareInputForAdd($input) {
      global $CFG_GLPI;

      // save value before clean;
      $title = ltrim($input['name']);

      // Set default status to avoid notice
      if (!isset($input["status"])) {
         $input["status"] = self::INCOMING;
      }

      if (!isset($input["urgency"])
          || !($CFG_GLPI['urgency_mask']&(1<<$input["urgency"]))) {
         $input["urgency"] = 3;
      }
      if (!isset($input["impact"])
          || !($CFG_GLPI['impact_mask']&(1<<$input["impact"]))) {
         $input["impact"] = 3;
      }

      $canpriority = true;
      if ($this->getType() == 'Ticket') {
         $canpriority = Session::haveRight(Ticket::$rightname, Ticket::CHANGEPRIORITY);
      }

      if ($canpriority && !isset($input["priority"]) || !$canpriority) {
         $input["priority"] = $this->computePriority($input["urgency"], $input["impact"]);
      }

      // set last updater if interactive user
      if (!Session::isCron() && ($last_updater = Session::getLoginUserID(true))) {
         $input['users_id_lastupdater'] = $last_updater;
      }

      // No Auto set Import for external source
      if (!isset($input['_auto_import'])) {
         if (!isset($input["_users_id_requester"])) {
            if ($uid = Session::getLoginUserID()) {
               $input["_users_id_requester"] = $uid;
            }
         }
      }

      // No Auto set Import for external source
      if (($uid = Session::getLoginUserID())
          && !isset($input['_auto_import'])) {
         $input["users_id_recipient"] = $uid;
      } else if (isset($input["_users_id_requester"]) && $input["_users_id_requester"]
                 && !isset($input["users_id_recipient"])) {
         if (!is_array($input['_users_id_requester'])) {
            $input["users_id_recipient"] = $input["_users_id_requester"];
         }
      }

      // No name set name
      $input["name"]    = ltrim($input["name"]);
      $input['content'] = ltrim($input['content']);
      if (empty($input["name"])) {
         $input['name'] = Html::clean(Html::entity_decode_deep($input['content']));
         $input["name"] = preg_replace('/\\r\\n/', ' ', $input['name']);
         $input["name"] = preg_replace('/\\n/', ' ', $input['name']);
         // For mailcollector
         $input["name"] = preg_replace('/\\\\r\\\\n/', ' ', $input['name']);
         $input["name"] = preg_replace('/\\\\n/', ' ', $input['name']);
         $input['name'] = Toolbox::stripslashes_deep($input['name']);
         $input["name"] = Toolbox::substr($input['name'], 0, 70);
         $input['name'] = Toolbox::addslashes_deep($input['name']);
      }

      // Set default dropdown
      $dropdown_fields = ['entities_id', 'itilcategories_id'];
      foreach ($dropdown_fields as $field) {
         if (!isset($input[$field])) {
            $input[$field] = 0;
         }
      }

      $input = $this->computeDefaultValuesForAdd($input);

      // Do not check mandatory on auto import (mailgates)
      $key = $this->getTemplateFormFieldName();
      if (!isset($input['_auto_import'])) {
         if (isset($input[$key]) && $input[$key]) {
            $tt_class = $this->getType() . 'Template';
            $tt = new $tt_class;
            if ($tt->getFromDBWithData($input[$key])) {
               if (count($tt->mandatory)) {
                  $mandatory_missing = [];
                  $fieldsname        = $tt->getAllowedFieldsNames(true);
                  foreach ($tt->mandatory as $key => $val) {
                     // for title if mandatory (restore initial value)
                     if ($key == 'name') {
                        $input['name']                     = $title;
                     }
                     // Check only defined values : Not defined not in form
                     if (isset($input[$key])) {
                        // If content is also predefined need to be different from predefined value
                        if (($key == 'content')
                              && isset($tt->predefined['content'])) {
                           // Clean new lines to be fix encoding
                           if (strcmp(preg_replace("/\r?\n/", "",
                                                   Html::cleanPostForTextArea($input[$key])),
                                       preg_replace("/\r?\n/", "",
                                                   $tt->predefined['content'])) == 0) {
                              Session::addMessageAfterRedirect(
                                 __('You cannot use predefined description verbatim'),
                                 false,
                                 ERROR
                              );
                              $mandatory_missing[$key] = $fieldsname[$val];
                           }
                        }

                        if (empty($input[$key]) || ($input[$key] == 'NULL')
                              || (is_array($input[$key])
                                 && ($input[$key] === [0 => "0"]))) {

                           $mandatory_missing[$key] = $fieldsname[$val];
                        }
                     }

                     if (($key == '_add_validation')
                           && !empty($input['users_id_validate'])
                           && isset($input['users_id_validate'][0])
                           && ($input['users_id_validate'][0] > 0)) {

                        unset($mandatory_missing['_add_validation']);
                     }

                     if (static::getType() === Ticket::getType()) {
                        // For time_to_resolve and time_to_own : check also slas
                        // For internal_time_to_resolve and internal_time_to_own : check also olas
                        foreach ([SLM::TTR, SLM::TTO] as $slmType) {
                           list($dateField, $slaField) = SLA::getFieldNames($slmType);
                           if (($key == $dateField)
                              && isset($input[$slaField]) && ($input[$slaField] > 0)
                              && isset($mandatory_missing[$dateField])) {
                              unset($mandatory_missing[$dateField]);
                           }
                           list($dateField, $olaField) = OLA::getFieldNames($slmType);
                           if (($key == $dateField)
                              && isset($input[$olaField]) && ($input[$olaField] > 0)
                              && isset($mandatory_missing[$dateField])) {
                              unset($mandatory_missing[$dateField]);
                           }
                        }
                     }

                     // For document mandatory
                     if (($key == '_documents_id')
                           && !isset($input['_filename'])
                           && !isset($input['_tag_filename'])
                           && !isset($input['_content'])
                           && !isset($input['_tag_content'])
                           && !isset($input['_stock_image'])
                           && !isset($input['_tag_stock_image'])) {

                        $mandatory_missing[$key] = $fieldsname[$val];
                     }
                  }

                  if (count($mandatory_missing)) {
                     //TRANS: %s are the fields concerned
                     $message = sprintf(
                        __('Mandatory fields are not filled. Please correct: %s'),
                        implode(", ", $mandatory_missing)
                     );
                     Session::addMessageAfterRedirect($message, false, ERROR);
                     return false;
                  }
               }
            }
         }
      }

      return $input;
   }

   /**
    * Compute default values for Add
    * (to be passed in prepareInputForAdd before and after rules if needed)
    *
    * @since 0.84
    *
    * @param $input
    *
    * @return string
   **/
   function computeDefaultValuesForAdd($input) {

      if (!isset($input["status"])) {
         $input["status"] = self::INCOMING;
      }

      if (!isset($input["date"]) || empty($input["date"])) {
         $input["date"] = $_SESSION["glpi_currenttime"];
      }

      if (isset($input["status"]) && in_array($input["status"], $this->getSolvedStatusArray())) {
         if (isset($input["date"])) {
            $input["solvedate"] = $input["date"];
         } else {
            $input["solvedate"] = $_SESSION["glpi_currenttime"];
         }
      }

      if (isset($input["status"]) && in_array($input["status"], $this->getClosedStatusArray())) {
         if (isset($input["date"])) {
            $input["closedate"] = $input["date"];
         } else {
            $input["closedate"] = $_SESSION["glpi_currenttime"];
         }
         $input['solvedate'] = $input["closedate"];
      }

      // Set begin waiting time if status is waiting
      if (isset($input["status"]) && ($input["status"] == self::WAITING)) {
         $input['begin_waiting_date'] = $input['date'];
      }

      return $input;
   }


   function post_addItem() {

      // Add tasks in tasktemplates if defined in itiltemplate
      if (isset($this->input['_tasktemplates_id'])
          && is_array($this->input['_tasktemplates_id'])
          && count($this->input['_tasktemplates_id'])) {
         $tasktemplate = new TaskTemplate;
         $itiltask_class = $this->getType().'Task';
         $itiltask   = new $itiltask_class;
         foreach ($this->input['_tasktemplates_id'] as $tasktemplates_id) {
            $tasktemplate->getFromDB($tasktemplates_id);
            $tasktemplate_content = Toolbox::addslashes_deep($tasktemplate->fields["content"]);
            $itiltask->add([
               'tasktemplates_id'            => $tasktemplates_id,
               'content'                     => $tasktemplate_content,
               'taskcategories_id'           => $tasktemplate->fields['taskcategories_id'],
               'actiontime'                  => $tasktemplate->fields['actiontime'],
               'state'                       => $tasktemplate->fields['state'],
               $this->getForeignKeyField()   => $this->fields['id'],
               'is_private'                  => $tasktemplate->fields['is_private'],
               'users_id_tech'               => $tasktemplate->fields['users_id_tech'],
               'groups_id_tech'              => $tasktemplate->fields['groups_id_tech'],
               '_disablenotif'               => true
            ]);
         }
      }

      // Add document if needed, without notification for file input
      $this->input = $this->addFiles($this->input, ['force_update' => true]);
      // Add document if needed, without notification for textarea
      $this->input = $this->addFiles($this->input, ['name' => 'content', 'force_update' => true]);

      // Add default document if set in template
      if (isset($this->input['_documents_id'])
          && is_array($this->input['_documents_id'])
          && count($this->input['_documents_id'])) {
         $docitem = new Document_Item();
         foreach ($this->input['_documents_id'] as $docID) {
            $docitem->add(['documents_id' => $docID,
                                '_do_notif'    => false,
                                'itemtype'     => $this->getType(),
                                'items_id'     => $this->fields['id']]);
         }
      }

      $useractors = null;
      // Add user groups linked to ITIL objects
      if (!empty($this->userlinkclass)) {
         $useractors = new $this->userlinkclass();
      }
      $groupactors = null;
      if (!empty($this->grouplinkclass)) {
         $groupactors = new $this->grouplinkclass();
      }
      $supplieractors = null;
      if (!empty($this->supplierlinkclass)) {
         $supplieractors = new $this->supplierlinkclass();
      }

      // "do not compute" flag set by business rules for "takeintoaccount_delay_stat" field
      $do_not_compute_takeintoaccount = $this->isTakeIntoAccountComputationBlocked($this->input);

      if (!is_null($useractors)) {
         $user_input = [
            $useractors->getItilObjectForeignKey() => $this->fields['id'],
            '_do_not_compute_takeintoaccount'      => $do_not_compute_takeintoaccount,
            '_from_object'                         => true,
         ];

         if (isset($this->input["_users_id_requester"])) {

            if (is_array($this->input["_users_id_requester"])) {
               $tab_requester = $this->input["_users_id_requester"];
            } else {
               $tab_requester   = [];
               $tab_requester[] = $this->input["_users_id_requester"];
            }

            $requesterToAdd = [];
            foreach ($tab_requester as $key_requester => $requester) {
               if (in_array($requester, $requesterToAdd)) {
                  // This requester ID is already added;
                  continue;
               }

               $input2 = [
                  'users_id' => $requester,
                  'type'     => CommonITILActor::REQUESTER,
               ] + $user_input;

               if (isset($this->input["_users_id_requester_notif"])) {
                  foreach ($this->input["_users_id_requester_notif"] as $key => $val) {
                     if (isset($val[$key_requester])) {
                        $input2[$key] = $val[$key_requester];
                     }
                  }
               }

               //empty actor
               if ($input2['users_id'] == 0
                   && (!isset($input2['alternative_email'])
                       || empty($input2['alternative_email']))) {
                  continue;
               } else if ($requester != 0) {
                  $requesterToAdd[] = $requester;
               }

               $useractors->add($input2);
            }
         }

         if (isset($this->input["_users_id_observer"])) {

            if (is_array($this->input["_users_id_observer"])) {
               $tab_observer = $this->input["_users_id_observer"];
            } else {
               $tab_observer   = [];
               $tab_observer[] = $this->input["_users_id_observer"];
            }

            $observerToAdd = [];
            foreach ($tab_observer as $key_observer => $observer) {
               if (in_array($observer, $observerToAdd)) {
                  // This observer ID is already added;
                  continue;
               }

               $input2 = [
                  'users_id' => $observer,
                  'type'     => CommonITILActor::OBSERVER,
               ] + $user_input;

               if (isset($this->input["_users_id_observer_notif"])) {
                  foreach ($this->input["_users_id_observer_notif"] as $key => $val) {
                     if (isset($val[$key_observer])) {
                        $input2[$key] = $val[$key_observer];
                     }
                  }
               }

               //empty actor
               if ($input2['users_id'] == 0
                   && (!isset($input2['alternative_email'])
                       || empty($input2['alternative_email']))) {
                  continue;
               } else if ($observer != 0) {
                  $observerToAdd[] = $observer;
               }

               $useractors->add($input2);
            }
         }

         if (isset($this->input["_users_id_assign"])) {

            if (is_array($this->input["_users_id_assign"])) {
               $tab_assign = $this->input["_users_id_assign"];
            } else {
               $tab_assign   = [];
               $tab_assign[] = $this->input["_users_id_assign"];
            }

            $assignToAdd = [];
            foreach ($tab_assign as $key_assign => $assign) {
               if (in_array($assign, $assignToAdd)) {
                  // This assigned user ID is already added;
                  continue;
               }

               $input2 = [
                  'users_id' => $assign,
                  'type'     => CommonITILActor::ASSIGN,
               ] + $user_input;

               if (isset($this->input["_users_id_assign_notif"])) {
                  foreach ($this->input["_users_id_assign_notif"] as $key => $val) {
                     if (isset($val[$key_assign])) {
                        $input2[$key] = $val[$key_assign];
                     }
                  }
               }

               //empty actor
               if ($input2['users_id'] == 0
                   && (!isset($input2['alternative_email'])
                       || empty($input2['alternative_email']))) {
                  continue;
               } else if ($assign != 0) {
                  $assignToAdd[] = $assign;
               }

               $useractors->add($input2);
            }
         }
      }

      if (!is_null($groupactors)) {
         $group_input = [
            $groupactors->getItilObjectForeignKey() => $this->fields['id'],
            '_do_not_compute_takeintoaccount'       => $do_not_compute_takeintoaccount,
            '_from_object'                          => true,
         ];

         if (isset($this->input["_groups_id_requester"])) {
            $groups_id_requester = $this->input["_groups_id_requester"];
            if (!is_array($this->input["_groups_id_requester"])) {
               $groups_id_requester = [$this->input["_groups_id_requester"]];
            } else {
               $groups_id_requester = $this->input["_groups_id_requester"];
            }
            foreach ($groups_id_requester as $groups_id) {
               if ($groups_id > 0) {
                  $groupactors->add(
                     [
                        'groups_id' => $groups_id,
                        'type'      => CommonITILActor::REQUESTER,
                     ] + $group_input
                  );
               }
            }
         }

         if (isset($this->input["_groups_id_assign"])) {
            if (!is_array($this->input["_groups_id_assign"])) {
               $groups_id_assign = [$this->input["_groups_id_assign"]];
            } else {
               $groups_id_assign = $this->input["_groups_id_assign"];
            }
            foreach ($groups_id_assign as $groups_id) {
               if ($groups_id > 0) {
                  $groupactors->add(
                     [
                        'groups_id' => $groups_id,
                        'type'      => CommonITILActor::ASSIGN,
                     ] + $group_input
                  );
               }
            }
         }

         if (isset($this->input["_groups_id_observer"])) {
            if (!is_array($this->input["_groups_id_observer"])) {
               $groups_id_observer = [$this->input["_groups_id_observer"]];
            } else {
               $groups_id_observer = $this->input["_groups_id_observer"];
            }
            foreach ($groups_id_observer as $groups_id) {
               if ($groups_id > 0) {
                  $groupactors->add(
                     [
                        'groups_id' => $groups_id,
                        'type'      => CommonITILActor::OBSERVER,
                     ] + $group_input
                  );
               }
            }
         }
      }

      if (!is_null($supplieractors)) {
         $supplier_input = [
            $supplieractors->getItilObjectForeignKey() => $this->fields['id'],
            '_do_not_compute_takeintoaccount'          => $do_not_compute_takeintoaccount,
            '_from_object'                             => true,
         ];

         if (isset($this->input["_suppliers_id_assign"])
             && ($this->input["_suppliers_id_assign"] > 0)) {

            if (is_array($this->input["_suppliers_id_assign"])) {
               $tab_assign = $this->input["_suppliers_id_assign"];
            } else {
               $tab_assign   = [];
               $tab_assign[] = $this->input["_suppliers_id_assign"];
            }

            $supplierToAdd = [];
            foreach ($tab_assign as $key_assign => $assign) {
               if (in_array($assign, $supplierToAdd)) {
                  // This assigned supplier ID is already added;
                  continue;
               }
               $input3 = [
                  'suppliers_id' => $assign,
                  'type'         => CommonITILActor::ASSIGN,
               ] + $supplier_input;

               if (isset($this->input["_suppliers_id_assign_notif"])) {
                  foreach ($this->input["_suppliers_id_assign_notif"] as $key => $val) {
                     $input3[$key] = $val[$key_assign];
                  }
               }

               //empty supplier
               if ($input3['suppliers_id'] == 0
                   && (!isset($input3['alternative_email'])
                       || empty($input3['alternative_email']))) {
                  continue;
               } else if ($assign != 0) {
                  $supplierToAdd[] = $assign;
               }

               $supplieractors->add($input3);
            }
         }
      }

      // Additional actors
      $this->addAdditionalActors($this->input);

   }

   /**
   * @see CommonDBTM::post_clone
   */
   function post_clone($source, $history) {
      global $DB;
      $update = [];
      if (isset($source->fields['users_id_lastupdater'])) {
         $update['users_id_lastupdater'] = $source->fields['users_id_lastupdater'];
      }
      if (isset($source->fields['status'])) {
         $update['status'] = $source->fields['status'];
      }
      $DB->update(
         $this->getTable(),
         $update,
         ['id' => $this->getID()]
      );

   }


   /**
    * @since 0.84
    * @since 0.85 must have param $input
   **/
   private function addAdditionalActors($input) {

      $useractors = null;
      // Add user groups linked to ITIL objects
      if (!empty($this->userlinkclass)) {
         $useractors = new $this->userlinkclass();
      }
      $groupactors = null;
      if (!empty($this->grouplinkclass)) {
         $groupactors = new $this->grouplinkclass();
      }
      $supplieractors = null;
      if (!empty($this->supplierlinkclass)) {
         $supplieractors = new $this->supplierlinkclass();
      }

      // "do not compute" flag set by business rules for "takeintoaccount_delay_stat" field
      $do_not_compute_takeintoaccount = $this->isTakeIntoAccountComputationBlocked($input);

      // Additional groups actors
      if (!is_null($groupactors)) {
         $group_input = [
            $groupactors->getItilObjectForeignKey() => $this->fields['id'],
            '_do_not_compute_takeintoaccount'       => $do_not_compute_takeintoaccount,
            '_from_object'                          => true,
         ];

         // Requesters
         if (isset($input['_additional_groups_requesters'])
             && is_array($input['_additional_groups_requesters'])
             && count($input['_additional_groups_requesters'])) {
            foreach ($input['_additional_groups_requesters'] as $tmp) {
               if ($tmp > 0) {
                  $groupactors->add(
                     [
                        'type'      => CommonITILActor::REQUESTER,
                        'groups_id' => $tmp,
                     ] + $group_input
                  );
               }
            }
         }

         // Observers
         if (isset($input['_additional_groups_observers'])
             && is_array($input['_additional_groups_observers'])
             && count($input['_additional_groups_observers'])) {
            foreach ($input['_additional_groups_observers'] as $tmp) {
               if ($tmp > 0) {
                  $groupactors->add(
                     [
                        'type'      => CommonITILActor::OBSERVER,
                        'groups_id' => $tmp,
                     ] + $group_input
                  );
               }
            }
         }

         // Assigns
         if (isset($input['_additional_groups_assigns'])
             && is_array($input['_additional_groups_assigns'])
             && count($input['_additional_groups_assigns'])) {
            foreach ($input['_additional_groups_assigns'] as $tmp) {
               if ($tmp > 0) {
                  $groupactors->add(
                     [
                        'type'      => CommonITILActor::ASSIGN,
                        'groups_id' => $tmp,
                     ] + $group_input
                  );
               }
            }
         }
      }

      // Additional suppliers actors
      if (!is_null($supplieractors)) {
         $supplier_input = [
            $supplieractors->getItilObjectForeignKey() => $this->fields['id'],
            '_do_not_compute_takeintoaccount'          => $do_not_compute_takeintoaccount,
            '_from_object'                             => true,
         ];

         // Assigns
         if (isset($input['_additional_suppliers_assigns'])
             && is_array($input['_additional_suppliers_assigns'])
             && count($input['_additional_suppliers_assigns'])) {

            $input2 = [
               'type' => CommonITILActor::ASSIGN,
            ] + $supplier_input;

            foreach ($input["_additional_suppliers_assigns"] as $tmp) {
               if (isset($tmp['suppliers_id'])) {
                  foreach ($tmp as $key => $val) {
                     $input2[$key] = $val;
                  }
                  $supplieractors->add($input2);
               }
            }
         }
      }

      // Additional actors : using default notification parameters
      if (!is_null($useractors)) {
         $user_input = [
            $useractors->getItilObjectForeignKey() => $this->fields['id'],
            '_do_not_compute_takeintoaccount'      => $do_not_compute_takeintoaccount,
            '_from_object'                         => true,
         ];

         // Observers : for mailcollector
         if (isset($input["_additional_observers"])
             && is_array($input["_additional_observers"])
             && count($input["_additional_observers"])) {

            $input2 = [
               'type' => CommonITILActor::OBSERVER,
            ] + $user_input;

            foreach ($input["_additional_observers"] as $tmp) {
               if (isset($tmp['users_id'])) {
                  foreach ($tmp as $key => $val) {
                     $input2[$key] = $val;
                  }
                  $useractors->add($input2);
               }
            }
         }

         if (isset($input["_additional_assigns"])
             && is_array($input["_additional_assigns"])
             && count($input["_additional_assigns"])) {

            $input2 = [
               'type' => CommonITILActor::ASSIGN,
            ] + $user_input;

            foreach ($input["_additional_assigns"] as $tmp) {
               if (isset($tmp['users_id'])) {
                  foreach ($tmp as $key => $val) {
                     $input2[$key] = $val;
                  }
                  $useractors->add($input2);
               }
            }
         }
         if (isset($input["_additional_requesters"])
             && is_array($input["_additional_requesters"])
             && count($input["_additional_requesters"])) {

            $input2 = [
               'type' => CommonITILActor::REQUESTER,
            ] + $user_input;

            foreach ($input["_additional_requesters"] as $tmp) {
               if (isset($tmp['users_id'])) {
                  foreach ($tmp as $key => $val) {
                     $input2[$key] = $val;
                  }
                  $useractors->add($input2);
               }
            }
         }
      }
   }


   /**
    * Compute Priority
    *
    * @since 0.84
    *
    * @param $urgency   integer from 1 to 5
    * @param $impact    integer from 1 to 5
    *
    * @return integer from 1 to 5 (priority)
   **/
   static function computePriority($urgency, $impact) {
      global $CFG_GLPI;

      if (isset($CFG_GLPI[static::MATRIX_FIELD][$urgency][$impact])) {
         return $CFG_GLPI[static::MATRIX_FIELD][$urgency][$impact];
      }
      // Failback to trivial
      return round(($urgency+$impact)/2);
   }


   /**
    * Dropdown of ITIL object priority
    *
    * @since  version 0.84 new proto
    *
    * @param $options array of options
    *       - name     : select name (default is urgency)
    *       - value    : default value (default 0)
    *       - showtype : list proposed : normal, search (default normal)
    *       - wthmajor : boolean with major priority ?
    *       - display  : boolean if false get string
    *
    * @return string id of the select
   **/
   static function dropdownPriority(array $options = []) {

      $p = [
         'name'      => 'priority',
         'value'     => 0,
         'showtype'  => 'normal',
         'display'   => true,
         'withmajor' => false,
      ];

      if (is_array($options) && count($options)) {
         foreach ($options as $key => $val) {
            $p[$key] = $val;
         }
      }

      $values = [];

      if ($p['showtype'] == 'search') {
         $values[0]  = static::getPriorityName(0);
         $values[-5] = static::getPriorityName(-5);
         $values[-4] = static::getPriorityName(-4);
         $values[-3] = static::getPriorityName(-3);
         $values[-2] = static::getPriorityName(-2);
         $values[-1] = static::getPriorityName(-1);
      }

      if (($p['showtype'] == 'search')
          || $p['withmajor']) {
         $values[6] = static::getPriorityName(6);
      }
      $values[5] = static::getPriorityName(5);
      $values[4] = static::getPriorityName(4);
      $values[3] = static::getPriorityName(3);
      $values[2] = static::getPriorityName(2);
      $values[1] = static::getPriorityName(1);

      return Dropdown::showFromArray($p['name'], $values, $p);
   }


   /**
    * Get ITIL object priority Name
    *
    * @param integer $value priority ID
   **/
   static function getPriorityName($value) {

      switch ($value) {
         case 6 :
            return _x('priority', 'Major');

         case 5 :
            return _x('priority', 'Very high');

         case 4 :
            return _x('priority', 'High');

         case 3 :
            return _x('priority', 'Medium');

         case 2 :
            return _x('priority', 'Low');

         case 1 :
            return _x('priority', 'Very low');

         // No standard one :
         case 0 :
            return _x('priority', 'All');
         case -1 :
            return _x('priority', 'At least very low');
         case -2 :
            return _x('priority', 'At least low');
         case -3 :
            return _x('priority', 'At least medium');
         case -4 :
            return _x('priority', 'At least high');
         case -5 :
            return _x('priority', 'At least very high');

         default :
            // Return $value if not define
            return $value;

      }
   }


   /**
    * Dropdown of ITIL object Urgency
    *
    * @since 0.84 new proto
    *
    * @param $options array of options
    *       - name     : select name (default is urgency)
    *       - value    : default value (default 0)
    *       - showtype : list proposed : normal, search (default normal)
    *       - display  : boolean if false get string
    *
    * @return string id of the select
   **/
   static function dropdownUrgency(array $options = []) {
      global $CFG_GLPI;

      $p = [
         'name'     => 'urgency',
         'value'    => 0,
         'showtype' => 'normal',
         'display'  => true,
      ];

      if (is_array($options) && count($options)) {
         foreach ($options as $key => $val) {
            $p[$key] = $val;
         }
      }

      $values = [];

      if ($p['showtype'] == 'search') {
         $values[0]  = static::getUrgencyName(0);
         $values[-5] = static::getUrgencyName(-5);
         $values[-4] = static::getUrgencyName(-4);
         $values[-3] = static::getUrgencyName(-3);
         $values[-2] = static::getUrgencyName(-2);
         $values[-1] = static::getUrgencyName(-1);
      }

      if (isset($CFG_GLPI[static::URGENCY_MASK_FIELD])) {
         if (($p['showtype'] == 'search')
             || ($CFG_GLPI[static::URGENCY_MASK_FIELD] & (1<<5))) {
            $values[5]  = static::getUrgencyName(5);
         }

         if (($p['showtype'] == 'search')
             || ($CFG_GLPI[static::URGENCY_MASK_FIELD] & (1<<4))) {
            $values[4]  = static::getUrgencyName(4);
         }

         $values[3]  = static::getUrgencyName(3);

         if (($p['showtype'] == 'search')
             || ($CFG_GLPI[static::URGENCY_MASK_FIELD] & (1<<2))) {
            $values[2]  = static::getUrgencyName(2);
         }

         if (($p['showtype'] == 'search')
             || ($CFG_GLPI[static::URGENCY_MASK_FIELD] & (1<<1))) {
            $values[1]  = static::getUrgencyName(1);
         }
      }

      return Dropdown::showFromArray($p['name'], $values, $p);
   }


   /**
    * Get ITIL object Urgency Name
    *
    * @param integer $value urgency ID
   **/
   static function getUrgencyName($value) {

      switch ($value) {
         case 5 :
            return _x('urgency', 'Very high');

         case 4 :
            return _x('urgency', 'High');

         case 3 :
            return _x('urgency', 'Medium');

         case 2 :
            return _x('urgency', 'Low');

         case 1 :
            return _x('urgency', 'Very low');

         // No standard one :
         case 0 :
            return _x('urgency', 'All');
         case -1 :
            return _x('urgency', 'At least very low');
         case -2 :
            return _x('urgency', 'At least low');
         case -3 :
            return _x('urgency', 'At least medium');
         case -4 :
            return _x('urgency', 'At least high');
         case -5 :
            return _x('urgency', 'At least very high');

         default :
            // Return $value if not define
            return $value;

      }
   }


   /**
    * Dropdown of ITIL object Impact
    *
    * @since 0.84 new proto
    *
    * @param $options   array of options
    *  - name     : select name (default is impact)
    *  - value    : default value (default 0)
    *  - showtype : list proposed : normal, search (default normal)
    *  - display  : boolean if false get string
    *
    * \
    * @return string id of the select
   **/
   static function dropdownImpact(array $options = []) {
      global $CFG_GLPI;

      $p = [
         'name'     => 'impact',
         'value'    => 0,
         'showtype' => 'normal',
         'display'  => true,
      ];

      if (is_array($options) && count($options)) {
         foreach ($options as $key => $val) {
            $p[$key] = $val;
         }
      }
      $values = [];

      if ($p['showtype'] == 'search') {
         $values[0]  = static::getImpactName(0);
         $values[-5] = static::getImpactName(-5);
         $values[-4] = static::getImpactName(-4);
         $values[-3] = static::getImpactName(-3);
         $values[-2] = static::getImpactName(-2);
         $values[-1] = static::getImpactName(-1);
      }

      if (isset($CFG_GLPI[static::IMPACT_MASK_FIELD])) {
         if (($p['showtype'] == 'search')
             || ($CFG_GLPI[static::IMPACT_MASK_FIELD] & (1<<5))) {
            $values[5]  = static::getImpactName(5);
         }

         if (($p['showtype'] == 'search')
             || ($CFG_GLPI[static::IMPACT_MASK_FIELD] & (1<<4))) {
            $values[4]  = static::getImpactName(4);
         }

         $values[3]  = static::getImpactName(3);

         if (($p['showtype'] == 'search')
             || ($CFG_GLPI[static::IMPACT_MASK_FIELD] & (1<<2))) {
            $values[2]  = static::getImpactName(2);
         }

         if (($p['showtype'] == 'search')
             || ($CFG_GLPI[static::IMPACT_MASK_FIELD] & (1<<1))) {
            $values[1]  = static::getImpactName(1);
         }
      }

      return Dropdown::showFromArray($p['name'], $values, $p);
   }


   /**
    * Get ITIL object Impact Name
    *
    * @param integer $value impact ID
   **/
   static function getImpactName($value) {

      switch ($value) {
         case 5 :
            return _x('impact', 'Very high');

         case 4 :
            return _x('impact', 'High');

         case 3 :
            return _x('impact', 'Medium');

         case 2 :
            return _x('impact', 'Low');

         case 1 :
            return _x('impact', 'Very low');

         // No standard one :
         case 0 :
            return _x('impact', 'All');
         case -1 :
            return _x('impact', 'At least very low');
         case -2 :
            return _x('impact', 'At least low');
         case -3 :
            return _x('impact', 'At least medium');
         case -4 :
            return _x('impact', 'At least high');
         case -5 :
            return _x('impact', 'At least very high');

         default :
            // Return $value if not define
            return $value;
      }
   }


   /**
    * Get the ITIL object status list
    *
    * @param $withmetaforsearch boolean (false by default)
    *
    * @return array
   **/
   static function getAllStatusArray($withmetaforsearch = false) {

      // To be overridden by class
      $tab = [];

      return $tab;
   }


   /**
    * Get the ITIL object closed status list
    *
    * @since 0.83
    *
    * @return array
   **/
   static function getClosedStatusArray() {

      // To be overridden by class
      $tab = [];
      return $tab;
   }


   /**
    * Get the ITIL object solved status list
    *
    * @since 0.83
    *
    * @return array
   **/
   static function getSolvedStatusArray() {

      // To be overridden by class
      $tab = [];
      return $tab;
   }

   /**
    * Get the ITIL object all status list without solved and closed status
    *
    * @since 9.2.1
    *
    * @return array
   **/
   static function getNotSolvedStatusArray() {
      $all = static::getAllStatusArray();
      foreach (static::getSolvedStatusArray() as $status) {
         if (isset($all[$status])) {
            unset($all[$status]);
         }
      }
      foreach (static::getClosedStatusArray() as $status) {
         if (isset($all[$status])) {
            unset($all[$status]);
         }
      }
      $nosolved = array_keys($all);

      return $nosolved;
   }


   /**
    * Get the ITIL object new status list
    *
    * @since 0.83.8
    *
    * @return array
   **/
   static function getNewStatusArray() {

      // To be overriden by class
      $tab = [];
      return $tab;
   }


   /**
    * Get the ITIL object process status list
    *
    * @since 0.83
    *
    * @return array
   **/
   static function getProcessStatus() {

      // To be overridden by class
      $tab = [];
      return $tab;
   }


   /**
    * check is the user can change from / to a status
    *
    * @since 0.84
    *
    * @param integer $old value of old/current status
    * @param integer $new value of target status
    *
    * @return boolean
   **/
   static function isAllowedStatus($old, $new) {

      if (isset($_SESSION['glpiactiveprofile'][static::STATUS_MATRIX_FIELD][$old][$new])
          && !$_SESSION['glpiactiveprofile'][static::STATUS_MATRIX_FIELD][$old][$new]) {
         return false;
      }

      if (array_key_exists(static::STATUS_MATRIX_FIELD,
                           $_SESSION['glpiactiveprofile'])) { // maybe not set for post-only
         return true;
      }

      return false;
   }


   /**
    * Get the ITIL object status allowed for a current status
    *
    * @since 0.84 new proto
    *
    * @param integer $current   status
    *
    * @return array
   **/
   static function getAllowedStatusArray($current) {

      $tab = static::getAllStatusArray();
      if (!isset($current)) {
         $current = self::INCOMING;
      }

      foreach (array_keys($tab) as $status) {
         if (($status != $current)
             && !static::isAllowedStatus($current, $status)) {
            unset($tab[$status]);
         }
      }
      return $tab;
   }

   /**
    * Is the ITIL object status exists for the object
    *
    * @since 0.85
    *
    * @param integer $status   status
    *
    * @return boolean
   **/
   static function isStatusExists($status) {

      $tab = static::getAllStatusArray();

      return isset($tab[$status]);
   }

   /**
    * Dropdown of object status
    *
    * @since 0.84 new proto
    *
    * @param $options   array of options
    *  - name     : select name (default is status)
    *  - value    : default value (default self::INCOMING)
    *  - showtype : list proposed : normal, search or allowed (default normal)
    *  - display  : boolean if false get string
    *
    * @return string|integer Output string if display option is set to false,
    *                        otherwise random part of dropdown id
   **/
   static function dropdownStatus(array $options = []) {

      $p = [
         'name'     => 'status',
         'showtype' => 'normal',
         'display'  => true,
      ];

      if (is_array($options) && count($options)) {
         foreach ($options as $key => $val) {
            $p[$key] = $val;
         }
      }

      if (!isset($p['value']) || empty($p['value'])) {
         $p['value']     = self::INCOMING;
      }

      switch ($p['showtype']) {
         case 'allowed' :
            $tab = static::getAllowedStatusArray($p['value']);
            break;

         case 'search' :
            $tab = static::getAllStatusArray(true);
            break;

         default :
            $tab = static::getAllStatusArray(false);
            break;
      }

      return Dropdown::showFromArray($p['name'], $tab, $p);
   }


   /**
    * Get ITIL object status Name
    *
    * @since 0.84
    *
    * @param integer $value     status ID
   **/
   static function getStatus($value) {

      $tab  = static::getAllStatusArray(true);
      // Return $value if not defined
      return (isset($tab[$value]) ? $tab[$value] : $value);
   }


   /**
    * get field part name corresponding to actor type
    *
    * @param $type      integer : user type
    *
    * @since 0.84.6
    *
    * @return string|boolean Field part or false if not applicable
   **/
   static function getActorFieldNameType($type) {

      switch ($type) {
         case CommonITILActor::REQUESTER :
            return 'requester';

         case CommonITILActor::OBSERVER :
            return 'observer';

         case CommonITILActor::ASSIGN :
            return 'assign';

         default :
            return false;
      }
   }


   /**
    * show groups asociated
    *
    * @param $type      integer : user type
    * @param $canedit   boolean : can edit ?
    * @param $options   array    options for default values ($options of showForm)
    *
    * @return void
   **/
   function showGroupsAssociated($type, $canedit, array $options = []) {

      $groupicon = static::getActorIcon('group', $type);
      $group     = new Group();
      $linkclass = new $this->grouplinkclass();

      $typename  = static::getActorFieldNameType($type);

      $candelete = true;
      $mandatory = '';
      // For ticket templates : mandatories
      $key = $this->getTemplateFormFieldName();
      if (isset($options[$key])) {
         $mandatory = $options[$key]->getMandatoryMark("_groups_id_".$typename);
         if ($options[$key]->isMandatoryField("_groups_id_".$typename)
             && isset($this->groups[$type]) && (count($this->groups[$type])==1)) {
            $candelete = false;
         }
      }

      if (isset($this->groups[$type]) && count($this->groups[$type])) {
         foreach ($this->groups[$type] as $d) {
            echo "<div class='actor_row'>";
            $k = $d['groups_id'];
            echo "$mandatory$groupicon&nbsp;";
            if ($group->getFromDB($k)) {
               if (Entity::getUsedConfig('anonymize_support_agents')
                  && Session::getCurrentInterface() == 'helpdesk'
                  && $type == CommonITILActor::ASSIGN
               ) {
                  echo __("Helpdesk group");
               } else {
                  echo $group->getLink(['comments' => true]);
               }
            }
            if ($canedit && $candelete) {
               Html::showSimpleForm($linkclass->getFormURL(), 'delete',
                                    _x('button', 'Delete permanently'),
                                    ['id' => $d['id']],
                                    'fa-times-circle');
            }
            echo "</div>";
         }
      }
   }

   /**
    * show suppliers associated
    *
    * @since 0.84
    *
    * @param $type      integer : user type
    * @param $canedit   boolean : can edit ?
    * @param $options   array    options for default values ($options of showForm)
    *
    * @return void
   **/
   function showSuppliersAssociated($type, $canedit, array $options = []) {
      global $CFG_GLPI;

      $showsupplierlink = 0;
      if (Session::haveRight('contact_enterprise', READ)) {
         $showsupplierlink = 2;
      }

      $suppliericon = static::getActorIcon('supplier', $type);
      $supplier     = new Supplier();
      $linksupplier = new $this->supplierlinkclass();

      $typename     = static::getActorFieldNameType($type);

      $candelete    = true;
      $mandatory    = '';
      // For ticket templates : mandatories
      $key = $this->getTemplateFormFieldName();
      if (isset($options[$key])) {
         $mandatory = $options[$key]->getMandatoryMark("_suppliers_id_".$typename);
         if ($options[$key]->isMandatoryField("_suppliers_id_".$typename)
             && isset($this->suppliers[$type]) && (count($this->suppliers[$type])==1)) {
            $candelete = false;
         }
      }

      if (isset($this->suppliers[$type]) && count($this->suppliers[$type])) {
         foreach ($this->suppliers[$type] as $d) {
            echo "<div class='actor_row'>";
            $suppliers_id = $d['suppliers_id'];

            echo "$mandatory$suppliericon&nbsp;";

            $email = $d['alternative_email'];
            if ($suppliers_id) {
               if ($supplier->getFromDB($suppliers_id)) {
                  echo $supplier->getLink(['comments' => $showsupplierlink]);
                  echo "&nbsp;";

                  $tmpname = Dropdown::getDropdownName($supplier->getTable(), $suppliers_id, 1);
                  Html::showToolTip($tmpname['comment']);

                  if (empty($email)) {
                     $email = $supplier->fields['email'];
                  }
               }
            } else {
               echo "<a href='mailto:$email'>$email</a>";
            }

            if ($CFG_GLPI['notifications_mailing']) {
               $text = __('Email followup')
                  . "&nbsp;" . Dropdown::getYesNo($d['use_notification'])
                  . '<br />';

               if ($d['use_notification']) {
                  $text .= sprintf(__('%1$s: %2$s'), __('Email'), $email);
               }
               if ($canedit) {
                  $opt = ['awesome-class' => 'fa-envelope',
                          'popup' => $linksupplier->getFormURLWithID($d['id'])];
                  Html::showToolTip($text, $opt);
               }
            }

            if ($canedit && $candelete) {
               Html::showSimpleForm($linksupplier->getFormURL(), 'delete',
                                    _x('button', 'Delete permanently'),
                                    ['id' => $d['id']],
                                    'fa-times-circle');
            }

            echo '</div>';
         }
      }
   }

   /**
    * display a value according to a field
    *
    * @since 0.83
    *
    * @param $field     String         name of the field
    * @param $values    String / Array with the value to display
    * @param $options   Array          of option
    *
    * @return a string
   **/
   static function getSpecificValueToDisplay($field, $values, array $options = []) {

      if (!is_array($values)) {
         $values = [$field => $values];
      }
      switch ($field) {
         case 'status':
            return static::getStatus($values[$field]);

         case 'urgency':
            return static::getUrgencyName($values[$field]);

         case 'impact':
            return static::getImpactName($values[$field]);

         case 'priority':
            return static::getPriorityName($values[$field]);

         case 'global_validation' :
            return CommonITILValidation::getStatus($values[$field]);

      }
      return parent::getSpecificValueToDisplay($field, $values, $options);
   }


   /**
    * @since 0.84
    *
    * @param $field
    * @param $name            (default '')
    * @param $values          (default '')
    * @param $options   array
   **/
   static function getSpecificValueToSelect($field, $name = '', $values = '', array $options = []) {

      if (!is_array($values)) {
         $values = [$field => $values];
      }
      $options['display'] = false;

      switch ($field) {
         case 'status' :
            $options['name']  = $name;
            $options['value'] = $values[$field];
            return static::dropdownStatus($options);

         case 'impact' :
            $options['name']  = $name;
            $options['value'] = $values[$field];
            return static::dropdownImpact($options);

         case 'urgency' :
            $options['name']  = $name;
            $options['value'] = $values[$field];
            return static::dropdownUrgency($options);

         case 'priority' :
            $options['name']  = $name;
            $options['value'] = $values[$field];
            return static::dropdownPriority($options);

         case 'global_validation' :
            $options['global'] = true;
            $options['value']  = $values[$field];
            return CommonITILValidation::dropdownStatus($name, $options);
      }
      return parent::getSpecificValueToSelect($field, $name, $values, $options);
   }


   /**
    * @since 0.85
    *
    * @see CommonDBTM::showMassiveActionsSubForm()
   **/
   static function showMassiveActionsSubForm(MassiveAction $ma) {
      global $CFG_GLPI;

      switch ($ma->getAction()) {
         case 'add_task' :
            $itemtype = $ma->getItemtype(true);
            $tasktype = $itemtype.'Task';
            if ($ttype = getItemForItemtype($tasktype)) {
               $ttype->showMassiveActionAddTaskForm();
               return true;
            }
            return false;

         case 'add_actor' :
            $types            = [0                          => Dropdown::EMPTY_VALUE,
                                      CommonITILActor::REQUESTER => __('Requester'),
                                      CommonITILActor::OBSERVER  => __('Watcher'),
                                      CommonITILActor::ASSIGN    => __('Assigned to')];
            $rand             = Dropdown::showFromArray('actortype', $types);

            $paramsmassaction = ['actortype' => '__VALUE__'];

            Ajax::updateItemOnSelectEvent("dropdown_actortype$rand", "show_massiveaction_field",
                                          $CFG_GLPI["root_doc"].
                                             "/ajax/dropdownMassiveActionAddActor.php",
                                          $paramsmassaction);
            echo "<span id='show_massiveaction_field'>&nbsp;</span>\n";
            return true;
         case 'update_notif' :

            Dropdown::showYesNo('use_notification');
            echo "<br><br>";
            echo Html::submit(_x('button', 'Post'), ['name' => 'massiveaction']);
            return true;
            return true;
      }
      return parent::showMassiveActionsSubForm($ma);
   }


   /**
    * @since 0.85
    *
    * @see CommonDBTM::processMassiveActionsForOneItemtype()
   **/
   static function processMassiveActionsForOneItemtype(MassiveAction $ma, CommonDBTM $item,
                                                       array $ids) {

      switch ($ma->getAction()) {
         case 'add_actor' :
            $input = $ma->getInput();
            foreach ($ids as $id) {
               $input2 = ['id' => $id];
               if (isset($input['_itil_requester'])) {
                  $input2['_itil_requester'] = $input['_itil_requester'];
               }
               if (isset($input['_itil_observer'])) {
                  $input2['_itil_observer'] = $input['_itil_observer'];
               }
               if (isset($input['_itil_assign'])) {
                  $input2['_itil_assign'] = $input['_itil_assign'];
               }
               if ($item->can($id, UPDATE)) {
                  if ($item->update($input2)) {
                     $ma->itemDone($item->getType(), $id, MassiveAction::ACTION_OK);
                  } else {
                     $ma->itemDone($item->getType(), $id, MassiveAction::ACTION_KO);
                     $ma->addMessage($item->getErrorMessage(ERROR_ON_ACTION));
                  }
               } else {
                  $ma->itemDone($item->getType(), $id, MassiveAction::ACTION_NORIGHT);
                  $ma->addMessage($item->getErrorMessage(ERROR_RIGHT));
               }
            }
            return;

         case 'update_notif' :
            $input = $ma->getInput();
            foreach ($ids as $id) {
               if ($item->can($id, UPDATE)) {
                  $linkclass = new $item->userlinkclass();
                  foreach ($linkclass->getActors($id) as $users) {
                     foreach ($users as $data) {
                        $data['use_notification'] = $input['use_notification'];
                        $linkclass->update($data);
                     }
                  }
                  $linkclass = new $item->supplierlinkclass();
                  foreach ($linkclass->getActors($id) as $users) {
                     foreach ($users as $data) {
                        $data['use_notification'] = $input['use_notification'];
                        $linkclass->update($data);
                     }
                  }

                  $ma->itemDone($item->getType(), $id, MassiveAction::ACTION_OK);
               } else {
                  $ma->itemDone($item->getType(), $id, MassiveAction::ACTION_NORIGHT);
                  $ma->addMessage($item->getErrorMessage(ERROR_RIGHT));
               }
            }
            return;

         case 'add_task' :
            if (!($task = getItemForItemtype($item->getType().'Task'))) {
               $ma->itemDone($item->getType(), $ids, MassiveAction::ACTION_KO);
               break;
            }
            $field = $item->getForeignKeyField();

            $input = $ma->getInput();

            foreach ($ids as $id) {
               if ($item->getFromDB($id)) {
                  $input2 = [
                     $field              => $id,
                     'taskcategories_id' => $input['taskcategories_id'],
                     'actiontime'        => $input['actiontime'],
                     'state'             => $input['state'],
                     'content'           => $input['content']
                  ];
                  if ($task->can(-1, CREATE, $input2)) {
                     if ($task->add($input2)) {
                        $ma->itemDone($item->getType(), $id, MassiveAction::ACTION_OK);
                     } else {
                        $ma->itemDone($item->getType(), $id, MassiveAction::ACTION_KO);
                        $ma->addMessage($item->getErrorMessage(ERROR_ON_ACTION));
                     }
                  } else {
                     $ma->itemDone($item->getType(), $id, MassiveAction::ACTION_NORIGHT);
                     $ma->addMessage($item->getErrorMessage(ERROR_RIGHT));
                  }
               } else {
                  $ma->itemDone($item->getType(), $id, MassiveAction::ACTION_KO);
                  $ma->addMessage($item->getErrorMessage(ERROR_NOT_FOUND));
               }
            }
            return;
      }
      parent::processMassiveActionsForOneItemtype($ma, $item, $ids);
   }


   /**
    * @since 0.85
   **/
   function getSearchOptionsMain() {
      global $DB;

      $tab = [];

      $tab[] = [
         'id'                 => 'common',
         'name'               => __('Characteristics')
      ];

      $tab[] = [
         'id'                 => '1',
         'table'              => $this->getTable(),
         'field'              => 'name',
         'name'               => __('Title'),
         'datatype'           => 'itemlink',
         'searchtype'         => 'contains',
         'massiveaction'      => false,
         'additionalfields'   => ['id', 'content', 'status']
      ];

      $tab[] = [
         'id'                 => '21',
         'table'              => $this->getTable(),
         'field'              => 'content',
         'name'               => __('Description'),
         'massiveaction'      => false,
         'datatype'           => 'text',
         'htmltext'           => true
      ];

      $tab[] = [
         'id'                 => '2',
         'table'              => $this->getTable(),
         'field'              => 'id',
         'name'               => __('ID'),
         'massiveaction'      => false,
         'datatype'           => 'number'
      ];

      $tab[] = [
         'id'                 => '12',
         'table'              => $this->getTable(),
         'field'              => 'status',
         'name'               => __('Status'),
         'searchtype'         => 'equals',
         'datatype'           => 'specific'
      ];

      $tab[] = [
         'id'                 => '10',
         'table'              => $this->getTable(),
         'field'              => 'urgency',
         'name'               => __('Urgency'),
         'searchtype'         => 'equals',
         'datatype'           => 'specific'
      ];

      $tab[] = [
         'id'                 => '11',
         'table'              => $this->getTable(),
         'field'              => 'impact',
         'name'               => __('Impact'),
         'searchtype'         => 'equals',
         'datatype'           => 'specific'
      ];

      $tab[] = [
         'id'                 => '3',
         'table'              => $this->getTable(),
         'field'              => 'priority',
         'name'               => __('Priority'),
         'searchtype'         => 'equals',
         'datatype'           => 'specific'
      ];

      $tab[] = [
         'id'                 => '15',
         'table'              => $this->getTable(),
         'field'              => 'date',
         'name'               => __('Opening date'),
         'datatype'           => 'datetime',
         'massiveaction'      => false
      ];

      $tab[] = [
         'id'                 => '16',
         'table'              => $this->getTable(),
         'field'              => 'closedate',
         'name'               => __('Closing date'),
         'datatype'           => 'datetime',
         'massiveaction'      => false
      ];

      $tab[] = [
         'id'                 => '18',
         'table'              => $this->getTable(),
         'field'              => 'time_to_resolve',
         'name'               => __('Time to resolve'),
         'datatype'           => 'datetime',
         'maybefuture'        => true,
         'massiveaction'      => false,
         'additionalfields'   => ['status']
      ];

      $tab[] = [
         'id'                 => '151',
         'table'              => $this->getTable(),
         'field'              => 'time_to_resolve',
         'name'               => __('Time to resolve + Progress'),
         'massiveaction'      => false,
         'nosearch'           => true,
         'additionalfields'   => ['status']
      ];

      $tab[] = [
         'id'                 => '82',
         'table'              => $this->getTable(),
         'field'              => 'is_late',
         'name'               => __('Time to resolve exceedeed'),
         'datatype'           => 'bool',
         'massiveaction'      => false,
         'computation'        =>
            'IF(' . $DB->quoteName('TABLE.time_to_resolve') . ' IS NOT NULL
               AND ' . $DB->quoteName('TABLE.status') . ' <> 4
               AND (' . $DB->quoteName('TABLE.solvedate') . ' > ' . $DB->quoteName('TABLE.time_to_resolve') . '
                     OR (' . $DB->quoteName('TABLE.solvedate') . ' IS NULL
                        AND ' . $DB->quoteName('TABLE.time_to_resolve') . ' < NOW())),
               1, 0)'
      ];

      $tab[] = [
         'id'                 => '17',
         'table'              => $this->getTable(),
         'field'              => 'solvedate',
         'name'               => __('Resolution date'),
         'datatype'           => 'datetime',
         'massiveaction'      => false
      ];

      $tab[] = [
         'id'                 => '19',
         'table'              => $this->getTable(),
         'field'              => 'date_mod',
         'name'               => __('Last update'),
         'datatype'           => 'datetime',
         'massiveaction'      => false
      ];

      $newtab = [
         'id'                 => '7',
         'table'              => 'glpi_itilcategories',
         'field'              => 'completename',
         'name'               => __('Category'),
         'datatype'           => 'dropdown'
      ];

      if (!Session::isCron() // no filter for cron
          && Session::getCurrentInterface() == 'helpdesk') {
         $newtab['condition']         = "`is_helpdeskvisible`";
      }
      $tab[] = $newtab;

      $tab[] = [
         'id'                 => '80',
         'table'              => 'glpi_entities',
         'field'              => 'completename',
         'name'               => __('Entity'),
         'massiveaction'      => false,
         'datatype'           => 'dropdown'
      ];

      $tab[] = [
         'id'                 => '45',
         'table'              => $this->getTable(),
         'field'              => 'actiontime',
         'name'               => __('Total duration'),
         'datatype'           => 'timestamp',
         'massiveaction'      => false,
         'nosearch'           => true
      ];

      $newtab = [
         'id'                 => '64',
         'table'              => 'glpi_users',
         'field'              => 'name',
         'linkfield'          => 'users_id_lastupdater',
         'name'               => __('Last edit by'),
         'massiveaction'      => false,
         'datatype'           => 'dropdown',
         'right'              => 'all'
      ];

      // Filter search fields for helpdesk
      if (!Session::isCron() // no filter for cron
          && Session::getCurrentInterface() != 'central') {
         // last updater no search
         $newtab['nosearch'] = true;
      }
      $tab[] = $newtab;

      // add objectlock search options
      $tab = array_merge($tab, ObjectLock::rawSearchOptionsToAdd(get_class($this)));

      // For ITIL template
      $tab[] = [
         'id'                 => '142',
         'table'              => 'glpi_documents',
         'field'              => 'name',
         'name'               => _n('Document', 'Documents', Session::getPluralNumber()),
         'forcegroupby'       => true,
         'usehaving'          => true,
         'nosearch'           => true,
         'nodisplay'          => true,
         'datatype'           => 'dropdown',
         'massiveaction'      => false,
         'joinparams'         => [
            'jointype'           => 'items_id',
            'beforejoin'         => [
               'table'              => 'glpi_documents_items',
               'joinparams'         => [
                  'jointype'           => 'itemtype_item'
               ]
            ]
         ]
      ];

      return $tab;
   }


   /**
    * @since 0.85
   **/
   function getSearchOptionsSolution() {
      $tab = [];

      $tab[] = [
         'id'                 => 'solution',
         'name'               => _n('Solution', 'Solutions', 1)
      ];

      $tab[] = [
         'id'                 => '23',
         'table'              => 'glpi_solutiontypes',
         'field'              => 'name',
         'name'               => __('Solution type'),
         'datatype'           => 'dropdown',
         'forcegroupby'       => true,
         'joinparams'         => [
            'beforejoin'         => [
               'table'              => ITILSolution::getTable(),
               'joinparams'         => [
                  'jointype'           => 'itemtype_item',
               ]
            ]
         ]
      ];

      $tab[] = [
         'id'                 => '24',
         'table'              => ITILSolution::getTable(),
         'field'              => 'content',
         'name'               => _n('Solution', 'Solutions', 1),
         'datatype'           => 'text',
         'htmltext'           => true,
         'massiveaction'      => false,
         'forcegroupby'       => true,
         'joinparams'         => [
            'jointype'           => 'itemtype_item'
         ]
      ];

      $tab[] = [
         'id'                  => '38',
         'table'               => ITILSolution::getTable(),
         'field'               => 'status',
         'name'                => __('Any solution status'),
         'datatype'            => 'specific',
         'searchtype'          => ['equals', 'notequals'],
         'searchequalsonfield' => true,
         'massiveaction'       => false,
         'forcegroupby'        => true,
         'joinparams'          => [
            'jointype' => 'itemtype_item'
         ]
      ];

      $tab[] = [
         'id'                  => '39',
         'table'               => ITILSolution::getTable(),
         'field'               => 'status',
         'name'                => __('Last solution status'),
         'datatype'            => 'specific',
         'searchtype'          => ['equals', 'notequals'],
         'searchequalsonfield' => true,
         'massiveaction'       => false,
         'forcegroupby'        => true,
         'joinparams'          => [
            'jointype'  => 'itemtype_item',
            // Get only last created solution
            'condition' => '
               AND NEWTABLE.`id` = (
                  SELECT `id` FROM `' . ITILSolution::getTable() . '`
                  WHERE `' . ITILSolution::getTable() . '`.`items_id` = REFTABLE.`id`
                     AND `' . ITILSolution::getTable() . '`.`itemtype` = \'' . static::getType() . '\'
                  ORDER BY `' . ITILSolution::getTable() . '`.`id` DESC
                  LIMIT 1
               )'
         ]
      ];

      return $tab;
   }


   function getSearchOptionsStats() {
      $tab = [];

      $tab[] = [
         'id'                 => 'stats',
         'name'               => __('Statistics')
      ];

      $tab[] = [
         'id'                 => '154',
         'table'              => $this->getTable(),
         'field'              => 'solve_delay_stat',
         'name'               => __('Resolution time'),
         'datatype'           => 'timestamp',
         'forcegroupby'       => true,
         'massiveaction'      => false
      ];

      $tab[] = [
         'id'                 => '152',
         'table'              => $this->getTable(),
         'field'              => 'close_delay_stat',
         'name'               => __('Closing time'),
         'datatype'           => 'timestamp',
         'forcegroupby'       => true,
         'massiveaction'      => false
      ];

      $tab[] = [
         'id'                 => '153',
         'table'              => $this->getTable(),
         'field'              => 'waiting_duration',
         'name'               => __('Waiting time'),
         'datatype'           => 'timestamp',
         'forcegroupby'       => true,
         'massiveaction'      => false
      ];

      return $tab;
   }


   function getSearchOptionsActors() {
      $tab = [];

      $tab[] = [
         'id'                 => 'requester',
         'name'               => __('Requester')
      ];

      $newtab = [
         'id'                 => '4', // Also in Ticket_User::post_addItem() and Log::getHistoryData()
         'table'              => 'glpi_users',
         'field'              => 'name',
         'datatype'           => 'dropdown',
         'right'              => 'all',
         'name'               => __('Requester'),
         'forcegroupby'       => true,
         'massiveaction'      => false,
         'joinparams'         => [
            'beforejoin'         => [
               'table'              => getTableForItemType($this->userlinkclass),
               'joinparams'         => [
                  'jointype'           => 'child',
                  'condition'          => 'AND NEWTABLE.`type` = '.CommonITILActor::REQUESTER
               ]
            ]
         ]
      ];

      if (!Session::isCron() // no filter for cron
          && Session::getCurrentInterface() == 'helpdesk') {
         $newtab['right']       = 'id';
      }
      $tab[] = $newtab;

      $newtab = [
         'id'                 => '71',  // Also in Group_Ticket::post_addItem() and Log::getHistoryData()
         'table'              => 'glpi_groups',
         'field'              => 'completename',
         'datatype'           => 'dropdown',
         'name'               => __('Requester group'),
         'forcegroupby'       => true,
         'massiveaction'      => false,
         'condition'          => ['is_requester' => 1],
         'joinparams'         => [
            'beforejoin'         => [
               'table'              => getTableForItemType($this->grouplinkclass),
               'joinparams'         => [
                  'jointype'           => 'child',
                  'condition'          => 'AND NEWTABLE.`type` = '.CommonITILActor::REQUESTER
               ]
            ]
         ]
      ];

      if (!Session::isCron() // no filter for cron
          && Session::getCurrentInterface() == 'helpdesk') {
         $newtab['condition'] = array_merge(
            $newtab['condition'],
            ['id' => [$_SESSION['glpigroups']]]
         );
      }
      $tab[] = $newtab;

      $newtab = [
         'id'                 => '22',
         'table'              => 'glpi_users',
         'field'              => 'name',
         'datatype'           => 'dropdown',
         'right'              => 'all',
         'linkfield'          => 'users_id_recipient',
         'name'               => __('Writer')
      ];

      if (!Session::isCron() // no filter for cron
          && Session::getCurrentInterface() == 'helpdesk') {
         $newtab['right']       = 'id';
      }
      $tab[] = $newtab;

      $tab[] = [
         'id'                 => 'observer',
         'name'               => __('Watcher')
      ];

      $tab[] = [
         'id'                 => '66', // Also in Ticket_User::post_addItem() and Log::getHistoryData()
         'table'              => 'glpi_users',
         'field'              => 'name',
         'datatype'           => 'dropdown',
         'right'              => 'all',
         'name'               => __('Watcher'),
         'forcegroupby'       => true,
         'massiveaction'      => false,
         'joinparams'         => [
            'beforejoin'         => [
               'table'              => getTableForItemType($this->userlinkclass),
               'joinparams'         => [
                  'jointype'           => 'child',
                  'condition'          => 'AND NEWTABLE.`type` = '.CommonITILActor::OBSERVER
               ]
            ]
         ]
      ];

      $tab[] = [
         'id'                 => '65', // Also in Group_Ticket::post_addItem() and Log::getHistoryData()
         'table'              => 'glpi_groups',
         'field'              => 'completename',
         'datatype'           => 'dropdown',
         'name'               => __('Watcher group'),
         'forcegroupby'       => true,
         'massiveaction'      => false,
         'condition'          => ['is_watcher' => 1],
         'joinparams'         => [
            'beforejoin'         => [
               'table'              => getTableForItemType($this->grouplinkclass),
               'joinparams'         => [
                  'jointype'           => 'child',
                  'condition'          => 'AND NEWTABLE.`type` = '.CommonITILActor::OBSERVER
               ]
            ]
         ]
      ];

      $tab[] = [
         'id'                 => 'assign',
         'name'               => __('Assigned to')
      ];

      $tab[] = [
         'id'                 => '5', // Also in Ticket_User::post_addItem() and Log::getHistoryData()
         'table'              => 'glpi_users',
         'field'              => 'name',
         'datatype'           => 'dropdown',
         'right'              => 'own_ticket',
         'name'               => __('Technician'),
         'forcegroupby'       => true,
         'massiveaction'      => false,
         'joinparams'         => [
            'beforejoin'         => [
               'table'              => getTableForItemType($this->userlinkclass),
               'joinparams'         => [
                  'jointype'           => 'child',
                  'condition'          => 'AND NEWTABLE.`type` = '.CommonITILActor::ASSIGN
               ]
            ]
         ]
      ];

      $tab[] = [
         'id'                 => '6', // Also in Supplier_Ticket::post_addItem() and Log::getHistoryData()
         'table'              => 'glpi_suppliers',
         'field'              => 'name',
         'datatype'           => 'dropdown',
         'name'               => __('Assigned to a supplier'),
         'forcegroupby'       => true,
         'massiveaction'      => false,
         'joinparams'         => [
            'beforejoin'         => [
               'table'              => getTableForItemType($this->supplierlinkclass),
               'joinparams'         => [
                  'jointype'           => 'child',
                  'condition'          => 'AND NEWTABLE.`type` = '.CommonITILActor::ASSIGN
               ]
            ]
         ]
      ];

      $tab[] = [
         'id'                 => '8', // Also in Group_Ticket::post_addItem() and Log::getHistoryData()
         'table'              => 'glpi_groups',
         'field'              => 'completename',
         'datatype'           => 'dropdown',
         'name'               => __('Technician group'),
         'forcegroupby'       => true,
         'massiveaction'      => false,
         'condition'          => ['is_assign' => 1],
         'joinparams'         => [
            'beforejoin'         => [
               'table'              => getTableForItemType($this->grouplinkclass),
               'joinparams'         => [
                  'jointype'           => 'child',
                  'condition'          => 'AND NEWTABLE.`type` = '.CommonITILActor::ASSIGN
               ]
            ]
         ]
      ];

      $tab[] = [
         'id'                 => 'notification',
         'name'               => _n('Notification', 'Notifications', Session::getPluralNumber())
      ];

      $tab[] = [
         'id'                 => '35',
         'table'              => getTableForItemType($this->userlinkclass),
         'field'              => 'use_notification',
         'name'               => __('Email followup'),
         'datatype'           => 'bool',
         'massiveaction'      => false,
         'joinparams'         => [
            'jointype'           => 'child',
            'condition'          => 'AND NEWTABLE.`type` = '.CommonITILActor::REQUESTER
         ]
      ];

      $tab[] = [
         'id'                 => '34',
         'table'              => getTableForItemType($this->userlinkclass),
         'field'              => 'alternative_email',
         'name'               => __('Email for followup'),
         'datatype'           => 'email',
         'massiveaction'      => false,
         'joinparams'         => [
            'jointype'           => 'child',
            'condition'          => 'AND NEWTABLE.`type` = '.CommonITILActor::REQUESTER
         ]
      ];

      return $tab;
   }

   /**
    * Get status icon
    *
    * @since 9.3
    *
    * @return string
    */
   public static function getStatusIcon($status) {
      $class = static::getStatusClass($status);
      $label = static::getStatus($status);
      return "<i class='$class' title='$label'></i>";
   }

   /**
    * Get status class
    *
    * @since 9.3
    *
    * @return string
    */
   public static function getStatusClass($status) {
      $class = null;
      $solid = true;

      switch ($status) {
         case self::INCOMING :
            $class = 'circle';
            break;
         case self::ASSIGNED :
            $class = 'circle';
            $solid = false;
            break;
         case self::PLANNED :
            $class = 'calendar';
            break;
         case self::WAITING :
            $class = 'circle';
            break;
         case self::SOLVED :
            $class = 'circle';
            $solid = false;
            break;
         case self::CLOSED :
            $class = 'circle';
            break;
         case self::ACCEPTED :
            $class = 'check-circle';
            break;
         case self::OBSERVED :
            $class = 'eye';
            break;
         case self::EVALUATION :
            $class = 'circle';
            $solid = false;
            break;
         case self::APPROVAL :
            $class = 'question-circle';
            break;
         case self::TEST :
            $class = 'question-circle';
            break;
         case self::QUALIFICATION :
            $class = 'circle';
            $solid = false;
            break;
      }

      return $class == null
         ? ''
         : 'itilstatus ' . ($solid ? 'fas fa-' : 'far fa-') . $class.
         " ".static::getStatusKey($status);
   }

   /**
    * Get status key
    *
    * @since 9.3
    *
    * @return string
    */
   public static function getStatusKey($status) {
      $key = '';
      switch ($status) {
         case self::INCOMING :
            $key = 'new';
            break;
         case self::ASSIGNED :
            $key = 'assigned';
            break;
         case self::PLANNED :
            $key = 'planned';
            break;
         case self::WAITING :
            $key = 'waiting';
            break;
         case self::SOLVED :
            $key = 'solved';
            break;
         case self::CLOSED :
            $key = 'closed';
            break;
         case self::ACCEPTED :
            $key = 'accepted';
            break;
         case self::OBSERVED :
            $key = 'observe';
            break;
         case self::EVALUATION :
            $key = 'eval';
            break;
         case self::APPROVAL :
            $key = 'approval';
            break;
         case self::TEST :
            $key = 'test';
            break;
         case self::QUALIFICATION :
            $key = 'qualif';
            break;
      }
      return $key;
   }


   /**
    * Get Icon for Actor
    *
    * @param $user_group   string   'user or 'group'
    * @param $type         integer  user/group type
    *
    * @return string
   **/
   static function getActorIcon($user_group, $type) {
      global $CFG_GLPI;

      switch ($user_group) {
         case 'user' :
            $icontitle = __s('User').' - '.$type; // should never be used
            switch ($type) {
               case CommonITILActor::REQUESTER :
                  $icontitle = __s('Requester user');
                  break;

               case CommonITILActor::OBSERVER :
                  $icontitle = __s('Watcher user');
                  break;

               case CommonITILActor::ASSIGN :
                  $icontitle = __s('Technician');
                  break;
            }
            return "<i class='fas fa-user' title='$icontitle'></i><span class='sr-only'>$icontitle</span>";

         case 'group' :
            $icontitle = __('Group');
            switch ($type) {
               case CommonITILActor::REQUESTER :
                  $icontitle = __s('Requester group');
                  break;

               case CommonITILActor::OBSERVER :
                  $icontitle = __s('Watcher group');
                  break;

               case CommonITILActor::ASSIGN :
                  $icontitle = __s('Group in charge of the ticket');
                  break;
            }

            return "<i class='fas fa-users' title='$icontitle'></i>" .
                "<span class='sr-only'>$icontitle</span>";

         case 'supplier' :
            $icontitle = __('Supplier');
            return  "<img src='".$CFG_GLPI['root_doc']."/pics/supplier.png'
                      alt=\"$icontitle\" title=\"$icontitle\">";

      }
      return '';

   }


   /**
    * show tooltip for user notification information
    *
    * @param $type      integer  user type
    * @param $canedit   boolean  can edit ?
    * @param $options   array    options for default values ($options of showForm)
    *
    * @return void
   **/
   function showUsersAssociated($type, $canedit, array $options = []) {
      global $CFG_GLPI;

      $showuserlink = 0;
      if (User::canView()) {
         $showuserlink = 2;
      }
      $usericon  = static::getActorIcon('user', $type);
      $user      = new User();
      $linkuser  = new $this->userlinkclass();

      $typename  = static::getActorFieldNameType($type);

      $candelete = true;
      $mandatory = '';
      // For ticket templates : mandatories
      $key = $this->getTemplateFormFieldName();
      if (isset($options[$key])) {
         $mandatory = $options[$key]->getMandatoryMark("_users_id_".$typename);
         if ($options[$key]->isMandatoryField("_users_id_".$typename)
             && isset($this->users[$type]) && (count($this->users[$type])==1)) {
            $candelete = false;
         }
      }

      if (isset($this->users[$type]) && count($this->users[$type])) {
         foreach ($this->users[$type] as $d) {
            echo "<div class='actor_row'>";
            $k = $d['users_id'];

            echo "$mandatory$usericon&nbsp;";

            if ($k) {
               $userdata = getUserName($k, 2);
            } else {
               $email         = $d['alternative_email'];
               $userdata      = "<a href='mailto:$email'>$email</a>";
            }

            if (Entity::getUsedConfig('anonymize_support_agents')
               && Session::getCurrentInterface() == 'helpdesk'
               && $type == CommonITILActor::ASSIGN
            ) {
               echo __("Helpdesk");
            } else {
               if ($k) {
                  $param = ['display' => false];
                  if ($showuserlink) {
                     $param['link'] = $userdata["link"];
                  }
                  echo $userdata['name']."&nbsp;".Html::showToolTip($userdata["comment"], $param);
               } else {
                  echo $userdata;
               }
            }

            if ($CFG_GLPI['notifications_mailing']) {
               $text = __('Email followup')."&nbsp;".Dropdown::getYesNo($d['use_notification']).
                       '<br>';

               if ($d['use_notification']) {
                  $uemail = $d['alternative_email'];
                  if (empty($uemail) && $user->getFromDB($d['users_id'])) {
                     $uemail = $user->getDefaultEmail();
                  }
                  $text .= sprintf(__('%1$s: %2$s'), __('Email'), $uemail);
                  if (!NotificationMailing::isUserAddressValid($uemail)) {
                     $text .= "&nbsp;<span class='red'>".__('Invalid email address')."</span>";
                  }
               }

               if ($canedit
                   || ($d['users_id'] == Session::getLoginUserID())) {
                  $opt      = ['awesome-class' => 'fa-envelope',
                                    'popup' => $linkuser->getFormURLWithID($d['id'])];
                  echo "&nbsp;";
                  Html::showToolTip($text, $opt);
               }
            }

            if ($canedit && $candelete) {
               Html::showSimpleForm($linkuser->getFormURL(), 'delete',
                                    _x('button', 'Delete permanently'),
                                    ['id' => $d['id']],
                                    'fa-times-circle');
            }
            echo "</div>";
         }
      }
   }


   /**
    * show actor add div
    *
    * @param $type         string   actor type
    * @param $rand_type    integer  rand value of div to use
    * @param $entities_id  integer  entity ID
    * @param $is_hidden    array    of hidden fields (if empty consider as not hidden)
    * @param $withgroup    boolean  allow adding a group (true by default)
    * @param $withsupplier boolean  allow adding a supplier (only one possible in ASSIGN case)
    *                               (false by default)
    * @param $inobject     boolean  display in ITIL object ? (true by default)
    *
    * @return void|boolean Nothing if displayed, false if not applicable
   **/
   function showActorAddForm($type, $rand_type, $entities_id, $is_hidden = [],
                             $withgroup = true, $withsupplier = false, $inobject = true) {
      global $CFG_GLPI;

      $types = ['user'  => __('User')];

      if ($withgroup) {
         $types['group'] = __('Group');
      }

      if ($withsupplier
          && ($type == CommonITILActor::ASSIGN)) {
         $types['supplier'] = __('Supplier');
      }

      $typename = static::getActorFieldNameType($type);
      switch ($type) {
         case CommonITILActor::REQUESTER :
            if (isset($is_hidden['_users_id_requester']) && $is_hidden['_users_id_requester']) {
               unset($types['user']);
            }
            if (isset($is_hidden['_groups_id_requester']) && $is_hidden['_groups_id_requester']) {
               unset($types['group']);
            }
            break;

         case CommonITILActor::OBSERVER :
            if (isset($is_hidden['_users_id_observer']) && $is_hidden['_users_id_observer']) {
               unset($types['user']);
            }
            if (isset($is_hidden['_groups_id_observer']) && $is_hidden['_groups_id_observer']) {
               unset($types['group']);
            }
            break;

         case CommonITILActor::ASSIGN :
            if (isset($is_hidden['_users_id_assign']) && $is_hidden['_users_id_assign']) {
               unset($types['user']);
            }
            if (isset($is_hidden['_groups_id_assign']) && $is_hidden['_groups_id_assign']) {
               unset($types['group']);
            }
            if (isset($types['supplier'])
               && isset($is_hidden['_suppliers_id_assign']) && $is_hidden['_suppliers_id_assign']) {
               unset($types['supplier']);
            }
            break;

         default :
            return false;
      }

      echo "<div ".($inobject?"style='display:none'":'')." id='itilactor$rand_type' class='actor-dropdown'>";
      $rand   = Dropdown::showFromArray("_itil_".$typename."[_type]", $types,
                                        ['display_emptychoice' => true]);
      $params = ['type'            => '__VALUE__',
                      'actortype'       => $typename,
                      'itemtype'        => $this->getType(),
                      'allow_email'     => (($type == CommonITILActor::OBSERVER)
                                            || $type == CommonITILActor::REQUESTER),
                      'entity_restrict' => $entities_id,
                      'use_notif'       => Entity::getUsedConfig('is_notif_enable_default', $entities_id, '', 1)];

      Ajax::updateItemOnSelectEvent("dropdown__itil_".$typename."[_type]$rand",
                                    "showitilactor".$typename."_$rand",
                                    $CFG_GLPI["root_doc"]."/ajax/dropdownItilActors.php",
                                    $params);
      echo "<span id='showitilactor".$typename."_$rand' class='actor-dropdown'>&nbsp;</span>";
      if ($inobject) {
         echo "<hr>";
      }
      echo "</div>";
   }


   /**
    * show user add div on creation
    *
    * @param $type      integer  actor type
    * @param $options   array    options for default values ($options of showForm)
    *
    * @return integer Random part of inputs ids
   **/
   function showActorAddFormOnCreate($type, array $options) {
      global $CFG_GLPI;

      $typename = static::getActorFieldNameType($type);

      $itemtype = $this->getType();

      echo static::getActorIcon('user', $type);
      // For ticket templates : mandatories
      $key = $this->getTemplateFormFieldName();
      if (isset($options[$key])) {
         echo $options[$key]->getMandatoryMark("_users_id_".$typename);
      }
      echo "&nbsp;";

      if (!isset($options["_right"])) {
         $right = $this->getDefaultActorRightSearch($type);
      } else {
         $right = $options["_right"];
      }

      if ($options["_users_id_".$typename] == 0 && !isset($_REQUEST["_users_id_$typename"]) && !isset($this->input["_users_id_$typename"])) {
         $options["_users_id_".$typename] = $this->getDefaultActor($type);
      }
      $rand   = mt_rand();
      $actor_name = '_users_id_'.$typename;
      if ($type == CommonITILActor::OBSERVER) {
         $actor_name = '_users_id_'.$typename.'[]';
      }
      $params = ['name'        => $actor_name,
                      'value'       => $options["_users_id_".$typename],
                      'right'       => $right,
                      'rand'        => $rand,
                      'entity'      => (isset($options['entities_id'])
                                        ? $options['entities_id']: $options['entity_restrict'])];

      //only for active ldap and corresponding right
      $ldap_methods = getAllDataFromTable('glpi_authldaps', ['is_active' => 1]);
      if (count($ldap_methods)
            && Session::haveRight('user', User::IMPORTEXTAUTHUSERS)) {
         $params['ldap_import'] = true;
      }

      if ($this->userentity_oncreate
          && ($type == CommonITILActor::REQUESTER)) {
         $params['on_change'] = 'this.form.submit()';
         unset($params['entity']);
      }

      $params['_user_index'] = 0;
      if (isset($options['_user_index'])) {
         $params['_user_index'] = $options['_user_index'];
      }

      if ($CFG_GLPI['notifications_mailing']) {
         $paramscomment
            = ['value' => '__VALUE__',
                    'field' => "_users_id_".$typename."_notif",
                    '_user_index'
                            => $params['_user_index'],
                    'allow_email'
                            => (($type == CommonITILActor::REQUESTER)
                                || ($type == CommonITILActor::OBSERVER)),
                    'use_notification'
                            => $options["_users_id_".$typename."_notif"]['use_notification']];
         if (isset($options["_users_id_".$typename."_notif"]['alternative_email'])) {
            $paramscomment['alternative_email']
               = $options["_users_id_".$typename."_notif"]['alternative_email'];
         }
         $params['toupdate'] = ['value_fieldname'
                                                  => 'value',
                                     'to_update'  => "notif_".$typename."_$rand",
                                     'url'        => $CFG_GLPI["root_doc"]."/ajax/uemailUpdate.php",
                                     'moreparams' => $paramscomment];

      }

      if (($itemtype == 'Ticket')
          && ($type == CommonITILActor::ASSIGN)) {
         $toupdate = [];
         if (isset($params['toupdate']) && is_array($params['toupdate'])) {
            $toupdate[] = $params['toupdate'];
         }
         $toupdate[] = ['value_fieldname' => 'value',
                             'to_update'       => "countassign_$rand",
                             'url'             => $CFG_GLPI["root_doc"].
                                                      "/ajax/ticketassigninformation.php",
                             'moreparams'      => ['users_id_assign' => '__VALUE__']];
         $params['toupdate'] = $toupdate;
      }

      // List all users in the active entities
      User::dropdown($params);

      if ($itemtype == 'Ticket') {

         // display opened tickets for user
         if (($type == CommonITILActor::REQUESTER)
             && ($options["_users_id_".$typename] > 0)
             && (Session::getCurrentInterface() != "helpdesk")) {

            $options2 = [
               'criteria' => [
                  [
                     'field'      => 4, // users_id
                     'searchtype' => 'equals',
                     'value'      => $options["_users_id_".$typename],
                     'link'       => 'AND',
                  ],
                  [
                     'field'      => 12, // status
                     'searchtype' => 'equals',
                     'value'      => 'notold',
                     'link'       => 'AND',
                  ],
               ],
               'reset'    => 'reset',
            ];

            $url = $this->getSearchURL()."?".Toolbox::append_params($options2, '&amp;');

            echo "&nbsp;<a href='$url' title=\"".__s('Processing')."\">(";
            printf(__('%1$s: %2$s'), __('Processing'),
                   $this->countActiveObjectsForUser($options["_users_id_".$typename]));
            echo ")</a>";
         }

         // Display active tickets for a tech
         // Need to update information on dropdown changes
         if ($type == CommonITILActor::ASSIGN) {
            echo "<span id='countassign_$rand'>";
            echo "</span>";

            echo "<script type='text/javascript'>";
            echo "$(function() {";
            Ajax::updateItemJsCode("countassign_$rand",
                                   $CFG_GLPI["root_doc"]."/ajax/ticketassigninformation.php",
                                   ['users_id_assign' => '__VALUE__'],
                                   "dropdown__users_id_".$typename.$rand);
            echo "});</script>";
         }
      }

      if ($CFG_GLPI['notifications_mailing']) {
         echo "<div id='notif_".$typename."_$rand'>";
         echo "</div>";

         echo "<script type='text/javascript'>";
         echo "$(function() {";
         Ajax::updateItemJsCode("notif_".$typename."_$rand",
                                $CFG_GLPI["root_doc"]."/ajax/uemailUpdate.php", $paramscomment,
                                "dropdown_".$actor_name.$rand);
         echo "});</script>";
      }

      return $rand;
   }


   /**
    * show supplier add div on creation
    *
    * @param $options   array    options for default values ($options of showForm)
    *
    * @return void
    **/
   function showSupplierAddFormOnCreate(array $options) {
      global $CFG_GLPI;

      $itemtype = $this->getType();

      echo static::getActorIcon('supplier', 'assign');
      // For ticket templates : mandatories
      $key = $this->getTemplateFormFieldName();
      if (isset($options[$key])) {
         echo $options[$key]->getMandatoryMark("_suppliers_id_assign");
      }
      echo "&nbsp;";

      $rand   = mt_rand();
      $params = ['name'        => '_suppliers_id_assign',
                      'value'       => $options["_suppliers_id_assign"],
                      'rand'        => $rand];

      if ($CFG_GLPI['notifications_mailing']) {
         $paramscomment = ['value'       => '__VALUE__',
                                'field'       => "_suppliers_id_assign_notif",
                                'allow_email' => true,
                                'typefield'   => 'supplier',
                                'use_notification'
                                    => $options["_suppliers_id_assign_notif"]['use_notification']];
         if (isset($options["_suppliers_id_assign_notif"]['alternative_email'])) {
            $paramscomment['alternative_email']
            = $options["_suppliers_id_assign_notif"]['alternative_email'];
         }
         $params['toupdate'] = ['value_fieldname'
                                                  => 'value',
                                     'to_update'  => "notif_assign_$rand",
                                     'url'        => $CFG_GLPI["root_doc"]."/ajax/uemailUpdate.php",
                                     'moreparams' => $paramscomment];

      }

      if ($itemtype == 'Ticket') {
         $toupdate = [];
         if (isset($params['toupdate']) && is_array($params['toupdate'])) {
            $toupdate[] = $params['toupdate'];
         }
         $toupdate[] = ['value_fieldname' => 'value',
                             'to_update'       => "countassign_$rand",
                             'url'             => $CFG_GLPI["root_doc"].
                                                      "/ajax/ticketassigninformation.php",
                             'moreparams'      => ['suppliers_id_assign' => '__VALUE__']];
         $params['toupdate'] = $toupdate;
      }

      Supplier::dropdown($params);

      if ($itemtype == 'Ticket') {
         // Display active tickets for a tech
         // Need to update information on dropdown changes
         echo "<span id='countassign_$rand'>";
         echo "</span>";
         echo "<script type='text/javascript'>";
         echo "$(function() {";
         Ajax::updateItemJsCode("countassign_$rand",
                                $CFG_GLPI["root_doc"]."/ajax/ticketassigninformation.php",
                                ['suppliers_id_assign' => '__VALUE__'],
                                "dropdown__suppliers_id_assign".$rand);
         echo "});</script>";
      }

      if ($CFG_GLPI['notifications_mailing']) {
         echo "<div id='notif_assign_$rand'>";
         echo "</div>";

         echo "<script type='text/javascript'>";
         echo "$(function() {";
         Ajax::updateItemJsCode("notif_assign_$rand",
                                $CFG_GLPI["root_doc"]."/ajax/uemailUpdate.php", $paramscomment,
                                "dropdown__suppliers_id_assign".$rand);
         echo "});</script>";
      }
   }



   /**
    * show actor part in ITIL object form
    *
    * @param $ID        integer  ITIL object ID
    * @param $options   array    options for default values ($options of showForm)
    *
    * @return void
   **/
   function showActorsPartForm($ID, array $options) {
      global $CFG_GLPI;

      $options['_default_use_notification'] = 1;

      if (isset($options['entities_id'])) {
         $options['_default_use_notification'] = Entity::getUsedConfig('is_notif_enable_default', $options['entities_id'], '', 1);
      }

      // check is_hidden fields
      $is_hidden = [];
      foreach (['_users_id_requester', '_groups_id_requester',
                     '_users_id_observer', '_groups_id_observer',
                     '_users_id_assign', '_groups_id_assign',
                     '_suppliers_id_assign'] as $f) {
         $is_hidden[$f] = false;
         $key = $this->getTemplateFormFieldName();
         if (isset($options[$key])
             && $options[$key]->isHiddenField($f)) {
            $is_hidden[$f] = true;
         }
      }
      $can_admin = $this->canAdminActors();
      // on creation can select actor
      if (!$ID) {
         $can_admin = true;
      }

      $can_assign     = $this->canAssign();
      $can_assigntome = $this->canAssignToMe();

      if (isset($options['_noupdate']) && !$options['_noupdate']) {
         $can_admin       = false;
         $can_assign      = false;
         $can_assigntome  = false;
      }

      // Manage actors
      echo "<div class='tab_actors tab_cadre_fixe' id='mainformtable5'>";
      echo "<div class='responsive_hidden actor_title'>".__('Actor')."</div>";

      // ====== Requesters BLOC ======
      //
      //
      echo "<span class='actor-bloc'>";
      echo "<div class='actor-head'>";
      if (!$is_hidden['_users_id_requester'] || !$is_hidden['_groups_id_requester']) {
         echo __('Requester');
      }
      $rand_requester      = -1;
      $candeleterequester  = false;

      if ($ID
          && $can_admin
          && (!$is_hidden['_users_id_requester'] || !$is_hidden['_groups_id_requester'])
          && !in_array($this->fields['status'], $this->getClosedStatusArray())
      ) {
         $rand_requester = mt_rand();
         echo "&nbsp;";
         echo "<span class='fa fa-plus pointer' title=\"".__s('Add')."\"
                onClick=\"".Html::jsShow("itilactor$rand_requester")."\"
                ><span class='sr-only'>" . __s('Add') . "</span></span>";
         $candeleterequester = true;
      }
      echo "</div>"; // end .actor-head

      echo "<div class='actor-content'>";
      if ($rand_requester >= 0) {
         $this->showActorAddForm(CommonITILActor::REQUESTER, $rand_requester,
                                 $this->fields['entities_id'], $is_hidden);
      }

      // Requester
      if (!$ID) {
         $reqdisplay = false;
         if ($can_admin
             && !$is_hidden['_users_id_requester']) {
            $this->showActorAddFormOnCreate(CommonITILActor::REQUESTER, $options);
            $reqdisplay = true;
         } else {
            $delegating = User::getDelegateGroupsForUser($options['entities_id']);
            if (count($delegating)
                && !$is_hidden['_users_id_requester']) {
               //$this->getDefaultActor(CommonITILActor::REQUESTER);
               $options['_right'] = "delegate";
               $this->showActorAddFormOnCreate(CommonITILActor::REQUESTER, $options);
               $reqdisplay = true;
            } else { // predefined value
               if (isset($options["_users_id_requester"]) && $options["_users_id_requester"]) {
                  echo static::getActorIcon('user', CommonITILActor::REQUESTER)."&nbsp;";
                  echo Dropdown::getDropdownName("glpi_users", $options["_users_id_requester"]);
                  echo "<input type='hidden' name='_users_id_requester' value=\"".
                         $options["_users_id_requester"]."\">";
                  echo '<br>';
                  $reqdisplay=true;
               }
            }
         }

         //If user have access to more than one entity, then display a combobox : Ticket case
         if ($this->userentity_oncreate
             && isset($this->countentitiesforuser)
             && ($this->countentitiesforuser > 1)) {
            echo "<br>";
            $rand = Entity::dropdown(['value'     => $this->fields["entities_id"],
                                           'entity'    => $this->userentities,
                                           'on_change' => 'this.form.submit()']);
         } else {
            echo "<input type='hidden' name='entities_id' value='".$this->fields["entities_id"]."'>";
         }
         if ($reqdisplay) {
            echo '<hr>';
         }

      } else if (!$is_hidden['_users_id_requester']) {
         $this->showUsersAssociated(CommonITILActor::REQUESTER, $candeleterequester, $options);
      }

      // Requester Group
      if (!$ID) {
         if ($can_admin
             && !$is_hidden['_groups_id_requester']) {
            echo static::getActorIcon('group', CommonITILActor::REQUESTER);
            /// For ticket templates : mandatories
            $key = $this->getTemplateFormFieldName();
            if (isset($options[$key])) {
               echo $options[$key]->getMandatoryMark('_groups_id_requester');
            }
            echo "&nbsp;";

            Group::dropdown([
               'name'      => '_groups_id_requester',
               'value'     => $options["_groups_id_requester"],
               'entity'    => $this->fields["entities_id"],
               'condition' => ['is_requester' => 1]
            ]);

         } else { // predefined value
            if (isset($options["_groups_id_requester"]) && $options["_groups_id_requester"]) {
               echo static::getActorIcon('group', CommonITILActor::REQUESTER)."&nbsp;";
               echo Dropdown::getDropdownName("glpi_groups", $options["_groups_id_requester"]);
               echo "<input type='hidden' name='_groups_id_requester' value=\"".
                      $options["_groups_id_requester"]."\">";
               echo '<br>';
            }
         }
      } else if (!$is_hidden['_groups_id_requester']) {
         $this->showGroupsAssociated(CommonITILActor::REQUESTER, $candeleterequester, $options);
      }
      echo "</div>"; // end .actor-content
      echo "</span>"; // end .actor-bloc

      // ====== Observers BLOC ======

      echo "<span class='actor-bloc'>";
      echo "<div class='actor-head'>";
      if (!$is_hidden['_users_id_observer'] || !$is_hidden['_groups_id_observer']) {
         echo __('Watcher');
      }
      $rand_observer       = -1;
      $candeleteobserver   = false;

      if ($ID
          && $can_admin
          && (!$is_hidden['_users_id_observer'] || !$is_hidden['_groups_id_observer'])
          && !in_array($this->fields['status'], $this->getClosedStatusArray())
      ) {
         $rand_observer = mt_rand();

         echo "&nbsp;";
         echo "<span class='fa fa-plus pointer' title=\"".__s('Add')."\"
                onClick=\"".Html::jsShow("itilactor$rand_observer")."\"
                ><span class='sr-only'>" . __s('Add') . "</span></span>";
         $candeleteobserver = true;

      }
      if (($ID > 0)
           && !in_array($this->fields['status'], $this->getClosedStatusArray())
           && !$is_hidden['_users_id_observer']
           && !$this->isUser(CommonITILActor::OBSERVER, Session::getLoginUserID())
           && !$this->isUser(CommonITILActor::REQUESTER, Session::getLoginUserID())) {
         Html::showSimpleForm($this->getFormURL(), 'addme_observer',
                              __('Associate myself'),
                              [$this->getForeignKeyField() => $this->fields['id']],
                              'fa-male');
      }

      echo "</div>"; // end .actor-head
      echo "<div class='actor-content'>";
      if ($rand_observer >= 0) {
         $this->showActorAddForm(CommonITILActor::OBSERVER, $rand_observer,
                                 $this->fields['entities_id'], $is_hidden);
      }

      // Observer
      if (!$ID) {
         if ($can_admin
             && !$is_hidden['_users_id_observer']) {
            $this->showActorAddFormOnCreate(CommonITILActor::OBSERVER, $options);
            echo '<hr>';
         } else { // predefined value
            if (isset($options["_users_id_observer"][0]) && $options["_users_id_observer"][0]) {
               echo static::getActorIcon('user', CommonITILActor::OBSERVER)."&nbsp;";
               echo Dropdown::getDropdownName("glpi_users", $options["_users_id_observer"][0]);
               echo "<input type='hidden' name='_users_id_observer' value=\"".
                      $options["_users_id_observer"][0]."\">";
               echo '<hr>';
            }
         }
      } else if (!$is_hidden['_users_id_observer']) {
         $this->showUsersAssociated(CommonITILActor::OBSERVER, $candeleteobserver, $options);
      }

      // Observer Group
      if (!$ID) {
         if ($can_admin
             && !$is_hidden['_groups_id_observer']) {
            echo static::getActorIcon('group', CommonITILActor::OBSERVER);
            /// For ticket templates : mandatories
            $key = $this->getTemplateFormFieldName();
            if (isset($options[$key])) {
               echo $options[$key]->getMandatoryMark('_groups_id_observer');
            }
            echo "&nbsp;";

            Group::dropdown([
               'name'      => '_groups_id_observer',
               'value'     => $options["_groups_id_observer"],
               'entity'    => $this->fields["entities_id"],
               'condition' => ['is_requester' => 1]
            ]);
         } else { // predefined value
            if (isset($options["_groups_id_observer"]) && $options["_groups_id_observer"]) {
               echo static::getActorIcon('group', CommonITILActor::OBSERVER)."&nbsp;";
               echo Dropdown::getDropdownName("glpi_groups", $options["_groups_id_observer"]);
               echo "<input type='hidden' name='_groups_id_observer' value=\"".
                      $options["_groups_id_observer"]."\">";
               echo '<br>';
            }
         }
      } else if (!$is_hidden['_groups_id_observer']) {
         $this->showGroupsAssociated(CommonITILActor::OBSERVER, $candeleteobserver, $options);
      }
      echo "</div>"; // end .actor-content
      echo "</span>"; // end .actor-bloc

      // ====== Assign BLOC ======

      echo "<span class='actor-bloc'>";
      echo "<div class='actor-head'>";
      if (!$is_hidden['_users_id_assign']
          || !$is_hidden['_groups_id_assign']
          || !$is_hidden['_suppliers_id_assign']) {
         echo __('Assigned to');
      }
      $rand_assign      = -1;
      $candeleteassign  = false;
      if ($ID
          && ($can_assign || $can_assigntome)
          && (!$is_hidden['_users_id_assign']
              || !$is_hidden['_groups_id_assign']
              || !$is_hidden['_suppliers_id_assign'])
          && $this->isAllowedStatus($this->fields['status'], CommonITILObject::ASSIGNED)) {
         $rand_assign = mt_rand();

         echo "&nbsp;";
         echo "<span class='fa fa-plus pointer' title=\"".__s('Add')."\"
                onClick=\"".Html::jsShow("itilactor$rand_assign")."\"
                ><span class='sr-only'>" . __s('Add') . "</span></span>";
      }
      if ($ID
          && $can_assigntome
          && !in_array($this->fields['status'], $this->getClosedStatusArray())
          && !$is_hidden['_users_id_assign']
          && !$this->isUser(CommonITILActor::ASSIGN, Session::getLoginUserID())
          && $this->isAllowedStatus($this->fields['status'], CommonITILObject::ASSIGNED)) {
         Html::showSimpleForm($this->getFormURL(), 'addme_assign', __('Associate myself'),
                              [$this->getForeignKeyField() => $this->fields['id']],
                              'fa-male');
      }
      if ($ID
          && $can_assign) {
         $candeleteassign = true;
      }
      echo "</div>"; // end .actor-head

      echo "<div class='actor-content'>";
      if ($rand_assign >= 0) {
         $this->showActorAddForm(CommonITILActor::ASSIGN, $rand_assign, $this->fields['entities_id'],
                                 $is_hidden, $this->canAssign(), $this->canAssign());
      }

      // Assign User
      if (!$ID) {
         if ($can_assign
             && !$is_hidden['_users_id_assign']
             && $this->isAllowedStatus(CommonITILObject::INCOMING, CommonITILObject::ASSIGNED)) {
            $this->showActorAddFormOnCreate(CommonITILActor::ASSIGN, $options);
            echo '<hr>';

         } else if ($can_assigntome
                    && !$is_hidden['_users_id_assign']
                    && $this->isAllowedStatus(CommonITILObject::INCOMING, CommonITILObject::ASSIGNED)) {
            echo static::getActorIcon('user', CommonITILActor::ASSIGN)."&nbsp;";
            User::dropdown(['name'        => '_users_id_assign',
                                 'value'       => $options["_users_id_assign"],
                                 'entity'      => $this->fields["entities_id"],
                                 'ldap_import' => true]);
            echo '<hr>';

         } else { // predefined value
            if (isset($options["_users_id_assign"]) && $options["_users_id_assign"]
                && $this->isAllowedStatus(CommonITILObject::INCOMING, CommonITILObject::ASSIGNED)) {
               echo static::getActorIcon('user', CommonITILActor::ASSIGN)."&nbsp;";
               echo Dropdown::getDropdownName("glpi_users", $options["_users_id_assign"]);
               echo "<input type='hidden' name='_users_id_assign' value=\"".
                      $options["_users_id_assign"]."\">";
               echo '<hr>';
            }
         }

      } else if (!$is_hidden['_users_id_assign']) {
         $this->showUsersAssociated(CommonITILActor::ASSIGN, $candeleteassign, $options);
      }

      // Assign Groups
      if (!$ID) {
         if ($can_assign
             && !$is_hidden['_groups_id_assign']
             && $this->isAllowedStatus(CommonITILObject::INCOMING, CommonITILObject::ASSIGNED)) {
            echo static::getActorIcon('group', CommonITILActor::ASSIGN);
            /// For ticket templates : mandatories
            $key = $this->getTemplateFormFieldName();
            if (isset($options[$key])) {
               echo $options[$key]->getMandatoryMark('_groups_id_assign');
            }
            echo "&nbsp;";
            $rand   = mt_rand();
            $params = [
               'name'      => '_groups_id_assign',
               'value'     => $options["_groups_id_assign"],
               'entity'    => $this->fields["entities_id"],
               'condition' => ['is_assign' => 1],
               'rand'      => $rand
            ];

            if ($this->getType() == 'Ticket') {
               $params['toupdate'] = ['value_fieldname' => 'value',
                                           'to_update'       => "countgroupassign_$rand",
                                           'url'             => $CFG_GLPI["root_doc"].
                                                                "/ajax/ticketassigninformation.php",
                                           'moreparams'      => ['groups_id_assign'
                                                                        => '__VALUE__']];
            }

            Group::dropdown($params);
            echo "<span id='countgroupassign_$rand'>";
            echo "</span>";

            echo "<script type='text/javascript'>";
            echo "$(function() {";
            Ajax::updateItemJsCode("countgroupassign_$rand",
                                   $CFG_GLPI["root_doc"]."/ajax/ticketassigninformation.php",
                                   ['groups_id_assign' => '__VALUE__'],
                                   "dropdown__groups_id_assign$rand");
            echo "});</script>";

            echo '<hr>';
         } else { // predefined value
            if (isset($options["_groups_id_assign"])
                && $options["_groups_id_assign"]
                && $this->isAllowedStatus(CommonITILObject::INCOMING, CommonITILObject::ASSIGNED)) {
               echo static::getActorIcon('group', CommonITILActor::ASSIGN)."&nbsp;";
               echo Dropdown::getDropdownName("glpi_groups", $options["_groups_id_assign"]);
               echo "<input type='hidden' name='_groups_id_assign' value=\"".
                      $options["_groups_id_assign"]."\">";
               echo '<hr>';
            }
         }

      } else if (!$is_hidden['_groups_id_assign']) {
         $this->showGroupsAssociated(CommonITILActor::ASSIGN, $candeleteassign, $options);
      }

      // Assign Suppliers
      if (!$ID) {
         if ($can_assign
             && !$is_hidden['_suppliers_id_assign']
             && $this->isAllowedStatus(CommonITILObject::INCOMING, CommonITILObject::ASSIGNED)) {
            $this->showSupplierAddFormOnCreate($options);
         } else { // predefined value
            if (isset($options["_suppliers_id_assign"])
                && $options["_suppliers_id_assign"]
                && $this->isAllowedStatus(CommonITILObject::INCOMING, CommonITILObject::ASSIGNED)) {
               echo static::getActorIcon('supplier', CommonITILActor::ASSIGN)."&nbsp;";
               echo Dropdown::getDropdownName("glpi_suppliers", $options["_suppliers_id_assign"]);
               echo "<input type='hidden' name='_suppliers_id_assign' value=\"".
                      $options["_suppliers_id_assign"]."\">";
               echo '<hr>';
            }
         }

      } else if (!$is_hidden['_suppliers_id_assign']) {
         $this->showSuppliersAssociated(CommonITILActor::ASSIGN, $candeleteassign, $options);
      }

      echo "</div>"; // end .actor-content
      echo "</span>"; // end .actor-bloc

      echo "</div>"; // tab_actors
   }


   /**
    * @param $actiontime
   **/
   static function getActionTime($actiontime) {
      return Html::timestampToString($actiontime, false);
   }


   /**
    * @param $ID
    * @param $itemtype
    * @param $link      (default 0)
   **/
   static function getAssignName($ID, $itemtype, $link = 0) {

      switch ($itemtype) {
         case 'User' :
            if ($ID == 0) {
               return "";
            }
            return getUserName($ID, $link);

         case 'Supplier' :
         case 'Group' :
            $item = new $itemtype();
            if ($item->getFromDB($ID)) {
               if ($link) {
                  return $item->getLink(['comments' => true]);
               }
               return $item->getNameID();
            }
            return "";
      }
   }

   /**
    * Form to add a solution to an ITIL object
    *
    * @since 0.84
    * @since 9.2 Signature has changed
    *
    * @param CommonITILObject $item item instance
    *
    * @param $entities_id
   **/
   static function showMassiveSolutionForm(CommonITILObject $item) {
      echo "<table class='tab_cadre_fixe'>";
      echo '<tr><th colspan=4>'.__('Solve tickets').'</th></tr>';

      $solution = new ITILSolution();
      $solution->showForm(
         null,
         [
            'item'   => $item,
            'entity' => $item->getEntityID(),
            'noform' => true,
            'nokb'   => true
         ]
      );

      echo "</td></tr>";
      echo '</table>';
   }


   /**
    * Update date mod of the ITIL object
    *
    * @param $ID                    integer  ID of the ITIL object
    * @param $no_stat_computation   boolean  do not cumpute take into account stat (false by default)
    * @param $users_id_lastupdater  integer  to force last_update id (default 0 = not used)
   **/
   function updateDateMod($ID, $no_stat_computation = false, $users_id_lastupdater = 0) {
      global $DB;

      if ($this->getFromDB($ID)) {
         // Force date mod and lastupdater
         $update = ['date_mod' => $_SESSION['glpi_currenttime']];

         // set last updater if interactive user
         if (!Session::isCron()) {
            $update['users_id_lastupdater'] = Session::getLoginUserID();
         } else if ($users_id_lastupdater > 0) {
            $update['users_id_lastupdater'] = $users_id_lastupdater;
         }

         $DB->update(
            $this->getTable(),
            $update,
            ['id' => $ID]
         );
      }
   }


   /**
    * Update actiontime of the object based on actiontime of the tasks
    *
    * @param integer $ID ID of the object
    *
    * @return boolean : success
   **/
   function updateActionTime($ID) {
      global $DB;

      $tot       = 0;
      $tasktable = getTableForItemType($this->getType().'Task');

      $result = $DB->request([
         'SELECT' => ['SUM' => 'actiontime as sumtime'],
         'FROM'   => $tasktable,
         'WHERE'  => [$this->getForeignKeyField() => $ID]
      ])->next();
      $sum = $result['sumtime'];
      if (!is_null($sum)) {
         $tot += $sum;
      }

      $result = $DB->update(
         $this->getTable(), [
            'actiontime' => $tot
         ], [
            'id' => $ID
         ]
      );
      return $result;
   }


   /**
    * Get all available types to which an ITIL object can be assigned
   **/
   static function getAllTypesForHelpdesk() {
      global $PLUGIN_HOOKS, $CFG_GLPI;

      /// TODO ticket_types -> itil_types

      $types = [];
      $ptypes = [];
      //Types of the plugins (keep the plugin hook for right check)
      if (isset($PLUGIN_HOOKS['assign_to_ticket'])) {
         foreach (array_keys($PLUGIN_HOOKS['assign_to_ticket']) as $plugin) {
            if (!Plugin::isPluginActive($plugin)) {
               continue;
            }
            $ptypes = Plugin::doOneHook($plugin, 'AssignToTicket', $ptypes);
         }
      }
      asort($ptypes);
      //Types of the core (after the plugin for robustness)
      foreach ($CFG_GLPI["ticket_types"] as $itemtype) {
         if ($item = getItemForItemtype($itemtype)) {
            if (!isPluginItemType($itemtype) // No plugin here
                && in_array($itemtype, $_SESSION["glpiactiveprofile"]["helpdesk_item_type"])) {
               $types[$itemtype] = $item->getTypeName(1);
            }
         }
      }
      asort($types); // core type first... asort could be better ?

      // Drop not available plugins
      foreach (array_keys($ptypes) as $itemtype) {
         if (!in_array($itemtype, $_SESSION["glpiactiveprofile"]["helpdesk_item_type"])) {
            unset($ptypes[$itemtype]);
         }
      }

      $types = array_merge($types, $ptypes);
      return $types;
   }


   /**
    * Check if it's possible to assign ITIL object to a type (core or plugin)
    *
    * @param string $itemtype the object's type
    *
    * @return true if ticket can be assign to this type, false if not
   **/
   static function isPossibleToAssignType($itemtype) {

      if (in_array($itemtype, $_SESSION["glpiactiveprofile"]["helpdesk_item_type"])) {
         return true;
      }
      return false;
   }


   /**
    * Compute solve delay stat of the current ticket
   **/
   function computeSolveDelayStat() {

      if (isset($this->fields['id'])
          && !empty($this->fields['date'])
          && !empty($this->fields['solvedate'])) {

         $calendars_id = $this->getCalendar();
         $calendar     = new Calendar();

         // Using calendar
         if (($calendars_id > 0)
             && $calendar->getFromDB($calendars_id)) {
            return max(0, $calendar->getActiveTimeBetween($this->fields['date'],
                                                          $this->fields['solvedate'])
                                                            -$this->fields["waiting_duration"]);
         }
         // Not calendar defined
         return max(0, strtotime($this->fields['solvedate'])-strtotime($this->fields['date'])
                       -$this->fields["waiting_duration"]);
      }
      return 0;
   }


   /**
    * Compute close delay stat of the current ticket
   **/
   function computeCloseDelayStat() {

      if (isset($this->fields['id'])
          && !empty($this->fields['date'])
          && !empty($this->fields['closedate'])) {

         $calendars_id = $this->getCalendar();
         $calendar     = new Calendar();

         // Using calendar
         if (($calendars_id > 0)
             && $calendar->getFromDB($calendars_id)) {
            return max(0, $calendar->getActiveTimeBetween($this->fields['date'],
                                                          $this->fields['closedate'])
                                                             -$this->fields["waiting_duration"]);
         }
         // Not calendar defined
         return max(0, strtotime($this->fields['closedate'])-strtotime($this->fields['date'])
                       -$this->fields["waiting_duration"]);
      }
      return 0;
   }


   function showStats() {

      if (!$this->canView()
          || !isset($this->fields['id'])) {
         return false;
      }

      $this->showStatsDates();
      Plugin::doHook('show_item_stats', $this);
      $this->showStatsTimes();
   }

   function showStatsDates() {
      echo "<table class='tab_cadre_fixe'>";
      echo "<tr><th colspan='2'>"._n('Date', 'Dates', Session::getPluralNumber())."</th></tr>";

      echo "<tr class='tab_bg_2'><td>".__('Opening date')."</td>";
      echo "<td>".Html::convDateTime($this->fields['date'])."</td></tr>";

      echo "<tr class='tab_bg_2'><td>".__('Time to resolve')."</td>";
      echo "<td>".Html::convDateTime($this->fields['time_to_resolve'])."</td></tr>";

      if (in_array($this->fields['status'], array_merge($this->getSolvedStatusArray(),
                                                        $this->getClosedStatusArray()))) {
         echo "<tr class='tab_bg_2'><td>".__('Resolution date')."</td>";
         echo "<td>".Html::convDateTime($this->fields['solvedate'])."</td></tr>";
      }

      if (in_array($this->fields['status'], $this->getClosedStatusArray())) {
         echo "<tr class='tab_bg_2'><td>".__('Closing date')."</td>";
         echo "<td>".Html::convDateTime($this->fields['closedate'])."</td></tr>";
      }
      echo "</table>";
   }

   function showStatsTimes() {
      echo "<div class='dates_timelines'>";
      echo "<table class='tab_cadre_fixe'>";
      echo "<tr><th colspan='2'>"._n('Time', 'Times', Session::getPluralNumber())."</th></tr>";

      if (isset($this->fields['takeintoaccount_delay_stat'])) {
         echo "<tr class='tab_bg_2'><td>".__('Take into account')."</td><td>";
         if ($this->fields['takeintoaccount_delay_stat'] > 0) {
            echo Html::timestampToString($this->fields['takeintoaccount_delay_stat'], 0);
         } else {
            echo '&nbsp;';
         }
         echo "</td></tr>";
      }

      if (in_array($this->fields['status'], array_merge($this->getSolvedStatusArray(),
                                                        $this->getClosedStatusArray()))) {
         echo "<tr class='tab_bg_2'><td>".__('Resolution')."</td><td>";

         if ($this->fields['solve_delay_stat'] > 0) {
            echo Html::timestampToString($this->fields['solve_delay_stat'], 0);
         } else {
            echo '&nbsp;';
         }
         echo "</td></tr>";
      }

      if (in_array($this->fields['status'], $this->getClosedStatusArray())) {
         echo "<tr class='tab_bg_2'><td>".__('Closure')."</td><td>";
         if ($this->fields['close_delay_stat'] > 0) {
            echo Html::timestampToString($this->fields['close_delay_stat']);
         } else {
            echo '&nbsp;';
         }
         echo "</td></tr>";
      }

      echo "<tr class='tab_bg_2'><td>".__('Pending')."</td><td>";
      if ($this->fields['waiting_duration'] > 0) {
         echo Html::timestampToString($this->fields['waiting_duration'], 0);
      } else {
         echo '&nbsp;';
      }
      echo "</td></tr>";

      echo "</table>";
      echo "</div>";
   }


   /** Get users_ids of itil object between 2 dates
    *
    * @param string $date1 begin date
    * @param string $date2 end date
    *
    * @return array contains the distinct users_ids which have itil object
   **/
   function getUsedAuthorBetween($date1 = '', $date2 = '') {
      global $DB;

      $linkclass = new $this->userlinkclass();
      $linktable = $linkclass->getTable();

      $ctable = $this->getTable();
      $criteria = [
         'SELECT'          => [
            'glpi_users.id AS users_id',
            'glpi_users.name AS name',
            'glpi_users.realname AS realname',
            'glpi_users.firstname AS firstname'
         ],
         'DISTINCT' => true,
         'FROM'            => $ctable,
         'LEFT JOIN'       => [
            $linktable  => [
               'ON' => [
                  $linktable  => $this->getForeignKeyField(),
                  $ctable     => 'id', [
                     'AND' => [
                        "$linktable.type"    => CommonITILActor::REQUESTER
                     ]
                  ]
               ]
            ]
         ],
         'INNER JOIN'      => [
            'glpi_users'   => [
               'ON' => [
                  $linktable     => 'users_id',
                  'glpi_users'   => 'id'
               ]
            ]
         ],
         'WHERE'           => [
            "$ctable.is_deleted" => 0
         ] + getEntitiesRestrictCriteria($ctable),
         'ORDERBY'         => [
            'realname',
            'firstname',
            'name'
         ]
      ];

      if (!empty($date1) || !empty($date2)) {
         $criteria['WHERE'][] = [
            'OR' => [
               getDateCriteria("$ctable.date", $date1, $date2),
               getDateCriteria("$ctable.closedate", $date1, $date2),
            ]
         ];
      }

      $iterator = $DB->request($criteria);
      $tab    = [];
      while ($line = $iterator->next()) {
         $tab[] = [
            'id'   => $line['users_id'],
            'link' => formatUserName(
               $line['users_id'],
               $line['name'],
               $line['realname'],
               $line['firstname'],
               1
            )
         ];
      }
      return $tab;
   }


   /** Get recipient of itil object between 2 dates
    *
    * @param string $date1 begin date
    * @param string $date2 end date
    *
    * @return array contains the distinct recipents which have itil object
   **/
   function getUsedRecipientBetween($date1 = '', $date2 = '') {
      global $DB;

      $ctable = $this->getTable();
      $criteria = [
         'SELECT'          => [
            'glpi_users.id AS user_id',
            'glpi_users.name AS name',
            'glpi_users.realname AS realname',
            'glpi_users.firstname AS firstname'
         ],
         'DISTINCT'        => true,
         'FROM'            => $ctable,
         'LEFT JOIN'       => [
            'glpi_users'   => [
               'ON' => [
                  $ctable        => 'users_id_recipient',
                  'glpi_users'   => 'id'
               ]
            ]
         ],
         'WHERE'           => [
            "$ctable.is_deleted" => 0
         ] + getEntitiesRestrictCriteria($ctable),
         'ORDERBY'         => [
            'realname',
            'firstname',
            'name'
         ]
      ];

      if (!empty($date1) || !empty($date2)) {
         $criteria['WHERE'][] = [
            'OR' => [
               getDateCriteria("$ctable.date", $date1, $date2),
               getDateCriteria("$ctable.closedate", $date1, $date2),
            ]
         ];
      }

      $iterator = $DB->request($criteria);
      $tab    = [];

      while ($line = $iterator->next()) {
         $tab[] = [
            'id'   => $line['user_id'],
            'link' => formatUserName(
               $line['user_id'],
               $line['name'],
               $line['realname'],
               $line['firstname'],
               1
            )
         ];
      }
      return $tab;
   }


   /** Get groups which have itil object between 2 dates
    *
    * @param string $date1 begin date
    * @param string $date2 end date
    *
    * @return array contains the distinct groups of tickets
   **/
   function getUsedGroupBetween($date1 = '', $date2 = '') {
      global $DB;

      $linkclass = new $this->grouplinkclass();
      $linktable = $linkclass->getTable();

      $ctable = $this->getTable();
      $criteria = [
         'SELECT' => [
            'glpi_groups.id',
            'glpi_groups.completename'
         ],
         'DISTINCT'        => true,
         'FROM'            => $ctable,
         'LEFT JOIN'       => [
            $linktable  => [
               'ON' => [
                  $linktable  => $this->getForeignKeyField(),
                  $ctable     => 'id', [
                     'AND' => [
                        "$linktable.type"    => CommonITILActor::REQUESTER
                     ]
                  ]
               ]
            ]
         ],
         'INNER JOIN'      => [
            'glpi_groups'   => [
               'ON' => [
                  $linktable     => 'groups_id',
                  'glpi_groups'   => 'id'
               ]
            ]
         ],
         'WHERE'           => [
            "$ctable.is_deleted" => 0
         ] + getEntitiesRestrictCriteria($ctable),
         'ORDERBY'         => [
            'glpi_groups.completename'
         ]
      ];

      if (!empty($date1) || !empty($date2)) {
         $criteria['WHERE'][] = [
            'OR' => [
               getDateCriteria("$ctable.date", $date1, $date2),
               getDateCriteria("$ctable.closedate", $date1, $date2),
            ]
         ];
      }

      $iterator = $DB->request($criteria);
      $tab    = [];

      while ($line = $iterator->next()) {
         $tab[] = [
            'id'   => $line['id'],
            'link' => $line['completename'],
         ];
      }
      return $tab;
   }


   /** Get recipient of itil object between 2 dates
    *
    * @param string  $date1 begin date
    * @param string  $date2 end date
    * @param boolean $title indicates if stat if by title (true) or type (false)
    *
    * @return array contains the distinct recipents which have tickets
   **/
   function getUsedUserTitleOrTypeBetween($date1 = '', $date2 = '', $title = true) {
      global $DB;

      $linkclass = new $this->userlinkclass();
      $linktable = $linkclass->getTable();

      if ($title) {
         $table = "glpi_usertitles";
         $field = "usertitles_id";
      } else {
         $table = "glpi_usercategories";
         $field = "usercategories_id";
      }

      $ctable = $this->getTable();
      $criteria = [
         'SELECT'          => "glpi_users.$field",
         'DISTINCT'        => true,
         'FROM'            => $ctable,
         'INNER JOIN'      => [
            $linktable  => [
               'ON' => [
                  $linktable  => $this->getForeignKeyField(),
                  $ctable     => 'id'
               ]
            ],
            'glpi_users'   => [
               'ON' => [
                  $linktable     => 'users_id',
                  'glpi_users'   => 'id'
               ]
            ]
         ],
         'LEFT JOIN'       => [
            $table         => [
               'ON' => [
                  'glpi_users'   => $field,
                  $table         => 'id'
               ]
            ]
         ],
         'WHERE'           => [
            "$ctable.is_deleted" => 0
         ] + getEntitiesRestrictCriteria($ctable),
         'ORDERBY'         => [
            "glpi_users.$field"
         ]
      ];

      if (!empty($date1) || !empty($date2)) {
         $criteria['WHERE'][] = [
            'OR' => [
               getDateCriteria("$ctable.date", $date1, $date2),
               getDateCriteria("$ctable.closedate", $date1, $date2),
            ]
         ];
      }

      $iterator = $DB->request($criteria);
      $tab    = [];
      while ($line = $iterator->next()) {
         $tab[] = [
            'id'   => $line[$field],
            'link' => Dropdown::getDropdownName($table, $line[$field]),
         ];
      }
      return $tab;
   }


   /**
    * Get priorities of itil object between 2 dates
    *
    * @param string $date1 begin date
    * @param string $date2 end date
    *
    * @return array contains the distinct priorities of tickets
   **/
   function getUsedPriorityBetween($date1 = '', $date2 = '') {
      global $DB;

      $ctable = $this->getTable();
      $criteria = [
         'SELECT'          => 'priority',
         'DISTINCT'        => true,
         'FROM'            => $ctable,
         'WHERE'           => [
            "$ctable.is_deleted" => 0
         ] + getEntitiesRestrictCriteria($ctable),
         'ORDERBY'         => 'priority'
      ];

      if (!empty($date1) || !empty($date2)) {
         $criteria['WHERE'][] = [
            'OR' => [
               getDateCriteria("$ctable.date", $date1, $date2),
               getDateCriteria("$ctable.closedate", $date1, $date2),
            ]
         ];
      }

      $iterator = $DB->request($criteria);
      $tab    = [];
      while ($line = $iterator->next()) {
         $tab[] = [
            'id'   => $line['priority'],
            'link' => static::getPriorityName($line['priority']),
         ];
      }
      return $tab;
   }


   /**
    * Get urgencies of itil object between 2 dates
    *
    * @param string $date1 begin date
    * @param string $date2 end date
    *
    * @return array contains the distinct priorities of tickets
   **/
   function getUsedUrgencyBetween($date1 = '', $date2 = '') {
      global $DB;

      $ctable = $this->getTable();
      $criteria = [
         'SELECT'          => 'urgency',
         'DISTINCT'        => true,
         'FROM'            => $ctable,
         'WHERE'           => [
            "$ctable.is_deleted" => 0
         ] + getEntitiesRestrictCriteria($ctable),
         'ORDERBY'         => 'urgency'
      ];

      if (!empty($date1) || !empty($date2)) {
         $criteria['WHERE'][] = [
            'OR' => [
               getDateCriteria("$ctable.date", $date1, $date2),
               getDateCriteria("$ctable.closedate", $date1, $date2),
            ]
         ];
      }

      $iterator = $DB->request($criteria);
      $tab    = [];

      while ($line = $iterator->next()) {
         $tab[] = [
            'id'   => $line['urgency'],
            'link' => static::getUrgencyName($line['urgency']),
         ];
      }
      return $tab;
   }


   /**
    * Get impacts of itil object between 2 dates
    *
    * @param string $date1 begin date
    * @param string $date2 end date
    *
    * @return array contains the distinct priorities of tickets
   **/
   function getUsedImpactBetween($date1 = '', $date2 = '') {
      global $DB;

      $ctable = $this->getTable();
      $criteria = [
         'SELECT'          => 'impact',
         'DISTINCT'        => true,
         'FROM'            => $ctable,
         'WHERE'           => [
            "$ctable.is_deleted" => 0
         ] + getEntitiesRestrictCriteria($ctable),
         'ORDERBY'         => 'impact'
      ];

      if (!empty($date1) || !empty($date2)) {
         $criteria['WHERE'][] = [
            'OR' => [
               getDateCriteria("$ctable.date", $date1, $date2),
               getDateCriteria("$ctable.closedate", $date1, $date2),
            ]
         ];
      }

      $iterator = $DB->request($criteria);
      $tab    = [];

      while ($line = $iterator->next()) {
         $tab[] = [
            'id'   => $line['impact'],
            'link' => static::getImpactName($line['impact']),
         ];
      }
      return $tab;
   }


   /**
    * Get request types of itil object between 2 dates
    *
    * @param string $date1 begin date
    * @param string $date2 end date
    *
    * @return array contains the distinct request types of tickets
   **/
   function getUsedRequestTypeBetween($date1 = '', $date2 = '') {
      global $DB;

      $ctable = $this->getTable();
      $criteria = [
         'SELECT'          => 'requesttypes_id',
         'DISTINCT'        => true,
         'FROM'            => $ctable,
         'WHERE'           => [
            "$ctable.is_deleted" => 0
         ] + getEntitiesRestrictCriteria($ctable),
         'ORDERBY'         => 'requesttypes_id'
      ];

      if (!empty($date1) || !empty($date2)) {
         $criteria['WHERE'][] = [
            'OR' => [
               getDateCriteria("$ctable.date", $date1, $date2),
               getDateCriteria("$ctable.closedate", $date1, $date2),
            ]
         ];
      }

      $iterator = $DB->request($criteria);
      $tab    = [];
      while ($line = $iterator->next()) {
         $tab[] = [
            'id'   => $line['requesttypes_id'],
            'link' => Dropdown::getDropdownName('glpi_requesttypes', $line['requesttypes_id']),
         ];
      }
      return $tab;
   }


   /**
    * Get solution types of itil object between 2 dates
    *
    * @param string $date1 begin date
    * @param string $date2 end date
    *
    * @return array contains the distinct request types of tickets
   **/
   function getUsedSolutionTypeBetween($date1 = '', $date2 = '') {
      global $DB;

      $ctable = $this->getTable();
      $criteria = [
         'SELECT'          => 'solutiontypes_id',
         'DISTINCT'        => true,
         'FROM'            => ITILSolution::getTable(),
         'INNER JOIN'      => [
            $ctable   => [
               'ON' => [
                  ITILSolution::getTable()   => 'items_id',
                  $ctable                    => 'id'
               ]
            ]
         ],
         'WHERE'           => [
            ITILSolution::getTable() . ".itemtype" => $this->getType(),
            "$ctable.is_deleted"                   => 0
         ] + getEntitiesRestrictCriteria($ctable),
         'ORDERBY'         => 'solutiontypes_id'
      ];

      if (!empty($date1) || !empty($date2)) {
         $criteria['WHERE'][] = [
            'OR' => [
               getDateCriteria("$ctable.date", $date1, $date2),
               getDateCriteria("$ctable.closedate", $date1, $date2),
            ]
         ];
      }

      $iterator = $DB->request($criteria);
      $tab    = [];
      while ($line = $iterator->next()) {
         $tab[] = [
            'id'   => $line['solutiontypes_id'],
            'link' => Dropdown::getDropdownName('glpi_solutiontypes', $line['solutiontypes_id']),
         ];
      }
      return $tab;
   }


   /** Get users which have intervention assigned to  between 2 dates
    *
    * @param string $date1 begin date
    * @param string $date2 end date
    *
    * @return array contains the distinct users which have any intervention assigned to.
   **/
   function getUsedTechBetween($date1 = '', $date2 = '') {
      global $DB;

      $linkclass = new $this->userlinkclass();
      $linktable = $linkclass->getTable();
      $showlink = User::canView();

      $ctable = $this->getTable();
      $criteria = [
         'SELECT'          => [
            'glpi_users.id AS users_id',
            'glpi_users.name AS name',
            'glpi_users.realname AS realname',
            'glpi_users.firstname AS firstname'
         ],
         'DISTINCT'        => true,
         'FROM'            => $ctable,
         'LEFT JOIN'       => [
            $linktable  => [
               'ON' => [
                  $linktable  => $this->getForeignKeyField(),
                  $ctable     => 'id', [
                     'AND' => [
                        "$linktable.type"    => CommonITILActor::ASSIGN
                     ]
                  ]
               ]
            ],
            'glpi_users'   => [
               'ON' => [
                  $linktable     => 'users_id',
                  'glpi_users'   => 'id'
               ]
            ]
         ],
         'WHERE'           => [
            "$ctable.is_deleted" => 0
         ] + getEntitiesRestrictCriteria($ctable),
         'ORDERBY'         => [
            'realname',
            'firstname',
            'name'
         ]
      ];

      if (!empty($date1) || !empty($date2)) {
         $criteria['WHERE'][] = [
            'OR' => [
               getDateCriteria("$ctable.date", $date1, $date2),
               getDateCriteria("$ctable.closedate", $date1, $date2),
            ]
         ];
      }

      $iterator = $DB->request($criteria);
      $tab    = [];

      while ($line = $iterator->next()) {
         $tab[] = [
            'id'   => $line['users_id'],
            'link' => formatUserName($line['users_id'], $line['name'], $line['realname'], $line['firstname'], $showlink),
         ];
      }
      return $tab;
   }


   /** Get users which have followup assigned to  between 2 dates
    *
    * @param string $date1 begin date
    * @param string $date2 end date
    *
    * @return array contains the distinct users which have any followup assigned to.
   **/
   function getUsedTechTaskBetween($date1 = '', $date2 = '') {
      global $DB;

      $linktable = getTableForItemType($this->getType().'Task');
      $showlink = User::canView();

      $ctable = $this->getTable();
      $criteria = [
         'SELECT'          => [
            'glpi_users.id AS users_id',
            'glpi_users.name AS name',
            'glpi_users.realname AS realname',
            'glpi_users.firstname AS firstname'
         ],
         'DISTINCT' => true,
         'FROM'            => $ctable,
         'LEFT JOIN'       => [
            $linktable  => [
               'ON' => [
                  $linktable  => $this->getForeignKeyField(),
                  $ctable     => 'id'
               ]
            ],
            'glpi_users'   => [
               'ON' => [
                  $linktable     => 'users_id',
                  'glpi_users'   => 'id'
               ]
            ],
            'glpi_profiles_users'   => [
               'ON' => [
                  'glpi_users'            => 'id',
                  'glpi_profiles_users'   => 'users_id'
               ]
            ],
            'glpi_profiles'         => [
               'ON' => [
                  'glpi_profiles'         => 'id',
                  'glpi_profiles_users'   => 'profiles_id'
               ]
            ],
            'glpi_profilerights'    => [
               'ON' => [
                  'glpi_profiles'      => 'id',
                  'glpi_profilerights' => 'profiles_id'
               ]
            ]
         ],
         'WHERE'           => [
            "$ctable.is_deleted"          => 0,
            'glpi_profilerights.name'     => 'ticket',
            'glpi_profilerights.rights'   => ['&', Ticket::OWN],
            "$linktable.users_id"         => ['<>', 0],
            ['NOT'                        => ["$linktable.users_id" => null]]
         ] + getEntitiesRestrictCriteria($ctable),
         'ORDERBY'         => [
            'realname',
            'firstname',
            'name'
         ]
      ];

      if (!empty($date1) || !empty($date2)) {
         $criteria['WHERE'][] = [
            'OR' => [
               getDateCriteria("$ctable.date", $date1, $date2),
               getDateCriteria("$ctable.closedate", $date1, $date2),
            ]
         ];
      }

      $iterator = $DB->request($criteria);
      $tab    = [];

      while ($line = $iterator->next()) {
         $tab[] = [
            'id'   => $line['users_id'],
            'link' => formatUserName($line['users_id'], $line['name'], $line['realname'], $line['firstname'], $showlink),
         ];
      }
      return $tab;
   }


   /** Get enterprises which have itil object assigned to between 2 dates
    *
    * @param string $date1 begin date
    * @param string $date2 end date
    *
    * @return array contains the distinct enterprises which have any tickets assigned to.
   **/
   function getUsedSupplierBetween($date1 = '', $date2 = '') {
      global $DB;

      $linkclass = new $this->supplierlinkclass();
      $linktable = $linkclass->getTable();

      $ctable = $this->getTable();
      $criteria = [
         'SELECT'          => [
            'glpi_suppliers.id AS suppliers_id_assign',
            'glpi_suppliers.name AS name'
         ],
         'DISTINCT'        => true,
         'FROM'            => $ctable,
         'LEFT JOIN'       => [
            $linktable        => [
               'ON' => [
                  $linktable  => $this->getForeignKeyField(),
                  $ctable     => 'id', [
                     'AND' => [
                        "$linktable.type"    => CommonITILActor::ASSIGN
                     ]
                  ]
               ]
            ],
            'glpi_suppliers'  => [
               'ON' => [
                  $linktable        => 'suppliers_id',
                  'glpi_suppliers'  => 'id'
               ]
            ]
         ],
         'WHERE'           => [
            "$ctable.is_deleted" => 0
         ] + getEntitiesRestrictCriteria($ctable),
         'ORDERBY'         => [
            'name'
         ]
      ];

      if (!empty($date1) || !empty($date2)) {
         $criteria['WHERE'][] = [
            'OR' => [
               getDateCriteria("$ctable.date", $date1, $date2),
               getDateCriteria("$ctable.closedate", $date1, $date2),
            ]
         ];
      }

      $iterator = $DB->request($criteria);
      $tab    = [];
      while ($line = $iterator->next()) {
         $tab[] = [
            'id'   => $line['suppliers_id_assign'],
            'link' => '<a href="' . Supplier::getFormURLWithID($line['suppliers_id_assign']) . '">' . $line['name'] . '</a>',
         ];
      }
      return $tab;
   }


   /** Get groups assigned to itil object between 2 dates
    *
    * @param string $date1 begin date
    * @param string $date2 end date
    *
    * @return array contains the distinct groups assigned to a tickets
   **/
   function getUsedAssignGroupBetween($date1 = '', $date2 = '') {
      global $DB;

      $linkclass = new $this->grouplinkclass();
      $linktable = $linkclass->getTable();

      $ctable = $this->getTable();
      $criteria = [
         'SELECT' => [
            'glpi_groups.id',
            'glpi_groups.completename'
         ],
         'DISTINCT'        => true,
         'FROM'            => $ctable,
         'LEFT JOIN'       => [
            $linktable  => [
               'ON' => [
                  $linktable  => $this->getForeignKeyField(),
                  $ctable     => 'id', [
                     'AND' => [
                        "$linktable.type"    => CommonITILActor::ASSIGN
                     ]
                  ]
               ]
            ],
            'glpi_groups'   => [
               'ON' => [
                  $linktable     => 'groups_id',
                  'glpi_groups'   => 'id'
               ]
            ]
         ],
         'WHERE'           => [
            "$ctable.is_deleted" => 0
         ] + getEntitiesRestrictCriteria($ctable),
         'ORDERBY'         => [
            'glpi_groups.completename'
         ]
      ];

      if (!empty($date1) || !empty($date2)) {
         $criteria['WHERE'][] = [
            'OR' => [
               getDateCriteria("$ctable.date", $date1, $date2),
               getDateCriteria("$ctable.closedate", $date1, $date2),
            ]
         ];
      }

      $iterator = $DB->request($criteria);
      $tab    = [];
      while ($line = $iterator->next()) {
         $tab[] = [
            'id'   => $line['id'],
            'link' => $line['completename'],
         ];
      }
      return $tab;
   }


   /**
    * Display a line for an object
    *
    * @since 0.85 (befor in each object with differents parameters)
    *
    * @param $id                 Integer  ID of the object
    * @param $options            array of options
    *      output_type            : Default output type (see Search class / default Search::HTML_OUTPUT)
    *      row_num                : row num used for display
    *      type_for_massiveaction : itemtype for massive action
    *      id_for_massaction      : default 0 means no massive action
    *      followups              : show followup columns
    */
   static function showShort($id, $options = []) {
      global $DB;

      $p = [
         'output_type'            => Search::HTML_OUTPUT,
         'row_num'                => 0,
         'type_for_massiveaction' => 0,
         'id_for_massiveaction'   => 0,
         'followups'              => false,
      ];

      if (count($options)) {
         foreach ($options as $key => $val) {
            $p[$key] = $val;
         }
      }

      $rand = mt_rand();

      /// TODO to be cleaned. Get datas and clean display links

      // Prints a job in short form
      // Should be called in a <table>-segment
      // Print links or not in case of user view
      // Make new job object and fill it from database, if success, print it
      $item         = new static();

      $candelete   = static::canDelete();
      $canupdate   = Session::haveRight(static::$rightname, UPDATE);
      $showprivate = Session::haveRight('followup', ITILFollowup::SEEPRIVATE);
      $align       = "class='center";
      $align_desc  = "class='left";

      if ($p['followups']) {
         $align      .= " top'";
         $align_desc .= " top'";
      } else {
         $align      .= "'";
         $align_desc .= "'";
      }

      if ($item->getFromDB($id)) {
         $item_num = 1;
         $bgcolor  = $_SESSION["glpipriority_".$item->fields["priority"]];

         echo Search::showNewLine($p['output_type'], $p['row_num']%2, $item->isDeleted());

         $check_col = '';
         if (($candelete || $canupdate)
             && ($p['output_type'] == Search::HTML_OUTPUT)
             && $p['id_for_massiveaction']) {

            $check_col = Html::getMassiveActionCheckBox($p['type_for_massiveaction'], $p['id_for_massiveaction']);
         }
         echo Search::showItem($p['output_type'], $check_col, $item_num, $p['row_num'], $align);

         // First column
         $first_col = sprintf(__('%1$s: %2$s'), __('ID'), $item->fields["id"]);
         if ($p['output_type'] == Search::HTML_OUTPUT) {
            $first_col .= static::getStatusIcon($item->fields["status"]);
         } else {
            $first_col = sprintf(__('%1$s - %2$s'), $first_col,
                                 static::getStatus($item->fields["status"]));
         }

         echo Search::showItem($p['output_type'], $first_col, $item_num, $p['row_num'], $align);

         // Second column
         if ($item->fields['status'] == static::CLOSED) {
            $second_col = sprintf(__('Closed on %s'),
                                  ($p['output_type'] == Search::HTML_OUTPUT?'<br>':'').
                                    Html::convDateTime($item->fields['closedate']));
         } else if ($item->fields['status'] == static::SOLVED) {
            $second_col = sprintf(__('Solved on %s'),
                                  ($p['output_type'] == Search::HTML_OUTPUT?'<br>':'').
                                    Html::convDateTime($item->fields['solvedate']));
         } else if ($item->fields['begin_waiting_date']) {
            $second_col = sprintf(__('Put on hold on %s'),
                                  ($p['output_type'] == Search::HTML_OUTPUT?'<br>':'').
                                    Html::convDateTime($item->fields['begin_waiting_date']));
         } else if ($item->fields['time_to_resolve']) {
            $second_col = sprintf(__('%1$s: %2$s'), __('Time to resolve'),
                                  ($p['output_type'] == Search::HTML_OUTPUT?'<br>':'').
                                    Html::convDateTime($item->fields['time_to_resolve']));
         } else {
            $second_col = sprintf(__('Opened on %s'),
                                  ($p['output_type'] == Search::HTML_OUTPUT?'<br>':'').
                                    Html::convDateTime($item->fields['date']));
         }

         echo Search::showItem($p['output_type'], $second_col, $item_num, $p['row_num'], $align." width=130");

         // Second BIS column
         $second_col = Html::convDateTime($item->fields["date_mod"]);
         echo Search::showItem($p['output_type'], $second_col, $item_num, $p['row_num'], $align." width=90");

         // Second TER column
         if (count($_SESSION["glpiactiveentities"]) > 1) {
            $second_col = Dropdown::getDropdownName('glpi_entities', $item->fields['entities_id']);
            echo Search::showItem($p['output_type'], $second_col, $item_num, $p['row_num'],
                                  $align." width=100");
         }

         // Third Column
         echo Search::showItem($p['output_type'],
                               "<span class='b'>".static::getPriorityName($item->fields["priority"]).
                                 "</span>",
                               $item_num, $p['row_num'], "$align bgcolor='$bgcolor'");

         // Fourth Column
         $fourth_col = "";

         foreach ($item->getUsers(CommonITILActor::REQUESTER) as $d) {
            $userdata    = getUserName($d["users_id"], 2);
            $fourth_col .= sprintf(__('%1$s %2$s'),
                                    "<span class='b'>".$userdata['name']."</span>",
                                    Html::showToolTip($userdata["comment"],
                                                      ['link'    => $userdata["link"],
                                                            'display' => false]));
            $fourth_col .= "<br>";
         }

         foreach ($item->getGroups(CommonITILActor::REQUESTER) as $d) {
            $fourth_col .= Dropdown::getDropdownName("glpi_groups", $d["groups_id"]);
            $fourth_col .= "<br>";
         }

         echo Search::showItem($p['output_type'], $fourth_col, $item_num, $p['row_num'], $align);

         // Fifth column
         $fifth_col = "";

         $anonymize_helpdesk = Entity::getUsedConfig('anonymize_support_agents')
            && Session::getCurrentInterface() == 'helpdesk';

         foreach ($item->getUsers(CommonITILActor::ASSIGN) as $d) {
            if ($anonymize_helpdesk) {
               $fifth_col .= __("Helpdesk");
            } else {
               $userdata   = getUserName($d["users_id"], 2);
               $fifth_col .= sprintf(__('%1$s %2$s'),
                                    "<span class='b'>".$userdata['name']."</span>",
                                    Html::showToolTip($userdata["comment"],
                                                      ['link'    => $userdata["link"],
                                                            'display' => false]));
            }

            $fifth_col .= "<br>";
         }

         foreach ($item->getGroups(CommonITILActor::ASSIGN) as $d) {
            if ($anonymize_helpdesk) {
               $fifth_col .= __("Helpdesk group");
            } else {
               $fifth_col .= Dropdown::getDropdownName("glpi_groups", $d["groups_id"]);
            }
            $fifth_col .= "<br>";
         }

         foreach ($item->getSuppliers(CommonITILActor::ASSIGN) as $d) {
            $fifth_col .= Dropdown::getDropdownName("glpi_suppliers", $d["suppliers_id"]);
            $fifth_col .= "<br>";
         }

         echo Search::showItem($p['output_type'], $fifth_col, $item_num, $p['row_num'], $align);

         // Sixth Colum
         // Ticket : simple link to item
         $sixth_col  = "";
         $is_deleted = false;
         $item_ticket = new Item_Ticket();
         $data = $item_ticket->find(['tickets_id' => $item->fields['id']]);

         if ($item->getType() == 'Ticket') {
            if (!empty($data)) {
               foreach ($data as $val) {
                  if (!empty($val["itemtype"]) && ($val["items_id"] > 0)) {
                     if ($object = getItemForItemtype($val["itemtype"])) {
                        if ($object->getFromDB($val["items_id"])) {
                           $is_deleted = $object->isDeleted();

                           $sixth_col .= $object->getTypeName();
                           $sixth_col .= " - <span class='b'>";
                           if ($item->canView()) {
                              $sixth_col .= $object->getLink();
                           } else {
                              $sixth_col .= $object->getNameID();
                           }
                           $sixth_col .= "</span><br>";
                        }
                     }
                  }
               }
            } else {
               $sixth_col = __('General');
            }

            echo Search::showItem($p['output_type'], $sixth_col, $item_num, $p['row_num'], ($is_deleted ? " class='center deleted' " : $align));
         }

         // Seventh column
         echo Search::showItem($p['output_type'],
                               "<span class='b'>".
                                 Dropdown::getDropdownName('glpi_itilcategories',
                                                           $item->fields["itilcategories_id"]).
                               "</span>",
                               $item_num, $p['row_num'], $align);

         // Eigth column
         $eigth_column = "<span class='b'>".$item->getName()."</span>&nbsp;";

         // Add link
         if ($item->canViewItem()) {
            $eigth_column = "<a id='".$item->getType().$item->fields["id"]."$rand' href=\"".$item->getLinkURL()
                              ."\">$eigth_column</a>";

            if ($p['followups']
                && ($p['output_type'] == Search::HTML_OUTPUT)) {
               $eigth_column .= ITILFollowup::showShortForITILObject($item->fields["id"], static::class);
            } else {
               $eigth_column  = sprintf(
                  __('%1$s (%2$s)'),
                  $eigth_column,
                  sprintf(
                     __('%1$s - %2$s'),
                     $item->numberOfFollowups($showprivate),
                     $item->numberOfTasks($showprivate)
                  )
               );
            }
         }

         if ($p['output_type'] == Search::HTML_OUTPUT) {
            $eigth_column = sprintf(__('%1$s %2$s'), $eigth_column,
                                    Html::showToolTip(Html::clean(Html::entity_decode_deep($item->fields["content"])),
                                                      ['display' => false,
                                                            'applyto' => $item->getType().$item->fields["id"].
                                                                           $rand]));
         }

         echo Search::showItem($p['output_type'], $eigth_column, $item_num, $p['row_num'],
                               $align_desc." width='200'");

         //tenth column
         $tenth_column  = '';
         $planned_infos = '';

         $tasktype      = $item->getType()."Task";
         $plan          = new $tasktype();
         $items         = [];

         $result = $DB->request(
            [
               'FROM'  => $plan->getTable(),
               'WHERE' => [
                  $item->getForeignKeyField() => $item->fields['id'],
               ],
            ]
         );
         foreach ($result as $plan) {

            if (isset($plan['begin']) && $plan['begin']) {
               $items[$plan['id']] = $plan['id'];
               $planned_infos .= sprintf(__('From %s').
                                            ($p['output_type'] == Search::HTML_OUTPUT?'<br>':''),
                                         Html::convDateTime($plan['begin']));
               $planned_infos .= sprintf(__('To %s').
                                            ($p['output_type'] == Search::HTML_OUTPUT?'<br>':''),
                                         Html::convDateTime($plan['end']));
               if ($plan['users_id_tech']) {
                  $planned_infos .= sprintf(__('By %s').
                                               ($p['output_type'] == Search::HTML_OUTPUT?'<br>':''),
                                            getUserName($plan['users_id_tech']));
               }
               $planned_infos .= "<br>";
            }

         }

         $tenth_column = count($items);
         if ($tenth_column) {
            $tenth_column = "<span class='pointer'
                              id='".$item->getType().$item->fields["id"]."planning$rand'>".
                              $tenth_column.'</span>';
            $tenth_column = sprintf(__('%1$s %2$s'), $tenth_column,
                                    Html::showToolTip($planned_infos,
                                                      ['display' => false,
                                                            'applyto' => $item->getType().
                                                                           $item->fields["id"].
                                                                           "planning".$rand]));
         }
         echo Search::showItem($p['output_type'], $tenth_column, $item_num, $p['row_num'],
                               $align_desc." width='150'");

         // Finish Line
         echo Search::showEndLine($p['output_type']);
      } else {
         echo "<tr class='tab_bg_2'>";
         echo "<td colspan='6' ><i>".__('No item in progress.')."</i></td></tr>";
      }
   }

   /**
    * @param integer $output_type Output type
    * @param string  $mass_id     id of the form to check all
    */
   static function commonListHeader($output_type = Search::HTML_OUTPUT, $mass_id = '') {

      // New Line for Header Items Line
      echo Search::showNewLine($output_type);
      // $show_sort if
      $header_num                      = 1;

      $items                           = [];
      $items[(empty($mass_id)?'&nbsp':Html::getCheckAllAsCheckbox($mass_id))] = '';
      $items[__('Status')]             = "status";
      $items[__('Date')]               = "date";
      $items[__('Last update')]        = "date_mod";

      if (count($_SESSION["glpiactiveentities"]) > 1) {
         $items[_n('Entity', 'Entities', Session::getPluralNumber())] = "glpi_entities.completename";
      }

      $items[__('Priority')]           = "priority";
      $items[__('Requester')]          = "users_id";
      $items[__('Assigned')]           = "users_id_assign";
      if (static::getType() == 'Ticket') {
         $items[_n('Associated element', 'Associated elements', Session::getPluralNumber())] = "";
      }
      $items[__('Category')]           = "glpi_itilcategories.completename";
      $items[__('Title')]              = "name";
      $items[__('Planification')]      = "glpi_tickettasks.begin";

      foreach (array_keys($items) as $key) {
         $link   = "";
         echo Search::showHeaderItem($output_type, $key, $header_num, $link);
      }

      // End Line for column headers
      echo Search::showEndLine($output_type);
   }


   /**
    * Get correct Calendar: Entity or Sla
    *
    * @since 0.90.4
    *
    **/
   function getCalendar() {
      return Entity::getUsedConfig('calendars_id', $this->fields['entities_id']);
   }


   /**
    * Summary of getTimelinePosition
    * Returns the position of the $sub_type for the $user_id in the timeline
    *
    * @param int $items_id is the id of the ITIL object
    * @param string $sub_type is ITILFollowup, Document_Item, TicketTask, TicketValidation or Solution
    * @param int $users_id
    * @since 9.2
    */
   static function getTimelinePosition($items_id, $sub_type, $users_id) {
      $itilobject = new static;
      $itilobject->fields['id'] = $items_id;
      $actors = $itilobject->getITILActors();

      // 1) rule for followups, documents, tasks and validations:
      //    Matrix for position of timeline objects
      //    R O A (R=Requester, O=Observer, A=AssignedTo)
      //    0 0 1 -> Right
      //    0 1 0 -> Left
      //    0 1 1 -> R
      //    1 0 0 -> L
      //    1 0 1 -> L
      //    1 1 0 -> L
      //    1 1 1 -> L
      //    if users_id is not in the actor list, then pos is left
      // 2) rule for solutions: always on the right side

      // default position is left
      $pos = self::TIMELINE_LEFT;

      $pos_matrix = [];
      $pos_matrix[0][0][1] = self::TIMELINE_RIGHT;
      $pos_matrix[0][1][1] = self::TIMELINE_RIGHT;

      switch ($sub_type) {
         case 'ITILFollowup':
         case 'Document_Item':
         case static::class.'Task':
         case static::class.'Validation':
            if (isset($actors[$users_id])) {
               $r = in_array(CommonITILActor::REQUESTER, $actors[$users_id]) ? 1 : 0;
               $o = in_array(CommonITILActor::OBSERVER, $actors[$users_id]) ? 1 : 0;
               $a = in_array(CommonITILActor::ASSIGN, $actors[$users_id]) ? 1 : 0;
               if (isset($pos_matrix[$r][$o][$a])) {
                  $pos = $pos_matrix[$r][$o][$a];
               }
            }
            break;
         case 'Solution':
            $pos = self::TIMELINE_RIGHT;
            break;
      }

      return $pos;
   }


   /**
    * Gets submit button with a status dropdown
    *
    * @since 9.4.0
    *
    * @param integer $items_id
    * @param string  $action
    *
    * @return string HTML code for splitted submit button
   **/
   static function getSplittedSubmitButtonHtml($items_id, $action = "add") {
      $locale = _sx('button', 'Add');
      if ($action == 'update') {
         $locale = _x('button', 'Save');
      }
      $item       = new static();
      $item->getFromDB($items_id);
      $all_status   = static::getAllowedStatusArray($item->fields['status']);
      $rand = mt_rand();
      $html = "<div class='x-split-button' id='x-split-button'>
               <input type='submit' value='$locale' name='$action' class='x-button x-button-main'>
               <span class='x-button x-button-drop'>&nbsp;</span>
               <ul class='x-button-drop-menu'>";
      foreach ($all_status as $status_key => $status_label) {
         $checked = "";
         if ($status_key == $item->fields['status']) {
            $checked = "checked='checked'";
         }
         $html .= "<li data-status='".static::getStatusKey($status_key)."'>";
         $html .= "<input type='radio' id='status_radio_$status_key$rand' name='_status'
                    $checked value='$status_key'>";
         $html .= "<label for='status_radio_$status_key$rand'>";
         $html .= static::getStatusIcon($status_key) . "&nbsp;";
         $html .= $status_label;
         $html .= "</label>";
         $html .= "</li>";
      }
      $html .= "</ul></div>";
      $html.= "<script type='text/javascript'>$(function() {split_button();});</script>";
      return $html;
   }

   /**
    * Displays the timeline filter buttons
    *
    * @since 9.4.0
    *
    * @return void
    */
   function filterTimeline() {

      echo "<div class='filter_timeline'>";
      echo "<h3>".__("Timeline filter")." : </h3>";
      echo "<ul>";

      $objType = static::getType();

      echo "<li><a href='#' class='far fa-comment pointer' data-type='ITILFollowup' title='".__s("Followup").
         "'><span class='sr-only'>" . __('Followup') . "</span></a></li>";
      echo "<li><a href='#' class='far fa-check-square pointer' data-type='ITILTask' title='".__s("Task").
         "'><span class='sr-only'>" . __('Task') . "</span></a></li>";
      echo "<li><a href='#' class='fa fa-paperclip pointer' data-type='Document_Item' title='".__s("Document").
         "'><span class='sr-only'>" . __('Document') . "</span></a></li>";
      if (($objType === "Ticket") or ($objType === "Change")) {
         echo "<li><a href='#' class='far fa-thumbs-up pointer' data-type='ITILValidation' title='".__s("Validation").
            "'><span class='sr-only'>" . __('Validation') . "</span></a></li>";
      }
      echo "<li><a href='#' class='fa fa-check pointer' data-type='Solution' title='".__s("Solution").
         "'><span class='sr-only'>" . __('Solution')  . "</span></a></li>";
      echo "<li><a href='#' class='fa fa-ban pointer' data-type='reset' title=\"".__s("Reset display options").
         "\"><span class='sr-only'>" . __('Reset display options')  . "</span></a></li>";
      echo "</ul>";
      echo "</div>";

      echo "<script type='text/javascript'>$(function() {filter_timeline();});</script>";
   }


   /**
    * Displays the timeline header (filters)
    *
    * @since 9.4.0
    *
    * @return void
    */
   function showTimelineHeader() {

      echo "<h2>".__("Actions historical")." : </h2>";
      $this->filterTimeline();
   }


   /**
    * Displays the form at the top of the timeline.
    * Includes buttons to add items to the timeline, new item form, and approbation form.
    *
    * @since 9.4.0
    *
    * @param integer $rand random value used by JavaScript function names
    *
    * @return void
    */
   function showTimelineForm($rand) {

      global $CFG_GLPI, $DB;

      $objType = static::getType();
      $foreignKey = static::getForeignKeyField();

      //check sub-items rights
      $tmp = [$foreignKey => $this->getID()];
      $fupClass = "ITILFollowup";
      $fup = new $fupClass;
      $fup->getEmpty();
      $fup->fields['itemtype'] = $objType;
      $fup->fields['items_id'] = $this->getID();

      $taskClass = $objType."Task";
      $task = new $taskClass;

      $canadd_fup = $fup->can(-1, CREATE, $tmp) && !in_array($this->fields["status"],
                        array_merge($this->getSolvedStatusArray(), $this->getClosedStatusArray()));
      $canadd_task = $task->can(-1, CREATE, $tmp) && !in_array($this->fields["status"],
                         array_merge($this->getSolvedStatusArray(), $this->getClosedStatusArray()));
      $canadd_document = $canadd_fup || $this->canAddItem('Document') && !in_array($this->fields["status"],
                         array_merge($this->getSolvedStatusArray(), $this->getClosedStatusArray()));
      $canadd_solution = $objType::canUpdate() && $this->canSolve() && !in_array($this->fields["status"], $this->getSolvedStatusArray());

      $validation_class = $objType.'Validation';
      $canadd_validation = false;
      if (class_exists($validation_class)) {
         $validation = new $validation_class();
         $canadd_validation = $validation->can(-1, CREATE, $tmp) && !in_array($this->fields["status"],
               array_merge($this->getSolvedStatusArray(), $this->getClosedStatusArray()));
      }

      // javascript function for add and edit items
      echo "<script type='text/javascript' >
      function change_task_state(tasks_id, target) {
         $.post('".$CFG_GLPI["root_doc"]."/ajax/timeline.php',
                {'action':     'change_task_state',
                  'tasks_id':   tasks_id,
                  'parenttype': '$objType',
                  '$foreignKey': ".$this->fields['id']."
                })
                .done(function(response) {
                  $(target).removeClass('state_1 state_2')
                           .addClass('state_'+response.state)
                           .attr('title', response.label);
                });
      }

      function viewEditSubitem" . $this->fields['id'] . "$rand(e, itemtype, items_id, o, domid) {
               domid = (typeof domid === 'undefined')
                         ? 'viewitem".$this->fields['id'].$rand."'
                         : domid;
               var target = e.target || window.event.srcElement;
               if (target.nodeName == 'a') return;
               if (target.className == 'read_more_button') return;

               var _eltsel = '[data-uid='+domid+']';
               var _elt = $(_eltsel);
               _elt.addClass('edited');
               $(_eltsel + ' .displayed_content').hide();
               $(_eltsel + ' .cancel_edit_item_content').show()
                                                        .click(function() {
                                                            $(this).hide();
                                                            _elt.removeClass('edited');
                                                            $(_eltsel + ' .edit_item_content').empty().hide();
                                                            $(_eltsel + ' .displayed_content').show();
                                                        });
               $(_eltsel + ' .edit_item_content').show()
                                                 .load('".$CFG_GLPI["root_doc"]."/ajax/timeline.php',
                                                       {'action'    : 'viewsubitem',
                                                        'type'      : itemtype,
                                                        'parenttype': '$objType',
                                                        '$foreignKey': ".$this->fields['id'].",
                                                        'id'        : items_id
                                                       });
      };
      </script>";

      if (!$canadd_fup && !$canadd_task && !$canadd_document && !$canadd_solution && !$this->canReopen()) {
         return false;
      }

      echo "<script type='text/javascript' >\n";
      echo "function viewAddSubitem" . $this->fields['id'] . "$rand(itemtype) {\n";
      $params = ['action'     => 'viewsubitem',
                      'type'       => 'itemtype',
                      'parenttype' => $objType,
                      $foreignKey => $this->fields['id'],
                      'id'         => -1];
      if (isset($_GET['load_kb_sol'])) {
         $params['load_kb_sol'] = $_GET['load_kb_sol'];
      }
      $out = Ajax::updateItemJsCode("viewitem" . $this->fields['id'] . "$rand",
                                    $CFG_GLPI["root_doc"]."/ajax/timeline.php",
                                    $params, "", false);
      echo str_replace("\"itemtype\"", "itemtype", $out);
      echo "$('#approbation_form$rand').remove()";
      echo "};";

      if (isset($_GET['load_kb_sol'])) {
         echo "viewAddSubitem" . $this->fields['id'] . "$rand('Solution');";
      }

      if (isset($_GET['_openfollowup'])) {
         echo "viewAddSubitem" . $this->fields['id'] . "$rand('ITILFollowup')";
      }
      echo "</script>\n";

      //show choices
      echo "<div class='timeline_form'>";
      echo "<ul class='timeline_choices'>";

      if ($canadd_fup || $canadd_task || $canadd_document || $canadd_solution) {
         echo "<h2>"._sx('button', 'Add')." : </h2>";
      }
      if ($canadd_fup) {
         echo "<li class='followup' onclick='".
              "javascript:viewAddSubitem".$this->fields['id']."$rand(\"ITILFollowup\");'>"
              . "<i class='far fa-comment'></i>".__("Followup")."</li>";
      }

      if ($canadd_task) {
         echo "<li class='task' onclick='".
              "javascript:viewAddSubitem".$this->fields['id']."$rand(\"$taskClass\");'>"
              ."<i class='far fa-check-square'></i>".__("Task")."</li>";
      }
      if ($canadd_document) {
         echo "<li class='document' onclick='".
              "javascript:viewAddSubitem".$this->fields['id']."$rand(\"Document_Item\");'>"
              ."<i class='fa fa-paperclip'></i>".__("Document")."</li>";
      }
      if ($canadd_validation) {
         echo "<li class='validation' onclick='".
            "javascript:viewAddSubitem".$this->fields['id']."$rand(\"$validation_class\");'>"
            ."<i class='far fa-thumbs-up'></i>".__("Approval")."</li>";
      }
      if ($canadd_solution) {
         echo "<li class='solution' onclick='".
              "javascript:viewAddSubitem".$this->fields['id']."$rand(\"Solution\");'>"
              ."<i class='fa fa-check'></i>".__("Solution")."</li>";
      }
      Plugin::doHook('timeline_actions', ['item' => $this, 'rand' => $rand]);

      echo "</ul>"; // timeline_choices
      echo "<div class='clear'>&nbsp;</div>";
      //total_actiontime stat
      if (Session::getCurrentInterface() != 'helpdesk') {
         echo "<div class='timeline_stats'>";

         $taskClass  = $objType . "Task";
         $task_table = getTableForItemType($taskClass);
         $foreignKey = static::getForeignKeyField();

         $total_actiontime = 0;

         $criteria = [
            'SELECT'   => 'actiontime',
            'DISTINCT' => true,
            'FROM'     => $task_table,
            'WHERE'    => [$foreignKey => $this->fields['id']]
         ];

         $iterator = $DB->request($criteria);
         foreach ($iterator as $req) {
            $total_actiontime += $req['actiontime'];
         }
         if ($total_actiontime > 0) {
            echo "<h3>";
            $total   = Html::timestampToString($total_actiontime, false);
            $message = sprintf(__('Total duration: %s'),
                               $total);
            echo $message;
            echo "</h3>";
         }

         $criteria    = [$foreignKey => $this->fields['id']];
         $total_tasks = countElementsInTable($task_table, $criteria);
         if ($total_tasks > 0) {
            $states = [Planning::INFO => __('Information tasks: %s %%'),
                       Planning::TODO => __('Todo tasks: %s %%'),
                       Planning::DONE => __('Done tasks: %s %% ')];
            echo "<h3>";
            foreach ($states as $state => $string) {
               $criteria = [$foreignKey => $this->fields['id'],
                            "state"     => $state];
               $tasks    = countElementsInTable($task_table, $criteria);
               if ($tasks > 0) {
                  $percent_todotasks = Html::formatNumber((($tasks * 100) / $total_tasks));
                  $message           = sprintf($string,
                                               $percent_todotasks);
                  echo "&nbsp;";
                  echo $message;
               }
            }
            echo "</h3>";
         }
         echo "</div>";
      }
      echo "</div>"; //end timeline_form

      echo "<div class='ajax_box' id='viewitem" . $this->fields['id'] . "$rand'></div>\n";
   }


   /**
    * Retrieves all timeline items for this ITILObject
    *
    * @since 9.4.0
    *
    * @return mixed[] Timeline items
    */
   function getTimelineItems() {

      $objType = static::getType();
      $foreignKey = static::getForeignKeyField();
      $supportsValidation = $objType === "Ticket" || $objType === "Change";

      $timeline = [];

      $user = new User();

      $fupClass           = 'ITILFollowup';
      $followup_obj       = new $fupClass;
      $taskClass             = $objType."Task";
      $task_obj              = new $taskClass;
      $document_item_obj     = new Document_Item();
      if ($supportsValidation) {
         $validation_class    = $objType."Validation";
         $valitation_obj     = new $validation_class;
      }

      //checks rights
      $restrict_fup = $restrict_task = [];
      if (!Session::haveRight("followup", ITILFollowup::SEEPRIVATE)) {
         $restrict_fup = [
            'OR' => [
               'is_private'   => 0,
               'users_id'     => Session::getLoginUserID()
            ]
         ];
      }

      $restrict_fup['itemtype'] = static::getType();
      $restrict_fup['items_id'] = $this->getID();

      if ($task_obj->maybePrivate() && !Session::haveRight("task", CommonITILTask::SEEPRIVATE)) {
         $restrict_task = [
            'OR' => [
               'is_private'   => 0,
               'users_id'     => Session::getLoginUserID()
            ]
         ];
      }

      //add followups to timeline
      if ($followup_obj->canview()) {
         $followups = $followup_obj->find(['items_id'  => $this->getID()] + $restrict_fup, ['date DESC', 'id DESC']);
         foreach ($followups as $followups_id => $followup) {
            $followup_obj->getFromDB($followups_id);
            $followup['can_edit']                                   = $followup_obj->canUpdateItem();;
            $timeline[$followup['date']."_followup_".$followups_id] = ['type' => $fupClass,
                                                                            'item' => $followup,
                                                                            'itiltype' => 'Followup'];
         }
      }

      //add tasks to timeline
      if ($task_obj->canview()) {
         $tasks = $task_obj->find([$foreignKey => $this->getID()] + $restrict_task, 'date DESC');
         foreach ($tasks as $tasks_id => $task) {
            $task_obj->getFromDB($tasks_id);
            $task['can_edit']                           = $task_obj->canUpdateItem();
            $timeline[$task['date']."_task_".$tasks_id] = ['type' => $taskClass,
                                                                'item' => $task,
                                                                'itiltype' => 'Task'];
         }
      }

      //add documents to timeline
      $document_obj   = new Document();
      $document_items = $document_item_obj->find([
         $this->getAssociatedDocumentsCriteria(),
         'timeline_position'  => ['>', self::NO_TIMELINE]
      ]);
      foreach ($document_items as $document_item) {
         $document_obj->getFromDB($document_item['documents_id']);

         $item = $document_obj->fields;
         $item['date']     = $document_item['date_creation'];
         // #1476 - set date_mod and owner to attachment ones
         $item['date_mod'] = $document_item['date_mod'];
         $item['users_id'] = $document_item['users_id'];

         $item['timeline_position'] = $document_item['timeline_position'];

         $timeline[$document_item['date_creation']."_document_".$document_item['documents_id']]
            = ['type' => 'Document_Item', 'item' => $item];
      }

      $solution_obj = new ITILSolution();
      $solution_items = $solution_obj->find([
         'itemtype'  => static::getType(),
         'items_id'  => $this->getID()
      ]);
      foreach ($solution_items as $solution_item) {
         // fix trouble with html_entity_decode who skip accented characters (on windows browser)
         $solution_content = preg_replace_callback("/(&#[0-9]+;)/", function($m) {
            return mb_convert_encoding($m[1], "UTF-8", "HTML-ENTITIES");
         }, $solution_item['content']);

         $timeline[$solution_item['date_creation']."_solution_" . $solution_item['id'] ] = [
            'type' => 'Solution',
            'item' => [
               'id'                 => $solution_item['id'],
               'content'            => Toolbox::unclean_cross_side_scripting_deep($solution_content),
               'date'               => $solution_item['date_creation'],
               'users_id'           => $solution_item['users_id'],
               'solutiontypes_id'   => $solution_item['solutiontypes_id'],
               'can_edit'           => $objType::canUpdate() && $this->canSolve(),
               'timeline_position'  => self::TIMELINE_RIGHT,
               'users_id_editor'    => $solution_item['users_id_editor'],
               'date_mod'           => $solution_item['date_mod'],
               'users_id_approval'  => $solution_item['users_id_approval'],
               'date_approval'      => $solution_item['date_approval'],
               'status'             => $solution_item['status']
            ]
         ];
      }

      if ($supportsValidation and $validation_class::canView()) {
         $validations = $valitation_obj->find([$foreignKey => $this->getID()]);
         foreach ($validations as $validations_id => $validation) {
            $canedit = $valitation_obj->can($validations_id, UPDATE);
            $cananswer = ($validation['users_id_validate'] === Session::getLoginUserID() &&
               $validation['status'] == CommonITILValidation::WAITING);
            $user->getFromDB($validation['users_id_validate']);
            $timeline[$validation['submission_date']."_validation_".$validations_id] = [
               'type' => $validation_class,
               'item' => [
                  'id'        => $validations_id,
                  'date'      => $validation['submission_date'],
                  'content'   => __('Validation request')." => ".$user->getlink().
                                                 "<br>".$validation['comment_submission'],
                  'users_id'  => $validation['users_id'],
                  'can_edit'  => $canedit,
                  'can_answer'   => $cananswer,
                  'users_id_validate'  => $validation['users_id_validate'],
                  'timeline_position' => $validation['timeline_position']
               ],
               'itiltype' => 'Validation'
            ];

            if (!empty($validation['validation_date'])) {
               $timeline[$validation['validation_date']."_validation_".$validations_id] = [
                  'type' => $validation_class,
                  'item' => [
                     'id'        => $validations_id,
                     'date'      => $validation['validation_date'],
                     'content'   => __('Validation request answer')." : ". _sx('status',
                                                 ucfirst($validation_class::getStatus($validation['status'])))
                                                   ."<br>".$validation['comment_validation'],
                     'users_id'  => $validation['users_id_validate'],
                     'status'    => "status_".$validation['status'],
                     'can_edit'  => $canedit,
                     'timeline_position' => $validation['timeline_position']
                  ],
                  'itiltype' => 'Validation'
               ];
            }
         }
      }

      //reverse sort timeline items by key (date)
      krsort($timeline);

      return $timeline;
   }


   /**
    * Displays the timeline of items for this ITILObject
    *
    * @since 9.4.0
    *
    * @param integer $rand random value used by div
    *
    * @return void
    */
   function showTimeline($rand) {
      global $DB, $CFG_GLPI, $autolink_options;

      $user              = new User();
      $group             = new Group();
      $pics_url          = $CFG_GLPI['root_doc']."/pics/timeline";
      $timeline          = $this->getTimelineItems();

      $autolink_options['strip_protocols'] = false;

      $objType = static::getType();
      $foreignKey = static::getForeignKeyField();

      //display timeline
      echo "<div class='timeline_history'>";

      $followup_class    = 'ITILFollowup';
      $followup_obj      = new $followup_class();
      $followup_obj->getEmpty();
      $followup_obj->fields['itemtype'] = $objType;

      // show approbation form on top when ticket/change is solved
      if ($this->fields["status"] == CommonITILObject::SOLVED) {
         echo "<div class='approbation_form' id='approbation_form$rand'>";
         $followup_obj->showApprobationForm($this);
         echo "</div>";
      }

      // show title for timeline
      static::showTimelineHeader();

      $timeline_index = 0;
      foreach ($timeline as $item) {
         $options = [ 'parent' => $this,
                           'rand' => $rand
                           ];
         if ($obj = getItemForItemtype($item['type'])) {
            $obj->fields = $item['item'];
         } else {
            $obj = $item;
         }
         Plugin::doHook('pre_show_item', ['item' => $obj, 'options' => &$options]);

         if (is_array($obj)) {
            $item_i = $obj['item'];
         } else {
            $item_i = $obj->fields;
         }

         $date = "";
         if (isset($item_i['date'])) {
            $date = $item_i['date'];
         } else if (isset($item_i['date_mod'])) {
            $date = $item_i['date_mod'];
         }

         // set item position depending on field timeline_position
         $user_position = 'left'; // default position
         if (isset($item_i['timeline_position'])) {
            switch ($item_i['timeline_position']) {
               case self::TIMELINE_LEFT:
                  $user_position = 'left';
                  break;
               case self::TIMELINE_MIDLEFT:
                  $user_position = 'left middle';
                  break;
               case self::TIMELINE_MIDRIGHT:
                  $user_position = 'right middle';
                  break;
               case self::TIMELINE_RIGHT:
                  $user_position = 'right';
                  break;
            }
         }

         //display solution in middle
         if (($item['type'] == "Solution") && $item_i['status'] != CommonITILValidation::REFUSED
              && in_array($this->fields["status"], [CommonITILObject::SOLVED, CommonITILObject::CLOSED])) {
            $user_position.= ' middle';
         }

         echo "<div class='h_item $user_position'>";

         echo "<div class='h_info'>";

         echo "<div class='h_date'><i class='far fa-clock'></i>".Html::convDateTime($date)."</div>";
         if ($item_i['users_id'] !== false) {
            echo "<div class='h_user'>";
            if (isset($item_i['users_id']) && ($item_i['users_id'] != 0)) {
               $user->getFromDB($item_i['users_id']);

               echo "<div class='tooltip_picture_border'>";
               echo "<img class='user_picture' alt=\"".__s('Picture')."\" src='".
                      User::getThumbnailURLForPicture($user->fields['picture'])."'>";
               echo "</div>";

               echo "<span class='h_user_name'>";
               $userdata = getUserName($item_i['users_id'], 2);
               if (Entity::getUsedConfig('anonymize_support_agents')
                  && Session::getCurrentInterface() == 'helpdesk'
                  && ITILFollowup::getById($item_i['id'])->isFromSupportAgent()
               ) {
                  echo __("Helpdesk");
               } else {
                  echo $user->getLink()."&nbsp;";
                  echo Html::showToolTip(
                     $userdata["comment"],
                     ['link' => $userdata['link']]
                  );
               }
               echo "</span>";
            } else {
               echo __("Requester");
            }
            echo "</div>"; // h_user
         }

         echo "</div>"; //h_info

         $domid = "viewitem{$item['type']}{$item_i['id']}";
         if ($item['type'] == $objType.'Validation' && isset($item_i['status'])) {
            $domid .= $item_i['status'];
         }
         $randdomid = $domid . $rand;
         $domid = Toolbox::slugify($domid);

         $fa = null;
         $class = "h_content";
         if (isset($item['itiltype'])) {
            $class .= " ITIL{$item['itiltype']}";
         } else {
            $class .= " {$item['type']}";
         }
         if ($item['type'] == 'Solution') {
            switch ($item_i['status']) {
               case CommonITILValidation::WAITING:
                  $fa = 'question';
                  $class .= ' waiting';
                  break;
               case CommonITILValidation::ACCEPTED:
                  $fa = 'thumbs-up';
                  $class .= ' accepted';
                  break;
               case CommonITILValidation::REFUSED:
                  $fa = 'thumbs-down';
                  $class .= ' refused';
                  break;
            }
         } else if (isset($item_i['status'])) {
            $class .= " {$item_i['status']}";
         }

         echo "<div class='$class' id='$domid' data-uid='$randdomid'>";
         if ($fa !== null) {
            echo "<i class='solimg fa fa-$fa fa-5x'></i>";
         }
         if (isset($item_i['can_edit']) && $item_i['can_edit']) {
            echo "<div class='edit_item_content'></div>";
            echo "<span class='cancel_edit_item_content'></span>";
         }
         echo "<div class='displayed_content'>";
         echo "<div class='h_controls'>";
         if (!in_array($item['type'], ['Document_Item', 'Assign'])
            && $item_i['can_edit']
            && !in_array($this->fields['status'], $this->getClosedStatusArray())
         ) {
            // merge/split icon
            if ($objType == 'Ticket' && $item['type'] == ITILFollowup::getType()) {
               if (isset($item_i['sourceof_items_id']) && $item_i['sourceof_items_id'] > 0) {
                  echo Html::link('', Ticket::getFormURLWithID($item_i['sourceof_items_id']), [
                     'class' => 'fa fa-code-branch control_item disabled',
                     'title' => __('Followup was already promoted')
                  ]);
               } else {
                  echo Html::link('', Ticket::getFormURL()."?_promoted_fup_id=".$item_i['id'], [
                     'class' => 'fa fa-code-branch control_item',
                     'title' => __('Promote to Ticket')
                  ]);
               }
            }
            // edit item
            echo "<span class='far fa-edit control_item' title='".__('Edit')."'";
            echo "onclick='javascript:viewEditSubitem".$this->fields['id']."$rand(event, \"".$item['type']."\", ".$item_i['id'].", this, \"$randdomid\")'";
            echo "></span>";
         }

         // show "is_private" icon
         if (isset($item_i['is_private']) && $item_i['is_private']) {
            echo "<span class='private'><i class='fas fa-lock control_item' title='" . __s('Private') .
               "'></i><span class='sr-only'>".__('Private')."</span></span>";
         }

         echo "</div>";
         if (isset($item_i['requesttypes_id'])
             && file_exists("$pics_url/".$item_i['requesttypes_id'].".png")) {
            echo "<img src='$pics_url/".$item_i['requesttypes_id'].".png' class='h_requesttype' />";
         }

         if (isset($item_i['content'])) {
            $content = $item_i['content'];
            $content = Toolbox::getHtmlToDisplay($content);
            $content = autolink($content, false);

            $long_text = "";
            if ((substr_count($content, "<br") > 30) || (strlen($content) > 2000)) {
               $long_text = "long_text";
            }

            echo "<div class='item_content $long_text'>";
            echo "<p>";
            if (isset($item_i['state'])) {
               $onClick = "onclick='change_task_state(".$item_i['id'].", this)'";
               if (!$item_i['can_edit']) {
                  $onClick = "style='cursor: not-allowed;'";
               }
               echo "<span class='state state_".$item_i['state']."'
                           $onClick
                           title='".Planning::getState($item_i['state'])."'>";
               echo "</span>";
            }
            echo "</p>";

            echo "<div class='rich_text_container'>";
            $richtext = Html::setRichTextContent('', $content, '', true);
            $richtext = Html::replaceImagesByGallery($richtext);
            echo $richtext;
            echo "</div>";

            if (!empty($long_text)) {
               echo "<p class='read_more'>";
               echo "<a class='read_more_button'>.....</a>";
               echo "</p>";
            }
            echo "</div>";
         }

         echo "<div class='b_right'>";
         if (isset($item_i['solutiontypes_id']) && !empty($item_i['solutiontypes_id'])) {
            echo Dropdown::getDropdownName("glpi_solutiontypes", $item_i['solutiontypes_id'])."<br>";
         }
         if (isset($item_i['taskcategories_id']) && !empty($item_i['taskcategories_id'])) {
            echo Dropdown::getDropdownName("glpi_taskcategories", $item_i['taskcategories_id'])."<br>";
         }
         if (isset($item_i['requesttypes_id']) && !empty($item_i['requesttypes_id'])) {
            echo Dropdown::getDropdownName("glpi_requesttypes", $item_i['requesttypes_id'])."<br>";
         }

         if (isset($item_i['actiontime']) && !empty($item_i['actiontime'])) {
            echo "<span class='actiontime'>";
            echo Html::timestampToString($item_i['actiontime'], false);
            echo "</span>";
         }
         if (isset($item_i['begin'])) {
            echo "<span class='planification'>";
            echo Html::convDateTime($item_i["begin"]);
            echo " &rArr; ";
            echo Html::convDateTime($item_i["end"]);
            echo "</span>";
         }
         if (isset($item_i['users_id_tech']) && ($item_i['users_id_tech'] > 0)) {
            echo "<div class='users_id_tech' id='users_id_tech_".$item_i['users_id_tech']."'>";
            $user->getFromDB($item_i['users_id_tech']);
            echo "<i class='fas fa-user'></i> ";
            $userdata = getUserName($item_i['users_id_tech'], 2);
            echo $user->getLink()."&nbsp;";
            echo Html::showToolTip($userdata["comment"],
                                   ['link' => $userdata['link']]);
            echo "</div>";
         }
         if (isset($item_i['groups_id_tech']) && ($item_i['groups_id_tech'] > 0)) {
            echo "<div class='groups_id_tech'>";
            $group->getFromDB($item_i['groups_id_tech']);
            echo "<i class='fas fa-users' aria-hidden='true'></i>&nbsp;";
            echo $group->getLink(['comments' => true]);
            echo "</div>";
         }
         if (isset($item_i['users_id_editor']) && $item_i['users_id_editor'] > 0) {
            echo "<div class='users_id_editor' id='users_id_editor_".$item_i['users_id_editor']."'>";
            $user->getFromDB($item_i['users_id_editor']);
            $userdata = getUserName($item_i['users_id_editor'], 2);
            echo sprintf(
               __('Last edited on %1$s by %2$s'),
               Html::convDateTime($item_i['date_mod']),
               $user->getLink()
            );
            echo Html::showToolTip($userdata["comment"],
                                   ['link' => $userdata['link']]);
            echo "</div>";
         }
         if ($objType == 'Ticket' && isset($item_i['sourceitems_id']) && $item_i['sourceitems_id'] > 0) {
            echo "<div id='sourceitems_id_".$item_i['sourceitems_id']."'>";
            echo sprintf(
               __('Merged from Ticket %1$s'),
               Html::link($item_i['sourceitems_id'], Ticket::getFormURLWithID($item_i['sourceitems_id']))
            );
            echo "</div>";
         }
         if ($objType == 'Ticket' && isset($item_i['sourceof_items_id']) && $item_i['sourceof_items_id'] > 0) {
            echo "<div id='sourceof_items_id_".$item_i['sourceof_items_id']."'>";
            echo sprintf(
               __('Promoted to Ticket %1$s'),
               Html::link($item_i['sourceof_items_id'], Ticket::getFormURLWithID($item_i['sourceof_items_id']))
            );
            echo "</div>";
         }
         if (strpos($item['type'], 'Validation') > 0 &&
            (isset($item_i['can_answer']) && $item_i['can_answer'])) {
            $form_url = $item['type']::getFormURL();
            echo "<form id='validationanswers_id_{$item_i['id']}' class='center' action='$form_url' method='post'>";
            echo Html::hidden('id', ['value' => $item_i['id']]);
            echo Html::hidden('users_id_validate', ['value' => $item_i['users_id_validate']]);
            Html::textarea([
               'name'   => 'comment_validation',
               'rows'   => 5
            ]);
            echo "<button type='submit' class='submit approve' name='approval_action' value='approve'>";
            echo "<i class='far fa-thumbs-up'></i>&nbsp;&nbsp;".__('Approve')."</button>";

            echo "<button type='submit' class='submit refuse very_small_space' name='approval_action' value='refuse'>";
            echo "<i class='far fa-thumbs-down'></i>&nbsp;&nbsp;".__('Refuse')."</button>";
            Html::closeForm();
         }
         if ($item['type'] == 'Solution' && $item_i['status'] != CommonITILValidation::WAITING && $item_i['status'] != CommonITILValidation::NONE) {
            echo "<div class='users_id_approval' id='users_id_approval_".$item_i['users_id_approval']."'>";
            $user->getFromDB($item_i['users_id_approval']);
            $userdata = getUserName($item_i['users_id_editor'], 2);
            $message = __('%1$s on %2$s by %3$s');
            $action = $item_i['status'] == CommonITILValidation::ACCEPTED ? __('Accepted') : __('Refused');
            echo sprintf(
               $message,
               $action,
               Html::convDateTime($item_i['date_approval']),
               $user->getLink()
            );
            echo Html::showToolTip($userdata["comment"],
                                   ['link' => $userdata['link']]);
            echo "</div>";
         }

         echo "</div>"; // b_right

         if ($item['type'] == 'Document_Item') {
            if ($item_i['filename']) {
               $filename = $item_i['filename'];
               $ext      = strtolower(pathinfo($filename, PATHINFO_EXTENSION));
               echo "<img src='";
               if (empty($filename)) {
                  $filename = $item_i['name'];
               }
               if (file_exists(GLPI_ROOT."/pics/icones/$ext-dist.png")) {
                  echo $CFG_GLPI['root_doc']."/pics/icones/$ext-dist.png";
               } else {
                  echo "$pics_url/file.png";
               }
               echo "'/>&nbsp;";

               $docsrc = $CFG_GLPI['root_doc']."/front/document.send.php?docid=".$item_i['id']
                      ."&$foreignKey=".$this->getID();
               echo Html::link($filename, $docsrc, ['target' => '_blank']);
               $docpath = GLPI_DOC_DIR . '/' . $item_i['filepath'];
               if (Document::isImage($docpath)) {
                  $imgsize = getimagesize($docpath);
                  echo Html::imageGallery([
                     [
                        'src' => $docsrc,
                        'w'   => $imgsize[0],
                        'h'   => $imgsize[1]
                     ]
                  ]);
               }
            }
            if ($item_i['link']) {
               echo "<a href='{$item_i['link']}' target='_blank'><i class='fa fa-external-link'></i>{$item_i['name']}</a>";
            }
            if (!empty($item_i['mime'])) {
               echo "&nbsp;(".$item_i['mime'].")";
            }
            echo "<span class='buttons'>";
            echo "<a href='".Document::getFormURLWithID($item_i['id'])."' class='edit_document fa fa-eye pointer' title='".
                   _sx("button", "Show")."'>";
            echo "<span class='sr-only'>" . _sx('button', 'Show') . "</span></a>";

            $doc = new Document();
            $doc->getFromDB($item_i['id']);
            if ($doc->can($item_i['id'], UPDATE)) {
               echo "<a href='".static::getFormURL().
                     "?delete_document&documents_id=".$item_i['id'].
                     "&$foreignKey=".$this->getID()."' class='delete_document fas fa-trash-alt pointer' title='".
                     _sx("button", "Delete permanently")."'>";
               echo "<span class='sr-only'>" . _sx('button', 'Delete permanently')  . "</span></a>";
            }
            echo "</span>";
         }

         echo "</div>"; // displayed_content
         echo "</div>"; //end h_content

         echo "</div>"; //end  h_info

         $timeline_index++;

         Plugin::doHook('post_show_item', ['item' => $obj, 'options' => $options]);

      } // end foreach timeline

      echo "<div class='break'></div>";

      // recall content
      echo "<div class='h_item middle'>";

      echo "<div class='h_info'>";
      echo "<div class='h_date'><i class='far fa-clock'></i>".Html::convDateTime($this->fields['date'])."</div>";
      echo "<div class='h_user'>";

      $user = new User();
      $display_requester = false;
      $requesters = $this->getUsers(CommonITILActor::REQUESTER);
      if (count($requesters) === 1) {
         $requester = reset($requesters);
         if ($requester['users_id'] > 0) {
            // Display requester identity only if there is only one requester
            // and only if it is not an anonymous user
            $display_requester = $user->getFromDB($requester['users_id']);
         }
      }

      echo "<div class='tooltip_picture_border'>";
      $picture = "";
      if ($display_requester && isset($user->fields['picture'])) {
         $picture = $user->fields['picture'];
      }
      echo "<img class='user_picture' alt=\"".__s('Picture')."\" src='".
      User::getThumbnailURLForPicture($picture)."'>";
      echo "</div>";

      if ($display_requester) {
         echo $user->getLink()."&nbsp;";
         $reqdata = getUserName($user->getID(), 2);
         echo Html::showToolTip(
            $reqdata["comment"],
            ['link' => $reqdata['link']]
         );
      } else {
         echo _n('Requester', 'Requesters', count($requesters));
      }

      echo "</div>"; // h_user
      echo "</div>"; //h_info

      echo "<div class='h_content ITILContent'>";
      echo "<div class='displayed_content'>";
      echo "<div class='b_right'>";

      if ($objType == 'Ticket') {
         $result = $DB->request([
            'SELECT' => ['id', 'itemtype', 'items_id'],
            'FROM'   => ITILFollowup::getTable(),
            'WHERE'  => [
               'sourceof_items_id'  => $this->fields['id'],
               'itemtype'           => static::getType()
            ]
         ])->next();
         if ($result) {
            echo Html::link(
               '',
               static::getFormURLWithID($result['items_id']) . '&forcetab=Ticket$1#viewitemitilfollowup' . $result['id'], [
                  'class' => 'fa fa-code-branch control_item disabled',
                  'title' => __('Followup promotion source')
               ]
            );
         }
      }
      echo sprintf(__($objType."# %s description"), $this->getID());
      echo "</div>";

      echo "<div class='title'>";
      echo Html::setSimpleTextContent($this->fields['name']);
      echo "</div>";

      echo "<div class='rich_text_container'>";
      $richtext = Html::setRichTextContent('', $this->fields['content'], '', true);
      $richtext = Html::replaceImagesByGallery($richtext);
      echo $richtext;
      echo "</div>";

      echo "</div>"; // h_content ITILContent

      echo "</div>"; // .displayed_content
      echo "</div>"; // h_item middle

      echo "<div class='break'></div>";

      // end timeline
      echo "</div>"; // h_item $user_position
      echo "<script type='text/javascript'>$(function() {read_more();});</script>";
   }


   /**
    * @since 9.4.0
    *
    * @param CommonDBTM $item The item whose form should be shown
    * @param integer $id ID of the item
    * @param mixed[] $params Array of extra parameters
    *
    * @return void
    */
   static function showSubForm(CommonDBTM $item, $id, $params) {

      if ($item instanceof Document_Item) {
         Document_Item::showAddFormForItem($params['parent'], '');

      } else if (method_exists($item, "showForm")
                 && $item->can(-1, CREATE, $params)) {
         $item->showForm($id, $params);
      }
   }


   function showFormHeader($options = []) {
      $ID   = $this->fields['id'];
      $rand = mt_rand();

      if (!$options['template_preview']) {
         echo "<form method='post' name='form_ticket' enctype='multipart/form-data' action='".
                static::getFormURL()."'>";
         if (isset($options['_projecttasks_id'])) {
            echo "<input type='hidden' name='_projecttasks_id' value='".$options['_projecttasks_id']."'>";
         }
         if (isset($this->fields['_tasktemplates_id'])) {
            foreach ($this->fields['_tasktemplates_id'] as $tasktemplates_id) {
               echo "<input type='hidden' name='_tasktemplates_id[]' value='$tasktemplates_id'>";
            }
         }
      }
      echo "<div class='spaced' id='tabsbody'>";

      echo "<table class='tab_cadre_fixe' id='mainformtable'>";

      // Optional line
      $ismultientities = Session::isMultiEntitiesMode();
      echo "<tr class='headerRow responsive_hidden'>";
      echo "<th colspan='4'>";

      if ($ID) {
         $text = sprintf(__('%1$s - ID %2$d'), $this->getTypeName(1), $ID);
         if ($ismultientities) {
            $text = sprintf(__('%1$s (%2$s)'), $text,
                            Dropdown::getDropdownName('glpi_entities',
                                                      $this->fields['entities_id']));
         }
         echo $text;
      } else {
         if ($ismultientities) {
            printf(
               __('The %s will be added in the entity %s'),
               strtolower(static::getTypeName()),
               Dropdown::getDropdownName("glpi_entities", $this->fields['entities_id'])
            );
         } else {
            echo sprintf(
               __('New %'),
               strtolower(static::getTypeName())
            );
         }
      }

      if ($this->maybeRecursive()) {
         echo "&nbsp;<label for='dropdown_is_recursive$rand'>".__('Child entities')."</label>&nbsp;";
         Dropdown::showYesNo("is_recursive", $this->fields["is_recursive"], -1, ['rand' => $rand]);
      }
      echo "</th>";
      echo "</tr>";

      Plugin::doHook("pre_item_form", ['item' => $this, 'options' => &$options]);
   }

   /**
    * Summary of getITILActors
    * Get the list of actors for the current Change
    * will return an assoc array of users_id => array of roles.
    *
    * @since 9.4.0
    *
    * @return array[] of array[] of users and roles
    */
   public function getITILActors() {
      global $DB;

      $users_table = $this->getTable() . '_users';
      switch ($this->getType()) {
         case 'Ticket':
            $groups_table = 'glpi_groups_tickets';
            break;
         case 'Problem':
            $groups_table = 'glpi_groups_problems';
            break;
         default:
            $groups_table = $this->getTable() . '_groups';
            break;
      }
      $fk = $this->getForeignKeyField();

      $subquery1 = new \QuerySubQuery([
         'SELECT'    => [
            'usr.id AS users_id',
            'tu.type AS type'
         ],
         'FROM'      => "$users_table AS tu",
         'LEFT JOIN' => [
            User::getTable() . ' AS usr' => [
               'ON' => [
                  'tu'  => 'users_id',
                  'usr' => 'id'
               ]
            ]
         ],
         'WHERE'     => [
            "tu.$fk" => $this->getID()
         ]
      ]);

      $subquery2 = new \QuerySubQuery([
         'SELECT'    => [
            'usr.id AS users_id',
            'gt.type AS type'
         ],
         'FROM'      => "$groups_table AS gt",
         'LEFT JOIN' => [
            Group_User::getTable() . ' AS gu'   => [
               'ON' => [
                  'gu'  => 'groups_id',
                  'gt'  => 'groups_id'
               ]
            ],
            User::getTable() . ' AS usr'        => [
               'ON' => [
                  'gu'  => 'users_id',
                  'usr' => 'id'
               ]
            ]
         ],
         'WHERE'     => [
            "gt.$fk" => $this->getID()
         ]
      ]);

      $union = new \QueryUnion([$subquery1, $subquery2], false, 'allactors');
      $iterator = $DB->request([
         'SELECT'          => [
            'users_id',
            'type'
         ],
         'DISTINCT'        => true,
         'FROM'            => $union
      ]);

      $users_keys = [];
      while ($current_tu = $iterator->next()) {
         $users_keys[$current_tu['users_id']][] = $current_tu['type'];
      }

      return $users_keys;
   }


   /**
    * Number of followups of the object
    *
    * @param boolean $with_private true : all followups / false : only public ones (default 1)
    *
    * @return integer followup count
   **/
   function numberOfFollowups($with_private = true) {
      global $DB;

      $RESTRICT = [];
      if ($with_private !== true) {
         $RESTRICT['is_private'] = 0;
      }

      // Set number of followups
      $result = $DB->request([
         'COUNT'  => 'cpt',
         'FROM'   => 'glpi_itilfollowups',
         'WHERE'  => [
            'itemtype'  => $this->getType(),
            'items_id'  => $this->fields['id']
         ] + $RESTRICT
      ])->next();

      return $result['cpt'];
   }

   /**
    * Number of tasks of the object
    *
    * @param boolean $with_private true : all followups / false : only public ones (default 1)
    *
    * @return integer
   **/
   function numberOfTasks($with_private = true) {
      global $DB;

      $table = 'glpi_' . strtolower($this->getType()) . 'tasks';

      $RESTRICT = [];
      if ($with_private !== true && $this->getType() == 'Ticket') {
         //No private tasks for Problems and Changes
         $RESTRICT['is_private'] = 0;
      }

      // Set number of tasks
      $row = $DB->request([
         'COUNT'  => 'cpt',
         'FROM'   => $table,
         'WHERE'  => [
            $this->getForeignKeyField()   => $this->fields['id']
         ] + $RESTRICT
      ])->next();
      return (int)$row['cpt'];
   }

   /**
    * Check if input contains a flag set to prevent 'takeintoaccount' delay computation.
    *
    * @param array $input
    *
    * @return boolean
    */
   public function isTakeIntoAccountComputationBlocked($input) {
      return array_key_exists('_do_not_compute_takeintoaccount', $input)
         && $input['_do_not_compute_takeintoaccount'];
   }


   /**
    * Check if input contains a flag set to prevent status computation.
    *
    * @param array $input
    *
    * @return boolean
    */
   public function isStatusComputationBlocked(array $input) {
      return array_key_exists('_do_not_compute_status', $input)
         && $input['_do_not_compute_status'];
   }

<<<<<<< HEAD

   /**
    * Define manually current tabs to set specific order
    *
    * @param array &$tab    Tab array passed as reference
    * @param array $options Options
    *
    * @return CommonITILObject
    */
   protected function defineDefaultObjectTabs(array &$tab, array $options) {
      $withtemplate = 0;
      if (isset($options['withtemplate'])) {
         $withtemplate = $options['withtemplate'];
      }

      //timeline first, then main, then the rest?
      $local_tabs = $this->getTabNameForItem($this, $withtemplate);
      foreach ($local_tabs as $key => $val) {
         if (!empty($val)) {
            $tab[static::class . '$' . $key] = $val;
         }

         if (1 === count($tab)) {
            $tab[$this->getType().'$main'] = $this->getTypeName(1);
         }
      }

      return $this;
   }


   /**
    * @see CommonGLPI::getAdditionalMenuOptions()
    *
    * @since 0.85
   **/
   static function getAdditionalMenuOptions() {
      $tplclass = self::getTemplateClass();
      if ($tplclass::canView()) {
         $menu = [
            $tplclass => [
               'title' => $tplclass::getTypeName(Session::getPluralNumber()),
               'page'  => $tplclass::getSearchURL(false),
               'icon'  => $tplclass::getIcon(),
               'links' => [
                  'search' => $tplclass::getSearchURL(false),
               ],
            ],
         ];

         if ($tplclass::canCreate()) {
            $menu[$tplclass]['links']['add'] = $tplclass::getFormURL(false);
         }
         return $menu;
      }
      return false;
   }


   /**
    * @see CommonGLPI::getAdditionalMenuLinks()
    *
    * @since 9.5.0
   **/
   static function getAdditionalMenuLinks() {
      $links = [];
      $tplclass = self::getTemplateClass();
      if ($tplclass::canView()) {
         $links['template'] = $tplclass::getSearchURL(false);
      }

      return $links;
   }


   /**
    * Get template to use
    * Use force_template first, then try on template define for type and category
    * then use default template of active profile of connected user and then use default entity one
    *
    * @param integer      $force_template     itiltemplate_id to use (case of preview for example)
    * @param integer|null $type               type of the ticket
    *                                         (use Ticket::INCIDENT_TYPE or Ticket::DEMAND_TYPE constants value)
    * @param integer      $itilcategories_id  ticket category
    * @param integer      $entities_id
    *
    * @return ITILTemplate
    *
    * @since 9.5.0
   **/
   function getITILTemplateToUse(
      $force_template = 0,
      $type = null,
      $itilcategories_id = 0,
      $entities_id = -1
   ) {
      if (!$type && $this->getType() != Ticket::getType()) {
         $type = true;
      }
      // Load template if available :
      $tplclass = static::getTemplateClass();
      $tt              = new $tplclass();
      $template_loaded = false;

      if ($force_template) {
         // with type and categ
         if ($tt->getFromDBWithData($force_template, true)) {
            $template_loaded = true;
         }
      }

      if (!$template_loaded
          && $type
          && $itilcategories_id) {

         $categ = new ITILCategory();
         if ($categ->getFromDB($itilcategories_id)) {
            $field = $this->getTemplateFieldName($type);

            if (!empty($categ->fields[$field]) && $categ->fields[$field]) {
               // without type and categ
               if ($tt->getFromDBWithData($categ->fields[$field], false)) {
                  $template_loaded = true;
               }
            }
         }
      }

      // If template loaded from type and category do not check after
      if ($template_loaded) {
         return $tt;
      }

      //Get template from profile
      if (!$template_loaded && $type) {
         $field = $this->getTemplateFieldName($type);
         $field = str_replace(['_incident', '_demand'], ['', ''], $field);
         // load default profile one if not already loaded
         if (isset($_SESSION['glpiactiveprofile'][$field])
            && $_SESSION['glpiactiveprofile'][$field]) {
            // with type and categ
            if ($tt->getFromDBWithData($_SESSION['glpiactiveprofile'][$field],
                                       true)) {
               $template_loaded = true;
            }
         }
      }

      //Get template from entity
      if (!$template_loaded
         && ($entities_id >= 0)) {
         // load default entity one if not already loaded
         if ($template_id = Entity::getUsedConfig(strtolower($this->getType()).'templates_id', $entities_id)) {
            // with type and categ
            if ($tt->getFromDBWithData($template_id, true)) {
               $template_loaded = true;
            }
         }
      }

      // Check if profile / entity set type and category and try to load template for these values
      if ($template_loaded) { // template loaded for profile or entity
         $newtype              = $type;
         $newitilcategories_id = $itilcategories_id;
         // Get predefined values for ticket template
         if (isset($tt->predefined['itilcategories_id']) && $tt->predefined['itilcategories_id']) {
            $newitilcategories_id = $tt->predefined['itilcategories_id'];
         }
         if (isset($tt->predefined['type']) && $tt->predefined['type']) {
            $newtype = $tt->predefined['type'];
         }
         if ($newtype
             && $newitilcategories_id) {

            $categ = new ITILCategory();
            if ($categ->getFromDB($newitilcategories_id)) {
               $field = $this->getTemplateFieldName($type);

               if (isset($categ->fields[$field]) && $categ->fields[$field]) {
                  // without type and categ
                  if ($tt->getFromDBWithData($categ->fields[$field], false)) {
                     $template_loaded = true;
                  }
               }
            }
         }
      }
      return $tt;
   }

   /**
    * Get template field name
    *
    * @param string $type Type, if any
    *
    * @return string
    */
   public function getTemplateFieldName($type = null) :string {
      $field = strtolower(static::getType()) . 'templates_id';
      if (static::getType() === Ticket::getType()) {
         switch ($type) {
            case Ticket::INCIDENT_TYPE:
               $field .= '_incident';
               break;

            case Ticket::DEMAND_TYPE:
               $field .= '_demand';
               break;

            case true:
               //for changes and problem, or from profiles
               $field = $field;
               break;

            default:
               $field = '';
               Toolbox::logError('Missing type for Ticket template!');
               break;
         }
      }

      return $field;
   }

   /**
    * @since 9.5.0
    *
    * @param integer $entity entities_id usefull if function called by cron (default 0)
   **/
   abstract static function getDefaultValues($entity = 0);

   /**
    * Get template class name.
    *
    * @since 9.5.0
    *
    * @return string
    */
   public static function getTemplateClass() {
      return static::getType() . 'Template';
   }

   /**
    * Get template form field name
    *
    * @since 9.5.0
    *
    * @return string
    */
   public static function getTemplateFormFieldName() {
      return '_' . strtolower(static::getType()) . 'template';
   }

   /**
    * Get common request criteria
    *
    * @since 9.5.0
    *
    * @return array
    */
   public static function getCommonCriteria() {
      $fk = self::getForeignKeyField();
      $gtable = str_replace('glpi_', 'glpi_groups_', static::getTable());
      $itable = str_replace('glpi_', 'glpi_items_', static::getTable());
      if (self::getType() == 'Change') {
         $gtable = 'glpi_changes_groups';
         $itable = 'glpi_changes_items';
      }
      $utable = static::getTable() . '_users';
      $stable = static::getTable() . '_suppliers';
      if (self::getType() == 'Ticket') {
         $stable = 'glpi_suppliers_tickets';
      }
      $table = static::getTable();
      $criteria = [
         'SELECT'          => [
            "$table.*",
            'glpi_itilcategories.completename AS catname'
         ],
         'DISTINCT'        => true,
         'FROM'            => $table,
         'LEFT JOIN'       => [
            $gtable  => [
               'ON' => [
                  $table   => 'id',
                  $gtable  => $fk
               ]
            ],
            $utable  => [
               'ON' => [
                  $table   => 'id',
                  $utable  => $fk
               ]
            ],
            $stable  => [
               'ON' => [
                  $table   => 'id',
                  $stable  => $fk
               ]
            ],
            'glpi_itilcategories'      => [
               'ON' => [
                  $table                  => 'itilcategories_id',
                  'glpi_itilcategories'   => 'id'
               ]
            ],
            $itable  => [
               'ON' => [
                  $table   => 'id',
                  $itable  => $fk
               ]
            ]
         ],
         'ORDERBY'            => "$table.date_mod DESC"
      ];
      if (count($_SESSION["glpiactiveentities"]) > 1) {
         $criteria['LEFT JOIN']['glpi_entities'] = [
            'ON' => [
               'glpi_entities'   => 'id',
               $table            => 'entities_id'
            ]
         ];
         $criteria['SELECT'] = array_merge(
            $criteria['SELECT'], [
               'glpi_entities.completename AS entityname',
               "$table.entities_id AS entityID"
            ]
         );
      }
      return $criteria;
   }

   public function getForbiddenSingleMassiveActions() {
      $excluded = parent::getForbiddenSingleMassiveActions();

      if (isset($this->fields['global_validation']) && $this->fields['global_validation'] != CommonITILValidation::NONE) {
         //a validation has already been requested/done
         $excluded[] = 'TicketValidation:submit_validation';
      }
      return $excluded;
   }

   /**
    * Returns criteria that can be used to get documents related to current instance.
    *
    * @return array
    */
   public function getAssociatedDocumentsCriteria($bypass_rights = false): array {
      $task_class = $this->getType() . 'Task';

      $or_crits = [
         // documents associated to ITIL item directly
         [
            Document_Item::getTableField('itemtype') => $this->getType(),
            Document_Item::getTableField('items_id') => $this->getID(),
         ],
      ];

      // documents associated to followups
      if ($bypass_rights || ITILFollowup::canView()) {
         $fup_crits = [
            ITILFollowup::getTableField('itemtype') => $this->getType(),
            ITILFollowup::getTableField('items_id') => $this->getID(),
         ];
         if (!$bypass_rights && !Session::haveRight(ITILFollowup::$rightname, ITILFollowup::SEEPRIVATE)) {
            $fup_crits[] = [
               'OR' => ['is_private' => 0, 'users_id' => Session::getLoginUserID()],
            ];
         }
         $or_crits[] = [
            Document_Item::getTableField('itemtype') => ITILFollowup::getType(),
            Document_Item::getTableField('items_id') => new QuerySubQuery(
               [
                  'SELECT' => 'id',
                  'FROM'   => ITILFollowup::getTable(),
                  'WHERE'  => $fup_crits,
               ]
            ),
         ];
      }

      // documents associated to solutions
      if (ITILSolution::canView()) {
         $or_crits[] = [
            Document_Item::getTableField('itemtype') => ITILSolution::getType(),
            Document_Item::getTableField('items_id') => new QuerySubQuery(
               [
                  'SELECT' => 'id',
                  'FROM'   => ITILSolution::getTable(),
                  'WHERE'  => [
                     ITILSolution::getTableField('itemtype') => $this->getType(),
                     ITILSolution::getTableField('items_id') => $this->getID(),
                  ],
               ]
            ),
         ];
      }

      // documents associated to tasks
      if ($bypass_rights || $task_class::canView()) {
         $tasks_crit = [
            $this->getForeignKeyField() => $this->getID(),
         ];
         if (!$bypass_rights && !Session::haveRight($task_class::$rightname, CommonITILTask::SEEPRIVATE)) {
            $tasks_crit[] = [
               'OR' => ['is_private' => 0, 'users_id' => Session::getLoginUserID()],
            ];
         }
         $or_crits[] = [
            'glpi_documents_items.itemtype' => $task_class::getType(),
            'glpi_documents_items.items_id' => new QuerySubQuery(
               [
                  'SELECT' => 'id',
                  'FROM'   => $task_class::getTable(),
                  'WHERE'  => $tasks_crit,
               ]
            ),
         ];
      }

      return ['OR' => $or_crits];
=======
   /**
    * Check if this item is new
    *
    * @return bool
    */
   protected function isNew() {
      if (isset($this->input['status'])) {
         $status = $this->input['status'];
      } else if (isset($this->fields['status'])) {
         $status = $this->fields['status'];
      } else {
         throw new LogicException("Can't get status value: no object loaded");
      }

      return $status == CommonITILObject::INCOMING;
>>>>>>> 20222445
   }
}<|MERGE_RESOLUTION|>--- conflicted
+++ resolved
@@ -7664,7 +7664,6 @@
          && $input['_do_not_compute_status'];
    }
 
-<<<<<<< HEAD
 
    /**
     * Define manually current tabs to set specific order
@@ -8086,7 +8085,8 @@
       }
 
       return ['OR' => $or_crits];
-=======
+   }
+
    /**
     * Check if this item is new
     *
@@ -8102,6 +8102,5 @@
       }
 
       return $status == CommonITILObject::INCOMING;
->>>>>>> 20222445
    }
 }