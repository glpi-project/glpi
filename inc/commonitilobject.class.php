<?php
/**
 * ---------------------------------------------------------------------
 * GLPI - Gestionnaire Libre de Parc Informatique
 * Copyright (C) 2015-2018 Teclib' and contributors.
 *
 * http://glpi-project.org
 *
 * based on GLPI - Gestionnaire Libre de Parc Informatique
 * Copyright (C) 2003-2014 by the INDEPNET Development Team.
 *
 * ---------------------------------------------------------------------
 *
 * LICENSE
 *
 * This file is part of GLPI.
 *
 * GLPI is free software; you can redistribute it and/or modify
 * it under the terms of the GNU General Public License as published by
 * the Free Software Foundation; either version 2 of the License, or
 * (at your option) any later version.
 *
 * GLPI is distributed in the hope that it will be useful,
 * but WITHOUT ANY WARRANTY; without even the implied warranty of
 * MERCHANTABILITY or FITNESS FOR A PARTICULAR PURPOSE.  See the
 * GNU General Public License for more details.
 *
 * You should have received a copy of the GNU General Public License
 * along with GLPI. If not, see <http://www.gnu.org/licenses/>.
 * ---------------------------------------------------------------------
 */

if (!defined('GLPI_ROOT')) {
   die("Sorry. You can't access this file directly");
}

/**
 * CommonITILObject Class
**/
abstract class CommonITILObject extends CommonDBTM {

   /// Users by type
   protected $users       = [];
   public $userlinkclass  = '';
   /// Groups by type
   protected $groups      = [];
   public $grouplinkclass = '';

   /// Suppliers by type
   protected $suppliers      = [];
   public $supplierlinkclass = '';

   /// Use user entity to select entity of the object
   protected $userentity_oncreate = false;


   /// From CommonDBTM
   public $notificationqueueonaction = true;

   const MATRIX_FIELD         = '';
   const URGENCY_MASK_FIELD   = '';
   const IMPACT_MASK_FIELD    = '';
   const STATUS_MATRIX_FIELD  = '';


   // STATUS
   const INCOMING      = 1; // new
   const ASSIGNED      = 2; // assign
   const PLANNED       = 3; // plan
   const WAITING       = 4; // waiting
   const SOLVED        = 5; // solved
   const CLOSED        = 6; // closed
   const ACCEPTED      = 7; // accepted
   const OBSERVED      = 8; // observe
   const EVALUATION    = 9; // evaluation
   const APPROVAL      = 10; // approbation
   const TEST          = 11; // test
   const QUALIFICATION = 12; // qualification

   const TIMELINE_NOTSET   = 0;
   const TIMELINE_LEFT     = 1;
   const TIMELINE_MIDLEFT  = 2;
   const TIMELINE_MIDRIGHT = 3;
   const TIMELINE_RIGHT    = 4;



   function post_getFromDB() {
      $this->loadActors();
   }


   /**
    * @since 0.84
   **/
   function loadActors() {

      if (!empty($this->grouplinkclass)) {
         $class        = new $this->grouplinkclass();
         $this->groups = $class->getActors($this->fields['id']);
      }

      if (!empty($this->userlinkclass)) {
         $class        = new $this->userlinkclass();
         $this->users  = $class->getActors($this->fields['id']);
      }

      if (!empty($this->supplierlinkclass)) {
         $class            = new $this->supplierlinkclass();
         $this->suppliers  = $class->getActors($this->fields['id']);
      }
   }


   /**
    * Retrieve an item from the database with datas associated (hardwares)
    *
    * @param integer $ID          ID of the item to get
    * @param boolean $purecontent true : nothing change / false : convert to HTML display
    *
    * @return boolean true if succeed else false
   **/
   function getFromDBwithData($ID, $purecontent) {

      if ($this->getFromDB($ID)) {
         if (!$purecontent) {
            $this->fields["content"] = nl2br(preg_replace("/\r\n\r\n/", "\r\n",
                                             $this->fields["content"]));
         }
         $this->getAdditionalDatas();
         return true;
      }
      return false;
   }


   function getAdditionalDatas() {
   }


   function canAdminActors() {
      return false;
   }


   function canAssign() {
      return false;
   }


   /**
    * Is the current user have right to approve solution of the current ITIL object.
    *
    * @since 9.4.0
    *
    * @return boolean
    */
   function canApprove() {

      return (($this->fields["users_id_recipient"] === Session::getLoginUserID())
              || $this->isUser(CommonITILActor::REQUESTER, Session::getLoginUserID())
              || (isset($_SESSION["glpigroups"])
                  && $this->haveAGroup(CommonITILActor::REQUESTER, $_SESSION["glpigroups"])));
   }

   /**
    * Is the current user have right to add followups to the current ITIL Object ?
    *
    * @since 9.4.0
    *
    * @return boolean
    */
   function canAddFollowups() {
      return Session::haveRight(static::$rightname, UPDATE) and Session::haveRight('followup', CREATE);
   }


   /**
    * Does current user have right to solve the current item?
    *
    * @return boolean
   **/
   function canSolve() {

      return ((Session::haveRight(static::$rightname, UPDATE)
               || $this->isUser(CommonITILActor::ASSIGN, Session::getLoginUserID())
               || (isset($_SESSION["glpigroups"])
                   && $this->haveAGroup(CommonITILActor::ASSIGN, $_SESSION["glpigroups"])))
              && self::isAllowedStatus($this->fields['status'], self::SOLVED)
              // No edition on closed status
              && !in_array($this->fields['status'], $this->getClosedStatusArray()));
   }

   /**
    * Does current user have right to solve the current item; if it was not closed?
    *
    * @return boolean
   **/
   function maySolve() {

      return ((Session::haveRight(static::$rightname, UPDATE)
               || $this->isUser(CommonITILActor::ASSIGN, Session::getLoginUserID())
               || (isset($_SESSION["glpigroups"])
                   && $this->haveAGroup(CommonITILActor::ASSIGN, $_SESSION["glpigroups"])))
              && self::isAllowedStatus($this->fields['status'], self::SOLVED));
   }


   /**
    * Get the ITIL object closed, solved or waiting status list
    *
    * @since 9.4.0
    *
    * @return array
    */
   static function getReopenableStatusArray() {
      return [self::CLOSED, self::SOLVED, self::WAITING];
   }


   /**
    * Is a user linked to the object ?
    *
    * @param integer $type     type to search (see constants)
    * @param integer $users_id user ID
    *
    * @return boolean
   **/
   function isUser($type, $users_id) {

      if (isset($this->users[$type])) {
         foreach ($this->users[$type] as $data) {
            if ($data['users_id'] == $users_id) {
               return true;
            }
         }
      }

      return false;
   }


   /**
    * Is a group linked to the object ?
    *
    * @param integer $type      type to search (see constants)
    * @param integer $groups_id group ID
    *
    * @return boolean
   **/
   function isGroup($type, $groups_id) {

      if (isset($this->groups[$type])) {
         foreach ($this->groups[$type] as $data) {
            if ($data['groups_id'] == $groups_id) {
               return true;
            }
         }
      }
      return false;
   }


   /**
    * Is a supplier linked to the object ?
    *
    * @since 0.84
    *
    * @param integer $type         type to search (see constants)
    * @param integer $suppliers_id supplier ID
    *
    * @return boolean
   **/
   function isSupplier($type, $suppliers_id) {

      if (isset($this->suppliers[$type])) {
         foreach ($this->suppliers[$type] as $data) {
            if ($data['suppliers_id'] == $suppliers_id) {
               return true;
            }
         }
      }
      return false;
   }


   /**
    * get users linked to a object
    *
    * @param integer $type type to search (see constants)
    *
    * @return array
   **/
   function getUsers($type) {

      if (isset($this->users[$type])) {
         return $this->users[$type];
      }

      return [];
   }


   /**
    * get groups linked to a object
    *
    * @param integer $type type to search (see constants)
    *
    * @return array
   **/
   function getGroups($type) {

      if (isset($this->groups[$type])) {
         return $this->groups[$type];
      }

      return [];
   }


   /**
    * get users linked to an object including groups ones
    *
    * @since 0.85
    *
    * @param integer $type type to search (see constants)
    *
    * @return array
   **/
   function getAllUsers ($type) {

      $users = [];
      foreach ($this->getUsers($type) as $link) {
         $users[$link['users_id']] = $link['users_id'];
      }

      foreach ($this->getGroups($type) as $link) {
         $gusers = Group_User::getGroupUsers($link['groups_id']);
         foreach ($gusers as $user) {
            $users[$user['id']] = $user['id'];
         }
      }

      return $users;
   }


   /**
    * get suppliers linked to a object
    *
    * @since 0.84
    *
    * @param integer $type type to search (see constants)
    *
    * @return array
   **/
   function getSuppliers($type) {

      if (isset($this->suppliers[$type])) {
         return $this->suppliers[$type];
      }

      return [];
   }


   /**
    * count users linked to object by type or global
    *
    * @param integer $type type to search (see constants) / 0 for all (default 0)
    *
    * @return integer
   **/
   function countUsers($type = 0) {

      if ($type > 0) {
         if (isset($this->users[$type])) {
            return count($this->users[$type]);
         }

      } else {
         if (count($this->users)) {
            $count = 0;
            foreach ($this->users as $u) {
               $count += count($u);
            }
            return $count;
         }
      }
      return 0;
   }


   /**
    * count groups linked to object by type or global
    *
    * @param integer $type type to search (see constants) / 0 for all (default 0)
    *
    * @return integer
   **/
   function countGroups($type = 0) {

      if ($type > 0) {
         if (isset($this->groups[$type])) {
            return count($this->groups[$type]);
         }

      } else {
         if (count($this->groups)) {
            $count = 0;
            foreach ($this->groups as $u) {
               $count += count($u);
            }
            return $count;
         }
      }
      return 0;
   }


   /**
    * count suppliers linked to object by type or global
    *
    * @since 0.84
    *
    * @param integer $type type to search (see constants) / 0 for all (default 0)
    *
    * @return integer
   **/
   function countSuppliers($type = 0) {

      if ($type > 0) {
         if (isset($this->suppliers[$type])) {
            return count($this->suppliers[$type]);
         }

      } else {
         if (count($this->suppliers)) {
            $count = 0;
            foreach ($this->suppliers as $u) {
               $count += count($u);
            }
            return $count;
         }
      }
      return 0;
   }


   /**
    * Is one of groups linked to the object ?
    *
    * @param integer $type   type to search (see constants)
    * @param array   $groups groups IDs
    *
    * @return boolean
   **/
   function haveAGroup($type, array $groups) {

      if (is_array($groups) && count($groups)
          && isset($this->groups[$type])) {

         foreach ($groups as $groups_id) {
            foreach ($this->groups[$type] as $data) {
               if ($data['groups_id'] == $groups_id) {
                  return true;
               }
            }
         }
      }
      return false;
   }


   /**
    * Get Default actor when creating the object
    *
    * @param integer $type type to search (see constants)
    *
    * @return boolean
   **/
   function getDefaultActor($type) {

      /// TODO own_ticket -> own_itilobject
      if ($type == CommonITILActor::ASSIGN) {
         if (Session::haveRight("ticket", Ticket::OWN)) {
            return Session::getLoginUserID();
         }
      }
      return 0;
   }


   /**
    * Get Default actor when creating the object
    *
    * @param integer $type type to search (see constants)
    *
    * @return boolean
   **/
   function getDefaultActorRightSearch($type) {

      if ($type == CommonITILActor::ASSIGN) {
         return "own_ticket";
      }
      return "all";
   }


   /**
    * Count active ITIL Objects
    *
    * @since 9.3.1
    *
    * @param CommonITILActor $linkclass Link class instance
    * @param integer         $id        Item ID
    * @param integer         $role      ITIL role
    *
    * @return integer
   **/
   private function countActiveObjectsFor(CommonITILActor $linkclass, $id, $role) {

      $itemtable = $this->getTable();
      $itemfk    = $this->getForeignKeyField();
      $linktable = $linkclass->getTable();
      $field     = $linkclass::$items_id_2;

      return countElementsInTable(
         [$itemtable, $linktable], [
            "$linktable.$itemfk"    => new \QueryExpression(DBmysql::quoteName("$itemtable.id")),
            "$linktable.$field"     => $id,
            "$linktable.type"       => $role,
            "$itemtable.is_deleted" => 0,
            "NOT"                   => [
               "$itemtable.status" => array_merge(
                  $this->getSolvedStatusArray(),
                  $this->getClosedStatusArray()
               )
            ]
         ] + getEntitiesRestrictCriteria($itemtable)
      );
   }




   /**
    * Count active ITIL Objects requested by a user
    *
    * @since 0.83
    *
    * @param integer $users_id ID of the User
    *
    * @return integer
   **/
   function countActiveObjectsForUser($users_id) {
      $linkclass = new $this->userlinkclass();
      return $this->countActiveObjectsFor(
         $linkclass,
         $users_id,
         CommonITILActor::REQUESTER
      );
   }


   /**
    * Count active ITIL Objects assigned to a user
    *
    * @since 0.83
    *
    * @param integer $users_id ID of the User
    *
    * @return integer
   **/
   function countActiveObjectsForTech($users_id) {
      $linkclass = new $this->userlinkclass();
      return $this->countActiveObjectsFor(
         $linkclass,
         $users_id,
         CommonITILActor::ASSIGN
      );
   }


   /**
    * Count active ITIL Objects assigned to a group
    *
    * @since 0.84
    *
    * @param integer $groups_id ID of the User
    *
    * @return integer
   **/
   function countActiveObjectsForTechGroup($groups_id) {
      $linkclass = new $this->grouplinkclass();
      return $this->countActiveObjectsFor(
         $linkclass,
         $groups_id,
         CommonITILActor::ASSIGN
      );
   }


   /**
    * Count active ITIL Objects assigned to a supplier
    *
    * @since 0.85
    *
    * @param integer $suppliers_id ID of the Supplier
    *
    * @return integer
    **/
   function countActiveObjectsForSupplier($suppliers_id) {
      $linkclass = new $this->supplierlinkclass();
      return $this->countActiveObjectsFor(
         $linkclass,
         $suppliers_id,
         CommonITILActor::ASSIGN
      );
   }


   function cleanDBonPurge() {

      $link_classes = [
         Itil_Project::class,
         ITILFollowup::class,
         ITILSolution::class
      ];

      if (is_a($this->grouplinkclass, CommonDBConnexity::class, true)) {
         $link_classes[] = $this->grouplinkclass;
      }

      if (is_a($this->userlinkclass, CommonDBConnexity::class, true)) {
         $link_classes[] = $this->userlinkclass;
      }

      if (is_a($this->supplierlinkclass, CommonDBConnexity::class, true)) {
         $link_classes[] = $this->supplierlinkclass;
      }

      $this->deleteChildrenAndRelationsFromDb($link_classes);
   }


   function prepareInputForUpdate($input) {

      // Add document if needed
      $this->getFromDB($input["id"]); // entities_id field required
      if (!isset($input['_donotadddocs']) || !$input['_donotadddocs']) {
         $options = [];
         if (isset($input['solution'])) {
            $options['content_field'] = 'solution';
         }
         $input = $this->addFiles($input, $options);
      }

      if (isset($input["document"]) && ($input["document"] > 0)) {
         $doc = new Document();
         if ($doc->getFromDB($input["document"])) {
            $docitem = new Document_Item();
            if ($docitem->add(['documents_id' => $input["document"],
                                    'itemtype'     => $this->getType(),
                                    'items_id'     => $input["id"]])) {
               // Force date_mod of tracking
               $input["date_mod"]     = $_SESSION["glpi_currenttime"];
               $input['_doc_added'][] = $doc->fields["name"];
            }
         }
         unset($input["document"]);
      }

      if (isset($input["date"]) && empty($input["date"])) {
         unset($input["date"]);
      }

      if (isset($input["closedate"]) && empty($input["closedate"])) {
         unset($input["closedate"]);
      }

      if (isset($input["solvedate"]) && empty($input["solvedate"])) {
         unset($input["solvedate"]);
      }

      // "do not compute" flag set by business rules for "takeintoaccount_delay_stat" field
      $do_not_compute_takeintoaccount = $this->isTakeIntoAccountComputationBlocked($input);

      if (isset($input['_itil_requester'])) {
         if (isset($input['_itil_requester']['_type'])) {
            $input['_itil_requester'] = [
               'type'                            => CommonITILActor::REQUESTER,
               $this->getForeignKeyField()       => $input['id'],
               '_do_not_compute_takeintoaccount' => $do_not_compute_takeintoaccount,
               '_from_object'                    => true,
            ] + $input['_itil_requester'];

            switch ($input['_itil_requester']['_type']) {
               case "user" :
                  if (isset($input['_itil_requester']['use_notification'])
                      && is_array($input['_itil_requester']['use_notification'])) {
                     $input['_itil_requester']['use_notification'] = $input['_itil_requester']['use_notification'][0];
                  }
                  if (isset($input['_itil_requester']['alternative_email'])
                      && is_array($input['_itil_requester']['alternative_email'])) {
                     $input['_itil_requester']['alternative_email'] = $input['_itil_requester']['alternative_email'][0];
                  }

                  if (!empty($this->userlinkclass)) {
                     if (isset($input['_itil_requester']['alternative_email'])
                         && $input['_itil_requester']['alternative_email']
                         && !NotificationMailing::isUserAddressValid($input['_itil_requester']['alternative_email'])) {

                        $input['_itil_requester']['alternative_email'] = '';
                        Session::addMessageAfterRedirect(__('Invalid email address'), false, ERROR);
                     }

                     if ((isset($input['_itil_requester']['alternative_email'])
                          && $input['_itil_requester']['alternative_email'])
                         || ($input['_itil_requester']['users_id'] > 0)) {

                        $useractors = new $this->userlinkclass();
                        if (isset($input['_auto_update'])
                            || $useractors->can(-1, CREATE, $input['_itil_requester'])) {
                           $useractors->add($input['_itil_requester']);
                           $input['_forcenotif']                     = true;
                        }
                     }
                  }
                  break;

               case "group" :
                  if (!empty($this->grouplinkclass)
                      && ($input['_itil_requester']['groups_id'] > 0)) {
                     $groupactors = new $this->grouplinkclass();
                     if (isset($input['_auto_update'])
                         || $groupactors->can(-1, CREATE, $input['_itil_requester'])) {
                        $groupactors->add($input['_itil_requester']);
                        $input['_forcenotif']                     = true;
                     }
                  }
                  break;
            }
         }
      }

      if (isset($input['_itil_observer'])) {
         if (isset($input['_itil_observer']['_type'])) {
            $input['_itil_observer'] = [
               'type'                            => CommonITILActor::OBSERVER,
               $this->getForeignKeyField()       => $input['id'],
               '_do_not_compute_takeintoaccount' => $do_not_compute_takeintoaccount,
               '_from_object'                    => true,
            ] + $input['_itil_observer'];

            switch ($input['_itil_observer']['_type']) {
               case "user" :
                  if (isset($input['_itil_observer']['use_notification'])
                      && is_array($input['_itil_observer']['use_notification'])) {
                     $input['_itil_observer']['use_notification'] = $input['_itil_observer']['use_notification'][0];
                  }
                  if (isset($input['_itil_observer']['alternative_email'])
                      && is_array($input['_itil_observer']['alternative_email'])) {
                     $input['_itil_observer']['alternative_email'] = $input['_itil_observer']['alternative_email'][0];
                  }

                  if (!empty($this->userlinkclass)) {
                     if (isset($input['_itil_observer']['alternative_email'])
                         && $input['_itil_observer']['alternative_email']
                         && !NotificationMailing::isUserAddressValid($input['_itil_observer']['alternative_email'])) {

                        $input['_itil_observer']['alternative_email'] = '';
                        Session::addMessageAfterRedirect(__('Invalid email address'), false, ERROR);
                     }
                     if ((isset($input['_itil_observer']['alternative_email'])
                          && $input['_itil_observer']['alternative_email'])
                         || ($input['_itil_observer']['users_id'] > 0)) {
                        $useractors = new $this->userlinkclass();
                        if (isset($input['_auto_update'])
                           || $useractors->can(-1, CREATE, $input['_itil_observer'])) {
                           $useractors->add($input['_itil_observer']);
                           $input['_forcenotif']                    = true;
                        }
                     }
                  }
                  break;

               case "group" :
                  if (!empty($this->grouplinkclass)
                       && ($input['_itil_observer']['groups_id'] > 0)) {
                     $groupactors = new $this->grouplinkclass();
                     if (isset($input['_auto_update'])
                         || $groupactors->can(-1, CREATE, $input['_itil_observer'])) {
                        $groupactors->add($input['_itil_observer']);
                        $input['_forcenotif']                    = true;
                     }
                  }
                  break;
            }
         }
      }

      if (isset($input['_itil_assign'])) {
         if (isset($input['_itil_assign']['_type'])) {
            $input['_itil_assign'] = [
               'type'                            => CommonITILActor::ASSIGN,
               $this->getForeignKeyField()       => $input['id'],
               '_do_not_compute_takeintoaccount' => $do_not_compute_takeintoaccount,
               '_from_object'                    => true,
            ] + $input['_itil_assign'];

            if (isset($input['_itil_assign']['use_notification'])
                  && is_array($input['_itil_assign']['use_notification'])) {
               $input['_itil_assign']['use_notification'] = $input['_itil_assign']['use_notification'][0];
            }
            if (isset($input['_itil_assign']['alternative_email'])
                  && is_array($input['_itil_assign']['alternative_email'])) {
               $input['_itil_assign']['alternative_email'] = $input['_itil_assign']['alternative_email'][0];
            }

            switch ($input['_itil_assign']['_type']) {
               case "user" :
                  if (!empty($this->userlinkclass)
                      && ((isset($input['_itil_assign']['alternative_email'])
                           && $input['_itil_assign']['alternative_email'])
                          || $input['_itil_assign']['users_id'] > 0)) {
                     $useractors = new $this->userlinkclass();
                     if (isset($input['_auto_update'])
                         || $useractors->can(-1, CREATE, $input['_itil_assign'])) {
                        $useractors->add($input['_itil_assign']);
                        $input['_forcenotif']                  = true;
                        if ((!isset($input['status'])
                             && in_array($this->fields['status'], $this->getNewStatusArray()))
                            || (isset($input['status'])
                                && in_array($input['status'], $this->getNewStatusArray()))) {
                           if (in_array(self::ASSIGNED, array_keys($this->getAllStatusArray()))) {
                              $input['status'] = self::ASSIGNED;
                           }
                        }
                     }
                  }
                  break;

               case "group" :
                  if (!empty($this->grouplinkclass)
                      && ($input['_itil_assign']['groups_id'] > 0)) {
                     $groupactors = new $this->grouplinkclass();

                     if (isset($input['_auto_update'])
                         || $groupactors->can(-1, CREATE, $input['_itil_assign'])) {
                        $groupactors->add($input['_itil_assign']);
                        $input['_forcenotif']                  = true;
                        if ((!isset($input['status'])
                             && (in_array($this->fields['status'], $this->getNewStatusArray())))
                            || (isset($input['status'])
                                && (in_array($input['status'], $this->getNewStatusArray())))) {
                           if (in_array(self::ASSIGNED, array_keys($this->getAllStatusArray()))) {
                              $input['status'] = self::ASSIGNED;
                           }
                        }
                     }
                  }
                  break;

               case "supplier" :
                  if (!empty($this->supplierlinkclass)
                      && ((isset($input['_itil_assign']['alternative_email'])
                           && $input['_itil_assign']['alternative_email'])
                          || $input['_itil_assign']['suppliers_id'] > 0)) {
                     $supplieractors = new $this->supplierlinkclass();
                     if (isset($input['_auto_update'])
                         || $supplieractors->can(-1, CREATE, $input['_itil_assign'])) {
                        $supplieractors->add($input['_itil_assign']);
                        $input['_forcenotif']                  = true;
                        if ((!isset($input['status'])
                             && (in_array($this->fields['status'], $this->getNewStatusArray())))
                            || (isset($input['status'])
                                && (in_array($input['status'], $this->getNewStatusArray())))) {
                           if (in_array(self::ASSIGNED, array_keys($this->getAllStatusArray()))) {
                              $input['status'] = self::ASSIGNED;
                           }

                        }
                     }
                  }
                  break;
            }
         }
      }

      $this->addAdditionalActors($input);

      // set last updater if interactive user
      if (!Session::isCron()) {
         $input['users_id_lastupdater'] = Session::getLoginUserID();
      }

      $solvedclosed = array_merge(
         $this->getSolvedStatusArray(),
         $this->getClosedStatusArray()
      );

      if (isset($input["status"])
          && !in_array($input["status"], $solvedclosed)) {
         $input['solvedate'] = 'NULL';
      }

      if (isset($input["status"]) && !in_array($input["status"], $this->getClosedStatusArray())) {
         $input['closedate'] = 'NULL';
      }

      // Setting a solution type means the ticket is solved
      if (isset($input["solutiontypes_id"])
          && (!isset($input['status']) || !in_array($input["status"], $solvedclosed))) {
         $solution = new ITILSolution();
         $soltype = new SolutionType();
         $soltype->getFromDB($input['solutiontypes_id']);
         $solution->add([
            'itemtype'           => $this->getType(),
            'items_id'           => $this->getID(),
            'solutiontypes_id'   => $input['solutiontypes_id'],
            'content'            => 'Solved using type ' . $soltype->getName()
         ]);
      }

      return $input;
   }


   function pre_updateInDB() {
      global $DB;

      // get again object to reload actors
      $this->loadActors();

      // Check dates change interval due to the fact that second are not displayed in form
      if ((($key = array_search('date', $this->updates)) !== false)
          && (substr($this->fields["date"], 0, 16) == substr($this->oldvalues['date'], 0, 16))) {
         unset($this->updates[$key]);
         unset($this->oldvalues['date']);
      }

      if ((($key=array_search('closedate', $this->updates)) !== false)
          && (substr($this->fields["closedate"], 0, 16) == substr($this->oldvalues['closedate'], 0, 16))) {
         unset($this->updates[$key]);
         unset($this->oldvalues['closedate']);
      }

      if ((($key=array_search('time_to_resolve', $this->updates)) !== false)
          && (substr($this->fields["time_to_resolve"], 0, 16) == substr($this->oldvalues['time_to_resolve'], 0, 16))) {
         unset($this->updates[$key]);
         unset($this->oldvalues['time_to_resolve']);
      }

      if ((($key=array_search('solvedate', $this->updates)) !== false)
          && (substr($this->fields["solvedate"], 0, 16) == substr($this->oldvalues['solvedate'], 0, 16))) {
         unset($this->updates[$key]);
         unset($this->oldvalues['solvedate']);
      }

      if (isset($this->input["status"])) {
         if (($this->input["status"] != self::WAITING)
             && ($this->countSuppliers(CommonITILActor::ASSIGN) == 0)
             && ($this->countUsers(CommonITILActor::ASSIGN) == 0)
             && ($this->countGroups(CommonITILActor::ASSIGN) == 0)
             && !in_array($this->fields['status'], array_merge($this->getSolvedStatusArray(),
                                                              $this->getClosedStatusArray()))) {

            if (!in_array('status', $this->updates)) {
               $this->oldvalues['status'] = $this->fields['status'];
               $this->updates[] = 'status';
            }

            // $this->fields['status'] = self::INCOMING;
            // Don't change status if it's a new status allow
            if (in_array($this->oldvalues['status'], $this->getNewStatusArray())
                && !in_array($this->input['status'], $this->getNewStatusArray())) {
               $this->fields['status'] = $this->oldvalues['status'];
            }
         }

         if (in_array("status", $this->updates)
             && in_array($this->input["status"], $this->getSolvedStatusArray())) {
            $this->updates[]              = "solvedate";
            $this->oldvalues['solvedate'] = $this->fields["solvedate"];
            $this->fields["solvedate"]    = $_SESSION["glpi_currenttime"];
            // If invalid date : set open date
            if ($this->fields["solvedate"] < $this->fields["date"]) {
               $this->fields["solvedate"] = $this->fields["date"];
            }
         }

         if (in_array("status", $this->updates)
             && in_array($this->input["status"], $this->getClosedStatusArray())) {
            $this->updates[]              = "closedate";
            $this->oldvalues['closedate'] = $this->fields["closedate"];
            $this->fields["closedate"]    = $_SESSION["glpi_currenttime"];
            // If invalid date : set open date
            if ($this->fields["closedate"] < $this->fields["date"]) {
               $this->fields["closedate"] = $this->fields["date"];
            }
            // Set solvedate to closedate
            if (empty($this->fields["solvedate"])) {
               $this->updates[]              = "solvedate";
               $this->oldvalues['solvedate'] = $this->fields["solvedate"];
               $this->fields["solvedate"]    = $this->fields["closedate"];
            }
         }

      }

      // check dates

      // check time_to_resolve (SLA)
      if ((in_array("date", $this->updates) || in_array("time_to_resolve", $this->updates))
          && !is_null($this->fields["time_to_resolve"])) { // Date set

         if ($this->fields["time_to_resolve"] < $this->fields["date"]) {
            Session::addMessageAfterRedirect(__('Invalid dates. Update cancelled.'), false, ERROR);

            if (($key = array_search('date', $this->updates)) !== false) {
               unset($this->updates[$key]);
               unset($this->oldvalues['date']);
            }
            if (($key = array_search('time_to_resolve', $this->updates)) !== false) {
               unset($this->updates[$key]);
               unset($this->oldvalues['time_to_resolve']);
            }
         }
      }

      // check internal_time_to_resolve (OLA)
      if ((in_array("date", $this->updates) || in_array("internal_time_to_resolve", $this->updates))
          && !is_null($this->fields["internal_time_to_resolve"])) { // Date set

         if ($this->fields["internal_time_to_resolve"] < $this->fields["date"]) {
            Session::addMessageAfterRedirect(__('Invalid dates. Update cancelled.'), false, ERROR);

            if (($key = array_search('date', $this->updates)) !== false) {
               unset($this->updates[$key]);
               unset($this->oldvalues['date']);
            }
            if (($key = array_search('internal_time_to_resolve', $this->updates)) !== false) {
               unset($this->updates[$key]);
               unset($this->oldvalues['internal_time_to_resolve']);
            }
         }
      }

      // Status close : check dates
      if (in_array($this->fields["status"], $this->getClosedStatusArray())
          && (in_array("date", $this->updates) || in_array("closedate", $this->updates))) {

         // Invalid dates : no change
         // closedate must be > solvedate
         if ($this->fields["closedate"] < $this->fields["solvedate"]) {
            Session::addMessageAfterRedirect(__('Invalid dates. Update cancelled.'), false, ERROR);

            if (($key = array_search('closedate', $this->updates)) !== false) {
               unset($this->updates[$key]);
               unset($this->oldvalues['closedate']);
            }
         }

         // closedate must be > create date
         if ($this->fields["closedate"] < $this->fields["date"]) {
            Session::addMessageAfterRedirect(__('Invalid dates. Update cancelled.'), false, ERROR);
            if (($key = array_search('date', $this->updates)) !== false) {
               unset($this->updates[$key]);
               unset($this->oldvalues['date']);
            }
            if (($key = array_search('closedate', $this->updates)) !== false) {
               unset($this->updates[$key]);
               unset($this->oldvalues['closedate']);
            }
         }
      }

      if ((($key = array_search('status', $this->updates)) !== false)
          && $this->oldvalues['status'] == $this->fields['status']) {

         unset($this->updates[$key]);
         unset($this->oldvalues['status']);
      }

      // Status solved : check dates
      if (in_array($this->fields["status"], $this->getSolvedStatusArray())
          && (in_array("date", $this->updates) || in_array("solvedate", $this->updates))) {

         // Invalid dates : no change
         // solvedate must be > create date
         if ($this->fields["solvedate"] < $this->fields["date"]) {
            Session::addMessageAfterRedirect(__('Invalid dates. Update cancelled.'), false, ERROR);

            if (($key = array_search('date', $this->updates)) !== false) {
               unset($this->updates[$key]);
               unset($this->oldvalues['date']);
            }
            if (($key = array_search('solvedate', $this->updates)) !== false) {
               unset($this->updates[$key]);
               unset($this->oldvalues['solvedate']);
            }
         }
      }

      // Manage come back to waiting state
      if (!is_null($this->fields['begin_waiting_date'])
          && (($key = array_search('status', $this->updates)) !== false)
          && (($this->oldvalues['status'] == self::WAITING)
               // From solved to another state than closed
              || (in_array($this->oldvalues["status"], $this->getSolvedStatusArray())
                  && !in_array($this->fields["status"], $this->getClosedStatusArray())))) {

         // Compute ticket waiting time use calendar if exists
         $calendar     = new Calendar();
         $calendars_id = $this->getCalendar();
         $delay_time   = 0;

         // Compute ticket waiting time use calendar if exists
         // Using calendar
         if (($calendars_id > 0)
             && $calendar->getFromDB($calendars_id)) {
            $delay_time = $calendar->getActiveTimeBetween($this->fields['begin_waiting_date'],
                                                          $_SESSION["glpi_currenttime"]);
         } else { // Not calendar defined
            $delay_time = strtotime($_SESSION["glpi_currenttime"])
                           -strtotime($this->fields['begin_waiting_date']);
         }

         // SLA case : compute sla_ttr duration
         if (isset($this->fields['slas_id_ttr']) && ($this->fields['slas_id_ttr'] > 0)) {
            $sla = new SLA();
            if ($sla->getFromDB($this->fields['slas_id_ttr'])) {
               $sla->setTicketCalendar($calendars_id);
               $delay_time_sla  = $sla->getActiveTimeBetween($this->fields['begin_waiting_date'],
                                                             $_SESSION["glpi_currenttime"]);
               $this->updates[] = "sla_waiting_duration";
               $this->fields["sla_waiting_duration"] += $delay_time_sla;
            }

            // Compute new time_to_resolve
            $this->updates[]                 = "time_to_resolve";
            $this->fields['time_to_resolve'] = $sla->computeDate($this->fields['date'],
                                                                 $this->fields["sla_waiting_duration"]);
            // Add current level to do
            $sla->addLevelToDo($this);

         } else {
            // Using calendar
            if (($calendars_id > 0)
                && $calendar->getFromDB($calendars_id)) {
               if ($this->fields['time_to_resolve'] > 0) {
                  // compute new due date using calendar
                  $this->updates[]                 = "time_to_resolve";
                  $this->fields['time_to_resolve'] = $calendar->computeEndDate($this->fields['time_to_resolve'],
                                                                               $delay_time);
               }

            } else { // Not calendar defined
               if ($this->fields['time_to_resolve'] > 0) {
                  // compute new due date : no calendar so add computed delay_time
                  $this->updates[]                 = "time_to_resolve";
                  $this->fields['time_to_resolve'] = date('Y-m-d H:i:s',
                                                          $delay_time + strtotime($this->fields['time_to_resolve']));
               }
            }
         }

         // OLA case : compute ola_ttr duration
         if (isset($this->fields['olas_id_ttr']) && ($this->fields['olas_id_ttr'] > 0)) {
            $ola = new OLA();
            if ($ola->getFromDB($this->fields['olas_id_ttr'])) {
               $ola->setTicketCalendar($calendars_id);
               $delay_time_ola  = $ola->getActiveTimeBetween($this->fields['begin_waiting_date'],
                                                             $_SESSION["glpi_currenttime"]);
               $this->updates[]                      = "ola_waiting_duration";
               $this->fields["ola_waiting_duration"] += $delay_time_ola;
            }

            // Compute new internal_time_to_resolve
            $this->updates[]                          = "internal_time_to_resolve";
            $this->fields['internal_time_to_resolve'] = $ola->computeDate($this->fields['date'],
                                                                          $this->fields["ola_waiting_duration"]);
            // Add current level to do
            $ola->addLevelToDo($this, $this->fields["olalevels_id_ttr"]);

         } else if (in_array("internal_time_to_resolve", $this->fields)) {
            // Change doesn't have internal_time_to_resolve
            // Using calendar
            if (($calendars_id > 0)
                && $calendar->getFromDB($calendars_id)) {
               if ($this->fields['internal_time_to_resolve'] > 0) {
                  // compute new internal_time_to_resolve using calendar
                  $this->updates[]                          = "internal_time_to_resolve";
                  $this->fields['internal_time_to_resolve'] = $calendar->computeEndDate(
                                                                              $this->fields['internal_time_to_resolve'],
                                                                              $delay_time);
               }

            } else { // Not calendar defined
               if ($this->fields['internal_time_to_resolve'] > 0) {
                  // compute new internal_time_to_resolve : no calendar so add computed delay_time
                  $this->updates[]                          = "internal_time_to_resolve";
                  $this->fields['internal_time_to_resolve'] = date('Y-m-d H:i:s',
                                                                   $delay_time +
                                                                   strtotime($this->fields['internal_time_to_resolve']));
               }
            }
         }

         $this->updates[]                   = "waiting_duration";
         $this->fields["waiting_duration"] += $delay_time;

         // Reset begin_waiting_date
         $this->updates[]                    = "begin_waiting_date";
         $this->fields["begin_waiting_date"] = 'NULL';
      }

      // Set begin waiting date if needed
      if ((($key = array_search('status', $this->updates)) !== false)
          && (($this->fields['status'] == self::WAITING)
              || in_array($this->fields["status"], $this->getSolvedStatusArray()))) {

         $this->updates[]                    = "begin_waiting_date";
         $this->fields["begin_waiting_date"] = $_SESSION["glpi_currenttime"];

         // Specific for tickets
         if (isset($this->fields['slas_id_ttr']) && ($this->fields['slas_id_ttr'] > 0)) {
            SLA::deleteLevelsToDo($this);
         }

         if (isset($this->fields['olas_id_ttr']) && ($this->fields['olas_id_ttr'] > 0)) {
            OLA::deleteLevelsToDo($this);
         }
      }

      // solve_delay_stat : use delay between opendate and solvedate
      if (in_array("solvedate", $this->updates)) {
         $this->updates[]                  = "solve_delay_stat";
         $this->fields['solve_delay_stat'] = $this->computeSolveDelayStat();
      }
      // close_delay_stat : use delay between opendate and closedate
      if (in_array("closedate", $this->updates)) {
         $this->updates[]                  = "close_delay_stat";
         $this->fields['close_delay_stat'] = $this->computeCloseDelayStat();
      }

      //Look for reopening
      $statuses = array_merge(
         $this->getSolvedStatusArray(),
         $this->getClosedStatusArray()
      );
      if (($key = array_search('status', $this->updates)) !== false
         && in_array($this->oldvalues['status'], $statuses)
         && !in_array($this->fields['status'], $statuses)
      ) {
         $users_id_reject = 0;
         // set last updater if interactive user
         if (!Session::isCron()) {
            $users_id_reject = Session::getLoginUserID();
         }

         //Mark existing solutions as refused
         $DB->update(
            ITILSolution::getTable(), [
               'status'             => CommonITILValidation::REFUSED,
               'users_id_approval'  => $users_id_reject,
               'date_approval'      => date('Y-m-d H:i:s')
            ], [
               'WHERE'  => [
                  'itemtype'  => static::getType(),
                  'items_id'  => $this->getID()
               ],
               'ORDER'  => [
                  'date_creation DESC',
                  'id DESC'
               ],
               'LIMIT'  => 1
            ]
         );

         //Delete existing survey
         $inquest = new TicketSatisfaction();
         $inquest->delete(['tickets_id' => $this->getID()]);
      }

      if (isset($this->input['_accepted'])) {
         //Mark last solution as approved
         $DB->update(
            ITILSolution::getTable(), [
               'status'             => CommonITILValidation::ACCEPTED,
               'users_id_approval'  => Session::getLoginUserID(),
               'date_approval'      => date('Y-m-d H:i:s')
            ], [
               'WHERE'  => [
                  'itemtype'  => static::getType(),
                  'items_id'  => $this->getID()
               ],
               'ORDER'  => [
                  'date_creation DESC',
                  'id DESC'
               ],
               'LIMIT'  => 1
            ]
         );
      }

      // Do not take into account date_mod if no update is done
      if ((count($this->updates) == 1)
          && (($key = array_search('date_mod', $this->updates)) !== false)) {
         unset($this->updates[$key]);
      }
   }


   function prepareInputForAdd($input) {
      global $CFG_GLPI;

      // Set default status to avoid notice
      if (!isset($input["status"])) {
         $input["status"] = self::INCOMING;
      }

      if (!isset($input["urgency"])
          || !($CFG_GLPI['urgency_mask']&(1<<$input["urgency"]))) {
         $input["urgency"] = 3;
      }
      if (!isset($input["impact"])
          || !($CFG_GLPI['impact_mask']&(1<<$input["impact"]))) {
         $input["impact"] = 3;
      }

      $canpriority = true;
      if ($this->getType() == 'Ticket') {
         $canpriority = Session::haveRight(Ticket::$rightname, Ticket::CHANGEPRIORITY);
      }

      if ($canpriority && !isset($input["priority"]) || !$canpriority) {
         $input["priority"] = $this->computePriority($input["urgency"], $input["impact"]);
      }

      // set last updater if interactive user
      if (!Session::isCron() && ($last_updater = Session::getLoginUserID(true))) {
         $input['users_id_lastupdater'] = $last_updater;
      }

      // No Auto set Import for external source
      if (!isset($input['_auto_import'])) {
         if (!isset($input["_users_id_requester"])) {
            if ($uid = Session::getLoginUserID()) {
               $input["_users_id_requester"] = $uid;
            }
         }
      }

      // No Auto set Import for external source
      if (($uid = Session::getLoginUserID())
          && !isset($input['_auto_import'])) {
         $input["users_id_recipient"] = $uid;
      } else if (isset($input["_users_id_requester"]) && $input["_users_id_requester"]
                 && !isset($input["users_id_recipient"])) {
         if (!is_array($input['_users_id_requester'])) {
            $input["users_id_recipient"] = $input["_users_id_requester"];
         }
      }

      // No name set name
      $input["name"]    = ltrim($input["name"]);
      $input['content'] = ltrim($input['content']);
      if (empty($input["name"])) {
         $input['name'] = Html::clean(Html::entity_decode_deep($input['content']));
         $input["name"] = preg_replace('/\\r\\n/', ' ', $input['name']);
         $input["name"] = preg_replace('/\\n/', ' ', $input['name']);
         // For mailcollector
         $input["name"] = preg_replace('/\\\\r\\\\n/', ' ', $input['name']);
         $input["name"] = preg_replace('/\\\\n/', ' ', $input['name']);
         $input['name'] = Toolbox::stripslashes_deep($input['name']);
         $input["name"] = Toolbox::substr($input['name'], 0, 70);
         $input['name'] = Toolbox::addslashes_deep($input['name']);
      }

      // Set default dropdown
      $dropdown_fields = ['entities_id', 'itilcategories_id'];
      foreach ($dropdown_fields as $field) {
         if (!isset($input[$field])) {
            $input[$field] = 0;
         }
      }

      $input = $this->computeDefaultValuesForAdd($input);

      return $input;
   }

   /**
    * Compute default values for Add
    * (to be passed in prepareInputForAdd before and after rules if needed)
    *
    * @since 0.84
    *
    * @param $input
    *
    * @return string
   **/
   function computeDefaultValuesForAdd($input) {

      if (!isset($input["status"])) {
         $input["status"] = self::INCOMING;
      }

      if (!isset($input["date"]) || empty($input["date"])) {
         $input["date"] = $_SESSION["glpi_currenttime"];
      }

      if (isset($input["status"]) && in_array($input["status"], $this->getSolvedStatusArray())) {
         if (isset($input["date"])) {
            $input["solvedate"] = $input["date"];
         } else {
            $input["solvedate"] = $_SESSION["glpi_currenttime"];
         }
      }

      if (isset($input["status"]) && in_array($input["status"], $this->getClosedStatusArray())) {
         if (isset($input["date"])) {
            $input["closedate"] = $input["date"];
         } else {
            $input["closedate"] = $_SESSION["glpi_currenttime"];
         }
         $input['solvedate'] = $input["closedate"];
      }

      // Set begin waiting time if status is waiting
      if (isset($input["status"]) && ($input["status"] == self::WAITING)) {
         $input['begin_waiting_date'] = $input['date'];
      }

      return $input;
   }


   function post_addItem() {

      // Add document if needed, without notification
      $this->input = $this->addFiles($this->input, ['force_update' => true]);

      // Add default document if set in template
      if (isset($this->input['_documents_id'])
          && is_array($this->input['_documents_id'])
          && count($this->input['_documents_id'])) {
         $docitem = new Document_Item();
         foreach ($this->input['_documents_id'] as $docID) {
            $docitem->add(['documents_id' => $docID,
                                '_do_notif'    => false,
                                'itemtype'     => $this->getType(),
                                'items_id'     => $this->fields['id']]);
         }
      }

      $useractors = null;
      // Add user groups linked to ITIL objects
      if (!empty($this->userlinkclass)) {
         $useractors = new $this->userlinkclass();
      }
      $groupactors = null;
      if (!empty($this->grouplinkclass)) {
         $groupactors = new $this->grouplinkclass();
      }
      $supplieractors = null;
      if (!empty($this->supplierlinkclass)) {
         $supplieractors = new $this->supplierlinkclass();
      }

      // "do not compute" flag set by business rules for "takeintoaccount_delay_stat" field
      $do_not_compute_takeintoaccount = $this->isTakeIntoAccountComputationBlocked($this->input);

      if (!is_null($useractors)) {
         $user_input = [
            $useractors->getItilObjectForeignKey() => $this->fields['id'],
            '_do_not_compute_takeintoaccount'      => $do_not_compute_takeintoaccount,
            '_from_object'                         => true,
         ];

         if (isset($this->input["_users_id_requester"])) {

            if (is_array($this->input["_users_id_requester"])) {
               $tab_requester = $this->input["_users_id_requester"];
            } else {
               $tab_requester   = [];
               $tab_requester[] = $this->input["_users_id_requester"];
            }

            $requesterToAdd = [];
            foreach ($tab_requester as $key_requester => $requester) {
               if (in_array($requester, $requesterToAdd)) {
                  // This requester ID is already added;
                  continue;
               }

               $input2 = [
                  'users_id' => $requester,
                  'type'     => CommonITILActor::REQUESTER,
               ] + $user_input;

               if (isset($this->input["_users_id_requester_notif"])) {
                  foreach ($this->input["_users_id_requester_notif"] as $key => $val) {
                     if (isset($val[$key_requester])) {
                        $input2[$key] = $val[$key_requester];
                     }
                  }
               }

               //empty actor
               if ($input2['users_id'] == 0
                   && (!isset($input2['alternative_email'])
                       || empty($input2['alternative_email']))) {
                  continue;
               } else if ($requester != 0) {
                  $requesterToAdd[] = $requester;
               }

               $useractors->add($input2);
            }
         }

         if (isset($this->input["_users_id_observer"])) {

            if (is_array($this->input["_users_id_observer"])) {
               $tab_observer = $this->input["_users_id_observer"];
            } else {
               $tab_observer   = [];
               $tab_observer[] = $this->input["_users_id_observer"];
            }

            $observerToAdd = [];
            foreach ($tab_observer as $key_observer => $observer) {
               if (in_array($observer, $observerToAdd)) {
                  // This observer ID is already added;
                  continue;
               }

               $input2 = [
                  'users_id' => $observer,
                  'type'     => CommonITILActor::OBSERVER,
               ] + $user_input;

               if (isset($this->input["_users_id_observer_notif"])) {
                  foreach ($this->input["_users_id_observer_notif"] as $key => $val) {
                     if (isset($val[$key_observer])) {
                        $input2[$key] = $val[$key_observer];
                     }
                  }
               }

               //empty actor
               if ($input2['users_id'] == 0
                   && (!isset($input2['alternative_email'])
                       || empty($input2['alternative_email']))) {
                  continue;
               } else if ($observer != 0) {
                  $observerToAdd[] = $observer;
               }

               $useractors->add($input2);
            }
         }

         if (isset($this->input["_users_id_assign"])) {

            if (is_array($this->input["_users_id_assign"])) {
               $tab_assign = $this->input["_users_id_assign"];
            } else {
               $tab_assign   = [];
               $tab_assign[] = $this->input["_users_id_assign"];
            }

            $assignToAdd = [];
            foreach ($tab_assign as $key_assign => $assign) {
               if (in_array($assign, $assignToAdd)) {
                  // This assigned user ID is already added;
                  continue;
               }

               $input2 = [
                  'users_id' => $assign,
                  'type'     => CommonITILActor::ASSIGN,
               ] + $user_input;

               if (isset($this->input["_users_id_assign_notif"])) {
                  foreach ($this->input["_users_id_assign_notif"] as $key => $val) {
                     if (isset($val[$key_assign])) {
                        $input2[$key] = $val[$key_assign];
                     }
                  }
               }

               //empty actor
               if ($input2['users_id'] == 0
                   && (!isset($input2['alternative_email'])
                       || empty($input2['alternative_email']))) {
                  continue;
               } else if ($assign != 0) {
                  $assignToAdd[] = $assign;
               }

               $useractors->add($input2);
            }
         }
      }

      if (!is_null($groupactors)) {
         $group_input = [
            $groupactors->getItilObjectForeignKey() => $this->fields['id'],
            '_do_not_compute_takeintoaccount'       => $do_not_compute_takeintoaccount,
            '_from_object'                          => true,
         ];

         if (isset($this->input["_groups_id_requester"])) {
            $groups_id_requester = $this->input["_groups_id_requester"];
            if (!is_array($this->input["_groups_id_requester"])) {
               $groups_id_requester = [$this->input["_groups_id_requester"]];
            } else {
               $groups_id_requester = $this->input["_groups_id_requester"];
            }
            foreach ($groups_id_requester as $groups_id) {
               if ($groups_id > 0) {
                  $groupactors->add(
                     [
                        'groups_id' => $groups_id,
                        'type'      => CommonITILActor::REQUESTER,
                     ] + $group_input
                  );
               }
            }
         }

         if (isset($this->input["_groups_id_assign"])) {
            if (!is_array($this->input["_groups_id_assign"])) {
               $groups_id_assign = [$this->input["_groups_id_assign"]];
            } else {
               $groups_id_assign = $this->input["_groups_id_assign"];
            }
            foreach ($groups_id_assign as $groups_id) {
               if ($groups_id > 0) {
                  $groupactors->add(
                     [
                        'groups_id' => $groups_id,
                        'type'      => CommonITILActor::ASSIGN,
                     ] + $group_input
                  );
               }
            }
         }

         if (isset($this->input["_groups_id_observer"])) {
            if (!is_array($this->input["_groups_id_observer"])) {
               $groups_id_observer = [$this->input["_groups_id_observer"]];
            } else {
               $groups_id_observer = $this->input["_groups_id_observer"];
            }
            foreach ($groups_id_observer as $groups_id) {
               if ($groups_id > 0) {
                  $groupactors->add(
                     [
                        'groups_id' => $groups_id,
                        'type'      => CommonITILActor::OBSERVER,
                     ] + $group_input
                  );
               }
            }
         }
      }

      if (!is_null($supplieractors)) {
         $supplier_input = [
            $supplieractors->getItilObjectForeignKey() => $this->fields['id'],
            '_do_not_compute_takeintoaccount'          => $do_not_compute_takeintoaccount,
            '_from_object'                             => true,
         ];

         if (isset($this->input["_suppliers_id_assign"])
             && ($this->input["_suppliers_id_assign"] > 0)) {

            if (is_array($this->input["_suppliers_id_assign"])) {
               $tab_assign = $this->input["_suppliers_id_assign"];
            } else {
               $tab_assign   = [];
               $tab_assign[] = $this->input["_suppliers_id_assign"];
            }

            $supplierToAdd = [];
            foreach ($tab_assign as $key_assign => $assign) {
               if (in_array($assign, $supplierToAdd)) {
                  // This assigned supplier ID is already added;
                  continue;
               }
               $input3 = [
                  'suppliers_id' => $assign,
                  'type'         => CommonITILActor::ASSIGN,
               ] + $supplier_input;

               if (isset($this->input["_suppliers_id_assign_notif"])) {
                  foreach ($this->input["_suppliers_id_assign_notif"] as $key => $val) {
                     $input3[$key] = $val[$key_assign];
                  }
               }

               //empty supplier
               if ($input3['suppliers_id'] == 0
                   && (!isset($input3['alternative_email'])
                       || empty($input3['alternative_email']))) {
                  continue;
               } else if ($assign != 0) {
                  $supplierToAdd[] = $assign;
               }

               $supplieractors->add($input3);
            }
         }
      }

      // Additional actors
      $this->addAdditionalActors($this->input);

   }


   /**
    * @since 0.84
    * @since 0.85 must have param $input
   **/
   private function addAdditionalActors($input) {

      $useractors = null;
      // Add user groups linked to ITIL objects
      if (!empty($this->userlinkclass)) {
         $useractors = new $this->userlinkclass();
      }
      $groupactors = null;
      if (!empty($this->grouplinkclass)) {
         $groupactors = new $this->grouplinkclass();
      }
      $supplieractors = null;
      if (!empty($this->supplierlinkclass)) {
         $supplieractors = new $this->supplierlinkclass();
      }

      // "do not compute" flag set by business rules for "takeintoaccount_delay_stat" field
      $do_not_compute_takeintoaccount = $this->isTakeIntoAccountComputationBlocked($input);

      // Additional groups actors
      if (!is_null($groupactors)) {
         $group_input = [
            $groupactors->getItilObjectForeignKey() => $this->fields['id'],
            '_do_not_compute_takeintoaccount'       => $do_not_compute_takeintoaccount,
            '_from_object'                          => true,
         ];

         // Requesters
         if (isset($input['_additional_groups_requesters'])
             && is_array($input['_additional_groups_requesters'])
             && count($input['_additional_groups_requesters'])) {
            foreach ($input['_additional_groups_requesters'] as $tmp) {
               if ($tmp > 0) {
                  $groupactors->add(
                     [
                        'type'      => CommonITILActor::REQUESTER,
                        'groups_id' => $tmp,
                     ] + $group_input
                  );
               }
            }
         }

         // Observers
         if (isset($input['_additional_groups_observers'])
             && is_array($input['_additional_groups_observers'])
             && count($input['_additional_groups_observers'])) {
            foreach ($input['_additional_groups_observers'] as $tmp) {
               if ($tmp > 0) {
                  $groupactors->add(
                     [
                        'type'      => CommonITILActor::OBSERVER,
                        'groups_id' => $tmp,
                     ] + $group_input
                  );
               }
            }
         }

         // Assigns
         if (isset($input['_additional_groups_assigns'])
             && is_array($input['_additional_groups_assigns'])
             && count($input['_additional_groups_assigns'])) {
            foreach ($input['_additional_groups_assigns'] as $tmp) {
               if ($tmp > 0) {
                  $groupactors->add(
                     [
                        'type'      => CommonITILActor::ASSIGN,
                        'groups_id' => $tmp,
                     ] + $group_input
                  );
               }
            }
         }
      }

      // Additional suppliers actors
      if (!is_null($supplieractors)) {
         $supplier_input = [
            $supplieractors->getItilObjectForeignKey() => $this->fields['id'],
            '_do_not_compute_takeintoaccount'          => $do_not_compute_takeintoaccount,
            '_from_object'                             => true,
         ];

         // Assigns
         if (isset($input['_additional_suppliers_assigns'])
             && is_array($input['_additional_suppliers_assigns'])
             && count($input['_additional_suppliers_assigns'])) {

            $input2 = [
               'type' => CommonITILActor::ASSIGN,
            ] + $supplier_input;

            foreach ($input["_additional_suppliers_assigns"] as $tmp) {
               if (isset($tmp['suppliers_id'])) {
                  foreach ($tmp as $key => $val) {
                     $input2[$key] = $val;
                  }
                  $supplieractors->add($input2);
               }
            }
         }
      }

      // Additional actors : using default notification parameters
      if (!is_null($useractors)) {
         $user_input = [
            $useractors->getItilObjectForeignKey() => $this->fields['id'],
            '_do_not_compute_takeintoaccount'      => $do_not_compute_takeintoaccount,
            '_from_object'                         => true,
         ];

         // Observers : for mailcollector
         if (isset($input["_additional_observers"])
             && is_array($input["_additional_observers"])
             && count($input["_additional_observers"])) {

            $input2 = [
               'type' => CommonITILActor::OBSERVER,
            ] + $user_input;

            foreach ($input["_additional_observers"] as $tmp) {
               if (isset($tmp['users_id'])) {
                  foreach ($tmp as $key => $val) {
                     $input2[$key] = $val;
                  }
                  $useractors->add($input2);
               }
            }
         }

         if (isset($input["_additional_assigns"])
             && is_array($input["_additional_assigns"])
             && count($input["_additional_assigns"])) {

            $input2 = [
               'type' => CommonITILActor::ASSIGN,
            ] + $user_input;

            foreach ($input["_additional_assigns"] as $tmp) {
               if (isset($tmp['users_id'])) {
                  foreach ($tmp as $key => $val) {
                     $input2[$key] = $val;
                  }
                  $useractors->add($input2);
               }
            }
         }
         if (isset($input["_additional_requesters"])
             && is_array($input["_additional_requesters"])
             && count($input["_additional_requesters"])) {

            $input2 = [
               'type' => CommonITILActor::REQUESTER,
            ] + $user_input;

            foreach ($input["_additional_requesters"] as $tmp) {
               if (isset($tmp['users_id'])) {
                  foreach ($tmp as $key => $val) {
                     $input2[$key] = $val;
                  }
                  $useractors->add($input2);
               }
            }
         }
      }
   }


   /**
    * Compute Priority
    *
    * @since 0.84
    *
    * @param $urgency   integer from 1 to 5
    * @param $impact    integer from 1 to 5
    *
    * @return integer from 1 to 5 (priority)
   **/
   static function computePriority($urgency, $impact) {
      global $CFG_GLPI;

      if (isset($CFG_GLPI[static::MATRIX_FIELD][$urgency][$impact])) {
         return $CFG_GLPI[static::MATRIX_FIELD][$urgency][$impact];
      }
      // Failback to trivial
      return round(($urgency+$impact)/2);
   }


   /**
    * Dropdown of ITIL object priority
    *
    * @since  version 0.84 new proto
    *
    * @param $options array of options
    *       - name     : select name (default is urgency)
    *       - value    : default value (default 0)
    *       - showtype : list proposed : normal, search (default normal)
    *       - wthmajor : boolean with major priority ?
    *       - display  : boolean if false get string
    *
    * @return string id of the select
   **/
   static function dropdownPriority(array $options = []) {

      $p = [
         'name'      => 'priority',
         'value'     => 0,
         'showtype'  => 'normal',
         'display'   => true,
         'withmajor' => false,
      ];

      if (is_array($options) && count($options)) {
         foreach ($options as $key => $val) {
            $p[$key] = $val;
         }
      }

      $values = [];

      if ($p['showtype'] == 'search') {
         $values[0]  = static::getPriorityName(0);
         $values[-5] = static::getPriorityName(-5);
         $values[-4] = static::getPriorityName(-4);
         $values[-3] = static::getPriorityName(-3);
         $values[-2] = static::getPriorityName(-2);
         $values[-1] = static::getPriorityName(-1);
      }

      if (($p['showtype'] == 'search')
          || $p['withmajor']) {
         $values[6] = static::getPriorityName(6);
      }
      $values[5] = static::getPriorityName(5);
      $values[4] = static::getPriorityName(4);
      $values[3] = static::getPriorityName(3);
      $values[2] = static::getPriorityName(2);
      $values[1] = static::getPriorityName(1);

      return Dropdown::showFromArray($p['name'], $values, $p);
   }


   /**
    * Get ITIL object priority Name
    *
    * @param integer $value priority ID
   **/
   static function getPriorityName($value) {

      switch ($value) {
         case 6 :
            return _x('priority', 'Major');

         case 5 :
            return _x('priority', 'Very high');

         case 4 :
            return _x('priority', 'High');

         case 3 :
            return _x('priority', 'Medium');

         case 2 :
            return _x('priority', 'Low');

         case 1 :
            return _x('priority', 'Very low');

         // No standard one :
         case 0 :
            return _x('priority', 'All');
         case -1 :
            return _x('priority', 'At least very low');
         case -2 :
            return _x('priority', 'At least low');
         case -3 :
            return _x('priority', 'At least medium');
         case -4 :
            return _x('priority', 'At least high');
         case -5 :
            return _x('priority', 'At least very high');

         default :
            // Return $value if not define
            return $value;

      }
   }


   /**
    * Dropdown of ITIL object Urgency
    *
    * @since 0.84 new proto
    *
    * @param $options array of options
    *       - name     : select name (default is urgency)
    *       - value    : default value (default 0)
    *       - showtype : list proposed : normal, search (default normal)
    *       - display  : boolean if false get string
    *
    * @return string id of the select
   **/
   static function dropdownUrgency(array $options = []) {
      global $CFG_GLPI;

      $p = [
         'name'     => 'urgency',
         'value'    => 0,
         'showtype' => 'normal',
         'display'  => true,
      ];

      if (is_array($options) && count($options)) {
         foreach ($options as $key => $val) {
            $p[$key] = $val;
         }
      }

      $values = [];

      if ($p['showtype'] == 'search') {
         $values[0]  = static::getUrgencyName(0);
         $values[-5] = static::getUrgencyName(-5);
         $values[-4] = static::getUrgencyName(-4);
         $values[-3] = static::getUrgencyName(-3);
         $values[-2] = static::getUrgencyName(-2);
         $values[-1] = static::getUrgencyName(-1);
      }

      if (isset($CFG_GLPI[static::URGENCY_MASK_FIELD])) {
         if (($p['showtype'] == 'search')
             || ($CFG_GLPI[static::URGENCY_MASK_FIELD] & (1<<5))) {
            $values[5]  = static::getUrgencyName(5);
         }

         if (($p['showtype'] == 'search')
             || ($CFG_GLPI[static::URGENCY_MASK_FIELD] & (1<<4))) {
            $values[4]  = static::getUrgencyName(4);
         }

         $values[3]  = static::getUrgencyName(3);

         if (($p['showtype'] == 'search')
             || ($CFG_GLPI[static::URGENCY_MASK_FIELD] & (1<<2))) {
            $values[2]  = static::getUrgencyName(2);
         }

         if (($p['showtype'] == 'search')
             || ($CFG_GLPI[static::URGENCY_MASK_FIELD] & (1<<1))) {
            $values[1]  = static::getUrgencyName(1);
         }
      }

      return Dropdown::showFromArray($p['name'], $values, $p);
   }


   /**
    * Get ITIL object Urgency Name
    *
    * @param integer $value urgency ID
   **/
   static function getUrgencyName($value) {

      switch ($value) {
         case 5 :
            return _x('urgency', 'Very high');

         case 4 :
            return _x('urgency', 'High');

         case 3 :
            return _x('urgency', 'Medium');

         case 2 :
            return _x('urgency', 'Low');

         case 1 :
            return _x('urgency', 'Very low');

         // No standard one :
         case 0 :
            return _x('urgency', 'All');
         case -1 :
            return _x('urgency', 'At least very low');
         case -2 :
            return _x('urgency', 'At least low');
         case -3 :
            return _x('urgency', 'At least medium');
         case -4 :
            return _x('urgency', 'At least high');
         case -5 :
            return _x('urgency', 'At least very high');

         default :
            // Return $value if not define
            return $value;

      }
   }


   /**
    * Dropdown of ITIL object Impact
    *
    * @since 0.84 new proto
    *
    * @param $options   array of options
    *  - name     : select name (default is impact)
    *  - value    : default value (default 0)
    *  - showtype : list proposed : normal, search (default normal)
    *  - display  : boolean if false get string
    *
    * \
    * @return string id of the select
   **/
   static function dropdownImpact(array $options = []) {
      global $CFG_GLPI;

      $p = [
         'name'     => 'impact',
         'value'    => 0,
         'showtype' => 'normal',
         'display'  => true,
      ];

      if (is_array($options) && count($options)) {
         foreach ($options as $key => $val) {
            $p[$key] = $val;
         }
      }
      $values = [];

      if ($p['showtype'] == 'search') {
         $values[0]  = static::getImpactName(0);
         $values[-5] = static::getImpactName(-5);
         $values[-4] = static::getImpactName(-4);
         $values[-3] = static::getImpactName(-3);
         $values[-2] = static::getImpactName(-2);
         $values[-1] = static::getImpactName(-1);
      }

      if (isset($CFG_GLPI[static::IMPACT_MASK_FIELD])) {
         if (($p['showtype'] == 'search')
             || ($CFG_GLPI[static::IMPACT_MASK_FIELD] & (1<<5))) {
            $values[5]  = static::getImpactName(5);
         }

         if (($p['showtype'] == 'search')
             || ($CFG_GLPI[static::IMPACT_MASK_FIELD] & (1<<4))) {
            $values[4]  = static::getImpactName(4);
         }

         $values[3]  = static::getImpactName(3);

         if (($p['showtype'] == 'search')
             || ($CFG_GLPI[static::IMPACT_MASK_FIELD] & (1<<2))) {
            $values[2]  = static::getImpactName(2);
         }

         if (($p['showtype'] == 'search')
             || ($CFG_GLPI[static::IMPACT_MASK_FIELD] & (1<<1))) {
            $values[1]  = static::getImpactName(1);
         }
      }

      return Dropdown::showFromArray($p['name'], $values, $p);
   }


   /**
    * Get ITIL object Impact Name
    *
    * @param integer $value impact ID
   **/
   static function getImpactName($value) {

      switch ($value) {
         case 5 :
            return _x('impact', 'Very high');

         case 4 :
            return _x('impact', 'High');

         case 3 :
            return _x('impact', 'Medium');

         case 2 :
            return _x('impact', 'Low');

         case 1 :
            return _x('impact', 'Very low');

         // No standard one :
         case 0 :
            return _x('impact', 'All');
         case -1 :
            return _x('impact', 'At least very low');
         case -2 :
            return _x('impact', 'At least low');
         case -3 :
            return _x('impact', 'At least medium');
         case -4 :
            return _x('impact', 'At least high');
         case -5 :
            return _x('impact', 'At least very high');

         default :
            // Return $value if not define
            return $value;
      }
   }


   /**
    * Get the ITIL object status list
    *
    * @param $withmetaforsearch boolean (false by default)
    *
    * @return array
   **/
   static function getAllStatusArray($withmetaforsearch = false) {

      // To be overridden by class
      $tab = [];

      return $tab;
   }


   /**
    * Get the ITIL object closed status list
    *
    * @since 0.83
    *
    * @return array
   **/
   static function getClosedStatusArray() {

      // To be overridden by class
      $tab = [];
      return $tab;
   }


   /**
    * Get the ITIL object solved status list
    *
    * @since 0.83
    *
    * @return array
   **/
   static function getSolvedStatusArray() {

      // To be overridden by class
      $tab = [];
      return $tab;
   }

   /**
    * Get the ITIL object all status list without solved and closed status
    *
    * @since 9.2.1
    *
    * @return array
   **/
   static function getNotSolvedStatusArray() {
      $all = static::getAllStatusArray();
      foreach (static::getSolvedStatusArray() as $status) {
         if (isset($all[$status])) {
            unset($all[$status]);
         }
      }
      foreach (static::getClosedStatusArray() as $status) {
         if (isset($all[$status])) {
            unset($all[$status]);
         }
      }
      $nosolved = array_keys($all);

      return $nosolved;
   }


   /**
    * Get the ITIL object new status list
    *
    * @since 0.83.8
    *
    * @return array
   **/
   static function getNewStatusArray() {

      // To be overriden by class
      $tab = [];
      return $tab;
   }


   /**
    * Get the ITIL object process status list
    *
    * @since 0.83
    *
    * @return array
   **/
   static function getProcessStatus() {

      // To be overridden by class
      $tab = [];
      return $tab;
   }


   /**
    * check is the user can change from / to a status
    *
    * @since 0.84
    *
    * @param integer $old value of old/current status
    * @param integer $new value of target status
    *
    * @return boolean
   **/
   static function isAllowedStatus($old, $new) {

      if (isset($_SESSION['glpiactiveprofile'][static::STATUS_MATRIX_FIELD][$old][$new])
          && !$_SESSION['glpiactiveprofile'][static::STATUS_MATRIX_FIELD][$old][$new]) {
         return false;
      }

      if (array_key_exists(static::STATUS_MATRIX_FIELD,
                           $_SESSION['glpiactiveprofile'])) { // maybe not set for post-only
         return true;
      }

      return false;
   }


   /**
    * Get the ITIL object status allowed for a current status
    *
    * @since 0.84 new proto
    *
    * @param integer $current   status
    *
    * @return array
   **/
   static function getAllowedStatusArray($current) {

      $tab = static::getAllStatusArray();
      if (!isset($current)) {
         $current = self::INCOMING;
      }

      foreach (array_keys($tab) as $status) {
         if (($status != $current)
             && !self::isAllowedStatus($current, $status)) {
            unset($tab[$status]);
         }
      }
      return $tab;
   }

   /**
    * Is the ITIL object status exists for the object
    *
    * @since 0.85
    *
    * @param integer $status   status
    *
    * @return boolean
   **/
   static function isStatusExists($status) {

      $tab = static::getAllStatusArray();

      return isset($tab[$status]);
   }

   /**
    * Dropdown of object status
    *
    * @since 0.84 new proto
    *
    * @param $options   array of options
    *  - name     : select name (default is status)
    *  - value    : default value (default self::INCOMING)
    *  - showtype : list proposed : normal, search or allowed (default normal)
    *  - display  : boolean if false get string
    *
    * @return string|integer Output string if display option is set to false,
    *                        otherwise random part of dropdown id
   **/
   static function dropdownStatus(array $options = []) {

      $p = [
         'name'     => 'status',
         'showtype' => 'normal',
         'display'  => true,
      ];

      if (is_array($options) && count($options)) {
         foreach ($options as $key => $val) {
            $p[$key] = $val;
         }
      }

      if (!isset($p['value']) || empty($p['value'])) {
         $p['value']     = self::INCOMING;
      }

      switch ($p['showtype']) {
         case 'allowed' :
            $tab = static::getAllowedStatusArray($p['value']);
            break;

         case 'search' :
            $tab = static::getAllStatusArray(true);
            break;

         default :
            $tab = static::getAllStatusArray(false);
            break;
      }

      return Dropdown::showFromArray($p['name'], $tab, $p);
   }


   /**
    * Get ITIL object status Name
    *
    * @since 0.84
    *
    * @param integer $value     status ID
   **/
   static function getStatus($value) {

      $tab  = static::getAllStatusArray(true);
      // Return $value if not defined
      return (isset($tab[$value]) ? $tab[$value] : $value);
   }


   /**
    * get field part name corresponding to actor type
    *
    * @param $type      integer : user type
    *
    * @since 0.84.6
    *
    * @return string|boolean Field part or false if not applicable
   **/
   static function getActorFieldNameType($type) {

      switch ($type) {
         case CommonITILActor::REQUESTER :
            return 'requester';

         case CommonITILActor::OBSERVER :
            return 'observer';

         case CommonITILActor::ASSIGN :
            return 'assign';

         default :
            return false;
      }
   }


   /**
    * show groups asociated
    *
    * @param $type      integer : user type
    * @param $canedit   boolean : can edit ?
    * @param $options   array    options for default values ($options of showForm)
    *
    * @return void
   **/
   function showGroupsAssociated($type, $canedit, array $options = []) {

      $groupicon = self::getActorIcon('group', $type);
      $group     = new Group();
      $linkclass = new $this->grouplinkclass();

      $itemtype  = $this->getType();
      $typename  = self::getActorFieldNameType($type);

      $candelete = true;
      $mandatory = '';
      // For ticket templates : mandatories
      if (($itemtype == 'Ticket')
          && isset($options['_tickettemplate'])) {
         $mandatory = $options['_tickettemplate']->getMandatoryMark("_groups_id_".$typename);
         if ($options['_tickettemplate']->isMandatoryField("_groups_id_".$typename)
             && isset($this->groups[$type]) && (count($this->groups[$type])==1)) {
            $candelete = false;
         }
      }

      if (isset($this->groups[$type]) && count($this->groups[$type])) {
         foreach ($this->groups[$type] as $d) {
            echo "<div class='actor_row'>";
            $k = $d['groups_id'];
            echo "$mandatory$groupicon&nbsp;";
            if ($group->getFromDB($k)) {
               echo $group->getLink(['comments' => true]);
            }
            if ($canedit && $candelete) {
               Html::showSimpleForm($linkclass->getFormURL(), 'delete',
                                    _x('button', 'Delete permanently'),
                                    ['id' => $d['id']],
                                    'fa-times-circle');
            }
            echo "</div>";
         }
      }
   }

   /**
    * show suppliers associated
    *
    * @since 0.84
    *
    * @param $type      integer : user type
    * @param $canedit   boolean : can edit ?
    * @param $options   array    options for default values ($options of showForm)
    *
    * @return void
   **/
   function showSuppliersAssociated($type, $canedit, array $options = []) {
      global $CFG_GLPI;

      $showsupplierlink = 0;
      if (Session::haveRight('contact_enterprise', READ)) {
         $showsupplierlink = 2;
      }

      $suppliericon = self::getActorIcon('supplier', $type);
      $supplier     = new Supplier();
      $linksupplier = new $this->supplierlinkclass();

      $itemtype     = $this->getType();
      $typename     = self::getActorFieldNameType($type);

      $candelete    = true;
      $mandatory    = '';
      // For ticket templates : mandatories
      if (($itemtype == 'Ticket')
          && isset($options['_tickettemplate'])) {
         $mandatory = $options['_tickettemplate']->getMandatoryMark("_suppliers_id_".$typename);
         if ($options['_tickettemplate']->isMandatoryField("_suppliers_id_".$typename)
             && isset($this->suppliers[$type]) && (count($this->suppliers[$type])==1)) {
            $candelete = false;
         }
      }

      if (isset($this->suppliers[$type]) && count($this->suppliers[$type])) {
         foreach ($this->suppliers[$type] as $d) {
            echo "<div class='actor_row'>";
            $suppliers_id = $d['suppliers_id'];

            echo "$mandatory$suppliericon&nbsp;";

            $email = $d['alternative_email'];
            if ($suppliers_id) {
               if ($supplier->getFromDB($suppliers_id)) {
                  echo $supplier->getLink(['comments' => $showsupplierlink]);
                  echo "&nbsp;";

                  $tmpname = Dropdown::getDropdownName($supplier->getTable(), $suppliers_id, 1);
                  Html::showToolTip($tmpname['comment']);

                  if (empty($email)) {
                     $email = $supplier->fields['email'];
                  }
               }
            } else {
               echo "<a href='mailto:$email'>$email</a>";
            }

            if ($CFG_GLPI['notifications_mailing']) {
               $text = __('Email followup')
                  . "&nbsp;" . Dropdown::getYesNo($d['use_notification'])
                  . '<br />';

               if ($d['use_notification']) {
                  $text .= sprintf(__('%1$s: %2$s'), __('Email'), $email);
               }
               if ($canedit) {
                  $opt = ['awesome-class' => 'fa-envelope',
                          'popup' => $linksupplier->getFormURLWithID($d['id'])];
                  Html::showToolTip($text, $opt);
               }
            }

            if ($canedit && $candelete) {
               Html::showSimpleForm($linksupplier->getFormURL(), 'delete',
                                    _x('button', 'Delete permanently'),
                                    ['id' => $d['id']],
                                    'fa-times-circle');
            }

            echo '</div>';
         }
      }
   }

   /**
    * display a value according to a field
    *
    * @since 0.83
    *
    * @param $field     String         name of the field
    * @param $values    String / Array with the value to display
    * @param $options   Array          of option
    *
    * @return a string
   **/
   static function getSpecificValueToDisplay($field, $values, array $options = []) {

      if (!is_array($values)) {
         $values = [$field => $values];
      }
      switch ($field) {
         case 'status':
            return self::getStatus($values[$field]);

         case 'urgency':
            return self::getUrgencyName($values[$field]);

         case 'impact':
            return self::getImpactName($values[$field]);

         case 'priority':
            return self::getPriorityName($values[$field]);

         case 'global_validation' :
            return CommonITILValidation::getStatus($values[$field]);

      }
      return parent::getSpecificValueToDisplay($field, $values, $options);
   }


   /**
    * @since 0.84
    *
    * @param $field
    * @param $name            (default '')
    * @param $values          (default '')
    * @param $options   array
   **/
   static function getSpecificValueToSelect($field, $name = '', $values = '', array $options = []) {

      if (!is_array($values)) {
         $values = [$field => $values];
      }
      $options['display'] = false;

      switch ($field) {
         case 'status' :
            $options['name']  = $name;
            $options['value'] = $values[$field];
            return self::dropdownStatus($options);

         case 'impact' :
            $options['name']  = $name;
            $options['value'] = $values[$field];
            return self::dropdownImpact($options);

         case 'urgency' :
            $options['name']  = $name;
            $options['value'] = $values[$field];
            return self::dropdownUrgency($options);

         case 'priority' :
            $options['name']  = $name;
            $options['value'] = $values[$field];
            return self::dropdownPriority($options);

         case 'global_validation' :
            $options['global'] = true;
            $options['value']  = $values[$field];
            return CommonITILValidation::dropdownStatus($name, $options);
      }
      return parent::getSpecificValueToSelect($field, $name, $values, $options);
   }


   /**
    * @since 0.85
    *
    * @see CommonDBTM::showMassiveActionsSubForm()
   **/
   static function showMassiveActionsSubForm(MassiveAction $ma) {
      global $CFG_GLPI;

      switch ($ma->getAction()) {
         case 'add_task' :
            $itemtype = $ma->getItemtype(true);
            $tasktype = $itemtype.'Task';
            if ($ttype = getItemForItemtype($tasktype)) {
               $ttype->showMassiveActionAddTaskForm();
               return true;
            }
            return false;

         case 'add_actor' :
            $types            = [0                          => Dropdown::EMPTY_VALUE,
                                      CommonITILActor::REQUESTER => __('Requester'),
                                      CommonITILActor::OBSERVER  => __('Watcher'),
                                      CommonITILActor::ASSIGN    => __('Assigned to')];
            $rand             = Dropdown::showFromArray('actortype', $types);

            $paramsmassaction = ['actortype' => '__VALUE__'];

            Ajax::updateItemOnSelectEvent("dropdown_actortype$rand", "show_massiveaction_field",
                                          $CFG_GLPI["root_doc"].
                                             "/ajax/dropdownMassiveActionAddActor.php",
                                          $paramsmassaction);
            echo "<span id='show_massiveaction_field'>&nbsp;</span>\n";
            return true;
         case 'update_notif' :

            Dropdown::showYesNo('use_notification');
            echo "<br><br>";
            echo Html::submit(_x('button', 'Post'), ['name' => 'massiveaction']);
            return true;
            return true;
      }
      return parent::showMassiveActionsSubForm($ma);
   }


   /**
    * @since 0.85
    *
    * @see CommonDBTM::processMassiveActionsForOneItemtype()
   **/
   static function processMassiveActionsForOneItemtype(MassiveAction $ma, CommonDBTM $item,
                                                       array $ids) {

      switch ($ma->getAction()) {
         case 'add_actor' :
            $input = $ma->getInput();
            foreach ($ids as $id) {
               $input2 = ['id' => $id];
               if (isset($input['_itil_requester'])) {
                  $input2['_itil_requester'] = $input['_itil_requester'];
               }
               if (isset($input['_itil_observer'])) {
                  $input2['_itil_observer'] = $input['_itil_observer'];
               }
               if (isset($input['_itil_assign'])) {
                  $input2['_itil_assign'] = $input['_itil_assign'];
               }
               if ($item->can($id, UPDATE)) {
                  if ($item->update($input2)) {
                     $ma->itemDone($item->getType(), $id, MassiveAction::ACTION_OK);
                  } else {
                     $ma->itemDone($item->getType(), $id, MassiveAction::ACTION_KO);
                     $ma->addMessage($item->getErrorMessage(ERROR_ON_ACTION));
                  }
               } else {
                  $ma->itemDone($item->getType(), $id, MassiveAction::ACTION_NORIGHT);
                  $ma->addMessage($item->getErrorMessage(ERROR_RIGHT));
               }
            }
            return;

         case 'update_notif' :
            $input = $ma->getInput();
            foreach ($ids as $id) {
               if ($item->can($id, UPDATE)) {
                  $linkclass = new $item->userlinkclass();
                  foreach ($linkclass->getActors($id) as $users) {
                     foreach ($users as $data) {
                        $data['use_notification'] = $input['use_notification'];
                        $linkclass->update($data);
                     }
                  }
                  $linkclass = new $item->supplierlinkclass();
                  foreach ($linkclass->getActors($id) as $users) {
                     foreach ($users as $data) {
                        $data['use_notification'] = $input['use_notification'];
                        $linkclass->update($data);
                     }
                  }

                  $ma->itemDone($item->getType(), $id, MassiveAction::ACTION_OK);
               } else {
                  $ma->itemDone($item->getType(), $id, MassiveAction::ACTION_NORIGHT);
                  $ma->addMessage($item->getErrorMessage(ERROR_RIGHT));
               }
            }
            return;

         case 'add_task' :
            if (!($task = getItemForItemtype($item->getType().'Task'))) {
               $ma->itemDone($item->getType(), $ids, MassiveAction::ACTION_KO);
               break;
            }
            $field = $item->getForeignKeyField();

            $input = $ma->getInput();

            foreach ($ids as $id) {
               if ($item->getFromDB($id)) {
                  $input2 = [$field              => $id,
                                  'taskcategories_id' => $input['taskcategories_id'],
                                  'actiontime'        => $input['actiontime'],
                                  'content'           => $input['content']];
                  if ($task->can(-1, CREATE, $input2)) {
                     if ($task->add($input2)) {
                        $ma->itemDone($item->getType(), $id, MassiveAction::ACTION_OK);
                     } else {
                        $ma->itemDone($item->getType(), $id, MassiveAction::ACTION_KO);
                        $ma->addMessage($item->getErrorMessage(ERROR_ON_ACTION));
                     }
                  } else {
                     $ma->itemDone($item->getType(), $id, MassiveAction::ACTION_NORIGHT);
                     $ma->addMessage($item->getErrorMessage(ERROR_RIGHT));
                  }
               } else {
                  $ma->itemDone($item->getType(), $id, MassiveAction::ACTION_KO);
                  $ma->addMessage($item->getErrorMessage(ERROR_NOT_FOUND));
               }
            }
            return;
      }
      parent::processMassiveActionsForOneItemtype($ma, $item, $ids);
   }


   /**
    * @since 0.85
   **/
   function getSearchOptionsMain() {

      $tab = [];

      $tab[] = [
         'id'                 => 'common',
         'name'               => __('Characteristics')
      ];

      $tab[] = [
         'id'                 => '1',
         'table'              => $this->getTable(),
         'field'              => 'name',
         'name'               => __('Title'),
         'datatype'           => 'itemlink',
         'searchtype'         => 'contains',
         'massiveaction'      => false,
         'additionalfields'   => ['id', 'content', 'status']
      ];

      $tab[] = [
         'id'                 => '21',
         'table'              => $this->getTable(),
         'field'              => 'content',
         'name'               => __('Description'),
         'massiveaction'      => false,
         'datatype'           => 'text',
         'htmltext'           => true
      ];

      $tab[] = [
         'id'                 => '2',
         'table'              => $this->getTable(),
         'field'              => 'id',
         'name'               => __('ID'),
         'massiveaction'      => false,
         'datatype'           => 'number'
      ];

      $tab[] = [
         'id'                 => '12',
         'table'              => $this->getTable(),
         'field'              => 'status',
         'name'               => __('Status'),
         'searchtype'         => 'equals',
         'datatype'           => 'specific'
      ];

      $tab[] = [
         'id'                 => '10',
         'table'              => $this->getTable(),
         'field'              => 'urgency',
         'name'               => __('Urgency'),
         'searchtype'         => 'equals',
         'datatype'           => 'specific'
      ];

      $tab[] = [
         'id'                 => '11',
         'table'              => $this->getTable(),
         'field'              => 'impact',
         'name'               => __('Impact'),
         'searchtype'         => 'equals',
         'datatype'           => 'specific'
      ];

      $tab[] = [
         'id'                 => '3',
         'table'              => $this->getTable(),
         'field'              => 'priority',
         'name'               => __('Priority'),
         'searchtype'         => 'equals',
         'datatype'           => 'specific'
      ];

      $tab[] = [
         'id'                 => '15',
         'table'              => $this->getTable(),
         'field'              => 'date',
         'name'               => __('Opening date'),
         'datatype'           => 'datetime',
         'massiveaction'      => false
      ];

      $tab[] = [
         'id'                 => '16',
         'table'              => $this->getTable(),
         'field'              => 'closedate',
         'name'               => __('Closing date'),
         'datatype'           => 'datetime',
         'massiveaction'      => false
      ];

      $tab[] = [
         'id'                 => '18',
         'table'              => $this->getTable(),
         'field'              => 'time_to_resolve',
         'name'               => __('Time to resolve'),
         'datatype'           => 'datetime',
         'maybefuture'        => true,
         'massiveaction'      => false,
         'additionalfields'   => ['status']
      ];

      $tab[] = [
         'id'                 => '151',
         'table'              => $this->getTable(),
         'field'              => 'time_to_resolve',
         'name'               => __('Time to resolve + Progress'),
         'massiveaction'      => false,
         'nosearch'           => true,
         'additionalfields'   => ['status']
      ];

      $tab[] = [
         'id'                 => '82',
         'table'              => $this->getTable(),
         'field'              => 'is_late',
         'name'               => __('Time to resolve exceedeed'),
         'datatype'           => 'bool',
         'massiveaction'      => false,
         'computation'        => 'IF(TABLE.`time_to_resolve` IS NOT NULL
                                            AND TABLE.`status` <> 4
                                            AND (TABLE.`solvedate` > TABLE.`time_to_resolve`
                                                 OR (TABLE.`solvedate` IS NULL
                                                      AND TABLE.`time_to_resolve` < NOW())),
                                            1, 0)'
      ];

      $tab[] = [
         'id'                 => '17',
         'table'              => $this->getTable(),
         'field'              => 'solvedate',
         'name'               => __('Resolution date'),
         'datatype'           => 'datetime',
         'massiveaction'      => false
      ];

      $tab[] = [
         'id'                 => '19',
         'table'              => $this->getTable(),
         'field'              => 'date_mod',
         'name'               => __('Last update'),
         'datatype'           => 'datetime',
         'massiveaction'      => false
      ];

      $newtab = [
         'id'                 => '7',
         'table'              => 'glpi_itilcategories',
         'field'              => 'completename',
         'name'               => __('Category'),
         'datatype'           => 'dropdown'
      ];

      if (!Session::isCron() // no filter for cron
          && Session::getCurrentInterface() == 'helpdesk') {
         $newtab['condition']         = "`is_helpdeskvisible`";
      }
      $tab[] = $newtab;

      $tab[] = [
         'id'                 => '80',
         'table'              => 'glpi_entities',
         'field'              => 'completename',
         'name'               => __('Entity'),
         'massiveaction'      => false,
         'datatype'           => 'dropdown'
      ];

      $tab[] = [
         'id'                 => '45',
         'table'              => $this->getTable(),
         'field'              => 'actiontime',
         'name'               => __('Total duration'),
         'datatype'           => 'timestamp',
         'massiveaction'      => false,
         'nosearch'           => true
      ];

      $newtab = [
         'id'                 => '64',
         'table'              => 'glpi_users',
         'field'              => 'name',
         'linkfield'          => 'users_id_lastupdater',
         'name'               => __('Last edit by'),
         'massiveaction'      => false,
         'datatype'           => 'dropdown',
         'right'              => 'all'
      ];

      // Filter search fields for helpdesk
      if (!Session::isCron() // no filter for cron
          && Session::getCurrentInterface() != 'central') {
         // last updater no search
         $newtab['nosearch'] = true;
      }
      $tab[] = $newtab;

      // add objectlock search options
      $tab = array_merge($tab, ObjectLock::rawSearchOptionsToAdd(get_class($this)));

      return $tab;
   }


   /**
    * @since 0.85
   **/
   function getSearchOptionsSolution() {

      $tab = [];

      $tab[] = [
         'id'                 => 'solution',
         'name'               => _n('Solution', 'Solutions', 1)
      ];

      $tab[] = [
         'id'                 => '23',
         'table'              => 'glpi_solutiontypes',
         'field'              => 'name',
         'name'               => __('Solution type'),
         'datatype'           => 'dropdown',
         'forcegroupby'       => true,
         'joinparams'         => [
            'beforejoin'         => [
               'table'              => ITILSolution::getTable(),
               'joinparams'         => [
                  'jointype'           => 'itemtype_item',
               ]
            ]
         ]
      ];

      $tab[] = [
         'id'                 => '24',
         'table'              => ITILSolution::getTable(),
         'field'              => 'content',
         'name'               => _n('Solution', 'Solutions', 1),
         'datatype'           => 'text',
         'htmltext'           => true,
         'massiveaction'      => false,
         'forcegroupby'       => true,
         'joinparams'         => [
            'jointype'           => 'itemtype_item'
         ]
      ];

      $tab[] = [
         'id'                  => '38',
         'table'               => ITILSolution::getTable(),
         'field'               => 'status',
         'name'                => __('Any solution status'),
         'datatype'            => 'specific',
         'searchtype'          => ['equals', 'notequals'],
         'searchequalsonfield' => true,
         'massiveaction'       => false,
         'forcegroupby'        => true,
         'joinparams'          => [
            'jointype' => 'itemtype_item'
         ]
      ];

      $tab[] = [
         'id'                  => '39',
         'table'               => ITILSolution::getTable(),
         'field'               => 'status',
         'name'                => __('Last solution status'),
         'datatype'            => 'specific',
         'searchtype'          => ['equals', 'notequals'],
         'searchequalsonfield' => true,
         'massiveaction'       => false,
         'forcegroupby'        => true,
         'joinparams'          => [
            'jointype'  => 'itemtype_item',
            // Get only last created solution
            'condition' => '
               AND NEWTABLE.`id` = (
                  SELECT `id` FROM `' . ITILSolution::getTable() . '`
                  WHERE `' . ITILSolution::getTable() . '`.`items_id` = REFTABLE.`id`
                     AND `' . ITILSolution::getTable() . '`.`itemtype` = \'' . static::getType() . '\'
                  ORDER BY `' . ITILSolution::getTable() . '`.`id` DESC
                  LIMIT 1
               )'
         ]
      ];

      return $tab;
   }


   function getSearchOptionsStats() {
      $tab = [];

      $tab[] = [
         'id'                 => 'stats',
         'name'               => __('Statistics')
      ];

      $tab[] = [
         'id'                 => '154',
         'table'              => $this->getTable(),
         'field'              => 'solve_delay_stat',
         'name'               => __('Resolution time'),
         'datatype'           => 'timestamp',
         'forcegroupby'       => true,
         'massiveaction'      => false
      ];

      $tab[] = [
         'id'                 => '152',
         'table'              => $this->getTable(),
         'field'              => 'close_delay_stat',
         'name'               => __('Closing time'),
         'datatype'           => 'timestamp',
         'forcegroupby'       => true,
         'massiveaction'      => false
      ];

      $tab[] = [
         'id'                 => '153',
         'table'              => $this->getTable(),
         'field'              => 'waiting_duration',
         'name'               => __('Waiting time'),
         'datatype'           => 'timestamp',
         'forcegroupby'       => true,
         'massiveaction'      => false
      ];

      return $tab;
   }


   function getSearchOptionsActors() {
      $tab = [];

      $tab[] = [
         'id'                 => 'requester',
         'name'               => __('Requester')
      ];

      $newtab = [
         'id'                 => '4', // Also in Ticket_User::post_addItem() and Log::getHistoryData()
         'table'              => 'glpi_users',
         'field'              => 'name',
         'datatype'           => 'dropdown',
         'right'              => 'all',
         'name'               => __('Requester'),
         'forcegroupby'       => true,
         'massiveaction'      => false,
         'joinparams'         => [
            'beforejoin'         => [
               'table'              => getTableForItemType($this->userlinkclass),
               'joinparams'         => [
                  'jointype'           => 'child',
                  'condition'          => 'AND NEWTABLE.`type` = '.CommonITILActor::REQUESTER
               ]
            ]
         ]
      ];

      if (!Session::isCron() // no filter for cron
          && Session::getCurrentInterface() == 'helpdesk') {
         $newtab['right']       = 'id';
      }
      $tab[] = $newtab;

      $newtab = [
         'id'                 => '71',  // Also in Group_Ticket::post_addItem() and Log::getHistoryData()
         'table'              => 'glpi_groups',
         'field'              => 'completename',
         'datatype'           => 'dropdown',
         'name'               => __('Requester group'),
         'forcegroupby'       => true,
         'massiveaction'      => false,
         'condition'          => ['is_requester' => 1],
         'joinparams'         => [
            'beforejoin'         => [
               'table'              => getTableForItemType($this->grouplinkclass),
               'joinparams'         => [
                  'jointype'           => 'child',
                  'condition'          => 'AND NEWTABLE.`type` = '.CommonITILActor::REQUESTER
               ]
            ]
         ]
      ];

      if (!Session::isCron() // no filter for cron
          && Session::getCurrentInterface() == 'helpdesk') {
         $newtab['condition'] = array_merge(
            $newtab['condition'],
            ['id' => [$_SESSION['glpigroups']]]
         );
      }
      $tab[] = $newtab;

      $newtab = [
         'id'                 => '22',
         'table'              => 'glpi_users',
         'field'              => 'name',
         'datatype'           => 'dropdown',
         'right'              => 'all',
         'linkfield'          => 'users_id_recipient',
         'name'               => __('Writer')
      ];

      if (!Session::isCron() // no filter for cron
          && Session::getCurrentInterface() == 'helpdesk') {
         $newtab['right']       = 'id';
      }
      $tab[] = $newtab;

      $tab[] = [
         'id'                 => 'observer',
         'name'               => __('Watcher')
      ];

      $tab[] = [
         'id'                 => '66', // Also in Ticket_User::post_addItem() and Log::getHistoryData()
         'table'              => 'glpi_users',
         'field'              => 'name',
         'datatype'           => 'dropdown',
         'right'              => 'all',
         'name'               => __('Watcher'),
         'forcegroupby'       => true,
         'massiveaction'      => false,
         'joinparams'         => [
            'beforejoin'         => [
               'table'              => getTableForItemType($this->userlinkclass),
               'joinparams'         => [
                  'jointype'           => 'child',
                  'condition'          => 'AND NEWTABLE.`type` = '.CommonITILActor::OBSERVER
               ]
            ]
         ]
      ];

      $tab[] = [
         'id'                 => '65', // Also in Group_Ticket::post_addItem() and Log::getHistoryData()
         'table'              => 'glpi_groups',
         'field'              => 'completename',
         'datatype'           => 'dropdown',
         'name'               => __('Watcher group'),
         'forcegroupby'       => true,
         'massiveaction'      => false,
         'condition'          => ['is_watcher' => 1],
         'joinparams'         => [
            'beforejoin'         => [
               'table'              => getTableForItemType($this->grouplinkclass),
               'joinparams'         => [
                  'jointype'           => 'child',
                  'condition'          => 'AND NEWTABLE.`type` = '.CommonITILActor::OBSERVER
               ]
            ]
         ]
      ];

      $tab[] = [
         'id'                 => 'assign',
         'name'               => __('Assigned to')
      ];

      $tab[] = [
         'id'                 => '5', // Also in Ticket_User::post_addItem() and Log::getHistoryData()
         'table'              => 'glpi_users',
         'field'              => 'name',
         'datatype'           => 'dropdown',
         'right'              => 'own_ticket',
         'name'               => __('Technician'),
         'forcegroupby'       => true,
         'massiveaction'      => false,
         'joinparams'         => [
            'beforejoin'         => [
               'table'              => getTableForItemType($this->userlinkclass),
               'joinparams'         => [
                  'jointype'           => 'child',
                  'condition'          => 'AND NEWTABLE.`type` = '.CommonITILActor::ASSIGN
               ]
            ]
         ]
      ];

      $tab[] = [
         'id'                 => '6', // Also in Supplier_Ticket::post_addItem() and Log::getHistoryData()
         'table'              => 'glpi_suppliers',
         'field'              => 'name',
         'datatype'           => 'dropdown',
         'name'               => __('Assigned to a supplier'),
         'forcegroupby'       => true,
         'massiveaction'      => false,
         'joinparams'         => [
            'beforejoin'         => [
               'table'              => getTableForItemType($this->supplierlinkclass),
               'joinparams'         => [
                  'jointype'           => 'child',
                  'condition'          => 'AND NEWTABLE.`type` = '.CommonITILActor::ASSIGN
               ]
            ]
         ]
      ];

      $tab[] = [
         'id'                 => '8', // Also in Group_Ticket::post_addItem() and Log::getHistoryData()
         'table'              => 'glpi_groups',
         'field'              => 'completename',
         'datatype'           => 'dropdown',
         'name'               => __('Technician group'),
         'forcegroupby'       => true,
         'massiveaction'      => false,
         'condition'          => 'is_assign',
         'joinparams'         => [
            'beforejoin'         => [
               'table'              => getTableForItemType($this->grouplinkclass),
               'joinparams'         => [
                  'jointype'           => 'child',
                  'condition'          => 'AND NEWTABLE.`type` = '.CommonITILActor::ASSIGN
               ]
            ]
         ]
      ];

      $tab[] = [
         'id'                 => 'notification',
         'name'               => _n('Notification', 'Notifications', Session::getPluralNumber())
      ];

      $tab[] = [
         'id'                 => '35',
         'table'              => getTableForItemType($this->userlinkclass),
         'field'              => 'use_notification',
         'name'               => __('Email followup'),
         'datatype'           => 'bool',
         'massiveaction'      => false,
         'joinparams'         => [
            'jointype'           => 'child',
            'condition'          => 'AND NEWTABLE.`type` = '.CommonITILActor::REQUESTER
         ]
      ];

      $tab[] = [
         'id'                 => '34',
         'table'              => getTableForItemType($this->userlinkclass),
         'field'              => 'alternative_email',
         'name'               => __('Email for followup'),
         'datatype'           => 'email',
         'massiveaction'      => false,
         'joinparams'         => [
            'jointype'           => 'child',
            'condition'          => 'AND NEWTABLE.`type` = '.CommonITILActor::REQUESTER
         ]
      ];

      return $tab;
   }

   /**
    * Get status icon
    *
    * @since 9.3
    *
    * @return string
    */
   public static function getStatusIcon($status) {
      $class = static::getStatusClass($status);
      $label = static::getStatus($status);
      return "<i class='$class' title='$label'></i>";
   }

   /**
    * Get status class
    *
    * @since 9.3
    *
    * @return string
    */
   public static function getStatusClass($status) {
      $class = null;
      $solid = true;

      switch ($status) {
         case self::INCOMING :
            $class = 'circle';
            break;
         case self::ASSIGNED :
            $class = 'circle';
            $solid = false;
            break;
         case self::PLANNED :
            $class = 'calendar';
            break;
         case self::WAITING :
            $class = 'circle';
            break;
         case self::SOLVED :
            $class = 'circle';
            $solid = false;
            break;
         case self::CLOSED :
            $class = 'circle';
            break;
         case self::ACCEPTED :
            $class = 'check-circle';
            break;
         case self::OBSERVED :
            $class = 'eye';
            break;
         case self::EVALUATION :
            $class = 'circle';
            $solid = false;
            break;
         case self::APPROVAL :
            $class = 'question-circle';
            break;
         case self::TEST :
            $class = 'question-circle';
            break;
         case self::QUALIFICATION :
            $class = 'circle';
            $solid = false;
            break;
      }

      return $class == null
         ? ''
         : 'itilstatus ' . ($solid ? 'fas fa-' : 'far fa-') . $class.
         " ".self::getStatusKey($status);
   }

   /**
    * Get status key
    *
    * @since 9.3
    *
    * @return string
    */
   public static function getStatusKey($status) {
      $key = '';
      switch ($status) {
         case self::INCOMING :
            $key = 'new';
            break;
         case self::ASSIGNED :
            $key = 'assigned';
            break;
         case self::PLANNED :
            $key = 'planned';
            break;
         case self::WAITING :
            $key = 'waiting';
            break;
         case self::SOLVED :
            $key = 'solved';
            break;
         case self::CLOSED :
            $key = 'closed';
            break;
         case self::ACCEPTED :
            $key = 'accepted';
            break;
         case self::OBSERVED :
            $key = 'observe';
            break;
         case self::EVALUATION :
            $key = 'eval';
            break;
         case self::APPROVAL :
            $key = 'approval';
            break;
         case self::TEST :
            $key = 'test';
            break;
         case self::QUALIFICATION :
            $key = 'qualif';
            break;
      }
      return $key;
   }


   /**
    * Get Icon for Actor
    *
    * @param $user_group   string   'user or 'group'
    * @param $type         integer  user/group type
    *
    * @return string
   **/
   static function getActorIcon($user_group, $type) {
      global $CFG_GLPI;

      switch ($user_group) {
         case 'user' :
            $icontitle = __s('User').' - '.$type; // should never be used
            switch ($type) {
               case CommonITILActor::REQUESTER :
                  $icontitle = __s('Requester user');
                  break;

               case CommonITILActor::OBSERVER :
                  $icontitle = __s('Watcher user');
                  break;

               case CommonITILActor::ASSIGN :
                  $icontitle = __s('Technician');
                  break;
            }
            return "<i class='fas fa-user' title='$icontitle'></i><span class='sr-only'>$icontitle</span>";

         case 'group' :
            $icontitle = __('Group');
            switch ($type) {
               case CommonITILActor::REQUESTER :
                  $icontitle = __s('Requester group');
                  break;

               case CommonITILActor::OBSERVER :
                  $icontitle = __s('Watcher group');
                  break;

               case CommonITILActor::ASSIGN :
                  $icontitle = __s('Group in charge of the ticket');
                  break;
            }

            return "<i class='fas fa-users' title='$icontitle'></i>" .
                "<span class='sr-only'>$icontitle</span>";

         case 'supplier' :
            $icontitle = __('Supplier');
            return  "<img src='".$CFG_GLPI['root_doc']."/pics/supplier.png'
                      alt=\"$icontitle\" title=\"$icontitle\">";

      }
      return '';

   }


   /**
    * show tooltip for user notification information
    *
    * @param $type      integer  user type
    * @param $canedit   boolean  can edit ?
    * @param $options   array    options for default values ($options of showForm)
    *
    * @return void
   **/
   function showUsersAssociated($type, $canedit, array $options = []) {
      global $CFG_GLPI;

      $showuserlink = 0;
      if (User::canView()) {
         $showuserlink = 2;
      }
      $usericon  = self::getActorIcon('user', $type);
      $user      = new User();
      $linkuser  = new $this->userlinkclass();

      $itemtype  = $this->getType();
      $typename  = self::getActorFieldNameType($type);

      $candelete = true;
      $mandatory = '';
      // For ticket templates : mandatories
      if (($itemtype == 'Ticket')
          && isset($options['_tickettemplate'])) {
         $mandatory = $options['_tickettemplate']->getMandatoryMark("_users_id_".$typename);
         if ($options['_tickettemplate']->isMandatoryField("_users_id_".$typename)
             && isset($this->users[$type]) && (count($this->users[$type])==1)) {
            $candelete = false;
         }
      }

      if (isset($this->users[$type]) && count($this->users[$type])) {
         foreach ($this->users[$type] as $d) {
            echo "<div class='actor_row'>";
            $k = $d['users_id'];

            echo "$mandatory$usericon&nbsp;";

            if ($k) {
               $userdata = getUserName($k, 2);
            } else {
               $email         = $d['alternative_email'];
               $userdata      = "<a href='mailto:$email'>$email</a>";
            }

            if ($k) {
               $param = ['display' => false];
               if ($showuserlink) {
                  $param['link'] = $userdata["link"];
               }
               echo $userdata['name']."&nbsp;".Html::showToolTip($userdata["comment"], $param);
            } else {
               echo $userdata;
            }

            if ($CFG_GLPI['notifications_mailing']) {
               $text = __('Email followup')."&nbsp;".Dropdown::getYesNo($d['use_notification']).
                       '<br>';

               if ($d['use_notification']) {
                  $uemail = $d['alternative_email'];
                  if (empty($uemail) && $user->getFromDB($d['users_id'])) {
                     $uemail = $user->getDefaultEmail();
                  }
                  $text .= sprintf(__('%1$s: %2$s'), __('Email'), $uemail);
                  if (!NotificationMailing::isUserAddressValid($uemail)) {
                     $text .= "&nbsp;<span class='red'>".__('Invalid email address')."</span>";
                  }
               }

               if ($canedit
                   || ($d['users_id'] == Session::getLoginUserID())) {
                  $opt      = ['awesome-class' => 'fa-envelope',
                                    'popup' => $linkuser->getFormURLWithID($d['id'])];
                  Html::showToolTip($text, $opt);
               }
            }

            if ($canedit && $candelete) {
               Html::showSimpleForm($linkuser->getFormURL(), 'delete',
                                    _x('button', 'Delete permanently'),
                                    ['id' => $d['id']],
                                    'fa-times-circle');
            }
            echo "</div>";
         }
      }
   }


   /**
    * show actor add div
    *
    * @param $type         string   actor type
    * @param $rand_type    integer  rand value of div to use
    * @param $entities_id  integer  entity ID
    * @param $is_hidden    array    of hidden fields (if empty consider as not hidden)
    * @param $withgroup    boolean  allow adding a group (true by default)
    * @param $withsupplier boolean  allow adding a supplier (only one possible in ASSIGN case)
    *                               (false by default)
    * @param $inobject     boolean  display in ITIL object ? (true by default)
    *
    * @return void|boolean Nothing if displayed, false if not applicable
   **/
   function showActorAddForm($type, $rand_type, $entities_id, $is_hidden = [],
                             $withgroup = true, $withsupplier = false, $inobject = true) {
      global $CFG_GLPI;

      $types = ['user'  => __('User')];

      if ($withgroup) {
         $types['group'] = __('Group');
      }

      if ($withsupplier
          && ($type == CommonITILActor::ASSIGN)) {
         $types['supplier'] = __('Supplier');
      }

      $typename = self::getActorFieldNameType($type);
      switch ($type) {
         case CommonITILActor::REQUESTER :
            if (isset($is_hidden['_users_id_requester']) && $is_hidden['_users_id_requester']) {
               unset($types['user']);
            }
            if (isset($is_hidden['_groups_id_requester']) && $is_hidden['_groups_id_requester']) {
               unset($types['group']);
            }
            break;

         case CommonITILActor::OBSERVER :
            if (isset($is_hidden['_users_id_observer']) && $is_hidden['_users_id_observer']) {
               unset($types['user']);
            }
            if (isset($is_hidden['_groups_id_observer']) && $is_hidden['_groups_id_observer']) {
               unset($types['group']);
            }
            break;

         case CommonITILActor::ASSIGN :
            if (isset($is_hidden['_users_id_assign']) && $is_hidden['_users_id_assign']) {
               unset($types['user']);
            }
            if (isset($is_hidden['_groups_id_assign']) && $is_hidden['_groups_id_assign']) {
               unset($types['group']);
            }
            if (isset($types['supplier'])
               && isset($is_hidden['_suppliers_id_assign']) && $is_hidden['_suppliers_id_assign']) {
               unset($types['supplier']);
            }
            break;

         default :
            return false;
      }

      echo "<div ".($inobject?"style='display:none'":'')." id='itilactor$rand_type' class='actor-dropdown'>";
      $rand   = Dropdown::showFromArray("_itil_".$typename."[_type]", $types,
                                        ['display_emptychoice' => true]);
      $params = ['type'            => '__VALUE__',
                      'actortype'       => $typename,
                      'itemtype'        => $this->getType(),
                      'allow_email'     => (($type == CommonITILActor::OBSERVER)
                                            || $type == CommonITILActor::REQUESTER),
                      'entity_restrict' => $entities_id,
                      'use_notif'       => Entity::getUsedConfig('is_notif_enable_default', $entities_id, '', 1)];

      Ajax::updateItemOnSelectEvent("dropdown__itil_".$typename."[_type]$rand",
                                    "showitilactor".$typename."_$rand",
                                    $CFG_GLPI["root_doc"]."/ajax/dropdownItilActors.php",
                                    $params);
      echo "<span id='showitilactor".$typename."_$rand' class='actor-dropdown'>&nbsp;</span>";
      if ($inobject) {
         echo "<hr>";
      }
      echo "</div>";
   }


   /**
    * show user add div on creation
    *
    * @param $type      integer  actor type
    * @param $options   array    options for default values ($options of showForm)
    *
    * @return integer Random part of inputs ids
   **/
   function showActorAddFormOnCreate($type, array $options) {
      global $CFG_GLPI;

      $typename = self::getActorFieldNameType($type);

      $itemtype = $this->getType();

      echo self::getActorIcon('user', $type);
      // For ticket templates : mandatories
      if (($itemtype == 'Ticket')
          && isset($options['_tickettemplate'])) {
         echo $options['_tickettemplate']->getMandatoryMark("_users_id_".$typename);
      }
      echo "&nbsp;";

      if (!isset($options["_right"])) {
         $right = $this->getDefaultActorRightSearch($type);
      } else {
         $right = $options["_right"];
      }

      if ($options["_users_id_".$typename] == 0 && !isset($_REQUEST["_users_id_$typename"]) && !isset($this->input["_users_id_$typename"])) {
         $options["_users_id_".$typename] = $this->getDefaultActor($type);
      }
      $rand   = mt_rand();
      $actor_name = '_users_id_'.$typename;
      if ($type == CommonITILActor::OBSERVER) {
         $actor_name = '_users_id_'.$typename.'[]';
      }
      $params = ['name'        => $actor_name,
                      'value'       => $options["_users_id_".$typename],
                      'right'       => $right,
                      'rand'        => $rand,
                      'entity'      => (isset($options['entities_id'])
                                        ? $options['entities_id']: $options['entity_restrict'])];

      //only for active ldap and corresponding right
      $ldap_methods = getAllDataFromTable('glpi_authldaps', ['is_active' => 1]);
      if (count($ldap_methods)
            && Session::haveRight('user', User::IMPORTEXTAUTHUSERS)) {
         $params['ldap_import'] = true;
      }

      if ($this->userentity_oncreate
          && ($type == CommonITILActor::REQUESTER)) {
         $params['on_change'] = 'this.form.submit()';
         unset($params['entity']);
      }

      $params['_user_index'] = 0;
      if (isset($options['_user_index'])) {
         $params['_user_index'] = $options['_user_index'];
      }

      if ($CFG_GLPI['notifications_mailing']) {
         $paramscomment
            = ['value' => '__VALUE__',
                    'field' => "_users_id_".$typename."_notif",
                    '_user_index'
                            => $params['_user_index'],
                    'allow_email'
                            => (($type == CommonITILActor::REQUESTER)
                                || ($type == CommonITILActor::OBSERVER)),
                    'use_notification'
                            => $options["_users_id_".$typename."_notif"]['use_notification']];
         if (isset($options["_users_id_".$typename."_notif"]['alternative_email'])) {
            $paramscomment['alternative_email']
               = $options["_users_id_".$typename."_notif"]['alternative_email'];
         }
         $params['toupdate'] = ['value_fieldname'
                                                  => 'value',
                                     'to_update'  => "notif_".$typename."_$rand",
                                     'url'        => $CFG_GLPI["root_doc"]."/ajax/uemailUpdate.php",
                                     'moreparams' => $paramscomment];

      }

      if (($itemtype == 'Ticket')
          && ($type == CommonITILActor::ASSIGN)) {
         $toupdate = [];
         if (isset($params['toupdate']) && is_array($params['toupdate'])) {
            $toupdate[] = $params['toupdate'];
         }
         $toupdate[] = ['value_fieldname' => 'value',
                             'to_update'       => "countassign_$rand",
                             'url'             => $CFG_GLPI["root_doc"].
                                                      "/ajax/ticketassigninformation.php",
                             'moreparams'      => ['users_id_assign' => '__VALUE__']];
         $params['toupdate'] = $toupdate;
      }

      // List all users in the active entities
      User::dropdown($params);

      if ($itemtype == 'Ticket') {

         // display opened tickets for user
         if (($type == CommonITILActor::REQUESTER)
             && ($options["_users_id_".$typename] > 0)
             && (Session::getCurrentInterface() != "helpdesk")) {

            $options2 = [
               'criteria' => [
                  [
                     'field'      => 4, // users_id
                     'searchtype' => 'equals',
                     'value'      => $options["_users_id_".$typename],
                     'link'       => 'AND',
                  ],
                  [
                     'field'      => 12, // status
                     'searchtype' => 'equals',
                     'value'      => 'notold',
                     'link'       => 'AND',
                  ],
               ],
               'reset'    => 'reset',
            ];

            $url = $this->getSearchURL()."?".Toolbox::append_params($options2, '&amp;');

            echo "&nbsp;<a href='$url' title=\"".__s('Processing')."\">(";
            printf(__('%1$s: %2$s'), __('Processing'),
                   $this->countActiveObjectsForUser($options["_users_id_".$typename]));
            echo ")</a>";
         }

         // Display active tickets for a tech
         // Need to update information on dropdown changes
         if ($type == CommonITILActor::ASSIGN) {
            echo "<span id='countassign_$rand'>";
            echo "</span>";

            echo "<script type='text/javascript'>";
            echo "$(function() {";
            Ajax::updateItemJsCode("countassign_$rand",
                                   $CFG_GLPI["root_doc"]."/ajax/ticketassigninformation.php",
                                   ['users_id_assign' => '__VALUE__'],
                                   "dropdown__users_id_".$typename.$rand);
            echo "});</script>";
         }
      }

      if ($CFG_GLPI['notifications_mailing']) {
         echo "<div id='notif_".$typename."_$rand'>";
         echo "</div>";

         echo "<script type='text/javascript'>";
         echo "$(function() {";
         Ajax::updateItemJsCode("notif_".$typename."_$rand",
                                $CFG_GLPI["root_doc"]."/ajax/uemailUpdate.php", $paramscomment,
                                "dropdown_".$actor_name.$rand);
         echo "});</script>";
      }

      return $rand;
   }


   /**
    * show supplier add div on creation
    *
    * @param $options   array    options for default values ($options of showForm)
    *
    * @return void
    **/
   function showSupplierAddFormOnCreate(array $options) {
      global $CFG_GLPI;

      $itemtype = $this->getType();

      echo self::getActorIcon('supplier', 'assign');
      // For ticket templates : mandatories
      if (($itemtype == 'Ticket')
            && isset($options['_tickettemplate'])) {
         echo $options['_tickettemplate']->getMandatoryMark("_suppliers_id_assign");
      }
      echo "&nbsp;";

      $rand   = mt_rand();
      $params = ['name'        => '_suppliers_id_assign',
                      'value'       => $options["_suppliers_id_assign"],
                      'rand'        => $rand];

      if ($CFG_GLPI['notifications_mailing']) {
         $paramscomment = ['value'       => '__VALUE__',
                                'field'       => "_suppliers_id_assign_notif",
                                'allow_email' => true,
                                'typefield'   => 'supplier',
                                'use_notification'
                                    => $options["_suppliers_id_assign_notif"]['use_notification']];
         if (isset($options["_suppliers_id_assign_notif"]['alternative_email'])) {
            $paramscomment['alternative_email']
            = $options["_suppliers_id_assign_notif"]['alternative_email'];
         }
         $params['toupdate'] = ['value_fieldname'
                                                  => 'value',
                                     'to_update'  => "notif_assign_$rand",
                                     'url'        => $CFG_GLPI["root_doc"]."/ajax/uemailUpdate.php",
                                     'moreparams' => $paramscomment];

      }

      if ($itemtype == 'Ticket') {
         $toupdate = [];
         if (isset($params['toupdate']) && is_array($params['toupdate'])) {
            $toupdate[] = $params['toupdate'];
         }
         $toupdate[] = ['value_fieldname' => 'value',
                             'to_update'       => "countassign_$rand",
                             'url'             => $CFG_GLPI["root_doc"].
                                                      "/ajax/ticketassigninformation.php",
                             'moreparams'      => ['suppliers_id_assign' => '__VALUE__']];
         $params['toupdate'] = $toupdate;
      }

      Supplier::dropdown($params);

      if ($itemtype == 'Ticket') {
         // Display active tickets for a tech
         // Need to update information on dropdown changes
         echo "<span id='countassign_$rand'>";
         echo "</span>";
         echo "<script type='text/javascript'>";
         echo "$(function() {";
         Ajax::updateItemJsCode("countassign_$rand",
                                $CFG_GLPI["root_doc"]."/ajax/ticketassigninformation.php",
                                ['suppliers_id_assign' => '__VALUE__'],
                                "dropdown__suppliers_id_assign".$rand);
         echo "});</script>";
      }

      if ($CFG_GLPI['notifications_mailing']) {
         echo "<div id='notif_assign_$rand'>";
         echo "</div>";

         echo "<script type='text/javascript'>";
         echo "$(function() {";
         Ajax::updateItemJsCode("notif_assign_$rand",
                                $CFG_GLPI["root_doc"]."/ajax/uemailUpdate.php", $paramscomment,
                                "dropdown__suppliers_id_assign".$rand);
         echo "});</script>";
      }
   }



   /**
    * show actor part in ITIL object form
    *
    * @param $ID        integer  ITIL object ID
    * @param $options   array    options for default values ($options of showForm)
    *
    * @return void
   **/
   function showActorsPartForm($ID, array $options) {
      global $CFG_GLPI;

      $options['_default_use_notification'] = 1;

      if (isset($options['entities_id'])) {
         $options['_default_use_notification'] = Entity::getUsedConfig('is_notif_enable_default', $options['entities_id'], '', 1);
      }

      // check is_hidden fields
      $is_hidden = [];
      foreach (['_users_id_requester', '_groups_id_requester',
                     '_users_id_observer', '_groups_id_observer',
                     '_users_id_assign', '_groups_id_assign',
                     '_suppliers_id_assign'] as $f) {
         $is_hidden[$f] = false;
         if (isset($options['_tickettemplate'])
             && $options['_tickettemplate']->isHiddenField($f)) {
            $is_hidden[$f] = true;
         }
      }
      $can_admin = $this->canAdminActors();
      // on creation can select actor
      if (!$ID) {
         $can_admin = true;
      }

      $can_assign     = $this->canAssign();
      $can_assigntome = $this->canAssignToMe();

      if (isset($options['_noupdate']) && !$options['_noupdate']) {
         $can_admin       = false;
         $can_assign      = false;
         $can_assigntome  = false;
      }

      // Manage actors
      echo "<div class='tab_actors tab_cadre_fixe' id='mainformtable5'>";
      echo "<div class='responsive_hidden actor_title'>".__('Actor')."</div>";

      // ====== Requesters BLOC ======
      //
      //
      echo "<span class='actor-bloc'>";
      echo "<div class='actor-head'>";
      if (!$is_hidden['_users_id_requester'] || !$is_hidden['_groups_id_requester']) {
         echo __('Requester');
      }
      $rand_requester      = -1;
      $candeleterequester  = false;

      if ($ID
          && $can_admin
          && (!$is_hidden['_users_id_requester'] || !$is_hidden['_groups_id_requester'])
          && !in_array($this->fields['status'], $this->getClosedStatusArray())
      ) {
         $rand_requester = mt_rand();
         echo "&nbsp;";
         echo "<span class='fa fa-plus pointer' title=\"".__s('Add')."\"
                onClick=\"".Html::jsShow("itilactor$rand_requester")."\"
                ><span class='sr-only'>" . __s('Add') . "</span></span>";
         $candeleterequester = true;
      }
      echo "</div>"; // end .actor-head

      echo "<div class='actor-content'>";
      if ($rand_requester >= 0) {
         $this->showActorAddForm(CommonITILActor::REQUESTER, $rand_requester,
                                 $this->fields['entities_id'], $is_hidden);
      }

      // Requester
      if (!$ID) {
         $reqdisplay = false;
         if ($can_admin
             && !$is_hidden['_users_id_requester']) {
            $this->showActorAddFormOnCreate(CommonITILActor::REQUESTER, $options);
            $reqdisplay = true;
         } else {
            $delegating = User::getDelegateGroupsForUser($options['entities_id']);
            if (count($delegating)
                && !$is_hidden['_users_id_requester']) {
               //$this->getDefaultActor(CommonITILActor::REQUESTER);
               $options['_right'] = "delegate";
               $this->showActorAddFormOnCreate(CommonITILActor::REQUESTER, $options);
               $reqdisplay = true;
            } else { // predefined value
               if (isset($options["_users_id_requester"]) && $options["_users_id_requester"]) {
                  echo self::getActorIcon('user', CommonITILActor::REQUESTER)."&nbsp;";
                  echo Dropdown::getDropdownName("glpi_users", $options["_users_id_requester"]);
                  echo "<input type='hidden' name='_users_id_requester' value=\"".
                         $options["_users_id_requester"]."\">";
                  echo '<br>';
                  $reqdisplay=true;
               }
            }
         }

         //If user have access to more than one entity, then display a combobox : Ticket case
         if ($this->userentity_oncreate
             && isset($this->countentitiesforuser)
             && ($this->countentitiesforuser > 1)) {
            echo "<br>";
            $rand = Entity::dropdown(['value'     => $this->fields["entities_id"],
                                           'entity'    => $this->userentities,
                                           'on_change' => 'this.form.submit()']);
         } else {
            echo "<input type='hidden' name='entities_id' value='".$this->fields["entities_id"]."'>";
         }
         if ($reqdisplay) {
            echo '<hr>';
         }

      } else if (!$is_hidden['_users_id_requester']) {
         $this->showUsersAssociated(CommonITILActor::REQUESTER, $candeleterequester, $options);
      }

      // Requester Group
      if (!$ID) {
         if ($can_admin
             && !$is_hidden['_groups_id_requester']) {
            echo self::getActorIcon('group', CommonITILActor::REQUESTER);
            /// For ticket templates : mandatories
            if (isset($options['_tickettemplate'])) {
               echo $options['_tickettemplate']->getMandatoryMark('_groups_id_requester');
            }
            echo "&nbsp;";

            Group::dropdown([
               'name'      => '_groups_id_requester',
               'value'     => $options["_groups_id_requester"],
               'entity'    => $this->fields["entities_id"],
               'condition' => ['is_requester' => 1]
            ]);

         } else { // predefined value
            if (isset($options["_groups_id_requester"]) && $options["_groups_id_requester"]) {
               echo self::getActorIcon('group', CommonITILActor::REQUESTER)."&nbsp;";
               echo Dropdown::getDropdownName("glpi_groups", $options["_groups_id_requester"]);
               echo "<input type='hidden' name='_groups_id_requester' value=\"".
                      $options["_groups_id_requester"]."\">";
               echo '<br>';
            }
         }
      } else if (!$is_hidden['_groups_id_requester']) {
         $this->showGroupsAssociated(CommonITILActor::REQUESTER, $candeleterequester, $options);
      }
      echo "</div>"; // end .actor-content
      echo "</span>"; // end .actor-bloc

      // ====== Observers BLOC ======

      echo "<span class='actor-bloc'>";
      echo "<div class='actor-head'>";
      if (!$is_hidden['_users_id_observer'] || !$is_hidden['_groups_id_observer']) {
         echo __('Watcher');
      }
      $rand_observer       = -1;
      $candeleteobserver   = false;

      if ($ID
          && $can_admin
          && (!$is_hidden['_users_id_observer'] || !$is_hidden['_groups_id_observer'])
          && !in_array($this->fields['status'], $this->getClosedStatusArray())
      ) {
         $rand_observer = mt_rand();

         echo "&nbsp;";
         echo "<span class='fa fa-plus pointer' title=\"".__s('Add')."\"
                onClick=\"".Html::jsShow("itilactor$rand_observer")."\"
                ><span class='sr-only'>" . __s('Add') . "</span></span>";
         $candeleteobserver = true;

      } else if (($ID > 0)
                 && !in_array($this->fields['status'], $this->getClosedStatusArray())
                 && !$is_hidden['_users_id_observer']
                 && !$this->isUser(CommonITILActor::OBSERVER, Session::getLoginUserID())
                 && !$this->isUser(CommonITILActor::REQUESTER, Session::getLoginUserID())) {
         echo "&nbsp;&nbsp;&nbsp;&nbsp;";
         Html::showSimpleForm($this->getFormURL(), 'addme_observer',
                              __('Associate myself'),
                              [$this->getForeignKeyField() => $this->fields['id']],
                              'fa-male');
      }

      echo "</div>"; // end .actor-head
      echo "<div class='actor-content'>";
      if ($rand_observer >= 0) {
         $this->showActorAddForm(CommonITILActor::OBSERVER, $rand_observer,
                                 $this->fields['entities_id'], $is_hidden);
      }

      // Observer
      if (!$ID) {
         if ($can_admin
             && !$is_hidden['_users_id_observer']) {
            $this->showActorAddFormOnCreate(CommonITILActor::OBSERVER, $options);
            echo '<hr>';
         } else { // predefined value
            if (isset($options["_users_id_observer"][0]) && $options["_users_id_observer"][0]) {
               echo self::getActorIcon('user', CommonITILActor::OBSERVER)."&nbsp;";
               echo Dropdown::getDropdownName("glpi_users", $options["_users_id_observer"][0]);
               echo "<input type='hidden' name='_users_id_observer' value=\"".
                      $options["_users_id_observer"][0]."\">";
               echo '<hr>';
            }
         }
      } else if (!$is_hidden['_users_id_observer']) {
         $this->showUsersAssociated(CommonITILActor::OBSERVER, $candeleteobserver, $options);
      }

      // Observer Group
      if (!$ID) {
         if ($can_admin
             && !$is_hidden['_groups_id_observer']) {
            echo self::getActorIcon('group', CommonITILActor::OBSERVER);
            /// For ticket templates : mandatories
            if (isset($options['_tickettemplate'])) {
               echo $options['_tickettemplate']->getMandatoryMark('_groups_id_observer');
            }
            echo "&nbsp;";

            Group::dropdown([
               'name'      => '_groups_id_observer',
               'value'     => $options["_groups_id_observer"],
               'entity'    => $this->fields["entities_id"],
               'condition' => ['is_requester' => 1]
            ]);
         } else { // predefined value
            if (isset($options["_groups_id_observer"]) && $options["_groups_id_observer"]) {
               echo self::getActorIcon('group', CommonITILActor::OBSERVER)."&nbsp;";
               echo Dropdown::getDropdownName("glpi_groups", $options["_groups_id_observer"]);
               echo "<input type='hidden' name='_groups_id_observer' value=\"".
                      $options["_groups_id_observer"]."\">";
               echo '<br>';
            }
         }
      } else if (!$is_hidden['_groups_id_observer']) {
         $this->showGroupsAssociated(CommonITILActor::OBSERVER, $candeleteobserver, $options);
      }
      echo "</div>"; // end .actor-content
      echo "</span>"; // end .actor-bloc

      // ====== Assign BLOC ======

      echo "<span class='actor-bloc'>";
      echo "<div class='actor-head'>";
      if (!$is_hidden['_users_id_assign']
          || !$is_hidden['_groups_id_assign']
          || !$is_hidden['_suppliers_id_assign']) {
         echo __('Assigned to');
      }
      $rand_assign      = -1;
      $candeleteassign  = false;
      if ($ID
          && ($can_assign || $can_assigntome)
          && (!$is_hidden['_users_id_assign']
              || !$is_hidden['_groups_id_assign']
              || !$is_hidden['_suppliers_id_assign'])
          && $this->isAllowedStatus($this->fields['status'], CommonITILObject::ASSIGNED)) {
         $rand_assign = mt_rand();

         echo "&nbsp;";
         echo "<span class='fa fa-plus pointer' title=\"".__s('Add')."\"
                onClick=\"".Html::jsShow("itilactor$rand_assign")."\"
                ><span class='sr-only'>" . __s('Add') . "</span></span>";
      }
      if ($ID
          && $can_assigntome
          && !in_array($this->fields['status'], $this->getClosedStatusArray())
          && !$is_hidden['_users_id_assign']
          && !$this->isUser(CommonITILActor::ASSIGN, Session::getLoginUserID())
          && $this->isAllowedStatus($this->fields['status'], CommonITILObject::ASSIGNED)) {
         Html::showSimpleForm($this->getFormURL(), 'addme_assign', __('Associate myself'),
                              [$this->getForeignKeyField() => $this->fields['id']],
                              'fa-male');
      }
      if ($ID
          && $can_assign) {
         $candeleteassign = true;
      }
      echo "</div>"; // end .actor-head

      echo "<div class='actor-content'>";
      if ($rand_assign >= 0) {
         $this->showActorAddForm(CommonITILActor::ASSIGN, $rand_assign, $this->fields['entities_id'],
                                 $is_hidden, $this->canAssign(), $this->canAssign());
      }

      // Assign User
      if (!$ID) {
         if ($can_assign
             && !$is_hidden['_users_id_assign']
             && $this->isAllowedStatus(CommonITILObject::INCOMING, CommonITILObject::ASSIGNED)) {
            $this->showActorAddFormOnCreate(CommonITILActor::ASSIGN, $options);
            echo '<hr>';

         } else if ($can_assigntome
                    && !$is_hidden['_users_id_assign']
                    && $this->isAllowedStatus(CommonITILObject::INCOMING, CommonITILObject::ASSIGNED)) {
            echo self::getActorIcon('user', CommonITILActor::ASSIGN)."&nbsp;";
            User::dropdown(['name'        => '_users_id_assign',
                                 'value'       => $options["_users_id_assign"],
                                 'entity'      => $this->fields["entities_id"],
                                 'ldap_import' => true]);
            echo '<hr>';

         } else { // predefined value
            if (isset($options["_users_id_assign"]) && $options["_users_id_assign"]
                && $this->isAllowedStatus(CommonITILObject::INCOMING, CommonITILObject::ASSIGNED)) {
               echo self::getActorIcon('user', CommonITILActor::ASSIGN)."&nbsp;";
               echo Dropdown::getDropdownName("glpi_users", $options["_users_id_assign"]);
               echo "<input type='hidden' name='_users_id_assign' value=\"".
                      $options["_users_id_assign"]."\">";
               echo '<hr>';
            }
         }

      } else if (!$is_hidden['_users_id_assign']) {
         $this->showUsersAssociated(CommonITILActor::ASSIGN, $candeleteassign, $options);
      }

      // Assign Groups
      if (!$ID) {
         if ($can_assign
             && !$is_hidden['_groups_id_assign']
             && $this->isAllowedStatus(CommonITILObject::INCOMING, CommonITILObject::ASSIGNED)) {
            echo self::getActorIcon('group', CommonITILActor::ASSIGN);
            /// For ticket templates : mandatories
            if (isset($options['_tickettemplate'])) {
               echo $options['_tickettemplate']->getMandatoryMark('_groups_id_assign');
            }
            echo "&nbsp;";
            $rand   = mt_rand();
            $params = [
               'name'      => '_groups_id_assign',
               'value'     => $options["_groups_id_assign"],
               'entity'    => $this->fields["entities_id"],
               'condition' => ['is_assign' => 1],
               'rand'      => $rand
            ];

            if ($this->getType() == 'Ticket') {
               $params['toupdate'] = ['value_fieldname' => 'value',
                                           'to_update'       => "countgroupassign_$rand",
                                           'url'             => $CFG_GLPI["root_doc"].
                                                                "/ajax/ticketassigninformation.php",
                                           'moreparams'      => ['groups_id_assign'
                                                                        => '__VALUE__']];
            }

            Group::dropdown($params);
            echo "<span id='countgroupassign_$rand'>";
            echo "</span>";

            echo "<script type='text/javascript'>";
            echo "$(function() {";
            Ajax::updateItemJsCode("countgroupassign_$rand",
                                   $CFG_GLPI["root_doc"]."/ajax/ticketassigninformation.php",
                                   ['groups_id_assign' => '__VALUE__'],
                                   "dropdown__groups_id_assign$rand");
            echo "});</script>";

            echo '<hr>';
         } else { // predefined value
            if (isset($options["_groups_id_assign"])
                && $options["_groups_id_assign"]
                && $this->isAllowedStatus(CommonITILObject::INCOMING, CommonITILObject::ASSIGNED)) {
               echo self::getActorIcon('group', CommonITILActor::ASSIGN)."&nbsp;";
               echo Dropdown::getDropdownName("glpi_groups", $options["_groups_id_assign"]);
               echo "<input type='hidden' name='_groups_id_assign' value=\"".
                      $options["_groups_id_assign"]."\">";
               echo '<hr>';
            }
         }

      } else if (!$is_hidden['_groups_id_assign']) {
         $this->showGroupsAssociated(CommonITILActor::ASSIGN, $candeleteassign, $options);
      }

      // Assign Suppliers
      if (!$ID) {
         if ($can_assign
             && !$is_hidden['_suppliers_id_assign']
             && $this->isAllowedStatus(CommonITILObject::INCOMING, CommonITILObject::ASSIGNED)) {
            $this->showSupplierAddFormOnCreate($options);
         } else { // predefined value
            if (isset($options["_suppliers_id_assign"])
                && $options["_suppliers_id_assign"]
                && $this->isAllowedStatus(CommonITILObject::INCOMING, CommonITILObject::ASSIGNED)) {
               echo self::getActorIcon('supplier', CommonITILActor::ASSIGN)."&nbsp;";
               echo Dropdown::getDropdownName("glpi_suppliers", $options["_suppliers_id_assign"]);
               echo "<input type='hidden' name='_suppliers_id_assign' value=\"".
                      $options["_suppliers_id_assign"]."\">";
               echo '<hr>';
            }
         }

      } else if (!$is_hidden['_suppliers_id_assign']) {
         $this->showSuppliersAssociated(CommonITILActor::ASSIGN, $candeleteassign, $options);
      }

      echo "</div>"; // end .actor-content
      echo "</span>"; // end .actor-bloc

      echo "</div>"; // tab_actors
   }


   /**
    * @param $actiontime
   **/
   static function getActionTime($actiontime) {
      return Html::timestampToString($actiontime, false);
   }


   /**
    * @param $ID
    * @param $itemtype
    * @param $link      (default 0)
   **/
   static function getAssignName($ID, $itemtype, $link = 0) {

      switch ($itemtype) {
         case 'User' :
            if ($ID == 0) {
               return "";
            }
            return getUserName($ID, $link);

         case 'Supplier' :
         case 'Group' :
            $item = new $itemtype();
            if ($item->getFromDB($ID)) {
               if ($link) {
                  return $item->getLink(['comments' => true]);
               }
               return $item->getNameID();
            }
            return "";
      }
   }

   /**
    * Form to add a solution to an ITIL object
    *
    * @since 0.84
    * @since 9.2 Signature has changed
    *
    * @param CommonITILObject $item item instance
    *
    * @param $entities_id
   **/
   static function showMassiveSolutionForm(CommonITILObject $item) {
      echo "<table class='tab_cadre_fixe'>";
      echo '<tr><th colspan=4>'.__('Solve tickets').'</th></tr>';

      $solution = new ITILSolution();
      $solution->showForm(
         null,
         [
            'item'   => $item,
            'entity' => $item->getEntityID(),
            'noform' => true,
            'nokb'   => true
         ]
      );

      echo "</td></tr>";
      echo '</table>';
   }


   /**
    * Update date mod of the ITIL object
    *
    * @param $ID                    integer  ID of the ITIL object
    * @param $no_stat_computation   boolean  do not cumpute take into account stat (false by default)
    * @param $users_id_lastupdater  integer  to force last_update id (default 0 = not used)
   **/
   function updateDateMod($ID, $no_stat_computation = false, $users_id_lastupdater = 0) {
      global $DB;

      if ($this->getFromDB($ID)) {
         // Force date mod and lastupdater
         $update = ['date_mod' => $_SESSION['glpi_currenttime']];

         // set last updater if interactive user
         if (!Session::isCron()) {
            $update['users_id_lastupdater'] = Session::getLoginUserID();
         } else if ($users_id_lastupdater > 0) {
            $update['users_id_lastupdater'] = $users_id_lastupdater;
         }

         $DB->update(
            $this->getTable(),
            $update,
            ['id' => $ID]
         );
      }
   }


   /**
    * Update actiontime of the object based on actiontime of the tasks
    *
    * @param integer $ID ID of the object
    *
    * @return boolean : success
   **/
   function updateActionTime($ID) {
      global $DB;

      $tot       = 0;
      $tasktable = getTableForItemType($this->getType().'Task');

      $result = $DB->request([
         'SELECT' => ['SUM' => 'actiontime as sumtime'],
         'FROM'   => $tasktable,
         'WHERE'  => [$this->getForeignKeyField() => $ID]
      ])->next();
      $sum = $result['sumtime'];
      if (!is_null($sum)) {
         $tot += $sum;
      }

      $result = $DB->update(
         $this->getTable(), [
            'actiontime' => $tot
         ], [
            'id' => $ID
         ]
      );
      return $result;
   }


   /**
    * Get all available types to which an ITIL object can be assigned
   **/
   static function getAllTypesForHelpdesk() {
      global $PLUGIN_HOOKS, $CFG_GLPI;

      /// TODO ticket_types -> itil_types

      $types = [];
      $ptypes = [];
      //Types of the plugins (keep the plugin hook for right check)
      if (isset($PLUGIN_HOOKS['assign_to_ticket'])) {
         foreach (array_keys($PLUGIN_HOOKS['assign_to_ticket']) as $plugin) {
            if (!Plugin::isPluginLoaded($plugin)) {
               continue;
            }
            $ptypes = Plugin::doOneHook($plugin, 'AssignToTicket', $ptypes);
         }
      }
      asort($ptypes);
      //Types of the core (after the plugin for robustness)
      foreach ($CFG_GLPI["ticket_types"] as $itemtype) {
         if ($item = getItemForItemtype($itemtype)) {
            if (!isPluginItemType($itemtype) // No plugin here
                && in_array($itemtype, $_SESSION["glpiactiveprofile"]["helpdesk_item_type"])) {
               $types[$itemtype] = $item->getTypeName(1);
            }
         }
      }
      asort($types); // core type first... asort could be better ?

      // Drop not available plugins
      foreach (array_keys($ptypes) as $itemtype) {
         if (!in_array($itemtype, $_SESSION["glpiactiveprofile"]["helpdesk_item_type"])) {
            unset($ptypes[$itemtype]);
         }
      }

      $types = array_merge($types, $ptypes);
      return $types;
   }


   /**
    * Check if it's possible to assign ITIL object to a type (core or plugin)
    *
    * @param string $itemtype the object's type
    *
    * @return true if ticket can be assign to this type, false if not
   **/
   static function isPossibleToAssignType($itemtype) {

      if (in_array($itemtype, $_SESSION["glpiactiveprofile"]["helpdesk_item_type"])) {
         return true;
      }
      return false;
   }


   /**
    * Compute solve delay stat of the current ticket
   **/
   function computeSolveDelayStat() {

      if (isset($this->fields['id'])
          && !empty($this->fields['date'])
          && !empty($this->fields['solvedate'])) {

         $calendars_id = $this->getCalendar();
         $calendar     = new Calendar();

         // Using calendar
         if (($calendars_id > 0)
             && $calendar->getFromDB($calendars_id)) {
            return max(0, $calendar->getActiveTimeBetween($this->fields['date'],
                                                          $this->fields['solvedate'])
                                                            -$this->fields["waiting_duration"]);
         }
         // Not calendar defined
         return max(0, strtotime($this->fields['solvedate'])-strtotime($this->fields['date'])
                       -$this->fields["waiting_duration"]);
      }
      return 0;
   }


   /**
    * Compute close delay stat of the current ticket
   **/
   function computeCloseDelayStat() {

      if (isset($this->fields['id'])
          && !empty($this->fields['date'])
          && !empty($this->fields['closedate'])) {

         $calendars_id = $this->getCalendar();
         $calendar     = new Calendar();

         // Using calendar
         if (($calendars_id > 0)
             && $calendar->getFromDB($calendars_id)) {
            return max(0, $calendar->getActiveTimeBetween($this->fields['date'],
                                                          $this->fields['closedate'])
                                                             -$this->fields["waiting_duration"]);
         }
         // Not calendar defined
         return max(0, strtotime($this->fields['closedate'])-strtotime($this->fields['date'])
                       -$this->fields["waiting_duration"]);
      }
      return 0;
   }


   function showStats() {

      if (!$this->canView()
          || !isset($this->fields['id'])) {
         return false;
      }

      $this->showStatsDates();
      Plugin::doHook('show_item_stats', $this);
      $this->showStatsTimes();
   }

   function showStatsDates() {
      echo "<table class='tab_cadre_fixe'>";
      echo "<tr><th colspan='2'>"._n('Date', 'Dates', Session::getPluralNumber())."</th></tr>";

      echo "<tr class='tab_bg_2'><td>".__('Opening date')."</td>";
      echo "<td>".Html::convDateTime($this->fields['date'])."</td></tr>";

      echo "<tr class='tab_bg_2'><td>".__('Time to resolve')."</td>";
      echo "<td>".Html::convDateTime($this->fields['time_to_resolve'])."</td></tr>";

      if (in_array($this->fields['status'], array_merge($this->getSolvedStatusArray(),
                                                        $this->getClosedStatusArray()))) {
         echo "<tr class='tab_bg_2'><td>".__('Resolution date')."</td>";
         echo "<td>".Html::convDateTime($this->fields['solvedate'])."</td></tr>";
      }

      if (in_array($this->fields['status'], $this->getClosedStatusArray())) {
         echo "<tr class='tab_bg_2'><td>".__('Closing date')."</td>";
         echo "<td>".Html::convDateTime($this->fields['closedate'])."</td></tr>";
      }
      echo "</table>";
   }

   function showStatsTimes() {
      echo "<div class='dates_timelines'>";
      echo "<table class='tab_cadre_fixe'>";
      echo "<tr><th colspan='2'>"._n('Time', 'Times', Session::getPluralNumber())."</th></tr>";

      if (isset($this->fields['takeintoaccount_delay_stat'])) {
         echo "<tr class='tab_bg_2'><td>".__('Take into account')."</td><td>";
         if ($this->fields['takeintoaccount_delay_stat'] > 0) {
            echo Html::timestampToString($this->fields['takeintoaccount_delay_stat'], 0);
         } else {
            echo '&nbsp;';
         }
         echo "</td></tr>";
      }

      if (in_array($this->fields['status'], array_merge($this->getSolvedStatusArray(),
                                                        $this->getClosedStatusArray()))) {
         echo "<tr class='tab_bg_2'><td>".__('Resolution')."</td><td>";

         if ($this->fields['solve_delay_stat'] > 0) {
            echo Html::timestampToString($this->fields['solve_delay_stat'], 0);
         } else {
            echo '&nbsp;';
         }
         echo "</td></tr>";
      }

      if (in_array($this->fields['status'], $this->getClosedStatusArray())) {
         echo "<tr class='tab_bg_2'><td>".__('Closure')."</td><td>";
         if ($this->fields['close_delay_stat'] > 0) {
            echo Html::timestampToString($this->fields['close_delay_stat']);
         } else {
            echo '&nbsp;';
         }
         echo "</td></tr>";
      }

      echo "<tr class='tab_bg_2'><td>".__('Pending')."</td><td>";
      if ($this->fields['waiting_duration'] > 0) {
         echo Html::timestampToString($this->fields['waiting_duration'], 0);
      } else {
         echo '&nbsp;';
      }
      echo "</td></tr>";

      echo "</table>";
      echo "</div>";
   }


   /** Get users_ids of itil object between 2 dates
    *
    * @param string $date1 begin date
    * @param string $date2 end date
    *
    * @return array contains the distinct users_ids which have itil object
   **/
   function getUsedAuthorBetween($date1 = '', $date2 = '') {
      global $DB;

      $linkclass = new $this->userlinkclass();
      $linktable = $linkclass->getTable();

      $ctable = $this->getTable();
      $criteria = [
         'SELECT'          => [
            'glpi_users.id AS users_id',
            'glpi_users.name AS name',
            'glpi_users.realname AS realname',
            'glpi_users.firstname AS firstname'
         ],
         'DISTINCT' => true,
         'FROM'            => $ctable,
         'LEFT JOIN'       => [
            $linktable  => [
               'ON' => [
                  $linktable  => $this->getForeignKeyField(),
                  $ctable     => 'id', [
                     'AND' => [
                        "$linktable.type"    => CommonITILActor::REQUESTER
                     ]
                  ]
               ]
            ]
         ],
         'INNER JOIN'      => [
            'glpi_users'   => [
               'ON' => [
                  $linktable     => 'users_id',
                  'glpi_users'   => 'id'
               ]
            ]
         ],
         'WHERE'           => [
            "$ctable.is_deleted" => 0
         ] + getEntitiesRestrictCriteria($ctable),
         'ORDERBY'         => [
            'realname',
            'firstname',
            'name'
         ]
      ];

      if (!empty($date1) || !empty($date2)) {
         $criteria['WHERE'][] = [
            'OR' => [
               getDateCriteria("$ctable.date", $date1, $date2),
               getDateCriteria("$ctable.closedate", $date1, $date2),
            ]
         ];
      }

      $iterator = $DB->request($criteria);
      $tab    = [];
      while ($line = $iterator->next()) {
         $tab[] = [
            'id'   => $line['users_id'],
            'link' => formatUserName(
               $line['users_id'],
               $line['name'],
               $line['realname'],
               $line['firstname'],
               1
            )
         ];
      }
      return $tab;
   }


   /** Get recipient of itil object between 2 dates
    *
    * @param string $date1 begin date
    * @param string $date2 end date
    *
    * @return array contains the distinct recipents which have itil object
   **/
   function getUsedRecipientBetween($date1 = '', $date2 = '') {
      global $DB;

      $ctable = $this->getTable();
      $criteria = [
         'SELECT'          => [
            'glpi_users.id AS user_id',
            'glpi_users.name AS name',
            'glpi_users.realname AS realname',
            'glpi_users.firstname AS firstname'
         ],
         'DISTINCT'        => true,
         'FROM'            => $ctable,
         'LEFT JOIN'       => [
            'glpi_users'   => [
               'ON' => [
                  $ctable        => 'users_id_recipient',
                  'glpi_users'   => 'id'
               ]
            ]
         ],
         'WHERE'           => [
            "$ctable.is_deleted" => 0
         ] + getEntitiesRestrictCriteria($ctable),
         'ORDERBY'         => [
            'realname',
            'firstname',
            'name'
         ]
      ];

      if (!empty($date1) || !empty($date2)) {
         $criteria['WHERE'][] = [
            'OR' => [
               getDateCriteria("$ctable.date", $date1, $date2),
               getDateCriteria("$ctable.closedate", $date1, $date2),
            ]
         ];
      }

      $iterator = $DB->request($criteria);
      $tab    = [];

      while ($line = $iterator->next()) {
         $tab[] = [
            'id'   => $line['user_id'],
            'link' => formatUserName(
               $line['user_id'],
               $line['name'],
               $line['realname'],
               $line['firstname'],
               1
            )
         ];
      }
      return $tab;
   }


   /** Get groups which have itil object between 2 dates
    *
    * @param string $date1 begin date
    * @param string $date2 end date
    *
    * @return array contains the distinct groups of tickets
   **/
   function getUsedGroupBetween($date1 = '', $date2 = '') {
      global $DB;

      $linkclass = new $this->grouplinkclass();
      $linktable = $linkclass->getTable();

      $ctable = $this->getTable();
      $criteria = [
         'SELECT' => [
            'glpi_groups.id',
            'glpi_groups.completename'
         ],
         'DISTINCT'        => true,
         'FROM'            => $ctable,
         'LEFT JOIN'       => [
            $linktable  => [
               'ON' => [
                  $linktable  => $this->getForeignKeyField(),
                  $ctable     => 'id', [
                     'AND' => [
                        "$linktable.type"    => CommonITILActor::REQUESTER
                     ]
                  ]
               ]
            ]
         ],
         'INNER JOIN'      => [
            'glpi_groups'   => [
               'ON' => [
                  $linktable     => 'groups_id',
                  'glpi_groups'   => 'id'
               ]
            ]
         ],
         'WHERE'           => [
            "$ctable.is_deleted" => 0
         ] + getEntitiesRestrictCriteria($ctable),
         'ORDERBY'         => [
            'glpi_groups.completename'
         ]
      ];

      if (!empty($date1) || !empty($date2)) {
         $criteria['WHERE'][] = [
            'OR' => [
               getDateCriteria("$ctable.date", $date1, $date2),
               getDateCriteria("$ctable.closedate", $date1, $date2),
            ]
         ];
      }

      $iterator = $DB->request($criteria);
      $tab    = [];

      while ($line = $iterator->next()) {
         $tab[] = [
            'id'   => $line['id'],
            'link' => $line['completename'],
         ];
      }
      return $tab;
   }


   /** Get recipient of itil object between 2 dates
    *
    * @param string  $date1 begin date
    * @param string  $date2 end date
    * @param boolean $title indicates if stat if by title (true) or type (false)
    *
    * @return array contains the distinct recipents which have tickets
   **/
   function getUsedUserTitleOrTypeBetween($date1 = '', $date2 = '', $title = true) {
      global $DB;

      $linkclass = new $this->userlinkclass();
      $linktable = $linkclass->getTable();

      if ($title) {
         $table = "glpi_usertitles";
         $field = "usertitles_id";
      } else {
         $table = "glpi_usercategories";
         $field = "usercategories_id";
      }

      $ctable = $this->getTable();
      $criteria = [
         'SELECT'          => "glpi_users.$field",
         'DISTINCT'        => true,
         'FROM'            => $ctable,
         'INNER JOIN'      => [
            $linktable  => [
               'ON' => [
                  $linktable  => $this->getForeignKeyField(),
                  $ctable     => 'id'
               ]
            ],
            'glpi_users'   => [
               'ON' => [
                  $linktable     => 'users_id',
                  'glpi_users'   => 'id'
               ]
            ]
         ],
         'LEFT JOIN'       => [
            $table         => [
               'ON' => [
                  'glpi_users'   => $field,
                  $table         => 'id'
               ]
            ]
         ],
         'WHERE'           => [
            "$ctable.is_deleted" => 0
         ] + getEntitiesRestrictCriteria($ctable),
         'ORDERBY'         => [
            "glpi_users.$field"
         ]
      ];

      if (!empty($date1) || !empty($date2)) {
         $criteria['WHERE'][] = [
            'OR' => [
               getDateCriteria("$ctable.date", $date1, $date2),
               getDateCriteria("$ctable.closedate", $date1, $date2),
            ]
         ];
      }

      $iterator = $DB->request($criteria);
      $tab    = [];
      while ($line = $iterator->next()) {
         $tab[] = [
            'id'   => $line[$field],
            'link' => Dropdown::getDropdownName($table, $line[$field]),
         ];
      }
      return $tab;
   }


   /**
    * Get priorities of itil object between 2 dates
    *
    * @param string $date1 begin date
    * @param string $date2 end date
    *
    * @return array contains the distinct priorities of tickets
   **/
   function getUsedPriorityBetween($date1 = '', $date2 = '') {
      global $DB;

      $ctable = $this->getTable();
      $criteria = [
         'SELECT'          => 'priority',
         'DISTINCT'        => true,
         'FROM'            => $ctable,
         'WHERE'           => [
            "$ctable.is_deleted" => 0
         ] + getEntitiesRestrictCriteria($ctable),
         'ORDERBY'         => 'priority'
      ];

      if (!empty($date1) || !empty($date2)) {
         $criteria['WHERE'][] = [
            'OR' => [
               getDateCriteria("$ctable.date", $date1, $date2),
               getDateCriteria("$ctable.closedate", $date1, $date2),
            ]
         ];
      }

      $iterator = $DB->request($criteria);
      $tab    = [];
      while ($line = $iterator->next()) {
         $tab[] = [
            'id'   => $line['priority'],
            'link' => self::getPriorityName($line['priority']),
         ];
      }
      return $tab;
   }


   /**
    * Get urgencies of itil object between 2 dates
    *
    * @param string $date1 begin date
    * @param string $date2 end date
    *
    * @return array contains the distinct priorities of tickets
   **/
   function getUsedUrgencyBetween($date1 = '', $date2 = '') {
      global $DB;

      $ctable = $this->getTable();
      $criteria = [
         'SELECT'          => 'urgency',
         'DISTINCT'        => true,
         'FROM'            => $ctable,
         'WHERE'           => [
            "$ctable.is_deleted" => 0
         ] + getEntitiesRestrictCriteria($ctable),
         'ORDERBY'         => 'urgency'
      ];

      if (!empty($date1) || !empty($date2)) {
         $criteria['WHERE'][] = [
            'OR' => [
               getDateCriteria("$ctable.date", $date1, $date2),
               getDateCriteria("$ctable.closedate", $date1, $date2),
            ]
         ];
      }

      $iterator = $DB->request($criteria);
      $tab    = [];

      while ($line = $iterator->next()) {
         $tab[] = [
            'id'   => $line['urgency'],
            'link' => self::getUrgencyName($line['urgency']),
         ];
      }
      return $tab;
   }


   /**
    * Get impacts of itil object between 2 dates
    *
    * @param string $date1 begin date
    * @param string $date2 end date
    *
    * @return array contains the distinct priorities of tickets
   **/
   function getUsedImpactBetween($date1 = '', $date2 = '') {
      global $DB;

      $ctable = $this->getTable();
      $criteria = [
         'SELECT'          => 'impact',
         'DISTINCT'        => true,
         'FROM'            => $ctable,
         'WHERE'           => [
            "$ctable.is_deleted" => 0
         ] + getEntitiesRestrictCriteria($ctable),
         'ORDERBY'         => 'impact'
      ];

      if (!empty($date1) || !empty($date2)) {
         $criteria['WHERE'][] = [
            'OR' => [
               getDateCriteria("$ctable.date", $date1, $date2),
               getDateCriteria("$ctable.closedate", $date1, $date2),
            ]
         ];
      }

      $iterator = $DB->request($criteria);
      $tab    = [];

      while ($line = $iterator->next()) {
         $tab[] = [
            'id'   => $line['impact'],
            'link' => self::getImpactName($line['impact']),
         ];
      }
      return $tab;
   }


   /**
    * Get request types of itil object between 2 dates
    *
    * @param string $date1 begin date
    * @param string $date2 end date
    *
    * @return array contains the distinct request types of tickets
   **/
   function getUsedRequestTypeBetween($date1 = '', $date2 = '') {
      global $DB;

      $ctable = $this->getTable();
      $criteria = [
         'SELECT'          => 'requesttypes_id',
         'DISTINCT'        => true,
         'FROM'            => $ctable,
         'WHERE'           => [
            "$ctable.is_deleted" => 0
         ] + getEntitiesRestrictCriteria($ctable),
         'ORDERBY'         => 'requesttypes_id'
      ];

      if (!empty($date1) || !empty($date2)) {
         $criteria['WHERE'][] = [
            'OR' => [
               getDateCriteria("$ctable.date", $date1, $date2),
               getDateCriteria("$ctable.closedate", $date1, $date2),
            ]
         ];
      }

      $iterator = $DB->request($criteria);
      $tab    = [];
      while ($line = $iterator->next()) {
         $tab[] = [
            'id'   => $line['requesttypes_id'],
            'link' => Dropdown::getDropdownName('glpi_requesttypes', $line['requesttypes_id']),
         ];
      }
      return $tab;
   }


   /**
    * Get solution types of itil object between 2 dates
    *
    * @param string $date1 begin date
    * @param string $date2 end date
    *
    * @return array contains the distinct request types of tickets
   **/
   function getUsedSolutionTypeBetween($date1 = '', $date2 = '') {
      global $DB;

      $ctable = $this->getTable();
      $criteria = [
         'SELECT'          => 'solutiontypes_id',
         'DISTINCT'        => true,
         'FROM'            => ITILSolution::getTable(),
         'INNER JOIN'      => [
            $ctable   => [
               'ON' => [
                  ITILSolution::getTable()   => 'items_id',
                  $ctable                    => 'id'
               ]
            ]
         ],
         'WHERE'           => [
            ITILSolution::getTable() . ".itemtype" => $this->getType(),
            "$ctable.is_deleted"                   => 0
         ] + getEntitiesRestrictCriteria($ctable),
         'ORDERBY'         => 'solutiontypes_id'
      ];

      if (!empty($date1) || !empty($date2)) {
         $criteria['WHERE'][] = [
            'OR' => [
               getDateCriteria("$ctable.date", $date1, $date2),
               getDateCriteria("$ctable.closedate", $date1, $date2),
            ]
         ];
      }

      $iterator = $DB->request($criteria);
      $tab    = [];
      while ($line = $iterator->next()) {
         $tab[] = [
            'id'   => $line['solutiontypes_id'],
            'link' => Dropdown::getDropdownName('glpi_solutiontypes', $line['solutiontypes_id']),
         ];
      }
      return $tab;
   }


   /** Get users which have intervention assigned to  between 2 dates
    *
    * @param string $date1 begin date
    * @param string $date2 end date
    *
    * @return array contains the distinct users which have any intervention assigned to.
   **/
   function getUsedTechBetween($date1 = '', $date2 = '') {
      global $DB;

      $linkclass = new $this->userlinkclass();
      $linktable = $linkclass->getTable();
      $showlink = User::canView();

      $ctable = $this->getTable();
      $criteria = [
         'SELECT'          => [
            'glpi_users.id AS users_id',
            'glpi_users.name AS name',
            'glpi_users.realname AS realname',
            'glpi_users.firstname AS firstname'
         ],
         'DISTINCT'        => true,
         'FROM'            => $ctable,
         'LEFT JOIN'       => [
            $linktable  => [
               'ON' => [
                  $linktable  => $this->getForeignKeyField(),
                  $ctable     => 'id', [
                     'AND' => [
                        "$linktable.type"    => CommonITILActor::ASSIGN
                     ]
                  ]
               ]
            ],
            'glpi_users'   => [
               'ON' => [
                  $linktable     => 'users_id',
                  'glpi_users'   => 'id'
               ]
            ]
         ],
         'WHERE'           => [
            "$ctable.is_deleted" => 0
         ] + getEntitiesRestrictCriteria($ctable),
         'ORDERBY'         => [
            'realname',
            'firstname',
            'name'
         ]
      ];

      if (!empty($date1) || !empty($date2)) {
         $criteria['WHERE'][] = [
            'OR' => [
               getDateCriteria("$ctable.date", $date1, $date2),
               getDateCriteria("$ctable.closedate", $date1, $date2),
            ]
         ];
      }

      $iterator = $DB->request($criteria);
      $tab    = [];

      while ($line = $iterator->next()) {
         $tab[] = [
            'id'   => $line['users_id'],
            'link' => formatUserName($line['users_id'], $line['name'], $line['realname'], $line['firstname'], $showlink),
         ];
      }
      return $tab;
   }


   /** Get users which have followup assigned to  between 2 dates
    *
    * @param string $date1 begin date
    * @param string $date2 end date
    *
    * @return array contains the distinct users which have any followup assigned to.
   **/
   function getUsedTechTaskBetween($date1 = '', $date2 = '') {
      global $DB;

      $linktable = getTableForItemType($this->getType().'Task');
      $showlink = User::canView();

      $ctable = $this->getTable();
      $criteria = [
         'SELECT'          => [
            'glpi_users.id AS users_id',
            'glpi_users.name AS name',
            'glpi_users.realname AS realname',
            'glpi_users.firstname AS firstname'
         ],
         'DISTINCT' => true,
         'FROM'            => $ctable,
         'LEFT JOIN'       => [
            $linktable  => [
               'ON' => [
                  $linktable  => $this->getForeignKeyField(),
                  $ctable     => 'id'
               ]
            ],
            'glpi_users'   => [
               'ON' => [
                  $linktable     => 'users_id',
                  'glpi_users'   => 'id'
               ]
            ],
            'glpi_profiles_users'   => [
               'ON' => [
                  'glpi_users'            => 'id',
                  'glpi_profiles_users'   => 'users_id'
               ]
            ],
            'glpi_profiles'         => [
               'ON' => [
                  'glpi_profiles'         => 'id',
                  'glpi_profiles_users'   => 'profiles_id'
               ]
            ],
            'glpi_profilerights'    => [
               'ON' => [
                  'glpi_profiles'      => 'id',
                  'glpi_profilerights' => 'profiles_id'
               ]
            ]
         ],
         'WHERE'           => [
            "$ctable.is_deleted"          => 0,
            'glpi_profilerights.name'     => 'ticket',
            'glpi_profilerights.rights'   => ['&', Ticket::OWN],
            "$linktable.users_id"         => ['<>', 0],
            ['NOT'                        => ["$linktable.users_id" => null]]
         ] + getEntitiesRestrictCriteria($ctable),
         'ORDERBY'         => [
            'realname',
            'firstname',
            'name'
         ]
      ];

      if (!empty($date1) || !empty($date2)) {
         $criteria['WHERE'][] = [
            'OR' => [
               getDateCriteria("$ctable.date", $date1, $date2),
               getDateCriteria("$ctable.closedate", $date1, $date2),
            ]
         ];
      }

      $iterator = $DB->request($criteria);
      $tab    = [];

      while ($line = $iterator->next()) {
         $tab[] = [
            'id'   => $line['users_id'],
            'link' => formatUserName($line['users_id'], $line['name'], $line['realname'], $line['firstname'], $showlink),
         ];
      }
      return $tab;
   }


   /** Get enterprises which have itil object assigned to between 2 dates
    *
    * @param string $date1 begin date
    * @param string $date2 end date
    *
    * @return array contains the distinct enterprises which have any tickets assigned to.
   **/
   function getUsedSupplierBetween($date1 = '', $date2 = '') {
      global $DB;

      $linkclass = new $this->supplierlinkclass();
      $linktable = $linkclass->getTable();

      $ctable = $this->getTable();
      $criteria = [
         'SELECT'          => [
            'glpi_suppliers.id AS suppliers_id_assign',
            'glpi_suppliers.name AS name'
         ],
         'DISTINCT'        => true,
         'FROM'            => $ctable,
         'LEFT JOIN'       => [
            $linktable        => [
               'ON' => [
                  $linktable  => $this->getForeignKeyField(),
                  $ctable     => 'id', [
                     'AND' => [
                        "$linktable.type"    => CommonITILActor::ASSIGN
                     ]
                  ]
               ]
            ],
            'glpi_suppliers'  => [
               'ON' => [
                  $linktable        => 'suppliers_id',
                  'glpi_suppliers'  => 'id'
               ]
            ]
         ],
         'WHERE'           => [
            "$ctable.is_deleted" => 0
         ] + getEntitiesRestrictCriteria($ctable),
         'ORDERBY'         => [
            'name'
         ]
      ];

      if (!empty($date1) || !empty($date2)) {
         $criteria['WHERE'][] = [
            'OR' => [
               getDateCriteria("$ctable.date", $date1, $date2),
               getDateCriteria("$ctable.closedate", $date1, $date2),
            ]
         ];
      }

      $iterator = $DB->request($criteria);
      $tab    = [];
      while ($line = $iterator->next()) {
         $tab[] = [
            'id'   => $line['suppliers_id_assign'],
            'link' => '<a href="' . Supplier::getFormURLWithID($line['suppliers_id_assign']) . '">' . $line['name'] . '</a>',
         ];
      }
      return $tab;
   }


   /** Get groups assigned to itil object between 2 dates
    *
    * @param string $date1 begin date
    * @param string $date2 end date
    *
    * @return array contains the distinct groups assigned to a tickets
   **/
   function getUsedAssignGroupBetween($date1 = '', $date2 = '') {
      global $DB;

      $linkclass = new $this->grouplinkclass();
      $linktable = $linkclass->getTable();

      $ctable = $this->getTable();
      $criteria = [
         'SELECT' => [
            'glpi_groups.id',
            'glpi_groups.completename'
         ],
         'DISTINCT'        => true,
         'FROM'            => $ctable,
         'LEFT JOIN'       => [
            $linktable  => [
               'ON' => [
                  $linktable  => $this->getForeignKeyField(),
                  $ctable     => 'id', [
                     'AND' => [
                        "$linktable.type"    => CommonITILActor::ASSIGN
                     ]
                  ]
               ]
            ],
            'glpi_groups'   => [
               'ON' => [
                  $linktable     => 'groups_id',
                  'glpi_groups'   => 'id'
               ]
            ]
         ],
         'WHERE'           => [
            "$ctable.is_deleted" => 0
         ] + getEntitiesRestrictCriteria($ctable),
         'ORDERBY'         => [
            'glpi_groups.completename'
         ]
      ];

      if (!empty($date1) || !empty($date2)) {
         $criteria['WHERE'][] = [
            'OR' => [
               getDateCriteria("$ctable.date", $date1, $date2),
               getDateCriteria("$ctable.closedate", $date1, $date2),
            ]
         ];
      }

      $iterator = $DB->request($criteria);
      $tab    = [];
      while ($line = $iterator->next()) {
         $tab[] = [
            'id'   => $line['id'],
            'link' => $line['completename'],
         ];
      }
      return $tab;
   }


   /**
    * Display a line for an object
    *
    * @since 0.85 (befor in each object with differents parameters)
    *
    * @param $id                 Integer  ID of the object
    * @param $options            array of options
    *      output_type            : Default output type (see Search class / default Search::HTML_OUTPUT)
    *      row_num                : row num used for display
    *      type_for_massiveaction : itemtype for massive action
    *      id_for_massaction      : default 0 means no massive action
    *      followups              : show followup columns
    */
   static function showShort($id, $options = []) {
      global $DB;

      $p = [
         'output_type'            => Search::HTML_OUTPUT,
         'row_num'                => 0,
         'type_for_massiveaction' => 0,
         'id_for_massiveaction'   => 0,
         'followups'              => false,
      ];

      if (count($options)) {
         foreach ($options as $key => $val) {
            $p[$key] = $val;
         }
      }

      $rand = mt_rand();

      /// TODO to be cleaned. Get datas and clean display links

      // Prints a job in short form
      // Should be called in a <table>-segment
      // Print links or not in case of user view
      // Make new job object and fill it from database, if success, print it
      $item         = new static();

      $candelete   = static::canDelete();
      $canupdate   = Session::haveRight(static::$rightname, UPDATE);
      $showprivate = Session::haveRight('followup', ITILFollowup::SEEPRIVATE);
      $align       = "class='center";
      $align_desc  = "class='left";

      if ($p['followups']) {
         $align      .= " top'";
         $align_desc .= " top'";
      } else {
         $align      .= "'";
         $align_desc .= "'";
      }

      if ($item->getFromDB($id)) {
         $item_num = 1;
         $bgcolor  = $_SESSION["glpipriority_".$item->fields["priority"]];

         echo Search::showNewLine($p['output_type'], $p['row_num']%2, $item->isDeleted());

         $check_col = '';
         if (($candelete || $canupdate)
             && ($p['output_type'] == Search::HTML_OUTPUT)
             && $p['id_for_massiveaction']) {

            $check_col = Html::getMassiveActionCheckBox($p['type_for_massiveaction'], $p['id_for_massiveaction']);
         }
         echo Search::showItem($p['output_type'], $check_col, $item_num, $p['row_num'], $align);

         // First column
         $first_col = sprintf(__('%1$s: %2$s'), __('ID'), $item->fields["id"]);
         if ($p['output_type'] == Search::HTML_OUTPUT) {
            $first_col .= static::getStatusIcon($item->fields["status"]);
         } else {
            $first_col = sprintf(__('%1$s - %2$s'), $first_col,
                                 static::getStatus($item->fields["status"]));
         }

         echo Search::showItem($p['output_type'], $first_col, $item_num, $p['row_num'], $align);

         // Second column
         if ($item->fields['status'] == static::CLOSED) {
            $second_col = sprintf(__('Closed on %s'),
                                  ($p['output_type'] == Search::HTML_OUTPUT?'<br>':'').
                                    Html::convDateTime($item->fields['closedate']));
         } else if ($item->fields['status'] == static::SOLVED) {
            $second_col = sprintf(__('Solved on %s'),
                                  ($p['output_type'] == Search::HTML_OUTPUT?'<br>':'').
                                    Html::convDateTime($item->fields['solvedate']));
         } else if ($item->fields['begin_waiting_date']) {
            $second_col = sprintf(__('Put on hold on %s'),
                                  ($p['output_type'] == Search::HTML_OUTPUT?'<br>':'').
                                    Html::convDateTime($item->fields['begin_waiting_date']));
         } else if ($item->fields['time_to_resolve']) {
            $second_col = sprintf(__('%1$s: %2$s'), __('Time to resolve'),
                                  ($p['output_type'] == Search::HTML_OUTPUT?'<br>':'').
                                    Html::convDateTime($item->fields['time_to_resolve']));
         } else {
            $second_col = sprintf(__('Opened on %s'),
                                  ($p['output_type'] == Search::HTML_OUTPUT?'<br>':'').
                                    Html::convDateTime($item->fields['date']));
         }

         echo Search::showItem($p['output_type'], $second_col, $item_num, $p['row_num'], $align." width=130");

         // Second BIS column
         $second_col = Html::convDateTime($item->fields["date_mod"]);
         echo Search::showItem($p['output_type'], $second_col, $item_num, $p['row_num'], $align." width=90");

         // Second TER column
         if (count($_SESSION["glpiactiveentities"]) > 1) {
            $second_col = Dropdown::getDropdownName('glpi_entities', $item->fields['entities_id']);
            echo Search::showItem($p['output_type'], $second_col, $item_num, $p['row_num'],
                                  $align." width=100");
         }

         // Third Column
         echo Search::showItem($p['output_type'],
                               "<span class='b'>".static::getPriorityName($item->fields["priority"]).
                                 "</span>",
                               $item_num, $p['row_num'], "$align bgcolor='$bgcolor'");

         // Fourth Column
         $fourth_col = "";

         foreach ($item->getUsers(CommonITILActor::REQUESTER) as $d) {
            $userdata    = getUserName($d["users_id"], 2);
            $fourth_col .= sprintf(__('%1$s %2$s'),
                                    "<span class='b'>".$userdata['name']."</span>",
                                    Html::showToolTip($userdata["comment"],
                                                      ['link'    => $userdata["link"],
                                                            'display' => false]));
            $fourth_col .= "<br>";
         }

         foreach ($item->getGroups(CommonITILActor::REQUESTER) as $d) {
            $fourth_col .= Dropdown::getDropdownName("glpi_groups", $d["groups_id"]);
            $fourth_col .= "<br>";
         }

         echo Search::showItem($p['output_type'], $fourth_col, $item_num, $p['row_num'], $align);

         // Fifth column
         $fifth_col = "";

         foreach ($item->getUsers(CommonITILActor::ASSIGN) as $d) {
            $userdata   = getUserName($d["users_id"], 2);
            $fifth_col .= sprintf(__('%1$s %2$s'),
                                    "<span class='b'>".$userdata['name']."</span>",
                                    Html::showToolTip($userdata["comment"],
                                                      ['link'    => $userdata["link"],
                                                            'display' => false]));
            $fifth_col .= "<br>";
         }

         foreach ($item->getGroups(CommonITILActor::ASSIGN) as $d) {
            $fifth_col .= Dropdown::getDropdownName("glpi_groups", $d["groups_id"]);
            $fifth_col .= "<br>";
         }

         foreach ($item->getSuppliers(CommonITILActor::ASSIGN) as $d) {
            $fifth_col .= Dropdown::getDropdownName("glpi_suppliers", $d["suppliers_id"]);
            $fifth_col .= "<br>";
         }

         echo Search::showItem($p['output_type'], $fifth_col, $item_num, $p['row_num'], $align);

         // Sixth Colum
         // Ticket : simple link to item
         $sixth_col  = "";
         $is_deleted = false;
         $item_ticket = new Item_Ticket();
         $data = $item_ticket->find(['tickets_id' => $item->fields['id']]);

         if ($item->getType() == 'Ticket') {
            if (!empty($data)) {
               foreach ($data as $val) {
                  if (!empty($val["itemtype"]) && ($val["items_id"] > 0)) {
                     if ($object = getItemForItemtype($val["itemtype"])) {
                        if ($object->getFromDB($val["items_id"])) {
                           $is_deleted = $object->isDeleted();

                           $sixth_col .= $object->getTypeName();
                           $sixth_col .= " - <span class='b'>";
                           if ($item->canView()) {
                              $sixth_col .= $object->getLink();
                           } else {
                              $sixth_col .= $object->getNameID();
                           }
                           $sixth_col .= "</span><br>";
                        }
                     }
                  }
               }
            } else {
               $sixth_col = __('General');
            }

            echo Search::showItem($p['output_type'], $sixth_col, $item_num, $p['row_num'], ($is_deleted ? " class='center deleted' " : $align));
         }

         // Seventh column
         echo Search::showItem($p['output_type'],
                               "<span class='b'>".
                                 Dropdown::getDropdownName('glpi_itilcategories',
                                                           $item->fields["itilcategories_id"]).
                               "</span>",
                               $item_num, $p['row_num'], $align);

         // Eigth column
         $eigth_column = "<span class='b'>".$item->getName()."</span>&nbsp;";

         // Add link
         if ($item->canViewItem()) {
            $eigth_column = "<a id='".$item->getType().$item->fields["id"]."$rand' href=\"".$item->getLinkURL()
                              ."\">$eigth_column</a>";

            if ($p['followups']
                && ($p['output_type'] == Search::HTML_OUTPUT)) {
               $eigth_column .= ITILFollowup::showShortForITILObject($item->fields["id"], static::class);
            } else {
               $eigth_column  = sprintf(
                  __('%1$s (%2$s)'),
                  $eigth_column,
                  sprintf(
                     __('%1$s - %2$s'),
                     $item->numberOfFollowups($showprivate),
                     $item->numberOfTasks($showprivate)
                  )
               );
            }
         }

         if ($p['output_type'] == Search::HTML_OUTPUT) {
            $eigth_column = sprintf(__('%1$s %2$s'), $eigth_column,
                                    Html::showToolTip(Html::clean(Html::entity_decode_deep($item->fields["content"])),
                                                      ['display' => false,
                                                            'applyto' => $item->getType().$item->fields["id"].
                                                                           $rand]));
         }

         echo Search::showItem($p['output_type'], $eigth_column, $item_num, $p['row_num'],
                               $align_desc." width='200'");

         //tenth column
         $tenth_column  = '';
         $planned_infos = '';

         $tasktype      = $item->getType()."Task";
         $plan          = new $tasktype();
         $items         = [];

         $result = $DB->request(
            [
               'FROM'  => $plan->getTable(),
               'WHERE' => [
                  $item->getForeignKeyField() => $item->fields['id'],
               ],
            ]
         );
         foreach ($result as $plan) {

            if (isset($plan['begin']) && $plan['begin']) {
               $items[$plan['id']] = $plan['id'];
               $planned_infos .= sprintf(__('From %s').
                                            ($p['output_type'] == Search::HTML_OUTPUT?'<br>':''),
                                         Html::convDateTime($plan['begin']));
               $planned_infos .= sprintf(__('To %s').
                                            ($p['output_type'] == Search::HTML_OUTPUT?'<br>':''),
                                         Html::convDateTime($plan['end']));
               if ($plan['users_id_tech']) {
                  $planned_infos .= sprintf(__('By %s').
                                               ($p['output_type'] == Search::HTML_OUTPUT?'<br>':''),
                                            getUserName($plan['users_id_tech']));
               }
               $planned_infos .= "<br>";
            }

         }

         $tenth_column = count($items);
         if ($tenth_column) {
            $tenth_column = "<span class='pointer'
                              id='".$item->getType().$item->fields["id"]."planning$rand'>".
                              $tenth_column.'</span>';
            $tenth_column = sprintf(__('%1$s %2$s'), $tenth_column,
                                    Html::showToolTip($planned_infos,
                                                      ['display' => false,
                                                            'applyto' => $item->getType().
                                                                           $item->fields["id"].
                                                                           "planning".$rand]));
         }
         echo Search::showItem($p['output_type'], $tenth_column, $item_num, $p['row_num'],
                               $align_desc." width='150'");

         // Finish Line
         echo Search::showEndLine($p['output_type']);
      } else {
         echo "<tr class='tab_bg_2'>";
         echo "<td colspan='6' ><i>".__('No item in progress.')."</i></td></tr>";
      }
   }

   /**
    * @param integer $output_type Output type
    * @param string  $mass_id     id of the form to check all
    */
   static function commonListHeader($output_type = Search::HTML_OUTPUT, $mass_id = '') {

      // New Line for Header Items Line
      echo Search::showNewLine($output_type);
      // $show_sort if
      $header_num                      = 1;

      $items                           = [];
      $items[(empty($mass_id)?'&nbsp':Html::getCheckAllAsCheckbox($mass_id))] = '';
      $items[__('Status')]             = "status";
      $items[__('Date')]               = "date";
      $items[__('Last update')]        = "date_mod";

      if (count($_SESSION["glpiactiveentities"]) > 1) {
         $items[_n('Entity', 'Entities', Session::getPluralNumber())] = "glpi_entities.completename";
      }

      $items[__('Priority')]           = "priority";
      $items[__('Requester')]          = "users_id";
      $items[__('Assigned')]           = "users_id_assign";
      if (static::getType() == 'Ticket') {
         $items[_n('Associated element', 'Associated elements', Session::getPluralNumber())] = "";
      }
      $items[__('Category')]           = "glpi_itilcategories.completename";
      $items[__('Title')]              = "name";
      $items[__('Planification')]      = "glpi_tickettasks.begin";

      foreach (array_keys($items) as $key) {
         $link   = "";
         echo Search::showHeaderItem($output_type, $key, $header_num, $link);
      }

      // End Line for column headers
      echo Search::showEndLine($output_type);
   }


   /**
    * Get correct Calendar: Entity or Sla
    *
    * @since 0.90.4
    *
    **/
   function getCalendar() {
      return Entity::getUsedConfig('calendars_id', $this->fields['entities_id']);
   }


   /**
    * Summary of getTimelinePosition
    * Returns the position of the $sub_type for the $user_id in the timeline
    *
    * @param int $items_id is the id of the ITIL object
    * @param string $sub_type is ITILFollowup, Document_Item, TicketTask, TicketValidation or Solution
    * @param int $users_id
    * @since 9.2
    */
   static function getTimelinePosition($items_id, $sub_type, $users_id) {
      $itilobject = new static;
      $itilobject->fields['id'] = $items_id;
      $actors = $itilobject->getITILActors();

      // 1) rule for followups, documents, tasks and validations:
      //    Matrix for position of timeline objects
      //    R O A (R=Requester, O=Observer, A=AssignedTo)
      //    0 0 1 -> Right
      //    0 1 0 -> Left
      //    0 1 1 -> R
      //    1 0 0 -> L
      //    1 0 1 -> L
      //    1 1 0 -> L
      //    1 1 1 -> L
      //    if users_id is not in the actor list, then pos is left
      // 2) rule for solutions: always on the right side

      // default position is left
      $pos = self::TIMELINE_LEFT;

      $pos_matrix = [];
      $pos_matrix[0][0][1] = self::TIMELINE_RIGHT;
      $pos_matrix[0][1][1] = self::TIMELINE_RIGHT;

      switch ($sub_type) {
         case 'ITILFollowup':
         case 'Document_Item':
         case static::class.'Task':
         case static::class.'Validation':
            if (isset($actors[$users_id])) {
               $r = in_array(CommonItilActor::REQUESTER, $actors[$users_id]) ? 1 : 0;
               $o = in_array(CommonItilActor::OBSERVER, $actors[$users_id]) ? 1 : 0;
               $a = in_array(CommonItilActor::ASSIGN, $actors[$users_id]) ? 1 : 0;
               if (isset($pos_matrix[$r][$o][$a])) {
                  $pos = $pos_matrix[$r][$o][$a];
               }
            }
            break;
         case 'Solution':
            $pos = self::TIMELINE_RIGHT;
            break;
      }

      return $pos;
   }


   /**
    * Gets submit button with a status dropdown
    *
    * @since 9.4.0
    *
    * @param integer $items_id
    * @param string  $action
    *
    * @return string HTML code for splitted submit button
   **/
   static function getSplittedSubmitButtonHtml($items_id, $action = "add") {
      $locale = _sx('button', 'Add');
      if ($action == 'update') {
         $locale = _x('button', 'Save');
      }
      $item       = new static();
      $item->getFromDB($items_id);
      $all_status   = self::getAllowedStatusArray($item->fields['status']);
      $rand = mt_rand();
      $html = "<div class='x-split-button' id='x-split-button'>
               <input type='submit' value='$locale' name='$action' class='x-button x-button-main'>
               <span class='x-button x-button-drop'>&nbsp;</span>
               <ul class='x-button-drop-menu'>";
      foreach ($all_status as $status_key => $status_label) {
         $checked = "";
         if ($status_key == $item->fields['status']) {
            $checked = "checked='checked'";
         }
         $html .= "<li data-status='".self::getStatusKey($status_key)."'>";
         $html .= "<input type='radio' id='status_radio_$status_key$rand' name='_status'
                    $checked value='$status_key'>";
         $html .= "<label for='status_radio_$status_key$rand'>";
         $html .= self::getStatusIcon($status_key) . "&nbsp;";
         $html .= $status_label;
         $html .= "</label>";
         $html .= "</li>";
      }
      $html .= "</ul></div>";
      $html.= "<script type='text/javascript'>$(function() {split_button();});</script>";
      return $html;
   }

   /**
    * Displays the timeline filter buttons
    *
    * @since 9.4.0
    *
    * @return void
    */
   function filterTimeline() {

      echo "<div class='filter_timeline'>";
      echo "<h3>".__("Timeline filter")." : </h3>";
      echo "<ul>";

      $objType = self::getType();

      echo "<li><a href='#' class='far fa-comment pointer' data-type='ITILFollowup' title='".__s("Followup").
         "'><span class='sr-only'>" . __('Followup') . "</span></a></li>";
      echo "<li><a href='#' class='far fa-check-square pointer' data-type='ITILTask' title='".__s("Task").
         "'><span class='sr-only'>" . __('Task') . "</span></a></li>";
      echo "<li><a href='#' class='fa fa-paperclip pointer' data-type='Document_Item' title='".__s("Document").
         "'><span class='sr-only'>" . __('Document') . "</span></a></li>";
      if (($objType === "Ticket") or ($objType === "Change")) {
         echo "<li><a href='#' class='far fa-thumbs-up pointer' data-type='ITILValidation' title='".__s("Validation").
            "'><span class='sr-only'>" . __('Validation') . "</span></a></li>";
      }
      echo "<li><a href='#' class='fa fa-check pointer' data-type='Solution' title='".__s("Solution").
         "'><span class='sr-only'>" . __('Solution')  . "</span></a></li>";
      echo "<li><a href='#' class='fa fa-ban pointer' data-type='reset' title=\"".__s("Reset display options").
         "\"><span class='sr-only'>" . __('Reset display options')  . "</span></a></li>";
      echo "</ul>";
      echo "</div>";

      echo "<script type='text/javascript'>$(function() {filter_timeline();});</script>";
   }


   /**
    * Displays the timeline header (filters)
    *
    * @since 9.4.0
    *
    * @return void
    */
   function showTimelineHeader() {

      echo "<h2>".__("Actions historical")." : </h2>";
      $this->filterTimeline();
   }


   /**
    * Displays the form at the top of the timeline.
    * Includes buttons to add items to the timeline, new item form, and approbation form.
    *
    * @since 9.4.0
    *
    * @param integer $rand random value used by JavaScript function names
    *
    * @return void
    */
   function showTimelineForm($rand) {

      global $CFG_GLPI;

      $objType = self::getType();
      $foreignKey = self::getForeignKeyField();

      //check sub-items rights
      $tmp = [$foreignKey => $this->getID()];
      $fupClass = "ITILFollowup";
      $fup = new $fupClass;
      $fup->getEmpty();
      $fup->fields['itemtype'] = $objType;
      $fup->fields['items_id'] = $this->getID();

      $taskClass = $objType."Task";
      $task = new $taskClass;

      $canadd_fup = $fup->can(-1, CREATE, $tmp) && !in_array($this->fields["status"],
                        array_merge($this->getSolvedStatusArray(), $this->getClosedStatusArray()));
      $canadd_task = $task->can(-1, CREATE, $tmp) && !in_array($this->fields["status"],
                         array_merge($this->getSolvedStatusArray(), $this->getClosedStatusArray()));
      $canadd_document = $canadd_fup || $this->canAddItem('Document') && !in_array($this->fields["status"],
                         array_merge($this->getSolvedStatusArray(), $this->getClosedStatusArray()));
      $canadd_solution = $objType::canUpdate() && $this->canSolve() && !in_array($this->fields["status"], $this->getSolvedStatusArray());

      if (!$canadd_fup && !$canadd_task && !$canadd_document && !$canadd_solution && !$this->canReopen()) {
         return false;
      }

      // javascript function for add and edit items
      echo "<script type='text/javascript' >\n";
      echo "function viewAddSubitem" . $this->fields['id'] . "$rand(itemtype) {\n";
      $params = ['action'     => 'viewsubitem',
                      'type'       => 'itemtype',
                      'parenttype' => $objType,
                      $foreignKey => $this->fields['id'],
                      'id'         => -1];
      if (isset($_GET['load_kb_sol'])) {
         $params['load_kb_sol'] = $_GET['load_kb_sol'];
      }
      $out = Ajax::updateItemJsCode("viewitem" . $this->fields['id'] . "$rand",
                                    $CFG_GLPI["root_doc"]."/ajax/timeline.php",
                                    $params, "", false);
      echo str_replace("\"itemtype\"", "itemtype", $out);
      echo "$('#approbation_form$rand').remove()";
      echo "};";

      echo "

      function change_task_state(tasks_id, target) {
         $.post('".$CFG_GLPI["root_doc"]."/ajax/timeline.php',
                {'action':     'change_task_state',
                  'tasks_id':   tasks_id,
                  'parenttype': '$objType',
                  '$foreignKey': ".$this->fields['id']."
                })
                .done(function(response) {
                  $(target).removeClass('state_1 state_2')
                           .addClass('state_'+response.state)
                           .attr('title', response.label);
                });
      }

      function viewEditSubitem" . $this->fields['id'] . "$rand(e, itemtype, items_id, o, domid) {
               domid = (typeof domid === 'undefined')
                         ? 'viewitem".$this->fields['id'].$rand."'
                         : domid;
               var target = e.target || window.event.srcElement;
               if (target.nodeName == 'a') return;
               if (target.className == 'read_more_button') return;

               var _eltsel = '[data-uid='+domid+']';
               var _elt = $(_eltsel);
               _elt.addClass('edited');
               $(_eltsel + ' .displayed_content').hide();
               $(_eltsel + ' .cancel_edit_item_content').show()
                                                        .click(function() {
                                                            $(this).hide();
                                                            _elt.removeClass('edited');
                                                            $(_eltsel + ' .edit_item_content').empty().hide();
                                                            $(_eltsel + ' .displayed_content').show();
                                                        });
               $(_eltsel + ' .edit_item_content').show()
                                                 .load('".$CFG_GLPI["root_doc"]."/ajax/timeline.php',
                                                       {'action'    : 'viewsubitem',
                                                        'type'      : itemtype,
                                                        'parenttype': '$objType',
                                                        '$foreignKey': ".$this->fields['id'].",
                                                        'id'        : items_id
                                                       });
      };";

      if (isset($_GET['load_kb_sol'])) {
         echo "viewAddSubitem" . $this->fields['id'] . "$rand('Solution');";
      }

      if (isset($_GET['_openfollowup'])) {
         echo "viewAddSubitem" . $this->fields['id'] . "$rand('ITILFollowup')";
      }
      echo "</script>\n";

      //show choices
      echo "<div class='timeline_form'>";
      echo "<ul class='timeline_choices'>";

      if ($canadd_fup || $canadd_task || $canadd_document || $canadd_solution) {
         echo "<h2>"._sx('button', 'Add')." : </h2>";
      }
      if ($canadd_fup) {
         echo "<li class='followup' onclick='".
              "javascript:viewAddSubitem".$this->fields['id']."$rand(\"ITILFollowup\");'>"
              . "<i class='far fa-comment'></i>".__("Followup")."</li>";
      }

      if ($canadd_task) {
         echo "<li class='task' onclick='".
              "javascript:viewAddSubitem".$this->fields['id']."$rand(\"$taskClass\");'>"
              ."<i class='far fa-check-square'></i>".__("Task")."</li>";
      }
      if ($canadd_document) {
         echo "<li class='document' onclick='".
              "javascript:viewAddSubitem".$this->fields['id']."$rand(\"Document_Item\");'>"
              ."<i class='fa fa-paperclip'></i>".__("Document")."</li>";
      }
      if ($canadd_solution) {
         echo "<li class='solution' onclick='".
              "javascript:viewAddSubitem".$this->fields['id']."$rand(\"Solution\");'>"
              ."<i class='fa fa-check'></i>".__("Solution")."</li>";
      }
      Plugin::doHook('timeline_actions', ['item' => $this, 'rand' => $rand]);

      echo "</ul>"; // timeline_choices
      echo "<div class='clear'>&nbsp;</div>";

      echo "</div>"; //end timeline_form

      echo "<div class='ajax_box' id='viewitem" . $this->fields['id'] . "$rand'></div>\n";
   }


   /**
    * Retrieves all timeline items for this ITILObject
    *
    * @since 9.4.0
    *
    * @return mixed[] Timeline items
    */
   function getTimelineItems() {

      $objType = self::getType();
      $foreignKey = self::getForeignKeyField();
      $supportsValidation = $objType === "Ticket" || $objType === "Change";

      $timeline = [];

      $user = new User();

      $fupClass           = 'ITILFollowup';
      $followup_obj       = new $fupClass;
      $taskClass             = $objType."Task";
      $task_obj              = new $taskClass;
      $document_item_obj     = new Document_Item();
      if ($supportsValidation) {
         $validationClass    = $objType."Validation";
         $valitation_obj     = new $validationClass;
      }

      //checks rights
      $restrict_fup = $restrict_task = [];
      if (!Session::haveRight("followup", ITILFollowup::SEEPRIVATE)) {
         $restrict_fup = [
            'OR' => [
               'is_private'   => 0,
               'users_id'     => Session::getLoginUserID()
            ]
         ];
      }

      $restrict_fup['itemtype'] = self::getType();
      $restrict_fup['items_id'] = $this->getID();

      if ($task_obj->maybePrivate() && !Session::haveRight("task", CommonITILTask::SEEPRIVATE)) {
         $restrict_task = [
            'OR' => [
               'is_private'   => 0,
               'users_id'     => Session::getLoginUserID()
            ]
         ];
      }

      //add followups to timeline
      if ($followup_obj->canview()) {
         $followups = $followup_obj->find(['items_id'  => $this->getID()] + $restrict_fup, ['date DESC', 'id DESC']);
         foreach ($followups as $followups_id => $followup) {
            $followup_obj->getFromDB($followups_id);
            $followup['can_edit']                                   = $followup_obj->canUpdateItem();;
            $timeline[$followup['date']."_followup_".$followups_id] = ['type' => $fupClass,
                                                                            'item' => $followup,
                                                                            'itiltype' => 'Followup'];
         }
      }

      //add tasks to timeline
      if ($task_obj->canview()) {
         $tasks = $task_obj->find([$foreignKey => $this->getID()] + $restrict_task, 'date DESC');
         foreach ($tasks as $tasks_id => $task) {
            $task_obj->getFromDB($tasks_id);
            $task['can_edit']                           = $task_obj->canUpdateItem();
            $timeline[$task['date']."_task_".$tasks_id] = ['type' => $taskClass,
                                                                'item' => $task,
                                                                'itiltype' => 'Task'];
         }
      }

      //add documents to timeline
      $document_obj   = new Document();
      $document_items = $document_item_obj->find(['itemtype' => $objType, 'items_id' => $this->getID()]);
      foreach ($document_items as $document_item) {
         $document_obj->getFromDB($document_item['documents_id']);

         $item = $document_obj->fields;
         // #1476 - set date_mod and owner to attachment ones
         $item['date_mod'] = $document_item['date_mod'];
         $item['users_id'] = $document_item['users_id'];

         $item['timeline_position'] = $document_item['timeline_position'];

         $timeline[$document_item['date_mod']."_document_".$document_item['documents_id']]
            = ['type' => 'Document_Item', 'item' => $item];
      }

      $solution_obj = new ITILSolution();
      $solution_items = $solution_obj->find([
         'itemtype'  => self::getType(),
         'items_id'  => $this->getID()
      ]);
      foreach ($solution_items as $solution_item) {
         // fix trouble with html_entity_decode who skip accented characters (on windows browser)
         $solution_content = preg_replace_callback("/(&#[0-9]+;)/", function($m) {
            return mb_convert_encoding($m[1], "UTF-8", "HTML-ENTITIES");
         }, $solution_item['content']);

         $timeline[$solution_item['date_creation']."_solution_" . $solution_item['id'] ] = [
            'type' => 'Solution',
            'item' => [
               'id'                 => $solution_item['id'],
               'content'            => Toolbox::unclean_cross_side_scripting_deep($solution_content),
               'date'               => $solution_item['date_creation'],
               'users_id'           => $solution_item['users_id'],
               'solutiontypes_id'   => $solution_item['solutiontypes_id'],
               'can_edit'           => $objType::canUpdate() && $this->canSolve(),
               'timeline_position'  => self::TIMELINE_RIGHT,
               'users_id_editor'    => $solution_item['users_id_editor'],
               'date_mod'           => $solution_item['date_mod'],
               'users_id_approval'  => $solution_item['users_id_approval'],
               'date_approval'      => $solution_item['date_approval'],
               'status'             => $solution_item['status']
            ]
         ];
      }

      if ($supportsValidation and $validationClass::canCreate()) {
         $validations = $valitation_obj->find([$foreignKey => $this->getID()]);
         foreach ($validations as $validations_id => $validation) {
            $canedit = $valitation_obj->can($validations_id, UPDATE);
            $user->getFromDB($validation['users_id_validate']);
            $timeline[$validation['submission_date']."_validation_".$validations_id] = [
               'type' => $validationClass,
               'item' => [
                  'id'        => $validations_id,
                  'date'      => $validation['submission_date'],
                  'content'   => __('Validation request')." => ".$user->getlink().
                                                 "<br>".$validation['comment_submission'],
                  'users_id'  => $validation['users_id'],
                  'can_edit'  => $canedit,
                  'timeline_position' => $validation['timeline_position']
               ],
               'itiltype' => 'Validation'
            ];

            if (!empty($validation['validation_date'])) {
               $timeline[$validation['validation_date']."_validation_".$validations_id] = [
                  'type' => $validationClass,
                  'item' => [
                     'id'        => $validations_id,
                     'date'      => $validation['validation_date'],
                     'content'   => __('Validation request answer')." : ". _sx('status',
                                                 ucfirst($validationClass::getStatus($validation['status'])))
                                                   ."<br>".$validation['comment_validation'],
                     'users_id'  => $validation['users_id_validate'],
                     'status'    => "status_".$validation['status'],
                     'can_edit'  => $canedit,
                     'timeline_position' => $validation['timeline_position']
                  ],
                  'itiltype' => 'Validation'
               ];
            }
         }
      }

      //reverse sort timeline items by key (date)
      krsort($timeline);

      return $timeline;
   }


   /**
    * Displays the timeline of items for this ITILObject
    *
    * @since 9.4.0
    *
    * @param integer $rand random value used by div
    *
    * @return void
    */
   function showTimeline($rand) {
      global $DB, $CFG_GLPI, $autolink_options;

      $user              = new User();
      $group             = new Group();
      $pics_url          = $CFG_GLPI['root_doc']."/pics/timeline";
      $timeline          = $this->getTimelineItems();

      $autolink_options['strip_protocols'] = false;

      $objType = self::getType();
      $foreignKey = self::getForeignKeyField();

      //display timeline
      echo "<div class='timeline_history'>";

      $followup_class    = 'ITILFollowup';
      $followup_obj      = new $followup_class();
      $followup_obj->getEmpty();
      $followup_obj->fields['itemtype'] = $objType;

      // show approbation form on top when ticket/change is solved
      if ($this->fields["status"] == CommonITILObject::SOLVED) {
         echo "<div class='approbation_form' id='approbation_form$rand'>";
         $followup_obj->showApprobationForm($this);
         echo "</div>";
      }

      // show title for timeline
      self::showTimelineHeader();

      $timeline_index = 0;
      foreach ($timeline as $item) {
         $options = [ 'parent' => $this,
                           'rand' => $rand
                           ];
         if ($obj = getItemForItemtype($item['type'])) {
            $obj->fields = $item['item'];
         } else {
            $obj = $item;
         }
         Plugin::doHook('pre_show_item', ['item' => $obj, 'options' => &$options]);

         if (is_array($obj)) {
            $item_i = $obj['item'];
         } else {
            $item_i = $obj->fields;
         }

         $date = "";
         if (isset($item_i['date'])) {
            $date = $item_i['date'];
         } else if (isset($item_i['date_mod'])) {
            $date = $item_i['date_mod'];
         }

         // set item position depending on field timeline_position
         $user_position = 'left'; // default position
         if (isset($item_i['timeline_position'])) {
            switch ($item_i['timeline_position']) {
               case self::TIMELINE_LEFT:
                  $user_position = 'left';
                  break;
               case self::TIMELINE_MIDLEFT:
                  $user_position = 'left middle';
                  break;
               case self::TIMELINE_MIDRIGHT:
                  $user_position = 'right middle';
                  break;
               case self::TIMELINE_RIGHT:
                  $user_position = 'right';
                  break;
            }
         }

         //display solution in middle
         if (($item['type'] == "Solution") && $item_i['status'] != CommonITILValidation::REFUSED
              && in_array($this->fields["status"], [CommonITILObject::SOLVED, CommonITILObject::CLOSED])) {
            $user_position.= ' middle';
         }

         echo "<div class='h_item $user_position'>";

         echo "<div class='h_info'>";

         echo "<div class='h_date'><i class='far fa-clock'></i>".Html::convDateTime($date)."</div>";
         if ($item_i['users_id'] !== false) {
            echo "<div class='h_user'>";
            if (isset($item_i['users_id']) && ($item_i['users_id'] != 0)) {
               $user->getFromDB($item_i['users_id']);

               echo "<div class='tooltip_picture_border'>";
               echo "<img class='user_picture' alt=\"".__s('Picture')."\" src='".
                      User::getThumbnailURLForPicture($user->fields['picture'])."'>";
               echo "</div>";

               echo "<span class='h_user_name'>";
               $userdata = getUserName($item_i['users_id'], 2);
               echo $user->getLink()."&nbsp;";
               echo Html::showToolTip($userdata["comment"],
                                      ['link' => $userdata['link']]);
               echo "</span>";
            } else {
               echo __("Requester");
            }
            echo "</div>"; // h_user
         }

         echo "</div>"; //h_info

         $domid = "viewitem{$item['type']}{$item_i['id']}";
         if ($item['type'] == $objType.'Validation' && isset($item_i['status'])) {
            $domid .= $item_i['status'];
         }
         $randdomid = $domid . $rand;
         $domid = Toolbox::slugify($domid);

         $fa = null;
         $class = "h_content";
         if (isset($item['itiltype'])) {
            $class .= " ITIL{$item['itiltype']}";
         } else {
            $class .= " {$item['type']}";
         }
         if ($item['type'] == 'Solution') {
            switch ($item_i['status']) {
               case CommonITILValidation::WAITING:
                  $fa = 'question';
                  $class .= ' waiting';
                  break;
               case CommonITILValidation::ACCEPTED:
                  $fa = 'thumbs-up';
                  $class .= ' accepted';
                  break;
               case CommonITILValidation::REFUSED:
                  $fa = 'thumbs-down';
                  $class .= ' refused';
                  break;
            }
         } else if (isset($item_i['status'])) {
            $class .= " {$item_i['status']}";
         }

         echo "<div class='$class' id='$domid' data-uid='$randdomid'>";
         if ($fa !== null) {
            echo "<i class='solimg fa fa-$fa fa-5x'></i>";
         }
         if (isset($item_i['can_edit']) && $item_i['can_edit']) {
            echo "<div class='edit_item_content'></div>";
            echo "<span class='cancel_edit_item_content'></span>";
         }
         echo "<div class='displayed_content'>";
         echo "<div class='h_controls'>";
         if (!in_array($item['type'], ['Document_Item', 'Assign'])
             && $item_i['can_edit']) {
            // merge/split icon
            if ($objType == 'Ticket' && $item['type'] == ITILFollowup::getType()) {
               if (isset($item_i['sourceof_items_id']) && $item_i['sourceof_items_id'] > 0) {
                  echo Html::link('', Ticket::getFormURLWithID($item_i['sourceof_items_id']), [
                     'class' => 'fa fa-code-branch control_item disabled',
                     'title' => __('Followup was already promoted')
                  ]);
               } else {
                  echo Html::link('', Ticket::getFormURL()."?_promoted_fup_id=".$item_i['id'], [
                     'class' => 'fa fa-code-branch control_item',
                     'title' => __('Promote to Ticket')
                  ]);
               }
            }
            // edit item
            echo "<span class='far fa-edit control_item' title='".__('Edit')."'";
            echo "onclick='javascript:viewEditSubitem".$this->fields['id']."$rand(event, \"".$item['type']."\", ".$item_i['id'].", this, \"$randdomid\")'";
            echo "></span>";
         }

         // show "is_private" icon
         if (isset($item_i['is_private']) && $item_i['is_private']) {
            echo "<span class='private'><i class='fas fa-lock control_item' title='" . __s('Private') .
               "'></i><span class='sr-only'>".__('Private')."</span></span>";
         }

         echo "</div>";
         if (isset($item_i['requesttypes_id'])
             && file_exists("$pics_url/".$item_i['requesttypes_id'].".png")) {
            echo "<img src='$pics_url/".$item_i['requesttypes_id'].".png' class='h_requesttype' />";
         }

         if (isset($item_i['content'])) {
            $content = $item_i['content'];
            $content = Toolbox::getHtmlToDisplay($content);
            $content = autolink($content, false);

            $long_text = "";
            if ((substr_count($content, "<br") > 30) || (strlen($content) > 2000)) {
               $long_text = "long_text";
            }

            echo "<div class='item_content $long_text'>";
            echo "<p>";
            if (isset($item_i['state'])) {
               $onClick = "onclick='change_task_state(".$item_i['id'].", this)'";
               if (!$item_i['can_edit']) {
                  $onClick = "style='cursor: not-allowed;'";
               }
               echo "<span class='state state_".$item_i['state']."'
                           $onClick
                           title='".Planning::getState($item_i['state'])."'>";
               echo "</span>";
            }
            echo "</p>";

            echo "<div class='rich_text_container'>";
            echo Html::setRichTextContent('', $content, '', true);
            echo "</div>";

            if (!empty($long_text)) {
               echo "<p class='read_more'>";
               echo "<a class='read_more_button'>.....</a>";
               echo "</p>";
            }
            echo "</div>";
         }

         echo "<div class='b_right'>";
         if (isset($item_i['solutiontypes_id']) && !empty($item_i['solutiontypes_id'])) {
            echo Dropdown::getDropdownName("glpi_solutiontypes", $item_i['solutiontypes_id'])."<br>";
         }
         if (isset($item_i['taskcategories_id']) && !empty($item_i['taskcategories_id'])) {
            echo Dropdown::getDropdownName("glpi_taskcategories", $item_i['taskcategories_id'])."<br>";
         }
         if (isset($item_i['requesttypes_id']) && !empty($item_i['requesttypes_id'])) {
            echo Dropdown::getDropdownName("glpi_requesttypes", $item_i['requesttypes_id'])."<br>";
         }

         if (isset($item_i['actiontime']) && !empty($item_i['actiontime'])) {
            echo "<span class='actiontime'>";
            echo Html::timestampToString($item_i['actiontime'], false);
            echo "</span>";
         }
         if (isset($item_i['begin'])) {
            echo "<span class='planification'>";
            echo Html::convDateTime($item_i["begin"]);
            echo " &rArr; ";
            echo Html::convDateTime($item_i["end"]);
            echo "</span>";
         }
         if (isset($item_i['users_id_tech']) && ($item_i['users_id_tech'] > 0)) {
            echo "<div class='users_id_tech' id='users_id_tech_".$item_i['users_id_tech']."'>";
            $user->getFromDB($item_i['users_id_tech']);
            echo "<i class='fas fa-user'></i> ";
            $userdata = getUserName($item_i['users_id_tech'], 2);
            echo $user->getLink()."&nbsp;";
            echo Html::showToolTip($userdata["comment"],
                                   ['link' => $userdata['link']]);
            echo "</div>";
         }
         if (isset($item_i['groups_id_tech']) && ($item_i['groups_id_tech'] > 0)) {
            echo "<div class='groups_id_tech'>";
            $group->getFromDB($item_i['groups_id_tech']);
            echo "<i class='fas fa-users' aria-hidden='true'></i>&nbsp;";
            echo $group->getLink()."&nbsp;";
            echo Html::showToolTip($group->getComments(),
                                   ['link' => $group->getLinkURL()]);
            echo "</div>";
         }
         if (isset($item_i['users_id_editor']) && $item_i['users_id_editor'] > 0) {
            echo "<div class='users_id_editor' id='users_id_editor_".$item_i['users_id_editor']."'>";
            $user->getFromDB($item_i['users_id_editor']);
            $userdata = getUserName($item_i['users_id_editor'], 2);
            echo sprintf(
               __('Last edited on %1$s by %2$s'),
               Html::convDateTime($item_i['date_mod']),
               $user->getLink()
            );
            echo Html::showToolTip($userdata["comment"],
                                   ['link' => $userdata['link']]);
            echo "</div>";
         }
         if ($objType == 'Ticket' && isset($item_i['sourceitems_id']) && $item_i['sourceitems_id'] > 0) {
            echo "<div id='sourceitems_id_".$item_i['sourceitems_id']."'>";
            echo sprintf(
               __('Merged from Ticket %1$s'),
               Html::link($item_i['sourceitems_id'], Ticket::getFormURLWithID($item_i['sourceitems_id']))
            );
            echo "</div>";
         }
         if ($objType == 'Ticket' && isset($item_i['sourceof_items_id']) && $item_i['sourceof_items_id'] > 0) {
            echo "<div id='sourceof_items_id_".$item_i['sourceof_items_id']."'>";
            echo sprintf(
               __('Promoted to Ticket %1$s'),
               Html::link($item_i['sourceof_items_id'], Ticket::getFormURLWithID($item_i['sourceof_items_id']))
            );
            echo "</div>";
         }
         if ($item['type'] == 'Solution' && $item_i['status'] != CommonITILValidation::WAITING && $item_i['status'] != CommonITILValidation::NONE) {
            echo "<div class='users_id_approval' id='users_id_approval_".$item_i['users_id_approval']."'>";
            $user->getFromDB($item_i['users_id_approval']);
            $userdata = getUserName($item_i['users_id_editor'], 2);
            $message = __('%1$s on %2$s by %3$s');
            $action = $item_i['status'] == CommonITILValidation::ACCEPTED ? __('Accepted') : __('Refused');
            echo sprintf(
               $message,
               $action,
               Html::convDateTime($item_i['date_approval']),
               $user->getLink()
            );
            echo Html::showToolTip($userdata["comment"],
                                   ['link' => $userdata['link']]);
            echo "</div>";
         }

         echo "</div>"; // b_right

         if ($item['type'] == 'Document_Item') {
            if ($item_i['filename']) {
               $filename = $item_i['filename'];
               $ext      = strtolower(pathinfo($filename, PATHINFO_EXTENSION));
               echo "<img src='";
               if (empty($filename)) {
                  $filename = $item_i['name'];
               }
               if (file_exists(GLPI_ROOT."/pics/icones/$ext-dist.png")) {
                  echo $CFG_GLPI['root_doc']."/pics/icones/$ext-dist.png";
               } else {
                  echo "$pics_url/file.png";
               }
               echo "'/>&nbsp;";

               echo "<a href='".$CFG_GLPI['root_doc']."/front/document.send.php?docid=".$item_i['id']
                      ."&$foreignKey=".$this->getID()."' target='_blank'>$filename";
               if (Document::isImage(GLPI_DOC_DIR . '/' . $item_i['filepath'])) {
                  echo "<div class='timeline_img_preview'>";
                  echo "<img src='".$CFG_GLPI['root_doc']."/front/document.send.php?docid=".$item_i['id']
                        ."&$foreignKey=".$this->getID()."&context=timeline'/>";
                  echo "</div>";
               }
               echo "</a>";
            }
            if ($item_i['link']) {
               echo "<a href='{$item_i['link']}' target='_blank'><i class='fa fa-external-link'></i>{$item_i['name']}</a>";
            }
            if (!empty($item_i['mime'])) {
               echo "&nbsp;(".$item_i['mime'].")";
            }
            echo "<span class='buttons'>";
            echo "<a href='".Document::getFormURLWithID($item_i['id'])."' class='edit_document fa fa-eye pointer' title='".
                   _sx("button", "Show")."'>";
            echo "<span class='sr-only'>" . _sx('button', 'Show') . "</span></a>";

            $doc = new Document();
            $doc->getFromDB($item_i['id']);
            if ($doc->can($item_i['id'], UPDATE)) {
               echo "<a href='".static::getFormURL().
                     "?delete_document&documents_id=".$item_i['id'].
                     "&$foreignKey=".$this->getID()."' class='delete_document fas fa-trash-alt pointer' title='".
                     _sx("button", "Delete permanently")."'>";
               echo "<span class='sr-only'>" . _sx('button', 'Delete permanently')  . "</span></a>";
            }
            echo "</span>";
         }

         echo "</div>"; // displayed_content
         echo "</div>"; //end h_content

         echo "</div>"; //end  h_info

         $timeline_index++;

         Plugin::doHook('post_show_item', ['item' => $obj, 'options' => $options]);

      } // end foreach timeline

      echo "<div class='break'></div>";

      // recall content
      echo "<div class='h_item middle'>";

      echo "<div class='h_info'>";
      echo "<div class='h_date'><i class='far fa-clock'></i>".Html::convDateTime($this->fields['date'])."</div>";
      echo "<div class='h_user'>";

      $user->getFromDB($this->fields['users_id_recipient']);
      echo "<div class='tooltip_picture_border'>";
      $picture = "";
      if (isset($user->fields['picture'])) {
         $picture = $user->fields['picture'];
      }
      echo "<img class='user_picture' alt=\"".__s('Picture')."\" src='".
      User::getThumbnailURLForPicture($picture)."'>";
      echo "</div>";

      if (isset($user->fields['id']) && $user->fields['id']) {
         echo $user->getLink()."&nbsp;";
         $reqdata = getUserName($user->getID(), 2);
         echo Html::showToolTip(
            $reqdata["comment"],
            ['link' => $reqdata['link']]
         );
      } else {
         echo __('Requester');
      }

      echo "</div>"; // h_user
      echo "</div>"; //h_info

      echo "<div class='h_content ITILContent'>";
      echo "<div class='displayed_content'>";
      echo "<div class='b_right'>";

      if ($objType == 'Ticket') {
         $result = $DB->request([
            'SELECT' => ['id', 'itemtype', 'items_id'],
            'FROM'   => ITILFollowup::getTable(),
            'WHERE'  => [
               'sourceof_items_id'  => $this->fields['id'],
               'itemtype'           => static::getType()
            ]
         ])->next();
         if ($result) {
            echo Html::link(
               '',
               static::getFormURLWithID($result['items_id']) . '&forcetab=Ticket$1#viewitemitilfollowup' . $result['id'], [
                  'class' => 'fa fa-code-branch control_item disabled',
                  'title' => __('Followup promotion source')
               ]
            );
         }
      }
      echo sprintf(__($objType."# %s description"), $this->getID());
      echo "</div>";

      echo "<div class='title'>";
      echo Html::setSimpleTextContent($this->fields['name']);
      echo "</div>";

      echo "<div class='rich_text_container'>";
      echo Html::setRichTextContent('', $this->fields['content'], '', true);
      echo "</div>";

      echo "</div>"; // h_content ITILContent

      echo "</div>"; // .displayed_content
      echo "</div>"; // h_item middle

      echo "<div class='break'></div>";

      // end timeline
      echo "</div>"; // h_item $user_position
      echo "<script type='text/javascript'>$(function() {read_more();});</script>";
   }


   /**
    * @since 9.4.0
    *
    * @param CommonDBTM $item The item whose form should be shown
    * @param integer $id ID of the item
    * @param mixed[] $params Array of extra parameters
    *
    * @return void
    */
   static function showSubForm(CommonDBTM $item, $id, $params) {

      if ($item instanceof Document_Item) {
         Document_Item::showAddFormForItem($params['parent'], '');

      } else if (method_exists($item, "showForm")
                 && $item->can(-1, CREATE, $params)) {
         $item->showForm($id, $params);
      }
   }

   /**
    * Summary of getITILActors
    * Get the list of actors for the current Change
    * will return an assoc array of users_id => array of roles.
    *
    * @since 9.4.0
    *
    * @return array[] of array[] of users and roles
    */
   public function getITILActors() {
      global $DB;

      $users_table = $this->getTable() . '_users';
      switch ($this->getType()) {
         case 'Ticket':
            $groups_table = 'glpi_groups_tickets';
            break;
         case 'Problem':
            $groups_table = 'glpi_groups_problems';
            break;
         default:
            $groups_table = $this->getTable() . '_groups';
            break;
      }
      $fk = $this->getForeignKeyField();

      $subquery1 = new \QuerySubQuery([
         'SELECT'    => [
            'usr.id AS users_id',
            'tu.type AS type'
         ],
         'FROM'      => "$users_table AS tu",
         'LEFT JOIN' => [
            User::getTable() . ' AS usr' => [
               'ON' => [
                  'tu'  => 'users_id',
                  'usr' => 'id'
               ]
            ]
         ],
         'WHERE'     => [
            "tu.$fk" => $this->getID()
         ]
      ]);

      $subquery2 = new \QuerySubQuery([
         'SELECT'    => [
            'usr.id AS users_id',
            'gt.type AS type'
         ],
         'FROM'      => "$groups_table AS gt",
         'LEFT JOIN' => [
            Group_User::getTable() . ' AS gu'   => [
               'ON' => [
                  'gu'  => 'groups_id',
                  'gt'  => 'groups_id'
               ]
            ],
            User::getTable() . ' AS usr'        => [
               'ON' => [
                  'gu'  => 'users_id',
                  'usr' => 'id'
               ]
            ]
         ],
         'WHERE'     => [
            "gt.$fk" => $this->getID()
         ]
      ]);

      $union = new \QueryUnion([$subquery1, $subquery2], false, 'allactors');
      $iterator = $DB->request([
         'SELECT'          => [
            'users_id',
            'type'
         ],
         'DISTINCT'        => true,
         'FROM'            => $union
      ]);

      $users_keys = [];
      while ($current_tu = $iterator->next()) {
         $users_keys[$current_tu['users_id']][] = $current_tu['type'];
      }

      return $users_keys;
   }


   /**
    * Number of followups of the object
    *
    * @param boolean $with_private true : all followups / false : only public ones (default 1)
    *
    * @return integer followup count
   **/
   function numberOfFollowups($with_private = true) {
      global $DB;

      $RESTRICT = [];
      if ($with_private !== true) {
         $RESTRICT['is_private'] = 0;
      }

      // Set number of followups
      $result = $DB->request([
         'COUNT'  => 'cpt',
         'FROM'   => 'glpi_itilfollowups',
         'WHERE'  => [
            'itemtype'  => $this->getType(),
            'items_id'  => $this->fields['id']
         ] + $RESTRICT
      ])->next();

      return $result['cpt'];
   }

   /**
    * Number of tasks of the objec
    *
    * @param boolean $with_private true : all followups / false : only public ones (default 1)
    *
    * @return integer
   **/
   function numberOfTasks($with_private = true) {
      global $DB;

      $table = 'glpi_' . strtolower($this->getType()) . 'tasks';

      $RESTRICT = [];
      if ($with_private !== true && $this->getType() == 'Ticket') {
         //No private tasks for Problems and Changes
         $RESTRICT['is_private'] = 0;
      }

      // Set number of tasks
      $row = $DB->request([
         'COUNT'  => 'cpt',
         'FROM'   => $table,
         'WHERE'  => [
            $this->getForeignKeyField()   => $this->fields['id']
         ] + $RESTRICT
      ])->next();
      return (int)$row['cpt'];
   }

   /**
<<<<<<< HEAD
    * Define manually current tabs to set specific order
    *
    * @param array &$tab    Tab array passed as reference
    * @param array $options Options
    *
    * @return CommonITILObject
    */
   protected function defineDefaultObjectTabs(array &$tab, array $options) {
      $withtemplate = 0;
      if (isset($options['withtemplate'])) {
         $withtemplate = $options['withtemplate'];
      }

      //timeline first, then main, then the rest?
      $local_tabs = $this->getTabNameForItem($this, $withtemplate);
      foreach ($local_tabs as $key => $val) {
         if (!empty($val)) {
            $tab[static::class . '$' . $key] = $val;
         }

         if (1 === count($tab)) {
            $tab[$this->getType().'$main'] = $this->getTypeName(1);
         }
      }

      return $this;
   }

   /**
=======
>>>>>>> 9b411b4d
    * Check if input contains a flag set to prevent 'takeintoaccount' delay computation.
    *
    * @param array $input
    *
    * @return boolean
    */
   public function isTakeIntoAccountComputationBlocked($input) {
      return array_key_exists('_do_not_compute_takeintoaccount', $input)
         && $input['_do_not_compute_takeintoaccount'];
   }
}<|MERGE_RESOLUTION|>--- conflicted
+++ resolved
@@ -7066,7 +7066,17 @@
    }
 
    /**
-<<<<<<< HEAD
+    * Check if input contains a flag set to prevent 'takeintoaccount' delay computation.
+    *
+    * @param array $input
+    *
+    * @return boolean
+    */
+   public function isTakeIntoAccountComputationBlocked($input) {
+      return array_key_exists('_do_not_compute_takeintoaccount', $input)
+         && $input['_do_not_compute_takeintoaccount'];
+   }
+   /**
     * Define manually current tabs to set specific order
     *
     * @param array &$tab    Tab array passed as reference
@@ -7096,8 +7106,6 @@
    }
 
    /**
-=======
->>>>>>> 9b411b4d
     * Check if input contains a flag set to prevent 'takeintoaccount' delay computation.
     *
     * @param array $input
