<?php
/**
 * ---------------------------------------------------------------------
 * GLPI - Gestionnaire Libre de Parc Informatique
 * Copyright (C) 2015-2020 Teclib' and contributors.
 *
 * http://glpi-project.org
 *
 * based on GLPI - Gestionnaire Libre de Parc Informatique
 * Copyright (C) 2003-2014 by the INDEPNET Development Team.
 *
 * ---------------------------------------------------------------------
 *
 * LICENSE
 *
 * This file is part of GLPI.
 *
 * GLPI is free software; you can redistribute it and/or modify
 * it under the terms of the GNU General Public License as published by
 * the Free Software Foundation; either version 2 of the License, or
 * (at your option) any later version.
 *
 * GLPI is distributed in the hope that it will be useful,
 * but WITHOUT ANY WARRANTY; without even the implied warranty of
 * MERCHANTABILITY or FITNESS FOR A PARTICULAR PURPOSE.  See the
 * GNU General Public License for more details.
 *
 * You should have received a copy of the GNU General Public License
 * along with GLPI. If not, see <http://www.gnu.org/licenses/>.
 * ---------------------------------------------------------------------
 */

if (!defined('GLPI_ROOT')) {
   die("Sorry. You can't access this file directly");
}

/**
 * CommonITILObject Class
**/
abstract class CommonITILObject extends CommonDBTM {

   /// Users by type
   protected $users       = [];
   public $userlinkclass  = '';
   /// Groups by type
   protected $groups      = [];
   public $grouplinkclass = '';

   /// Suppliers by type
   protected $suppliers      = [];
   public $supplierlinkclass = '';

   /// Use user entity to select entity of the object
   protected $userentity_oncreate = false;


   /// From CommonDBTM
   public $notificationqueueonaction = true;

   const MATRIX_FIELD         = '';
   const URGENCY_MASK_FIELD   = '';
   const IMPACT_MASK_FIELD    = '';
   const STATUS_MATRIX_FIELD  = '';


   // STATUS
   const INCOMING      = 1; // new
   const ASSIGNED      = 2; // assign
   const PLANNED       = 3; // plan
   const WAITING       = 4; // waiting
   const SOLVED        = 5; // solved
   const CLOSED        = 6; // closed
   const ACCEPTED      = 7; // accepted
   const OBSERVED      = 8; // observe
   const EVALUATION    = 9; // evaluation
   const APPROVAL      = 10; // approbation
   const TEST          = 11; // test
   const QUALIFICATION = 12; // qualification

   const NO_TIMELINE       = -1;
   const TIMELINE_NOTSET   = 0;
   const TIMELINE_LEFT     = 1;
   const TIMELINE_MIDLEFT  = 2;
   const TIMELINE_MIDRIGHT = 3;
   const TIMELINE_RIGHT    = 4;



   function post_getFromDB() {
      $this->loadActors();
   }


   /**
    * @since 0.84
   **/
   function loadActors() {

      if (!empty($this->grouplinkclass)) {
         $class        = new $this->grouplinkclass();
         $this->groups = $class->getActors($this->fields['id']);
      }

      if (!empty($this->userlinkclass)) {
         $class        = new $this->userlinkclass();
         $this->users  = $class->getActors($this->fields['id']);
      }

      if (!empty($this->supplierlinkclass)) {
         $class            = new $this->supplierlinkclass();
         $this->suppliers  = $class->getActors($this->fields['id']);
      }
   }


   /**
    * Retrieve an item from the database with datas associated (hardwares)
    *
    * @param integer $ID          ID of the item to get
    * @param boolean $purecontent true : nothing change / false : convert to HTML display
    *
    * @return boolean true if succeed else false
   **/
   function getFromDBwithData($ID, $purecontent) {

      if ($this->getFromDB($ID)) {
         if (!$purecontent) {
            $this->fields["content"] = nl2br(preg_replace("/\r\n\r\n/", "\r\n",
                                             $this->fields["content"]));
         }
         $this->getAdditionalDatas();
         return true;
      }
      return false;
   }


   function getAdditionalDatas() {
   }


   /**
    * Can manage actors
    *
    * @return boolean
    */
   function canAdminActors() {
      if (isset($this->fields['is_deleted']) && $this->fields['is_deleted'] == 1) {
         return false;
      }
      return Session::haveRight(static::$rightname, UPDATE);
   }


   /**
    * Can assign object
    *
    * @return boolean
    */
   function canAssign() {
      if (isset($this->fields['is_deleted']) && ($this->fields['is_deleted'] == 1)
          || isset($this->fields['status']) && in_array($this->fields['status'], $this->getClosedStatusArray())
      ) {
         return false;
      }
      return Session::haveRight(static::$rightname, UPDATE);
   }


   /**
    * Can be assigned to me
    *
    * @return boolean
    */
   function canAssignToMe() {
      if (isset($this->fields['is_deleted']) && $this->fields['is_deleted'] == 1
         || isset($this->fields['status']) && in_array($this->fields['status'], $this->getClosedStatusArray())
      ) {
         return false;
      }
      return Session::haveRight(static::$rightname, UPDATE);
   }


   /**
    * Is the current user have right to approve solution of the current ITIL object.
    *
    * @since 9.4.0
    *
    * @return boolean
    */
   function canApprove() {

      return (($this->fields["users_id_recipient"] === Session::getLoginUserID())
              || $this->isUser(CommonITILActor::REQUESTER, Session::getLoginUserID())
              || (isset($_SESSION["glpigroups"])
                  && $this->haveAGroup(CommonITILActor::REQUESTER, $_SESSION["glpigroups"])));
   }

   /**
    * Is the current user have right to add followups to the current ITIL Object ?
    *
    * @since 9.4.0
    *
    * @return boolean
    */
   function canAddFollowups() {
      return ((Session::haveRight("followup", ITILFollowup::ADDMYTICKET)
               && ($this->isUser(CommonITILActor::REQUESTER, Session::getLoginUserID())
                   || (isset($this->fields["users_id_recipient"])
                        && ($this->fields["users_id_recipient"] === Session::getLoginUserID()))))
              || Session::haveRight('followup', ITILFollowup::ADDALLTICKET)
              || (Session::haveRight('followup', ITILFollowup::ADDGROUPTICKET)
                  && isset($_SESSION["glpigroups"])
                  && $this->haveAGroup(CommonITILActor::REQUESTER, $_SESSION['glpigroups']))
              || $this->isUser(CommonITILActor::ASSIGN, Session::getLoginUserID())
              || (isset($_SESSION["glpigroups"])
                  && $this->haveAGroup(CommonITILActor::ASSIGN, $_SESSION['glpigroups'])));
   }


   /**
    * Does current user have right to solve the current item?
    *
    * @return boolean
   **/
   function canSolve() {

      return ((Session::haveRight(static::$rightname, UPDATE)
               || $this->isUser(CommonITILActor::ASSIGN, Session::getLoginUserID())
               || (isset($_SESSION["glpigroups"])
                   && $this->haveAGroup(CommonITILActor::ASSIGN, $_SESSION["glpigroups"])))
              && static::isAllowedStatus($this->fields['status'], self::SOLVED)
              // No edition on closed status
              && !in_array($this->fields['status'], $this->getClosedStatusArray()));
   }

   /**
    * Does current user have right to solve the current item; if it was not closed?
    *
    * @return boolean
   **/
   function maySolve() {

      return ((Session::haveRight(static::$rightname, UPDATE)
               || $this->isUser(CommonITILActor::ASSIGN, Session::getLoginUserID())
               || (isset($_SESSION["glpigroups"])
                   && $this->haveAGroup(CommonITILActor::ASSIGN, $_SESSION["glpigroups"])))
              && static::isAllowedStatus($this->fields['status'], self::SOLVED));
   }


   /**
    * Get the ITIL object closed, solved or waiting status list
    *
    * @since 9.4.0
    *
    * @return array
    */
   static function getReopenableStatusArray() {
      return [self::CLOSED, self::SOLVED, self::WAITING];
   }


   /**
    * Is a user linked to the object ?
    *
    * @param integer $type     type to search (see constants)
    * @param integer $users_id user ID
    *
    * @return boolean
   **/
   function isUser($type, $users_id) {

      if (isset($this->users[$type])) {
         foreach ($this->users[$type] as $data) {
            if ($data['users_id'] == $users_id) {
               return true;
            }
         }
      }

      return false;
   }


   /**
    * Is a group linked to the object ?
    *
    * @param integer $type      type to search (see constants)
    * @param integer $groups_id group ID
    *
    * @return boolean
   **/
   function isGroup($type, $groups_id) {

      if (isset($this->groups[$type])) {
         foreach ($this->groups[$type] as $data) {
            if ($data['groups_id'] == $groups_id) {
               return true;
            }
         }
      }
      return false;
   }


   /**
    * Is a supplier linked to the object ?
    *
    * @since 0.84
    *
    * @param integer $type         type to search (see constants)
    * @param integer $suppliers_id supplier ID
    *
    * @return boolean
   **/
   function isSupplier($type, $suppliers_id) {

      if (isset($this->suppliers[$type])) {
         foreach ($this->suppliers[$type] as $data) {
            if ($data['suppliers_id'] == $suppliers_id) {
               return true;
            }
         }
      }
      return false;
   }


   /**
    * get users linked to a object
    *
    * @param integer $type type to search (see constants)
    *
    * @return array
   **/
   function getUsers($type) {

      if (isset($this->users[$type])) {
         return $this->users[$type];
      }

      return [];
   }


   /**
    * get groups linked to a object
    *
    * @param integer $type type to search (see constants)
    *
    * @return array
   **/
   function getGroups($type) {

      if (isset($this->groups[$type])) {
         return $this->groups[$type];
      }

      return [];
   }


   /**
    * get users linked to an object including groups ones
    *
    * @since 0.85
    *
    * @param integer $type type to search (see constants)
    *
    * @return array
   **/
   function getAllUsers ($type) {

      $users = [];
      foreach ($this->getUsers($type) as $link) {
         $users[$link['users_id']] = $link['users_id'];
      }

      foreach ($this->getGroups($type) as $link) {
         $gusers = Group_User::getGroupUsers($link['groups_id']);
         foreach ($gusers as $user) {
            $users[$user['id']] = $user['id'];
         }
      }

      return $users;
   }


   /**
    * get suppliers linked to a object
    *
    * @since 0.84
    *
    * @param integer $type type to search (see constants)
    *
    * @return array
   **/
   function getSuppliers($type) {

      if (isset($this->suppliers[$type])) {
         return $this->suppliers[$type];
      }

      return [];
   }


   /**
    * count users linked to object by type or global
    *
    * @param integer $type type to search (see constants) / 0 for all (default 0)
    *
    * @return integer
   **/
   function countUsers($type = 0) {

      if ($type > 0) {
         if (isset($this->users[$type])) {
            return count($this->users[$type]);
         }

      } else {
         if (count($this->users)) {
            $count = 0;
            foreach ($this->users as $u) {
               $count += count($u);
            }
            return $count;
         }
      }
      return 0;
   }


   /**
    * count groups linked to object by type or global
    *
    * @param integer $type type to search (see constants) / 0 for all (default 0)
    *
    * @return integer
   **/
   function countGroups($type = 0) {

      if ($type > 0) {
         if (isset($this->groups[$type])) {
            return count($this->groups[$type]);
         }

      } else {
         if (count($this->groups)) {
            $count = 0;
            foreach ($this->groups as $u) {
               $count += count($u);
            }
            return $count;
         }
      }
      return 0;
   }


   /**
    * count suppliers linked to object by type or global
    *
    * @since 0.84
    *
    * @param integer $type type to search (see constants) / 0 for all (default 0)
    *
    * @return integer
   **/
   function countSuppliers($type = 0) {

      if ($type > 0) {
         if (isset($this->suppliers[$type])) {
            return count($this->suppliers[$type]);
         }

      } else {
         if (count($this->suppliers)) {
            $count = 0;
            foreach ($this->suppliers as $u) {
               $count += count($u);
            }
            return $count;
         }
      }
      return 0;
   }


   /**
    * Is one of groups linked to the object ?
    *
    * @param integer $type   type to search (see constants)
    * @param array   $groups groups IDs
    *
    * @return boolean
   **/
   function haveAGroup($type, array $groups) {

      if (is_array($groups) && count($groups)
          && isset($this->groups[$type])) {

         foreach ($groups as $groups_id) {
            foreach ($this->groups[$type] as $data) {
               if ($data['groups_id'] == $groups_id) {
                  return true;
               }
            }
         }
      }
      return false;
   }


   /**
    * Get Default actor when creating the object
    *
    * @param integer $type type to search (see constants)
    *
    * @return boolean
   **/
   function getDefaultActor($type) {

      /// TODO own_ticket -> own_itilobject
      if ($type == CommonITILActor::ASSIGN) {
         if (Session::haveRight("ticket", Ticket::OWN)) {
            return Session::getLoginUserID();
         }
      }
      return 0;
   }


   /**
    * Get Default actor when creating the object
    *
    * @param integer $type type to search (see constants)
    *
    * @return boolean
   **/
   function getDefaultActorRightSearch($type) {

      if ($type == CommonITILActor::ASSIGN) {
         return "own_ticket";
      }
      return "all";
   }


   /**
    * Count active ITIL Objects
    *
    * @since 9.3.1
    *
    * @param CommonITILActor $linkclass Link class instance
    * @param integer         $id        Item ID
    * @param integer         $role      ITIL role
    *
    * @return integer
   **/
   private function countActiveObjectsFor(CommonITILActor $linkclass, $id, $role) {

      $itemtable = $this->getTable();
      $itemfk    = $this->getForeignKeyField();
      $linktable = $linkclass->getTable();
      $field     = $linkclass::$items_id_2;

      return countElementsInTable(
         [$itemtable, $linktable], [
            "$linktable.$itemfk"    => new \QueryExpression(DBmysql::quoteName("$itemtable.id")),
            "$linktable.$field"     => $id,
            "$linktable.type"       => $role,
            "$itemtable.is_deleted" => 0,
            "NOT"                   => [
               "$itemtable.status" => array_merge(
                  $this->getSolvedStatusArray(),
                  $this->getClosedStatusArray()
               )
            ]
         ] + getEntitiesRestrictCriteria($itemtable)
      );
   }




   /**
    * Count active ITIL Objects requested by a user
    *
    * @since 0.83
    *
    * @param integer $users_id ID of the User
    *
    * @return integer
   **/
   function countActiveObjectsForUser($users_id) {
      $linkclass = new $this->userlinkclass();
      return $this->countActiveObjectsFor(
         $linkclass,
         $users_id,
         CommonITILActor::REQUESTER
      );
   }


   /**
    * Count active ITIL Objects assigned to a user
    *
    * @since 0.83
    *
    * @param integer $users_id ID of the User
    *
    * @return integer
   **/
   function countActiveObjectsForTech($users_id) {
      $linkclass = new $this->userlinkclass();
      return $this->countActiveObjectsFor(
         $linkclass,
         $users_id,
         CommonITILActor::ASSIGN
      );
   }


   /**
    * Count active ITIL Objects assigned to a group
    *
    * @since 0.84
    *
    * @param integer $groups_id ID of the User
    *
    * @return integer
   **/
   function countActiveObjectsForTechGroup($groups_id) {
      $linkclass = new $this->grouplinkclass();
      return $this->countActiveObjectsFor(
         $linkclass,
         $groups_id,
         CommonITILActor::ASSIGN
      );
   }


   /**
    * Count active ITIL Objects assigned to a supplier
    *
    * @since 0.85
    *
    * @param integer $suppliers_id ID of the Supplier
    *
    * @return integer
    **/
   function countActiveObjectsForSupplier($suppliers_id) {
      $linkclass = new $this->supplierlinkclass();
      return $this->countActiveObjectsFor(
         $linkclass,
         $suppliers_id,
         CommonITILActor::ASSIGN
      );
   }


   function cleanDBonPurge() {

      $link_classes = [
         Itil_Project::class,
         ITILFollowup::class,
         ITILSolution::class
      ];

      if (is_a($this->grouplinkclass, CommonDBConnexity::class, true)) {
         $link_classes[] = $this->grouplinkclass;
      }

      if (is_a($this->userlinkclass, CommonDBConnexity::class, true)) {
         $link_classes[] = $this->userlinkclass;
      }

      if (is_a($this->supplierlinkclass, CommonDBConnexity::class, true)) {
         $link_classes[] = $this->supplierlinkclass;
      }

      $this->deleteChildrenAndRelationsFromDb($link_classes);
   }

   /**
    * Handle template mandatory fields on update
    *
    * @param array $input Input
    *
    * @return array
    */
   protected function handleTemplateFields(array $input) {
      //// check mandatory fields
      // First get ticket template associated : entity and type/category
      if (isset($input['entities_id'])) {
         $entid = $input['entities_id'];
      } else {
         $entid = $this->fields['entities_id'];
      }

      $type = null;
      if (isset($input['type'])) {
         $type = $input['type'];
      } else if (isset($this->field['type'])) {
         $type = $this->fields['type'];
      }

      if (isset($input['itilcategories_id'])) {
         $categid = $input['itilcategories_id'];
      } else {
         $categid = $this->fields['itilcategories_id'];
      }

      $check_allowed_fields_for_template = false;
      $allowed_fields                    = [];
      if (!Session::isCron()
          && (!Session::haveRight(static::$rightname, UPDATE)
            // Closed tickets
            || in_array($this->fields['status'], $this->getClosedStatusArray()))
         ) {

         $allowed_fields                    = ['id'];
         $check_allowed_fields_for_template = true;

         if (in_array($this->fields['status'], $this->getClosedStatusArray())) {
            $allowed_fields[] = 'status';

            // probably transfer
            $allowed_fields[] = 'entities_id';
            $allowed_fields[] = 'itilcategories_id';
         } else {
            if ($this->canApprove()
                || $this->canAssign()
                || $this->canAssignToMe()
                || isset($input['_from_assignment'])) {
                $allowed_fields[] = 'status';
                $allowed_fields[] = '_accepted';
            }
            // for post-only with validate right or validation created by rules
            $validation_class = static::getType() . 'Validation';
            if (class_exists($validation_class)) {
               if ($validation_class::canValidate($this->fields['id'])
                  || $validation_class::canCreate()
                  || isset($input["_rule_process"])) {
                  $allowed_fields[] = 'global_validation';
               }
            }
            // Manage assign and steal right
            if (static::getType() === Ticket::getType() && Session::haveRightsOr(static::$rightname, [Ticket::ASSIGN, Ticket::STEAL])) {
                $allowed_fields[] = '_itil_assign';
            }

            // Can only update initial fields if no followup or task already added
            if ($this->canUpdateItem()) {
                $allowed_fields[] = 'content';
                $allowed_fields[] = 'urgency';
                $allowed_fields[] = 'priority'; // automatic recalculate if user changes urgence
                $allowed_fields[] = 'itilcategories_id';
                $allowed_fields[] = 'name';
                $allowed_fields[] = 'items_id';
                $allowed_fields[] = '_filename';
                $allowed_fields[] = '_tag_filename';
                $allowed_fields[] = '_prefix_filename';
                $allowed_fields[] = '_content';
                $allowed_fields[] = '_tag_content';
                $allowed_fields[] = '_prefix_content';
                $allowed_fields[] = 'takeintoaccount_delay_stat';
            }
         }

         $ret = [];

         foreach ($allowed_fields as $field) {
            if (isset($input[$field])) {
               $ret[$field] = $input[$field];
            }
         }

         $input = $ret;

         // Only ID return false
         if (count($input) == 1) {
            return false;
         }
      }

      $tt = $this->getITILTemplateToUse(0, $type, $categid, $entid);

      if (count($tt->mandatory)) {
         $mandatory_missing = [];
         $fieldsname        = $tt->getAllowedFieldsNames(true);
         foreach ($tt->mandatory as $key => $val) {
            if ((!$check_allowed_fields_for_template || in_array($key, $allowed_fields))
                && (isset($input[$key])
                    && (empty($input[$key]) || ($input[$key] == 'NULL'))
                )) {
               $mandatory_missing[$key] = $fieldsname[$val];
            }
         }
         if (count($mandatory_missing)) {
            //TRANS: %s are the fields concerned
            $message = sprintf(__('Mandatory fields are not filled. Please correct: %s'),
                               implode(", ", $mandatory_missing));
            Session::addMessageAfterRedirect($message, false, ERROR);
            return false;
         }
      }

      return $input;
   }

   function prepareInputForUpdate($input) {

      // Add document if needed
      $this->getFromDB($input["id"]); // entities_id field required

      if ($this->getType() !== Ticket::getType()) {
         //cannot be handled here for tickets. @see Ticket::prepareInputForUpdate()
         $input = $this->handleTemplateFields($input);
         if ($input === false) {
            return false;
         }
      }

      if (isset($input["document"]) && ($input["document"] > 0)) {
         $doc = new Document();
         if ($doc->getFromDB($input["document"])) {
            $docitem = new Document_Item();
            if ($docitem->add(['documents_id' => $input["document"],
                                    'itemtype'     => $this->getType(),
                                    'items_id'     => $input["id"]])) {
               // Force date_mod of tracking
               $input["date_mod"]     = $_SESSION["glpi_currenttime"];
               $input['_doc_added'][] = $doc->fields["name"];
            }
         }
         unset($input["document"]);
      }

      if (isset($input["date"]) && empty($input["date"])) {
         unset($input["date"]);
      }

      if (isset($input["closedate"]) && empty($input["closedate"])) {
         unset($input["closedate"]);
      }

      if (isset($input["solvedate"]) && empty($input["solvedate"])) {
         unset($input["solvedate"]);
      }

      // "do not compute" flag set by business rules for "takeintoaccount_delay_stat" field
      $do_not_compute_takeintoaccount = $this->isTakeIntoAccountComputationBlocked($input);

      if (isset($input['_itil_requester'])) {
         if (isset($input['_itil_requester']['_type'])) {
            $input['_itil_requester'] = [
               'type'                            => CommonITILActor::REQUESTER,
               $this->getForeignKeyField()       => $input['id'],
               '_do_not_compute_takeintoaccount' => $do_not_compute_takeintoaccount,
               '_from_object'                    => true,
            ] + $input['_itil_requester'];

            switch ($input['_itil_requester']['_type']) {
               case "user" :
                  if (isset($input['_itil_requester']['use_notification'])
                      && is_array($input['_itil_requester']['use_notification'])) {
                     $input['_itil_requester']['use_notification'] = $input['_itil_requester']['use_notification'][0];
                  }
                  if (isset($input['_itil_requester']['alternative_email'])
                      && is_array($input['_itil_requester']['alternative_email'])) {
                     $input['_itil_requester']['alternative_email'] = $input['_itil_requester']['alternative_email'][0];
                  }

                  if (!empty($this->userlinkclass)) {
                     if (isset($input['_itil_requester']['alternative_email'])
                         && $input['_itil_requester']['alternative_email']
                         && !NotificationMailing::isUserAddressValid($input['_itil_requester']['alternative_email'])) {

                        $input['_itil_requester']['alternative_email'] = '';
                        Session::addMessageAfterRedirect(__('Invalid email address'), false, ERROR);
                     }

                     if ((isset($input['_itil_requester']['alternative_email'])
                          && $input['_itil_requester']['alternative_email'])
                         || ($input['_itil_requester']['users_id'] > 0)) {

                        $useractors = new $this->userlinkclass();
                        if (isset($input['_auto_update'])
                            || $useractors->can(-1, CREATE, $input['_itil_requester'])) {
                           $useractors->add($input['_itil_requester']);
                           $input['_forcenotif']                     = true;
                        }
                     }
                  }
                  break;

               case "group" :
                  if (!empty($this->grouplinkclass)
                      && ($input['_itil_requester']['groups_id'] > 0)) {
                     $groupactors = new $this->grouplinkclass();
                     if (isset($input['_auto_update'])
                         || $groupactors->can(-1, CREATE, $input['_itil_requester'])) {
                        $groupactors->add($input['_itil_requester']);
                        $input['_forcenotif']                     = true;
                     }
                  }
                  break;
            }
         }
      }

      if (isset($input['_itil_observer'])) {
         if (isset($input['_itil_observer']['_type'])) {
            $input['_itil_observer'] = [
               'type'                            => CommonITILActor::OBSERVER,
               $this->getForeignKeyField()       => $input['id'],
               '_do_not_compute_takeintoaccount' => $do_not_compute_takeintoaccount,
               '_from_object'                    => true,
            ] + $input['_itil_observer'];

            switch ($input['_itil_observer']['_type']) {
               case "user" :
                  if (isset($input['_itil_observer']['use_notification'])
                      && is_array($input['_itil_observer']['use_notification'])) {
                     $input['_itil_observer']['use_notification'] = $input['_itil_observer']['use_notification'][0];
                  }
                  if (isset($input['_itil_observer']['alternative_email'])
                      && is_array($input['_itil_observer']['alternative_email'])) {
                     $input['_itil_observer']['alternative_email'] = $input['_itil_observer']['alternative_email'][0];
                  }

                  if (!empty($this->userlinkclass)) {
                     if (isset($input['_itil_observer']['alternative_email'])
                         && $input['_itil_observer']['alternative_email']
                         && !NotificationMailing::isUserAddressValid($input['_itil_observer']['alternative_email'])) {

                        $input['_itil_observer']['alternative_email'] = '';
                        Session::addMessageAfterRedirect(__('Invalid email address'), false, ERROR);
                     }
                     if ((isset($input['_itil_observer']['alternative_email'])
                          && $input['_itil_observer']['alternative_email'])
                         || ($input['_itil_observer']['users_id'] > 0)) {
                        $useractors = new $this->userlinkclass();
                        if (isset($input['_auto_update'])
                           || $useractors->can(-1, CREATE, $input['_itil_observer'])) {
                           $useractors->add($input['_itil_observer']);
                           $input['_forcenotif']                    = true;
                        }
                     }
                  }
                  break;

               case "group" :
                  if (!empty($this->grouplinkclass)
                       && ($input['_itil_observer']['groups_id'] > 0)) {
                     $groupactors = new $this->grouplinkclass();
                     if (isset($input['_auto_update'])
                         || $groupactors->can(-1, CREATE, $input['_itil_observer'])) {
                        $groupactors->add($input['_itil_observer']);
                        $input['_forcenotif']                    = true;
                     }
                  }
                  break;
            }
         }
      }

      if (isset($input['_itil_assign'])) {
         if (isset($input['_itil_assign']['_type'])) {
            $input['_itil_assign'] = [
               'type'                            => CommonITILActor::ASSIGN,
               $this->getForeignKeyField()       => $input['id'],
               '_do_not_compute_takeintoaccount' => $do_not_compute_takeintoaccount,
               '_from_object'                    => true,
            ] + $input['_itil_assign'];

            if (isset($input['_itil_assign']['use_notification'])
                  && is_array($input['_itil_assign']['use_notification'])) {
               $input['_itil_assign']['use_notification'] = $input['_itil_assign']['use_notification'][0];
            }
            if (isset($input['_itil_assign']['alternative_email'])
                  && is_array($input['_itil_assign']['alternative_email'])) {
               $input['_itil_assign']['alternative_email'] = $input['_itil_assign']['alternative_email'][0];
            }

            switch ($input['_itil_assign']['_type']) {
               case "user" :
                  if (!empty($this->userlinkclass)
                      && ((isset($input['_itil_assign']['alternative_email'])
                           && $input['_itil_assign']['alternative_email'])
                          || $input['_itil_assign']['users_id'] > 0)) {
                     $useractors = new $this->userlinkclass();
                     if (isset($input['_auto_update'])
                         || $useractors->can(-1, CREATE, $input['_itil_assign'])) {
                        $useractors->add($input['_itil_assign']);
                        $input['_forcenotif']                  = true;
                        if (((!isset($input['status'])
                             && in_array($this->fields['status'], $this->getNewStatusArray()))
                            || (isset($input['status'])
                                && in_array($input['status'], $this->getNewStatusArray())))
                            && !$this->isStatusComputationBlocked($input)) {
                           if (in_array(self::ASSIGNED, array_keys($this->getAllStatusArray()))) {
                              $input['status'] = self::ASSIGNED;
                           }
                        }
                     }
                  }
                  break;

               case "group" :
                  if (!empty($this->grouplinkclass)
                      && ($input['_itil_assign']['groups_id'] > 0)) {
                     $groupactors = new $this->grouplinkclass();

                     if (isset($input['_auto_update'])
                         || $groupactors->can(-1, CREATE, $input['_itil_assign'])) {
                        $groupactors->add($input['_itil_assign']);
                        $input['_forcenotif']                  = true;
                        if (((!isset($input['status'])
                             && (in_array($this->fields['status'], $this->getNewStatusArray())))
                            || (isset($input['status'])
                                && (in_array($input['status'], $this->getNewStatusArray()))))
                            && !$this->isStatusComputationBlocked($input)) {
                           if (in_array(self::ASSIGNED, array_keys($this->getAllStatusArray()))) {
                              $input['status'] = self::ASSIGNED;
                           }
                        }
                     }
                  }
                  break;

               case "supplier" :
                  if (!empty($this->supplierlinkclass)
                      && ((isset($input['_itil_assign']['alternative_email'])
                           && $input['_itil_assign']['alternative_email'])
                          || $input['_itil_assign']['suppliers_id'] > 0)) {
                     $supplieractors = new $this->supplierlinkclass();
                     if (isset($input['_auto_update'])
                         || $supplieractors->can(-1, CREATE, $input['_itil_assign'])) {
                        $supplieractors->add($input['_itil_assign']);
                        $input['_forcenotif']                  = true;
                        if (((!isset($input['status'])
                             && (in_array($this->fields['status'], $this->getNewStatusArray())))
                            || (isset($input['status'])
                                && (in_array($input['status'], $this->getNewStatusArray()))))
                            && !$this->isStatusComputationBlocked($input)) {
                           if (in_array(self::ASSIGNED, array_keys($this->getAllStatusArray()))) {
                              $input['status'] = self::ASSIGNED;
                           }

                        }
                     }
                  }
                  break;
            }
         }
      }

      $this->addAdditionalActors($input);

      // set last updater if interactive user
      if (!Session::isCron()) {
         $input['users_id_lastupdater'] = Session::getLoginUserID();
      }

      $solvedclosed = array_merge(
         $this->getSolvedStatusArray(),
         $this->getClosedStatusArray()
      );

      if (isset($input["status"])
          && !in_array($input["status"], $solvedclosed)) {
         $input['solvedate'] = 'NULL';
      }

      if (isset($input["status"]) && !in_array($input["status"], $this->getClosedStatusArray())) {
         $input['closedate'] = 'NULL';
      }

      // Setting a solution type means the ticket is solved
      if (isset($input["solutiontypes_id"])
          && (!isset($input['status']) || !in_array($input["status"], $solvedclosed))) {
         $solution = new ITILSolution();
         $soltype = new SolutionType();
         $soltype->getFromDB($input['solutiontypes_id']);
         $solution->add([
            'itemtype'           => $this->getType(),
            'items_id'           => $this->getID(),
            'solutiontypes_id'   => $input['solutiontypes_id'],
            'content'            => 'Solved using type ' . $soltype->getName()
         ]);
      }

      return $input;
   }

   function post_updateItem($history = 1) {
      // Handle "_tasktemplates_id" special input
      $this->handleTaskTemplateInput();

      // Handle files pasted in the file field
      $this->input = $this->addFiles($this->input);

      // Handle files pasted in the text area
      if (!isset($this->input['_donotadddocs']) || !$this->input['_donotadddocs']) {
         $options = [
            'force_update' => true,
            'name' => 'content',
            'content_field' => 'content',
         ];
         if (isset($this->input['solution'])) {
            $options['name'] = 'solution';
            $options['content_field'] = 'solution';
         }
         $this->input = $this->addFiles($this->input, $options);
      }
   }


   function pre_updateInDB() {
      global $DB;

      // get again object to reload actors
      $this->loadActors();

      // Check dates change interval due to the fact that second are not displayed in form
      if ((($key = array_search('date', $this->updates)) !== false)
          && (substr($this->fields["date"], 0, 16) == substr($this->oldvalues['date'], 0, 16))) {
         unset($this->updates[$key]);
         unset($this->oldvalues['date']);
      }

      if ((($key=array_search('closedate', $this->updates)) !== false)
          && (substr($this->fields["closedate"], 0, 16) == substr($this->oldvalues['closedate'], 0, 16))) {
         unset($this->updates[$key]);
         unset($this->oldvalues['closedate']);
      }

      if ((($key=array_search('time_to_resolve', $this->updates)) !== false)
          && (substr($this->fields["time_to_resolve"], 0, 16) == substr($this->oldvalues['time_to_resolve'], 0, 16))) {
         unset($this->updates[$key]);
         unset($this->oldvalues['time_to_resolve']);
      }

      if ((($key=array_search('solvedate', $this->updates)) !== false)
          && (substr($this->fields["solvedate"], 0, 16) == substr($this->oldvalues['solvedate'], 0, 16))) {
         unset($this->updates[$key]);
         unset($this->oldvalues['solvedate']);
      }

      if (isset($this->input["status"])) {
         if (($this->input["status"] != self::WAITING)
             && ($this->countSuppliers(CommonITILActor::ASSIGN) == 0)
             && ($this->countUsers(CommonITILActor::ASSIGN) == 0)
             && ($this->countGroups(CommonITILActor::ASSIGN) == 0)
             && !in_array($this->fields['status'], array_merge($this->getSolvedStatusArray(),
                                                              $this->getClosedStatusArray()))) {

            if (!in_array('status', $this->updates)) {
               $this->oldvalues['status'] = $this->fields['status'];
               $this->updates[] = 'status';
            }

            // $this->fields['status'] = self::INCOMING;
            // Don't change status if it's a new status allow
            if (in_array($this->oldvalues['status'], $this->getNewStatusArray())
                && !in_array($this->input['status'], $this->getNewStatusArray())) {
               $this->fields['status'] = $this->oldvalues['status'];
            }
         }

         if (in_array("status", $this->updates)
             && in_array($this->input["status"], $this->getSolvedStatusArray())) {
            $this->updates[]              = "solvedate";
            $this->oldvalues['solvedate'] = $this->fields["solvedate"];
            $this->fields["solvedate"]    = $_SESSION["glpi_currenttime"];
            // If invalid date : set open date
            if ($this->fields["solvedate"] < $this->fields["date"]) {
               $this->fields["solvedate"] = $this->fields["date"];
            }
         }

         if (in_array("status", $this->updates)
             && in_array($this->input["status"], $this->getClosedStatusArray())) {
            $this->updates[]              = "closedate";
            $this->oldvalues['closedate'] = $this->fields["closedate"];
            $this->fields["closedate"]    = $_SESSION["glpi_currenttime"];
            // If invalid date : set open date
            if ($this->fields["closedate"] < $this->fields["date"]) {
               $this->fields["closedate"] = $this->fields["date"];
            }
            // Set solvedate to closedate
            if (empty($this->fields["solvedate"])) {
               $this->updates[]              = "solvedate";
               $this->oldvalues['solvedate'] = $this->fields["solvedate"];
               $this->fields["solvedate"]    = $this->fields["closedate"];
            }
         }

      }

      // check dates

      // check time_to_resolve (SLA)
      if ((in_array("date", $this->updates) || in_array("time_to_resolve", $this->updates))
          && !is_null($this->fields["time_to_resolve"])) { // Date set

         if ($this->fields["time_to_resolve"] < $this->fields["date"]) {
            Session::addMessageAfterRedirect(__('Invalid dates. Update cancelled.'), false, ERROR);

            if (($key = array_search('date', $this->updates)) !== false) {
               unset($this->updates[$key]);
               unset($this->oldvalues['date']);
            }
            if (($key = array_search('time_to_resolve', $this->updates)) !== false) {
               unset($this->updates[$key]);
               unset($this->oldvalues['time_to_resolve']);
            }
         }
      }

      // check internal_time_to_resolve (OLA)
      if ((in_array("date", $this->updates) || in_array("internal_time_to_resolve", $this->updates))
          && !is_null($this->fields["internal_time_to_resolve"])) { // Date set

         if ($this->fields["internal_time_to_resolve"] < $this->fields["date"]) {
            Session::addMessageAfterRedirect(__('Invalid dates. Update cancelled.'), false, ERROR);

            if (($key = array_search('date', $this->updates)) !== false) {
               unset($this->updates[$key]);
               unset($this->oldvalues['date']);
            }
            if (($key = array_search('internal_time_to_resolve', $this->updates)) !== false) {
               unset($this->updates[$key]);
               unset($this->oldvalues['internal_time_to_resolve']);
            }
         }
      }

      // Status close : check dates
      if (in_array($this->fields["status"], $this->getClosedStatusArray())
          && (in_array("date", $this->updates) || in_array("closedate", $this->updates))) {

         // Invalid dates : no change
         // closedate must be > solvedate
         if ($this->fields["closedate"] < $this->fields["solvedate"]) {
            Session::addMessageAfterRedirect(__('Invalid dates. Update cancelled.'), false, ERROR);

            if (($key = array_search('closedate', $this->updates)) !== false) {
               unset($this->updates[$key]);
               unset($this->oldvalues['closedate']);
            }
         }

         // closedate must be > create date
         if ($this->fields["closedate"] < $this->fields["date"]) {
            Session::addMessageAfterRedirect(__('Invalid dates. Update cancelled.'), false, ERROR);
            if (($key = array_search('date', $this->updates)) !== false) {
               unset($this->updates[$key]);
               unset($this->oldvalues['date']);
            }
            if (($key = array_search('closedate', $this->updates)) !== false) {
               unset($this->updates[$key]);
               unset($this->oldvalues['closedate']);
            }
         }
      }

      if ((($key = array_search('status', $this->updates)) !== false)
          && $this->oldvalues['status'] == $this->fields['status']) {

         unset($this->updates[$key]);
         unset($this->oldvalues['status']);
      }

      // Status solved : check dates
      if (in_array($this->fields["status"], $this->getSolvedStatusArray())
          && (in_array("date", $this->updates) || in_array("solvedate", $this->updates))) {

         // Invalid dates : no change
         // solvedate must be > create date
         if ($this->fields["solvedate"] < $this->fields["date"]) {
            Session::addMessageAfterRedirect(__('Invalid dates. Update cancelled.'), false, ERROR);

            if (($key = array_search('date', $this->updates)) !== false) {
               unset($this->updates[$key]);
               unset($this->oldvalues['date']);
            }
            if (($key = array_search('solvedate', $this->updates)) !== false) {
               unset($this->updates[$key]);
               unset($this->oldvalues['solvedate']);
            }
         }
      }

      // Manage come back to waiting state
      if (!is_null($this->fields['begin_waiting_date'])
          && (($key = array_search('status', $this->updates)) !== false)
          && (($this->oldvalues['status'] == self::WAITING)
               // From solved to another state than closed
              || (in_array($this->oldvalues["status"], $this->getSolvedStatusArray())
                  && !in_array($this->fields["status"], $this->getClosedStatusArray())))) {

         // Compute ticket waiting time use calendar if exists
         $calendar     = new Calendar();
         $calendars_id = $this->getCalendar();
         $delay_time   = 0;

         // Compute ticket waiting time use calendar if exists
         // Using calendar
         if (($calendars_id > 0)
             && $calendar->getFromDB($calendars_id)) {
            $delay_time = $calendar->getActiveTimeBetween($this->fields['begin_waiting_date'],
                                                          $_SESSION["glpi_currenttime"]);
         } else { // Not calendar defined
            $delay_time = strtotime($_SESSION["glpi_currenttime"])
                           -strtotime($this->fields['begin_waiting_date']);
         }

         // SLA case : compute sla_ttr duration
         if (isset($this->fields['slas_id_ttr']) && ($this->fields['slas_id_ttr'] > 0)) {
            $sla = new SLA();
            if ($sla->getFromDB($this->fields['slas_id_ttr'])) {
               $sla->setTicketCalendar($calendars_id);
               $delay_time_sla  = $sla->getActiveTimeBetween($this->fields['begin_waiting_date'],
                                                             $_SESSION["glpi_currenttime"]);
               $this->updates[] = "sla_waiting_duration";
               $this->fields["sla_waiting_duration"] += $delay_time_sla;
            }

            // Compute new time_to_resolve
            $this->updates[]                 = "time_to_resolve";
            $this->fields['time_to_resolve'] = $sla->computeDate($this->fields['date'],
                                                                 $this->fields["sla_waiting_duration"]);
            // Add current level to do
            $sla->addLevelToDo($this);

         } else {
            // Using calendar
            if (($calendars_id > 0)
                && $calendar->getFromDB($calendars_id)
                && $calendar->hasAWorkingDay()) {
               if ($this->fields['time_to_resolve'] > 0) {
                  // compute new due date using calendar
                  $this->updates[]                 = "time_to_resolve";
                  $this->fields['time_to_resolve'] = $calendar->computeEndDate($this->fields['time_to_resolve'],
                                                                               $delay_time);
               }

            } else { // Not calendar defined
               if ($this->fields['time_to_resolve'] > 0) {
                  // compute new due date : no calendar so add computed delay_time
                  $this->updates[]                 = "time_to_resolve";
                  $this->fields['time_to_resolve'] = date('Y-m-d H:i:s',
                                                          $delay_time + strtotime($this->fields['time_to_resolve']));
               }
            }
         }

         // OLA case : compute ola_ttr duration
         if (isset($this->fields['olas_id_ttr']) && ($this->fields['olas_id_ttr'] > 0)) {
            $ola = new OLA();
            if ($ola->getFromDB($this->fields['olas_id_ttr'])) {
               $ola->setTicketCalendar($calendars_id);
               $delay_time_ola  = $ola->getActiveTimeBetween($this->fields['begin_waiting_date'],
                                                             $_SESSION["glpi_currenttime"]);
               $this->updates[]                      = "ola_waiting_duration";
               $this->fields["ola_waiting_duration"] += $delay_time_ola;
            }

            // Compute new internal_time_to_resolve
            $this->updates[]                          = "internal_time_to_resolve";
            $this->fields['internal_time_to_resolve'] = $ola->computeDate($this->fields['ola_ttr_begin_date'],
                                                                          $this->fields["ola_waiting_duration"]);
            // Add current level to do
            $ola->addLevelToDo($this, $this->fields["olalevels_id_ttr"]);

         } else if (array_key_exists("internal_time_to_resolve", $this->fields)) {
            // Change doesn't have internal_time_to_resolve
            // Using calendar
            if (($calendars_id > 0)
                && $calendar->getFromDB($calendars_id)
                && $calendar->hasAWorkingDay()) {
               if ($this->fields['internal_time_to_resolve'] > 0) {
                  // compute new internal_time_to_resolve using calendar
                  $this->updates[]                          = "internal_time_to_resolve";
                  $this->fields['internal_time_to_resolve'] = $calendar->computeEndDate(
                                                                              $this->fields['internal_time_to_resolve'],
                                                                              $delay_time);
               }

            } else { // Not calendar defined
               if ($this->fields['internal_time_to_resolve'] > 0) {
                  // compute new internal_time_to_resolve : no calendar so add computed delay_time
                  $this->updates[]                          = "internal_time_to_resolve";
                  $this->fields['internal_time_to_resolve'] = date('Y-m-d H:i:s',
                                                                   $delay_time +
                                                                   strtotime($this->fields['internal_time_to_resolve']));
               }
            }
         }

         $this->updates[]                   = "waiting_duration";
         $this->fields["waiting_duration"] += $delay_time;

         // Reset begin_waiting_date
         $this->updates[]                    = "begin_waiting_date";
         $this->fields["begin_waiting_date"] = 'NULL';
      }

      // Set begin waiting date if needed
      if ((($key = array_search('status', $this->updates)) !== false)
          && (($this->fields['status'] == self::WAITING)
              || in_array($this->fields["status"], $this->getSolvedStatusArray()))) {

         $this->updates[]                    = "begin_waiting_date";
         $this->fields["begin_waiting_date"] = $_SESSION["glpi_currenttime"];

         // Specific for tickets
         if (isset($this->fields['slas_id_ttr']) && ($this->fields['slas_id_ttr'] > 0)) {
            SLA::deleteLevelsToDo($this);
         }

         if (isset($this->fields['olas_id_ttr']) && ($this->fields['olas_id_ttr'] > 0)) {
            OLA::deleteLevelsToDo($this);
         }
      }

      // solve_delay_stat : use delay between opendate and solvedate
      if (in_array("solvedate", $this->updates)) {
         $this->updates[]                  = "solve_delay_stat";
         $this->fields['solve_delay_stat'] = $this->computeSolveDelayStat();
      }
      // close_delay_stat : use delay between opendate and closedate
      if (in_array("closedate", $this->updates)) {
         $this->updates[]                  = "close_delay_stat";
         $this->fields['close_delay_stat'] = $this->computeCloseDelayStat();
      }

      //Look for reopening
      $statuses = array_merge(
         $this->getSolvedStatusArray(),
         $this->getClosedStatusArray()
      );
      if (($key = array_search('status', $this->updates)) !== false
         && in_array($this->oldvalues['status'], $statuses)
         && !in_array($this->fields['status'], $statuses)
      ) {
         $users_id_reject = 0;
         // set last updater if interactive user
         if (!Session::isCron()) {
            $users_id_reject = Session::getLoginUserID();
         }

         //Mark existing solutions as refused
         $DB->update(
            ITILSolution::getTable(), [
               'status'             => CommonITILValidation::REFUSED,
               'users_id_approval'  => $users_id_reject,
               'date_approval'      => date('Y-m-d H:i:s')
            ], [
               'WHERE'  => [
                  'itemtype'  => static::getType(),
                  'items_id'  => $this->getID()
               ],
               'ORDER'  => [
                  'date_creation DESC',
                  'id DESC'
               ],
               'LIMIT'  => 1
            ]
         );

         //Delete existing survey
         $inquest = new TicketSatisfaction();
         $inquest->delete(['tickets_id' => $this->getID()]);
      }

      if (isset($this->input['_accepted'])) {
         //Mark last solution as approved
         $DB->update(
            ITILSolution::getTable(), [
               'status'             => CommonITILValidation::ACCEPTED,
               'users_id_approval'  => Session::getLoginUserID(),
               'date_approval'      => date('Y-m-d H:i:s')
            ], [
               'WHERE'  => [
                  'itemtype'  => static::getType(),
                  'items_id'  => $this->getID()
               ],
               'ORDER'  => [
                  'date_creation DESC',
                  'id DESC'
               ],
               'LIMIT'  => 1
            ]
         );
      }

      // Do not take into account date_mod if no update is done
      if ((count($this->updates) == 1)
          && (($key = array_search('date_mod', $this->updates)) !== false)) {
         unset($this->updates[$key]);
      }
   }


   function prepareInputForAdd($input) {
      global $CFG_GLPI;

      // save value before clean;
      $title = ltrim($input['name']);

      // Set default status to avoid notice
      if (!isset($input["status"])) {
         $input["status"] = self::INCOMING;
      }

      if (!isset($input["urgency"])
          || !($CFG_GLPI['urgency_mask']&(1<<$input["urgency"]))) {
         $input["urgency"] = 3;
      }
      if (!isset($input["impact"])
          || !($CFG_GLPI['impact_mask']&(1<<$input["impact"]))) {
         $input["impact"] = 3;
      }

      $canpriority = true;
      if ($this->getType() == 'Ticket') {
         $canpriority = Session::haveRight(Ticket::$rightname, Ticket::CHANGEPRIORITY);
      }

      if ($canpriority && !isset($input["priority"]) || !$canpriority) {
         $input["priority"] = $this->computePriority($input["urgency"], $input["impact"]);
      }

      // set last updater if interactive user
      if (!Session::isCron() && ($last_updater = Session::getLoginUserID(true))) {
         $input['users_id_lastupdater'] = $last_updater;
      }

      // No Auto set Import for external source
      if (!isset($input['_auto_import'])) {
         if (!isset($input["_users_id_requester"])) {
            if ($uid = Session::getLoginUserID()) {
               $input["_users_id_requester"] = $uid;
            }
         }
      }

      // No Auto set Import for external source
      if (($uid = Session::getLoginUserID())
          && !isset($input['_auto_import'])) {
         $input["users_id_recipient"] = $uid;
      } else if (isset($input["_users_id_requester"]) && $input["_users_id_requester"]
                 && !isset($input["users_id_recipient"])) {
         if (!is_array($input['_users_id_requester'])) {
            $input["users_id_recipient"] = $input["_users_id_requester"];
         }
      }

      // No name set name
      $input["name"]    = ltrim($input["name"]);
      $input['content'] = ltrim($input['content']);
      if (empty($input["name"])) {
         $input['name'] = Html::clean(Html::entity_decode_deep($input['content']));
         $input["name"] = preg_replace('/\\r\\n/', ' ', $input['name']);
         $input["name"] = preg_replace('/\\n/', ' ', $input['name']);
         // For mailcollector
         $input["name"] = preg_replace('/\\\\r\\\\n/', ' ', $input['name']);
         $input["name"] = preg_replace('/\\\\n/', ' ', $input['name']);
         $input['name'] = Toolbox::stripslashes_deep($input['name']);
         $input["name"] = Toolbox::substr($input['name'], 0, 70);
         $input['name'] = Toolbox::addslashes_deep($input['name']);
      }

      // Set default dropdown
      $dropdown_fields = ['entities_id', 'itilcategories_id'];
      foreach ($dropdown_fields as $field) {
         if (!isset($input[$field])) {
            $input[$field] = 0;
         }
      }

      $input = $this->computeDefaultValuesForAdd($input);

      // Do not check mandatory on auto import (mailgates)
      $key = $this->getTemplateFormFieldName();
      if (!isset($input['_auto_import'])) {
         if (isset($input[$key]) && $input[$key]) {
            $tt_class = $this->getType() . 'Template';
            $tt = new $tt_class;
            if ($tt->getFromDBWithData($input[$key])) {
               if (count($tt->mandatory)) {
                  $mandatory_missing = [];
                  $fieldsname        = $tt->getAllowedFieldsNames(true);
                  foreach ($tt->mandatory as $key => $val) {
                     // for title if mandatory (restore initial value)
                     if ($key == 'name') {
                        $input['name']                     = $title;
                     }
                     // Check only defined values : Not defined not in form
                     if (isset($input[$key])) {
                        // If content is also predefined need to be different from predefined value
                        if (($key == 'content')
                              && isset($tt->predefined['content'])) {
                           // Clean new lines to be fix encoding
                           if (strcmp(preg_replace("/\r?\n/", "",
                                                   Html::cleanPostForTextArea($input[$key])),
                                       preg_replace("/\r?\n/", "",
                                                   $tt->predefined['content'])) == 0) {
                              Session::addMessageAfterRedirect(
                                 __('You cannot use predefined description verbatim'),
                                 false,
                                 ERROR
                              );
                              $mandatory_missing[$key] = $fieldsname[$val];
                           }
                        }

                        if (empty($input[$key]) || ($input[$key] == 'NULL')
                              || (is_array($input[$key])
                                 && ($input[$key] === [0 => "0"]))) {

                           $mandatory_missing[$key] = $fieldsname[$val];
                        }
                     }

                     if (($key == '_add_validation')
                           && !empty($input['users_id_validate'])
                           && isset($input['users_id_validate'][0])
                           && ($input['users_id_validate'][0] > 0)) {

                        unset($mandatory_missing['_add_validation']);
                     }

                     if (static::getType() === Ticket::getType()) {
                        // For time_to_resolve and time_to_own : check also slas
                        // For internal_time_to_resolve and internal_time_to_own : check also olas
                        foreach ([SLM::TTR, SLM::TTO] as $slmType) {
                           list($dateField, $slaField) = SLA::getFieldNames($slmType);
                           if (($key == $dateField)
                              && isset($input[$slaField]) && ($input[$slaField] > 0)
                              && isset($mandatory_missing[$dateField])) {
                              unset($mandatory_missing[$dateField]);
                           }
                           list($dateField, $olaField) = OLA::getFieldNames($slmType);
                           if (($key == $dateField)
                              && isset($input[$olaField]) && ($input[$olaField] > 0)
                              && isset($mandatory_missing[$dateField])) {
                              unset($mandatory_missing[$dateField]);
                           }
                        }
                     }

                     // For document mandatory
                     if (($key == '_documents_id')
                           && !isset($input['_filename'])
                           && !isset($input['_tag_filename'])
                           && !isset($input['_content'])
                           && !isset($input['_tag_content'])
                           && !isset($input['_stock_image'])
                           && !isset($input['_tag_stock_image'])) {

                        $mandatory_missing[$key] = $fieldsname[$val];
                     }
                  }

                  if (count($mandatory_missing)) {
                     //TRANS: %s are the fields concerned
                     $message = sprintf(
                        __('Mandatory fields are not filled. Please correct: %s'),
                        implode(", ", $mandatory_missing)
                     );
                     Session::addMessageAfterRedirect($message, false, ERROR);
                     return false;
                  }
               }
            }
         }
      }

      return $input;
   }

   /**
    * Compute default values for Add
    * (to be passed in prepareInputForAdd before and after rules if needed)
    *
    * @since 0.84
    *
    * @param $input
    *
    * @return string
   **/
   function computeDefaultValuesForAdd($input) {

      if (!isset($input["status"])) {
         $input["status"] = self::INCOMING;
      }

      if (!isset($input["date"]) || empty($input["date"])) {
         $input["date"] = $_SESSION["glpi_currenttime"];
      }

      if (isset($input["status"]) && in_array($input["status"], $this->getSolvedStatusArray())) {
         if (isset($input["date"])) {
            $input["solvedate"] = $input["date"];
         } else {
            $input["solvedate"] = $_SESSION["glpi_currenttime"];
         }
      }

      if (isset($input["status"]) && in_array($input["status"], $this->getClosedStatusArray())) {
         if (isset($input["date"])) {
            $input["closedate"] = $input["date"];
         } else {
            $input["closedate"] = $_SESSION["glpi_currenttime"];
         }
         $input['solvedate'] = $input["closedate"];
      }

      // Set begin waiting time if status is waiting
      if (isset($input["status"]) && ($input["status"] == self::WAITING)) {
         $input['begin_waiting_date'] = $input['date'];
      }

      return $input;
   }


   function post_addItem() {

      // Handle "_tasktemplates_id" special input
      $this->handleTaskTemplateInput();

      // Add document if needed, without notification for file input
      $this->input = $this->addFiles($this->input, ['force_update' => true]);
      // Add document if needed, without notification for textarea
      $this->input = $this->addFiles($this->input, ['name' => 'content', 'force_update' => true]);

      // Add default document if set in template
      if (isset($this->input['_documents_id'])
          && is_array($this->input['_documents_id'])
          && count($this->input['_documents_id'])) {
         $docitem = new Document_Item();
         foreach ($this->input['_documents_id'] as $docID) {
            $docitem->add(['documents_id' => $docID,
                                '_do_notif'    => false,
                                'itemtype'     => $this->getType(),
                                'items_id'     => $this->fields['id']]);
         }
      }

      $useractors = null;
      // Add user groups linked to ITIL objects
      if (!empty($this->userlinkclass)) {
         $useractors = new $this->userlinkclass();
      }
      $groupactors = null;
      if (!empty($this->grouplinkclass)) {
         $groupactors = new $this->grouplinkclass();
      }
      $supplieractors = null;
      if (!empty($this->supplierlinkclass)) {
         $supplieractors = new $this->supplierlinkclass();
      }

      // "do not compute" flag set by business rules for "takeintoaccount_delay_stat" field
      $do_not_compute_takeintoaccount = $this->isTakeIntoAccountComputationBlocked($this->input);

      if (!is_null($useractors)) {
         $user_input = [
            $useractors->getItilObjectForeignKey() => $this->fields['id'],
            '_do_not_compute_takeintoaccount'      => $do_not_compute_takeintoaccount,
            '_from_object'                         => true,
         ];

         if (isset($this->input["_users_id_requester"])) {

            if (is_array($this->input["_users_id_requester"])) {
               $tab_requester = $this->input["_users_id_requester"];
            } else {
               $tab_requester   = [];
               $tab_requester[] = $this->input["_users_id_requester"];
            }

            $requesterToAdd = [];
            foreach ($tab_requester as $key_requester => $requester) {
               if (in_array($requester, $requesterToAdd)) {
                  // This requester ID is already added;
                  continue;
               }

               $input2 = [
                  'users_id' => $requester,
                  'type'     => CommonITILActor::REQUESTER,
               ] + $user_input;

               if (isset($this->input["_users_id_requester_notif"])) {
                  foreach ($this->input["_users_id_requester_notif"] as $key => $val) {
                     if (isset($val[$key_requester])) {
                        $input2[$key] = $val[$key_requester];
                     }
                  }
               }

               //empty actor
               if ($input2['users_id'] == 0
                   && (!isset($input2['alternative_email'])
                       || empty($input2['alternative_email']))) {
                  continue;
               } else if ($requester != 0) {
                  $requesterToAdd[] = $requester;
               }

               $useractors->add($input2);
            }
         }

         if (isset($this->input["_users_id_observer"])) {

            if (is_array($this->input["_users_id_observer"])) {
               $tab_observer = $this->input["_users_id_observer"];
            } else {
               $tab_observer   = [];
               $tab_observer[] = $this->input["_users_id_observer"];
            }

            $observerToAdd = [];
            foreach ($tab_observer as $key_observer => $observer) {
               if (in_array($observer, $observerToAdd)) {
                  // This observer ID is already added;
                  continue;
               }

               $input2 = [
                  'users_id' => $observer,
                  'type'     => CommonITILActor::OBSERVER,
               ] + $user_input;

               if (isset($this->input["_users_id_observer_notif"])) {
                  foreach ($this->input["_users_id_observer_notif"] as $key => $val) {
                     if (isset($val[$key_observer])) {
                        $input2[$key] = $val[$key_observer];
                     }
                  }
               }

               //empty actor
               if ($input2['users_id'] == 0
                   && (!isset($input2['alternative_email'])
                       || empty($input2['alternative_email']))) {
                  continue;
               } else if ($observer != 0) {
                  $observerToAdd[] = $observer;
               }

               $useractors->add($input2);
            }
         }

         if (isset($this->input["_users_id_assign"])) {

            if (is_array($this->input["_users_id_assign"])) {
               $tab_assign = $this->input["_users_id_assign"];
            } else {
               $tab_assign   = [];
               $tab_assign[] = $this->input["_users_id_assign"];
            }

            $assignToAdd = [];
            foreach ($tab_assign as $key_assign => $assign) {
               if (in_array($assign, $assignToAdd)) {
                  // This assigned user ID is already added;
                  continue;
               }

               $input2 = [
                  'users_id' => $assign,
                  'type'     => CommonITILActor::ASSIGN,
               ] + $user_input;

               if (isset($this->input["_users_id_assign_notif"])) {
                  foreach ($this->input["_users_id_assign_notif"] as $key => $val) {
                     if (isset($val[$key_assign])) {
                        $input2[$key] = $val[$key_assign];
                     }
                  }
               }

               //empty actor
               if ($input2['users_id'] == 0
                   && (!isset($input2['alternative_email'])
                       || empty($input2['alternative_email']))) {
                  continue;
               } else if ($assign != 0) {
                  $assignToAdd[] = $assign;
               }

               $useractors->add($input2);
            }
         }
      }

      if (!is_null($groupactors)) {
         $group_input = [
            $groupactors->getItilObjectForeignKey() => $this->fields['id'],
            '_do_not_compute_takeintoaccount'       => $do_not_compute_takeintoaccount,
            '_from_object'                          => true,
         ];

         if (isset($this->input["_groups_id_requester"])) {
            $groups_id_requester = $this->input["_groups_id_requester"];
            if (!is_array($this->input["_groups_id_requester"])) {
               $groups_id_requester = [$this->input["_groups_id_requester"]];
            } else {
               $groups_id_requester = $this->input["_groups_id_requester"];
            }
            foreach ($groups_id_requester as $groups_id) {
               if ($groups_id > 0) {
                  $groupactors->add(
                     [
                        'groups_id' => $groups_id,
                        'type'      => CommonITILActor::REQUESTER,
                     ] + $group_input
                  );
               }
            }
         }

         if (isset($this->input["_groups_id_assign"])) {
            if (!is_array($this->input["_groups_id_assign"])) {
               $groups_id_assign = [$this->input["_groups_id_assign"]];
            } else {
               $groups_id_assign = $this->input["_groups_id_assign"];
            }
            foreach ($groups_id_assign as $groups_id) {
               if ($groups_id > 0) {
                  $groupactors->add(
                     [
                        'groups_id' => $groups_id,
                        'type'      => CommonITILActor::ASSIGN,
                     ] + $group_input
                  );
               }
            }
         }

         if (isset($this->input["_groups_id_observer"])) {
            if (!is_array($this->input["_groups_id_observer"])) {
               $groups_id_observer = [$this->input["_groups_id_observer"]];
            } else {
               $groups_id_observer = $this->input["_groups_id_observer"];
            }
            foreach ($groups_id_observer as $groups_id) {
               if ($groups_id > 0) {
                  $groupactors->add(
                     [
                        'groups_id' => $groups_id,
                        'type'      => CommonITILActor::OBSERVER,
                     ] + $group_input
                  );
               }
            }
         }
      }

      if (!is_null($supplieractors)) {
         $supplier_input = [
            $supplieractors->getItilObjectForeignKey() => $this->fields['id'],
            '_do_not_compute_takeintoaccount'          => $do_not_compute_takeintoaccount,
            '_from_object'                             => true,
         ];

         if (isset($this->input["_suppliers_id_assign"])
             && ($this->input["_suppliers_id_assign"] > 0)) {

            if (is_array($this->input["_suppliers_id_assign"])) {
               $tab_assign = $this->input["_suppliers_id_assign"];
            } else {
               $tab_assign   = [];
               $tab_assign[] = $this->input["_suppliers_id_assign"];
            }

            $supplierToAdd = [];
            foreach ($tab_assign as $key_assign => $assign) {
               if (in_array($assign, $supplierToAdd)) {
                  // This assigned supplier ID is already added;
                  continue;
               }
               $input3 = [
                  'suppliers_id' => $assign,
                  'type'         => CommonITILActor::ASSIGN,
               ] + $supplier_input;

               if (isset($this->input["_suppliers_id_assign_notif"])) {
                  foreach ($this->input["_suppliers_id_assign_notif"] as $key => $val) {
                     $input3[$key] = $val[$key_assign];
                  }
               }

               //empty supplier
               if ($input3['suppliers_id'] == 0
                   && (!isset($input3['alternative_email'])
                       || empty($input3['alternative_email']))) {
                  continue;
               } else if ($assign != 0) {
                  $supplierToAdd[] = $assign;
               }

               $supplieractors->add($input3);
            }
         }
      }

      // Additional actors
      $this->addAdditionalActors($this->input);

   }

   /**
   * @see CommonDBTM::post_clone
   */
   function post_clone($source, $history) {
      global $DB;
      $update = [];
      if (isset($source->fields['users_id_lastupdater'])) {
         $update['users_id_lastupdater'] = $source->fields['users_id_lastupdater'];
      }
      if (isset($source->fields['status'])) {
         $update['status'] = $source->fields['status'];
      }
      $DB->update(
         $this->getTable(),
         $update,
         ['id' => $this->getID()]
      );

   }


   /**
    * @since 0.84
    * @since 0.85 must have param $input
   **/
   private function addAdditionalActors($input) {

      $useractors = null;
      // Add user groups linked to ITIL objects
      if (!empty($this->userlinkclass)) {
         $useractors = new $this->userlinkclass();
      }
      $groupactors = null;
      if (!empty($this->grouplinkclass)) {
         $groupactors = new $this->grouplinkclass();
      }
      $supplieractors = null;
      if (!empty($this->supplierlinkclass)) {
         $supplieractors = new $this->supplierlinkclass();
      }

      // "do not compute" flag set by business rules for "takeintoaccount_delay_stat" field
      $do_not_compute_takeintoaccount = $this->isTakeIntoAccountComputationBlocked($input);

      // Additional groups actors
      if (!is_null($groupactors)) {
         $group_input = [
            $groupactors->getItilObjectForeignKey() => $this->fields['id'],
            '_do_not_compute_takeintoaccount'       => $do_not_compute_takeintoaccount,
            '_from_object'                          => true,
         ];

         // Requesters
         if (isset($input['_additional_groups_requesters'])
             && is_array($input['_additional_groups_requesters'])
             && count($input['_additional_groups_requesters'])) {
            foreach ($input['_additional_groups_requesters'] as $tmp) {
               if ($tmp > 0) {
                  $groupactors->add(
                     [
                        'type'      => CommonITILActor::REQUESTER,
                        'groups_id' => $tmp,
                     ] + $group_input
                  );
               }
            }
         }

         // Observers
         if (isset($input['_additional_groups_observers'])
             && is_array($input['_additional_groups_observers'])
             && count($input['_additional_groups_observers'])) {
            foreach ($input['_additional_groups_observers'] as $tmp) {
               if ($tmp > 0) {
                  $groupactors->add(
                     [
                        'type'      => CommonITILActor::OBSERVER,
                        'groups_id' => $tmp,
                     ] + $group_input
                  );
               }
            }
         }

         // Assigns
         if (isset($input['_additional_groups_assigns'])
             && is_array($input['_additional_groups_assigns'])
             && count($input['_additional_groups_assigns'])) {
            foreach ($input['_additional_groups_assigns'] as $tmp) {
               if ($tmp > 0) {
                  $groupactors->add(
                     [
                        'type'      => CommonITILActor::ASSIGN,
                        'groups_id' => $tmp,
                     ] + $group_input
                  );
               }
            }
         }
      }

      // Additional suppliers actors
      if (!is_null($supplieractors)) {
         $supplier_input = [
            $supplieractors->getItilObjectForeignKey() => $this->fields['id'],
            '_do_not_compute_takeintoaccount'          => $do_not_compute_takeintoaccount,
            '_from_object'                             => true,
         ];

         // Assigns
         if (isset($input['_additional_suppliers_assigns'])
             && is_array($input['_additional_suppliers_assigns'])
             && count($input['_additional_suppliers_assigns'])) {

            $input2 = [
               'type' => CommonITILActor::ASSIGN,
            ] + $supplier_input;

            foreach ($input["_additional_suppliers_assigns"] as $tmp) {
               if (isset($tmp['suppliers_id'])) {
                  foreach ($tmp as $key => $val) {
                     $input2[$key] = $val;
                  }
                  $supplieractors->add($input2);
               }
            }
         }
      }

      // Additional actors : using default notification parameters
      if (!is_null($useractors)) {
         $user_input = [
            $useractors->getItilObjectForeignKey() => $this->fields['id'],
            '_do_not_compute_takeintoaccount'      => $do_not_compute_takeintoaccount,
            '_from_object'                         => true,
         ];

         // Observers : for mailcollector
         if (isset($input["_additional_observers"])
             && is_array($input["_additional_observers"])
             && count($input["_additional_observers"])) {

            $input2 = [
               'type' => CommonITILActor::OBSERVER,
            ] + $user_input;

            foreach ($input["_additional_observers"] as $tmp) {
               if (isset($tmp['users_id'])) {
                  foreach ($tmp as $key => $val) {
                     $input2[$key] = $val;
                  }
                  $useractors->add($input2);
               }
            }
         }

         if (isset($input["_additional_assigns"])
             && is_array($input["_additional_assigns"])
             && count($input["_additional_assigns"])) {

            $input2 = [
               'type' => CommonITILActor::ASSIGN,
            ] + $user_input;

            foreach ($input["_additional_assigns"] as $tmp) {
               if (isset($tmp['users_id'])) {
                  foreach ($tmp as $key => $val) {
                     $input2[$key] = $val;
                  }
                  $useractors->add($input2);
               }
            }
         }
         if (isset($input["_additional_requesters"])
             && is_array($input["_additional_requesters"])
             && count($input["_additional_requesters"])) {

            $input2 = [
               'type' => CommonITILActor::REQUESTER,
            ] + $user_input;

            foreach ($input["_additional_requesters"] as $tmp) {
               if (isset($tmp['users_id'])) {
                  foreach ($tmp as $key => $val) {
                     $input2[$key] = $val;
                  }
                  $useractors->add($input2);
               }
            }
         }
      }
   }


   /**
    * Compute Priority
    *
    * @since 0.84
    *
    * @param $urgency   integer from 1 to 5
    * @param $impact    integer from 1 to 5
    *
    * @return integer from 1 to 5 (priority)
   **/
   static function computePriority($urgency, $impact) {
      global $CFG_GLPI;

      if (isset($CFG_GLPI[static::MATRIX_FIELD][$urgency][$impact])) {
         return $CFG_GLPI[static::MATRIX_FIELD][$urgency][$impact];
      }
      // Failback to trivial
      return round(($urgency+$impact)/2);
   }


   /**
    * Dropdown of ITIL object priority
    *
    * @since  version 0.84 new proto
    *
    * @param $options array of options
    *       - name     : select name (default is urgency)
    *       - value    : default value (default 0)
    *       - showtype : list proposed : normal, search (default normal)
    *       - wthmajor : boolean with major priority ?
    *       - display  : boolean if false get string
    *
    * @return string id of the select
   **/
   static function dropdownPriority(array $options = []) {

      $p = [
         'name'      => 'priority',
         'value'     => 0,
         'showtype'  => 'normal',
         'display'   => true,
         'withmajor' => false,
      ];

      if (is_array($options) && count($options)) {
         foreach ($options as $key => $val) {
            $p[$key] = $val;
         }
      }

      $values = [];

      if ($p['showtype'] == 'search') {
         $values[0]  = static::getPriorityName(0);
         $values[-5] = static::getPriorityName(-5);
         $values[-4] = static::getPriorityName(-4);
         $values[-3] = static::getPriorityName(-3);
         $values[-2] = static::getPriorityName(-2);
         $values[-1] = static::getPriorityName(-1);
      }

      if (($p['showtype'] == 'search')
          || $p['withmajor']) {
         $values[6] = static::getPriorityName(6);
      }
      $values[5] = static::getPriorityName(5);
      $values[4] = static::getPriorityName(4);
      $values[3] = static::getPriorityName(3);
      $values[2] = static::getPriorityName(2);
      $values[1] = static::getPriorityName(1);

      return Dropdown::showFromArray($p['name'], $values, $p);
   }


   /**
    * Get ITIL object priority Name
    *
    * @param integer $value priority ID
   **/
   static function getPriorityName($value) {

      switch ($value) {
         case 6 :
            return _x('priority', 'Major');

         case 5 :
            return _x('priority', 'Very high');

         case 4 :
            return _x('priority', 'High');

         case 3 :
            return _x('priority', 'Medium');

         case 2 :
            return _x('priority', 'Low');

         case 1 :
            return _x('priority', 'Very low');

         // No standard one :
         case 0 :
            return _x('priority', 'All');
         case -1 :
            return _x('priority', 'At least very low');
         case -2 :
            return _x('priority', 'At least low');
         case -3 :
            return _x('priority', 'At least medium');
         case -4 :
            return _x('priority', 'At least high');
         case -5 :
            return _x('priority', 'At least very high');

         default :
            // Return $value if not define
            return $value;

      }
   }


   /**
    * Dropdown of ITIL object Urgency
    *
    * @since 0.84 new proto
    *
    * @param $options array of options
    *       - name     : select name (default is urgency)
    *       - value    : default value (default 0)
    *       - showtype : list proposed : normal, search (default normal)
    *       - display  : boolean if false get string
    *
    * @return string id of the select
   **/
   static function dropdownUrgency(array $options = []) {
      global $CFG_GLPI;

      $p = [
         'name'     => 'urgency',
         'value'    => 0,
         'showtype' => 'normal',
         'display'  => true,
      ];

      if (is_array($options) && count($options)) {
         foreach ($options as $key => $val) {
            $p[$key] = $val;
         }
      }

      $values = [];

      if ($p['showtype'] == 'search') {
         $values[0]  = static::getUrgencyName(0);
         $values[-5] = static::getUrgencyName(-5);
         $values[-4] = static::getUrgencyName(-4);
         $values[-3] = static::getUrgencyName(-3);
         $values[-2] = static::getUrgencyName(-2);
         $values[-1] = static::getUrgencyName(-1);
      }

      if (isset($CFG_GLPI[static::URGENCY_MASK_FIELD])) {
         if (($p['showtype'] == 'search')
             || ($CFG_GLPI[static::URGENCY_MASK_FIELD] & (1<<5))) {
            $values[5]  = static::getUrgencyName(5);
         }

         if (($p['showtype'] == 'search')
             || ($CFG_GLPI[static::URGENCY_MASK_FIELD] & (1<<4))) {
            $values[4]  = static::getUrgencyName(4);
         }

         $values[3]  = static::getUrgencyName(3);

         if (($p['showtype'] == 'search')
             || ($CFG_GLPI[static::URGENCY_MASK_FIELD] & (1<<2))) {
            $values[2]  = static::getUrgencyName(2);
         }

         if (($p['showtype'] == 'search')
             || ($CFG_GLPI[static::URGENCY_MASK_FIELD] & (1<<1))) {
            $values[1]  = static::getUrgencyName(1);
         }
      }

      return Dropdown::showFromArray($p['name'], $values, $p);
   }


   /**
    * Get ITIL object Urgency Name
    *
    * @param integer $value urgency ID
   **/
   static function getUrgencyName($value) {

      switch ($value) {
         case 5 :
            return _x('urgency', 'Very high');

         case 4 :
            return _x('urgency', 'High');

         case 3 :
            return _x('urgency', 'Medium');

         case 2 :
            return _x('urgency', 'Low');

         case 1 :
            return _x('urgency', 'Very low');

         // No standard one :
         case 0 :
            return _x('urgency', 'All');
         case -1 :
            return _x('urgency', 'At least very low');
         case -2 :
            return _x('urgency', 'At least low');
         case -3 :
            return _x('urgency', 'At least medium');
         case -4 :
            return _x('urgency', 'At least high');
         case -5 :
            return _x('urgency', 'At least very high');

         default :
            // Return $value if not define
            return $value;

      }
   }


   /**
    * Dropdown of ITIL object Impact
    *
    * @since 0.84 new proto
    *
    * @param $options   array of options
    *  - name     : select name (default is impact)
    *  - value    : default value (default 0)
    *  - showtype : list proposed : normal, search (default normal)
    *  - display  : boolean if false get string
    *
    * \
    * @return string id of the select
   **/
   static function dropdownImpact(array $options = []) {
      global $CFG_GLPI;

      $p = [
         'name'     => 'impact',
         'value'    => 0,
         'showtype' => 'normal',
         'display'  => true,
      ];

      if (is_array($options) && count($options)) {
         foreach ($options as $key => $val) {
            $p[$key] = $val;
         }
      }
      $values = [];

      if ($p['showtype'] == 'search') {
         $values[0]  = static::getImpactName(0);
         $values[-5] = static::getImpactName(-5);
         $values[-4] = static::getImpactName(-4);
         $values[-3] = static::getImpactName(-3);
         $values[-2] = static::getImpactName(-2);
         $values[-1] = static::getImpactName(-1);
      }

      if (isset($CFG_GLPI[static::IMPACT_MASK_FIELD])) {
         if (($p['showtype'] == 'search')
             || ($CFG_GLPI[static::IMPACT_MASK_FIELD] & (1<<5))) {
            $values[5]  = static::getImpactName(5);
         }

         if (($p['showtype'] == 'search')
             || ($CFG_GLPI[static::IMPACT_MASK_FIELD] & (1<<4))) {
            $values[4]  = static::getImpactName(4);
         }

         $values[3]  = static::getImpactName(3);

         if (($p['showtype'] == 'search')
             || ($CFG_GLPI[static::IMPACT_MASK_FIELD] & (1<<2))) {
            $values[2]  = static::getImpactName(2);
         }

         if (($p['showtype'] == 'search')
             || ($CFG_GLPI[static::IMPACT_MASK_FIELD] & (1<<1))) {
            $values[1]  = static::getImpactName(1);
         }
      }

      return Dropdown::showFromArray($p['name'], $values, $p);
   }


   /**
    * Get ITIL object Impact Name
    *
    * @param integer $value impact ID
   **/
   static function getImpactName($value) {

      switch ($value) {
         case 5 :
            return _x('impact', 'Very high');

         case 4 :
            return _x('impact', 'High');

         case 3 :
            return _x('impact', 'Medium');

         case 2 :
            return _x('impact', 'Low');

         case 1 :
            return _x('impact', 'Very low');

         // No standard one :
         case 0 :
            return _x('impact', 'All');
         case -1 :
            return _x('impact', 'At least very low');
         case -2 :
            return _x('impact', 'At least low');
         case -3 :
            return _x('impact', 'At least medium');
         case -4 :
            return _x('impact', 'At least high');
         case -5 :
            return _x('impact', 'At least very high');

         default :
            // Return $value if not define
            return $value;
      }
   }


   /**
    * Get the ITIL object status list
    *
    * @param $withmetaforsearch boolean (false by default)
    *
    * @return array
   **/
   static function getAllStatusArray($withmetaforsearch = false) {

      // To be overridden by class
      $tab = [];

      return $tab;
   }


   /**
    * Get the ITIL object closed status list
    *
    * @since 0.83
    *
    * @return array
   **/
   static function getClosedStatusArray() {

      // To be overridden by class
      $tab = [];
      return $tab;
   }


   /**
    * Get the ITIL object solved status list
    *
    * @since 0.83
    *
    * @return array
   **/
   static function getSolvedStatusArray() {

      // To be overridden by class
      $tab = [];
      return $tab;
   }

   /**
    * Get the ITIL object all status list without solved and closed status
    *
    * @since 9.2.1
    *
    * @return array
   **/
   static function getNotSolvedStatusArray() {
      $all = static::getAllStatusArray();
      foreach (static::getSolvedStatusArray() as $status) {
         if (isset($all[$status])) {
            unset($all[$status]);
         }
      }
      foreach (static::getClosedStatusArray() as $status) {
         if (isset($all[$status])) {
            unset($all[$status]);
         }
      }
      $nosolved = array_keys($all);

      return $nosolved;
   }


   /**
    * Get the ITIL object new status list
    *
    * @since 0.83.8
    *
    * @return array
   **/
   static function getNewStatusArray() {

      // To be overriden by class
      $tab = [];
      return $tab;
   }


   /**
    * Get the ITIL object process status list
    *
    * @since 0.83
    *
    * @return array
   **/
   static function getProcessStatus() {

      // To be overridden by class
      $tab = [];
      return $tab;
   }


   /**
    * check is the user can change from / to a status
    *
    * @since 0.84
    *
    * @param integer $old value of old/current status
    * @param integer $new value of target status
    *
    * @return boolean
   **/
   static function isAllowedStatus($old, $new) {

      if (isset($_SESSION['glpiactiveprofile'][static::STATUS_MATRIX_FIELD][$old][$new])
          && !$_SESSION['glpiactiveprofile'][static::STATUS_MATRIX_FIELD][$old][$new]) {
         return false;
      }

      if (array_key_exists(static::STATUS_MATRIX_FIELD,
                           $_SESSION['glpiactiveprofile'])) { // maybe not set for post-only
         return true;
      }

      return false;
   }


   /**
    * Get the ITIL object status allowed for a current status
    *
    * @since 0.84 new proto
    *
    * @param integer $current   status
    *
    * @return array
   **/
   static function getAllowedStatusArray($current) {

      $tab = static::getAllStatusArray();
      if (!isset($current)) {
         $current = self::INCOMING;
      }

      foreach (array_keys($tab) as $status) {
         if (($status != $current)
             && !static::isAllowedStatus($current, $status)) {
            unset($tab[$status]);
         }
      }
      return $tab;
   }

   /**
    * Is the ITIL object status exists for the object
    *
    * @since 0.85
    *
    * @param integer $status   status
    *
    * @return boolean
   **/
   static function isStatusExists($status) {

      $tab = static::getAllStatusArray();

      return isset($tab[$status]);
   }

   /**
    * Dropdown of object status
    *
    * @since 0.84 new proto
    *
    * @param $options   array of options
    *  - name     : select name (default is status)
    *  - value    : default value (default self::INCOMING)
    *  - showtype : list proposed : normal, search or allowed (default normal)
    *  - display  : boolean if false get string
    *
    * @return string|integer Output string if display option is set to false,
    *                        otherwise random part of dropdown id
   **/
   static function dropdownStatus(array $options = []) {

      $p = [
         'name'     => 'status',
         'showtype' => 'normal',
         'display'  => true,
      ];

      if (is_array($options) && count($options)) {
         foreach ($options as $key => $val) {
            $p[$key] = $val;
         }
      }

      if (!isset($p['value']) || empty($p['value'])) {
         $p['value']     = self::INCOMING;
      }

      switch ($p['showtype']) {
         case 'allowed' :
            $tab = static::getAllowedStatusArray($p['value']);
            break;

         case 'search' :
            $tab = static::getAllStatusArray(true);
            break;

         default :
            $tab = static::getAllStatusArray(false);
            break;
      }

      return Dropdown::showFromArray($p['name'], $tab, $p);
   }


   /**
    * Get ITIL object status Name
    *
    * @since 0.84
    *
    * @param integer $value     status ID
   **/
   static function getStatus($value) {

      $tab  = static::getAllStatusArray(true);
      // Return $value if not defined
      return (isset($tab[$value]) ? $tab[$value] : $value);
   }


   /**
    * get field part name corresponding to actor type
    *
    * @param $type      integer : user type
    *
    * @since 0.84.6
    *
    * @return string|boolean Field part or false if not applicable
   **/
   static function getActorFieldNameType($type) {

      switch ($type) {
         case CommonITILActor::REQUESTER :
            return 'requester';

         case CommonITILActor::OBSERVER :
            return 'observer';

         case CommonITILActor::ASSIGN :
            return 'assign';

         default :
            return false;
      }
   }


   /**
    * show groups asociated
    *
    * @param $type      integer : user type
    * @param $canedit   boolean : can edit ?
    * @param $options   array    options for default values ($options of showForm)
    *
    * @return void
   **/
   function showGroupsAssociated($type, $canedit, array $options = []) {

      $groupicon = static::getActorIcon('group', $type);
      $group     = new Group();
      $linkclass = new $this->grouplinkclass();

      $typename  = static::getActorFieldNameType($type);

      $candelete = true;
      $mandatory = '';
      // For ticket templates : mandatories
      $key = $this->getTemplateFormFieldName();
      if (isset($options[$key])) {
         $mandatory = $options[$key]->getMandatoryMark("_groups_id_".$typename);
         if ($options[$key]->isMandatoryField("_groups_id_".$typename)
             && isset($this->groups[$type]) && (count($this->groups[$type])==1)) {
            $candelete = false;
         }
      }

      if (isset($this->groups[$type]) && count($this->groups[$type])) {
         foreach ($this->groups[$type] as $d) {
            echo "<div class='actor_row'>";
            $k = $d['groups_id'];
            echo "$mandatory$groupicon&nbsp;";
            if ($group->getFromDB($k)) {
               $entity = $this->getEntityID();
               if (Entity::getUsedConfig('anonymize_support_agents', $entity)
                  && Session::getCurrentInterface() == 'helpdesk'
                  && $type == CommonITILActor::ASSIGN
               ) {
                  echo __("Helpdesk group");
               } else {
                  echo $group->getLink(['comments' => true]);
               }
            }
            if ($canedit && $candelete) {
               Html::showSimpleForm($linkclass->getFormURL(), 'delete',
                                    _x('button', 'Delete permanently'),
                                    ['id' => $d['id']],
                                    'fa-times-circle');
            }
            echo "</div>";
         }
      }
   }

   /**
    * show suppliers associated
    *
    * @since 0.84
    *
    * @param $type      integer : user type
    * @param $canedit   boolean : can edit ?
    * @param $options   array    options for default values ($options of showForm)
    *
    * @return void
   **/
   function showSuppliersAssociated($type, $canedit, array $options = []) {
      global $CFG_GLPI;

      $showsupplierlink = 0;
      if (Session::haveRight('contact_enterprise', READ)) {
         $showsupplierlink = 2;
      }

      $suppliericon = static::getActorIcon('supplier', $type);
      $supplier     = new Supplier();
      $linksupplier = new $this->supplierlinkclass();

      $typename     = static::getActorFieldNameType($type);

      $candelete    = true;
      $mandatory    = '';
      // For ticket templates : mandatories
      $key = $this->getTemplateFormFieldName();
      if (isset($options[$key])) {
         $mandatory = $options[$key]->getMandatoryMark("_suppliers_id_".$typename);
         if ($options[$key]->isMandatoryField("_suppliers_id_".$typename)
             && isset($this->suppliers[$type]) && (count($this->suppliers[$type])==1)) {
            $candelete = false;
         }
      }

      if (isset($this->suppliers[$type]) && count($this->suppliers[$type])) {
         foreach ($this->suppliers[$type] as $d) {
            echo "<div class='actor_row'>";
            $suppliers_id = $d['suppliers_id'];

            echo "$mandatory$suppliericon&nbsp;";

            $email = $d['alternative_email'];
            if ($suppliers_id) {
               if ($supplier->getFromDB($suppliers_id)) {
                  echo $supplier->getLink(['comments' => $showsupplierlink]);
                  echo "&nbsp;";

                  $tmpname = Dropdown::getDropdownName($supplier->getTable(), $suppliers_id, 1);
                  Html::showToolTip($tmpname['comment']);

                  if (empty($email)) {
                     $email = $supplier->fields['email'];
                  }
               }
            } else {
               echo "<a href='mailto:$email'>$email</a>";
            }

            if ($CFG_GLPI['notifications_mailing']) {
               $text = __('Email followup')
                  . "&nbsp;" . Dropdown::getYesNo($d['use_notification'])
                  . '<br />';

               if ($d['use_notification']) {
                  $text .= sprintf(__('%1$s: %2$s'), _n('Email', 'Emails', 1), $email);
               }
               if ($canedit) {
                  $opt = ['awesome-class' => 'fa-envelope',
                          'popup' => $linksupplier->getFormURLWithID($d['id'])];
                  Html::showToolTip($text, $opt);
               }
            }

            if ($canedit && $candelete) {
               Html::showSimpleForm($linksupplier->getFormURL(), 'delete',
                                    _x('button', 'Delete permanently'),
                                    ['id' => $d['id']],
                                    'fa-times-circle');
            }

            echo '</div>';
         }
      }
   }

   /**
    * display a value according to a field
    *
    * @since 0.83
    *
    * @param $field     String         name of the field
    * @param $values    String / Array with the value to display
    * @param $options   Array          of option
    *
    * @return a string
   **/
   static function getSpecificValueToDisplay($field, $values, array $options = []) {

      if (!is_array($values)) {
         $values = [$field => $values];
      }
      switch ($field) {
         case 'status':
            return static::getStatus($values[$field]);

         case 'urgency':
            return static::getUrgencyName($values[$field]);

         case 'impact':
            return static::getImpactName($values[$field]);

         case 'priority':
            return static::getPriorityName($values[$field]);

         case 'global_validation' :
            return CommonITILValidation::getStatus($values[$field]);

      }
      return parent::getSpecificValueToDisplay($field, $values, $options);
   }


   /**
    * @since 0.84
    *
    * @param $field
    * @param $name            (default '')
    * @param $values          (default '')
    * @param $options   array
   **/
   static function getSpecificValueToSelect($field, $name = '', $values = '', array $options = []) {

      if (!is_array($values)) {
         $values = [$field => $values];
      }
      $options['display'] = false;

      switch ($field) {
         case 'status' :
            $options['name']  = $name;
            $options['value'] = $values[$field];
            return static::dropdownStatus($options);

         case 'impact' :
            $options['name']  = $name;
            $options['value'] = $values[$field];
            return static::dropdownImpact($options);

         case 'urgency' :
            $options['name']  = $name;
            $options['value'] = $values[$field];
            return static::dropdownUrgency($options);

         case 'priority' :
            $options['name']  = $name;
            $options['value'] = $values[$field];
            return static::dropdownPriority($options);

         case 'global_validation' :
            $options['global'] = true;
            $options['value']  = $values[$field];
            return CommonITILValidation::dropdownStatus($name, $options);
      }
      return parent::getSpecificValueToSelect($field, $name, $values, $options);
   }


   /**
    * @since 0.85
    *
    * @see CommonDBTM::showMassiveActionsSubForm()
   **/
   static function showMassiveActionsSubForm(MassiveAction $ma) {
      global $CFG_GLPI;

      switch ($ma->getAction()) {
         case 'add_task' :
            $itemtype = $ma->getItemtype(true);
            $tasktype = $itemtype.'Task';
            if ($ttype = getItemForItemtype($tasktype)) {
               $ttype->showMassiveActionAddTaskForm();
               return true;
            }
            return false;

         case 'add_actor' :
            $types            = [0                          => Dropdown::EMPTY_VALUE,
                                      CommonITILActor::REQUESTER => _n('Requester', 'Requesters', 1),
                                      CommonITILActor::OBSERVER  => _n('Watcher', 'Watchers', 1),
                                      CommonITILActor::ASSIGN    => __('Assigned to')];
            $rand             = Dropdown::showFromArray('actortype', $types);

            $paramsmassaction = ['actortype' => '__VALUE__'];

            Ajax::updateItemOnSelectEvent("dropdown_actortype$rand", "show_massiveaction_field",
                                          $CFG_GLPI["root_doc"].
                                             "/ajax/dropdownMassiveActionAddActor.php",
                                          $paramsmassaction);
            echo "<span id='show_massiveaction_field'>&nbsp;</span>\n";
            return true;
         case 'update_notif' :

            Dropdown::showYesNo('use_notification');
            echo "<br><br>";
            echo Html::submit(_x('button', 'Post'), ['name' => 'massiveaction']);
            return true;
            return true;
      }
      return parent::showMassiveActionsSubForm($ma);
   }


   /**
    * @since 0.85
    *
    * @see CommonDBTM::processMassiveActionsForOneItemtype()
   **/
   static function processMassiveActionsForOneItemtype(MassiveAction $ma, CommonDBTM $item,
                                                       array $ids) {

      switch ($ma->getAction()) {
         case 'add_actor' :
            $input = $ma->getInput();
            foreach ($ids as $id) {
               $input2 = ['id' => $id];
               if (isset($input['_itil_requester'])) {
                  $input2['_itil_requester'] = $input['_itil_requester'];
               }
               if (isset($input['_itil_observer'])) {
                  $input2['_itil_observer'] = $input['_itil_observer'];
               }
               if (isset($input['_itil_assign'])) {
                  $input2['_itil_assign'] = $input['_itil_assign'];
               }
               if ($item->can($id, UPDATE)) {
                  if ($item->update($input2)) {
                     $ma->itemDone($item->getType(), $id, MassiveAction::ACTION_OK);
                  } else {
                     $ma->itemDone($item->getType(), $id, MassiveAction::ACTION_KO);
                     $ma->addMessage($item->getErrorMessage(ERROR_ON_ACTION));
                  }
               } else {
                  $ma->itemDone($item->getType(), $id, MassiveAction::ACTION_NORIGHT);
                  $ma->addMessage($item->getErrorMessage(ERROR_RIGHT));
               }
            }
            return;

         case 'update_notif' :
            $input = $ma->getInput();
            foreach ($ids as $id) {
               if ($item->can($id, UPDATE)) {
                  $linkclass = new $item->userlinkclass();
                  foreach ($linkclass->getActors($id) as $users) {
                     foreach ($users as $data) {
                        $data['use_notification'] = $input['use_notification'];
                        $linkclass->update($data);
                     }
                  }
                  $linkclass = new $item->supplierlinkclass();
                  foreach ($linkclass->getActors($id) as $users) {
                     foreach ($users as $data) {
                        $data['use_notification'] = $input['use_notification'];
                        $linkclass->update($data);
                     }
                  }

                  $ma->itemDone($item->getType(), $id, MassiveAction::ACTION_OK);
               } else {
                  $ma->itemDone($item->getType(), $id, MassiveAction::ACTION_NORIGHT);
                  $ma->addMessage($item->getErrorMessage(ERROR_RIGHT));
               }
            }
            return;

         case 'add_task' :
            if (!($task = getItemForItemtype($item->getType().'Task'))) {
               $ma->itemDone($item->getType(), $ids, MassiveAction::ACTION_KO);
               break;
            }
            $field = $item->getForeignKeyField();

            $input = $ma->getInput();

            foreach ($ids as $id) {
               if ($item->getFromDB($id)) {
                  $input2 = [
                     $field              => $id,
                     'taskcategories_id' => $input['taskcategories_id'],
                     'actiontime'        => $input['actiontime'],
                     'state'             => $input['state'],
                     'content'           => $input['content']
                  ];
                  if ($task->can(-1, CREATE, $input2)) {
                     if ($task->add($input2)) {
                        $ma->itemDone($item->getType(), $id, MassiveAction::ACTION_OK);
                     } else {
                        $ma->itemDone($item->getType(), $id, MassiveAction::ACTION_KO);
                        $ma->addMessage($item->getErrorMessage(ERROR_ON_ACTION));
                     }
                  } else {
                     $ma->itemDone($item->getType(), $id, MassiveAction::ACTION_NORIGHT);
                     $ma->addMessage($item->getErrorMessage(ERROR_RIGHT));
                  }
               } else {
                  $ma->itemDone($item->getType(), $id, MassiveAction::ACTION_KO);
                  $ma->addMessage($item->getErrorMessage(ERROR_NOT_FOUND));
               }
            }
            return;
      }
      parent::processMassiveActionsForOneItemtype($ma, $item, $ids);
   }


   /**
    * @since 0.85
   **/
   function getSearchOptionsMain() {
      global $DB;

      $tab = [];

      $tab[] = [
         'id'                 => 'common',
         'name'               => __('Characteristics')
      ];

      $tab[] = [
         'id'                 => '1',
         'table'              => $this->getTable(),
         'field'              => 'name',
         'name'               => __('Title'),
         'datatype'           => 'itemlink',
         'searchtype'         => 'contains',
         'massiveaction'      => false,
         'additionalfields'   => ['id', 'content', 'status']
      ];

      $tab[] = [
         'id'                 => '21',
         'table'              => $this->getTable(),
         'field'              => 'content',
         'name'               => __('Description'),
         'massiveaction'      => false,
         'datatype'           => 'text',
         'htmltext'           => true
      ];

      $tab[] = [
         'id'                 => '2',
         'table'              => $this->getTable(),
         'field'              => 'id',
         'name'               => __('ID'),
         'massiveaction'      => false,
         'datatype'           => 'number'
      ];

      $tab[] = [
         'id'                 => '12',
         'table'              => $this->getTable(),
         'field'              => 'status',
         'name'               => __('Status'),
         'searchtype'         => 'equals',
         'datatype'           => 'specific'
      ];

      $tab[] = [
         'id'                 => '10',
         'table'              => $this->getTable(),
         'field'              => 'urgency',
         'name'               => __('Urgency'),
         'searchtype'         => 'equals',
         'datatype'           => 'specific'
      ];

      $tab[] = [
         'id'                 => '11',
         'table'              => $this->getTable(),
         'field'              => 'impact',
         'name'               => __('Impact'),
         'searchtype'         => 'equals',
         'datatype'           => 'specific'
      ];

      $tab[] = [
         'id'                 => '3',
         'table'              => $this->getTable(),
         'field'              => 'priority',
         'name'               => __('Priority'),
         'searchtype'         => 'equals',
         'datatype'           => 'specific'
      ];

      $tab[] = [
         'id'                 => '15',
         'table'              => $this->getTable(),
         'field'              => 'date',
         'name'               => __('Opening date'),
         'datatype'           => 'datetime',
         'massiveaction'      => false
      ];

      $tab[] = [
         'id'                 => '16',
         'table'              => $this->getTable(),
         'field'              => 'closedate',
         'name'               => __('Closing date'),
         'datatype'           => 'datetime',
         'massiveaction'      => false
      ];

      $tab[] = [
         'id'                 => '18',
         'table'              => $this->getTable(),
         'field'              => 'time_to_resolve',
         'name'               => __('Time to resolve'),
         'datatype'           => 'datetime',
         'maybefuture'        => true,
         'massiveaction'      => false,
         'additionalfields'   => ['status']
      ];

      $tab[] = [
         'id'                 => '151',
         'table'              => $this->getTable(),
         'field'              => 'time_to_resolve',
         'name'               => __('Time to resolve + Progress'),
         'massiveaction'      => false,
         'nosearch'           => true,
         'additionalfields'   => ['status']
      ];

      $tab[] = [
         'id'                 => '82',
         'table'              => $this->getTable(),
         'field'              => 'is_late',
         'name'               => __('Time to resolve exceedeed'),
         'datatype'           => 'bool',
         'massiveaction'      => false,
         'computation'        =>
            'IF(' . $DB->quoteName('TABLE.time_to_resolve') . ' IS NOT NULL
               AND ' . $DB->quoteName('TABLE.status') . ' <> 4
               AND (' . $DB->quoteName('TABLE.solvedate') . ' > ' . $DB->quoteName('TABLE.time_to_resolve') . '
                     OR (' . $DB->quoteName('TABLE.solvedate') . ' IS NULL
                        AND ' . $DB->quoteName('TABLE.time_to_resolve') . ' < NOW())),
               1, 0)'
      ];

      $tab[] = [
         'id'                 => '17',
         'table'              => $this->getTable(),
         'field'              => 'solvedate',
         'name'               => __('Resolution date'),
         'datatype'           => 'datetime',
         'massiveaction'      => false
      ];

      $tab[] = [
         'id'                 => '19',
         'table'              => $this->getTable(),
         'field'              => 'date_mod',
         'name'               => __('Last update'),
         'datatype'           => 'datetime',
         'massiveaction'      => false
      ];

      $newtab = [
         'id'                 => '7',
         'table'              => 'glpi_itilcategories',
         'field'              => 'completename',
         'name'               => __('Category'),
         'datatype'           => 'dropdown'
      ];

      if (!Session::isCron() // no filter for cron
          && Session::getCurrentInterface() == 'helpdesk') {
         $newtab['condition']         = ['is_helpdeskvisible' => 1];
      }
      $tab[] = $newtab;

      $tab[] = [
         'id'                 => '80',
         'table'              => 'glpi_entities',
         'field'              => 'completename',
         'name'               => Entity::getTypeName(1),
         'massiveaction'      => false,
         'datatype'           => 'dropdown'
      ];

      $tab[] = [
         'id'                 => '45',
         'table'              => $this->getTable(),
         'field'              => 'actiontime',
         'name'               => __('Total duration'),
         'datatype'           => 'timestamp',
         'massiveaction'      => false,
         'nosearch'           => true
      ];

      $newtab = [
         'id'                 => '64',
         'table'              => 'glpi_users',
         'field'              => 'name',
         'linkfield'          => 'users_id_lastupdater',
         'name'               => __('Last edit by'),
         'massiveaction'      => false,
         'datatype'           => 'dropdown',
         'right'              => 'all'
      ];

      // Filter search fields for helpdesk
      if (!Session::isCron() // no filter for cron
          && Session::getCurrentInterface() != 'central') {
         // last updater no search
         $newtab['nosearch'] = true;
      }
      $tab[] = $newtab;

      // add objectlock search options
      $tab = array_merge($tab, ObjectLock::rawSearchOptionsToAdd(get_class($this)));

      // For ITIL template
      $tab[] = [
         'id'                 => '142',
         'table'              => 'glpi_documents',
         'field'              => 'name',
         'name'               => Document::getTypeName(Session::getPluralNumber()),
         'forcegroupby'       => true,
         'usehaving'          => true,
         'nosearch'           => true,
         'nodisplay'          => true,
         'datatype'           => 'dropdown',
         'massiveaction'      => false,
         'joinparams'         => [
            'jointype'           => 'items_id',
            'beforejoin'         => [
               'table'              => 'glpi_documents_items',
               'joinparams'         => [
                  'jointype'           => 'itemtype_item'
               ]
            ]
         ]
      ];

      return $tab;
   }


   /**
    * @since 0.85
   **/
   function getSearchOptionsSolution() {
      global $DB;
      $tab = [];

      $tab[] = [
         'id'                 => 'solution',
         'name'               => ITILSolution::getTypeName(1)
      ];

      $tab[] = [
         'id'                 => '23',
         'table'              => 'glpi_solutiontypes',
         'field'              => 'name',
         'name'               => SolutionType::getTypeName(1),
         'datatype'           => 'dropdown',
         'forcegroupby'       => true,
         'joinparams'         => [
            'beforejoin'         => [
               'table'              => ITILSolution::getTable(),
               'joinparams'         => [
                  'jointype'           => 'itemtype_item',
               ]
            ]
         ]
      ];

      $tab[] = [
         'id'                 => '24',
         'table'              => ITILSolution::getTable(),
         'field'              => 'content',
         'name'               => ITILSolution::getTypeName(1),
         'datatype'           => 'text',
         'htmltext'           => true,
         'massiveaction'      => false,
         'forcegroupby'       => true,
         'joinparams'         => [
            'jointype'           => 'itemtype_item'
         ]
      ];

      $tab[] = [
         'id'                  => '38',
         'table'               => ITILSolution::getTable(),
         'field'               => 'status',
         'name'                => __('Any solution status'),
         'datatype'            => 'specific',
         'searchtype'          => ['equals', 'notequals'],
         'searchequalsonfield' => true,
         'massiveaction'       => false,
         'forcegroupby'        => true,
         'joinparams'          => [
            'jointype' => 'itemtype_item'
         ]
      ];

      $tab[] = [
         'id'                  => '39',
         'table'               => ITILSolution::getTable(),
         'field'               => 'status',
         'name'                => __('Last solution status'),
         'datatype'            => 'specific',
         'searchtype'          => ['equals', 'notequals'],
         'searchequalsonfield' => true,
         'massiveaction'       => false,
         'forcegroupby'        => true,
         'joinparams'          => [
            'jointype'  => 'itemtype_item',
            // Get only last created solution
            'condition' => [
               'NEWTABLE.id'  => ['=', new QuerySubQuery([
                  'SELECT' => 'id',
                  'FROM'   => ITILSolution::getTable(),
                  'WHERE'  => [
                     ITILSolution::getTable() . '.items_id' => new QueryExpression($DB->quoteName('REFTABLE.id')),
                     ITILSolution::getTable() . '.itemtype' => static::getType()
                  ],
                  'ORDER'  => ITILSolution::getTable() . '.id DESC',
                  'LIMIT'  => 1
               ])]
            ]
         ]
      ];

      return $tab;
   }


   function getSearchOptionsStats() {
      $tab = [];

      $tab[] = [
         'id'                 => 'stats',
         'name'               => __('Statistics')
      ];

      $tab[] = [
         'id'                 => '154',
         'table'              => $this->getTable(),
         'field'              => 'solve_delay_stat',
         'name'               => __('Resolution time'),
         'datatype'           => 'timestamp',
         'forcegroupby'       => true,
         'massiveaction'      => false
      ];

      $tab[] = [
         'id'                 => '152',
         'table'              => $this->getTable(),
         'field'              => 'close_delay_stat',
         'name'               => __('Closing time'),
         'datatype'           => 'timestamp',
         'forcegroupby'       => true,
         'massiveaction'      => false
      ];

      $tab[] = [
         'id'                 => '153',
         'table'              => $this->getTable(),
         'field'              => 'waiting_duration',
         'name'               => __('Waiting time'),
         'datatype'           => 'timestamp',
         'forcegroupby'       => true,
         'massiveaction'      => false
      ];

      return $tab;
   }


   function getSearchOptionsActors() {
      $tab = [];

      $tab[] = [
         'id'                 => 'requester',
         'name'               => _n('Requester', 'Requesters', 1)
      ];

      $newtab = [
         'id'                 => '4', // Also in Ticket_User::post_addItem() and Log::getHistoryData()
         'table'              => 'glpi_users',
         'field'              => 'name',
         'datatype'           => 'dropdown',
         'right'              => 'all',
         'name'               => _n('Requester', 'Requesters', 1),
         'forcegroupby'       => true,
         'massiveaction'      => false,
         'joinparams'         => [
            'beforejoin'         => [
               'table'              => getTableForItemType($this->userlinkclass),
               'joinparams'         => [
                  'jointype'           => 'child',
                  'condition'          => ['NEWTABLE.type' => CommonITILActor::REQUESTER]
               ]
            ]
         ]
      ];

      if (!Session::isCron() // no filter for cron
          && Session::getCurrentInterface() == 'helpdesk') {
         $newtab['right']       = 'id';
      }
      $tab[] = $newtab;

      $newtab = [
         'id'                 => '71',  // Also in Group_Ticket::post_addItem() and Log::getHistoryData()
         'table'              => 'glpi_groups',
         'field'              => 'completename',
         'datatype'           => 'dropdown',
         'name'               => _n('Requester group', 'Requester groups', 1),
         'forcegroupby'       => true,
         'massiveaction'      => false,
         'condition'          => ['is_requester' => 1],
         'joinparams'         => [
            'beforejoin'         => [
               'table'              => getTableForItemType($this->grouplinkclass),
               'joinparams'         => [
                  'jointype'           => 'child',
                  'condition'          => ['NEWTABLE.type' => CommonITILActor::REQUESTER]
               ]
            ]
         ]
      ];

      if (!Session::isCron() // no filter for cron
          && Session::getCurrentInterface() == 'helpdesk') {
         $newtab['condition'] = array_merge(
            $newtab['condition'],
            ['id' => [$_SESSION['glpigroups']]]
         );
      }
      $tab[] = $newtab;

      $newtab = [
         'id'                 => '22',
         'table'              => 'glpi_users',
         'field'              => 'name',
         'datatype'           => 'dropdown',
         'right'              => 'all',
         'linkfield'          => 'users_id_recipient',
         'name'               => __('Writer')
      ];

      if (!Session::isCron() // no filter for cron
          && Session::getCurrentInterface() == 'helpdesk') {
         $newtab['right']       = 'id';
      }
      $tab[] = $newtab;

      $tab[] = [
         'id'                 => 'observer',
         'name'               => _n('Watcher', 'Watchers', 1)
      ];

      $tab[] = [
         'id'                 => '66', // Also in Ticket_User::post_addItem() and Log::getHistoryData()
         'table'              => 'glpi_users',
         'field'              => 'name',
         'datatype'           => 'dropdown',
         'right'              => 'all',
         'name'               => _n('Watcher', 'Watchers', 1),
         'forcegroupby'       => true,
         'massiveaction'      => false,
         'joinparams'         => [
            'beforejoin'         => [
               'table'              => getTableForItemType($this->userlinkclass),
               'joinparams'         => [
                  'jointype'           => 'child',
                  'condition'          => ['NEWTABLE.type' => CommonITILActor::OBSERVER]
               ]
            ]
         ]
      ];

      $tab[] = [
         'id'                 => '65', // Also in Group_Ticket::post_addItem() and Log::getHistoryData()
         'table'              => 'glpi_groups',
         'field'              => 'completename',
         'datatype'           => 'dropdown',
         'name'               => _n('Watcher group', 'Watcher groups', 1),
         'forcegroupby'       => true,
         'massiveaction'      => false,
         'condition'          => ['is_watcher' => 1],
         'joinparams'         => [
            'beforejoin'         => [
               'table'              => getTableForItemType($this->grouplinkclass),
               'joinparams'         => [
                  'jointype'           => 'child',
                  'condition'          => ['NEWTABLE.type' => CommonITILActor::OBSERVER]
               ]
            ]
         ]
      ];

      $tab[] = [
         'id'                 => 'assign',
         'name'               => __('Assigned to')
      ];

      $tab[] = [
         'id'                 => '5', // Also in Ticket_User::post_addItem() and Log::getHistoryData()
         'table'              => 'glpi_users',
         'field'              => 'name',
         'datatype'           => 'dropdown',
         'right'              => 'own_ticket',
         'name'               => __('Technician'),
         'forcegroupby'       => true,
         'massiveaction'      => false,
         'joinparams'         => [
            'beforejoin'         => [
               'table'              => getTableForItemType($this->userlinkclass),
               'joinparams'         => [
                  'jointype'           => 'child',
                  'condition'          => ['NEWTABLE.type' => CommonITILActor::ASSIGN]
               ]
            ]
         ]
      ];

      $tab[] = [
         'id'                 => '6', // Also in Supplier_Ticket::post_addItem() and Log::getHistoryData()
         'table'              => 'glpi_suppliers',
         'field'              => 'name',
         'datatype'           => 'dropdown',
         'name'               => __('Assigned to a supplier'),
         'forcegroupby'       => true,
         'massiveaction'      => false,
         'joinparams'         => [
            'beforejoin'         => [
               'table'              => getTableForItemType($this->supplierlinkclass),
               'joinparams'         => [
                  'jointype'           => 'child',
                  'condition'          => ['NEWTABLE.type' => CommonITILActor::ASSIGN]
               ]
            ]
         ]
      ];

      $tab[] = [
         'id'                 => '8', // Also in Group_Ticket::post_addItem() and Log::getHistoryData()
         'table'              => 'glpi_groups',
         'field'              => 'completename',
         'datatype'           => 'dropdown',
         'name'               => __('Technician group'),
         'forcegroupby'       => true,
         'massiveaction'      => false,
         'condition'          => ['is_assign' => 1],
         'joinparams'         => [
            'beforejoin'         => [
               'table'              => getTableForItemType($this->grouplinkclass),
               'joinparams'         => [
                  'jointype'           => 'child',
                  'condition'          => ['NEWTABLE.type' => CommonITILActor::ASSIGN]
               ]
            ]
         ]
      ];

      $tab[] = [
         'id'                 => 'notification',
         'name'               => _n('Notification', 'Notifications', Session::getPluralNumber())
      ];

      $tab[] = [
         'id'                 => '35',
         'table'              => getTableForItemType($this->userlinkclass),
         'field'              => 'use_notification',
         'name'               => __('Email followup'),
         'datatype'           => 'bool',
         'massiveaction'      => false,
         'joinparams'         => [
            'jointype'           => 'child',
            'condition'          => ['NEWTABLE.type' => CommonITILActor::REQUESTER]
         ]
      ];

      $tab[] = [
         'id'                 => '34',
         'table'              => getTableForItemType($this->userlinkclass),
         'field'              => 'alternative_email',
         'name'               => __('Email for followup'),
         'datatype'           => 'email',
         'massiveaction'      => false,
         'joinparams'         => [
            'jointype'           => 'child',
            'condition'          => ['NEWTABLE.type' => CommonITILActor::REQUESTER]
         ]
      ];

      return $tab;
   }

   /**
    * Get status icon
    *
    * @since 9.3
    *
    * @return string
    */
   public static function getStatusIcon($status) {
      $class = static::getStatusClass($status);
      $label = static::getStatus($status);
      return "<i class='$class' title='$label'></i>";
   }

   /**
    * Get status class
    *
    * @since 9.3
    *
    * @return string
    */
   public static function getStatusClass($status) {
      $class = null;
      $solid = true;

      switch ($status) {
         case self::INCOMING :
            $class = 'circle';
            break;
         case self::ASSIGNED :
            $class = 'circle';
            $solid = false;
            break;
         case self::PLANNED :
            $class = 'calendar';
            break;
         case self::WAITING :
            $class = 'circle';
            break;
         case self::SOLVED :
            $class = 'circle';
            $solid = false;
            break;
         case self::CLOSED :
            $class = 'circle';
            break;
         case self::ACCEPTED :
            $class = 'check-circle';
            break;
         case self::OBSERVED :
            $class = 'eye';
            break;
         case self::EVALUATION :
            $class = 'circle';
            $solid = false;
            break;
         case self::APPROVAL :
            $class = 'question-circle';
            break;
         case self::TEST :
            $class = 'question-circle';
            break;
         case self::QUALIFICATION :
            $class = 'circle';
            $solid = false;
            break;
      }

      return $class == null
         ? ''
         : 'itilstatus ' . ($solid ? 'fas fa-' : 'far fa-') . $class.
         " ".static::getStatusKey($status);
   }

   /**
    * Get status key
    *
    * @since 9.3
    *
    * @return string
    */
   public static function getStatusKey($status) {
      $key = '';
      switch ($status) {
         case self::INCOMING :
            $key = 'new';
            break;
         case self::ASSIGNED :
            $key = 'assigned';
            break;
         case self::PLANNED :
            $key = 'planned';
            break;
         case self::WAITING :
            $key = 'waiting';
            break;
         case self::SOLVED :
            $key = 'solved';
            break;
         case self::CLOSED :
            $key = 'closed';
            break;
         case self::ACCEPTED :
            $key = 'accepted';
            break;
         case self::OBSERVED :
            $key = 'observe';
            break;
         case self::EVALUATION :
            $key = 'eval';
            break;
         case self::APPROVAL :
            $key = 'approval';
            break;
         case self::TEST :
            $key = 'test';
            break;
         case self::QUALIFICATION :
            $key = 'qualif';
            break;
      }
      return $key;
   }


   /**
    * Get Icon for Actor
    *
    * @param $user_group   string   'user or 'group'
    * @param $type         integer  user/group type
    *
    * @return string
   **/
   static function getActorIcon($user_group, $type) {
      global $CFG_GLPI;

      switch ($user_group) {
         case 'user' :
            $icontitle = addslashes(User::getTypeName(1)).' - '.$type; // should never be used
            switch ($type) {
               case CommonITILActor::REQUESTER :
                  $icontitle = __s('Requester user');
                  break;

               case CommonITILActor::OBSERVER :
                  $icontitle = __s('Watcher user');
                  break;

               case CommonITILActor::ASSIGN :
                  $icontitle = __s('Technician');
                  break;
            }
            return "<i class='fas fa-user' title='$icontitle'></i><span class='sr-only'>$icontitle</span>";

         case 'group' :
            $icontitle = Group::getTypeName(1);
            switch ($type) {
               case CommonITILActor::REQUESTER :
                  $icontitle = _sn('Requester group', 'Requester groups', 1);
                  break;

               case CommonITILActor::OBSERVER :
                  $icontitle = _sn('Watcher group', 'Watcher groups', 1);
                  break;

               case CommonITILActor::ASSIGN :
                  $icontitle = __s('Group in charge of the ticket');
                  break;
            }

            return "<i class='fas fa-users' title='$icontitle'></i>" .
                "<span class='sr-only'>$icontitle</span>";

         case 'supplier' :
            $icontitle = Supplier::getTypeName(1);
            return "<i class='fas fa-dolly' alt=\"$icontitle\" title=\"$icontitle\"></i>";

      }
      return '';

   }


   /**
    * show tooltip for user notification information
    *
    * @param $type      integer  user type
    * @param $canedit   boolean  can edit ?
    * @param $options   array    options for default values ($options of showForm)
    *
    * @return void
   **/
   function showUsersAssociated($type, $canedit, array $options = []) {
      global $CFG_GLPI;

      $showuserlink = 0;
      if (User::canView()) {
         $showuserlink = 2;
      }
      $usericon  = static::getActorIcon('user', $type);
      $user      = new User();
      $linkuser  = new $this->userlinkclass();

      $typename  = static::getActorFieldNameType($type);

      $candelete = true;
      $mandatory = '';
      // For ticket templates : mandatories
      $key = $this->getTemplateFormFieldName();
      if (isset($options[$key])) {
         $mandatory = $options[$key]->getMandatoryMark("_users_id_".$typename);
         if ($options[$key]->isMandatoryField("_users_id_".$typename)
             && isset($this->users[$type]) && (count($this->users[$type])==1)) {
            $candelete = false;
         }
      }

      if (isset($this->users[$type]) && count($this->users[$type])) {
         foreach ($this->users[$type] as $d) {
            echo "<div class='actor_row'>";
            $k = $d['users_id'];

            echo "$mandatory$usericon&nbsp;";

            if ($k) {
               $userdata = getUserName($k, 2);
            } else {
               $email         = $d['alternative_email'];
               $userdata      = "<a href='mailto:$email'>$email</a>";
            }

            $entity = $this->getEntityID();
            if (Entity::getUsedConfig('anonymize_support_agents', $entity)
               && Session::getCurrentInterface() == 'helpdesk'
               && $type == CommonITILActor::ASSIGN
            ) {
               echo __("Helpdesk");
            } else {
               if ($k) {
                  $param = ['display' => false];
                  if ($showuserlink) {
                     $param['link'] = $userdata["link"];
                  }
                  echo $userdata['name']."&nbsp;".Html::showToolTip($userdata["comment"], $param);
               } else {
                  echo $userdata;
               }
            }

            if ($CFG_GLPI['notifications_mailing']) {
               $text = __('Email followup')."&nbsp;".Dropdown::getYesNo($d['use_notification']).
                       '<br>';

               if ($d['use_notification']) {
                  $uemail = $d['alternative_email'];
                  if (empty($uemail) && $user->getFromDB($d['users_id'])) {
                     $uemail = $user->getDefaultEmail();
                  }
                  $text .= sprintf(__('%1$s: %2$s'), _n('Email', 'Emails', 1), $uemail);
                  if (!NotificationMailing::isUserAddressValid($uemail)) {
                     $text .= "&nbsp;<span class='red'>".__('Invalid email address')."</span>";
                  }
               }

               if ($canedit
                   || ($d['users_id'] == Session::getLoginUserID())) {
                  $opt      = ['awesome-class' => 'fa-envelope',
                                    'popup' => $linkuser->getFormURLWithID($d['id'])];
                  echo "&nbsp;";
                  Html::showToolTip($text, $opt);
               }
            }

            if ($canedit && $candelete) {
               Html::showSimpleForm($linkuser->getFormURL(), 'delete',
                                    _x('button', 'Delete permanently'),
                                    ['id' => $d['id']],
                                    'fa-times-circle');
            }
            echo "</div>";
         }
      }
   }


   /**
    * show actor add div
    *
    * @param $type         string   actor type
    * @param $rand_type    integer  rand value of div to use
    * @param $entities_id  integer  entity ID
    * @param $is_hidden    array    of hidden fields (if empty consider as not hidden)
    * @param $withgroup    boolean  allow adding a group (true by default)
    * @param $withsupplier boolean  allow adding a supplier (only one possible in ASSIGN case)
    *                               (false by default)
    * @param $inobject     boolean  display in ITIL object ? (true by default)
    *
    * @return void|boolean Nothing if displayed, false if not applicable
   **/
   function showActorAddForm($type, $rand_type, $entities_id, $is_hidden = [],
                             $withgroup = true, $withsupplier = false, $inobject = true) {
      global $CFG_GLPI;

      $types = ['user'  => User::getTypeName(1)];

      if ($withgroup) {
         $types['group'] = Group::getTypeName(1);
      }

      if ($withsupplier
          && ($type == CommonITILActor::ASSIGN)) {
         $types['supplier'] = Supplier::getTypeName(1);
      }

      $typename = static::getActorFieldNameType($type);
      switch ($type) {
         case CommonITILActor::REQUESTER :
            if (isset($is_hidden['_users_id_requester']) && $is_hidden['_users_id_requester']) {
               unset($types['user']);
            }
            if (isset($is_hidden['_groups_id_requester']) && $is_hidden['_groups_id_requester']) {
               unset($types['group']);
            }
            break;

         case CommonITILActor::OBSERVER :
            if (isset($is_hidden['_users_id_observer']) && $is_hidden['_users_id_observer']) {
               unset($types['user']);
            }
            if (isset($is_hidden['_groups_id_observer']) && $is_hidden['_groups_id_observer']) {
               unset($types['group']);
            }
            break;

         case CommonITILActor::ASSIGN :
            if (isset($is_hidden['_users_id_assign']) && $is_hidden['_users_id_assign']) {
               unset($types['user']);
            }
            if (isset($is_hidden['_groups_id_assign']) && $is_hidden['_groups_id_assign']) {
               unset($types['group']);
            }
            if (isset($types['supplier'])
               && isset($is_hidden['_suppliers_id_assign']) && $is_hidden['_suppliers_id_assign']) {
               unset($types['supplier']);
            }
            break;

         default :
            return false;
      }

      echo "<div ".($inobject?"style='display:none'":'')." id='itilactor$rand_type' class='actor-dropdown'>";
      $rand   = Dropdown::showFromArray("_itil_".$typename."[_type]", $types,
                                        ['display_emptychoice' => true]);
      $params = ['type'            => '__VALUE__',
                      'actortype'       => $typename,
                      'itemtype'        => $this->getType(),
                      'allow_email'     => (($type == CommonITILActor::OBSERVER)
                                            || $type == CommonITILActor::REQUESTER),
                      'entity_restrict' => $entities_id,
                      'use_notif'       => Entity::getUsedConfig('is_notif_enable_default', $entities_id, '', 1)];

      Ajax::updateItemOnSelectEvent("dropdown__itil_".$typename."[_type]$rand",
                                    "showitilactor".$typename."_$rand",
                                    $CFG_GLPI["root_doc"]."/ajax/dropdownItilActors.php",
                                    $params);
      echo "<span id='showitilactor".$typename."_$rand' class='actor-dropdown'>&nbsp;</span>";
      if ($inobject) {
         echo "<hr>";
      }
      echo "</div>";
   }


   /**
    * show user add div on creation
    *
    * @param $type      integer  actor type
    * @param $options   array    options for default values ($options of showForm)
    *
    * @return integer Random part of inputs ids
   **/
   function showActorAddFormOnCreate($type, array $options) {
      global $CFG_GLPI;

      $typename = static::getActorFieldNameType($type);

      $itemtype = $this->getType();

      echo static::getActorIcon('user', $type);
      // For ticket templates : mandatories
      $key = $this->getTemplateFormFieldName();
      if (isset($options[$key])) {
         echo $options[$key]->getMandatoryMark("_users_id_".$typename);
      }
      echo "&nbsp;";

      if (!isset($options["_right"])) {
         $right = $this->getDefaultActorRightSearch($type);
      } else {
         $right = $options["_right"];
      }

      if ($options["_users_id_".$typename] == 0 && !isset($_REQUEST["_users_id_$typename"]) && !isset($this->input["_users_id_$typename"])) {
         $options["_users_id_".$typename] = $this->getDefaultActor($type);
      }
      $rand   = mt_rand();
      $actor_name = '_users_id_'.$typename;
      if ($type == CommonITILActor::OBSERVER) {
         $actor_name = '_users_id_'.$typename.'[]';
      }
      $params = ['name'        => $actor_name,
                      'value'       => $options["_users_id_".$typename],
                      'right'       => $right,
                      'rand'        => $rand,
                      'entity'      => (isset($options['entities_id'])
                                        ? $options['entities_id']: $options['entity_restrict'])];

      //only for active ldap and corresponding right
      $ldap_methods = getAllDataFromTable('glpi_authldaps', ['is_active' => 1]);
      if (count($ldap_methods)
            && Session::haveRight('user', User::IMPORTEXTAUTHUSERS)) {
         $params['ldap_import'] = true;
      }

      if ($this->userentity_oncreate
          && ($type == CommonITILActor::REQUESTER)) {
         $params['on_change'] = 'this.form.submit()';
         unset($params['entity']);
      }

      $params['_user_index'] = 0;
      if (isset($options['_user_index'])) {
         $params['_user_index'] = $options['_user_index'];
      }

      if ($CFG_GLPI['notifications_mailing']) {
         $paramscomment
            = ['value' => '__VALUE__',
                    'field' => "_users_id_".$typename."_notif",
                    '_user_index'
                            => $params['_user_index'],
                    'allow_email'
                            => (($type == CommonITILActor::REQUESTER)
                                || ($type == CommonITILActor::OBSERVER)),
                    'use_notification'
                            => $options["_users_id_".$typename."_notif"]['use_notification']];
         if (isset($options["_users_id_".$typename."_notif"]['alternative_email'])) {
            $paramscomment['alternative_email']
               = $options["_users_id_".$typename."_notif"]['alternative_email'];
         }
         $params['toupdate'] = ['value_fieldname'
                                                  => 'value',
                                     'to_update'  => "notif_".$typename."_$rand",
                                     'url'        => $CFG_GLPI["root_doc"]."/ajax/uemailUpdate.php",
                                     'moreparams' => $paramscomment];

      }

      if (($itemtype == 'Ticket')
          && ($type == CommonITILActor::ASSIGN)) {
         $toupdate = [];
         if (isset($params['toupdate']) && is_array($params['toupdate'])) {
            $toupdate[] = $params['toupdate'];
         }
         $toupdate[] = ['value_fieldname' => 'value',
                             'to_update'       => "countassign_$rand",
                             'url'             => $CFG_GLPI["root_doc"].
                                                      "/ajax/ticketassigninformation.php",
                             'moreparams'      => ['users_id_assign' => '__VALUE__']];
         $params['toupdate'] = $toupdate;
      }

      // List all users in the active entities
      User::dropdown($params);

      if ($itemtype == 'Ticket') {

         // display opened tickets for user
         if (($type == CommonITILActor::REQUESTER)
             && ($options["_users_id_".$typename] > 0)
             && (Session::getCurrentInterface() != "helpdesk")) {

            $options2 = [
               'criteria' => [
                  [
                     'field'      => 4, // users_id
                     'searchtype' => 'equals',
                     'value'      => $options["_users_id_".$typename],
                     'link'       => 'AND',
                  ],
                  [
                     'field'      => 12, // status
                     'searchtype' => 'equals',
                     'value'      => 'notold',
                     'link'       => 'AND',
                  ],
               ],
               'reset'    => 'reset',
            ];

            $url = $this->getSearchURL()."?".Toolbox::append_params($options2, '&amp;');

            echo "&nbsp;<a href='$url' title=\"".__s('Processing')."\">(";
            printf(__('%1$s: %2$s'), __('Processing'),
                   $this->countActiveObjectsForUser($options["_users_id_".$typename]));
            echo ")</a>";
         }

         // Display active tickets for a tech
         // Need to update information on dropdown changes
         if ($type == CommonITILActor::ASSIGN) {
            echo "<span id='countassign_$rand'>";
            echo "</span>";

            echo "<script type='text/javascript'>";
            echo "$(function() {";
            Ajax::updateItemJsCode("countassign_$rand",
                                   $CFG_GLPI["root_doc"]."/ajax/ticketassigninformation.php",
                                   ['users_id_assign' => '__VALUE__'],
                                   "dropdown__users_id_".$typename.$rand);
            echo "});</script>";
         }
      }

      if ($CFG_GLPI['notifications_mailing']) {
         echo "<div id='notif_".$typename."_$rand'>";
         echo "</div>";

         echo "<script type='text/javascript'>";
         echo "$(function() {";
         Ajax::updateItemJsCode("notif_".$typename."_$rand",
                                $CFG_GLPI["root_doc"]."/ajax/uemailUpdate.php", $paramscomment,
                                "dropdown_".$actor_name.$rand);
         echo "});</script>";
      }

      return $rand;
   }


   /**
    * show supplier add div on creation
    *
    * @param $options   array    options for default values ($options of showForm)
    *
    * @return void
    **/
   function showSupplierAddFormOnCreate(array $options) {
      global $CFG_GLPI;

      $itemtype = $this->getType();

      echo static::getActorIcon('supplier', 'assign');
      // For ticket templates : mandatories
      $key = $this->getTemplateFormFieldName();
      if (isset($options[$key])) {
         echo $options[$key]->getMandatoryMark("_suppliers_id_assign");
      }
      echo "&nbsp;";

      $rand   = mt_rand();
      $params = ['name'        => '_suppliers_id_assign',
                      'value'       => $options["_suppliers_id_assign"],
                      'rand'        => $rand];

      if ($CFG_GLPI['notifications_mailing']) {
         $paramscomment = ['value'       => '__VALUE__',
                                'field'       => "_suppliers_id_assign_notif",
                                'allow_email' => true,
                                'typefield'   => 'supplier',
                                'use_notification'
                                    => $options["_suppliers_id_assign_notif"]['use_notification']];
         if (isset($options["_suppliers_id_assign_notif"]['alternative_email'])) {
            $paramscomment['alternative_email']
            = $options["_suppliers_id_assign_notif"]['alternative_email'];
         }
         $params['toupdate'] = ['value_fieldname'
                                                  => 'value',
                                     'to_update'  => "notif_assign_$rand",
                                     'url'        => $CFG_GLPI["root_doc"]."/ajax/uemailUpdate.php",
                                     'moreparams' => $paramscomment];

      }

      if ($itemtype == 'Ticket') {
         $toupdate = [];
         if (isset($params['toupdate']) && is_array($params['toupdate'])) {
            $toupdate[] = $params['toupdate'];
         }
         $toupdate[] = ['value_fieldname' => 'value',
                             'to_update'       => "countassign_$rand",
                             'url'             => $CFG_GLPI["root_doc"].
                                                      "/ajax/ticketassigninformation.php",
                             'moreparams'      => ['suppliers_id_assign' => '__VALUE__']];
         $params['toupdate'] = $toupdate;
      }

      Supplier::dropdown($params);

      if ($itemtype == 'Ticket') {
         // Display active tickets for a tech
         // Need to update information on dropdown changes
         echo "<span id='countassign_$rand'>";
         echo "</span>";
         echo "<script type='text/javascript'>";
         echo "$(function() {";
         Ajax::updateItemJsCode("countassign_$rand",
                                $CFG_GLPI["root_doc"]."/ajax/ticketassigninformation.php",
                                ['suppliers_id_assign' => '__VALUE__'],
                                "dropdown__suppliers_id_assign".$rand);
         echo "});</script>";
      }

      if ($CFG_GLPI['notifications_mailing']) {
         echo "<div id='notif_assign_$rand'>";
         echo "</div>";

         echo "<script type='text/javascript'>";
         echo "$(function() {";
         Ajax::updateItemJsCode("notif_assign_$rand",
                                $CFG_GLPI["root_doc"]."/ajax/uemailUpdate.php", $paramscomment,
                                "dropdown__suppliers_id_assign".$rand);
         echo "});</script>";
      }
   }



   /**
    * show actor part in ITIL object form
    *
    * @param $ID        integer  ITIL object ID
    * @param $options   array    options for default values ($options of showForm)
    *
    * @return void
   **/
   function showActorsPartForm($ID, array $options) {
      global $CFG_GLPI;

      $options['_default_use_notification'] = 1;

      if (isset($options['entities_id'])) {
         $options['_default_use_notification'] = Entity::getUsedConfig('is_notif_enable_default', $options['entities_id'], '', 1);
      }

      // check is_hidden fields
      $is_hidden = [];
      foreach (['_users_id_requester', '_groups_id_requester',
                     '_users_id_observer', '_groups_id_observer',
                     '_users_id_assign', '_groups_id_assign',
                     '_suppliers_id_assign'] as $f) {
         $is_hidden[$f] = false;
         $key = $this->getTemplateFormFieldName();
         if (isset($options[$key])
             && $options[$key]->isHiddenField($f)) {
            $is_hidden[$f] = true;
         }
      }
      $can_admin = $this->canAdminActors();
      // on creation can select actor
      if (!$ID) {
         $can_admin = true;
      }

      $can_assign     = $this->canAssign();
      $can_assigntome = $this->canAssignToMe();

      if (isset($options['_noupdate']) && !$options['_noupdate']) {
         $can_admin       = false;
         $can_assign      = false;
         $can_assigntome  = false;
      }

      // Manage actors
      echo "<div class='tab_actors tab_cadre_fixe' id='mainformtable5'>";
      echo "<div class='responsive_hidden actor_title'>".__('Actor')."</div>";

      // ====== Requesters BLOC ======
      //
      //
      echo "<span class='actor-bloc'>";
      echo "<div class='actor-head'>";
      if (!$is_hidden['_users_id_requester'] || !$is_hidden['_groups_id_requester']) {
         echo _n('Requester', 'Requesters', 1);
      }
      $rand_requester      = -1;
      $candeleterequester  = false;

      if ($ID
          && $can_admin
          && (!$is_hidden['_users_id_requester'] || !$is_hidden['_groups_id_requester'])
          && !in_array($this->fields['status'], $this->getClosedStatusArray())
      ) {
         $rand_requester = mt_rand();
         echo "&nbsp;";
         echo "<span class='fa fa-plus pointer' title=\"".__s('Add')."\"
                onClick=\"".Html::jsShow("itilactor$rand_requester")."\"
                ><span class='sr-only'>" . __s('Add') . "</span></span>";
         $candeleterequester = true;
      }
      echo "</div>"; // end .actor-head

      echo "<div class='actor-content'>";
      if ($rand_requester >= 0) {
         $this->showActorAddForm(CommonITILActor::REQUESTER, $rand_requester,
                                 $this->fields['entities_id'], $is_hidden);
      }

      // Requester
      if (!$ID) {
         $reqdisplay = false;
         if ($can_admin
             && !$is_hidden['_users_id_requester']) {
            $this->showActorAddFormOnCreate(CommonITILActor::REQUESTER, $options);
            $reqdisplay = true;
         } else {
            $delegating = User::getDelegateGroupsForUser($options['entities_id']);
            if (count($delegating)
                && !$is_hidden['_users_id_requester']) {
               //$this->getDefaultActor(CommonITILActor::REQUESTER);
               $options['_right'] = "delegate";
               $this->showActorAddFormOnCreate(CommonITILActor::REQUESTER, $options);
               $reqdisplay = true;
            } else { // predefined value
               if (isset($options["_users_id_requester"]) && $options["_users_id_requester"]) {
                  echo static::getActorIcon('user', CommonITILActor::REQUESTER)."&nbsp;";
                  echo Dropdown::getDropdownName("glpi_users", $options["_users_id_requester"]);
                  echo "<input type='hidden' name='_users_id_requester' value=\"".
                         $options["_users_id_requester"]."\">";
                  echo '<br>';
                  $reqdisplay=true;
               }
            }
         }

         //If user have access to more than one entity, then display a combobox : Ticket case
         if ($this->userentity_oncreate
             && isset($this->countentitiesforuser)
             && ($this->countentitiesforuser > 1)) {
            echo "<br>";
            $rand = Entity::dropdown(['value'     => $this->fields["entities_id"],
                                           'entity'    => $this->userentities,
                                           'on_change' => 'this.form.submit()']);
         } else {
            echo "<input type='hidden' name='entities_id' value='".$this->fields["entities_id"]."'>";
         }
         if ($reqdisplay) {
            echo '<hr>';
         }

      } else if (!$is_hidden['_users_id_requester']) {
         $this->showUsersAssociated(CommonITILActor::REQUESTER, $candeleterequester, $options);
      }

      // Requester Group
      if (!$ID) {
         if ($can_admin
             && !$is_hidden['_groups_id_requester']) {
            echo static::getActorIcon('group', CommonITILActor::REQUESTER);
            /// For ticket templates : mandatories
            $key = $this->getTemplateFormFieldName();
            if (isset($options[$key])) {
               echo $options[$key]->getMandatoryMark('_groups_id_requester');
            }
            echo "&nbsp;";

            Group::dropdown([
               'name'      => '_groups_id_requester',
               'value'     => $options["_groups_id_requester"],
               'entity'    => $this->fields["entities_id"],
               'condition' => ['is_requester' => 1]
            ]);

         } else { // predefined value
            if (isset($options["_groups_id_requester"]) && $options["_groups_id_requester"]) {
               echo static::getActorIcon('group', CommonITILActor::REQUESTER)."&nbsp;";
               echo Dropdown::getDropdownName("glpi_groups", $options["_groups_id_requester"]);
               echo "<input type='hidden' name='_groups_id_requester' value=\"".
                      $options["_groups_id_requester"]."\">";
               echo '<br>';
            }
         }
      } else if (!$is_hidden['_groups_id_requester']) {
         $this->showGroupsAssociated(CommonITILActor::REQUESTER, $candeleterequester, $options);
      }
      echo "</div>"; // end .actor-content
      echo "</span>"; // end .actor-bloc

      // ====== Observers BLOC ======

      echo "<span class='actor-bloc'>";
      echo "<div class='actor-head'>";
      if (!$is_hidden['_users_id_observer'] || !$is_hidden['_groups_id_observer']) {
         echo _n('Watcher', 'Watchers', 1);
      }
      $rand_observer       = -1;
      $candeleteobserver   = false;

      if ($ID
          && $can_admin
          && (!$is_hidden['_users_id_observer'] || !$is_hidden['_groups_id_observer'])
          && !in_array($this->fields['status'], $this->getClosedStatusArray())
      ) {
         $rand_observer = mt_rand();

         echo "&nbsp;";
         echo "<span class='fa fa-plus pointer' title=\"".__s('Add')."\"
                onClick=\"".Html::jsShow("itilactor$rand_observer")."\"
                ><span class='sr-only'>" . __s('Add') . "</span></span>";
         $candeleteobserver = true;

      }
      if (($ID > 0)
           && !in_array($this->fields['status'], $this->getClosedStatusArray())
           && !$is_hidden['_users_id_observer']
           && !$this->isUser(CommonITILActor::OBSERVER, Session::getLoginUserID())
           && !$this->isUser(CommonITILActor::REQUESTER, Session::getLoginUserID())) {
         Html::showSimpleForm($this->getFormURL(), 'addme_observer',
                              __('Associate myself'),
                              [$this->getForeignKeyField() => $this->fields['id']],
                              'fa-male');
      }

      echo "</div>"; // end .actor-head
      echo "<div class='actor-content'>";
      if ($rand_observer >= 0) {
         $this->showActorAddForm(CommonITILActor::OBSERVER, $rand_observer,
                                 $this->fields['entities_id'], $is_hidden);
      }

      // Observer
      if (!$ID) {
         if ($can_admin
             && !$is_hidden['_users_id_observer']) {
            $this->showActorAddFormOnCreate(CommonITILActor::OBSERVER, $options);
            echo '<hr>';
         } else { // predefined value
            if (isset($options["_users_id_observer"][0]) && $options["_users_id_observer"][0]) {
               echo static::getActorIcon('user', CommonITILActor::OBSERVER)."&nbsp;";
               echo Dropdown::getDropdownName("glpi_users", $options["_users_id_observer"][0]);
               echo "<input type='hidden' name='_users_id_observer' value=\"".
                      $options["_users_id_observer"][0]."\">";
               echo '<hr>';
            }
         }
      } else if (!$is_hidden['_users_id_observer']) {
         $this->showUsersAssociated(CommonITILActor::OBSERVER, $candeleteobserver, $options);
      }

      // Observer Group
      if (!$ID) {
         if ($can_admin
             && !$is_hidden['_groups_id_observer']) {
            echo static::getActorIcon('group', CommonITILActor::OBSERVER);
            /// For ticket templates : mandatories
            $key = $this->getTemplateFormFieldName();
            if (isset($options[$key])) {
               echo $options[$key]->getMandatoryMark('_groups_id_observer');
            }
            echo "&nbsp;";

            Group::dropdown([
               'name'      => '_groups_id_observer',
               'value'     => $options["_groups_id_observer"],
               'entity'    => $this->fields["entities_id"],
               'condition' => ['is_requester' => 1]
            ]);
         } else { // predefined value
            if (isset($options["_groups_id_observer"]) && $options["_groups_id_observer"]) {
               echo static::getActorIcon('group', CommonITILActor::OBSERVER)."&nbsp;";
               echo Dropdown::getDropdownName("glpi_groups", $options["_groups_id_observer"]);
               echo "<input type='hidden' name='_groups_id_observer' value=\"".
                      $options["_groups_id_observer"]."\">";
               echo '<br>';
            }
         }
      } else if (!$is_hidden['_groups_id_observer']) {
         $this->showGroupsAssociated(CommonITILActor::OBSERVER, $candeleteobserver, $options);
      }
      echo "</div>"; // end .actor-content
      echo "</span>"; // end .actor-bloc

      // ====== Assign BLOC ======

      echo "<span class='actor-bloc'>";
      echo "<div class='actor-head'>";
      if (!$is_hidden['_users_id_assign']
          || !$is_hidden['_groups_id_assign']
          || !$is_hidden['_suppliers_id_assign']) {
         echo __('Assigned to');
      }
      $rand_assign      = -1;
      $candeleteassign  = false;
      if ($ID
          && ($can_assign || $can_assigntome)
          && (!$is_hidden['_users_id_assign']
              || !$is_hidden['_groups_id_assign']
              || !$is_hidden['_suppliers_id_assign'])
          && $this->isAllowedStatus($this->fields['status'], CommonITILObject::ASSIGNED)) {
         $rand_assign = mt_rand();

         echo "&nbsp;";
         echo "<span class='fa fa-plus pointer' title=\"".__s('Add')."\"
                onClick=\"".Html::jsShow("itilactor$rand_assign")."\"
                ><span class='sr-only'>" . __s('Add') . "</span></span>";
      }
      if ($ID
          && $can_assigntome
          && !in_array($this->fields['status'], $this->getClosedStatusArray())
          && !$is_hidden['_users_id_assign']
          && !$this->isUser(CommonITILActor::ASSIGN, Session::getLoginUserID())
          && $this->isAllowedStatus($this->fields['status'], CommonITILObject::ASSIGNED)) {
         Html::showSimpleForm($this->getFormURL(), 'addme_assign', __('Associate myself'),
                              [$this->getForeignKeyField() => $this->fields['id']],
                              'fa-male');
      }
      if ($ID
          && $can_assign) {
         $candeleteassign = true;
      }
      echo "</div>"; // end .actor-head

      echo "<div class='actor-content'>";
      if ($rand_assign >= 0) {
         $this->showActorAddForm(CommonITILActor::ASSIGN, $rand_assign, $this->fields['entities_id'],
                                 $is_hidden, $this->canAssign(), $this->canAssign());
      }

      // Assign User
      if (!$ID) {
         if ($can_assign
             && !$is_hidden['_users_id_assign']
             && $this->isAllowedStatus(CommonITILObject::INCOMING, CommonITILObject::ASSIGNED)) {
            $this->showActorAddFormOnCreate(CommonITILActor::ASSIGN, $options);
            echo '<hr>';

         } else if ($can_assigntome
                    && !$is_hidden['_users_id_assign']
                    && $this->isAllowedStatus(CommonITILObject::INCOMING, CommonITILObject::ASSIGNED)) {
            echo static::getActorIcon('user', CommonITILActor::ASSIGN)."&nbsp;";
            User::dropdown(['name'        => '_users_id_assign',
                                 'value'       => $options["_users_id_assign"],
                                 'entity'      => $this->fields["entities_id"],
                                 'ldap_import' => true]);
            echo '<hr>';

         } else { // predefined value
            if (isset($options["_users_id_assign"]) && $options["_users_id_assign"]
                && $this->isAllowedStatus(CommonITILObject::INCOMING, CommonITILObject::ASSIGNED)) {
               echo static::getActorIcon('user', CommonITILActor::ASSIGN)."&nbsp;";
               echo Dropdown::getDropdownName("glpi_users", $options["_users_id_assign"]);
               echo "<input type='hidden' name='_users_id_assign' value=\"".
                      $options["_users_id_assign"]."\">";
               echo '<hr>';
            }
         }

      } else if (!$is_hidden['_users_id_assign']) {
         $this->showUsersAssociated(CommonITILActor::ASSIGN, $candeleteassign, $options);
      }

      // Assign Groups
      if (!$ID) {
         if ($can_assign
             && !$is_hidden['_groups_id_assign']
             && $this->isAllowedStatus(CommonITILObject::INCOMING, CommonITILObject::ASSIGNED)) {
            echo static::getActorIcon('group', CommonITILActor::ASSIGN);
            /// For ticket templates : mandatories
            $key = $this->getTemplateFormFieldName();
            if (isset($options[$key])) {
               echo $options[$key]->getMandatoryMark('_groups_id_assign');
            }
            echo "&nbsp;";
            $rand   = mt_rand();
            $params = [
               'name'      => '_groups_id_assign',
               'value'     => $options["_groups_id_assign"],
               'entity'    => $this->fields["entities_id"],
               'condition' => ['is_assign' => 1],
               'rand'      => $rand
            ];

            if ($this->getType() == 'Ticket') {
               $params['toupdate'] = ['value_fieldname' => 'value',
                                           'to_update'       => "countgroupassign_$rand",
                                           'url'             => $CFG_GLPI["root_doc"].
                                                                "/ajax/ticketassigninformation.php",
                                           'moreparams'      => ['groups_id_assign'
                                                                        => '__VALUE__']];
            }

            Group::dropdown($params);
            echo "<span id='countgroupassign_$rand'>";
            echo "</span>";

            echo "<script type='text/javascript'>";
            echo "$(function() {";
            Ajax::updateItemJsCode("countgroupassign_$rand",
                                   $CFG_GLPI["root_doc"]."/ajax/ticketassigninformation.php",
                                   ['groups_id_assign' => '__VALUE__'],
                                   "dropdown__groups_id_assign$rand");
            echo "});</script>";

            echo '<hr>';
         } else { // predefined value
            if (isset($options["_groups_id_assign"])
                && $options["_groups_id_assign"]
                && $this->isAllowedStatus(CommonITILObject::INCOMING, CommonITILObject::ASSIGNED)) {
               echo static::getActorIcon('group', CommonITILActor::ASSIGN)."&nbsp;";
               echo Dropdown::getDropdownName("glpi_groups", $options["_groups_id_assign"]);
               echo "<input type='hidden' name='_groups_id_assign' value=\"".
                      $options["_groups_id_assign"]."\">";
               echo '<hr>';
            }
         }

      } else if (!$is_hidden['_groups_id_assign']) {
         $this->showGroupsAssociated(CommonITILActor::ASSIGN, $candeleteassign, $options);
      }

      // Assign Suppliers
      if (!$ID) {
         if ($can_assign
             && !$is_hidden['_suppliers_id_assign']
             && $this->isAllowedStatus(CommonITILObject::INCOMING, CommonITILObject::ASSIGNED)) {
            $this->showSupplierAddFormOnCreate($options);
         } else { // predefined value
            if (isset($options["_suppliers_id_assign"])
                && $options["_suppliers_id_assign"]
                && $this->isAllowedStatus(CommonITILObject::INCOMING, CommonITILObject::ASSIGNED)) {
               echo static::getActorIcon('supplier', CommonITILActor::ASSIGN)."&nbsp;";
               echo Dropdown::getDropdownName("glpi_suppliers", $options["_suppliers_id_assign"]);
               echo "<input type='hidden' name='_suppliers_id_assign' value=\"".
                      $options["_suppliers_id_assign"]."\">";
               echo '<hr>';
            }
         }

      } else if (!$is_hidden['_suppliers_id_assign']) {
         $this->showSuppliersAssociated(CommonITILActor::ASSIGN, $candeleteassign, $options);
      }

      echo "</div>"; // end .actor-content
      echo "</span>"; // end .actor-bloc

      echo "</div>"; // tab_actors
   }


   /**
    * @param $actiontime
   **/
   static function getActionTime($actiontime) {
      return Html::timestampToString($actiontime, false);
   }


   /**
    * @param $ID
    * @param $itemtype
    * @param $link      (default 0)
   **/
   static function getAssignName($ID, $itemtype, $link = 0) {

      switch ($itemtype) {
         case 'User' :
            if ($ID == 0) {
               return "";
            }
            return getUserName($ID, $link);

         case 'Supplier' :
         case 'Group' :
            $item = new $itemtype();
            if ($item->getFromDB($ID)) {
               if ($link) {
                  return $item->getLink(['comments' => true]);
               }
               return $item->getNameID();
            }
            return "";
      }
   }

   /**
    * Form to add a solution to an ITIL object
    *
    * @since 0.84
    * @since 9.2 Signature has changed
    *
    * @param CommonITILObject $item item instance
    *
    * @param $entities_id
   **/
   static function showMassiveSolutionForm(CommonITILObject $item) {
      echo "<table class='tab_cadre_fixe'>";
      echo '<tr><th colspan=4>'.__('Solve tickets').'</th></tr>';

      $solution = new ITILSolution();
      $solution->showForm(
         null,
         [
            'item'   => $item,
            'entity' => $item->getEntityID(),
            'noform' => true,
            'nokb'   => true
         ]
      );

      echo "</td></tr>";
      echo '</table>';
   }


   /**
    * Update date mod of the ITIL object
    *
    * @param $ID                    integer  ID of the ITIL object
    * @param $no_stat_computation   boolean  do not cumpute take into account stat (false by default)
    * @param $users_id_lastupdater  integer  to force last_update id (default 0 = not used)
   **/
   function updateDateMod($ID, $no_stat_computation = false, $users_id_lastupdater = 0) {
      global $DB;

      if ($this->getFromDB($ID)) {
         // Force date mod and lastupdater
         $update = ['date_mod' => $_SESSION['glpi_currenttime']];

         // set last updater if interactive user
         if (!Session::isCron()) {
            $update['users_id_lastupdater'] = Session::getLoginUserID();
         } else if ($users_id_lastupdater > 0) {
            $update['users_id_lastupdater'] = $users_id_lastupdater;
         }

         $DB->update(
            $this->getTable(),
            $update,
            ['id' => $ID]
         );
      }
   }


   /**
    * Update actiontime of the object based on actiontime of the tasks
    *
    * @param integer $ID ID of the object
    *
    * @return boolean : success
   **/
   function updateActionTime($ID) {
      global $DB;

      $tot       = 0;
      $tasktable = getTableForItemType($this->getType().'Task');

      $result = $DB->request([
         'SELECT' => ['SUM' => 'actiontime as sumtime'],
         'FROM'   => $tasktable,
         'WHERE'  => [$this->getForeignKeyField() => $ID]
      ])->next();
      $sum = $result['sumtime'];
      if (!is_null($sum)) {
         $tot += $sum;
      }

      $result = $DB->update(
         $this->getTable(), [
            'actiontime' => $tot
         ], [
            'id' => $ID
         ]
      );
      return $result;
   }


   /**
    * Get all available types to which an ITIL object can be assigned
   **/
   static function getAllTypesForHelpdesk() {
      global $PLUGIN_HOOKS, $CFG_GLPI;

      /// TODO ticket_types -> itil_types

      $types = [];
      $ptypes = [];
      //Types of the plugins (keep the plugin hook for right check)
      if (isset($PLUGIN_HOOKS['assign_to_ticket'])) {
         foreach (array_keys($PLUGIN_HOOKS['assign_to_ticket']) as $plugin) {
            if (!Plugin::isPluginActive($plugin)) {
               continue;
            }
            $ptypes = Plugin::doOneHook($plugin, 'AssignToTicket', $ptypes);
         }
      }
      asort($ptypes);
      //Types of the core (after the plugin for robustness)
      foreach ($CFG_GLPI["ticket_types"] as $itemtype) {
         if ($item = getItemForItemtype($itemtype)) {
            if (!isPluginItemType($itemtype) // No plugin here
                && isset($_SESSION["glpiactiveprofile"]["helpdesk_item_type"])
                  && in_array($itemtype, $_SESSION["glpiactiveprofile"]["helpdesk_item_type"])) {
               $types[$itemtype] = $item->getTypeName(1);
            }
         }
      }
      asort($types); // core type first... asort could be better ?

      // Drop not available plugins
      foreach (array_keys($ptypes) as $itemtype) {
         if (!isset($_SESSION["glpiactiveprofile"]["helpdesk_item_type"])
             || !in_array($itemtype, $_SESSION["glpiactiveprofile"]["helpdesk_item_type"])) {
            unset($ptypes[$itemtype]);
         }
      }

      $types = array_merge($types, $ptypes);
      return $types;
   }


   /**
    * Check if it's possible to assign ITIL object to a type (core or plugin)
    *
    * @param string $itemtype the object's type
    *
    * @return true if ticket can be assign to this type, false if not
   **/
   static function isPossibleToAssignType($itemtype) {

      if (in_array($itemtype, $_SESSION["glpiactiveprofile"]["helpdesk_item_type"])) {
         return true;
      }
      return false;
   }


   /**
    * Compute solve delay stat of the current ticket
   **/
   function computeSolveDelayStat() {

      if (isset($this->fields['id'])
          && !empty($this->fields['date'])
          && !empty($this->fields['solvedate'])) {

         $calendars_id = $this->getCalendar();
         $calendar     = new Calendar();

         // Using calendar
         if (($calendars_id > 0)
             && $calendar->getFromDB($calendars_id)) {
            return max(0, $calendar->getActiveTimeBetween($this->fields['date'],
                                                          $this->fields['solvedate'])
                                                            -$this->fields["waiting_duration"]);
         }
         // Not calendar defined
         return max(0, strtotime($this->fields['solvedate'])-strtotime($this->fields['date'])
                       -$this->fields["waiting_duration"]);
      }
      return 0;
   }


   /**
    * Compute close delay stat of the current ticket
   **/
   function computeCloseDelayStat() {

      if (isset($this->fields['id'])
          && !empty($this->fields['date'])
          && !empty($this->fields['closedate'])) {

         $calendars_id = $this->getCalendar();
         $calendar     = new Calendar();

         // Using calendar
         if (($calendars_id > 0)
             && $calendar->getFromDB($calendars_id)) {
            return max(0, $calendar->getActiveTimeBetween($this->fields['date'],
                                                          $this->fields['closedate'])
                                                             -$this->fields["waiting_duration"]);
         }
         // Not calendar defined
         return max(0, strtotime($this->fields['closedate'])-strtotime($this->fields['date'])
                       -$this->fields["waiting_duration"]);
      }
      return 0;
   }


   function showStats() {

      if (!$this->canView()
          || !isset($this->fields['id'])) {
         return false;
      }

      $this->showStatsDates();
      Plugin::doHook('show_item_stats', $this);
      $this->showStatsTimes();
   }

   function showStatsDates() {
      echo "<table class='tab_cadre_fixe'>";
      echo "<tr><th colspan='2'>"._n('Date', 'Dates', Session::getPluralNumber())."</th></tr>";

      echo "<tr class='tab_bg_2'><td>".__('Opening date')."</td>";
      echo "<td>".Html::convDateTime($this->fields['date'])."</td></tr>";

      echo "<tr class='tab_bg_2'><td>".__('Time to resolve')."</td>";
      echo "<td>".Html::convDateTime($this->fields['time_to_resolve'])."</td></tr>";

      if (in_array($this->fields['status'], array_merge($this->getSolvedStatusArray(),
                                                        $this->getClosedStatusArray()))) {
         echo "<tr class='tab_bg_2'><td>".__('Resolution date')."</td>";
         echo "<td>".Html::convDateTime($this->fields['solvedate'])."</td></tr>";
      }

      if (in_array($this->fields['status'], $this->getClosedStatusArray())) {
         echo "<tr class='tab_bg_2'><td>".__('Closing date')."</td>";
         echo "<td>".Html::convDateTime($this->fields['closedate'])."</td></tr>";
      }
      echo "</table>";
   }

   function showStatsTimes() {
      echo "<div class='dates_timelines'>";
      echo "<table class='tab_cadre_fixe'>";
      echo "<tr><th colspan='2'>"._n('Time', 'Times', Session::getPluralNumber())."</th></tr>";

      if (isset($this->fields['takeintoaccount_delay_stat'])) {
         echo "<tr class='tab_bg_2'><td>".__('Take into account')."</td><td>";
         if ($this->fields['takeintoaccount_delay_stat'] > 0) {
            echo Html::timestampToString($this->fields['takeintoaccount_delay_stat'], 0);
         } else {
            echo '&nbsp;';
         }
         echo "</td></tr>";
      }

      if (in_array($this->fields['status'], array_merge($this->getSolvedStatusArray(),
                                                        $this->getClosedStatusArray()))) {
         echo "<tr class='tab_bg_2'><td>".__('Resolution')."</td><td>";

         if ($this->fields['solve_delay_stat'] > 0) {
            echo Html::timestampToString($this->fields['solve_delay_stat'], 0);
         } else {
            echo '&nbsp;';
         }
         echo "</td></tr>";
      }

      if (in_array($this->fields['status'], $this->getClosedStatusArray())) {
         echo "<tr class='tab_bg_2'><td>".__('Closure')."</td><td>";
         if ($this->fields['close_delay_stat'] > 0) {
            echo Html::timestampToString($this->fields['close_delay_stat']);
         } else {
            echo '&nbsp;';
         }
         echo "</td></tr>";
      }

      echo "<tr class='tab_bg_2'><td>".__('Pending')."</td><td>";
      if ($this->fields['waiting_duration'] > 0) {
         echo Html::timestampToString($this->fields['waiting_duration'], 0);
      } else {
         echo '&nbsp;';
      }
      echo "</td></tr>";

      echo "</table>";
      echo "</div>";
   }


   /** Get users_ids of itil object between 2 dates
    *
    * @param string $date1 begin date
    * @param string $date2 end date
    *
    * @return array contains the distinct users_ids which have itil object
   **/
   function getUsedAuthorBetween($date1 = '', $date2 = '') {
      global $DB;

      $linkclass = new $this->userlinkclass();
      $linktable = $linkclass->getTable();

      $ctable = $this->getTable();
      $criteria = [
         'SELECT'          => [
            'glpi_users.id AS users_id',
            'glpi_users.name AS name',
            'glpi_users.realname AS realname',
            'glpi_users.firstname AS firstname'
         ],
         'DISTINCT' => true,
         'FROM'            => $ctable,
         'LEFT JOIN'       => [
            $linktable  => [
               'ON' => [
                  $linktable  => $this->getForeignKeyField(),
                  $ctable     => 'id', [
                     'AND' => [
                        "$linktable.type"    => CommonITILActor::REQUESTER
                     ]
                  ]
               ]
            ]
         ],
         'INNER JOIN'      => [
            'glpi_users'   => [
               'ON' => [
                  $linktable     => 'users_id',
                  'glpi_users'   => 'id'
               ]
            ]
         ],
         'WHERE'           => [
            "$ctable.is_deleted" => 0
         ] + getEntitiesRestrictCriteria($ctable),
         'ORDERBY'         => [
            'realname',
            'firstname',
            'name'
         ]
      ];

      if (!empty($date1) || !empty($date2)) {
         $criteria['WHERE'][] = [
            'OR' => [
               getDateCriteria("$ctable.date", $date1, $date2),
               getDateCriteria("$ctable.closedate", $date1, $date2),
            ]
         ];
      }

      $iterator = $DB->request($criteria);
      $tab    = [];
      while ($line = $iterator->next()) {
         $tab[] = [
            'id'   => $line['users_id'],
            'link' => formatUserName(
               $line['users_id'],
               $line['name'],
               $line['realname'],
               $line['firstname'],
               1
            )
         ];
      }
      return $tab;
   }


   /** Get recipient of itil object between 2 dates
    *
    * @param string $date1 begin date
    * @param string $date2 end date
    *
    * @return array contains the distinct recipents which have itil object
   **/
   function getUsedRecipientBetween($date1 = '', $date2 = '') {
      global $DB;

      $ctable = $this->getTable();
      $criteria = [
         'SELECT'          => [
            'glpi_users.id AS user_id',
            'glpi_users.name AS name',
            'glpi_users.realname AS realname',
            'glpi_users.firstname AS firstname'
         ],
         'DISTINCT'        => true,
         'FROM'            => $ctable,
         'LEFT JOIN'       => [
            'glpi_users'   => [
               'ON' => [
                  $ctable        => 'users_id_recipient',
                  'glpi_users'   => 'id'
               ]
            ]
         ],
         'WHERE'           => [
            "$ctable.is_deleted" => 0
         ] + getEntitiesRestrictCriteria($ctable),
         'ORDERBY'         => [
            'realname',
            'firstname',
            'name'
         ]
      ];

      if (!empty($date1) || !empty($date2)) {
         $criteria['WHERE'][] = [
            'OR' => [
               getDateCriteria("$ctable.date", $date1, $date2),
               getDateCriteria("$ctable.closedate", $date1, $date2),
            ]
         ];
      }

      $iterator = $DB->request($criteria);
      $tab    = [];

      while ($line = $iterator->next()) {
         $tab[] = [
            'id'   => $line['user_id'],
            'link' => formatUserName(
               $line['user_id'],
               $line['name'],
               $line['realname'],
               $line['firstname'],
               1
            )
         ];
      }
      return $tab;
   }


   /** Get groups which have itil object between 2 dates
    *
    * @param string $date1 begin date
    * @param string $date2 end date
    *
    * @return array contains the distinct groups of tickets
   **/
   function getUsedGroupBetween($date1 = '', $date2 = '') {
      global $DB;

      $linkclass = new $this->grouplinkclass();
      $linktable = $linkclass->getTable();

      $ctable = $this->getTable();
      $criteria = [
         'SELECT' => [
            'glpi_groups.id',
            'glpi_groups.completename'
         ],
         'DISTINCT'        => true,
         'FROM'            => $ctable,
         'LEFT JOIN'       => [
            $linktable  => [
               'ON' => [
                  $linktable  => $this->getForeignKeyField(),
                  $ctable     => 'id', [
                     'AND' => [
                        "$linktable.type"    => CommonITILActor::REQUESTER
                     ]
                  ]
               ]
            ]
         ],
         'INNER JOIN'      => [
            'glpi_groups'   => [
               'ON' => [
                  $linktable     => 'groups_id',
                  'glpi_groups'   => 'id'
               ]
            ]
         ],
         'WHERE'           => [
            "$ctable.is_deleted" => 0
         ] + getEntitiesRestrictCriteria($ctable),
         'ORDERBY'         => [
            'glpi_groups.completename'
         ]
      ];

      if (!empty($date1) || !empty($date2)) {
         $criteria['WHERE'][] = [
            'OR' => [
               getDateCriteria("$ctable.date", $date1, $date2),
               getDateCriteria("$ctable.closedate", $date1, $date2),
            ]
         ];
      }

      $iterator = $DB->request($criteria);
      $tab    = [];

      while ($line = $iterator->next()) {
         $tab[] = [
            'id'   => $line['id'],
            'link' => $line['completename'],
         ];
      }
      return $tab;
   }


   /** Get recipient of itil object between 2 dates
    *
    * @param string  $date1 begin date
    * @param string  $date2 end date
    * @param boolean $title indicates if stat if by title (true) or type (false)
    *
    * @return array contains the distinct recipents which have tickets
   **/
   function getUsedUserTitleOrTypeBetween($date1 = '', $date2 = '', $title = true) {
      global $DB;

      $linkclass = new $this->userlinkclass();
      $linktable = $linkclass->getTable();

      if ($title) {
         $table = "glpi_usertitles";
         $field = "usertitles_id";
      } else {
         $table = "glpi_usercategories";
         $field = "usercategories_id";
      }

      $ctable = $this->getTable();
      $criteria = [
         'SELECT'          => "glpi_users.$field",
         'DISTINCT'        => true,
         'FROM'            => $ctable,
         'INNER JOIN'      => [
            $linktable  => [
               'ON' => [
                  $linktable  => $this->getForeignKeyField(),
                  $ctable     => 'id'
               ]
            ],
            'glpi_users'   => [
               'ON' => [
                  $linktable     => 'users_id',
                  'glpi_users'   => 'id'
               ]
            ]
         ],
         'LEFT JOIN'       => [
            $table         => [
               'ON' => [
                  'glpi_users'   => $field,
                  $table         => 'id'
               ]
            ]
         ],
         'WHERE'           => [
            "$ctable.is_deleted" => 0
         ] + getEntitiesRestrictCriteria($ctable),
         'ORDERBY'         => [
            "glpi_users.$field"
         ]
      ];

      if (!empty($date1) || !empty($date2)) {
         $criteria['WHERE'][] = [
            'OR' => [
               getDateCriteria("$ctable.date", $date1, $date2),
               getDateCriteria("$ctable.closedate", $date1, $date2),
            ]
         ];
      }

      $iterator = $DB->request($criteria);
      $tab    = [];
      while ($line = $iterator->next()) {
         $tab[] = [
            'id'   => $line[$field],
            'link' => Dropdown::getDropdownName($table, $line[$field]),
         ];
      }
      return $tab;
   }


   /**
    * Get priorities of itil object between 2 dates
    *
    * @param string $date1 begin date
    * @param string $date2 end date
    *
    * @return array contains the distinct priorities of tickets
   **/
   function getUsedPriorityBetween($date1 = '', $date2 = '') {
      global $DB;

      $ctable = $this->getTable();
      $criteria = [
         'SELECT'          => 'priority',
         'DISTINCT'        => true,
         'FROM'            => $ctable,
         'WHERE'           => [
            "$ctable.is_deleted" => 0
         ] + getEntitiesRestrictCriteria($ctable),
         'ORDERBY'         => 'priority'
      ];

      if (!empty($date1) || !empty($date2)) {
         $criteria['WHERE'][] = [
            'OR' => [
               getDateCriteria("$ctable.date", $date1, $date2),
               getDateCriteria("$ctable.closedate", $date1, $date2),
            ]
         ];
      }

      $iterator = $DB->request($criteria);
      $tab    = [];
      while ($line = $iterator->next()) {
         $tab[] = [
            'id'   => $line['priority'],
            'link' => static::getPriorityName($line['priority']),
         ];
      }
      return $tab;
   }


   /**
    * Get urgencies of itil object between 2 dates
    *
    * @param string $date1 begin date
    * @param string $date2 end date
    *
    * @return array contains the distinct priorities of tickets
   **/
   function getUsedUrgencyBetween($date1 = '', $date2 = '') {
      global $DB;

      $ctable = $this->getTable();
      $criteria = [
         'SELECT'          => 'urgency',
         'DISTINCT'        => true,
         'FROM'            => $ctable,
         'WHERE'           => [
            "$ctable.is_deleted" => 0
         ] + getEntitiesRestrictCriteria($ctable),
         'ORDERBY'         => 'urgency'
      ];

      if (!empty($date1) || !empty($date2)) {
         $criteria['WHERE'][] = [
            'OR' => [
               getDateCriteria("$ctable.date", $date1, $date2),
               getDateCriteria("$ctable.closedate", $date1, $date2),
            ]
         ];
      }

      $iterator = $DB->request($criteria);
      $tab    = [];

      while ($line = $iterator->next()) {
         $tab[] = [
            'id'   => $line['urgency'],
            'link' => static::getUrgencyName($line['urgency']),
         ];
      }
      return $tab;
   }


   /**
    * Get impacts of itil object between 2 dates
    *
    * @param string $date1 begin date
    * @param string $date2 end date
    *
    * @return array contains the distinct priorities of tickets
   **/
   function getUsedImpactBetween($date1 = '', $date2 = '') {
      global $DB;

      $ctable = $this->getTable();
      $criteria = [
         'SELECT'          => 'impact',
         'DISTINCT'        => true,
         'FROM'            => $ctable,
         'WHERE'           => [
            "$ctable.is_deleted" => 0
         ] + getEntitiesRestrictCriteria($ctable),
         'ORDERBY'         => 'impact'
      ];

      if (!empty($date1) || !empty($date2)) {
         $criteria['WHERE'][] = [
            'OR' => [
               getDateCriteria("$ctable.date", $date1, $date2),
               getDateCriteria("$ctable.closedate", $date1, $date2),
            ]
         ];
      }

      $iterator = $DB->request($criteria);
      $tab    = [];

      while ($line = $iterator->next()) {
         $tab[] = [
            'id'   => $line['impact'],
            'link' => static::getImpactName($line['impact']),
         ];
      }
      return $tab;
   }


   /**
    * Get request types of itil object between 2 dates
    *
    * @param string $date1 begin date
    * @param string $date2 end date
    *
    * @return array contains the distinct request types of tickets
   **/
   function getUsedRequestTypeBetween($date1 = '', $date2 = '') {
      global $DB;

      $ctable = $this->getTable();
      $criteria = [
         'SELECT'          => 'requesttypes_id',
         'DISTINCT'        => true,
         'FROM'            => $ctable,
         'WHERE'           => [
            "$ctable.is_deleted" => 0
         ] + getEntitiesRestrictCriteria($ctable),
         'ORDERBY'         => 'requesttypes_id'
      ];

      if (!empty($date1) || !empty($date2)) {
         $criteria['WHERE'][] = [
            'OR' => [
               getDateCriteria("$ctable.date", $date1, $date2),
               getDateCriteria("$ctable.closedate", $date1, $date2),
            ]
         ];
      }

      $iterator = $DB->request($criteria);
      $tab    = [];
      while ($line = $iterator->next()) {
         $tab[] = [
            'id'   => $line['requesttypes_id'],
            'link' => Dropdown::getDropdownName('glpi_requesttypes', $line['requesttypes_id']),
         ];
      }
      return $tab;
   }


   /**
    * Get solution types of itil object between 2 dates
    *
    * @param string $date1 begin date
    * @param string $date2 end date
    *
    * @return array contains the distinct request types of tickets
   **/
   function getUsedSolutionTypeBetween($date1 = '', $date2 = '') {
      global $DB;

      $ctable = $this->getTable();
      $criteria = [
         'SELECT'          => 'solutiontypes_id',
         'DISTINCT'        => true,
         'FROM'            => ITILSolution::getTable(),
         'INNER JOIN'      => [
            $ctable   => [
               'ON' => [
                  ITILSolution::getTable()   => 'items_id',
                  $ctable                    => 'id'
               ]
            ]
         ],
         'WHERE'           => [
            ITILSolution::getTable() . ".itemtype" => $this->getType(),
            "$ctable.is_deleted"                   => 0
         ] + getEntitiesRestrictCriteria($ctable),
         'ORDERBY'         => 'solutiontypes_id'
      ];

      if (!empty($date1) || !empty($date2)) {
         $criteria['WHERE'][] = [
            'OR' => [
               getDateCriteria("$ctable.date", $date1, $date2),
               getDateCriteria("$ctable.closedate", $date1, $date2),
            ]
         ];
      }

      $iterator = $DB->request($criteria);
      $tab    = [];
      while ($line = $iterator->next()) {
         $tab[] = [
            'id'   => $line['solutiontypes_id'],
            'link' => Dropdown::getDropdownName('glpi_solutiontypes', $line['solutiontypes_id']),
         ];
      }
      return $tab;
   }


   /** Get users which have intervention assigned to  between 2 dates
    *
    * @param string $date1 begin date
    * @param string $date2 end date
    *
    * @return array contains the distinct users which have any intervention assigned to.
   **/
   function getUsedTechBetween($date1 = '', $date2 = '') {
      global $DB;

      $linkclass = new $this->userlinkclass();
      $linktable = $linkclass->getTable();
      $showlink = User::canView();

      $ctable = $this->getTable();
      $criteria = [
         'SELECT'          => [
            'glpi_users.id AS users_id',
            'glpi_users.name AS name',
            'glpi_users.realname AS realname',
            'glpi_users.firstname AS firstname'
         ],
         'DISTINCT'        => true,
         'FROM'            => $ctable,
         'LEFT JOIN'       => [
            $linktable  => [
               'ON' => [
                  $linktable  => $this->getForeignKeyField(),
                  $ctable     => 'id', [
                     'AND' => [
                        "$linktable.type"    => CommonITILActor::ASSIGN
                     ]
                  ]
               ]
            ],
            'glpi_users'   => [
               'ON' => [
                  $linktable     => 'users_id',
                  'glpi_users'   => 'id'
               ]
            ]
         ],
         'WHERE'           => [
            "$ctable.is_deleted" => 0
         ] + getEntitiesRestrictCriteria($ctable),
         'ORDERBY'         => [
            'realname',
            'firstname',
            'name'
         ]
      ];

      if (!empty($date1) || !empty($date2)) {
         $criteria['WHERE'][] = [
            'OR' => [
               getDateCriteria("$ctable.date", $date1, $date2),
               getDateCriteria("$ctable.closedate", $date1, $date2),
            ]
         ];
      }

      $iterator = $DB->request($criteria);
      $tab    = [];

      while ($line = $iterator->next()) {
         $tab[] = [
            'id'   => $line['users_id'],
            'link' => formatUserName($line['users_id'], $line['name'], $line['realname'], $line['firstname'], $showlink),
         ];
      }
      return $tab;
   }


   /** Get users which have followup assigned to  between 2 dates
    *
    * @param string $date1 begin date
    * @param string $date2 end date
    *
    * @return array contains the distinct users which have any followup assigned to.
   **/
   function getUsedTechTaskBetween($date1 = '', $date2 = '') {
      global $DB;

      $linktable = getTableForItemType($this->getType().'Task');
      $showlink = User::canView();

      $ctable = $this->getTable();
      $criteria = [
         'SELECT'          => [
            'glpi_users.id AS users_id',
            'glpi_users.name AS name',
            'glpi_users.realname AS realname',
            'glpi_users.firstname AS firstname'
         ],
         'DISTINCT' => true,
         'FROM'            => $ctable,
         'LEFT JOIN'       => [
            $linktable  => [
               'ON' => [
                  $linktable  => $this->getForeignKeyField(),
                  $ctable     => 'id'
               ]
            ],
            'glpi_users'   => [
               'ON' => [
                  $linktable     => 'users_id',
                  'glpi_users'   => 'id'
               ]
            ],
            'glpi_profiles_users'   => [
               'ON' => [
                  'glpi_users'            => 'id',
                  'glpi_profiles_users'   => 'users_id'
               ]
            ],
            'glpi_profiles'         => [
               'ON' => [
                  'glpi_profiles'         => 'id',
                  'glpi_profiles_users'   => 'profiles_id'
               ]
            ],
            'glpi_profilerights'    => [
               'ON' => [
                  'glpi_profiles'      => 'id',
                  'glpi_profilerights' => 'profiles_id'
               ]
            ]
         ],
         'WHERE'           => [
            "$ctable.is_deleted"          => 0,
            'glpi_profilerights.name'     => 'ticket',
            'glpi_profilerights.rights'   => ['&', Ticket::OWN],
            "$linktable.users_id"         => ['<>', 0],
            ['NOT'                        => ["$linktable.users_id" => null]]
         ] + getEntitiesRestrictCriteria($ctable),
         'ORDERBY'         => [
            'realname',
            'firstname',
            'name'
         ]
      ];

      if (!empty($date1) || !empty($date2)) {
         $criteria['WHERE'][] = [
            'OR' => [
               getDateCriteria("$ctable.date", $date1, $date2),
               getDateCriteria("$ctable.closedate", $date1, $date2),
            ]
         ];
      }

      $iterator = $DB->request($criteria);
      $tab    = [];

      while ($line = $iterator->next()) {
         $tab[] = [
            'id'   => $line['users_id'],
            'link' => formatUserName($line['users_id'], $line['name'], $line['realname'], $line['firstname'], $showlink),
         ];
      }
      return $tab;
   }


   /** Get enterprises which have itil object assigned to between 2 dates
    *
    * @param string $date1 begin date
    * @param string $date2 end date
    *
    * @return array contains the distinct enterprises which have any tickets assigned to.
   **/
   function getUsedSupplierBetween($date1 = '', $date2 = '') {
      global $DB;

      $linkclass = new $this->supplierlinkclass();
      $linktable = $linkclass->getTable();

      $ctable = $this->getTable();
      $criteria = [
         'SELECT'          => [
            'glpi_suppliers.id AS suppliers_id_assign',
            'glpi_suppliers.name AS name'
         ],
         'DISTINCT'        => true,
         'FROM'            => $ctable,
         'LEFT JOIN'       => [
            $linktable        => [
               'ON' => [
                  $linktable  => $this->getForeignKeyField(),
                  $ctable     => 'id', [
                     'AND' => [
                        "$linktable.type"    => CommonITILActor::ASSIGN
                     ]
                  ]
               ]
            ],
            'glpi_suppliers'  => [
               'ON' => [
                  $linktable        => 'suppliers_id',
                  'glpi_suppliers'  => 'id'
               ]
            ]
         ],
         'WHERE'           => [
            "$ctable.is_deleted" => 0
         ] + getEntitiesRestrictCriteria($ctable),
         'ORDERBY'         => [
            'name'
         ]
      ];

      if (!empty($date1) || !empty($date2)) {
         $criteria['WHERE'][] = [
            'OR' => [
               getDateCriteria("$ctable.date", $date1, $date2),
               getDateCriteria("$ctable.closedate", $date1, $date2),
            ]
         ];
      }

      $iterator = $DB->request($criteria);
      $tab    = [];
      while ($line = $iterator->next()) {
         $tab[] = [
            'id'   => $line['suppliers_id_assign'],
            'link' => '<a href="' . Supplier::getFormURLWithID($line['suppliers_id_assign']) . '">' . $line['name'] . '</a>',
         ];
      }
      return $tab;
   }


   /** Get groups assigned to itil object between 2 dates
    *
    * @param string $date1 begin date
    * @param string $date2 end date
    *
    * @return array contains the distinct groups assigned to a tickets
   **/
   function getUsedAssignGroupBetween($date1 = '', $date2 = '') {
      global $DB;

      $linkclass = new $this->grouplinkclass();
      $linktable = $linkclass->getTable();

      $ctable = $this->getTable();
      $criteria = [
         'SELECT' => [
            'glpi_groups.id',
            'glpi_groups.completename'
         ],
         'DISTINCT'        => true,
         'FROM'            => $ctable,
         'LEFT JOIN'       => [
            $linktable  => [
               'ON' => [
                  $linktable  => $this->getForeignKeyField(),
                  $ctable     => 'id', [
                     'AND' => [
                        "$linktable.type"    => CommonITILActor::ASSIGN
                     ]
                  ]
               ]
            ],
            'glpi_groups'   => [
               'ON' => [
                  $linktable     => 'groups_id',
                  'glpi_groups'   => 'id'
               ]
            ]
         ],
         'WHERE'           => [
            "$ctable.is_deleted" => 0
         ] + getEntitiesRestrictCriteria($ctable),
         'ORDERBY'         => [
            'glpi_groups.completename'
         ]
      ];

      if (!empty($date1) || !empty($date2)) {
         $criteria['WHERE'][] = [
            'OR' => [
               getDateCriteria("$ctable.date", $date1, $date2),
               getDateCriteria("$ctable.closedate", $date1, $date2),
            ]
         ];
      }

      $iterator = $DB->request($criteria);
      $tab    = [];
      while ($line = $iterator->next()) {
         $tab[] = [
            'id'   => $line['id'],
            'link' => $line['completename'],
         ];
      }
      return $tab;
   }


   /**
    * Display a line for an object
    *
    * @since 0.85 (befor in each object with differents parameters)
    *
    * @param $id                 Integer  ID of the object
    * @param $options            array of options
    *      output_type            : Default output type (see Search class / default Search::HTML_OUTPUT)
    *      row_num                : row num used for display
    *      type_for_massiveaction : itemtype for massive action
    *      id_for_massaction      : default 0 means no massive action
    *      followups              : show followup columns
    */
   static function showShort($id, $options = []) {
      global $DB;

      $p = [
         'output_type'            => Search::HTML_OUTPUT,
         'row_num'                => 0,
         'type_for_massiveaction' => 0,
         'id_for_massiveaction'   => 0,
         'followups'              => false,
      ];

      if (count($options)) {
         foreach ($options as $key => $val) {
            $p[$key] = $val;
         }
      }

      $rand = mt_rand();

      /// TODO to be cleaned. Get datas and clean display links

      // Prints a job in short form
      // Should be called in a <table>-segment
      // Print links or not in case of user view
      // Make new job object and fill it from database, if success, print it
      $item         = new static();

      $candelete   = static::canDelete();
      $canupdate   = Session::haveRight(static::$rightname, UPDATE);
      $showprivate = Session::haveRight('followup', ITILFollowup::SEEPRIVATE);
      $align       = "class='left'";
      $align_desc  = "class='left";

      if ($p['followups']) {
         $align      .= " top'";
         $align_desc .= " top'";
      } else {
         $align      .= "'";
         $align_desc .= "'";
      }

      if ($item->getFromDB($id)) {
         $item_num = 1;
         $bgcolor  = $_SESSION["glpipriority_".$item->fields["priority"]];

         echo Search::showNewLine($p['output_type'], $p['row_num']%2, $item->isDeleted());

         $check_col = '';
         if (($candelete || $canupdate)
             && ($p['output_type'] == Search::HTML_OUTPUT)
             && $p['id_for_massiveaction']) {

            $check_col = Html::getMassiveActionCheckBox($p['type_for_massiveaction'], $p['id_for_massiveaction']);
         }
         echo Search::showItem($p['output_type'], $check_col, $item_num, $p['row_num'], $align);

         // First column
         $first_col = sprintf(__('%1$s: %2$s'), __('ID'), $item->fields["id"]);
         if ($p['output_type'] == Search::HTML_OUTPUT) {
            $first_col .= "&nbsp;".static::getStatusIcon($item->fields["status"]);
         } else {
            $first_col = sprintf(__('%1$s - %2$s'), $first_col,
                                 static::getStatus($item->fields["status"]));
         }

         echo Search::showItem($p['output_type'], $first_col, $item_num, $p['row_num'], $align);

         // Second column
         if ($item->fields['status'] == static::CLOSED) {
            $second_col = sprintf(__('Closed on %s'),
                                  ($p['output_type'] == Search::HTML_OUTPUT?'<br>':'').
                                    Html::convDateTime($item->fields['closedate']));
         } else if ($item->fields['status'] == static::SOLVED) {
            $second_col = sprintf(__('Solved on %s'),
                                  ($p['output_type'] == Search::HTML_OUTPUT?'<br>':'').
                                    Html::convDateTime($item->fields['solvedate']));
         } else if ($item->fields['begin_waiting_date']) {
            $second_col = sprintf(__('Put on hold on %s'),
                                  ($p['output_type'] == Search::HTML_OUTPUT?'<br>':'').
                                    Html::convDateTime($item->fields['begin_waiting_date']));
         } else if ($item->fields['time_to_resolve']) {
            $second_col = sprintf(__('%1$s: %2$s'), __('Time to resolve'),
                                  ($p['output_type'] == Search::HTML_OUTPUT?'<br>':'').
                                    Html::convDateTime($item->fields['time_to_resolve']));
         } else {
            $second_col = sprintf(__('Opened on %s'),
                                  ($p['output_type'] == Search::HTML_OUTPUT?'<br>':'').
                                    Html::convDateTime($item->fields['date']));
         }

         echo Search::showItem($p['output_type'], $second_col, $item_num, $p['row_num'], $align." width=130");

         // Second BIS column
         $second_col = Html::convDateTime($item->fields["date_mod"]);
         echo Search::showItem($p['output_type'], $second_col, $item_num, $p['row_num'], $align." width=90");

         // Second TER column
         if (count($_SESSION["glpiactiveentities"]) > 1) {
            $second_col = Dropdown::getDropdownName('glpi_entities', $item->fields['entities_id']);
            echo Search::showItem($p['output_type'], $second_col, $item_num, $p['row_num'],
                                  $align." width=100");
         }

         // Third Column
         echo Search::showItem($p['output_type'],
                               "<span class='b'>".static::getPriorityName($item->fields["priority"]).
                                 "</span>",
                               $item_num, $p['row_num'], "$align bgcolor='$bgcolor'");

         // Fourth Column
         $fourth_col = "";

         foreach ($item->getUsers(CommonITILActor::REQUESTER) as $d) {
            $userdata    = getUserName($d["users_id"], 2);
            $fourth_col .= sprintf(__('%1$s %2$s'),
                                    "<span class='b'>".$userdata['name']."</span>",
                                    Html::showToolTip($userdata["comment"],
                                                      ['link'    => $userdata["link"],
                                                            'display' => false]));
            $fourth_col .= "<br>";
         }

         foreach ($item->getGroups(CommonITILActor::REQUESTER) as $d) {
            $fourth_col .= Dropdown::getDropdownName("glpi_groups", $d["groups_id"]);
            $fourth_col .= "<br>";
         }

         echo Search::showItem($p['output_type'], $fourth_col, $item_num, $p['row_num'], $align);

         // Fifth column
         $fifth_col = "";

         $entity = $item->getEntityID();
         $anonymize_helpdesk = Entity::getUsedConfig('anonymize_support_agents', $entity)
            && Session::getCurrentInterface() == 'helpdesk';

         foreach ($item->getUsers(CommonITILActor::ASSIGN) as $d) {
            if ($anonymize_helpdesk) {
               $fifth_col .= __("Helpdesk");
            } else {
               $userdata   = getUserName($d["users_id"], 2);
               $fifth_col .= sprintf(__('%1$s %2$s'),
                                    "<span class='b'>".$userdata['name']."</span>",
                                    Html::showToolTip($userdata["comment"],
                                                      ['link'    => $userdata["link"],
                                                            'display' => false]));
            }

            $fifth_col .= "<br>";
         }

         foreach ($item->getGroups(CommonITILActor::ASSIGN) as $d) {
            if ($anonymize_helpdesk) {
               $fifth_col .= __("Helpdesk group");
            } else {
               $fifth_col .= Dropdown::getDropdownName("glpi_groups", $d["groups_id"]);
            }
            $fifth_col .= "<br>";
         }

         foreach ($item->getSuppliers(CommonITILActor::ASSIGN) as $d) {
            $fifth_col .= Dropdown::getDropdownName("glpi_suppliers", $d["suppliers_id"]);
            $fifth_col .= "<br>";
         }

         echo Search::showItem($p['output_type'], $fifth_col, $item_num, $p['row_num'], $align);

         // Sixth Colum
         // Ticket : simple link to item
         $sixth_col  = "";
         $is_deleted = false;
         $item_ticket = new Item_Ticket();
         $data = $item_ticket->find(['tickets_id' => $item->fields['id']]);

         if ($item->getType() == 'Ticket') {
            if (!empty($data)) {
               foreach ($data as $val) {
                  if (!empty($val["itemtype"]) && ($val["items_id"] > 0)) {
                     if ($object = getItemForItemtype($val["itemtype"])) {
                        if ($object->getFromDB($val["items_id"])) {
                           $is_deleted = $object->isDeleted();

                           $sixth_col .= $object->getTypeName();
                           $sixth_col .= " - <span class='b'>";
                           if ($item->canView()) {
                              $sixth_col .= $object->getLink();
                           } else {
                              $sixth_col .= $object->getNameID();
                           }
                           $sixth_col .= "</span><br>";
                        }
                     }
                  }
               }
            } else {
               $sixth_col = __('General');
            }

            echo Search::showItem($p['output_type'], $sixth_col, $item_num, $p['row_num'], ($is_deleted ? " class='center deleted' " : $align));
         }

         // Seventh column
         echo Search::showItem($p['output_type'],
                               "<span class='b'>".
                                 Dropdown::getDropdownName('glpi_itilcategories',
                                                           $item->fields["itilcategories_id"]).
                               "</span>",
                               $item_num, $p['row_num'], $align);

         // Eigth column
         $eigth_column = "<span class='b'>".$item->getName()."</span>&nbsp;";

         // Add link
         if ($item->canViewItem()) {
            $eigth_column = "<a id='".$item->getType().$item->fields["id"]."$rand' href=\"".$item->getLinkURL()
                              ."\">$eigth_column</a>";

            if ($p['followups']
                && ($p['output_type'] == Search::HTML_OUTPUT)) {
               $eigth_column .= ITILFollowup::showShortForITILObject($item->fields["id"], static::class);
            } else {
               $eigth_column  = sprintf(
                  __('%1$s (%2$s)'),
                  $eigth_column,
                  sprintf(
                     __('%1$s - %2$s'),
                     $item->numberOfFollowups($showprivate),
                     $item->numberOfTasks($showprivate)
                  )
               );
            }
         }

         if ($p['output_type'] == Search::HTML_OUTPUT) {
            $eigth_column = sprintf(__('%1$s %2$s'), $eigth_column,
                                    Html::showToolTip(Html::clean(Html::entity_decode_deep($item->fields["content"])),
                                                      ['display' => false,
                                                            'applyto' => $item->getType().$item->fields["id"].
                                                                           $rand]));
         }

         echo Search::showItem($p['output_type'], $eigth_column, $item_num, $p['row_num'],
                               $align_desc." width='200'");

         //tenth column
         $tenth_column  = '';
         $planned_infos = '';

         $tasktype      = $item->getType()."Task";
         $plan          = new $tasktype();
         $items         = [];

         $result = $DB->request(
            [
               'FROM'  => $plan->getTable(),
               'WHERE' => [
                  $item->getForeignKeyField() => $item->fields['id'],
               ],
            ]
         );
         foreach ($result as $plan) {

            if (isset($plan['begin']) && $plan['begin']) {
               $items[$plan['id']] = $plan['id'];
               $planned_infos .= sprintf(__('From %s').
                                            ($p['output_type'] == Search::HTML_OUTPUT?'<br>':''),
                                         Html::convDateTime($plan['begin']));
               $planned_infos .= sprintf(__('To %s').
                                            ($p['output_type'] == Search::HTML_OUTPUT?'<br>':''),
                                         Html::convDateTime($plan['end']));
               if ($plan['users_id_tech']) {
                  $planned_infos .= sprintf(__('By %s').
                                               ($p['output_type'] == Search::HTML_OUTPUT?'<br>':''),
                                            getUserName($plan['users_id_tech']));
               }
               $planned_infos .= "<br>";
            }

         }

         $tenth_column = count($items);
         if ($tenth_column) {
            $tenth_column = "<span class='pointer'
                              id='".$item->getType().$item->fields["id"]."planning$rand'>".
                              $tenth_column.'</span>';
            $tenth_column = sprintf(__('%1$s %2$s'), $tenth_column,
                                    Html::showToolTip($planned_infos,
                                                      ['display' => false,
                                                            'applyto' => $item->getType().
                                                                           $item->fields["id"].
                                                                           "planning".$rand]));
         }
         echo Search::showItem($p['output_type'], $tenth_column, $item_num, $p['row_num'],
                               $align_desc." width='150'");

         // Finish Line
         echo Search::showEndLine($p['output_type']);
      } else {
         echo "<tr class='tab_bg_2'>";
         echo "<td colspan='6' ><i>".__('No item in progress.')."</i></td></tr>";
      }
   }

   /**
    * @param integer $output_type Output type
    * @param string  $mass_id     id of the form to check all
    */
   static function commonListHeader($output_type = Search::HTML_OUTPUT, $mass_id = '') {

      // New Line for Header Items Line
      echo Search::showNewLine($output_type);
      // $show_sort if
      $header_num                      = 1;

      $items                           = [];
      $items[(empty($mass_id)?'&nbsp':Html::getCheckAllAsCheckbox($mass_id))] = '';
      $items[__('Status')]             = "status";
      $items[_n('Date', 'Dates', 1)]               = "date";
      $items[__('Last update')]        = "date_mod";

      if (count($_SESSION["glpiactiveentities"]) > 1) {
         $items[Entity::getTypeName(Session::getPluralNumber())] = "glpi_entities.completename";
      }

      $items[__('Priority')]           = "priority";
      $items[_n('Requester', 'Requesters', 1)]          = "users_id";
      $items[__('Assigned')]           = "users_id_assign";
      if (static::getType() == 'Ticket') {
         $items[_n('Associated element', 'Associated elements', Session::getPluralNumber())] = "";
      }
      $items[__('Category')]           = "glpi_itilcategories.completename";
      $items[__('Title')]              = "name";
      $items[__('Planification')]      = "glpi_tickettasks.begin";

      foreach (array_keys($items) as $key) {
         $link   = "";
         echo Search::showHeaderItem($output_type, $key, $header_num, $link);
      }

      // End Line for column headers
      echo Search::showEndLine($output_type);
   }


   /**
    * Get correct Calendar: Entity or Sla
    *
    * @since 0.90.4
    *
    **/
   function getCalendar() {
      return Entity::getUsedConfig('calendars_id', $this->fields['entities_id']);
   }


   /**
    * Summary of getTimelinePosition
    * Returns the position of the $sub_type for the $user_id in the timeline
    *
    * @param int $items_id is the id of the ITIL object
    * @param string $sub_type is ITILFollowup, Document_Item, TicketTask, TicketValidation or Solution
    * @param int $users_id
    * @since 9.2
    */
   static function getTimelinePosition($items_id, $sub_type, $users_id) {
      $itilobject = new static;
      $itilobject->fields['id'] = $items_id;
      $actors = $itilobject->getITILActors();

      // 1) rule for followups, documents, tasks and validations:
      //    Matrix for position of timeline objects
      //    R O A (R=Requester, O=Observer, A=AssignedTo)
      //    0 0 1 -> Right
      //    0 1 0 -> Left
      //    0 1 1 -> R
      //    1 0 0 -> L
      //    1 0 1 -> L
      //    1 1 0 -> L
      //    1 1 1 -> L
      //    if users_id is not in the actor list, then pos is left
      // 2) rule for solutions: always on the right side

      // default position is left
      $pos = self::TIMELINE_LEFT;

      $pos_matrix = [];
      $pos_matrix[0][0][1] = self::TIMELINE_RIGHT;
      $pos_matrix[0][1][1] = self::TIMELINE_RIGHT;

      switch ($sub_type) {
         case 'ITILFollowup':
         case 'Document_Item':
         case static::class.'Task':
         case static::class.'Validation':
            if (isset($actors[$users_id])) {
               $r = in_array(CommonITILActor::REQUESTER, $actors[$users_id]) ? 1 : 0;
               $o = in_array(CommonITILActor::OBSERVER, $actors[$users_id]) ? 1 : 0;
               $a = in_array(CommonITILActor::ASSIGN, $actors[$users_id]) ? 1 : 0;
               if (isset($pos_matrix[$r][$o][$a])) {
                  $pos = $pos_matrix[$r][$o][$a];
               }
            }
            break;
         case 'Solution':
            $pos = self::TIMELINE_RIGHT;
            break;
      }

      return $pos;
   }


   /**
    * Gets submit button with a status dropdown
    *
    * @since 9.4.0
    *
    * @param integer $items_id
    * @param string  $action
    *
    * @return string HTML code for splitted submit button
   **/
   static function getSplittedSubmitButtonHtml($items_id, $action = "add") {
      $locale = _sx('button', 'Add');
      if ($action == 'update') {
         $locale = _x('button', 'Save');
      }
      $item       = new static();
      $item->getFromDB($items_id);
      $all_status   = static::getAllowedStatusArray($item->fields['status']);
      $rand = mt_rand();
      $html = "<div class='x-split-button' id='x-split-button'>
               <input type='submit' value='$locale' name='$action' class='x-button x-button-main'>
               <span class='x-button x-button-drop'>&nbsp;</span>
               <ul class='x-button-drop-menu'>";
      foreach ($all_status as $status_key => $status_label) {
         $checked = "";
         if ($status_key == $item->fields['status']) {
            $checked = "checked='checked'";
         }
         $html .= "<li data-status='".static::getStatusKey($status_key)."'>";
         $html .= "<input type='radio' id='status_radio_$status_key$rand' name='_status'
                    $checked value='$status_key'>";
         $html .= "<label for='status_radio_$status_key$rand'>";
         $html .= static::getStatusIcon($status_key) . "&nbsp;";
         $html .= $status_label;
         $html .= "</label>";
         $html .= "</li>";
      }
      $html .= "</ul></div>";
      $html.= "<script type='text/javascript'>$(function() {split_button();});</script>";
      return $html;
   }

   /**
    * Displays the timeline filter buttons
    *
    * @since 9.4.0
    *
    * @return void
    */
   function filterTimeline() {

      echo "<div class='filter_timeline'>";
      echo "<h3>".__("Timeline filter")." : </h3>";
      echo "<ul>";

      $objType = static::getType();

      echo "<li><a href='#' class='far fa-comment pointer' data-type='ITILFollowup' title='"._sn('Followup', 'Followups', 1).
         "'><span class='sr-only'>" . _n('Followup', 'Followups', 1) . "</span></a></li>";
      echo "<li><a href='#' class='far fa-check-square pointer' data-type='ITILTask' title='"._sn('Task', 'Tasks', 1).
         "'><span class='sr-only'>" . _n('Task', 'Tasks', 1) . "</span></a></li>";
      echo "<li><a href='#' class='fa fa-paperclip pointer' data-type='Document_Item' title='"._sn('Document', 'Documents', 1).
         "'><span class='sr-only'>" . Document::getTypeName(1) . "</span></a></li>";
      if (($objType === "Ticket") or ($objType === "Change")) {
         echo "<li><a href='#' class='far fa-thumbs-up pointer' data-type='ITILValidation' title='"._sn('Validation', 'Validations', 1).
            "'><span class='sr-only'>" . _n('Validation', 'Validations', 1) . "</span></a></li>";
      }
      echo "<li><a href='#' class='fa fa-check pointer' data-type='Solution' title='"._sn('Solution', 'Solutions', 1).
         "'><span class='sr-only'>" . ITILSolution::getTypeName(1)  . "</span></a></li>";
      echo "<li><a href='#' class='fa fa-ban pointer' data-type='reset' title=\"".__s("Reset display options").
         "\"><span class='sr-only'>" . __('Reset display options')  . "</span></a></li>";
      echo "</ul>";
      echo "</div>";

      echo "<script type='text/javascript'>$(function() {filter_timeline();});</script>";
   }


   /**
    * Displays the timeline header (filters)
    *
    * @since 9.4.0
    *
    * @return void
    */
   function showTimelineHeader() {

      echo "<h2>".__("Actions historical")." : </h2>";
      $this->filterTimeline();
   }


   /**
    * Displays the form at the top of the timeline.
    * Includes buttons to add items to the timeline, new item form, and approbation form.
    *
    * @since 9.4.0
    *
    * @param integer $rand random value used by JavaScript function names
    *
    * @return void
    */
   function showTimelineForm($rand) {

      global $CFG_GLPI, $DB;

      $objType = static::getType();
      $foreignKey = static::getForeignKeyField();

      //check sub-items rights
      $tmp = [$foreignKey => $this->getID()];
      $fupClass = "ITILFollowup";
      $fup = new $fupClass;
      $fup->getEmpty();
      $fup->fields['itemtype'] = $objType;
      $fup->fields['items_id'] = $this->getID();

      $taskClass = $objType."Task";
      $task = new $taskClass;

      $canadd_fup = $fup->can(-1, CREATE, $tmp) && !in_array($this->fields["status"],
                        array_merge($this->getSolvedStatusArray(), $this->getClosedStatusArray()));
      $canadd_task = $task->can(-1, CREATE, $tmp) && !in_array($this->fields["status"],
                         array_merge($this->getSolvedStatusArray(), $this->getClosedStatusArray()));
      $canadd_document = $canadd_fup || $this->canAddItem('Document') && !in_array($this->fields["status"],
                         array_merge($this->getSolvedStatusArray(), $this->getClosedStatusArray()));
      $canadd_solution = $objType::canUpdate() && $this->canSolve() && !in_array($this->fields["status"], $this->getSolvedStatusArray());

      $validation_class = $objType.'Validation';
      $canadd_validation = false;
      if (class_exists($validation_class)) {
         $validation = new $validation_class();
         $canadd_validation = $validation->can(-1, CREATE, $tmp) && !in_array($this->fields["status"],
               array_merge($this->getSolvedStatusArray(), $this->getClosedStatusArray()));
      }

      // javascript function for add and edit items
      echo "<script type='text/javascript' >
      function change_task_state(tasks_id, target) {
         $.post('".$CFG_GLPI["root_doc"]."/ajax/timeline.php',
                {'action':     'change_task_state',
                  'tasks_id':   tasks_id,
                  'parenttype': '$objType',
                  '$foreignKey': ".$this->fields['id']."
                })
                .done(function(response) {
                  $(target).removeClass('state_1 state_2')
                           .addClass('state_'+response.state)
                           .attr('title', response.label);
                });
      }

      function viewEditSubitem" . $this->fields['id'] . "$rand(e, itemtype, items_id, o, domid) {
               domid = (typeof domid === 'undefined')
                         ? 'viewitem".$this->fields['id'].$rand."'
                         : domid;
               var target = e.target || window.event.srcElement;
               if (target.nodeName == 'a') return;
               if (target.className == 'read_more_button') return;

               var _eltsel = '[data-uid='+domid+']';
               var _elt = $(_eltsel);
               _elt.addClass('edited');
               $(_eltsel + ' .displayed_content').hide();
               $(_eltsel + ' .cancel_edit_item_content').show()
                                                        .click(function() {
                                                            $(this).hide();
                                                            _elt.removeClass('edited');
                                                            $(_eltsel + ' .edit_item_content').empty().hide();
                                                            $(_eltsel + ' .displayed_content').show();
                                                        });
               $(_eltsel + ' .edit_item_content').show()
                                                 .load('".$CFG_GLPI["root_doc"]."/ajax/timeline.php',
                                                       {'action'    : 'viewsubitem',
                                                        'type'      : itemtype,
                                                        'parenttype': '$objType',
                                                        '$foreignKey': ".$this->fields['id'].",
                                                        'id'        : items_id
                                                       });
      };
      </script>";

      if (!$canadd_fup && !$canadd_task && !$canadd_document && !$canadd_solution && !$this->canReopen()) {
         return false;
      }

      echo "<script type='text/javascript' >\n";
      echo "function viewAddSubitem" . $this->fields['id'] . "$rand(itemtype) {\n";
      $params = ['action'     => 'viewsubitem',
                      'type'       => 'itemtype',
                      'parenttype' => $objType,
                      $foreignKey => $this->fields['id'],
                      'id'         => -1];
      if (isset($_GET['load_kb_sol'])) {
         $params['load_kb_sol'] = $_GET['load_kb_sol'];
      }
      $out = Ajax::updateItemJsCode("viewitem" . $this->fields['id'] . "$rand",
                                    $CFG_GLPI["root_doc"]."/ajax/timeline.php",
                                    $params, "", false);
      echo str_replace("\"itemtype\"", "itemtype", $out);
      echo "$('#approbation_form$rand').remove()";
      echo "};";

      if (isset($_GET['load_kb_sol'])) {
         echo "viewAddSubitem" . $this->fields['id'] . "$rand('Solution');";
      }

      if (isset($_GET['_openfollowup'])) {
         echo "viewAddSubitem" . $this->fields['id'] . "$rand('ITILFollowup')";
      }
      echo "</script>\n";

      //show choices
      echo "<div class='timeline_form'>";
      echo "<ul class='timeline_choices'>";

      if ($canadd_fup || $canadd_task || $canadd_document || $canadd_solution) {
         echo "<h2>"._sx('button', 'Add')." : </h2>";
      }
      if ($canadd_fup) {
         echo "<li class='followup' onclick='".
              "javascript:viewAddSubitem".$this->fields['id']."$rand(\"ITILFollowup\");'>"
              . "<i class='far fa-comment'></i>"._n('Followup', 'Followups', 1)."</li>";
      }

      if ($canadd_task) {
         echo "<li class='task' onclick='".
              "javascript:viewAddSubitem".$this->fields['id']."$rand(\"$taskClass\");'>"
              ."<i class='far fa-check-square'></i>"._n('Task', 'Tasks', 1)."</li>";
      }
      if ($canadd_document) {
         echo "<li class='document' onclick='".
              "javascript:viewAddSubitem".$this->fields['id']."$rand(\"Document_Item\");'>"
              ."<i class='fa fa-paperclip'></i>".Document::getTypeName(1)."</li>";
      }
      if ($canadd_validation) {
         echo "<li class='validation' onclick='".
            "javascript:viewAddSubitem".$this->fields['id']."$rand(\"$validation_class\");'>"
            ."<i class='far fa-thumbs-up'></i>"._n('Approval', 'Approvals', 1)."</li>";
      }
      if ($canadd_solution) {
         echo "<li class='solution' onclick='".
              "javascript:viewAddSubitem".$this->fields['id']."$rand(\"Solution\");'>"
              ."<i class='fa fa-check'></i>"._n('Solution', 'Solutions', 1)."</li>";
      }
      Plugin::doHook('timeline_actions', ['item' => $this, 'rand' => $rand]);

      echo "</ul>"; // timeline_choices
      echo "<div class='clear'>&nbsp;</div>";
      //total_actiontime stat
      if (Session::getCurrentInterface() != 'helpdesk') {
         echo "<div class='timeline_stats'>";

         $taskClass  = $objType . "Task";
         $task_table = getTableForItemType($taskClass);
         $foreignKey = static::getForeignKeyField();

         $total_actiontime = 0;

         $criteria = [
            'SELECT'   => 'actiontime',
            'DISTINCT' => true,
            'FROM'     => $task_table,
            'WHERE'    => [$foreignKey => $this->fields['id']]
         ];

         $iterator = $DB->request($criteria);
         foreach ($iterator as $req) {
            $total_actiontime += $req['actiontime'];
         }
         if ($total_actiontime > 0) {
            echo "<h3>";
            $total   = Html::timestampToString($total_actiontime, false);
            $message = sprintf(__('Total duration: %s'),
                               $total);
            echo $message;
            echo "</h3>";
         }

         $criteria    = [$foreignKey => $this->fields['id']];
         $total_tasks = countElementsInTable($task_table, $criteria);
         if ($total_tasks > 0) {
            $states = [Planning::INFO => __('Information tasks: %s %%'),
                       Planning::TODO => __('Todo tasks: %s %%'),
                       Planning::DONE => __('Done tasks: %s %% ')];
            echo "<h3>";
            foreach ($states as $state => $string) {
               $criteria = [$foreignKey => $this->fields['id'],
                            "state"     => $state];
               $tasks    = countElementsInTable($task_table, $criteria);
               if ($tasks > 0) {
                  $percent_todotasks = Html::formatNumber((($tasks * 100) / $total_tasks));
                  $message           = sprintf($string,
                                               $percent_todotasks);
                  echo "&nbsp;";
                  echo $message;
               }
            }
            echo "</h3>";
         }
         echo "</div>";
      }
      echo "</div>"; //end timeline_form

      echo "<div class='ajax_box' id='viewitem" . $this->fields['id'] . "$rand'></div>\n";
   }


   /**
    * Retrieves all timeline items for this ITILObject
    *
    * @since 9.4.0
    *
    * @return mixed[] Timeline items
    */
   function getTimelineItems() {

      $objType = static::getType();
      $foreignKey = static::getForeignKeyField();
      $supportsValidation = $objType === "Ticket" || $objType === "Change";

      $timeline = [];

      $user = new User();

      $fupClass           = 'ITILFollowup';
      $followup_obj       = new $fupClass;
      $taskClass             = $objType."Task";
      $task_obj              = new $taskClass;
      $document_item_obj     = new Document_Item();
      if ($supportsValidation) {
         $validation_class    = $objType."Validation";
         $valitation_obj     = new $validation_class;
      }

      //checks rights
      $restrict_fup = $restrict_task = [];
      if (!Session::haveRight("followup", ITILFollowup::SEEPRIVATE)) {
         $restrict_fup = [
            'OR' => [
               'is_private'   => 0,
               'users_id'     => Session::getLoginUserID()
            ]
         ];
      }

      $restrict_fup['itemtype'] = static::getType();
      $restrict_fup['items_id'] = $this->getID();

      if ($task_obj->maybePrivate() && !Session::haveRight("task", CommonITILTask::SEEPRIVATE)) {
         $restrict_task = [
            'OR' => [
               'is_private'   => 0,
               'users_id'     => Session::getLoginUserID()
            ]
         ];
      }

      //add followups to timeline
      if ($followup_obj->canview()) {
         $followups = $followup_obj->find(['items_id'  => $this->getID()] + $restrict_fup, ['date DESC', 'id DESC']);
         foreach ($followups as $followups_id => $followup) {
            $followup_obj->getFromDB($followups_id);
            $followup['can_edit']                                   = $followup_obj->canUpdateItem();;
            $timeline[$followup['date']."_followup_".$followups_id] = ['type' => $fupClass,
                                                                            'item' => $followup,
                                                                            'itiltype' => 'Followup'];
         }
      }

      //add tasks to timeline
      if ($task_obj->canview()) {
         $tasks = $task_obj->find([$foreignKey => $this->getID()] + $restrict_task, 'date DESC');
         foreach ($tasks as $tasks_id => $task) {
            $task_obj->getFromDB($tasks_id);
            $task['can_edit']                           = $task_obj->canUpdateItem();
            $timeline[$task['date']."_task_".$tasks_id] = ['type' => $taskClass,
                                                                'item' => $task,
                                                                'itiltype' => 'Task'];
         }
      }

      //add documents to timeline
      $document_obj   = new Document();
      $document_items = $document_item_obj->find([
         $this->getAssociatedDocumentsCriteria(),
         'timeline_position'  => ['>', self::NO_TIMELINE]
      ]);
      foreach ($document_items as $document_item) {
         $document_obj->getFromDB($document_item['documents_id']);

         $item = $document_obj->fields;
         $item['date']     = $document_item['date_creation'];
         // #1476 - set date_mod and owner to attachment ones
         $item['date_mod'] = $document_item['date_mod'];
         $item['users_id'] = $document_item['users_id'];
         $item['documents_item_id'] = $document_item['id'];

         $item['timeline_position'] = $document_item['timeline_position'];

         $timeline[$document_item['date_creation']."_document_".$document_item['documents_id']]
            = ['type' => 'Document_Item', 'item' => $item];
      }

      $solution_obj = new ITILSolution();
      $solution_items = $solution_obj->find([
         'itemtype'  => static::getType(),
         'items_id'  => $this->getID()
      ]);
      foreach ($solution_items as $solution_item) {
         // fix trouble with html_entity_decode who skip accented characters (on windows browser)
         $solution_content = preg_replace_callback("/(&#[0-9]+;)/", function($m) {
            return mb_convert_encoding($m[1], "UTF-8", "HTML-ENTITIES");
         }, $solution_item['content']);

         $timeline[$solution_item['date_creation']."_solution_" . $solution_item['id'] ] = [
            'type' => 'Solution',
            'item' => [
               'id'                 => $solution_item['id'],
               'content'            => Toolbox::unclean_cross_side_scripting_deep($solution_content),
               'date'               => $solution_item['date_creation'],
               'users_id'           => $solution_item['users_id'],
               'solutiontypes_id'   => $solution_item['solutiontypes_id'],
               'can_edit'           => $objType::canUpdate() && $this->canSolve(),
               'timeline_position'  => self::TIMELINE_RIGHT,
               'users_id_editor'    => $solution_item['users_id_editor'],
               'date_mod'           => $solution_item['date_mod'],
               'users_id_approval'  => $solution_item['users_id_approval'],
               'date_approval'      => $solution_item['date_approval'],
               'status'             => $solution_item['status']
            ]
         ];
      }

      if ($supportsValidation and $validation_class::canView()) {
         $validations = $valitation_obj->find([$foreignKey => $this->getID()]);
         foreach ($validations as $validations_id => $validation) {
            $canedit = $valitation_obj->can($validations_id, UPDATE);
            $cananswer = ($validation['users_id_validate'] === Session::getLoginUserID() &&
               $validation['status'] == CommonITILValidation::WAITING);
            $user->getFromDB($validation['users_id_validate']);
            $timeline[$validation['submission_date']."_validation_".$validations_id] = [
               'type' => $validation_class,
               'item' => [
                  'id'        => $validations_id,
                  'date'      => $validation['submission_date'],
                  'content'   => __('Validation request')." => ".$user->getlink().
                                                 "<br>".$validation['comment_submission'],
                  'users_id'  => $validation['users_id'],
                  'can_edit'  => $canedit,
                  'can_answer'   => $cananswer,
                  'users_id_validate'  => $validation['users_id_validate'],
                  'timeline_position' => $validation['timeline_position']
               ],
               'itiltype' => 'Validation'
            ];

            if (!empty($validation['validation_date'])) {
               $timeline[$validation['validation_date']."_validation_".$validations_id] = [
                  'type' => $validation_class,
                  'item' => [
                     'id'        => $validations_id,
                     'date'      => $validation['validation_date'],
                     'content'   => __('Validation request answer')." : ". _sx('status',
                                                 ucfirst($validation_class::getStatus($validation['status'])))
                                                   ."<br>".$validation['comment_validation'],
                     'users_id'  => $validation['users_id_validate'],
                     'status'    => "status_".$validation['status'],
                     'can_edit'  => $canedit,
                     'timeline_position' => $validation['timeline_position']
                  ],
                  'itiltype' => 'Validation'
               ];
            }
         }
      }

      //reverse sort timeline items by key (date)
      krsort($timeline);

      return $timeline;
   }


   /**
    * Displays the timeline of items for this ITILObject
    *
    * @since 9.4.0
    *
    * @param integer $rand random value used by div
    *
    * @return void
    */
   function showTimeline($rand) {
      global $DB, $CFG_GLPI, $autolink_options;

      $user              = new User();
      $group             = new Group();
      $pics_url          = $CFG_GLPI['root_doc']."/pics/timeline";
      $timeline          = $this->getTimelineItems();

      $autolink_options['strip_protocols'] = false;

      $objType = static::getType();
      $foreignKey = static::getForeignKeyField();

      //display timeline
      echo "<div class='timeline_history'>";

      $followup_class    = 'ITILFollowup';
      $followup_obj      = new $followup_class();
      $followup_obj->getEmpty();
      $followup_obj->fields['itemtype'] = $objType;

      // show approbation form on top when ticket/change is solved
      if ($this->fields["status"] == CommonITILObject::SOLVED) {
         echo "<div class='approbation_form' id='approbation_form$rand'>";
         $followup_obj->showApprobationForm($this);
         echo "</div>";
      }

      // show title for timeline
      $this->showTimelineHeader();

      $timeline_index = 0;
      foreach ($timeline as $item) {
         $options = [ 'parent' => $this,
                           'rand' => $rand
                           ];
         if ($obj = getItemForItemtype($item['type'])) {
            $obj->fields = $item['item'];
         } else {
            $obj = $item;
         }
         Plugin::doHook('pre_show_item', ['item' => $obj, 'options' => &$options]);

         if (is_array($obj)) {
            $item_i = $obj['item'];
         } else {
            $item_i = $obj->fields;
         }

         $date = "";
         if (isset($item_i['date'])) {
            $date = $item_i['date'];
         } else if (isset($item_i['date_mod'])) {
            $date = $item_i['date_mod'];
         }

         // set item position depending on field timeline_position
         $user_position = 'left'; // default position
         if (isset($item_i['timeline_position'])) {
            switch ($item_i['timeline_position']) {
               case self::TIMELINE_LEFT:
                  $user_position = 'left';
                  break;
               case self::TIMELINE_MIDLEFT:
                  $user_position = 'left middle';
                  break;
               case self::TIMELINE_MIDRIGHT:
                  $user_position = 'right middle';
                  break;
               case self::TIMELINE_RIGHT:
                  $user_position = 'right';
                  break;
            }
         }

         //display solution in middle
         if (($item['type'] == "Solution") && $item_i['status'] != CommonITILValidation::REFUSED
              && in_array($this->fields["status"], [CommonITILObject::SOLVED, CommonITILObject::CLOSED])) {
            $user_position.= ' middle';
         }

         echo "<div class='h_item $user_position'>";

         echo "<div class='h_info'>";

         echo "<div class='h_date'><i class='far fa-clock'></i>".Html::convDateTime($date)."</div>";
         if ($item_i['users_id'] !== false) {
            echo "<div class='h_user'>";
            if (isset($item_i['users_id']) && ($item_i['users_id'] != 0)) {
               $user->getFromDB($item_i['users_id']);

               echo "<div class='tooltip_picture_border'>";
               echo "<img class='user_picture' alt=\"".__s('Picture')."\" src='".
                      User::getThumbnailURLForPicture($user->fields['picture'])."'>";
               echo "</div>";

               echo "<span class='h_user_name'>";
               $userdata = getUserName($item_i['users_id'], 2);
               $entity = $this->getEntityID();
               if (Entity::getUsedConfig('anonymize_support_agents', $entity)
                  && Session::getCurrentInterface() == 'helpdesk'
                  && (
                     $item['type'] == "Solution"
                     || is_subclass_of($item['type'], "CommonITILTask")
                     || ($item['type'] == "ITILFollowup"
                        && ITILFollowup::getById($item_i['id'])->isFromSupportAgent()
                     )
                     || ($item['type'] == "Document_Item"
                        && Document_Item::getById($item_i['documents_item_id'])->isFromSupportAgent()
                     )
                  )
               ) {
                  echo __("Helpdesk");
               } else {
                  echo $user->getLink()."&nbsp;";
                  echo Html::showToolTip(
                     $userdata["comment"],
                     ['link' => $userdata['link']]
                  );
               }
               echo "</span>";
            } else {
               echo _n('Requester', 'Requesters', 1);
            }
            echo "</div>"; // h_user
         }

         echo "</div>"; //h_info

         $domid = "viewitem{$item['type']}{$item_i['id']}";
         if ($item['type'] == $objType.'Validation' && isset($item_i['status'])) {
            $domid .= $item_i['status'];
         }
         $randdomid = $domid . $rand;
         $domid = Toolbox::slugify($domid);

         $fa = null;
         $class = "h_content";
         if (isset($item['itiltype'])) {
            $class .= " ITIL{$item['itiltype']}";
         } else {
            $class .= " {$item['type']}";
         }
         if ($item['type'] == 'Solution') {
            switch ($item_i['status']) {
               case CommonITILValidation::WAITING:
                  $fa = 'question';
                  $class .= ' waiting';
                  break;
               case CommonITILValidation::ACCEPTED:
                  $fa = 'thumbs-up';
                  $class .= ' accepted';
                  break;
               case CommonITILValidation::REFUSED:
                  $fa = 'thumbs-down';
                  $class .= ' refused';
                  break;
            }
         } else if (isset($item_i['status'])) {
            $class .= " {$item_i['status']}";
         }

         echo "<div class='$class' id='$domid' data-uid='$randdomid'>";
         if ($fa !== null) {
            echo "<i class='solimg fa fa-$fa fa-5x'></i>";
         }
         if (isset($item_i['can_edit']) && $item_i['can_edit']) {
            echo "<div class='edit_item_content'></div>";
            echo "<span class='cancel_edit_item_content'></span>";
         }
         echo "<div class='displayed_content'>";
         echo "<div class='h_controls'>";
         if (!in_array($item['type'], ['Document_Item', 'Assign'])
            && $item_i['can_edit']
            && !in_array($this->fields['status'], $this->getClosedStatusArray())
         ) {
            // merge/split icon
            if ($objType == 'Ticket' && $item['type'] == ITILFollowup::getType()) {
               if (isset($item_i['sourceof_items_id']) && $item_i['sourceof_items_id'] > 0) {
                  echo Html::link('', Ticket::getFormURLWithID($item_i['sourceof_items_id']), [
                     'class' => 'fa fa-code-branch control_item disabled',
                     'title' => __('Followup was already promoted')
                  ]);
               } else {
                  echo Html::link('', Ticket::getFormURL()."?_promoted_fup_id=".$item_i['id'], [
                     'class' => 'fa fa-code-branch control_item',
                     'title' => __('Promote to Ticket')
                  ]);
               }
            }
            // edit item
            echo "<span class='far fa-edit control_item' title='".__('Edit')."'";
            echo "onclick='javascript:viewEditSubitem".$this->fields['id']."$rand(event, \"".$item['type']."\", ".$item_i['id'].", this, \"$randdomid\")'";
            echo "></span>";
         }

         // show "is_private" icon
         if (isset($item_i['is_private']) && $item_i['is_private']) {
            echo "<span class='private'><i class='fas fa-lock control_item' title='" . __s('Private') .
               "'></i><span class='sr-only'>".__('Private')."</span></span>";
         }

         echo "</div>";
         if (isset($item_i['requesttypes_id'])
             && file_exists("$pics_url/".$item_i['requesttypes_id'].".png")) {
            echo "<img src='$pics_url/".$item_i['requesttypes_id'].".png' class='h_requesttype' />";
         }

         if (isset($item_i['content'])) {
            $content = $item_i['content'];
            $content = Toolbox::getHtmlToDisplay($content);
            $content = autolink($content, false);

            $long_text = "";
            if ((substr_count($content, "<br") > 30) || (strlen($content) > 2000)) {
               $long_text = "long_text";
            }

            echo "<div class='item_content $long_text'>";
            echo "<p>";
            if (isset($item_i['state'])) {
               $onClick = "onclick='change_task_state(".$item_i['id'].", this)'";
               if (!$item_i['can_edit']) {
                  $onClick = "style='cursor: not-allowed;'";
               }
               echo "<span class='state state_".$item_i['state']."'
                           $onClick
                           title='".Planning::getState($item_i['state'])."'>";
               echo "</span>";
            }
            echo "</p>";

            echo "<div class='rich_text_container'>";
            $richtext = Html::setRichTextContent('', $content, '', true);
            $richtext = Html::replaceImagesByGallery($richtext);
            echo $richtext;
            echo "</div>";

            if (!empty($long_text)) {
               echo "<p class='read_more'>";
               echo "<a class='read_more_button'>.....</a>";
               echo "</p>";
            }
            echo "</div>";
         }

         $entity = $this->getEntityID();
         echo "<div class='b_right'>";
         if (isset($item_i['solutiontypes_id']) && !empty($item_i['solutiontypes_id'])) {
            echo Dropdown::getDropdownName("glpi_solutiontypes", $item_i['solutiontypes_id'])."<br>";
         }
         if (isset($item_i['taskcategories_id']) && !empty($item_i['taskcategories_id'])) {
            echo Dropdown::getDropdownName("glpi_taskcategories", $item_i['taskcategories_id'])."<br>";
         }
         if (isset($item_i['requesttypes_id']) && !empty($item_i['requesttypes_id'])) {
            echo Dropdown::getDropdownName("glpi_requesttypes", $item_i['requesttypes_id'])."<br>";
         }

         if (isset($item_i['actiontime']) && !empty($item_i['actiontime'])) {
            echo "<span class='actiontime'>";
            echo Html::timestampToString($item_i['actiontime'], false);
            echo "</span>";
         }
         if (isset($item_i['begin'])) {
            echo "<span class='planification'>";
            echo Html::convDateTime($item_i["begin"]);
            echo " &rArr; ";
            echo Html::convDateTime($item_i["end"]);
            echo "</span>";
         }
         if (isset($item_i['users_id_tech']) && ($item_i['users_id_tech'] > 0)) {
            echo "<div class='users_id_tech' id='users_id_tech_".$item_i['users_id_tech']."'>";
            $user->getFromDB($item_i['users_id_tech']);

            if (Entity::getUsedConfig('anonymize_support_agents', $entity)
               && Session::getCurrentInterface() == 'helpdesk'
            ) {
               echo __("Helpdesk");
            } else {
               echo "<i class='fas fa-user'></i> ";
               $userdata = getUserName($item_i['users_id_tech'], 2);
               echo $user->getLink()."&nbsp;";
               echo Html::showToolTip(
                  $userdata["comment"],
                  ['link' => $userdata['link']]
               );
            }
            echo "</div>";
         }
         if (isset($item_i['groups_id_tech']) && ($item_i['groups_id_tech'] > 0)) {
            echo "<div class='groups_id_tech'>";
            $group->getFromDB($item_i['groups_id_tech']);
            echo "<i class='fas fa-users' aria-hidden='true'></i>&nbsp;";
            echo $group->getLink(['comments' => true]);
            echo "</div>";
         }
         if (isset($item_i['users_id_editor']) && $item_i['users_id_editor'] > 0) {
            echo "<div class='users_id_editor' id='users_id_editor_".$item_i['users_id_editor']."'>";

            if (Entity::getUsedConfig('anonymize_support_agents', $entity)
               && Session::getCurrentInterface() == 'helpdesk'
            ) {
               echo sprintf(
                  __('Last edited on %1$s by %2$s'),
                  Html::convDateTime($item_i['date_mod']),
                  __("Helpdesk")
               );
            } else {
               $user->getFromDB($item_i['users_id_editor']);
               $userdata = getUserName($item_i['users_id_editor'], 2);
               echo sprintf(
                  __('Last edited on %1$s by %2$s'),
                  Html::convDateTime($item_i['date_mod']),
                  $user->getLink()
               );
               echo Html::showToolTip($userdata["comment"],
                                      ['link' => $userdata['link']]);
            }

            echo "</div>";
         }
         if ($objType == 'Ticket' && isset($item_i['sourceitems_id']) && $item_i['sourceitems_id'] > 0) {
            echo "<div id='sourceitems_id_".$item_i['sourceitems_id']."'>";
            echo sprintf(
               __('Merged from Ticket %1$s'),
               Html::link($item_i['sourceitems_id'], Ticket::getFormURLWithID($item_i['sourceitems_id']))
            );
            echo "</div>";
         }
         if ($objType == 'Ticket' && isset($item_i['sourceof_items_id']) && $item_i['sourceof_items_id'] > 0) {
            echo "<div id='sourceof_items_id_".$item_i['sourceof_items_id']."'>";
            echo sprintf(
               __('Promoted to Ticket %1$s'),
               Html::link($item_i['sourceof_items_id'], Ticket::getFormURLWithID($item_i['sourceof_items_id']))
            );
            echo "</div>";
         }
         if (strpos($item['type'], 'Validation') > 0 &&
            (isset($item_i['can_answer']) && $item_i['can_answer'])) {
            $form_url = $item['type']::getFormURL();
            echo "<form id='validationanswers_id_{$item_i['id']}' class='center' action='$form_url' method='post'>";
            echo Html::hidden('id', ['value' => $item_i['id']]);
            echo Html::hidden('users_id_validate', ['value' => $item_i['users_id_validate']]);
            Html::textarea([
               'name'   => 'comment_validation',
               'rows'   => 5
            ]);
            echo "<button type='submit' class='submit approve' name='approval_action' value='approve'>";
            echo "<i class='far fa-thumbs-up'></i>&nbsp;&nbsp;".__('Approve')."</button>";

            echo "<button type='submit' class='submit refuse very_small_space' name='approval_action' value='refuse'>";
            echo "<i class='far fa-thumbs-down'></i>&nbsp;&nbsp;".__('Refuse')."</button>";
            Html::closeForm();
         }
         if ($item['type'] == 'Solution' && $item_i['status'] != CommonITILValidation::WAITING && $item_i['status'] != CommonITILValidation::NONE) {
            echo "<div class='users_id_approval' id='users_id_approval_".$item_i['users_id_approval']."'>";
            $user->getFromDB($item_i['users_id_approval']);
            $userdata = getUserName($item_i['users_id_editor'], 2);
            $message = __('%1$s on %2$s by %3$s');
            $action = $item_i['status'] == CommonITILValidation::ACCEPTED ? __('Accepted') : __('Refused');
            echo sprintf(
               $message,
               $action,
               Html::convDateTime($item_i['date_approval']),
               $user->getLink()
            );
            echo Html::showToolTip($userdata["comment"],
                                   ['link' => $userdata['link']]);
            echo "</div>";
         }

         echo "</div>"; // b_right

         if ($item['type'] == 'Document_Item') {
            if ($item_i['filename']) {
               $filename = $item_i['filename'];
               $ext      = strtolower(pathinfo($filename, PATHINFO_EXTENSION));
               echo "<img src='";
               if (empty($filename)) {
                  $filename = $item_i['name'];
               }
               if (file_exists(GLPI_ROOT."/pics/icones/$ext-dist.png")) {
                  echo $CFG_GLPI['root_doc']."/pics/icones/$ext-dist.png";
               } else {
                  echo "$pics_url/file.png";
               }
               echo "'/>&nbsp;";

               $docsrc = $CFG_GLPI['root_doc']."/front/document.send.php?docid=".$item_i['id']
                      ."&$foreignKey=".$this->getID();
               echo Html::link($filename, $docsrc, ['target' => '_blank']);
               $docpath = GLPI_DOC_DIR . '/' . $item_i['filepath'];
               if (Document::isImage($docpath)) {
                  $imgsize = getimagesize($docpath);
                  echo Html::imageGallery([
                     [
                        'src' => $docsrc,
                        'w'   => $imgsize[0],
                        'h'   => $imgsize[1]
                     ]
                  ]);
               }
            }
            if ($item_i['link']) {
               echo "<a href='{$item_i['link']}' target='_blank'><i class='fa fa-external-link'></i>{$item_i['name']}</a>";
            }
            if (!empty($item_i['mime'])) {
               echo "&nbsp;(".$item_i['mime'].")";
            }
            echo "<span class='buttons'>";
            echo "<a href='".Document::getFormURLWithID($item_i['id'])."' class='edit_document fa fa-eye pointer' title='".
                   _sx("button", "Show")."'>";
            echo "<span class='sr-only'>" . _sx('button', 'Show') . "</span></a>";

            $doc = new Document();
            $doc->getFromDB($item_i['id']);
            if ($doc->can($item_i['id'], UPDATE)) {
               echo "<a href='".static::getFormURL().
                     "?delete_document&documents_id=".$item_i['id'].
                     "&$foreignKey=".$this->getID()."' class='delete_document fas fa-trash-alt pointer' title='".
                     _sx("button", "Delete permanently")."'>";
               echo "<span class='sr-only'>" . _sx('button', 'Delete permanently')  . "</span></a>";
            }
            echo "</span>";
         }

         echo "</div>"; // displayed_content
         echo "</div>"; //end h_content

         echo "</div>"; //end  h_info

         $timeline_index++;

         Plugin::doHook('post_show_item', ['item' => $obj, 'options' => $options]);

      } // end foreach timeline

      echo "<div class='break'></div>";

      // recall content
      echo "<div class='h_item middle'>";

      echo "<div class='h_info'>";
      echo "<div class='h_date'><i class='far fa-clock'></i>".Html::convDateTime($this->fields['date'])."</div>";
      echo "<div class='h_user'>";

      $user = new User();
      $display_requester = false;
      $requesters = $this->getUsers(CommonITILActor::REQUESTER);
      if (count($requesters) === 1) {
         $requester = reset($requesters);
         if ($requester['users_id'] > 0) {
            // Display requester identity only if there is only one requester
            // and only if it is not an anonymous user
            $display_requester = $user->getFromDB($requester['users_id']);
         }
      }

      echo "<div class='tooltip_picture_border'>";
      $picture = "";
      if ($display_requester && isset($user->fields['picture'])) {
         $picture = $user->fields['picture'];
      }
      echo "<img class='user_picture' alt=\"".__s('Picture')."\" src='".
      User::getThumbnailURLForPicture($picture)."'>";
      echo "</div>";

      if ($display_requester) {
         echo $user->getLink()."&nbsp;";
         $reqdata = getUserName($user->getID(), 2);
         echo Html::showToolTip(
            $reqdata["comment"],
            ['link' => $reqdata['link']]
         );
      } else {
         echo _n('Requester', 'Requesters', count($requesters));
      }

      echo "</div>"; // h_user
      echo "</div>"; //h_info

      echo "<div class='h_content ITILContent'>";
      echo "<div class='displayed_content'>";
      echo "<div class='b_right'>";

      if ($objType == 'Ticket') {
         $result = $DB->request([
            'SELECT' => ['id', 'itemtype', 'items_id'],
            'FROM'   => ITILFollowup::getTable(),
            'WHERE'  => [
               'sourceof_items_id'  => $this->fields['id'],
               'itemtype'           => static::getType()
            ]
         ])->next();
         if ($result) {
            echo Html::link(
               '',
               static::getFormURLWithID($result['items_id']) . '&forcetab=Ticket$1#viewitemitilfollowup' . $result['id'], [
                  'class' => 'fa fa-code-branch control_item disabled',
                  'title' => __('Followup promotion source')
               ]
            );
         }
      }
      echo sprintf(__($objType."# %s description"), $this->getID());
      echo "</div>";

      echo "<div class='title'>";
      echo Html::setSimpleTextContent($this->fields['name']);
      echo "</div>";

      echo "<div class='rich_text_container'>";
      $richtext = Html::setRichTextContent('', $this->fields['content'], '', true);
      $richtext = Html::replaceImagesByGallery($richtext);
      echo $richtext;
      echo "</div>";

      echo "</div>"; // h_content ITILContent

      echo "</div>"; // .displayed_content
      echo "</div>"; // h_item middle

      echo "<div class='break'></div>";

      // end timeline
      echo "</div>"; // h_item $user_position
      echo "<script type='text/javascript'>$(function() {read_more();});</script>";
   }


   /**
    * @since 9.4.0
    *
    * @param CommonDBTM $item The item whose form should be shown
    * @param integer $id ID of the item
    * @param mixed[] $params Array of extra parameters
    *
    * @return void
    */
   static function showSubForm(CommonDBTM $item, $id, $params) {

      if ($item instanceof Document_Item) {
         Document_Item::showAddFormForItem($params['parent'], '');

      } else if (method_exists($item, "showForm")
                 && $item->can(-1, CREATE, $params)) {
         $item->showForm($id, $params);
      }
   }


   function showFormHeader($options = []) {
      $ID   = $this->fields['id'];
      $rand = mt_rand();

      if (!isset($options['template_preview']) || !$options['template_preview']) {
         $output = "<form method='post' name='form_ticket' enctype='multipart/form-data' action='".static::getFormURL()."''";
         if ($ID) {
            $output .= " data-track-changes='true'";
         }
         $output .= '>';
         echo $output;

         if (isset($options['_projecttasks_id'])) {
            echo "<input type='hidden' name='_projecttasks_id' value='".$options['_projecttasks_id']."'>";
         }
         if (isset($this->fields['_tasktemplates_id'])) {
            foreach ($this->fields['_tasktemplates_id'] as $tasktemplates_id) {
               echo "<input type='hidden' name='_tasktemplates_id[]' value='$tasktemplates_id'>";
            }
         }
      }
      echo "<div class='spaced' id='tabsbody'>";

      echo "<table class='tab_cadre_fixe' id='mainformtable'>";

      // Optional line
      $ismultientities = Session::isMultiEntitiesMode();
      echo "<tr class='headerRow responsive_hidden'>";
      echo "<th colspan='4'>";

      if ($ID) {
         $text = sprintf(__('%1$s - ID %2$d'), $this->getTypeName(1), $ID);
         if ($ismultientities) {
            $text = sprintf(__('%1$s (%2$s)'), $text,
                            Dropdown::getDropdownName('glpi_entities',
                                                      $this->fields['entities_id']));
         }
         echo $text;
      } else {
         if ($ismultientities) {
            printf(
               __('The %s will be added in the entity %s'),
               strtolower(static::getTypeName()),
               Dropdown::getDropdownName("glpi_entities", $this->fields['entities_id'])
            );
         } else {
            echo sprintf(
               __('New %s'),
               strtolower(static::getTypeName())
            );
         }
      }

      if ($this->maybeRecursive()) {
         echo "&nbsp;<label for='dropdown_is_recursive$rand'>".__('Child entities')."</label>&nbsp;";
         Dropdown::showYesNo("is_recursive", $this->fields["is_recursive"], -1, ['rand' => $rand]);
      }
      echo "</th>";
      echo "</tr>";

      Plugin::doHook("pre_item_form", ['item' => $this, 'options' => &$options]);
   }

   /**
    * Summary of getITILActors
    * Get the list of actors for the current Change
    * will return an assoc array of users_id => array of roles.
    *
    * @since 9.4.0
    *
    * @return array[] of array[] of users and roles
    */
   public function getITILActors() {
      global $DB;

      $users_table = $this->getTable() . '_users';
      switch ($this->getType()) {
         case 'Ticket':
            $groups_table = 'glpi_groups_tickets';
            break;
         case 'Problem':
            $groups_table = 'glpi_groups_problems';
            break;
         default:
            $groups_table = $this->getTable() . '_groups';
            break;
      }
      $fk = $this->getForeignKeyField();

      $subquery1 = new \QuerySubQuery([
         'SELECT'    => [
            'usr.id AS users_id',
            'tu.type AS type'
         ],
         'FROM'      => "$users_table AS tu",
         'LEFT JOIN' => [
            User::getTable() . ' AS usr' => [
               'ON' => [
                  'tu'  => 'users_id',
                  'usr' => 'id'
               ]
            ]
         ],
         'WHERE'     => [
            "tu.$fk" => $this->getID()
         ]
      ]);

      $subquery2 = new \QuerySubQuery([
         'SELECT'    => [
            'usr.id AS users_id',
            'gt.type AS type'
         ],
         'FROM'      => "$groups_table AS gt",
         'LEFT JOIN' => [
            Group_User::getTable() . ' AS gu'   => [
               'ON' => [
                  'gu'  => 'groups_id',
                  'gt'  => 'groups_id'
               ]
            ],
            User::getTable() . ' AS usr'        => [
               'ON' => [
                  'gu'  => 'users_id',
                  'usr' => 'id'
               ]
            ]
         ],
         'WHERE'     => [
            "gt.$fk" => $this->getID()
         ]
      ]);

      $union = new \QueryUnion([$subquery1, $subquery2], false, 'allactors');
      $iterator = $DB->request([
         'SELECT'          => [
            'users_id',
            'type'
         ],
         'DISTINCT'        => true,
         'FROM'            => $union
      ]);

      $users_keys = [];
      while ($current_tu = $iterator->next()) {
         $users_keys[$current_tu['users_id']][] = $current_tu['type'];
      }

      return $users_keys;
   }


   /**
    * Number of followups of the object
    *
    * @param boolean $with_private true : all followups / false : only public ones (default 1)
    *
    * @return integer followup count
   **/
   function numberOfFollowups($with_private = true) {
      global $DB;

      $RESTRICT = [];
      if ($with_private !== true) {
         $RESTRICT['is_private'] = 0;
      }

      // Set number of followups
      $result = $DB->request([
         'COUNT'  => 'cpt',
         'FROM'   => 'glpi_itilfollowups',
         'WHERE'  => [
            'itemtype'  => $this->getType(),
            'items_id'  => $this->fields['id']
         ] + $RESTRICT
      ])->next();

      return $result['cpt'];
   }

   /**
    * Number of tasks of the object
    *
    * @param boolean $with_private true : all followups / false : only public ones (default 1)
    *
    * @return integer
   **/
   function numberOfTasks($with_private = true) {
      global $DB;

      $table = 'glpi_' . strtolower($this->getType()) . 'tasks';

      $RESTRICT = [];
      if ($with_private !== true && $this->getType() == 'Ticket') {
         //No private tasks for Problems and Changes
         $RESTRICT['is_private'] = 0;
      }

      // Set number of tasks
      $row = $DB->request([
         'COUNT'  => 'cpt',
         'FROM'   => $table,
         'WHERE'  => [
            $this->getForeignKeyField()   => $this->fields['id']
         ] + $RESTRICT
      ])->next();
      return (int)$row['cpt'];
   }

   /**
    * Check if input contains a flag set to prevent 'takeintoaccount' delay computation.
    *
    * @param array $input
    *
    * @return boolean
    */
   public function isTakeIntoAccountComputationBlocked($input) {
      return array_key_exists('_do_not_compute_takeintoaccount', $input)
         && $input['_do_not_compute_takeintoaccount'];
   }


   /**
    * Check if input contains a flag set to prevent status computation.
    *
    * @param array $input
    *
    * @return boolean
    */
   public function isStatusComputationBlocked(array $input) {
      return array_key_exists('_do_not_compute_status', $input)
         && $input['_do_not_compute_status'];
   }


   /**
    * Define manually current tabs to set specific order
    *
    * @param array &$tab    Tab array passed as reference
    * @param array $options Options
    *
    * @return CommonITILObject
    */
   protected function defineDefaultObjectTabs(array &$tab, array $options) {
      $withtemplate = 0;
      if (isset($options['withtemplate'])) {
         $withtemplate = $options['withtemplate'];
      }

      //timeline first, then main, then the rest?
      $local_tabs = $this->getTabNameForItem($this, $withtemplate);
      foreach ($local_tabs as $key => $val) {
         if (!empty($val)) {
            $tab[static::class . '$' . $key] = $val;
         }

         if (1 === count($tab)) {
            $tab[$this->getType().'$main'] = $this->getTypeName(1);
         }
      }

      return $this;
   }


   /**
    * @see CommonGLPI::getAdditionalMenuOptions()
    *
    * @since 0.85
   **/
   static function getAdditionalMenuOptions() {
      $tplclass = self::getTemplateClass();
      if ($tplclass::canView()) {
         $menu = [
            $tplclass => [
               'title' => $tplclass::getTypeName(Session::getPluralNumber()),
               'page'  => $tplclass::getSearchURL(false),
               'icon'  => $tplclass::getIcon(),
               'links' => [
                  'search' => $tplclass::getSearchURL(false),
               ],
            ],
         ];

         if ($tplclass::canCreate()) {
            $menu[$tplclass]['links']['add'] = $tplclass::getFormURL(false);
         }
         return $menu;
      }
      return false;
   }


   /**
    * @see CommonGLPI::getAdditionalMenuLinks()
    *
    * @since 9.5.0
   **/
   static function getAdditionalMenuLinks() {
      $links = [];
      $tplclass = self::getTemplateClass();
      if ($tplclass::canView()) {
         $links['template'] = $tplclass::getSearchURL(false);
      }

      return $links;
   }


   /**
    * Get template to use
    * Use force_template first, then try on template define for type and category
    * then use default template of active profile of connected user and then use default entity one
    *
    * @param integer      $force_template     itiltemplate_id to use (case of preview for example)
    * @param integer|null $type               type of the ticket
    *                                         (use Ticket::INCIDENT_TYPE or Ticket::DEMAND_TYPE constants value)
    * @param integer      $itilcategories_id  ticket category
    * @param integer      $entities_id
    *
    * @return ITILTemplate
    *
    * @since 9.5.0
   **/
   function getITILTemplateToUse(
      $force_template = 0,
      $type = null,
      $itilcategories_id = 0,
      $entities_id = -1
   ) {
      if (!$type && $this->getType() != Ticket::getType()) {
         $type = true;
      }
      // Load template if available :
      $tplclass = static::getTemplateClass();
      $tt              = new $tplclass();
      $template_loaded = false;

      if ($force_template) {
         // with type and categ
         if ($tt->getFromDBWithData($force_template, true)) {
            $template_loaded = true;
         }
      }

      if (!$template_loaded
          && $type
          && $itilcategories_id) {

         $categ = new ITILCategory();
         if ($categ->getFromDB($itilcategories_id)) {
            $field = $this->getTemplateFieldName($type);

            if (!empty($categ->fields[$field]) && $categ->fields[$field]) {
               // without type and categ
               if ($tt->getFromDBWithData($categ->fields[$field], false)) {
                  $template_loaded = true;
               }
            }
         }
      }

      // If template loaded from type and category do not check after
      if ($template_loaded) {
         return $tt;
      }

      //Get template from profile
      if (!$template_loaded && $type) {
         $field = $this->getTemplateFieldName($type);
         $field = str_replace(['_incident', '_demand'], ['', ''], $field);
         // load default profile one if not already loaded
         if (isset($_SESSION['glpiactiveprofile'][$field])
            && $_SESSION['glpiactiveprofile'][$field]) {
            // with type and categ
            if ($tt->getFromDBWithData($_SESSION['glpiactiveprofile'][$field],
                                       true)) {
               $template_loaded = true;
            }
         }
      }

      //Get template from entity
      if (!$template_loaded
         && ($entities_id >= 0)) {
         // load default entity one if not already loaded
         if ($template_id = Entity::getUsedConfig(strtolower($this->getType()).'templates_id', $entities_id)) {
            // with type and categ
            if ($tt->getFromDBWithData($template_id, true)) {
               $template_loaded = true;
            }
         }
      }

      // Check if profile / entity set type and category and try to load template for these values
      if ($template_loaded) { // template loaded for profile or entity
         $newtype              = $type;
         $newitilcategories_id = $itilcategories_id;
         // Get predefined values for ticket template
         if (isset($tt->predefined['itilcategories_id']) && $tt->predefined['itilcategories_id']) {
            $newitilcategories_id = $tt->predefined['itilcategories_id'];
         }
         if (isset($tt->predefined['type']) && $tt->predefined['type']) {
            $newtype = $tt->predefined['type'];
         }
         if ($newtype
             && $newitilcategories_id) {

            $categ = new ITILCategory();
            if ($categ->getFromDB($newitilcategories_id)) {
               $field = $this->getTemplateFieldName($type);

               if (isset($categ->fields[$field]) && $categ->fields[$field]) {
                  // without type and categ
                  if ($tt->getFromDBWithData($categ->fields[$field], false)) {
                     $template_loaded = true;
                  }
               }
            }
         }
      }
      return $tt;
   }

   /**
    * Get template field name
    *
    * @param string $type Type, if any
    *
    * @return string
    */
   public function getTemplateFieldName($type = null) :string {
      $field = strtolower(static::getType()) . 'templates_id';
      if (static::getType() === Ticket::getType()) {
         switch ($type) {
            case Ticket::INCIDENT_TYPE:
               $field .= '_incident';
               break;

            case Ticket::DEMAND_TYPE:
               $field .= '_demand';
               break;

            case true:
               //for changes and problem, or from profiles
               break;

            default:
               $field = '';
               Toolbox::logError('Missing type for Ticket template!');
               break;
         }
      }

      return $field;
   }

   /**
    * @since 9.5.0
    *
    * @param integer $entity entities_id usefull if function called by cron (default 0)
   **/
   abstract static function getDefaultValues($entity = 0);

   /**
    * Get template class name.
    *
    * @since 9.5.0
    *
    * @return string
    */
   public static function getTemplateClass() {
      return static::getType() . 'Template';
   }

   /**
    * Get template form field name
    *
    * @since 9.5.0
    *
    * @return string
    */
   public static function getTemplateFormFieldName() {
      return '_' . strtolower(static::getType()) . 'template';
   }

   /**
    * Get common request criteria
    *
    * @since 9.5.0
    *
    * @return array
    */
   public static function getCommonCriteria() {
      $fk = self::getForeignKeyField();
      $gtable = str_replace('glpi_', 'glpi_groups_', static::getTable());
      $itable = str_replace('glpi_', 'glpi_items_', static::getTable());
      if (self::getType() == 'Change') {
         $gtable = 'glpi_changes_groups';
         $itable = 'glpi_changes_items';
      }
      $utable = static::getTable() . '_users';
      $stable = static::getTable() . '_suppliers';
      if (self::getType() == 'Ticket') {
         $stable = 'glpi_suppliers_tickets';
      }
      $table = static::getTable();
      $criteria = [
         'SELECT'          => [
            "$table.*",
            'glpi_itilcategories.completename AS catname'
         ],
         'DISTINCT'        => true,
         'FROM'            => $table,
         'LEFT JOIN'       => [
            $gtable  => [
               'ON' => [
                  $table   => 'id',
                  $gtable  => $fk
               ]
            ],
            $utable  => [
               'ON' => [
                  $table   => 'id',
                  $utable  => $fk
               ]
            ],
            $stable  => [
               'ON' => [
                  $table   => 'id',
                  $stable  => $fk
               ]
            ],
            'glpi_itilcategories'      => [
               'ON' => [
                  $table                  => 'itilcategories_id',
                  'glpi_itilcategories'   => 'id'
               ]
            ],
            $itable  => [
               'ON' => [
                  $table   => 'id',
                  $itable  => $fk
               ]
            ]
         ],
         'ORDERBY'            => "$table.date_mod DESC"
      ];
      if (count($_SESSION["glpiactiveentities"]) > 1) {
         $criteria['LEFT JOIN']['glpi_entities'] = [
            'ON' => [
               'glpi_entities'   => 'id',
               $table            => 'entities_id'
            ]
         ];
         $criteria['SELECT'] = array_merge(
            $criteria['SELECT'], [
               'glpi_entities.completename AS entityname',
               "$table.entities_id AS entityID"
            ]
         );
      }
      return $criteria;
   }

   public function getForbiddenSingleMassiveActions() {
      $excluded = parent::getForbiddenSingleMassiveActions();

      if (isset($this->fields['global_validation']) && $this->fields['global_validation'] != CommonITILValidation::NONE) {
         //a validation has already been requested/done
         $excluded[] = 'TicketValidation:submit_validation';
      }
      return $excluded;
   }

   /**
    * Returns criteria that can be used to get documents related to current instance.
    *
    * @return array
    */
   public function getAssociatedDocumentsCriteria($bypass_rights = false): array {
      $task_class = $this->getType() . 'Task';

      $or_crits = [
         // documents associated to ITIL item directly
         [
            Document_Item::getTableField('itemtype') => $this->getType(),
            Document_Item::getTableField('items_id') => $this->getID(),
         ],
      ];

      // documents associated to followups
      if ($bypass_rights || ITILFollowup::canView()) {
         $fup_crits = [
            ITILFollowup::getTableField('itemtype') => $this->getType(),
            ITILFollowup::getTableField('items_id') => $this->getID(),
         ];
         if (!$bypass_rights && !Session::haveRight(ITILFollowup::$rightname, ITILFollowup::SEEPRIVATE)) {
            $fup_crits[] = [
               'OR' => ['is_private' => 0, 'users_id' => Session::getLoginUserID()],
            ];
         }
         $or_crits[] = [
            Document_Item::getTableField('itemtype') => ITILFollowup::getType(),
            Document_Item::getTableField('items_id') => new QuerySubQuery(
               [
                  'SELECT' => 'id',
                  'FROM'   => ITILFollowup::getTable(),
                  'WHERE'  => $fup_crits,
               ]
            ),
         ];
      }

      // documents associated to solutions
      if (ITILSolution::canView()) {
         $or_crits[] = [
            Document_Item::getTableField('itemtype') => ITILSolution::getType(),
            Document_Item::getTableField('items_id') => new QuerySubQuery(
               [
                  'SELECT' => 'id',
                  'FROM'   => ITILSolution::getTable(),
                  'WHERE'  => [
                     ITILSolution::getTableField('itemtype') => $this->getType(),
                     ITILSolution::getTableField('items_id') => $this->getID(),
                  ],
               ]
            ),
         ];
      }

      // documents associated to tasks
      if ($bypass_rights || $task_class::canView()) {
         $tasks_crit = [
            $this->getForeignKeyField() => $this->getID(),
         ];
         if (!$bypass_rights && !Session::haveRight($task_class::$rightname, CommonITILTask::SEEPRIVATE)) {
            $tasks_crit[] = [
               'OR' => ['is_private' => 0, 'users_id' => Session::getLoginUserID()],
            ];
         }
         $or_crits[] = [
            'glpi_documents_items.itemtype' => $task_class::getType(),
            'glpi_documents_items.items_id' => new QuerySubQuery(
               [
                  'SELECT' => 'id',
                  'FROM'   => $task_class::getTable(),
                  'WHERE'  => $tasks_crit,
               ]
            ),
         ];
      }

      return ['OR' => $or_crits];
   }

   /**
    * Check if this item is new
    *
    * @return bool
    */
   protected function isNew() {
      if (isset($this->input['status'])) {
         $status = $this->input['status'];
      } else if (isset($this->fields['status'])) {
         $status = $this->fields['status'];
      } else {
         throw new \LogicException("Can't get status value: no object loaded");
      }

      return $status == CommonITILObject::INCOMING;
   }

   /**
    * Retrieve linked items table name
    *
    * @since 9.5.0
    *
    * @return string
    */
   public static function getItemsTable() {
      switch (static::getType()) {
         case 'Change':
            return 'glpi_changes_items';
         case 'Problem':
            return 'glpi_items_problems';
         case 'Ticket':
            return 'glpi_items_tickets';
         default:
            throw new \RuntimeException('Unknown ITIL type ' . static::getType());
      }

   }


   public function getLinkedItems() :array {
      global $DB;

      $assets = $DB->request([
         'SELECT' => ["itemtype", "items_id"],
         'FROM'   => static::getItemsTable(),
         'WHERE'  => [$this->getForeignKeyField() => $this->getID()]
      ]);

      $assets = iterator_to_array($assets);

      $tab = [];
      foreach ($assets as $asset) {
         if (!class_exists($asset['itemtype'])) {
            //ignore if class does not exists (maybe a plugin)
            continue;
         }
         $tab[$asset['itemtype']][$asset['items_id']] = $asset['items_id'];
      }

      return $tab;
   }

   /**
    * Should impact tab be displayed? Check if there is a valid linked item
    *
    * @return boolean
    */
   protected function hasImpactTab() {
      foreach ($this->getLinkedItems() as $itemtype => $items) {
         $class = $itemtype;
         if (Impact::isEnabled($class) && Session::getCurrentInterface() === "central") {
            return true;
         }
      }
      return false;
   }

   /**
    * Get criteria needed to match objets with an "open" status (= not resolved
    * or closed)
    *
    * @return array
    */
   public static function getOpenCriteria(): array {
      $table = static::getTable();

      return [
         'NOT' => [
            "$table.status" => array_merge(
               static::getSolvedStatusArray(),
               static::getClosedStatusArray()
            )
         ]
      ];
   }

<<<<<<< HEAD
   /**
    * Handle "_tasktemplates_id" special input
    */
   public function handleTaskTemplateInput() {
      // Check input is valid
      if (!isset($this->input['_tasktemplates_id'])
         || !is_array($this->input['_tasktemplates_id'])
         || !count($this->input['_tasktemplates_id'])
      ) {
         return;
      }

      // Add tasks in tasktemplates if defined in itiltemplate
      $tasktemplate = new TaskTemplate;
      $itiltask_class = $this->getType().'Task';
      $itiltask   = new $itiltask_class;
      foreach ($this->input['_tasktemplates_id'] as $tasktemplates_id) {
         $tasktemplate->getFromDB($tasktemplates_id);
         $tasktemplate_content = Toolbox::addslashes_deep($tasktemplate->fields["content"]);
         $itiltask->add([
            'tasktemplates_id'            => $tasktemplates_id,
            'content'                     => $tasktemplate_content,
            'taskcategories_id'           => $tasktemplate->fields['taskcategories_id'],
            'actiontime'                  => $tasktemplate->fields['actiontime'],
            'state'                       => $tasktemplate->fields['state'],
            $this->getForeignKeyField()   => $this->fields['id'],
            'is_private'                  => $tasktemplate->fields['is_private'],
            'users_id_tech'               => $tasktemplate->fields['users_id_tech'],
            'groups_id_tech'              => $tasktemplate->fields['groups_id_tech'],
            '_disablenotif'               => true
         ]);
      }
   }

=======
   public function displayHiddenItemsIdInput(array $options): void {
      $input_items_id = $options['items_id'] ?? [];

      if (empty($input_items_id)) {
         return;
      }

      foreach ($input_items_id as $itemtype => $items) {
         foreach ($items as $items_id) {
            echo "<input type='hidden' name='items_id[$itemtype][$items_id]' value='$items_id'>";
         }
      }
   }

   public function handleItemsIdInput(): void {
      if (!empty($this->input['items_id'])) {
         $item_link_class = static::getItemLinkClass();
         $item_link = new $item_link_class();
         foreach ($this->input['items_id'] as $itemtype => $items) {
            foreach ($items as $items_id) {
               $item_link->add([
                  'items_id'                    => $items_id,
                  'itemtype'                    => $itemtype,
                  static::getForeignKeyField()  => $this->fields['id'],
                  '_disablenotif'               => true
               ]);
            }
         }
      }
   }

   abstract public static function getItemLinkClass(): string;
>>>>>>> b8fbe5ef
}<|MERGE_RESOLUTION|>--- conflicted
+++ resolved
@@ -8210,7 +8210,38 @@
       ];
    }
 
-<<<<<<< HEAD
+   public function displayHiddenItemsIdInput(array $options): void {
+      $input_items_id = $options['items_id'] ?? [];
+
+      if (empty($input_items_id)) {
+         return;
+      }
+
+      foreach ($input_items_id as $itemtype => $items) {
+         foreach ($items as $items_id) {
+            echo "<input type='hidden' name='items_id[$itemtype][$items_id]' value='$items_id'>";
+         }
+      }
+   }
+
+   public function handleItemsIdInput(): void {
+      if (!empty($this->input['items_id'])) {
+         $item_link_class = static::getItemLinkClass();
+         $item_link = new $item_link_class();
+         foreach ($this->input['items_id'] as $itemtype => $items) {
+            foreach ($items as $items_id) {
+               $item_link->add([
+                  'items_id'                    => $items_id,
+                  'itemtype'                    => $itemtype,
+                  static::getForeignKeyField()  => $this->fields['id'],
+                  '_disablenotif'               => true
+               ]);
+            }
+         }
+      }
+   }
+
+   abstract public static function getItemLinkClass(): string;
    /**
     * Handle "_tasktemplates_id" special input
     */
@@ -8245,38 +8276,4 @@
       }
    }
 
-=======
-   public function displayHiddenItemsIdInput(array $options): void {
-      $input_items_id = $options['items_id'] ?? [];
-
-      if (empty($input_items_id)) {
-         return;
-      }
-
-      foreach ($input_items_id as $itemtype => $items) {
-         foreach ($items as $items_id) {
-            echo "<input type='hidden' name='items_id[$itemtype][$items_id]' value='$items_id'>";
-         }
-      }
-   }
-
-   public function handleItemsIdInput(): void {
-      if (!empty($this->input['items_id'])) {
-         $item_link_class = static::getItemLinkClass();
-         $item_link = new $item_link_class();
-         foreach ($this->input['items_id'] as $itemtype => $items) {
-            foreach ($items as $items_id) {
-               $item_link->add([
-                  'items_id'                    => $items_id,
-                  'itemtype'                    => $itemtype,
-                  static::getForeignKeyField()  => $this->fields['id'],
-                  '_disablenotif'               => true
-               ]);
-            }
-         }
-      }
-   }
-
-   abstract public static function getItemLinkClass(): string;
->>>>>>> b8fbe5ef
 }