--- conflicted
+++ resolved
@@ -1658,13 +1658,9 @@
             'users_id',
             'users_id_substitute',
         ],
-<<<<<<< HEAD
         '_glpi_softwarelicenses_users'          => 'users_id',
-=======
         '_glpi_contracts_users'         => 'users_id',
->>>>>>> 9c6db9e3
-    ],
-
+    ],
     'glpi_usertitles' => [
         'glpi_contacts' => 'usertitles_id',
         'glpi_users'    => 'usertitles_id',
