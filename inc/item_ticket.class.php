<?php
/*
 -------------------------------------------------------------------------
 GLPI - Gestionnaire Libre de Parc Informatique
 Copyright (C) 2015-2016 Teclib'.

 http://glpi-project.org

 based on GLPI - Gestionnaire Libre de Parc Informatique
 Copyright (C) 2003-2014 by the INDEPNET Development Team.

 -------------------------------------------------------------------------

 LICENSE

 This file is part of GLPI.

 GLPI is free software; you can redistribute it and/or modify
 it under the terms of the GNU General Public License as published by
 the Free Software Foundation; either version 2 of the License, or
 (at your option) any later version.

 GLPI is distributed in the hope that it will be useful,
 but WITHOUT ANY WARRANTY; without even the implied warranty of
 MERCHANTABILITY or FITNESS FOR A PARTICULAR PURPOSE.  See the
 GNU General Public License for more details.

 You should have received a copy of the GNU General Public License
 along with GLPI. If not, see <http://www.gnu.org/licenses/>.
 --------------------------------------------------------------------------
 */

/** @file
* @brief
*/

if (!defined('GLPI_ROOT')) {
   die("Sorry. You can't access directly to this file");
}

/**
 * Item_Ticket Class
 *
 *  Relation between Tickets and Items
**/
class Item_Ticket extends CommonDBRelation{


   // From CommonDBRelation
   static public $itemtype_1          = 'Ticket';
   static public $items_id_1          = 'tickets_id';

   static public $itemtype_2          = 'itemtype';
   static public $items_id_2          = 'items_id';
   static public $checkItem_2_Rights  = self::HAVE_VIEW_RIGHT_ON_ITEM;



   /**
    * @since version 0.84
   **/
   function getForbiddenStandardMassiveAction() {

      $forbidden   = parent::getForbiddenStandardMassiveAction();
      $forbidden[] = 'update';
      return $forbidden;
   }


   /**
    * @since version 0.85.5
    * @see CommonDBRelation::canCreateItem()
   **/
   function canCreateItem() {

      $ticket = new Ticket();
      // Not item linked for closed tickets
      if ($ticket->getFromDB($this->fields['tickets_id'])
          && in_array($ticket->fields['status'], $ticket->getClosedStatusArray())) {
         return false;
      }

      return parent::canCreateItem();
   }


   function post_addItem() {

      $ticket = new Ticket();
      $input  = array('id'            => $this->fields['tickets_id'],
                      'date_mod'      => $_SESSION["glpi_currenttime"],
                      '_donotadddocs' => true);

      if (!isset($this->input['_do_notif']) || $this->input['_do_notif']) {
         $input['_forcenotif'] = true;
      }
      if (isset($this->input['_disablenotif']) && $this->input['_disablenotif']) {
         $input['_disablenotif'] = true;
      }

      $ticket->update($input);
      parent::post_addItem();
   }


   function post_purgeItem() {

      $ticket = new Ticket();
      $input = array('id'            => $this->fields['tickets_id'],
                     'date_mod'      => $_SESSION["glpi_currenttime"],
                     '_donotadddocs' => true);

      if (!isset($this->input['_do_notif']) || $this->input['_do_notif']) {
         $input['_forcenotif'] = true;
      }
      $ticket->update($input);

      parent::post_purgeItem();
   }


   /**
    * @see CommonDBTM::prepareInputForAdd()
   **/
   function prepareInputForAdd($input) {

      // Avoid duplicate entry
      if (countElementsInTable($this->getTable(), ['tickets_id' => $input['tickets_id'],
                                                   'itemtype'   => $input['itemtype'],
                                                   'items_id'   => $input['items_id']]) > 0) {
         return false;
      }

      $ticket = new Ticket();
      $ticket->getFromDB($input['tickets_id']);

      // Get item location if location is not already set in ticket
      if (empty($ticket->fields['locations_id'])) {
         if (($input["items_id"] > 0) && !empty($input["itemtype"])) {
            if ($item = getItemForItemtype($input["itemtype"])) {
               if ($item->getFromDB($input["items_id"])) {
                  if ($item->isField('locations_id')) {
                     $ticket->fields['items_locations'] = $item->fields['locations_id'];

                     // Process Business Rules
                     $rules = new RuleTicketCollection($ticket->fields['entities_id']);

                     $ticket->fields = $rules->processAllRules(Toolbox::stripslashes_deep($ticket->fields),
                                                Toolbox::stripslashes_deep($ticket->fields),
                                                array('recursive' => true));

                     unset($ticket->fields['items_locations']);
                     $ticket->updateInDB(array('locations_id'));
                  }
               }
            }
         }
      }
      $group = new Group_Ticket();
      $groups = $group->find("`tickets_id` = ". $input['tickets_id']. " AND `type` = ".CommonITILActor::REQUESTER);

      if (count($groups) <= 0) {
         if (($input["items_id"] > 0) && !empty($input["itemtype"])) {
            if ($item = getItemForItemtype($input["itemtype"])) {
               if ($item->getFromDB($input["items_id"])) {
                  if ($item->isField('groups_id')) {
                     $ticket->fields['items_groups'] = $item->fields['groups_id'];

                     // Process Business Rules
                     $rules = new RuleTicketCollection($ticket->fields['entities_id']);

                     $ticket->fields = $rules->processAllRules(Toolbox::stripslashes_deep($ticket->fields),
                                                Toolbox::stripslashes_deep($ticket->fields),
                                                array('recursive' => true));

                     unset($ticket->fields['items_groups']);

                     if ($item->fields['groups_id'] > 0) {
                        $group->add(array('tickets_id' => $input['tickets_id'], 'groups_id' => $item->fields['groups_id'], 'type' => CommonITILActor::REQUESTER));
                     }
                  }
               }
            }
         }
      }

      return parent::prepareInputForAdd($input);
   }

   /**
    * @param $item   CommonDBTM object
   **/
   static function countForItem(CommonDBTM $item) {

      $restrict = "`glpi_items_tickets`.`tickets_id` = `glpi_tickets`.`id`
                   AND `glpi_items_tickets`.`items_id` = '".$item->getField('id')."'
                   AND `glpi_items_tickets`.`itemtype` = '".$item->getType()."'".
                   getEntitiesRestrictRequest(" AND ", "glpi_tickets", '', '', true);

      $nb = countElementsInTable(array('glpi_items_tickets', 'glpi_tickets'), $restrict);

      return $nb ;
   }

   /**
    * Print the HTML ajax associated item add
    *
    * @param $ticket Ticket object
    * @param $options   array of possible options:
    *    - id                  : ID of the ticket
    *    - _users_id_requester : ID of the requester user
    *    - items_id            : array of elements (itemtype => array(id1, id2, id3, ...))
    *
    * @return Nothing (display)
   **/
   static function itemAddForm(Ticket $ticket, $options=array()){
      global $CFG_GLPI;

      $params = array('id'                  => (isset($ticket->fields['id'])
                                                && $ticket->fields['id'] != '')
                                                   ? $ticket->fields['id']
                                                   : 0,
                      '_users_id_requester' => 0,
                      'items_id'            => array(),
                      'itemtype'            => '',
                      '_canupdate'          => false);

      $opt = array();

      foreach ($options as $key => $val) {
         if (!empty($val)) {
            $params[$key] = $val;
         }
      }

      if (!$ticket->can($params['id'], READ)) {
         return false;
      }

      $canedit = ($ticket->can($params['id'], UPDATE)
                  && $params['_canupdate']);

      // Ticket update case
      if ($params['id'] > 0) {
         // Get requester
         $class        = new $ticket->userlinkclass();
         $tickets_user = $class->getActors($params['id']);
         if (isset($tickets_user[CommonITILActor::REQUESTER])
             && (count($tickets_user[CommonITILActor::REQUESTER]) == 1)) {
            foreach ($tickets_user[CommonITILActor::REQUESTER] as $user_id_single) {
               $params['_users_id_requester'] = $user_id_single['users_id'];
            }
         }

         // Get associated elements for ticket
         $used = self::getUsedItems($params['id']);
         foreach ($used as $itemtype => $items) {
            foreach ($items as $items_id) {
               if (!isset($params['items_id'][$itemtype])
                   || !in_array($items_id, $params['items_id'][$itemtype])) {
                  $params['items_id'][$itemtype][] = $items_id;
               }
            }
         }
      }

      // Get ticket template
      $tt = new TicketTemplate();
      if (isset($options['_tickettemplate'])) {
         $tt                  = $options['_tickettemplate'];
         if (isset($tt->fields['id'])) {
            $opt['templates_id'] = $tt->fields['id'];
         }
      } else if (isset($options['templates_id'])) {
         $tt->getFromDBWithDatas($options['templates_id']);
         if (isset($tt->fields['id'])) {
            $opt['templates_id'] = $tt->fields['id'];
         }
      }

      $rand  = mt_rand();
      $count = 0;

      echo "<div id='itemAddForm$rand'>";

      // Show associated item dropdowns
      if ($canedit) {
         echo "<div style='float:left'>";
         $p = array('used'       => $params['items_id'],
                    'rand'       => $rand,
                    'tickets_id' => $params['id']);
         // My items
         if ($params['_users_id_requester'] > 0) {
            Item_Ticket::dropdownMyDevices($params['_users_id_requester'], $ticket->fields["entities_id"], $params['itemtype'], 0, $p);
         }
         // Global search
         Item_Ticket::dropdownAllDevices("itemtype", $params['itemtype'], 0, 1, $params['_users_id_requester'], $ticket->fields["entities_id"], $p);
         echo "<span id='item_ticket_selection_information'></span>";
         echo "</div>";

         // Add button
         echo "<a href='javascript:itemAction$rand(\"add\");' class='vsubmit' style='float:left'>"._sx('button', 'Add')."</a>";
      }

      // Display list
      echo "<div style='clear:both;'>";

      if (!empty($params['items_id'])) {
         // No delete if mandatory and only one item
         $delete = true;
         $cpt = 0;
         foreach ($params['items_id'] as $itemtype => $items) {
            foreach ($items as $items_id) {
               $cpt++;
            }
         }

         if ($cpt == 1 && isset($tt->mandatory['items_id'])) {
            $delete = false;
         }
         foreach ($params['items_id'] as $itemtype => $items) {
            foreach ($items as $items_id) {
               if (($count < 5 && $params['id']) || $params['id'] == 0) {
                  echo Item_Ticket::showItemToAdd($params['id'], $itemtype, $items_id, array('rand' => $rand, 'delete' => $delete));
               }
               $count++;
            }
         }
      }

      if ($count == 0) {
         echo "<input type='hidden' value='0' name='items_id'>";
      }

      if ($params['id'] > 0 && $count > 5) {
         echo "<i><a href='".$ticket->getFormURL()."?id=".$params['id']."&amp;forcetab=Item_Ticket$1'>"
                  .__('Display all items')." (".$count.")</a></i>";
      }
      echo "</div>";

      foreach (array('id', '_users_id_requester', 'items_id', 'itemtype', '_canupdate') as $key) {
         $opt[$key] = $params[$key];
      }

      $js  = " function itemAction$rand(action, itemtype, items_id) {";
      $js .= "    $.ajax({
                     url: '".$CFG_GLPI['root_doc']."/ajax/itemTicket.php',
                     dataType: 'html',
                     data: {'action'     : action,
                            'rand'       : $rand,
                            'params'     : ".json_encode($opt).",
                            'my_items'   : $('#dropdown_my_items$rand').val(),
                            'itemtype'   : (itemtype === undefined) ? $('#dropdown_itemtype$rand').val() : itemtype,
                            'items_id'   : (items_id === undefined) ? $('#dropdown_add_items_id$rand').val() : items_id},
                     success: function(response) {";
      $js .= "          $(\"#itemAddForm$rand\").html(response);";
      $js .= "       }";
      $js .= "    });";
      $js .= " }";
      echo Html::scriptBlock($js);
      echo "</div>";
   }


   static function showItemToAdd($tickets_id, $itemtype, $items_id, $options) {

      $params = array('rand' => mt_rand(), 'delete' => true);

      foreach($options as $key => $val){
         $params[$key] = $val;
      }

      $result = "";

      if ($item = getItemForItemtype($itemtype)) {
         $item->getFromDB($items_id);
         $result =  "<div id='".$itemtype."_".$items_id."'>";
         $result .= $item->getTypeName(1)." : ".$item->getLink(array('comments' => true));
         $result .= "<input type='hidden' value='$items_id' name='items_id[$itemtype][$items_id]'>";
         if ($params['delete']) {
            $result .= " <img src=\"../pics/delete.png\" onclick=\"itemAction".$params['rand']."('delete', '$itemtype', '$items_id');\">";
         }
         $result .= "</div>";
      }

      return $result;
   }

   /**
    * Print the HTML array for Items linked to a ticket
    *
    * @param $ticket Ticket object
    *
    * @return Nothing (display)
   **/
   static function showForTicket(Ticket $ticket) {
      global $DB, $CFG_GLPI;

      $instID = $ticket->fields['id'];

      if (!$ticket->can($instID, READ)) {
         return false;
      }

      $canedit = ($ticket->canAddItem($instID)
                  && isset($_SESSION["glpiactiveprofile"])
                  && $_SESSION["glpiactiveprofile"]["interface"] == "central");
      $rand    = mt_rand();

      $query = "SELECT DISTINCT `itemtype`
                FROM `glpi_items_tickets`
                WHERE `glpi_items_tickets`.`tickets_id` = '$instID'
                ORDER BY `itemtype`";

      $result = $DB->query($query);
      $number = $DB->numrows($result);

      if ($canedit) {
         echo "<div class='firstbloc'>";
         echo "<form name='ticketitem_form$rand' id='ticketitem_form$rand' method='post'
                action='".Toolbox::getItemTypeFormURL(__CLASS__)."'>";

         echo "<table class='tab_cadre_fixe'>";
         echo "<tr class='tab_bg_2'><th colspan='2'>".__('Add an item')."</th></tr>";

         echo "<tr class='tab_bg_1'><td>";
         // Select hardware on creation or if have update right
         $class        = new $ticket->userlinkclass();
         $tickets_user = $class->getActors($instID);
         $dev_user_id = 0;
         if (isset($tickets_user[CommonITILActor::REQUESTER])
                 && (count($tickets_user[CommonITILActor::REQUESTER]) == 1)) {
            foreach ($tickets_user[CommonITILActor::REQUESTER] as $user_id_single) {
               $dev_user_id = $user_id_single['users_id'];
            }
         }

         if ($dev_user_id > 0) {
            self::dropdownMyDevices($dev_user_id, $ticket->fields["entities_id"], null, 0, array('tickets_id' => $instID));
         }

         $data =  array_keys(getAllDatasFromTable('glpi_items_tickets'));
         $used = array();
         if (!empty($data)) {
            foreach ($data as $val) {
               $used[$val['itemtype']] = $val['id'];
            }
         }

         self::dropdownAllDevices("itemtype", null, 0, 1, $dev_user_id, $ticket->fields["entities_id"], array('tickets_id' => $instID));
         echo "<span id='item_ticket_selection_information'></span>";
         echo "</td><td class='center' width='30%'>";
         echo "<input type='submit' name='add' value=\""._sx('button', 'Add')."\" class='submit'>";
         echo "<input type='hidden' name='tickets_id' value='$instID'>";
         echo "</td></tr>";
         echo "</table>";
         Html::closeForm();
         echo "</div>";
      }

      echo "<div class='spaced'>";
      if ($canedit && $number) {
         Html::openMassiveActionsForm('mass'.__CLASS__.$rand);
         $massiveactionparams = array('container' => 'mass'.__CLASS__.$rand);
         Html::showMassiveActions($massiveactionparams);
      }
      echo "<table class='tab_cadre_fixehov'>";
      $header_begin  = "<tr>";
      $header_top    = '';
      $header_bottom = '';
      $header_end    = '';
      if ($canedit && $number) {
         $header_top    .= "<th width='10'>".Html::getCheckAllAsCheckbox('mass'.__CLASS__.$rand);
         $header_top    .= "</th>";
         $header_bottom .= "<th width='10'>".Html::getCheckAllAsCheckbox('mass'.__CLASS__.$rand);
         $header_bottom .= "</th>";
      }
      $header_end .= "<th>".__('Type')."</th>";
      $header_end .= "<th>".__('Entity')."</th>";
      $header_end .= "<th>".__('Name')."</th>";
      $header_end .= "<th>".__('Serial number')."</th>";
      $header_end .= "<th>".__('Inventory number')."</th>";
      if ($canedit && $number) {
         $header_end .= "<th width='10'>".__('Update the item')."</th>";
      }
      echo "<tr>";
      echo $header_begin.$header_top.$header_end;

      $totalnb = 0;
      for ($i=0 ; $i<$number ; $i++) {
         $itemtype = $DB->result($result, $i, "itemtype");
         if (!($item = getItemForItemtype($itemtype))) {
            continue;
         }

         if (in_array($itemtype, $_SESSION["glpiactiveprofile"]["helpdesk_item_type"])) {
            $itemtable = getTableForItemType($itemtype);
            $query = "SELECT `$itemtable`.*,
                             `glpi_items_tickets`.`id` AS IDD,
                             `glpi_entities`.`id` AS entity
                      FROM `glpi_items_tickets`,
                           `$itemtable`";

            if ($itemtype != 'Entity') {
               $query .= " LEFT JOIN `glpi_entities`
                                 ON (`$itemtable`.`entities_id`=`glpi_entities`.`id`) ";
            }

            $query .= " WHERE `$itemtable`.`id` = `glpi_items_tickets`.`items_id`
                              AND `glpi_items_tickets`.`itemtype` = '$itemtype'
                              AND `glpi_items_tickets`.`tickets_id` = '$instID'";

            if ($item->maybeTemplate()) {
               $query .= " AND `$itemtable`.`is_template` = '0'";
            }

            $query .= getEntitiesRestrictRequest(" AND", $itemtable, '', '',
                                                 $item->maybeRecursive())."
                      ORDER BY `glpi_entities`.`completename`, `$itemtable`.`name`";

            $result_linked = $DB->query($query);
            $nb            = $DB->numrows($result_linked);

            for ($prem=true ; $data=$DB->fetch_assoc($result_linked) ; $prem=false) {
               $name = $data["name"];
               if ($_SESSION["glpiis_ids_visible"]
                   || empty($data["name"])) {
                  $name = sprintf(__('%1$s (%2$s)'), $name, $data["id"]);
               }
               if($_SESSION['glpiactiveprofile']['interface'] != 'helpdesk') {
                  $link     = $itemtype::getFormURLWithID($data['id']);
                  $namelink = "<a href=\"".$link."\">".$name."</a>";
               } else {
                  $namelink = $name;
               }

               echo "<tr class='tab_bg_1'>";
               if ($canedit) {
                  echo "<td width='10'>";
                  Html::showMassiveActionCheckBox(__CLASS__, $data["IDD"]);
                  echo "</td>";
               }
               if ($prem) {
                  $typename = $item->getTypeName($nb);
                  echo "<td class='center top' rowspan='$nb'>".
                         (($nb > 1) ? sprintf(__('%1$s: %2$s'), $typename, $nb) : $typename)."</td>";
               }
               echo "<td class='center'>";
               echo Dropdown::getDropdownName("glpi_entities", $data['entity'])."</td>";
               echo "<td class='center".
                        (isset($data['is_deleted']) && $data['is_deleted'] ? " tab_bg_2_2'" : "'");
               echo ">".$namelink."</td>";
               echo "<td class='center'>".(isset($data["serial"])? "".$data["serial"]."" :"-").
                    "</td>";
               echo "<td class='center'>".
                      (isset($data["otherserial"])? "".$data["otherserial"]."" :"-")."</td>";
               if ($canedit) {
                  echo "<td width='10'>";
                  Html::showMassiveActionCheckBox($itemtype, $data["id"]);
                  echo "</td>";
               }

               echo "</tr>";
            }
            $totalnb += $nb;
         }
      }

      if ($number) {
         echo $header_begin.$header_bottom.$header_end;
      }

      echo "</table>";
      if ($canedit && $number) {
         $massiveactionparams['ontop'] = false;
         Html::showMassiveActions($massiveactionparams);
         Html::closeForm();
      }
      echo "</div>";
   }


   function getTabNameForItem(CommonGLPI $item, $withtemplate=0) {

      if (!$withtemplate) {
         $nb = 0;
         switch ($item->getType()) {
            case 'Ticket' :
               if (($_SESSION["glpiactiveprofile"]["helpdesk_hardware"] != 0)
                   && (count($_SESSION["glpiactiveprofile"]["helpdesk_item_type"]) > 0)) {
                  if ($_SESSION['glpishow_count_on_tabs']) {
                     $nb = countElementsInTable('glpi_items_tickets',
                                                ['tickets_id' => $item->getID() ]);
                  }
                  return self::createTabEntry(_n('Item', 'Items', Session::getPluralNumber()), $nb);
               }
         }
      }
      return '';
   }


   static function displayTabContentForItem(CommonGLPI $item, $tabnum=1, $withtemplate=0) {

      switch ($item->getType()) {
         case 'Ticket' :
            self::showForTicket($item);
            break;
      }
      return true;
   }

   /**
    * Make a select box for Tracking All Devices
    *
    * @param $myname             select name
    * @param $itemtype           preselected value.for item type
    * @param $items_id           preselected value for item ID (default 0)
    * @param $admin              is an admin access ? (default 0)
    * @param $users_id           user ID used to display my devices (default 0
    * @param $entity_restrict    Restrict to a defined entity (default -1)
    * @param $options   array of possible options:
    *    - tickets_id : ID of the ticket
    *    - used       : ID of the requester user
    *    - multiple   : allow multiple choice
    *    - rand       : random number
    *
    * @return nothing (print out an HTML select box)
   **/
   static function dropdownAllDevices($myname, $itemtype, $items_id=0, $admin=0, $users_id=0,
                                      $entity_restrict=-1,$options=array()) {
      global $CFG_GLPI, $DB;

      $params = array('tickets_id' => 0,
                      'used'       => array(),
                      'multiple'   => 0,
                      'rand'       => mt_rand());

      foreach ($options as $key => $val) {
         $params[$key] = $val;
      }

      $rand = $params['rand'];

      if ($_SESSION["glpiactiveprofile"]["helpdesk_hardware"] == 0) {
         echo "<input type='hidden' name='$myname' value=''>";
         echo "<input type='hidden' name='items_id' value='0'>";

      } else {
         echo "<div id='tracking_all_devices$rand'>";
         if ($_SESSION["glpiactiveprofile"]["helpdesk_hardware"]&pow(2,
                                                                     Ticket::HELPDESK_ALL_HARDWARE)) {
            // Display a message if view my hardware
            if ($users_id
                &&($_SESSION["glpiactiveprofile"]["helpdesk_hardware"]&pow(2,
                                                                           Ticket::HELPDESK_MY_HARDWARE))) {
               echo __('Or complete search')."&nbsp;";
            }

            $types = Ticket::getAllTypesForHelpdesk();
            $emptylabel = __('General');
            if ($params['tickets_id'] > 0) {
               $emptylabel = Dropdown::EMPTY_VALUE;
            }
            Dropdown::showItemTypes($myname, array_keys($types),
                                    array('emptylabel' => $emptylabel,
                                          'value'      => $itemtype,
                                          'rand'       => $rand, 'display_emptychoice' => true));
            $found_type = isset($types[$itemtype]);

            $p = array('itemtype'        => '__VALUE__',
                       'entity_restrict' => $entity_restrict,
                       'admin'           => $admin,
                       'used'            => $params['used'],
                       'multiple'        => $params['multiple'],
                       'rand'            => $rand,
                       'myname'          => "add_items_id");

            Ajax::updateItemOnSelectEvent("dropdown_$myname$rand", "results_$myname$rand",
                                          $CFG_GLPI["root_doc"].
                                             "/ajax/dropdownTrackingDeviceType.php",
                                          $p);
            echo "<span id='results_$myname$rand'>\n";

            // Display default value if itemtype is displayed
            if ($found_type
                && $itemtype) {
               if (($item = getItemForItemtype($itemtype))
                    && $items_id) {
                  if ($item->getFromDB($items_id)) {
                     Dropdown::showFromArray('items_id', array($items_id => $item->getName()),
                                             array('value' => $items_id));
                  }
               } else {
                  $p['itemtype'] = $itemtype;
                  echo "<script type='text/javascript' >\n";
                  Ajax::updateItemJsCode("results_$myname$rand",
                                         $CFG_GLPI["root_doc"].
                                            "/ajax/dropdownTrackingDeviceType.php",
                                         $p);
                  echo '</script>';
               }
            }
            echo "</span>\n";
         }
         echo "</div>";
      }
      return $rand;
   }

   /**
    * Make a select box for Ticket my devices
    *
    * @param $userID          User ID for my device section (default 0)
    * @param $entity_restrict restrict to a specific entity (default -1)
    * @param $itemtype        of selected item (default 0)
    * @param $items_id        of selected item (default 0)
    * @param $options   array of possible options:
    *    - used     : ID of the requester user
    *    - multiple : allow multiple choice
    *
    * @return nothing (print out an HTML select box)
   **/
   static function dropdownMyDevices($userID=0, $entity_restrict=-1, $itemtype=0, $items_id=0, $options=array()) {
      global $DB, $CFG_GLPI;

      $params = array('tickets_id' => 0,
                      'used'       => array(),
                      'multiple'   => false,
                      'rand'       => mt_rand());

      foreach ($options as $key => $val) {
         $params[$key] = $val;
      }

      if ($userID == 0) {
         $userID = Session::getLoginUserID();
      }

      $rand        = $params['rand'];
      $already_add = $params['used'];

      if ($_SESSION["glpiactiveprofile"]["helpdesk_hardware"]&pow(2, Ticket::HELPDESK_MY_HARDWARE)) {
         $my_devices = array('' => __('General'));
         if ($params['tickets_id'] > 0) {
            $my_devices = array('' => Dropdown::EMPTY_VALUE);
         }
         $devices    = array();

         // My items
         foreach ($CFG_GLPI["linkuser_types"] as $itemtype) {
            if (($item = getItemForItemtype($itemtype))
                && Ticket::isPossibleToAssignType($itemtype)) {
               $itemtable = getTableForItemType($itemtype);

               $query     = "SELECT *
                             FROM `$itemtable`
                             WHERE `users_id` = '$userID'";
               if ($item->maybeDeleted()) {
                  $query .= " AND `$itemtable`.`is_deleted` = '0' ";
               }
               if ($item->maybeTemplate()) {
                  $query .= " AND `$itemtable`.`is_template` = '0' ";
               }
               if (in_array($itemtype, $CFG_GLPI["helpdesk_visible_types"])) {
                  $query .= " AND `is_helpdesk_visible` = '1' ";
               }

               $query .= getEntitiesRestrictRequest("AND", $itemtable, "", $entity_restrict,
                                                    $item->maybeRecursive())."


                         ORDER BY `name` ";

               $result  = $DB->query($query);
               $nb      = $DB->numrows($result);
               if ($DB->numrows($result) > 0) {
                  $type_name = $item->getTypeName($nb);

                  while ($data = $DB->fetch_assoc($result)) {
                     if (!isset($already_add[$itemtype]) || !in_array($data["id"], $already_add[$itemtype])) {
                        $output = $data["name"];
                        if (empty($output) || $_SESSION["glpiis_ids_visible"]) {
                           $output = sprintf(__('%1$s (%2$s)'), $output, $data['id']);
                        }
                        $output = sprintf(__('%1$s - %2$s'), $type_name, $output);
                        if ($itemtype != 'Software') {
                           if (!empty($data['serial'])) {
                              $output = sprintf(__('%1$s - %2$s'), $output, $data['serial']);
                           }
                           if (!empty($data['otherserial'])) {
                              $output = sprintf(__('%1$s - %2$s'), $output, $data['otherserial']);
                           }
                        }
                        $devices[$itemtype."_".$data["id"]] = $output;

                        $already_add[$itemtype][] = $data["id"];
                     }
                  }
               }
            }
         }

         if (count($devices)) {
            $my_devices[__('My devices')] = $devices;
         }
         // My group items
         if (Session::haveRight("show_group_hardware", "1")) {
            $group_where = "";
            $query       = "SELECT `glpi_groups_users`.`groups_id`, `glpi_groups`.`name`
                            FROM `glpi_groups_users`
                            LEFT JOIN `glpi_groups`
                              ON (`glpi_groups`.`id` = `glpi_groups_users`.`groups_id`)
                            WHERE `glpi_groups_users`.`users_id` = '$userID' ".
                                  getEntitiesRestrictRequest("AND", "glpi_groups", "",
                                                             $entity_restrict, true);
            $result  = $DB->query($query);

            $first   = true;
            $devices = array();
            if ($DB->numrows($result) > 0) {
               while ($data = $DB->fetch_assoc($result)) {
                  if ($first) {
                     $first = false;
                  } else {
                     $group_where .= " OR ";
                  }
                  $a_groups                     = getAncestorsOf("glpi_groups", $data["groups_id"]);
                  $a_groups[$data["groups_id"]] = $data["groups_id"];
                  $group_where                 .= " `groups_id` IN (".implode(',', $a_groups).") ";
               }

               foreach ($CFG_GLPI["linkgroup_types"] as $itemtype) {
                  if (($item = getItemForItemtype($itemtype))
                      && Ticket::isPossibleToAssignType($itemtype)) {
                     $itemtable  = getTableForItemType($itemtype);
                     $query      = "SELECT *
                                    FROM `$itemtable`
                                    WHERE ($group_where) ".
                                          getEntitiesRestrictRequest("AND", $itemtable, "",
                                                                     $entity_restrict,
                                                                     $item->maybeRecursive());

                     if ($item->maybeDeleted()) {
                        $query .= " AND `is_deleted` = '0' ";
                     }
                     if ($item->maybeTemplate()) {
                        $query .= " AND `is_template` = '0' ";
                     }
                     $query .= ' ORDER BY `name`';

                     $result = $DB->query($query);
                     if ($DB->numrows($result) > 0) {
                        $type_name = $item->getTypeName();
                        if (!isset($already_add[$itemtype])) {
                           $already_add[$itemtype] = array();
                        }
                        while ($data = $DB->fetch_assoc($result)) {
                           if (!in_array($data["id"], $already_add[$itemtype])) {
                              $output = '';
                              if (isset($data["name"])) {
                                 $output = $data["name"];
                              }
                              if (empty($output) || $_SESSION["glpiis_ids_visible"]) {
                                 $output = sprintf(__('%1$s (%2$s)'), $output, $data['id']);
                              }
                              $output = sprintf(__('%1$s - %2$s'), $type_name, $output);
                              if (isset($data['serial'])) {
                                 $output = sprintf(__('%1$s - %2$s'), $output, $data['serial']);
                              }
                              if (isset($data['otherserial'])) {
                                 $output = sprintf(__('%1$s - %2$s'), $output, $data['otherserial']);
                              }
                              $devices[$itemtype."_".$data["id"]] = $output;

                              $already_add[$itemtype][] = $data["id"];
                           }
                        }
                     }
                  }
               }
               if (count($devices)) {
                  $my_devices[__('Devices own by my groups')] = $devices;
               }
            }
         }
         // Get linked items to computers
         if (isset($already_add['Computer']) && count($already_add['Computer'])) {
            $search_computer = " XXXX IN (".implode(',', $already_add['Computer']).') ';
            $devices = array();

            // Direct Connection
            $types = array('Monitor', 'Peripheral', 'Phone', 'Printer');
            foreach ($types as $itemtype) {
               if (in_array($itemtype, $_SESSION["glpiactiveprofile"]["helpdesk_item_type"])
                   && ($item = getItemForItemtype($itemtype))) {
                  $itemtable = getTableForItemType($itemtype);
                  if (!isset($already_add[$itemtype])) {
                     $already_add[$itemtype] = array();
                  }
                  $query = "SELECT DISTINCT `$itemtable`.*
                            FROM `glpi_computers_items`
                            LEFT JOIN `$itemtable`
                                 ON (`glpi_computers_items`.`items_id` = `$itemtable`.`id`)
                            WHERE `glpi_computers_items`.`itemtype` = '$itemtype'
                                  AND  ".str_replace("XXXX", "`glpi_computers_items`.`computers_id`",
                                                     $search_computer);
                  if ($item->maybeDeleted()) {
                     $query .= " AND `$itemtable`.`is_deleted` = '0' ";
                  }
                  if ($item->maybeTemplate()) {
                     $query .= " AND `$itemtable`.`is_template` = '0' ";
                  }
                  $query .= getEntitiesRestrictRequest("AND", $itemtable, "", $entity_restrict)."
                            ORDER BY `$itemtable`.`name`";

                  $result = $DB->query($query);
                  if ($DB->numrows($result) > 0) {
                     $type_name = $item->getTypeName();
                     while ($data = $DB->fetch_assoc($result)) {
                        if (!in_array($data["id"], $already_add[$itemtype])) {
                           $output = $data["name"];
                           if (empty($output) || $_SESSION["glpiis_ids_visible"]) {
                              $output = sprintf(__('%1$s (%2$s)'), $output, $data['id']);
                           }
                           $output = sprintf(__('%1$s - %2$s'), $type_name, $output);
                           if ($itemtype != 'Software') {
                              $output = sprintf(__('%1$s - %2$s'), $output, $data['otherserial']);
                           }
                           $devices[$itemtype."_".$data["id"]] = $output;

                           $already_add[$itemtype][] = $data["id"];
                        }
                     }
                  }
               }
            }
            if (count($devices)) {
               $my_devices[__('Connected devices')] = $devices;
            }

            // Software
            if (in_array('Software', $_SESSION["glpiactiveprofile"]["helpdesk_item_type"])) {
               $query = "SELECT DISTINCT `glpi_softwareversions`.`name` AS version,
                                `glpi_softwares`.`name` AS name, `glpi_softwares`.`id`
                         FROM `glpi_computers_softwareversions`, `glpi_softwares`,
                              `glpi_softwareversions`
                         WHERE `glpi_computers_softwareversions`.`softwareversions_id` =
                                   `glpi_softwareversions`.`id`
                               AND `glpi_softwareversions`.`softwares_id` = `glpi_softwares`.`id`
                               AND ".str_replace("XXXX",
                                                 "`glpi_computers_softwareversions`.`computers_id`",
                                                 $search_computer)."
                               AND `glpi_softwares`.`is_helpdesk_visible` = '1' ".
                               getEntitiesRestrictRequest("AND", "glpi_softwares", "",
                                                          $entity_restrict)."
                         ORDER BY `glpi_softwares`.`name`";
               $devices = array();
               $result = $DB->query($query);
               if ($DB->numrows($result) > 0) {
                  $tmp_device = "";
                  $item       = new Software();
                  $type_name  = $item->getTypeName();
                  if (!isset($already_add['Software'])) {
                     $already_add['Software'] = array();
                  }
                  while ($data = $DB->fetch_assoc($result)) {
                     if (!in_array($data["id"], $already_add['Software'])) {
                        $output = sprintf(__('%1$s - %2$s'), $type_name, $data["name"]);
                        $output = sprintf(__('%1$s (%2$s)'), $output,
                                          sprintf(__('%1$s: %2$s'), __('version'),
                                                  $data["version"]));
                        if ($_SESSION["glpiis_ids_visible"]) {
                           $output = sprintf(__('%1$s (%2$s)'), $output, $data["id"]);
                        }
                        $devices["Software_".$data["id"]] = $output;

                        $already_add['Software'][] = $data["id"];
                     }
                  }
                  if (count($devices)) {
                     $my_devices[__('Installed software')] = $devices;
                  }
               }
            }
         }
         echo "<div id='tracking_my_devices'>";
         Dropdown::showFromArray('my_items', $my_devices, array('rand' => $rand));
         echo "</div>";

         // Auto update summary of active or just solved tickets
         $params = array('my_items' => '__VALUE__');

         Ajax::updateItemOnSelectEvent("dropdown_my_items$rand", "item_ticket_selection_information",
                                       $CFG_GLPI["root_doc"]."/ajax/ticketiteminformation.php",
                                       $params);
      }
   }

   /**
    * Make a select box with all glpi items
    *
    * @param $options array of possible options:
    *    - name         : string / name of the select (default is users_id)
    *    - value
    *    - comments     : boolean / is the comments displayed near the dropdown (default true)
    *    - entity       : integer or array / restrict to a defined entity or array of entities
    *                      (default -1 : no restriction)
    *    - entity_sons  : boolean / if entity restrict specified auto select its sons
    *                      only available if entity is a single value not an array(default false)
    *    - rand         : integer / already computed rand value
    *    - toupdate     : array / Update a specific item on select change on dropdown
    *                      (need value_fieldname, to_update, url
    *                      (see Ajax::updateItemOnSelectEvent for information)
    *                      and may have moreparams)
    *    - used         : array / Already used items ID: not to display in dropdown (default empty)
    *    - on_change    : string / value to transmit to "onChange"
    *    - display      : boolean / display or get string (default true)
    *    - width        : specific width needed (default 80%)
    *
   **/
   static function dropdown($options = array()) {
      global $DB;

      // Default values
      $p['name']           = 'items';
      $p['value']          = '';
      $p['all']            = 0;
      $p['on_change']      = '';
      $p['comments']       = 1;
      $p['width']          = '80%';
      $p['entity']         = -1;
      $p['entity_sons']    = false;
      $p['used']           = array();
      $p['toupdate']       = '';
      $p['rand']           = mt_rand();
      $p['display']        = true;

      if (is_array($options) && count($options)) {
         foreach ($options as $key => $val) {
            $p[$key] = $val;
         }
      }

      $itemtypes = array('Computer', 'Monitor', 'NetworkEquipment', 'Peripheral', 'Phone', 'Printer');

      $query = "";
      foreach ($itemtypes as $type) {
         $table = getTableForItemType($type);
         if (!empty($query)) {
            $query .= " UNION ";
         }
         $query .= " SELECT `$table`.`id` AS id , '$type' AS itemtype , `$table`.`name` AS name
                     FROM `$table`
                     WHERE `$table`.`id` IS NOT NULL AND `$table`.`is_deleted` = '0' AND `$table`.`is_template` = '0' ";
      }

      $result = $DB->query($query);
      $output = array();
      if ($DB->numrows($result) > 0) {
         while ($data = $DB->fetch_assoc($result)) {
            $item = getItemForItemtype($data['itemtype']);
            $output[$data['itemtype']."_".$data['id']] = $item->getTypeName()." - ".$data['name'];
         }
      }

      return Dropdown::showFromArray($p['name'], $output, $p);
   }

   /**
    * Return used items for a ticket
    *
    * @param type $tickets_id
    * @return type
    */
   static function getUsedItems($tickets_id) {

      $data = getAllDatasFromTable('glpi_items_tickets', " `tickets_id` = ".$tickets_id);
      $used = array();
      if (!empty($data)) {
         foreach ($data as $val) {
            $used[$val['itemtype']][] = $val['items_id'];
         }
      }

      return $used;
   }

   /**
    * Form for Followup on Massive action
   **/
   static function showFormMassiveAction($ma) {
      global $CFG_GLPI;

      switch ($ma->getAction()) {
         case 'add_item' :
            Dropdown::showAllItems("items_id", 0, 0, $_SESSION['glpiactive_entity'],
                                       $CFG_GLPI["ticket_types"], false, true, 'item_itemtype');
            echo "<br><input type='submit' name='add' value=\""._sx('button', 'Add')."\" class='submit'>";
            break;

         case 'delete_item' :
            Dropdown::showAllItems("items_id", 0, 0, $_SESSION['glpiactive_entity'],
                                       $CFG_GLPI["ticket_types"], false, true, 'item_itemtype');
            echo "<br><input type='submit' name='delete' value=\"".__('Delete permanently')."\" class='submit'>";
            break;
      }

   }

   /**
    * @since version 0.85
    *
    * @see CommonDBTM::showMassiveActionsSubForm()
   **/
   static function showMassiveActionsSubForm(MassiveAction $ma) {

      switch ($ma->getAction()) {
         case 'add_item' :
            static::showFormMassiveAction($ma);
            return true;

         case 'delete_item' :
            static::showFormMassiveAction($ma);
            return true;
      }

      return parent::showMassiveActionsSubForm($ma);
   }


   /**
    * @since version 0.85
    *
    * @see CommonDBTM::processMassiveActionsForOneItemtype()
   **/
   static function processMassiveActionsForOneItemtype(MassiveAction $ma, CommonDBTM $item,
                                                       array $ids) {

      switch ($ma->getAction()) {
         case 'add_item' :
            $input = $ma->getInput();

            $item_ticket = new static();
            foreach ($ids as $id) {
               if ($item->getFromDB($id) && !empty($input['items_id'])) {
                  $input['tickets_id'] = $id;
                  $input['itemtype'] = $input['item_itemtype'];

                  if ($item_ticket->can(-1, CREATE, $input)) {
                     $ok = true;
                     if (!$item_ticket->add($input)) {
                        $ok = false;
                     }

                     if ($ok) {
                        $ma->itemDone($item->getType(), $id, MassiveAction::ACTION_OK);
                     } else {
                        $ma->itemDone($item->getType(), $id, MassiveAction::ACTION_KO);
                        $ma->addMessage($item->getErrorMessage(ERROR_ON_ACTION));
                     }

                  } else {
                     $ma->itemDone($item->getType(), $id, MassiveAction::ACTION_NORIGHT);
                     $ma->addMessage($item->getErrorMessage(ERROR_RIGHT));
                  }

               } else {
                  $ma->itemDone($item->getType(), $id, MassiveAction::ACTION_KO);
                  $ma->addMessage($item->getErrorMessage(ERROR_NOT_FOUND));
               }
            }
            return;

         case 'delete_item' :
            $input = $ma->getInput();
            $item_ticket = new static();
            foreach ($ids as $id) {
               if ($item->getFromDB($id) && !empty($input['items_id'])) {
                  $item_found = $item_ticket->find("`tickets_id` = $id AND `itemtype` = '".$input['item_itemtype']."' AND `items_id` = ".$input['items_id']);
                  if (!empty($item_found)) {
                     $item_founds_id = array_keys($item_found);
                     $input['id'] = $item_founds_id[0];

                     if ($item_ticket->can($input['id'], DELETE, $input)) {
                        $ok = true;
                        if (!$item_ticket->delete($input)) {
                           $ok = false;
                        }

                        if ($ok) {
                           $ma->itemDone($item->getType(), $id, MassiveAction::ACTION_OK);
                        } else {
                           $ma->itemDone($item->getType(), $id, MassiveAction::ACTION_KO);
                           $ma->addMessage($item->getErrorMessage(ERROR_ON_ACTION));
                        }

                     } else {
                        $ma->itemDone($item->getType(), $id, MassiveAction::ACTION_NORIGHT);
                        $ma->addMessage($item->getErrorMessage(ERROR_RIGHT));
                     }

                  } else {
                     $ma->itemDone($item->getType(), $id, MassiveAction::ACTION_KO);
                     $ma->addMessage($item->getErrorMessage(ERROR_NOT_FOUND));
                  }

               } else {
                  $ma->itemDone($item->getType(), $id, MassiveAction::ACTION_KO);
                  $ma->addMessage($item->getErrorMessage(ERROR_NOT_FOUND));
               }
            }
            return;
      }
      parent::processMassiveActionsForOneItemtype($ma, $item, $ids);
   }

<<<<<<< HEAD
   function getSearchOptions() {

      $tab                          = array();

      $tab[13]['table']             = 'glpi_items_tickets';
      $tab[13]['field']             = 'items_id';
      $tab[13]['name']              = _n('Associated element', 'Associated elements', 2);
      $tab[13]['datatype']          = 'specific';
      $tab[13]['comments']          = true;
      $tab[13]['nosort']            = true;
      $tab[13]['additionalfields']  = array('itemtype');

      $tab[131]['table']            = 'glpi_items_tickets';
      $tab[131]['field']            = 'itemtype';
      $tab[131]['name']             = _n('Associated item type', 'Associated item types', 2);
      $tab[131]['datatype']         = 'itemtypename';
      $tab[131]['itemtype_list']    = 'ticket_types';
      $tab[131]['nosort']           = true;
=======
   function getSearchOptionsNew() {
      $tab = [];

      $tab[] = [
         'id'                 => '13',
         'table'              => $this->getTable(),
         'field'              => 'items_id',
         'name'               => _n('Associated element', 'Associated elements', 2),
         'datatype'           => 'specific',
         'comments'           => true,
         'nosort'             => true,
         'additionalfields'   => ['itemtype']
      ];

      $tab[] = [
         'id'                 => '131',
         'table'              => $this->getTable(),
         'field'              => 'itemtype',
         'name'               => _n('Associated item type', 'Associated item types',2),
         'datatype'           => 'itemtypename',
         'itemtype_list'      => 'ticket_types',
         'nosort'             => true
      ];
>>>>>>> 8f4d9ba1

      return $tab;
   }


   /**
    * @since version 0.84
    *
    * @param $field
    * @param $values
    * @param $options   array
   **/
   static function getSpecificValueToDisplay($field, $values, array $options=array()) {

      if (!is_array($values)) {
         $values = array($field => $values);
      }
      switch ($field) {
         case 'items_id':
            if (strpos($values[$field], "_") !== false) {
               $item_itemtype      = explode("_", $values[$field]);
               $values['itemtype'] = $item_itemtype[0];
               $values[$field]     = $item_itemtype[1];
            }

            if (isset($values['itemtype'])) {
               if (isset($options['comments']) && $options['comments']) {
                  $tmp = Dropdown::getDropdownName(getTableForItemtype($values['itemtype']),
                                                   $values[$field], 1);
                  return sprintf(__('%1$s %2$s'), $tmp['name'],
                                 Html::showToolTip($tmp['comment'], array('display' => false)));

               }
               return Dropdown::getDropdownName(getTableForItemtype($values['itemtype']),
                                                $values[$field]);
            }
            break;
      }
      return parent::getSpecificValueToDisplay($field, $values, $options);
   }


   /**
    * @since version 0.84
    *
    * @param $field
    * @param $name            (default '')
    * @param $values          (default '')
    * @param $options   array
    *
    * @return string
   **/
   static function getSpecificValueToSelect($field, $name='', $values='', array $options=array()) {
      if (!is_array($values)) {
         $values = array($field => $values);
      }
      $options['display'] = false;
      switch ($field) {
         case 'items_id' :
            if (isset($values['itemtype']) && !empty($values['itemtype'])) {
               $options['name']  = $name;
               $options['value'] = $values[$field];
               return Dropdown::show($values['itemtype'], $options);
            } else {
               self::dropdownAllDevices($name, 0, 0);
               return ' ';
            }
            break;
      }
      return parent::getSpecificValueToSelect($field, $name, $values, $options);
   }

   /**
    * Add a message on add action
   **/
   function addMessageOnAddAction() {
      global $CFG_GLPI;

      $addMessAfterRedirect = false;
      if (isset($this->input['_add'])) {
         $addMessAfterRedirect = true;
      }

      if (isset($this->input['_no_message'])
          || !$this->auto_message_on_action) {
         $addMessAfterRedirect = false;
      }

      if ($addMessAfterRedirect) {
         $item = getItemForItemtype($this->fields['itemtype']);
         $item->getFromDB($this->fields['items_id']);

         $link = $item->getFormURL();
         if (!isset($link)) {
            return;
         }
         if (($name = $item->getName()) == NOT_AVAILABLE) {
            //TRANS: %1$s is the itemtype, %2$d is the id of the item
            $item->fields['name'] = sprintf(__('%1$s - ID %2$d'),
                                            $item->getTypeName(1), $item->fields['id']);
         }

         $display = (isset($this->input['_no_message_link'])?$item->getNameID()
                                                            :$item->getLink());

         // Do not display quotes
         //TRANS : %s is the description of the added item
         Session::addMessageAfterRedirect(sprintf(__('%1$s: %2$s'), __('Item successfully added'),
                                                  stripslashes($display)));

      }
   }

   /**
    * Add a message on delete action
   **/
   function addMessageOnPurgeAction() {

      if (!$this->maybeDeleted()) {
         return;
      }

      $addMessAfterRedirect = false;
      if (isset($this->input['_delete'])) {
         $addMessAfterRedirect = true;
      }

      if (isset($this->input['_no_message'])
          || !$this->auto_message_on_action) {
         $addMessAfterRedirect = false;
      }

      if ($addMessAfterRedirect) {
         $item = getItemForItemtype($this->fields['itemtype']);
         $item->getFromDB($this->fields['items_id']);

         $link = $item->getFormURL();
         if (!isset($link)) {
            return;
         }
         if (isset($this->input['_no_message_link'])) {
            $display = $item->getNameID();
         } else {
            $display = $item->getLink();
         }
         //TRANS : %s is the description of the updated item
         Session::addMessageAfterRedirect(sprintf(__('%1$s: %2$s'), __('Item successfully deleted'), $display));

      }
   }
}<|MERGE_RESOLUTION|>--- conflicted
+++ resolved
@@ -1215,26 +1215,6 @@
       parent::processMassiveActionsForOneItemtype($ma, $item, $ids);
    }
 
-<<<<<<< HEAD
-   function getSearchOptions() {
-
-      $tab                          = array();
-
-      $tab[13]['table']             = 'glpi_items_tickets';
-      $tab[13]['field']             = 'items_id';
-      $tab[13]['name']              = _n('Associated element', 'Associated elements', 2);
-      $tab[13]['datatype']          = 'specific';
-      $tab[13]['comments']          = true;
-      $tab[13]['nosort']            = true;
-      $tab[13]['additionalfields']  = array('itemtype');
-
-      $tab[131]['table']            = 'glpi_items_tickets';
-      $tab[131]['field']            = 'itemtype';
-      $tab[131]['name']             = _n('Associated item type', 'Associated item types', 2);
-      $tab[131]['datatype']         = 'itemtypename';
-      $tab[131]['itemtype_list']    = 'ticket_types';
-      $tab[131]['nosort']           = true;
-=======
    function getSearchOptionsNew() {
       $tab = [];
 
@@ -1258,7 +1238,6 @@
          'itemtype_list'      => 'ticket_types',
          'nosort'             => true
       ];
->>>>>>> 8f4d9ba1
 
       return $tab;
    }
