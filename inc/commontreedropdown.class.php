<?php
/**
 * ---------------------------------------------------------------------
 * GLPI - Gestionnaire Libre de Parc Informatique
 * Copyright (C) 2015-2018 Teclib' and contributors.
 *
 * http://glpi-project.org
 *
 * based on GLPI - Gestionnaire Libre de Parc Informatique
 * Copyright (C) 2003-2014 by the INDEPNET Development Team.
 *
 * ---------------------------------------------------------------------
 *
 * LICENSE
 *
 * This file is part of GLPI.
 *
 * GLPI is free software; you can redistribute it and/or modify
 * it under the terms of the GNU General Public License as published by
 * the Free Software Foundation; either version 2 of the License, or
 * (at your option) any later version.
 *
 * GLPI is distributed in the hope that it will be useful,
 * but WITHOUT ANY WARRANTY; without even the implied warranty of
 * MERCHANTABILITY or FITNESS FOR A PARTICULAR PURPOSE.  See the
 * GNU General Public License for more details.
 *
 * You should have received a copy of the GNU General Public License
 * along with GLPI. If not, see <http://www.gnu.org/licenses/>.
 * ---------------------------------------------------------------------
 */

if (!defined('GLPI_ROOT')) {
   die("Sorry. You can't access this file directly");
}

/**
 * CommonTreeDropdown Class
 *
 * Hierarchical and cross entities
**/
abstract class CommonTreeDropdown extends CommonDropdown {

   public $can_be_translated = false;

   /**
    * @var \Psr\SimpleCache\CacheInterface
    */
   protected $cache;

   public function __construct() {
      global $CONTAINER;
      $this->cache = $CONTAINER->get('application_cache');

      parent::__construct();
   }

   function getAdditionalFields() {

      return [['name'  => $this->getForeignKeyField(),
                         'label' => __('As child of'),
                         'type'  => 'parent',
                         'list'  => false]];
   }


   function defineTabs($options = []) {

      $ong = [];
      $this->addDefaultFormTab($ong);

      $this->addStandardTab($this->getType(), $ong, $options);
      if ($this->dohistory) {
         $this->addStandardTab('Log', $ong, $options);
      }

      if (DropdownTranslation::canBeTranslated($this)) {
         $this->addStandardTab('DropdownTranslation', $ong, $options);
      }

      return $ong;
   }


   function getTabNameForItem(CommonGLPI $item, $withtemplate = 0) {
       global $IS_TWIG;

      if (!$withtemplate
          && ($item->getType() == $this->getType())) {
         $nb = 0;
         if ($_SESSION['glpishow_count_on_tabs'] && !$IS_TWIG) {
            $nb = countElementsInTable($this->getTable(),
                                      [$this->getForeignKeyField() => $item->getID()]);
         }
         return self::createTabEntry($this->getTypeName(Session::getPluralNumber()), $nb);
      }
      return '';
   }


   static function displayTabContentForItem(CommonGLPI $item, $tabnum = 1, $withtemplate = 0) {

      if ($item instanceof CommonTreeDropdown) {
         $item->showChildren();
      }
      return true;
   }


   /**
    * Compute completename based on parent one
    *
    * @param $parentCompleteName string parent complete name
    * @param $thisName           string item name
   **/
   static function getCompleteNameFromParents($parentCompleteName, $thisName) {
      return $parentCompleteName. " > ".$thisName;
   }


   /**
    * @param $input
   **/
   function adaptTreeFieldsFromUpdateOrAdd($input) {

      $parent = clone $this;
      // Update case input['name'] not set :
      if (!isset($input['name']) && isset($this->fields['name'])) {
         $input['name'] = $this->fields['name'];
      }
      // leading/ending space will break findID/import
      $input['name'] = trim($input['name']);

      if (isset($input[$this->getForeignKeyField()])
          && !$this->isNewID($input[$this->getForeignKeyField()])
          && $parent->getFromDB($input[$this->getForeignKeyField()])) {
         $input['level']        = $parent->fields['level']+1;
         // Sometimes (internet address), the complete name may be different ...
         /* if ($input[$this->getForeignKeyField()]==0) { // Root entity case
            $input['completename'] =  $input['name'];
         } else {*/
         $input['completename'] = self::getCompleteNameFromParents($parent->fields['completename'],
                                                                   $input['name']);
         // }
      } else {
         $input[$this->getForeignKeyField()] = 0;
         $input['level']                     = 1;
         $input['completename']              = $input['name'];
      }
      return $input;
   }


   function prepareInputForAdd($input) {
      return $this->adaptTreeFieldsFromUpdateOrAdd($input);
   }


   function pre_deleteItem() {
      global $DB;

      // Not set in case of massive delete : use parent
      if (isset($this->input['_replace_by']) && $this->input['_replace_by']) {
         $parent = $this->input['_replace_by'];
      } else {
         $parent = $this->fields[$this->getForeignKeyField()];
      }

      $this->cleanParentsSons();
      $tmp  = clone $this;

      $result = $DB->request(
         [
            'SELECT' => 'id',
            'FROM'   => $this->getTable(),
            'WHERE'  => [$this->getForeignKeyField() => $this->fields['id']]
         ]
      );

      foreach ($result as $data) {
         $data[$this->getForeignKeyField()] = $parent;
         $tmp->update($data);
      }

      return true;
   }


   function prepareInputForUpdate($input) {
      if (isset($input[$this->getForeignKeyField()])) {
         // Can't move a parent under a child
         if (in_array($input[$this->getForeignKeyField()],
             getSonsOf($this->getTable(), $input['id']))) {
             return false;
         }
         // Parent changes => clear ancestors and update its level and completename
         if ($input[$this->getForeignKeyField()] != $this->fields[$this->getForeignKeyField()]) {
            $input["ancestors_cache"] = '';
<<<<<<< HEAD
            $ckey = $this->getTable() . '_ancestors_cache_' . $this->getID();
            if ($this->cache->has($ckey)) {
               $this->cache->delete($ckey);
=======
            if (Toolbox::useCache()) {
               $ckey = $this->getTable() . '_ancestors_cache_' . $this->getID();
               $GLPI_CACHE->delete($ckey);
>>>>>>> 991b3cd6
            }
            return $this->adaptTreeFieldsFromUpdateOrAdd($input);
         }
      }

      // Name changes => update its completename (and its level : side effect ...)
      if ((isset($input['name'])) && ($input['name'] != $this->fields['name'])) {
         return $this->adaptTreeFieldsFromUpdateOrAdd($input);
      }
      return $input;
   }


   /**
    * @param $ID
    * @param $updateName
    * @param $changeParent
   **/
   function regenerateTreeUnderID($ID, $updateName, $changeParent) {
      global $DB;

      //drop from sons cache when needed
      if ($changeParent) {
         $ckey = $this->getTable() . '_ancestors_cache_' . $ID;
<<<<<<< HEAD
         if ($this->cache->has($ckey)) {
            $this->cache->delete($ckey);
         }
=======
         $GLPI_CACHE->delete($ckey);
>>>>>>> 991b3cd6
      }

      if (($updateName) || ($changeParent)) {
         $currentNode = clone $this;

         if ($currentNode->getFromDB($ID)) {
            $currentNodeCompleteName = $currentNode->getField("completename");
            $nextNodeLevel           = ($currentNode->getField("level") + 1);
         } else {
            $nextNodeLevel = 1;
         }

         $query = [
            'SELECT' => ['id', 'name'],
            'FROM'   => $this->getTable(),
            'WHERE'  => [$this->getForeignKeyField() => $ID]
         ];
         if (Session::haveTranslations($this->getType(), 'completename')) {
            DropdownTranslation::regenerateAllCompletenameTranslationsFor($this->getType(), $ID);
         }

         foreach ($DB->request($query) as $data) {
            $update = [];

            if ($updateName || $changeParent) {
               if (isset($currentNodeCompleteName)) {
                  $update['completename'] = self::getCompleteNameFromParents(
                     $currentNodeCompleteName,
                     $data["name"]
                  );
               } else {
                  $update['completename'] = $data["name"];
               }
            }

            if ($changeParent) {
               // We have to reset the ancestors as only these changes (ie : not the children).
               $update['ancestors_cache'] = 'NULL';
               // And we must update the level of the current node ...
               $update['level'] = $nextNodeLevel;
            }
            $DB->update(
               $this->getTable(),
               $update,
               ['id' => $data['id']]
            );
            // Translations :
            if (Session::haveTranslations($this->getType(), 'completename')) {
                DropdownTranslation::regenerateAllCompletenameTranslationsFor($this->getType(), $data['id']);
            }

            $this->regenerateTreeUnderID($data["id"], $updateName, $changeParent);
         }
      }
   }


   /**
    * Clean sons of all parents from caches
    *
    * @param null|integer $id    Parent id to clean. Default to current id
    * @param boolean      $cache Whether to clean cache (defaults to true)
    *
    * @return void
    */
   protected function cleanParentsSons($id = null, $cache = true) {
      global $DB;

      if ($id === null) {
         $id = $this->getID();
      }

      $ancestors = getAncestorsOf($this->getTable(), $id);
      if ($id != $this->getID()) {
         $ancestors[$id] = "$id";
      }
      if (!count($ancestors)) {
         return;
      }

      $DB->update(
         $this->getTable(), [
            'sons_cache' => 'NULL'
         ], [
            'id' => $ancestors
         ]
      );

      //drop from sons cache when needed
      if ($cache) {
         foreach ($ancestors as $ancestor) {
            $ckey = $this->getTable() . '_sons_cache_' . $ancestor;
            if ($this->cache->has($ckey)) {
               $sons = $this->cache->get($ckey);
               if (isset($sons[$this->getID()])) {
                  unset($sons[$this->getID()]);
                  $this->cache->set($ckey, $sons);
               }
            } else {
               // If cache key does not exists in current context (UI using APCu), it may exists
               // in another context (CLI using filesystem). So we force deletion of cache in all contexts
               // to be sure to not use a stale value.
               $GLPI_CACHE->delete($ckey);
            }
         }
      }
   }


   /**
    * Add new son in its parent in cache
    *
    * @return void
    */
   protected function addSonInParents() {
      //add sons cache when needed
<<<<<<< HEAD
      $ancestors = getAncestorsOf($this->getTable(), $this->getID());
      foreach ($ancestors as $ancestor) {
         $ckey = $this->getTable() . '_sons_cache_' . $ancestor;
         if ($this->cache->has($ckey)) {
            $sons = $this->cache->get($ckey);
            if (!isset($sons[$this->getID()])) {
               $sons[$this->getID()] = (string)$this->getID();
               $this->cache->set($ckey, $sons);
=======
      if (Toolbox::useCache()) {
         $ancestors = getAncestorsOf($this->getTable(), $this->getID());
         foreach ($ancestors as $ancestor) {
            $ckey = $this->getTable() . '_sons_cache_' . $ancestor;
            if ($GLPI_CACHE->has($ckey)) {
               $sons = $GLPI_CACHE->get($ckey);
               if (!isset($sons[$this->getID()])) {
                  $sons[$this->getID()] = (string)$this->getID();
                  $GLPI_CACHE->set($ckey, $sons);
               }
            } else {
               // If cache key does not exists in current context (UI using APCu), it may exists
               // in another context (CLI using filesystem). So we force deletion of cache in all contexts
               // to be sure to not use a stale value.
               $GLPI_CACHE->delete($ckey);
>>>>>>> 991b3cd6
            }
         }
      }
   }


   function post_addItem() {

      $parent = $this->fields[$this->getForeignKeyField()];
      //do not clean APCu, it will be updated
      $this->cleanParentsSons(null, false);
      $this->addSonInParents();
      if ($parent && $this->dohistory) {
         $changes = [
            0,
            '',
            $this->getNameID(),
         ];
         Log::history($parent, $this->getType(), $changes, $this->getType(),
                      Log::HISTORY_ADD_SUBITEM);
      }
   }


   function post_updateItem($history = 1) {

      $ID           = $this->getID();
      $changeParent = in_array($this->getForeignKeyField(), $this->updates);
      $this->regenerateTreeUnderID($ID, in_array('name', $this->updates), $changeParent);

      if ($changeParent) {
         $oldParentID     = $this->oldvalues[$this->getForeignKeyField()];
         $newParentID     = $this->fields[$this->getForeignKeyField()];
         $oldParentNameID = '';
         $newParentNameID = '';

         $parent = clone $this;
         if ($oldParentID > 0) {
            $this->cleanParentsSons($oldParentID);
            if ($history) {
               if ($parent->getFromDB($oldParentID)) {
                  $oldParentNameID = $parent->getNameID();
               }
               $changes = [
                  '0',
                  $this->getNameID(),
                  '',
               ];
               Log::history($oldParentID, $this->getType(), $changes, $this->getType(),
                            Log::HISTORY_DELETE_SUBITEM);
            }
         }

         if ($newParentID > 0) {
            $this->cleanParentsSons(null, false);
            $this->addSonInParents();
            if ($history) {
               if ($parent->getFromDB($newParentID)) {
                  $newParentNameID = $parent->getNameID();
               }
               $changes = [
                  '0',
                  '',
                  $this->getNameID(),
               ];
               Log::history($newParentID, $this->getType(), $changes, $this->getType(),
                            Log::HISTORY_ADD_SUBITEM);
            }
         }

         if ($history) {
            $changes = [
               '0',
               $oldParentNameID,
               $newParentNameID,
            ];
            Log::history($ID, $this->getType(), $changes, $this->getType(),
                         Log::HISTORY_UPDATE_SUBITEM);
         }
         getAncestorsOf(getTableForItemType($this->getType()), $ID);
      }
   }


   function post_deleteFromDB() {

      $parent = $this->fields[$this->getForeignKeyField()];
      if ($parent && $this->dohistory) {
         $changes = [
            '0',
            $this->getNameID(),
            '',
         ];
         Log::history($parent, $this->getType(), $changes, $this->getType(),
                      Log::HISTORY_DELETE_SUBITEM);
      }
   }


   /**
    * Get the this for all the current item and all its parent
    *
    * @return string
   **/
   function getTreeLink() {

      $link = '';
      if ($this->fields[$this->getForeignKeyField()]) {
         $papa = clone $this;

         if ($papa->getFromDB($this->fields[$this->getForeignKeyField()])) {
            $link = $papa->getTreeLink() . " > ";
         }

      }
      return $link . $this->getLink();
   }


   /**
    * Print the HTML array children of a TreeDropdown
    *
    * @return void
    */
   function showChildren() {
      global $DB;

      $ID            = $this->getID();
      $this->check($ID, READ);
      $fields        = $this->getAdditionalFields();
      $nb            = count($fields);
      $entity_assign = $this->isEntityAssign();

      // Minimal form for quick input.
      if (static::canCreate()) {
         $link = $this->getFormURL();
         echo "<div class='firstbloc'>";
         echo "<form action='".$link."' method='post'>";
         echo "<table class='tab_cadre_fixe'>";
         echo "<tr><th colspan='3'>".__('New child heading')."</th></tr>";

         echo "<tr class='tab_bg_1'><td>".__('Name')."</td><td>";
         Html::autocompletionTextField($this, "name", ['value' => '']);

         if ($entity_assign
             && ($this->getForeignKeyField() != 'entities_id')) {
            echo "<input type='hidden' name='entities_id' value='".$_SESSION['glpiactive_entity']."'>";
         }

         if ($entity_assign && $this->isRecursive()) {
            echo "<input type='hidden' name='is_recursive' value='1'>";
         }
         echo "<input type='hidden' name='".$this->getForeignKeyField()."' value='$ID'></td>";
         echo "<td><input type='submit' name='add' value=\""._sx('button', 'Add')."\" class='submit'>";
         echo "</td></tr>\n";
         echo "</table>";
         Html::closeForm();
         echo "</div>\n";
      }

      echo "<div class='spaced'>";
      echo "<table class='tab_cadre_fixehov'>";
      echo "<tr class='noHover'><th colspan='".($nb+3)."'>".sprintf(__('Sons of %s'),
                                                                    $this->getTreeLink());
      echo "</th></tr>";

      $header = "<tr><th>".__('Name')."</th>";
      if ($entity_assign) {
         $header .= "<th>".__('Entity')."</th>";
      }
      foreach ($fields as $field) {
         if ($field['list']) {
            $header .= "<th>".$field['label']."</th>";
         }
      }
      $header .= "<th>".__('Comments')."</th>";
      $header .= "</tr>\n";
      echo $header;

      $fk   = $this->getForeignKeyField();

      $result = $DB->request(
         [
            'FROM'  => $this->getTable(),
            'WHERE' => [$fk => $ID],
            'ORDER' => 'name',
         ]
      );

      $nb = 0;
      foreach ($result as $data) {
         $nb++;
         echo "<tr class='tab_bg_1'><td>";
         if ((($fk == 'entities_id') && in_array($data['id'], $_SESSION['glpiactiveentities']))
             || !$entity_assign
             || (($fk != 'entities_id') && in_array($data['entities_id'], $_SESSION['glpiactiveentities']))) {
            echo "<a href='".$this->getFormURL();
            echo '?id='.$data['id']."'>".$data['name']."</a>";
         } else {
            echo $data['name'];
         }
         echo "</td>";
         if ($entity_assign) {
            echo "<td>".Dropdown::getDropdownName("glpi_entities", $data["entities_id"])."</td>";
         }

         foreach ($fields as $field) {
            if ($field['list']) {
               echo "<td>";
               switch ($field['type']) {
                  case 'UserDropdown' :
                     echo getUserName($data[$field['name']]);
                     break;

                  case 'bool' :
                     echo Dropdown::getYesNo($data[$field['name']]);
                     break;

                  case 'dropdownValue' :
                     echo Dropdown::getDropdownName(getTableNameForForeignKeyField($field['name']),
                                                    $data[$field['name']]);
                     break;

                  default:
                     echo $data[$field['name']];
               }
               echo "</td>";
            }
         }
         echo "<td>".$data['comment']."</td>";
         echo "</tr>\n";
      }
      if ($nb) {
         echo $header;
      }
      echo "</table></div>\n";
   }


   function getSpecificMassiveActions($checkitem = null) {

      $isadmin = static::canUpdate();
      $actions = parent::getSpecificMassiveActions($checkitem);

      if ($isadmin) {
         $actions[__CLASS__.MassiveAction::CLASS_ACTION_SEPARATOR.'move_under']
                  = _x('button', 'Move');
      }

      return $actions;
   }


   static function showMassiveActionsSubForm(MassiveAction $ma) {

      switch ($ma->getAction()) {
         case 'move_under' :
            $itemtype = $ma->getItemType(true);
            echo __('As child of');
            Dropdown::show($itemtype, ['name'     => 'parent',
                                            'comments' => 0,
                                            'entity'   => $_SESSION['glpiactive_entity'],
                                            'entity_sons' => $_SESSION['glpiactive_entity_recursive']]);
            echo "<br><br><input type='submit' name='massiveaction' class='submit' value='".
                           _sx('button', 'Move')."'>\n";
            return true;

      }
      return parent::showMassiveActionsSubForm($ma);
   }


   static function processMassiveActionsForOneItemtype(MassiveAction $ma, CommonDBTM $item,
                                                       array $ids) {

      $input = $ma->getInput();

      switch ($ma->getAction()) {
         case 'move_under' :
            if (isset($input['parent'])) {
               $fk     = $item->getForeignKeyField();
               $parent = clone $item;
               if (!$parent->getFromDB($input['parent'])) {
                  $ma->itemDone($item->getType(), $ids, MassiveAction::ACTION_KO);
                  $ma->addMessage($parent->getErrorMessage(ERROR_NOT_FOUND));
                  return;
               }
               foreach ($ids as $id) {
                  if ($item->can($id, UPDATE)) {
                     // Check if parent is not a child of the original one
                     if (!in_array($parent->getID(), getSonsOf($item->getTable(),
                                                               $item->getID()))) {
                        if ($item->update(['id' => $id,
                                                $fk  => $parent->getID()])) {
                           $ma->itemDone($item->getType(), $id, MassiveAction::ACTION_OK);
                        } else {
                           $ma->itemDone($item->getType(), $id, MassiveAction::ACTION_KO);
                           $ma->addMessage($item->getErrorMessage(ERROR_ON_ACTION));
                        }
                     } else {
                        $ma->itemDone($item->getType(), $id, MassiveAction::ACTION_KO);
                        $ma->addMessage($item->getErrorMessage(ERROR_COMPAT));
                     }
                  } else {
                     $ma->itemDone($item->getType(), $id, MassiveAction::ACTION_NORIGHT);
                     $ma->addMessage($item->getErrorMessage(ERROR_RIGHT));
                  }
               }
            } else {
               $ma->itemDone($item->getType(), $ids, MassiveAction::ACTION_KO);
               $ma->addMessage($parent->getErrorMessage(ERROR_COMPAT));
            }
            return;
      }
      parent::processMassiveActionsForOneItemtype($ma, $item, $ids);
   }


   function rawSearchOptions() {
      $tab = [];

      $tab[] = [
         'id'   => 'common',
         'name' => __('Characteristics')
      ];

      $tab[] = [
         'id'                => '1',
         'table'              => $this->getTable(),
         'field'              => 'completename',
         'name'               => __('Complete name'),
         'datatype'           => 'itemlink',
         'massiveaction'      => false
      ];

      $tab[] = [
         'id'                => '2',
         'table'              => $this->getTable(),
         'field'              => 'id',
         'name'               => __('ID'),
         'massiveaction'      => false,
         'datatype'           => 'number'
      ];

      $tab[] = [
         'id'                => '14',
         'table'             => $this->getTable(),
         'field'             => 'name',
         'name'              => __('Name'),
         'datatype'          => 'itemlink'
      ];

      $tab[] = [
         'id'                => '13',
         'table'             => $this->getTable(),
         'field'             => 'completename',
         'name'              => __('Father'),
         'datatype'          => 'dropdown',
         'massiveaction'     => false,
         // Add virtual condition to relink table
         'joinparams'        => ['condition' => [new QueryExpression("1=1")]]
      ];

      $tab[] = [
         'id'                => '16',
         'table'             => $this->getTable(),
         'field'             => 'comment',
         'name'              => __('Comments'),
         'datatype'          => 'text'
      ];

      if ($this->isEntityAssign()) {
         $tab[] = [
            'id'             => '80',
            'table'          => 'glpi_entities',
            'field'          => 'completename',
            'name'           => __('Entity'),
            'massiveaction'  => false,
            'datatype'       => 'dropdown'
         ];
      }

      if ($this->maybeRecursive()) {
         $tab[] = [
            'id'             => '86',
            'table'          => $this->getTable(),
            'field'          => 'is_recursive',
            'name'           => __('Child entities'),
            'datatype'       => 'bool'
         ];
      }

      if ($this->isField('date_mod')) {
         $tab[] = [
            'id'             => '19',
            'table'          => $this->getTable(),
            'field'          => 'date_mod',
            'name'           => __('Last update'),
            'datatype'       => 'datetime',
            'massiveaction'  => false
         ];
      }

      if ($this->isField('date_creation')) {
         $tab[] = [
            'id'             => '121',
            'table'          => $this->getTable(),
            'field'          => 'date_creation',
            'name'           => __('Creation date'),
            'datatype'       => 'datetime',
            'massiveaction'  => false
         ];
      }

      // add objectlock search options
      $tab = array_merge($tab, ObjectLock::rawSearchOptionsToAdd(get_class($this)));

      return $tab;
   }


   function haveChildren() {

      $fk = $this->getForeignKeyField();
      $id = $this->fields['id'];

      return (countElementsInTable($this->getTable(), [$fk => $id]) > 0);
   }


   /**
    * reformat text field describing a tree (such as completename)
    *
    * @param $value string
    *
    * @return string
   **/
   static function cleanTreeText($value) {

      $tmp = explode('>', $value);
      foreach ($tmp as $k => $v) {
         $v = trim($v);
         if (empty($v)) {
            unset($tmp[$k]);
         } else {
            $tmp[$k] = $v;
         }
      }
      return implode(' > ', $tmp);
   }


   function findID(array &$input) {
      global $DB;

      if (isset($input['completename'])) {
         // Clean data
         $input['completename'] = self::cleanTreeText($input['completename']);
      }

      if (isset($input['completename']) && !empty($input['completename'])) {
         $criteria = [
            'SELECT' => 'id',
            'FROM'   => $this->getTable(),
            'WHERE'  => [
               'completename' => $input['completename']
            ]
         ];
         if ($this->isEntityAssign()) {
            $criteria['WHERE'] = $criteria['WHERE'] + getEntitiesRestrictCriteria(
               $this->getTable(),
               '',
               $input['entities_id'],
               $this->maybeRecursive()
            );
         }
         // Check twin :
         $iterator = $DB->request($criteria);
         if (count($iterator)) {
            $result = $iterator->next();
            return $result['id'];
         }
      } else if (isset($input['name']) && !empty($input['name'])) {
         $fk = $this->getForeignKeyField();

         $criteria = [
            'SELECT' => 'id',
            'FROM'   => $this->getTable(),
            'WHERE'  => [
               'name'   => $input['name'],
               $fk      => (isset($input[$fk]) ? $input[$fk] : 0)
            ]
         ];
         if ($this->isEntityAssign()) {
            $criteria['WHERE'] = $criteria['WHERE'] + getEntitiesRestrictCriteria(
               $this->getTable(),
               '',
               $input['entities_id'],
               $this->maybeRecursive()
            );
         }
         // Check twin :
         $iterator = $DB->request($criteria);
         if (count($iterator)) {
            $result = $iterator->next();
            return $result['id'];
         }
      }
      return -1;
   }


   function import(array $input) {

      if (isset($input['name'])) {
         return parent::import($input);
      }

      if (!isset($input['completename']) || empty($input['completename'])) {
         return -1;
      }

      // Import a full tree from completename
      $names  = explode('>', $input['completename']);
      $fk     = $this->getForeignKeyField();
      $i      = count($names);
      $parent = 0;

      foreach ($names as $name) {
         $i--;
         $name = trim($name);
         if (empty($name)) {
            // Skip empty name (completename starting/endind with >, double >, ...)
            continue;
         }

         $tmp = [
            'name' => $name,
            $fk    => $parent,
         ];

         if (isset($input['is_recursive'])) {
            $tmp['is_recursive'] = $input['is_recursive'];
         }
         if (isset($input['entities_id'])) {
            $tmp['entities_id'] = $input['entities_id'];
         }

         if (!$i) {
            // Other fields (comment, ...) only for last node of the tree
            foreach ($input as $key => $val) {
               if ($key != 'completename') {
                  $tmp[$key] = $val;
               }
            }
         }

         $parent = parent::import($tmp);
      }
      return $parent;
   }
}<|MERGE_RESOLUTION|>--- conflicted
+++ resolved
@@ -196,16 +196,8 @@
          // Parent changes => clear ancestors and update its level and completename
          if ($input[$this->getForeignKeyField()] != $this->fields[$this->getForeignKeyField()]) {
             $input["ancestors_cache"] = '';
-<<<<<<< HEAD
             $ckey = $this->getTable() . '_ancestors_cache_' . $this->getID();
-            if ($this->cache->has($ckey)) {
-               $this->cache->delete($ckey);
-=======
-            if (Toolbox::useCache()) {
-               $ckey = $this->getTable() . '_ancestors_cache_' . $this->getID();
-               $GLPI_CACHE->delete($ckey);
->>>>>>> 991b3cd6
-            }
+            $this->cache->delete($ckey);
             return $this->adaptTreeFieldsFromUpdateOrAdd($input);
          }
       }
@@ -229,13 +221,7 @@
       //drop from sons cache when needed
       if ($changeParent) {
          $ckey = $this->getTable() . '_ancestors_cache_' . $ID;
-<<<<<<< HEAD
-         if ($this->cache->has($ckey)) {
-            $this->cache->delete($ckey);
-         }
-=======
-         $GLPI_CACHE->delete($ckey);
->>>>>>> 991b3cd6
+         $this->cache->delete($ckey);
       }
 
       if (($updateName) || ($changeParent)) {
@@ -352,7 +338,6 @@
     */
    protected function addSonInParents() {
       //add sons cache when needed
-<<<<<<< HEAD
       $ancestors = getAncestorsOf($this->getTable(), $this->getID());
       foreach ($ancestors as $ancestor) {
          $ckey = $this->getTable() . '_sons_cache_' . $ancestor;
@@ -361,24 +346,12 @@
             if (!isset($sons[$this->getID()])) {
                $sons[$this->getID()] = (string)$this->getID();
                $this->cache->set($ckey, $sons);
-=======
-      if (Toolbox::useCache()) {
-         $ancestors = getAncestorsOf($this->getTable(), $this->getID());
-         foreach ($ancestors as $ancestor) {
-            $ckey = $this->getTable() . '_sons_cache_' . $ancestor;
-            if ($GLPI_CACHE->has($ckey)) {
-               $sons = $GLPI_CACHE->get($ckey);
-               if (!isset($sons[$this->getID()])) {
-                  $sons[$this->getID()] = (string)$this->getID();
-                  $GLPI_CACHE->set($ckey, $sons);
-               }
+            }
             } else {
                // If cache key does not exists in current context (UI using APCu), it may exists
                // in another context (CLI using filesystem). So we force deletion of cache in all contexts
                // to be sure to not use a stale value.
                $GLPI_CACHE->delete($ckey);
->>>>>>> 991b3cd6
-            }
          }
       }
    }
