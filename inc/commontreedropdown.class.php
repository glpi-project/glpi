--- conflicted
+++ resolved
@@ -196,15 +196,8 @@
          // Parent changes => clear ancestors and update its level and completename
          if ($input[$this->getForeignKeyField()] != $this->fields[$this->getForeignKeyField()]) {
             $input["ancestors_cache"] = '';
-<<<<<<< HEAD
-            $ckey = $this->getTable() . '_ancestors_cache_' . $this->getID();
+            $ckey = 'ancestors_cache_' . md5($this->getTable() . $this->getID());
             $this->cache->delete($ckey);
-=======
-            if (Toolbox::useCache()) {
-               $ckey = 'ancestors_cache_' . md5($this->getTable() . $this->getID());
-               $GLPI_CACHE->delete($ckey);
-            }
->>>>>>> 68c4b37d
             return $this->adaptTreeFieldsFromUpdateOrAdd($input);
          }
       }
@@ -226,15 +219,9 @@
       global $DB;
 
       //drop from sons cache when needed
-<<<<<<< HEAD
       if ($changeParent) {
-         $ckey = $this->getTable() . '_ancestors_cache_' . $ID;
+         $ckey = 'ancestors_cache_' . md5($this->getTable() . $ID);
          $this->cache->delete($ckey);
-=======
-      if ($changeParent && Toolbox::useCache()) {
-         $ckey = 'ancestors_cache_' . md5($this->getTable() . $ID);
-         $GLPI_CACHE->delete($ckey);
->>>>>>> 68c4b37d
       }
 
       if (($updateName) || ($changeParent)) {
@@ -326,15 +313,9 @@
       //drop from sons cache when needed
       if ($cache) {
          foreach ($ancestors as $ancestor) {
-<<<<<<< HEAD
-            $ckey = $this->getTable() . '_sons_cache_' . $ancestor;
+            $ckey = 'sons_cache_' . md5($this->getTable() . $ancestor);
             if ($this->cache->has($ckey)) {
                $sons = $this->cache->get($ckey);
-=======
-            $ckey = 'sons_cache_' . md5($this->getTable() . $ancestor);
-            if ($GLPI_CACHE->has($ckey)) {
-               $sons = $GLPI_CACHE->get($ckey);
->>>>>>> 68c4b37d
                if (isset($sons[$this->getID()])) {
                   unset($sons[$this->getID()]);
                   $this->cache->set($ckey, $sons);
@@ -357,27 +338,14 @@
     */
    protected function addSonInParents() {
       //add sons cache when needed
-<<<<<<< HEAD
       $ancestors = getAncestorsOf($this->getTable(), $this->getID());
       foreach ($ancestors as $ancestor) {
-         $ckey = $this->getTable() . '_sons_cache_' . $ancestor;
+         $ckey = 'sons_cache_' . md5($this->getTable() . $ancestor);
          if ($this->cache->has($ckey)) {
             $sons = $this->cache->get($ckey);
             if (!isset($sons[$this->getID()])) {
                $sons[$this->getID()] = (string)$this->getID();
                $this->cache->set($ckey, $sons);
-=======
-      if (Toolbox::useCache()) {
-         $ancestors = getAncestorsOf($this->getTable(), $this->getID());
-         foreach ($ancestors as $ancestor) {
-            $ckey = 'sons_cache_' . md5($this->getTable() . $ancestor);
-            if ($GLPI_CACHE->has($ckey)) {
-               $sons = $GLPI_CACHE->get($ckey);
-               if (!isset($sons[$this->getID()])) {
-                  $sons[$this->getID()] = (string)$this->getID();
-                  $GLPI_CACHE->set($ckey, $sons);
-               }
->>>>>>> 68c4b37d
             } else {
                // If cache key does not exists in current context (UI using APCu), it may exists
                // in another context (CLI using filesystem). So we force deletion of cache in all contexts
