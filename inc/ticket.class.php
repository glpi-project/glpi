<?php
/**
 * ---------------------------------------------------------------------
 * GLPI - Gestionnaire Libre de Parc Informatique
 * Copyright (C) 2015-2018 Teclib' and contributors.
 *
 * http://glpi-project.org
 *
 * based on GLPI - Gestionnaire Libre de Parc Informatique
 * Copyright (C) 2003-2014 by the INDEPNET Development Team.
 *
 * ---------------------------------------------------------------------
 *
 * LICENSE
 *
 * This file is part of GLPI.
 *
 * GLPI is free software; you can redistribute it and/or modify
 * it under the terms of the GNU General Public License as published by
 * the Free Software Foundation; either version 2 of the License, or
 * (at your option) any later version.
 *
 * GLPI is distributed in the hope that it will be useful,
 * but WITHOUT ANY WARRANTY; without even the implied warranty of
 * MERCHANTABILITY or FITNESS FOR A PARTICULAR PURPOSE.  See the
 * GNU General Public License for more details.
 *
 * You should have received a copy of the GNU General Public License
 * along with GLPI. If not, see <http://www.gnu.org/licenses/>.
 * ---------------------------------------------------------------------
 */

use Glpi\Event;

if (!defined('GLPI_ROOT')) {
   die("Sorry. You can't access this file directly");
}

/**
 * Ticket Class
**/
class Ticket extends CommonITILObject {

   // From CommonDBTM
   public $dohistory                   = true;
   static protected $forward_entity_to = ['TicketValidation', 'TicketCost'];

   // From CommonITIL
   public $userlinkclass               = 'Ticket_User';
   public $grouplinkclass              = 'Group_Ticket';
   public $supplierlinkclass           = 'Supplier_Ticket';

   static $rightname                   = 'ticket';

   protected $userentity_oncreate      = true;

   const MATRIX_FIELD                  = 'priority_matrix';
   const URGENCY_MASK_FIELD            = 'urgency_mask';
   const IMPACT_MASK_FIELD             = 'impact_mask';
   const STATUS_MATRIX_FIELD           = 'ticket_status';

   // HELPDESK LINK HARDWARE DEFINITION : CHECKSUM SYSTEM : BOTH=1*2^0+1*2^1=3
   const HELPDESK_MY_HARDWARE  = 0;
   const HELPDESK_ALL_HARDWARE = 1;

   // Specific ones
   /// Hardware datas used by getFromDBwithData
   public $hardwaredatas = [];
   /// Is a hardware found in getHardwareData / getFromDBwithData : hardware link to the job
   public $computerfound = 0;

   // Request type
   const INCIDENT_TYPE = 1;
   // Demand type
   const DEMAND_TYPE   = 2;

   const READMY           =      1;
   const READALL          =   1024;
   const READGROUP        =   2048;
   const READASSIGN       =   4096;
   const ASSIGN           =   8192;
   const STEAL            =  16384;
   const OWN              =  32768;
   const CHANGEPRIORITY   =  65536;
   const SURVEY           = 131072;


   function getForbiddenStandardMassiveAction() {

      $forbidden = parent::getForbiddenStandardMassiveAction();

      if (!Session::haveRightsOr(self::$rightname, [DELETE, PURGE])) {
         $forbidden[] = 'delete';
         $forbidden[] = 'purge';
         $forbidden[] = 'restore';
      }

      return $forbidden;
   }


   /**
    * Name of the type
    *
    * @param $nb : number of item in the type (default 0)
   **/
   static function getTypeName($nb = 0) {
      return _n('Ticket', 'Tickets', $nb);
   }


   /**
    * @see CommonGLPI::getMenuShorcut()
    *
    * @since 0.85
   **/
   static function getMenuShorcut() {
      return 't';
   }


   /**
    * @see CommonGLPI::getAdditionalMenuOptions()
    *
    * @since 0.85
   **/
   static function getAdditionalMenuOptions() {

      if (TicketTemplate::canView()) {
         $menu['TicketTemplate']['title']           = TicketTemplate::getTypeName(Session::getPluralNumber());
         $menu['TicketTemplate']['page']            = TicketTemplate::getSearchURL(false);
         $menu['TicketTemplate']['links']['search'] = TicketTemplate::getSearchURL(false);
         if (TicketTemplate::canCreate()) {
            $menu['TicketTemplate']['links']['add'] = TicketTemplate::getFormURL(false);
         }
         return $menu;
      }
      return false;
   }


   /**
    * @see CommonGLPI::getAdditionalMenuContent()
    *
    * @since 0.85
   **/
   static function getAdditionalMenuContent() {

      if (static::canCreate()) {
         $menu['create_ticket']['title']    = __('Create ticket');
         $menu['create_ticket']['page']     = static::getFormURL(false);
         return $menu;
      }
   }


   /**
    * @see CommonGLPI::getAdditionalMenuLinks()
    *
    * @since 0.85
   **/
   static function getAdditionalMenuLinks() {
      global $CFG_GLPI;

      $links = [];
      if (TicketTemplate::canView()) {
         $links['template'] = TicketTemplate::getSearchURL(false);
      }
      if (Session::haveRightsOr('ticketvalidation', TicketValidation::getValidateRights())) {
         $opt = [];
         $opt['reset']         = 'reset';
         $opt['criteria'][0]['field']      = 55; // validation status
         $opt['criteria'][0]['searchtype'] = 'equals';
         $opt['criteria'][0]['value']      = CommonITILValidation::WAITING;
         $opt['criteria'][0]['link']       = 'AND';

         $opt['criteria'][1]['field']      = 59; // validation aprobator
         $opt['criteria'][1]['searchtype'] = 'equals';
         $opt['criteria'][1]['value']      = Session::getLoginUserID();
         $opt['criteria'][1]['link']       = 'AND';

         $opt['criteria'][2]['field']      = 52; // global validation status
         $opt['criteria'][2]['searchtype'] = 'equals';
         $opt['criteria'][2]['value']      = CommonITILValidation::WAITING;
         $opt['criteria'][2]['link']       = 'AND';

         $opt['criteria'][3]['field']      = 12; // ticket status
         $opt['criteria'][3]['searchtype'] = 'equals';
         $opt['criteria'][3]['value']      = Ticket::CLOSED;
         $opt['criteria'][3]['link']       = 'AND NOT';

         $opt['criteria'][4]['field']      = 12; // ticket status
         $opt['criteria'][4]['searchtype'] = 'equals';
         $opt['criteria'][4]['value']      = Ticket::SOLVED;
         $opt['criteria'][4]['link']       = 'AND NOT';

         $pic_validate = "<img title=\"".__s('Ticket waiting for your approval')."\" alt=\"".
                           __s('Ticket waiting for your approval')."\" src='".
                           $CFG_GLPI["root_doc"]."/pics/menu_showall.png' class='pointer'>";

         $links[$pic_validate] = Ticket::getSearchURL(false) . '?'.Toolbox::append_params($opt, '&amp;');
      }
      if (count($links)) {
         return $links;
      }
      return false;
   }


   function canAdminActors() {

      if (isset($this->fields['is_deleted']) && $this->fields['is_deleted'] == 1) {
         return false;
      }
      return Session::haveRight(self::$rightname, UPDATE);
   }


   function canAssign() {

      if (isset($this->fields['is_deleted']) && ($this->fields['is_deleted'] == 1)
          || isset($this->fields['status']) && in_array($this->fields['status'], $this->getClosedStatusArray())
      ) {
         return false;
      }
      return Session::haveRight(self::$rightname, self::ASSIGN);
   }


   function canAssignToMe() {

      if (isset($this->fields['is_deleted']) && $this->fields['is_deleted'] == 1
         || isset($this->fields['status']) && in_array($this->fields['status'], $this->getClosedStatusArray())
      ) {
         return false;
      }
      return (Session::haveRight(self::$rightname, self::STEAL)
              || (Session::haveRight(self::$rightname, self::OWN)
                  && ($this->countUsers(CommonITILActor::ASSIGN) == 0)));
   }


   static function canUpdate() {

      // To allow update of urgency and category for post-only
      if (Session::getCurrentInterface() == "helpdesk") {
         return Session::haveRight(self::$rightname, CREATE);
      }

      return Session::haveRightsOr(self::$rightname,
                                   [UPDATE,
                                         self::ASSIGN,
                                         self::STEAL,
                                         self::OWN,
                                         self::CHANGEPRIORITY]);
   }


   static function canView() {
      return (Session::haveRightsOr(self::$rightname,
                                    [self::READALL, self::READMY, UPDATE, self::READASSIGN,
                                          self::READGROUP, self::OWN])
              || Session::haveRightsOr('ticketvalidation', TicketValidation::getValidateRights()));
   }


   /**
    * Is the current user have right to show the current ticket ?
    *
    * @return boolean
   **/
   function canViewItem() {

      if (!Session::haveAccessToEntity($this->getEntityID())) {
         return false;
      }
      return (Session::haveRight(self::$rightname, self::READALL)
              || (Session::haveRight(self::$rightname, self::READMY)
                  && (($this->fields["users_id_recipient"] === Session::getLoginUserID())
                      || $this->isUser(CommonITILActor::REQUESTER, Session::getLoginUserID())
                      || $this->isUser(CommonITILActor::OBSERVER, Session::getLoginUserID())))
              || (Session::haveRight(self::$rightname, self::READGROUP)
                  && isset($_SESSION["glpigroups"])
                  && ($this->haveAGroup(CommonITILActor::REQUESTER, $_SESSION["glpigroups"])
                      || $this->haveAGroup(CommonITILActor::OBSERVER, $_SESSION["glpigroups"])))
              || (Session::haveRight(self::$rightname, self::READASSIGN)
                  && ($this->isUser(CommonITILActor::ASSIGN, Session::getLoginUserID())
                      || (isset($_SESSION["glpigroups"])
                          && $this->haveAGroup(CommonITILActor::ASSIGN, $_SESSION["glpigroups"]))
                      || (Session::haveRight(self::$rightname, self::ASSIGN)
                          && ($this->fields["status"] == self::INCOMING))))
              || (Session::haveRightsOr('ticketvalidation', TicketValidation::getValidateRights())
                  && TicketValidation::canValidate($this->fields["id"])));
   }


   /**
    * Is the current user have right to approve solution of the current ticket ?
    *
    * @return boolean
   **/
   function canApprove() {

      return ((($this->fields["users_id_recipient"] === Session::getLoginUserID())
               &&  Session::haveRight('ticket', Ticket::SURVEY))
              || $this->isUser(CommonITILActor::REQUESTER, Session::getLoginUserID())
              || (isset($_SESSION["glpigroups"])
                  && $this->haveAGroup(CommonITILActor::REQUESTER, $_SESSION["glpigroups"])));
   }


   /**
    * @see CommonDBTM::canMassiveAction()
   **/
   function canMassiveAction($action, $field, $value) {

      switch ($action) {
         case 'update' :
            switch ($field) {
               case 'status' :
                  if (!self::isAllowedStatus($this->fields['status'], $value)) {
                     return false;
                  }
                  break;
            }
            break;
      }
      return true;
   }

   /**
    * Check if current user can take into account the ticket.
    *
    * @return boolean
    */
   public function canTakeIntoAccount() {

      // Can take into account if user is assigned user
      if ($this->isUser(CommonITILActor::ASSIGN, Session::getLoginUserID())
          || (isset($_SESSION["glpigroups"])
             && $this->haveAGroup(CommonITILActor::ASSIGN, $_SESSION['glpigroups']))) {
         return true;
      }

      // Cannot take into account if user is a requester (and not assigned)
      if ($this->isUser(CommonITILActor::REQUESTER, Session::getLoginUserID())
          || (isset($_SESSION["glpigroups"])
             && $this->haveAGroup(CommonITILActor::REQUESTER, $_SESSION['glpigroups']))) {
         return false;
      }

      $canAddTask = Session::haveRight("task", CommonITILTask::ADDALLITEM);
      $canAddFollowup = Session::haveRightsOr(
         'followup',
         [
            ITILFollowup::ADDALLTICKET,
            ITILFollowup::ADDMYTICKET,
            ITILFollowup::ADDGROUPTICKET,
         ]
      );

      // Can take into account if user has rights to add tasks or followups,
      // assuming that users that does not have those rights cannot treat the ticket.
      return $canAddTask || $canAddFollowup;
   }

   /**
    * Check if ticket has already been taken into account.
    *
    * @return boolean
    */
   public function isAlreadyTakenIntoAccount() {

      return array_key_exists('takeintoaccount_delay_stat', $this->fields)
          && $this->fields['takeintoaccount_delay_stat'] != 0;
   }

   /**
    * Get Datas to be added for SLA add
    *
    * @param $slas_id      SLA id
    * @param $entities_id  entity ID of the ticket
    * @param $date         begin date of the ticket
    * @param $type         type of SLA
    *
    * @since 9.1 (before getDatasToAddSla without type parameter)
    *
    * @return array of datas to add in ticket
   **/
   function getDatasToAddSLA($slas_id, $entities_id, $date, $type) {

      list($dateField, $slaField) = SLA::getFieldNames($type);

      $calendars_id = Entity::getUsedConfig('calendars_id', $entities_id);
      $data         = [];

      $sla = new SLA();
      if ($sla->getFromDB($slas_id)) {
         $sla->setTicketCalendar($calendars_id);
         if ($sla->fields['type'] == SLM::TTR) {
            $data["slalevels_id_ttr"] = SlaLevel::getFirstSlaLevel($slas_id);
         }
         // Compute time_to_resolve
         $data[$dateField]             = $sla->computeDate($date);
         $data['sla_waiting_duration'] = 0;

      } else {
         $data["slalevels_id_ttr"]     = 0;
         $data[$slaField]              = 0;
         $data['sla_waiting_duration'] = 0;
      }
      return $data;

   }

   /**
    * Get Datas to be added for OLA add
    *
    * @param $olas_id      OLA id
    * @param $entities_id  entity ID of the ticket
    * @param $date         begin date of the ticket
    * @param $type         type of OLA
    *
    * @since 9.2 (before getDatasToAddOla without type parameter)
    *
    * @return array of datas to add in ticket
    **/
   function getDatasToAddOLA($olas_id, $entities_id, $date, $type) {

      list($dateField, $olaField) = OLA::getFieldNames($type);

      $calendars_id = Entity::getUsedConfig('calendars_id', $entities_id);
      $data         = [];

      $ola = new OLA();
      if ($ola->getFromDB($olas_id)) {
         $ola->setTicketCalendar($calendars_id);
         if ($ola->fields['type'] == SLM::TTR) {
            $data["olalevels_id_ttr"] = OlaLevel::getFirstOlaLevel($olas_id);
         }
         // Compute time_to_resolve
         $data[$dateField]             = $ola->computeDate($date);
         $data['ola_waiting_duration'] = 0;

      } else {
         $data["olalevels_id_ttr"]     = 0;
         $data[$olaField]              = 0;
         $data['ola_waiting_duration'] = 0;
      }
      return $data;

   }


   /**
    * Delete Level Agreement for the ticket
    *
    * @since 9.2
    *
    * @param string  $laType (SLA | OLA)
    * @param integer $id the sla/ola id
    * @param integer $subtype (SLM::TTR | SLM::TTO)
    * @param bool    $delete_date (default false)
    *
    * @return bool
    **/
   function deleteLevelAgreement($laType, $la_id, $subtype, $delete_date = false) {
      switch ($laType) {
         case "SLA":
            $prefix        = "sla";
            $prefix_ticket = "";
            $level_ticket  = new SlaLevel_Ticket();
            break;
         case "OLA":
            $prefix        = "ola";
            $prefix_ticket = "internal_";
            $level_ticket  = new OlaLevel_Ticket();
            break;
      }

      $input = [];
      switch ($subtype) {
         case SLM::TTR :
            $input[$prefix.'s_id_ttr'] = 0;
            if ($delete_date) {
               $input[$prefix_ticket.'time_to_resolve'] = '';
            }
            break;

         case SLM::TTO :
            $input[$prefix.'s_id_tto'] = 0;
            if ($delete_date) {
               $input[$prefix_ticket.'time_to_own'] = '';
            }
            break;
      }

      $input[$prefix.'_waiting_duration'] = 0;
      $input['id'] = $la_id;
      $level_ticket->deleteForTicket($la_id, $subtype);

      return $this->update($input);
   }


   /**
    * Is the current user have right to create the current ticket ?
    *
    * @return boolean
   **/
   function canCreateItem() {

      if (!Session::haveAccessToEntity($this->getEntityID())) {
         return false;
      }
      return self::canCreate();
   }


   /**
    * Is the current user have right to update the current ticket ?
    *
    * @return boolean
   **/
   function canUpdateItem() {
      if (!$this->checkEntity()) {
         return false;
      }

      // for all, if no modification in ticket return true
      if ($can_requester = $this->canRequesterUpdateItem()) {
         return true;
      }

      // for self-service only, if modification in ticket, we can't update the ticket
      if (Session::getCurrentInterface() == "helpdesk"
          && !$can_requester) {
         return false;
      }

      // if we don't have global UPDATE right, maybe we can own the current ticket
      if (!Session::haveRight(self::$rightname, UPDATE)
          && !$this->ownItem()) {
         //we always return false, as ownItem() = true is managed by below self::canUpdate
         return false;
      }

      return self::canupdate();
   }


   /**
    * Is the current user is a requester of the current ticket and have the right to update it ?
    *
    * @return boolean
    */
   function canRequesterUpdateItem() {
       return ($this->isUser(CommonITILActor::REQUESTER, Session::getLoginUserID())
               || $this->fields["users_id_recipient"] === Session::getLoginUserID())
              && $this->fields['status'] != self::SOLVED
              && $this->fields['status'] != self::CLOSED
              && $this->numberOfFollowups() == 0
              && $this->numberOfTasks() == 0;
   }

   /**
    * Is the current user have OWN right and is the assigned to the ticket
    *
    * @return boolean
    */
   function ownItem() {
      return Session::haveRight(self::$rightname, self::OWN)
             && $this->isUser(CommonITILActor::ASSIGN, Session::getLoginUserID());
   }


   /**
    * @since 0.85
   **/
   static function canDelete() {

      // to allow delete for self-service only if no action on the ticket
      if (Session::getCurrentInterface() == "helpdesk") {
         return Session::haveRight(self::$rightname, CREATE);
      }
      return Session::haveRight(self::$rightname, DELETE);
   }

   /**
    * is the current user could reopen the current ticket
    * @since  9.2
    * @return boolean
    */
   function canReopen() {
      return Session::haveRight('followup', CREATE)
             && in_array($this->fields["status"], $this->getClosedStatusArray())
             && ($this->isAllowedStatus($this->fields['status'], self::INCOMING)
                 || $this->isAllowedStatus($this->fields['status'], self::ASSIGNED));
   }


   /**
    * Is the current user have right to delete the current ticket ?
    *
    * @return boolean
   **/
   function canDeleteItem() {

      if (!Session::haveAccessToEntity($this->getEntityID())) {
         return false;
      }

      // user can delete his ticket if no action on it
      if (Session::getCurrentInterface() == "helpdesk"
          && (!($this->isUser(CommonITILActor::REQUESTER, Session::getLoginUserID())
               || $this->fields["users_id_recipient"] === Session::getLoginUserID())
             || $this->numberOfFollowups() > 0
             || $this->numberOfTasks() > 0
             || $this->fields["date"] != $this->fields["date_mod"])) {
         return false;
      }

      return static::canDelete();
   }

   /**
    * @see CommonITILObject::getDefaultActor()
   **/
   function getDefaultActor($type) {

      if ($type == CommonITILActor::ASSIGN) {
         if (Session::haveRight(self::$rightname, self::OWN)
             && $_SESSION['glpiset_default_tech']) {
            return Session::getLoginUserID();
         }
      }
      if ($type == CommonITILActor::REQUESTER) {
         if (Session::haveRight(self::$rightname, CREATE)
             && $_SESSION['glpiset_default_requester']) {
            return Session::getLoginUserID();
         }
      }
      return 0;
   }


   /**
    * @see CommonITILObject::getDefaultActorRightSearch()
   **/
   function getDefaultActorRightSearch($type) {

      $right = "all";
      if ($type == CommonITILActor::ASSIGN) {
         $right = "own_ticket";
         if (!Session::haveRight(self::$rightname, self::ASSIGN)) {
            $right = 'id';
         }
      }
      return $right;
   }


   function pre_deleteItem() {
      global $CFG_GLPI;

      if (!isset($this->input['_disablenotif']) && $CFG_GLPI['use_notifications']) {
         NotificationEvent::raiseEvent('delete', $this);
      }
      return true;
   }


   function getTabNameForItem(CommonGLPI $item, $withtemplate = 0) {
      global $DB, $IS_TWIG;

      if (static::canView()) {
         $nb    = 0;
         $title = self::getTypeName(Session::getPluralNumber());
         if ($_SESSION['glpishow_count_on_tabs'] && !$IS_TWIG) {
            switch ($item->getType()) {
               case 'User' :
                  $nb = countElementsInTable(
                     ['glpi_tickets', 'glpi_tickets_users'], [
                        'glpi_tickets_users.tickets_id'  => new \QueryExpression($DB->quoteName('glpi_tickets.id')),
                        'glpi_tickets_users.users_id'    => $item->getID(),
                        'glpi_tickets_users.type'        => CommonITILActor::REQUESTER
                     ] + getEntitiesRestrictCriteria(self::getTable())
                  );
                  $title = __('Created tickets');
                  break;

               case 'Supplier' :
                  $nb = countElementsInTable(
                     ['glpi_tickets', 'glpi_suppliers_tickets'], [
                        'glpi_suppliers_tickets.tickets_id'    => new \QueryExpression($DB->quoteName('glpi_tickets.id')),
                        'glpi_suppliers_tickets.suppliers_id'  => $item->getID()
                     ] + getEntitiesRestrictCriteria(self::getTable())
                  );
                  break;

               case 'SLA' :
                  $nb = countElementsInTable(
                     'glpi_tickets', [
                        'OR'  => [
                           'slas_id_tto'  => $item->getID(),
                           'slas_id_ttr'  => $item->getID()
                        ]
                     ]
                  );
                  break;
               case 'OLA' :
                  $nb = countElementsInTable(
                     'glpi_tickets', [
                        'OR'  => [
                           'olas_id_tto'  => $item->getID(),
                           'olas_id_ttr'  => $item->getID()
                        ]
                     ]
                  );
                  break;

               case 'Group' :
                  $nb = countElementsInTable(
                     ['glpi_tickets', 'glpi_groups_tickets'], [
                        'glpi_groups_tickets.tickets_id' => new \QueryExpression($DB->quoteName('glpi_tickets.id')),
                        'glpi_groups_tickets.groups_id'  => $item->getID(),
                        'glpi_groups_tickets.type'       => CommonITILActor::REQUESTER
                     ] + getEntitiesRestrictCriteria(self::getTable())
                  );
                  $title = __('Created tickets');
                  break;

               default :
                  // Direct one
                  $nb = countElementsInTable(
                     'glpi_items_tickets',
                     [
                        'INNER JOIN' => [
                           'glpi_tickets' => [
                              'FKEY' => [
                                 'glpi_items_tickets' => 'tickets_id',
                                 'glpi_tickets'       => 'id'
                              ]
                           ]
                        ],
                        'WHERE' => [
                           'itemtype' => $item->getType(),
                           'items_id' => $item->getID(),
                           'is_deleted' => 0
                        ]
                     ]
                  );

                  // Linked items
                  $linkeditems = $item->getLinkedItems();

                  if (count($linkeditems)) {
                     foreach ($linkeditems as $type => $tab) {
                        foreach ($tab as $ID) {
                           $nb += countElementsInTable(
                              'glpi_items_tickets',
                              [
                                 'INNER JOIN' => [
                                    'glpi_tickets' => [
                                       'FKEY' => [
                                          'glpi_items_tickets' => 'tickets_id',
                                          'glpi_tickets'       => 'id'
                                       ]
                                    ]
                                 ],
                                 'WHERE' => [
                                    'itemtype' => $type,
                                    'items_id' => $ID,
                                    'is_deleted' => 0
                                 ]
                              ]
                           );
                        }
                     }
                  }
                  break;
            }

         } // glpishow_count_on_tabs
         // Not for Ticket class
         if ($item->getType() != __CLASS__) {
            return self::createTabEntry($title, $nb);
         }
      } // self::READALL right check

      // Not check self::READALL for Ticket itself
      switch ($item->getType()) {
         case __CLASS__ :
            $ong    = [];

            $timeline    = $item->getTimelineItems();
            $nb_elements = count($timeline);
            $ong[1]      = __("Processing ticket")." <sup class='tab_nb'>$nb_elements</sup>";

            // enquete si statut clos
            $satisfaction = new TicketSatisfaction();
            if ($satisfaction->getFromDB($item->getID())
                && $item->fields['status'] == self::CLOSED) {
               $ong[3] = __('Satisfaction');
            }
            if ($item->canView()) {
               $ong[4] = __('Statistics');
            }
            return $ong;

         //   default :
         //      return _n('Ticket','Tickets', Session::getPluralNumber());
      }

      return '';
   }

   protected function countForTab($item, $tab, $deleted = 0, $template = 0) {

      global $DB;

      $nb    = 0;
      if (static::canView()) {
         switch ($item->getType()) {
            case 'User' :
               $nb = countElementsInTable(
                  ['glpi_tickets', 'glpi_tickets_users'], [
                     'glpi_tickets_users.tickets_id'  => new \QueryExpression($DB->quoteName('glpi_tickets.id')),
                     'glpi_tickets_users.users_id'    => $item->getID(),
                     'glpi_tickets_users.type'        => CommonITILActor::REQUESTER
                  ] + getEntitiesRestrictCriteria(self::getTable())
               );
               break;

            case 'Supplier' :
               $nb = countElementsInTable(
                  ['glpi_tickets', 'glpi_suppliers_tickets'], [
                     'glpi_suppliers_tickets.tickets_id'    => new \QueryExpression($DB->quoteName('glpi_tickets.id')),
                     'glpi_suppliers_tickets.suppliers_id'  => $item->getID()
                  ] + getEntitiesRestrictCriteria(self::getTable())
               );
               break;

            case 'SLA' :
               $nb = countElementsInTable(
                  'glpi_tickets', [
                     'OR'  => [
                        'slas_id_tto'  => $item->getID(),
                        'slas_id_ttr'  => $item->getID()
                     ]
                  ]
               );
               break;
            case 'OLA' :
               $nb = countElementsInTable(
                  'glpi_tickets', [
                     'OR'  => [
                        'olas_id_tto'  => $item->getID(),
                        'olas_id_ttr'  => $item->getID()
                     ]
                  ]
               );
               break;

            case 'Group' :
               $nb = countElementsInTable(
                  ['glpi_tickets', 'glpi_groups_tickets'], [
                     'glpi_groups_tickets.tickets_id' => new \QueryExpression($DB->quoteName('glpi_tickets.id')),
                     'glpi_groups_tickets.groups_id'  => $item->getID(),
                     'glpi_groups_tickets.type'       => CommonITILActor::REQUESTER
                  ] + getEntitiesRestrictCriteria(self::getTable())
               );
               break;

            default :
               // Direct one
               $nb = countElementsInTable(
                  'glpi_items_tickets',
                  [
                     'INNER JOIN' => [
                        'glpi_tickets' => [
                           'FKEY' => [
                              'glpi_items_tickets' => 'tickets_id',
                              'glpi_tickets'       => 'id'
                           ]
                        ]
                     ],
                     'WHERE' => [
                        'itemtype' => $item->getType(),
                        'items_id' => $item->getID(),
                        'is_deleted' => 0
                     ]
                  ]
               );

               // Linked items
               $linkeditems = $item->getLinkedItems();

               if (count($linkeditems)) {
                  foreach ($linkeditems as $type => $tab) {
                     foreach ($tab as $ID) {
                        $nb += countElementsInTable(
                           'glpi_items_tickets',
                           [
                              'INNER JOIN' => [
                                 'glpi_tickets' => [
                                    'FKEY' => [
                                       'glpi_items_tickets' => 'tickets_id',
                                       'glpi_tickets'       => 'id'
                                    ]
                                 ]
                              ],
                              'WHERE' => [
                                 'itemtype' => $type,
                                 'items_id' => $ID,
                                 'is_deleted' => 0
                              ]
                           ]
                        );
                     }
                  }
               }
               break;
         }
      } // self::READALL right check

      return $nb;
   }

   static function displayTabContentForItem(CommonGLPI $item, $tabnum = 1, $withtemplate = 0) {

      switch ($item->getType()) {
         case __CLASS__ :
            switch ($tabnum) {

               case 1 :
                  echo "<div class='timeline_box'>";
                  $rand = mt_rand();
                  $item->showTimelineForm($rand);
                  $item->showTimeline($rand);
                  echo "</div>";
                  break;

               case 2 :
                  if (!isset($_GET['load_kb_sol'])) {
                     $_GET['load_kb_sol'] = 0;
                  }
                  $item->showSolutionForm($_GET['load_kb_sol']);

                  if ($item->canApprove()) {
                     $fup = new ITILFollowup();
                     $fup->showApprobationForm($item);
                  }
                  break;

               case 3 :
                  $satisfaction = new TicketSatisfaction();
                  if (($item->fields['status'] == self::CLOSED)
                      && $satisfaction->getFromDB($_GET["id"])) {

                     $duration = Entity::getUsedConfig('inquest_duration', $item->fields['entities_id']);
                     $date2    = strtotime($satisfaction->fields['date_begin']);
                     if (($duration == 0)
                         || (strtotime("now") - $date2) <= $duration*DAY_TIMESTAMP) {
                        $satisfaction->showForm($item);
                     } else {
                        echo "<p class='center b'>".__('Satisfaction survey expired')."</p>";
                     }

                  } else {
                     echo "<p class='center b'>".__('No generated survey')."</p>";
                  }
                  break;

               case 4 :
                  $item->showStats();
                  break;
            }
            break;

         case 'Group' :
         case 'SLA' :
         case 'OLA' :
         default :
            self::showListForItem($item, $withtemplate);
      }
      return true;
   }


   function defineTabs($options = []) {

      $ong = [];
      $this->addDefaultFormTab($ong);
      $this->addStandardTab(__CLASS__, $ong, $options);
      $this->addStandardTab('TicketValidation', $ong, $options);
      $this->addStandardTab('KnowbaseItem_Item', $ong, $options);
      $this->addStandardTab('Item_Ticket', $ong, $options);
      $this->addStandardTab('TicketCost', $ong, $options);
      $this->addStandardTab('Itil_Project', $ong, $options);
      $this->addStandardTab('ProjectTask_Ticket', $ong, $options);
      $this->addStandardTab('Problem_Ticket', $ong, $options);
      $this->addStandardTab('Change_Ticket', $ong, $options);
      $this->addStandardTab('Log', $ong, $options);

      return $ong;
   }


   /**
    * Retrieve data of the hardware linked to the ticket if exists
    *
    * @return nothing : set computerfound to 1 if founded
   **/
   function getAdditionalDatas() {

      $this->hardwaredatas = [];

      if (!empty($this->fields["id"])) {
         $item_ticket = new Item_Ticket();
         $data = $item_ticket->find(['tickets_id' => $this->fields["id"]]);

         foreach ($data as $val) {
            if (!empty($val["itemtype"]) && ($item = getItemForItemtype($val["itemtype"]))) {
               if ($item->getFromDB($val["items_id"])) {
                  $this->hardwaredatas[] = $item;
               }
            }
         }
      }

   }


   function cleanDBonPurge() {

      // OlaLevel_Ticket does not extends CommonDBConnexity
      $olaLevel_ticket = new OlaLevel_Ticket();
      $olaLevel_ticket->deleteForTicket($this->fields['id'], SLM::TTO);
      $olaLevel_ticket->deleteForTicket($this->fields['id'], SLM::TTR);

      // SlaLevel_Ticket does not extends CommonDBConnexity
      $slaLevel_ticket = new SlaLevel_Ticket();
      $slaLevel_ticket->deleteForTicket($this->fields['id'], SLM::TTO);
      $slaLevel_ticket->deleteForTicket($this->fields['id'], SLM::TTR);

      // TicketSatisfaction does not extends CommonDBConnexity
      $tf = new TicketSatisfaction();
      $tf->deleteByCriteria(['tickets_id' => $this->fields['id']]);

      // CommonITILTask does not extends CommonDBConnexity
      $tt = new TicketTask();
      $tt->deleteByCriteria(['tickets_id' => $this->fields['id']]);

      $this->deleteChildrenAndRelationsFromDb(
         [
            Change_Ticket::class,
            Item_Ticket::class,
            Problem_Ticket::class,
            ProjectTask_Ticket::class,
            TicketCost::class,
            Ticket_Ticket::class,
            TicketValidation::class,
         ]
      );

      parent::cleanDBonPurge();

   }


   function prepareInputForUpdate($input) {
      global $CFG_GLPI, $DB;

      // Get ticket : need for comparison
      $this->getFromDB($input['id']);

      // Clean new lines before passing to rules
      if (isset($input["content"])) {
         $input["content"] = preg_replace('/\\\\r\\\\n/', "\n", $input['content']);
         $input["content"] = preg_replace('/\\\\n/', "\n", $input['content']);
      }

      // automatic recalculate if user changes urgence or technician change impact
      $canpriority               = Session::haveRight(self::$rightname, self::CHANGEPRIORITY);
      if ((isset($input['urgency']) && $input['urgency'] != $this->fields['urgency'])
         || (isset($input['impact']) && $input['impact'] != $this->fields['impact'])
         && ($canpriority && !isset($input['priority']) || !$canpriority)
      ) {
         if (!isset($input['urgency'])) {
            $input['urgency'] = $this->fields['urgency'];
         }
         if (!isset($input['impact'])) {
            $input['impact'] = $this->fields['impact'];
         }
         $input['priority'] = self::computePriority($input['urgency'], $input['impact']);
      }

      // Security checks
      if (!Session::isCron()
          && !Session::haveRight(self::$rightname, self::ASSIGN)) {
         if (isset($input["_itil_assign"])
             && isset($input['_itil_assign']['_type'])
             && ($input['_itil_assign']['_type'] == 'user')) {

            // must own_ticket to grab a non assign ticket
            if ($this->countUsers(CommonITILActor::ASSIGN) == 0) {
               if ((!Session::haveRightsOr(self::$rightname, [self::STEAL, self::OWN]))
                   || !isset($input["_itil_assign"]['users_id'])
                   || ($input["_itil_assign"]['users_id'] != Session::getLoginUserID())) {
                  unset($input["_itil_assign"]);
               }

            } else {
               // Can not steal or can steal and not assign to me
               if (!Session::haveRight(self::$rightname, self::STEAL)
                   || !isset($input["_itil_assign"]['users_id'])
                   || ($input["_itil_assign"]['users_id'] != Session::getLoginUserID())) {
                  unset($input["_itil_assign"]);
               }
            }
         }

         // No supplier assign
         if (isset($input["_itil_assign"])
             && isset($input['_itil_assign']['_type'])
             && ($input['_itil_assign']['_type'] == 'supplier')) {
            unset($input["_itil_assign"]);
         }

         // No group
         if (isset($input["_itil_assign"])
             && isset($input['_itil_assign']['_type'])
             && ($input['_itil_assign']['_type'] == 'group')) {
            unset($input["_itil_assign"]);
         }
      }
      $check_allowed_fields_for_template = false;
      $allowed_fields                    = [];
      if (!Session::isCron()
          && (!Session::haveRight(self::$rightname, UPDATE)
            // Closed tickets
            || in_array($this->fields['status'], $this->getClosedStatusArray()))
         ) {

         $allowed_fields                    = ['id'];
         $check_allowed_fields_for_template = true;

         if (in_array($this->fields['status'], $this->getClosedStatusArray())) {
            $allowed_fields[] = 'status';

            // probably transfer
            $allowed_fields[] = 'entities_id';
            $allowed_fields[] = 'itilcategories_id';
         } else {
            if ($this->canApprove()
                || $this->canAssign()
                || $this->canAssignToMe()
                || isset($input['_from_assignment'])) {
                $allowed_fields[] = 'status';
                $allowed_fields[] = '_accepted';
            }
            // for post-only with validate right or validation created by rules
            if (TicketValidation::canValidate($this->fields['id'])
                || TicketValidation::canCreate()
                || isset($input["_rule_process"])) {
                $allowed_fields[] = 'global_validation';
            }
            // Manage assign and steal right
            if (Session::haveRightsOr(self::$rightname, [self::ASSIGN, self::STEAL])) {
                $allowed_fields[] = '_itil_assign';
            }

            // Can only update initial fields if no followup or task already added
            if ($this->canUpdateItem()) {
                $allowed_fields[] = 'content';
                $allowed_fields[] = 'urgency';
                $allowed_fields[] = 'priority'; // automatic recalculate if user changes urgence
                $allowed_fields[] = 'itilcategories_id';
                $allowed_fields[] = 'name';
                $allowed_fields[] = 'items_id';
                $allowed_fields[] = '_filename';
                $allowed_fields[] = '_tag_filename';
                $allowed_fields[] = '_prefix_filename';
                $allowed_fields[] = 'takeintoaccount_delay_stat';
            }
         }

         foreach ($allowed_fields as $field) {
            if (isset($input[$field])) {
               $ret[$field] = $input[$field];
            }
         }

         $input = $ret;

         // Only ID return false
         if (count($input) == 1) {
            return false;
         }
      }

      //// check mandatory fields
      // First get ticket template associated : entity and type/category
      if (isset($input['entities_id'])) {
         $entid = $input['entities_id'];
      } else {
         $entid = $this->fields['entities_id'];
      }

      if (isset($input['type'])) {
         $type = $input['type'];
      } else {
         $type = $this->fields['type'];
      }

      if (isset($input['itilcategories_id'])) {
         $categid = $input['itilcategories_id'];
      } else {
         $categid = $this->fields['itilcategories_id'];
      }

      $tt = $this->getTicketTemplateToUse(0, $type, $categid, $entid);

      if (count($tt->mandatory)) {
         $mandatory_missing = [];
         $fieldsname        = $tt->getAllowedFieldsNames(true);
         foreach ($tt->mandatory as $key => $val) {
            if ((!$check_allowed_fields_for_template || in_array($key, $allowed_fields))
                && (isset($input[$key])
                    && (empty($input[$key]) || ($input[$key] == 'NULL'))
                    // Take only into account already set items : do not block old tickets
                    && (!empty($this->fields[$key]))
                )) {
               $mandatory_missing[$key] = $fieldsname[$val];
            }
         }
         if (count($mandatory_missing)) {
            //TRANS: %s are the fields concerned
            $message = sprintf(__('Mandatory fields are not filled. Please correct: %s'),
                               implode(", ", $mandatory_missing));
            Session::addMessageAfterRedirect($message, false, ERROR);
            return false;
         }
      }

      /// Process Business Rules
      // Add actors on standard input
      $rules               = new RuleTicketCollection($entid);
      $rule                = $rules->getRuleClass();
      $changes             = [];
      $post_added          = [];
      $tocleanafterrules   = [];
      $usertypes           = [
         CommonITILActor::ASSIGN    => 'assign',
         CommonITILActor::REQUESTER => 'requester',
         CommonITILActor::OBSERVER  => 'observer'
      ];
      foreach ($usertypes as $k => $t) {
         //handle new input
         if (isset($input['_itil_'.$t]) && isset($input['_itil_'.$t]['_type'])) {
            $field = $input['_itil_'.$t]['_type'].'s_id';
            if (isset($input['_itil_'.$t][$field])
                && !isset($input[$field.'_'.$t])) {
               $input['_'.$field.'_'.$t][]             = $input['_itil_'.$t][$field];
               $tocleanafterrules['_'.$field.'_'.$t][] = $input['_itil_'.$t][$field];
            }
         }

         //handle existing actors: load all existing actors from ticket
         //to make sure business rules will receive all informations, and not just
         //what have been entered in the html form.
         //
         //ref also this actor into $post_added to avoid the filling of $changes
         //and triggering businness rules when not needed
         $users = $this->getUsers($k);
         if (count($users)) {
            $field = 'users_id';
            foreach ($users as $user) {
               if (!isset($input['_'.$field.'_'.$t]) || !in_array($user[$field], $input['_'.$field.'_'.$t])) {
                  if (!isset($input['_'.$field.'_'.$t])) {
                     $post_added['_'.$field.'_'.$t] = '_'.$field.'_'.$t;
                  }
                  $input['_'.$field.'_'.$t][]             = $user[$field];
                  $tocleanafterrules['_'.$field.'_'.$t][] = $user[$field];
               }
            }
         }

         $groups = $this->getGroups($k);
         if (count($groups)) {
            $field = 'groups_id';
            foreach ($groups as $group) {
               if (!isset($input['_'.$field.'_'.$t]) || !in_array($group[$field], $input['_'.$field.'_'.$t])) {
                  if (!isset($input['_'.$field.'_'.$t])) {
                     $post_added['_'.$field.'_'.$t] = '_'.$field.'_'.$t;
                  }
                  $input['_'.$field.'_'.$t][]             = $group[$field];
                  $tocleanafterrules['_'.$field.'_'.$t][] = $group[$field];
               }
            }
         }

         $suppliers = $this->getSuppliers($k);
         if (count($suppliers)) {
            $field = 'suppliers_id';
            foreach ($suppliers as $supplier) {
               if (!isset($input['_'.$field.'_'.$t]) || !in_array($supplier[$field], $input['_'.$field.'_'.$t])) {
                  if (!isset($input['_'.$field.'_'.$t])) {
                     $post_added['_'.$field.'_'.$t] = '_'.$field.'_'.$t;
                  }
                  $input['_'.$field.'_'.$t][]             = $supplier[$field];
                  $tocleanafterrules['_'.$field.'_'.$t][] = $supplier[$field];
               }
            }
         }
      }

      foreach ($rule->getCriterias() as $key => $val) {
         if (array_key_exists($key, $input)
             && !array_key_exists($key, $post_added)) {
            if (!isset($this->fields[$key])
                || ($this->fields[$key] != $input[$key])) {
               $changes[] = $key;
            }
         }
      }

      // Business Rules do not override manual SLA and OLA
      $manual_slas_id = [];
      $manual_olas_id = [];
      foreach ([SLM::TTR, SLM::TTO] as $slmType) {
         list($dateField, $slaField) = SLA::getFieldNames($slmType);
         if (isset($input[$slaField]) && ($input[$slaField] > 0)) {
            $manual_slas_id[$slmType] = $input[$slaField];
         }

         list($dateField, $olaField) = OLA::getFieldNames($slmType);
         if (isset($input[$olaField]) && ($input[$olaField] > 0)) {
            $manual_olas_id[$slmType] = $input[$olaField];
         }
      }

      // Only process rules on changes
      if (count($changes)) {
         if (in_array('_users_id_requester', $changes)) {
            // If _users_id_requester changed : set users_locations
            $user = new User();
            if (isset($input["_itil_requester"]["users_id"])
                && $user->getFromDB($input["_itil_requester"]["users_id"])) {
               $input['users_locations'] = $user->fields['locations_id'];
               $changes[]                = 'users_locations';
            }
            // If _users_id_requester changed : add _groups_id_of_requester to changes
            $changes[] = '_groups_id_of_requester';
         }

         $input = $rules->processAllRules($input,
                                          $input,
                                          ['recursive'   => true,
                                                'entities_id' => $entid],
                                          ['condition'     => RuleTicket::ONUPDATE,
                                          'only_criteria' => $changes]);
      }

      //Action for send_validation rule : do validation before clean
      $this->manageValidationAdd($input);

      // Clean actors fields added for rules
      foreach ($tocleanafterrules as $key => $val) {
         if ($input[$key] == $val) {
            unset($input[$key]);
         }
      }

      // Manage fields from auto update or rules : map rule actions to standard additional ones
      $usertypes  = ['assign', 'requester', 'observer'];
      $actortypes = ['user','group','supplier'];
      foreach ($usertypes as $t) {
         foreach ($actortypes as $a) {
            if (isset($input['_'.$a.'s_id_'.$t])) {
               switch ($a) {
                  case 'user' :
                     $additionalfield           = '_additional_'.$t.'s';
                     $input[$additionalfield][] = ['users_id' => $input['_'.$a.'s_id_'.$t]];
                     break;

                  default :
                     $additionalfield           = '_additional_'.$a.'s_'.$t.'s';
                     $input[$additionalfield][] = $input['_'.$a.'s_id_'.$t];
                     break;
               }
            }
         }
      }

      if (isset($input['_link'])) {
         $ticket_ticket = new Ticket_Ticket();
         if (!empty($input['_link']['tickets_id_2'])) {
            if ($ticket_ticket->can(-1, CREATE, $input['_link'])) {
               if ($ticket_ticket->add($input['_link'])) {
                  $input['_forcenotif'] = true;
               }
            } else {
               Session::addMessageAfterRedirect(__('Unknown ticket'), false, ERROR);
            }
         }
      }

      // SLA / OLA affect by rules : reset time_to_resolve / internal_time_to_resolve
      // Manual SLA / OLA defined : reset time_to_resolve / internal_time_to_resolve
      // No manual SLA / OLA and due date defined : reset auto SLA / OLA
      foreach ([SLM::TTR, SLM::TTO] as $slmType) {
         $this->slaAffect($slmType, $input, $manual_slas_id);
         $this->olaAffect($slmType, $input, $manual_olas_id);
      }

      if (isset($input['content'])) {
         if (isset($input['_filename'])) {
            $input['content']       = $input['content'];
            $input['_disablenotif'] = true;
         } else {
            $input['_donotadddocs'] = true;
         }
      }

      $input = parent::prepareInputForUpdate($input);
      return $input;
   }


   /**
    *  SLA affect by rules : reset time_to_resolve and time_to_own
    *  Manual SLA defined : reset time_to_resolve and time_to_own
    *  No manual SLA and due date defined : reset auto SLA
    *
    *  @since 9.1
    *
    * @param $type
    * @param $input
    * @param $manual_slas_id
    */
   function slaAffect($type, &$input, $manual_slas_id) {

      list($dateField, $slaField) = SLA::getFieldNames($type);

      // Restore slas
      if (isset($manual_slas_id[$type])
          && !isset($input['_'.$slaField])) {
         $input[$slaField] = $manual_slas_id[$type];
      }

      // Ticket update
      if (isset($this->fields['id']) && $this->fields['id'] > 0) {
         if (!isset($manual_slas_id[$type])
             && isset($input[$slaField]) && ($input[$slaField] > 0)
             && ($input[$slaField] != $this->fields[$slaField])) {

            if (isset($input[$dateField])) {
               // Unset due date
               unset($input[$dateField]);
            }
         }

         if (isset($input[$slaField]) && ($input[$slaField] > 0)
             && ($input[$slaField] != $this->fields[$slaField])) {

            $date = $this->fields['date'];
            /// Use updated date if also done
            if (isset($input["date"])) {
               $date = $input["date"];
            }
            // Get datas to initialize SLA and set it
            $sla_data = $this->getDatasToAddSLA($input[$slaField], $this->fields['entities_id'],
                                                $date, $type);
            if (count($sla_data)) {
               foreach ($sla_data as $key => $val) {
                  $input[$key] = $val;
               }
            }
         }
      } else { // Ticket add
         if (!isset($manual_slas_id[$type])
             && isset($input[$dateField]) && ($input[$dateField] != 'NULL')) {
            // Valid due date
            if ($input[$dateField] >= $input['date']) {
               if (isset($input[$slaField])) {
                  unset($input[$slaField]);
               }
            } else {
               // Unset due date
               unset($input[$dateField]);
            }
         }

         if (isset($input[$slaField]) && ($input[$slaField] > 0)) {
            // Get datas to initialize SLA and set it
            $sla_data = $this->getDatasToAddSLA($input[$slaField], $input['entities_id'],
                                                $input['date'], $type);
            if (count($sla_data)) {
               foreach ($sla_data as $key => $val) {
                  $input[$key] = $val;
               }
            }
         }
      }
   }

   /**
    *  OLA affect by rules : reset internal_time_to_resolve and internal_time_to_own
    *  Manual OLA defined : reset internal_time_to_resolve and internal_time_to_own
    *  No manual OLA and due date defined : reset auto OLA
    *
    *  @since 9.1
    *
    * @param $type
    * @param $input
    * @param $manual_olas_id
    */
   function olaAffect($type, &$input, $manual_olas_id) {

      list($dateField, $olaField) = OLA::getFieldNames($type);

      // Restore olas
      if (isset($manual_olas_id[$type])
          && !isset($input['_'.$olaField])) {
         $input[$olaField] = $manual_olas_id[$type];
      }

      // Ticket update
      if (isset($this->fields['id']) && $this->fields['id'] > 0) {
         if (!isset($manual_olas_id[$type])
             && isset($input[$olaField]) && ($input[$olaField] > 0)
             && ($input[$olaField] != $this->fields[$olaField])) {

            if (isset($input[$dateField])) {
               // Unset due date
               unset($input[$dateField]);
            }
         }

         if (isset($input[$olaField]) && ($input[$olaField] > 0)
             && ($input[$olaField] != $this->fields[$olaField]
                 || isset($input['_'.$olaField]))) {

            $date = date('Y-m-d H:i:s');

            // Get datas to initialize OLA and set it
            $ola_data = $this->getDatasToAddOLA($input[$olaField], $this->fields['entities_id'],
                                                $date, $type);
            if (count($ola_data)) {
               foreach ($ola_data as $key => $val) {
                  $input[$key] = $val;
               }
            }
         }
      } else { // Ticket add
         if (!isset($manual_olas_id[$type])
             && isset($input[$dateField]) && ($input[$dateField] != 'NULL')) {
            // Valid due date
            if ($input[$dateField] >= $input['date']) {
               if (isset($input[$olaField])) {
                  unset($input[$olaField]);
               }
            } else {
               // Unset due date
               unset($input[$dateField]);
            }
         }

         if (isset($input[$olaField]) && ($input[$olaField] > 0)) {
            // Get datas to initialize OLA and set it
            $ola_data = $this->getDatasToAddOLA($input[$olaField], $input['entities_id'],
                                                $input['date'], $type);
            if (count($ola_data)) {
               foreach ($ola_data as $key => $val) {
                  $input[$key] = $val;
               }
            }
         }
      }
   }


   /**
    * Manage SLA level escalation
    *
    * @since 9.1
    *
    * @param $slas_id
   **/
   function manageSlaLevel($slas_id) {

      $calendars_id = Entity::getUsedConfig('calendars_id', $this->fields['entities_id']);
      // Add first level in working table
      $slalevels_id = SlaLevel::getFirstSlaLevel($slas_id);

      $sla = new SLA();
      if ($sla->getFromDB($slas_id)) {
         $sla->setTicketCalendar($calendars_id);
         $sla->addLevelToDo($this, $slalevels_id);
      }
      SlaLevel_Ticket::replayForTicket($this->getID(), $sla->getField('type'));
   }

   /**
    * Manage OLA level escalation
    *
    * @since 9.1
    *
    * @param $slas_id
   **/
   function manageOlaLevel($slas_id) {

      $calendars_id = Entity::getUsedConfig('calendars_id', $this->fields['entities_id']);
      // Add first level in working table
      $olalevels_id = OlaLevel::getFirstOlaLevel($slas_id);

      $ola = new OLA();
      if ($ola->getFromDB($slas_id)) {
         $ola->setTicketCalendar($calendars_id);
         $ola->addLevelToDo($this, $olalevels_id);
      }
      OlaLevel_Ticket::replayForTicket($this->getID(), $ola->getField('type'));
   }


   function pre_updateInDB() {

      if (!$this->isAlreadyTakenIntoAccount() && $this->canTakeIntoAccount()) {
         $this->updates[]                            = "takeintoaccount_delay_stat";
         $this->fields['takeintoaccount_delay_stat'] = $this->computeTakeIntoAccountDelayStat();
      }

      parent::pre_updateInDB();

   }


   /**
    * Compute take into account stat of the current ticket
   **/
   function computeTakeIntoAccountDelayStat() {

      if (isset($this->fields['id'])
          && !empty($this->fields['date'])) {
         $calendars_id = $this->getCalendar();
         $calendar     = new Calendar();

         // Using calendar
         if (($calendars_id > 0) && $calendar->getFromDB($calendars_id)) {
            return max(1, $calendar->getActiveTimeBetween($this->fields['date'],
                                                          $_SESSION["glpi_currenttime"]));
         }
         // Not calendar defined
         return max(1, strtotime($_SESSION["glpi_currenttime"])-strtotime($this->fields['date']));
      }
      return 0;
   }


   function post_updateItem($history = 1) {
      global $CFG_GLPI;

      $donotif = count($this->updates);

      if (isset($this->input['_forcenotif'])) {
         $donotif = true;
      }

      // Manage SLA / OLA Level : add actions
      foreach ([SLM::TTR, SLM::TTO] as $slmType) {
         list($dateField, $slaField) = SLA::getFieldNames($slmType);
         if (in_array($slaField, $this->updates)
             && ($this->fields[$slaField] > 0)) {
            $this->manageSlaLevel($this->fields[$slaField]);
         }

         list($dateField, $olaField) = OLA::getFieldNames($slmType);
         if (in_array($olaField, $this->updates)
             && ($this->fields[$olaField] > 0)) {
            $this->manageOlaLevel($this->fields[$olaField]);
         }
      }

      if (count($this->updates)) {
         // Update Ticket Tco
         if (in_array("actiontime", $this->updates)
             || in_array("cost_time", $this->updates)
             || in_array("cost_fixed", $this->updates)
             || in_array("cost_material", $this->updates)) {

            if (!empty($this->input["items_id"])) {
               foreach ($this->input["items_id"] as $itemtype => $items) {
                  foreach ($items as $items_id) {
                     if ($itemtype && ($item = getItemForItemtype($itemtype))) {
                        if ($item->getFromDB($items_id)) {
                           $newinput               = [];
                           $newinput['id']         = $items_id;
                           $newinput['ticket_tco'] = self::computeTco($item);
                           $item->update($newinput);
                        }
                     }
                  }
               }
            }
         }

         $donotif                 = true;
      }

      if (isset($this->input['_disablenotif'])) {
         $donotif = false;
      }

      if ($donotif && $CFG_GLPI["use_notifications"]) {
         $mailtype = "update";

         if (isset($this->input["status"])
             && $this->input["status"]
             && in_array("status", $this->updates)
             && in_array($this->input["status"], $this->getSolvedStatusArray())) {

            $mailtype = "solved";
         }

         if (isset($this->input["status"])
             && $this->input["status"]
             && in_array("status", $this->updates)
             && in_array($this->input["status"], $this->getClosedStatusArray())) {

            $mailtype = "closed";
         }
         // to know if a solution is approved or not
         if ((isset($this->input['solvedate']) && ($this->input['solvedate'] == 'NULL')
              && isset($this->oldvalues['solvedate']) && $this->oldvalues['solvedate'])
             && (isset($this->input['status'])
                 && ($this->input['status'] != $this->oldvalues['status'])
                 && ($this->oldvalues['status'] == self::SOLVED))) {

            $mailtype = "rejectsolution";
         }

         // Read again ticket to be sure that all data are up to date
         $this->getFromDB($this->fields['id']);
         NotificationEvent::raiseEvent($mailtype, $this);
      }

      // inquest created immediatly if delay = O
      $inquest       = new TicketSatisfaction();
      $rate          = Entity::getUsedConfig('inquest_config', $this->fields['entities_id'],
                                             'inquest_rate');
      $delay         = Entity::getUsedConfig('inquest_config', $this->fields['entities_id'],
                                             'inquest_delay');
      $duration      = Entity::getUsedConfig('inquest_duration', $this->fields['entities_id'],
                                             'inquest_duration');
      $type          = Entity::getUsedConfig('inquest_config', $this->fields['entities_id']);
      $max_closedate = $this->fields['closedate'];

      if (in_array("status", $this->updates)
          && in_array($this->input["status"], $this->getClosedStatusArray())
          && ($delay == 0)
          && ($rate > 0)
          && (mt_rand(1, 100) <= $rate)) {

         $inquest->add(
            [
               'tickets_id'    => $this->fields['id'],
               'date_begin'    => $_SESSION["glpi_currenttime"],
               'entities_id'   => $this->fields['entities_id'],
               'type'          => $type,
               'max_closedate' => $max_closedate,
            ]
         );
      }
   }


   function prepareInputForAdd($input) {
      global $CFG_GLPI, $DB;

      // save value before clean;
      $title = ltrim($input['name']);
      // Standard clean datas
      $input =  parent::prepareInputForAdd($input);

      // Do not check mandatory on auto import (mailgates)
      if (!isset($input['_auto_import'])) {
         if (isset($input['_tickettemplates_id']) && $input['_tickettemplates_id']) {
            $tt = new TicketTemplate();
            if ($tt->getFromDBWithDatas($input['_tickettemplates_id'])) {
               if (count($tt->mandatory)) {
                  $mandatory_missing = [];
                  $fieldsname        = $tt->getAllowedFieldsNames(true);
                  foreach ($tt->mandatory as $key => $val) {
                     // for title if mandatory (restore initial value)
                     if ($key == 'name') {
                        $input['name']                     = $title;
                     }
                     // Check only defined values : Not defined not in form
                     if (isset($input[$key])) {
                        // If content is also predefined need to be different from predefined value
                        if (($key == 'content')
                            && isset($tt->predefined['content'])) {
                           // Clean new lines to be fix encoding
                           if (strcmp(preg_replace("/\r?\n/", "",
                                                   Html::cleanPostForTextArea($input[$key])),
                                      preg_replace("/\r?\n/", "",
                                                   $tt->predefined['content'])) == 0) {
                              $mandatory_missing[$key] = $fieldsname[$val];
                           }
                        }

                        if (empty($input[$key]) || ($input[$key] == 'NULL')
                            || (is_array($input[$key])
                                && ($input[$key] === [0 => "0"]))) {
                           $mandatory_missing[$key] = $fieldsname[$val];
                        }
                     }

                     if (($key == '_add_validation')
                         && !empty($input['users_id_validate'])
                         && isset($input['users_id_validate'][0])
                         && ($input['users_id_validate'][0] > 0)) {

                        unset($mandatory_missing['_add_validation']);
                     }

                     // For time_to_resolve and time_to_own : check also slas
                     // For internal_time_to_resolve and internal_time_to_own : check also olas
                     foreach ([SLM::TTR, SLM::TTO] as $slmType) {
                        list($dateField, $slaField) = SLA::getFieldNames($slmType);
                        if (($key == $dateField)
                            && isset($input[$slaField]) && ($input[$slaField] > 0)
                            && isset($mandatory_missing[$dateField])) {
                           unset($mandatory_missing[$dateField]);
                        }
                        list($dateField, $olaField) = OLA::getFieldNames($slmType);
                        if (($key == $dateField)
                            && isset($input[$olaField]) && ($input[$olaField] > 0)
                            && isset($mandatory_missing[$dateField])) {
                           unset($mandatory_missing[$dateField]);
                        }
                     }

                     // For document mandatory
                     if (($key == '_documents_id')
                           && !isset($input['_filename'])
                           && !isset($input['_tag_filename'])
                           && !isset($input['_stock_image'])
                           && !isset($input['_tag_stock_image'])) {

                        $mandatory_missing[$key] = $fieldsname[$val];
                     }
                  }
                  if (count($mandatory_missing)) {
                     //TRANS: %s are the fields concerned
                     $message = sprintf(__('Mandatory fields are not filled. Please correct: %s'),
                                        implode(", ", $mandatory_missing));
                     Session::addMessageAfterRedirect($message, false, ERROR);
                     return false;
                  }
               }
            }
         }
      }

      if (!isset($input["requesttypes_id"])) {
         $input["requesttypes_id"] = RequestType::getDefault('helpdesk');
      }

      if (!isset($input['global_validation'])) {
         $input['global_validation'] = CommonITILValidation::NONE;
      }

      // Set additional default dropdown
      $dropdown_fields = ['users_locations', 'items_locations'];
      foreach ($dropdown_fields as $field) {
         if (!isset($input[$field])) {
            $input[$field] = 0;
         }
      }
      if (!isset($input['itemtype']) || !isset($input['items_id']) || !($input['items_id'] > 0)) {
         $input['itemtype'] = '';
      }

      // Get first item location
      $item = null;
      if (isset($input["items_id"])
            && is_array($input["items_id"])
            && (count($input["items_id"]) > 0)) {
         $infocom = new Infocom();
         foreach ($input["items_id"] as $itemtype => $items) {
            foreach ($items as $items_id) {
               if ($item = getItemForItemtype($itemtype)) {
                  $item->getFromDB($items_id);
                  $input['items_locations'] = $item->fields['locations_id'];
                  if ($infocom->getFromDBforDevice($itemtype, $items_id)) {
                     $input['items_businesscriticities']
                        = Dropdown::getDropdownName('glpi_businesscriticities',
                                                    $infocom->fields['businesscriticities_id']);
                  }
                  if (isset($item->fields['groups_id'])) {
                     $input['items_groups'] = $item->fields['groups_id'];

                  }
                  break(2);
               }
            }
         }
      }

      // Business Rules do not override manual SLA and OLA
      $manual_slas_id = [];
      $manual_olas_id = [];
      foreach ([SLM::TTR, SLM::TTO] as $slmType) {
         list($dateField, $slaField) = SLA::getFieldNames($slmType);
         if (isset($input[$slaField]) && ($input[$slaField] > 0)) {
            $manual_slas_id[$slmType] = $input[$slaField];
         }
         list($dateField, $olaField) = OLA::getFieldNames($slmType);
         if (isset($input[$olaField]) && ($input[$olaField] > 0)) {
            $manual_olas_id[$slmType] = $input[$olaField];
         }
      }

      // fill auto-assign when no tech defined (only for tech)
      if (!isset($input['_auto_import'])
          && isset($_SESSION['glpiset_default_tech']) && $_SESSION['glpiset_default_tech']
          && Session::getCurrentInterface() == 'central'
          && (!isset($input['_users_id_assign']) || $input['_users_id_assign'] == 0)
          && Session::haveRight("ticket", Ticket::OWN)
      ) {
         $input['_users_id_assign'] = Session::getLoginUserID();
      }

      // add calendars matching date creation (for business rules)
      $calendars = [];
      $ite_calandar = $DB->request([
         'SELECT' => ['id'],
         'FROM'   => Calendar::getTable(),
         'WHERE'  => getEntitiesRestrictCriteria('', '', $input['entities_id'], true)
      ]);
      foreach ($ite_calandar as $calendar_data) {
         $calendar = new Calendar;
         $calendar->getFromDB($calendar_data['id']);
         if ($calendar->isAWorkingHour(time())) {
            $calendars[] = $calendar_data['id'];
         }
      }
      if (count($calendars)) {
         $input['_date_creation_calendars_id'] = $calendars;
      }

      // Process Business Rules
      $rules = new RuleTicketCollection($input['entities_id']);

      // Set unset variables with are needed
      $user = new User();
      if (isset($input["_users_id_requester"])
          && !is_array($input["_users_id_requester"])
          && $user->getFromDB($input["_users_id_requester"])) {
         $input['users_locations'] = $user->fields['locations_id'];
         $tmprequester = $input["_users_id_requester"];
      } else {
         $tmprequester = 0;
      }

      // Clean new lines before passing to rules
      if (isset($input["content"])) {
         $input["content"] = preg_replace('/\\\\r\\\\n/', "\\n", $input['content']);
         $input["content"] = preg_replace('/\\\\n/', "\\n", $input['content']);
      }

      $input = $rules->processAllRules($input,
                                       $input,
                                       ['recursive' => true],
                                       ['condition' => RuleTicket::ONADD]);

      // Recompute default values based on values computed by rules
      $input = $this->computeDefaultValuesForAdd($input);

      if (isset($input['_users_id_requester'])
          && !is_array($input['_users_id_requester'])
          && ($input['_users_id_requester'] != $tmprequester)) {
         // if requester set by rule, clear address from mailcollector
         unset($input['_users_id_requester_notif']);
      }
      if (isset($input['_users_id_requester_notif'])
         && isset($input['_users_id_requester_notif']['alternative_email'])
         && is_array($input['_users_id_requester_notif']['alternative_email'])) {
         foreach ($input['_users_id_requester_notif']['alternative_email'] as $email) {
            if ($email && !NotificationMailing::isUserAddressValid($email)) {
               Session::addMessageAfterRedirect(
                  sprintf(__('Invalid email address %s'), $email),
                  false,
                  ERROR
               );
               return false;
            }
         }
      }

      // Manage auto assign
      $auto_assign_mode = Entity::getUsedConfig('auto_assign_mode', $input['entities_id']);

      switch ($auto_assign_mode) {
         case Entity::CONFIG_NEVER :
            break;

         case Entity::AUTO_ASSIGN_HARDWARE_CATEGORY :
            if ($item != null) {
               // Auto assign tech from item
               if ((!isset($input['_users_id_assign']) || ($input['_users_id_assign'] == 0))
                   && $item->isField('users_id_tech')) {
                  $input['_users_id_assign'] = $item->getField('users_id_tech');
               }
               // Auto assign group from item
               if ((!isset($input['_groups_id_assign']) || ($input['_groups_id_assign'] == 0))
                   && $item->isField('groups_id_tech')) {
                  $input['_groups_id_assign'] = $item->getField('groups_id_tech');
               }
            }
            // Auto assign tech/group from Category
            if (($input['itilcategories_id'] > 0)
                && ((!isset($input['_users_id_assign']) || !$input['_users_id_assign'])
                    || (!isset($input['_groups_id_assign']) || !$input['_groups_id_assign']))) {

               $cat = new ITILCategory();
               $cat->getFromDB($input['itilcategories_id']);
               if ((!isset($input['_users_id_assign']) || !$input['_users_id_assign'])
                   && $cat->isField('users_id')) {
                  $input['_users_id_assign'] = $cat->getField('users_id');
               }
               if ((!isset($input['_groups_id_assign']) || !$input['_groups_id_assign'])
                   && $cat->isField('groups_id')) {
                  $input['_groups_id_assign'] = $cat->getField('groups_id');
               }
            }
            break;

         case Entity::AUTO_ASSIGN_CATEGORY_HARDWARE :
            // Auto assign tech/group from Category
            if (($input['itilcategories_id'] > 0)
                && ((!isset($input['_users_id_assign']) || !$input['_users_id_assign'])
                    || (!isset($input['_groups_id_assign']) || !$input['_groups_id_assign']))) {

               $cat = new ITILCategory();
               $cat->getFromDB($input['itilcategories_id']);
               if ((!isset($input['_users_id_assign']) || !$input['_users_id_assign'])
                   && $cat->isField('users_id')) {
                  $input['_users_id_assign'] = $cat->getField('users_id');
               }
               if ((!isset($input['_groups_id_assign']) || !$input['_groups_id_assign'])
                   && $cat->isField('groups_id')) {
                  $input['_groups_id_assign'] = $cat->getField('groups_id');
               }
            }
            if ($item != null) {
               // Auto assign tech from item
               if ((!isset($input['_users_id_assign']) || ($input['_users_id_assign'] == 0))
                   && $item->isField('users_id_tech')) {
                  $input['_users_id_assign'] = $item->getField('users_id_tech');
               }
               // Auto assign group from item
               if ((!isset($input['_groups_id_assign']) || ($input['_groups_id_assign'] == 0))
                   && $item->isField('groups_id_tech')) {
                  $input['_groups_id_assign'] = $item->getField('groups_id_tech');
               }
            }
            break;
      }

      // Replay setting auto assign if set in rules engine or by auto_assign_mode
      if (((isset($input["_users_id_assign"])
           && ((!is_array($input['_users_id_assign']) &&  $input["_users_id_assign"] > 0)
               || is_array($input['_users_id_assign']) && count($input['_users_id_assign']) > 0))
           || (isset($input["_groups_id_assign"])
           && ((!is_array($input['_groups_id_assign']) && $input["_groups_id_assign"] > 0)
               || is_array($input['_groups_id_assign']) && count($input['_groups_id_assign']) > 0))
           || (isset($input["_suppliers_id_assign"])
           && ((!is_array($input['_suppliers_id_assign']) && $input["_suppliers_id_assign"] > 0)
               || is_array($input['_suppliers_id_assign']) && count($input['_suppliers_id_assign']) > 0)))
          && (in_array($input['status'], $this->getNewStatusArray()))) {

         $input["status"] = self::ASSIGNED;
      }

      // Manage SLA / OLA asignment
      // Manual SLA / OLA defined : reset due date
      // No manual SLA / OLA and due date defined : reset auto SLA / OLA
      foreach ([SLM::TTR, SLM::TTO] as $slmType) {
         $this->slaAffect($slmType, $input, $manual_slas_id);
         $this->olaAffect($slmType, $input, $manual_olas_id);
      }

      // auto set type if not set
      if (!isset($input["type"])) {
         $input['type'] = Entity::getUsedConfig('tickettype', $input['entities_id'], '',
                                                Ticket::INCIDENT_TYPE);
      }

      return $input;
   }


   function post_addItem() {
      global $CFG_GLPI;

      // Log this event
      $username = 'anonymous';
      if (isset($_SESSION["glpiname"])) {
         $username = $_SESSION["glpiname"];
      }
      Event::log($this->fields['id'], "ticket", 4, "tracking",
                 sprintf(__('%1$s adds the item %2$s'), $username,
                         $this->fields['id']));

      if (isset($this->input["_followup"])
          && is_array($this->input["_followup"])
          && (strlen($this->input["_followup"]['content']) > 0)) {

         $fup  = new ITILFollowup();
         $type = "new";
         if (isset($this->fields["status"]) && ($this->fields["status"] == self::SOLVED)) {
            $type = "solved";
         }
         $toadd = ['type'       => $type,
                        'items_id' => $this->fields['id'],
                        'itemtype' => 'Ticket'];

         if (isset($this->input["_followup"]['content'])
             && (strlen($this->input["_followup"]['content']) > 0)) {
            $toadd["content"] = $this->input["_followup"]['content'];
         }

         if (isset($this->input["_followup"]['is_private'])) {
            $toadd["is_private"] = $this->input["_followup"]['is_private'];
         }
         // $toadd['_no_notif'] = true;

         $fup->add($toadd);
      }

      if ((isset($this->input["plan"]) && count($this->input["plan"]))
          || (isset($this->input["actiontime"]) && ($this->input["actiontime"] > 0))) {

         $task = new TicketTask();
         $type = "new";
         if (isset($this->fields["status"]) && ($this->fields["status"]  == self::SOLVED)) {
            $type = "solved";
         }
         $toadd = ["type"       => $type,
                        "tickets_id" => $this->fields['id'],
                        "actiontime" => $this->input["actiontime"]];

         if (isset($this->input["plan"]) && count($this->input["plan"])) {
            $toadd["plan"] = $this->input["plan"];
         }

         if (isset($_SESSION['glpitask_private'])) {
            $toadd['is_private'] = $_SESSION['glpitask_private'];
         }

         // $toadd['_no_notif'] = true;

         $task->add($toadd);
      }

      $ticket_ticket = new Ticket_Ticket();

      // From interface
      if (isset($this->input['_link'])) {
         $this->input['_link']['tickets_id_1'] = $this->fields['id'];
         // message if ticket's ID doesn't exist
         if (!empty($this->input['_link']['tickets_id_2'])) {
            if ($ticket_ticket->can(-1, CREATE, $this->input['_link'])) {
               $ticket_ticket->add($this->input['_link']);
            } else {
               Session::addMessageAfterRedirect(__('Unknown ticket'), false, ERROR);
            }
         }
      }

      // From mailcollector : do not check rights
      if (isset($this->input["_linkedto"])) {
         $input2['tickets_id_1'] = $this->fields['id'];
         $input2['tickets_id_2'] = $this->input["_linkedto"];
         $input2['link']         = Ticket_Ticket::LINK_TO;
         $ticket_ticket->add($input2);
      }

      // Manage SLA / OLA Level : add actions
      foreach ([SLM::TTR, SLM::TTO] as $slmType) {
         list($dateField, $slaField) = SLA::getFieldNames($slmType);
         if (isset($this->input[$slaField]) && ($this->input[$slaField] > 0)) {
            $this->manageSlaLevel($this->input[$slaField]);
         }
         list($dateField, $olaField) = OLA::getFieldNames($slmType);
         if (isset($this->input[$olaField]) && ($this->input[$olaField] > 0)) {
            $this->manageOlaLevel($this->input[$olaField]);
         }
      }

      // Add project task link if needed
      if (isset($this->input['_projecttasks_id'])) {
         $projecttask = new ProjectTask();
         if ($projecttask->getFromDB($this->input['_projecttasks_id'])) {
            $pt = new ProjectTask_Ticket();
            $pt->add(['projecttasks_id' => $this->input['_projecttasks_id'],
                           'tickets_id'      => $this->fields['id'],
                           /*'_no_notif'   => true*/]);
         }
      }

      // Add tasks in tasktemplates if defined in tickettemplate
      if (isset($this->input['_tasktemplates_id'])
          && is_array($this->input['_tasktemplates_id'])
          && count($this->input['_tasktemplates_id'])) {
         $tasktemplate = new TaskTemplate;
         $tickettask   = new TicketTask;
         foreach ($this->input['_tasktemplates_id'] as $tasktemplates_id) {
            $tasktemplate->getFromDB($tasktemplates_id);
            $tasktemplate_content = $tasktemplate->fields["content"];
            $tickettask->add(['tasktemplates_id'  => $tasktemplates_id,
                              'content'           => $tasktemplate_content,
                              'taskcategories_id' => $tasktemplate->fields['taskcategories_id'],
                              'actiontime'        => $tasktemplate->fields['actiontime'],
                              'state'             => $tasktemplate->fields['state'],
                              'tickets_id'        => $this->fields['id'],
                              'is_private'        => $tasktemplate->fields['is_private'],
                              'users_id_tech'     => $tasktemplate->fields['users_id_tech'],
                              'groups_id_tech'    => $tasktemplate->fields['groups_id_tech'],
                              '_disablenotif'     => true
                              ]);
         }
      }

      if (isset($this->input['_promoted_fup_id']) && $this->input['_promoted_fup_id'] > 0) {
         $fup = new ITILFollowup();
         $fup->getFromDB($this->input['_promoted_fup_id']);
         $fup_ticket_id = $fup->fields['items_id'];
         $fup->update([
            'id'                 => $this->input['_promoted_fup_id'],
            'sourceof_items_id'  => $this->getID()
         ]);
         Event::log($this->getID(), "ticket", 4, "tracking",
              sprintf(__('%s promotes a followup from ticket %s'), $_SESSION["glpiname"], $fup->fields['items_id']));
      }

      if (!empty($this->input['items_id'])) {
         $item_ticket = new Item_Ticket();
         foreach ($this->input['items_id'] as $itemtype => $items) {
            foreach ($items as $items_id) {
               $item_ticket->add(['items_id'      => $items_id,
                                       'itemtype'      => $itemtype,
                                       'tickets_id'    => $this->fields['id'],
                                       '_disablenotif' => true]);
            }
         }
      }

      parent::post_addItem();

      $this->manageValidationAdd($this->input);

      // Processing Email
      if (!isset($this->input['_disablenotif']) && $CFG_GLPI["use_notifications"]) {
         // Clean reload of the ticket
         $this->getFromDB($this->fields['id']);

         $type = "new";
         if (isset($this->fields["status"]) && ($this->fields["status"] == self::SOLVED)) {
            $type = "solved";
         }
         NotificationEvent::raiseEvent($type, $this);
      }

      if (isset($_SESSION['glpiis_ids_visible']) && !$_SESSION['glpiis_ids_visible']) {
         Session::addMessageAfterRedirect(sprintf(__('%1$s (%2$s)'),
                              __('Your ticket has been registered, its treatment is in progress.'),
                                                  sprintf(__('%1$s: %2$s'), __('Ticket'),
                                                          "<a href='".Ticket::getFormURLWithID($this->fields['id'])."'>".
                                                            $this->fields['id']."</a>")));
      }

   }


   /**
    * Manage Validation add from input
    *
    * @since 0.85
    *
    * @param $input array : input array
    *
    * @return nothing
   **/
   function manageValidationAdd($input) {

      //Action for send_validation rule
      if (isset($input["_add_validation"])) {
         if (isset($input['entities_id'])) {
            $entid = $input['entities_id'];
         } else if (isset($this->fields['entities_id'])) {
            $entid = $this->fields['entities_id'];
         } else {
            return false;
         }

         $validations_to_send = [];
         if (!is_array($input["_add_validation"])) {
            $input["_add_validation"] = [$input["_add_validation"]];
         }

         foreach ($input["_add_validation"] as $key => $validation) {
            switch ($validation) {
               case 'requester_supervisor' :
                  if (isset($input['_groups_id_requester'])
                      && $input['_groups_id_requester']) {
                     $users = Group_User::getGroupUsers(
                        $input['_groups_id_requester'],
                        ['is_manager' => 1]
                     );
                     foreach ($users as $data) {
                        $validations_to_send[] = $data['id'];
                     }
                  }
                  // Add to already set groups
                  foreach ($this->getGroups(CommonITILActor::REQUESTER) as $d) {
                     $users = Group_User::getGroupUsers(
                        $d['groups_id'],
                        ['is_manager' => 1]
                     );
                     foreach ($users as $data) {
                        $validations_to_send[] = $data['id'];
                     }
                  }
                  break;

               case 'assign_supervisor' :
                  if (isset($input['_groups_id_assign'])
                      && $input['_groups_id_assign']) {
                     $users = Group_User::getGroupUsers(
                        $input['_groups_id_assign'],
                        ['is_manager' => 1]
                     );
                     foreach ($users as $data) {
                        $validations_to_send[] = $data['id'];
                     }
                  }
                  foreach ($this->getGroups(CommonITILActor::ASSIGN) as $d) {
                     $users = Group_User::getGroupUsers(
                        $d['groups_id'],
                        ['is_manager' => 1]
                     );
                     foreach ($users as $data) {
                        $validations_to_send[] = $data['id'];
                     }
                  }
                  break;

               case 'requester_responsible':
                  if (isset($input['_users_id_requester'])) {
                     if (is_array($input['_users_id_requester'])) {
                        foreach ($input['_users_id_requester'] as $users_id) {
                           $user = new User();
                           if ($user->getFromDB($users_id)) {
                              $validations_to_send[] = $user->getField('users_id_supervisor');
                           }
                        }
                     } else {
                        $user = new User();
                        if ($user->getFromDB($input['_users_id_requester'])) {
                           $validations_to_send[] = $user->getField('users_id_supervisor');
                        }
                     }
                  }
                  break;

               default :
                  // Group case from rules
                  if ($key === 'group') {
                     foreach ($validation as $groups_id) {
                        $validation_right = 'validate_incident';
                        if (isset($input['type'])
                            && ($input['type'] == Ticket::DEMAND_TYPE)) {
                           $validation_right = 'validate_request';
                        }
                        $opt = ['groups_id' => $groups_id,
                                     'right'     => $validation_right,
                                     'entity'    => $entid];

                        $data_users = TicketValidation::getGroupUserHaveRights($opt);

                        foreach ($data_users as $user) {
                           $validations_to_send[] = $user['id'];
                        }
                     }
                  } else {
                     $validations_to_send[] = $validation;
                  }
            }

         }

         // Validation user added on ticket form
         if (isset($input['users_id_validate'])) {
            if (array_key_exists('groups_id', $input['users_id_validate'])) {
               foreach ($input['users_id_validate'] as $key => $validation_to_add) {
                  if (is_numeric($key)) {
                     $validations_to_send[] = $validation_to_add;
                  }
               }
            } else {
               foreach ($input['users_id_validate'] as $key => $validation_to_add) {
                  if (is_numeric($key)) {
                     $validations_to_send[] = $validation_to_add;
                  }
               }
            }
         }

         // Keep only one
         $validations_to_send = array_unique($validations_to_send);

         $validation          = new TicketValidation();

         if (count($validations_to_send)) {
            $values                = [];
            $values['tickets_id']  = $this->fields['id'];
            if (isset($input['id']) && $input['id'] != $this->fields['id']) {
               $values['_ticket_add'] = true;
            }

            // to know update by rules
            if (isset($input["_rule_process"])) {
               $values['_rule_process'] = $input["_rule_process"];
            }
            // if auto_import, tranfert it for validation
            if (isset($input['_auto_import'])) {
               $values['_auto_import'] = $input['_auto_import'];
            }

            // Cron or rule process of hability to do
            if (Session::isCron()
                || isset($input["_auto_import"])
                || isset($input["_rule_process"])
                || $validation->can(-1, CREATE, $values)) { // cron or allowed user

               $add_done = false;
               foreach ($validations_to_send as $user) {
                  // Do not auto add twice same validation
                  if (!TicketValidation::alreadyExists($values['tickets_id'], $user)) {
                     $values["users_id_validate"] = $user;
                     if ($validation->add($values)) {
                        $add_done = true;
                     }
                  }
               }
               if ($add_done) {
                  Event::log($this->fields['id'], "ticket", 4, "tracking",
                             sprintf(__('%1$s updates the item %2$s'), $_SESSION["glpiname"],
                                     $this->fields['id']));
               }
            }
         }
      }
      return true;
   }


   /**
    * Get active or solved tickets for an hardware last X days
    *
    * @since 0.83
    *
    * @param $itemtype  string   Item type
    * @param $items_id  integer  ID of the Item
    * @param $days      integer  day number
    *
    * @return array
   **/
   function getActiveOrSolvedLastDaysTicketsForItem($itemtype, $items_id, $days) {
      global $DB;

      $result = [];

      $iterator = $DB->request([
         'FROM'      => $this->getTable(),
         'LEFT JOIN' => [
            'glpi_items_tickets' => [
               'ON' => [
                  'glpi_items_tickets' => 'tickets_id',
                  $this->getTable()    => 'id'
               ]
            ]
         ],
         'WHERE'     => [
            'glpi_items_tickets.items_id' => $items_id,
            'glpi_items_tickets.itemtype' => $itemtype,
            'OR'                          => [
               'NOT' => [
                  $this->getTable() . '.status' => array_merge(
                     $this->getClosedStatusArray(),
                     $this->getSolvedStatusArray()
                  )
               ],
               'AND' => [
                  'NOT' => [$this->getTable() . '.solvedate' => null],
                  new \QueryExpression(
                     "ADDDATE(" . $DB->quoteName($this->getTable()) .
                     ".".$DB->quoteName('solvedate').", INTERVAL $days DAY) > NOW()"
                  )
               ]
            ]
         ]
      ]);

      while ($tick = $iterator->next()) {
         $result[$tick['id']] = $tick['name'];
      }

      return $result;
   }


   /**
    * Count active tickets for an hardware
    *
    * @since 0.83
    *
    * @param $itemtype  string   Item type
    * @param $items_id  integer  ID of the Item
    *
    * @return integer
   **/
   function countActiveTicketsForItem($itemtype, $items_id) {
      global $DB;

      $result = $DB->request([
         'COUNT'     => 'cpt',
         'FROM'      => $this->getTable(),
         'LEFT JOIN' => [
            'glpi_items_tickets' => [
               'ON' => [
                  'glpi_items_tickets' => 'tickets_id',
                  $this->getTable()    => 'id'
               ]
            ]
         ],
         'WHERE'     => [
            'glpi_items_tickets.itemtype' => $itemtype,
            'glpi_items_tickets.items_id' => $items_id,
            'NOT'                         => [
               $this->getTable() . '.status' => array_merge(
                  $this->getSolvedStatusArray(),
                  $this->getClosedStatusArray()
               )
            ]
         ]
      ])->next();
      return $result['cpt'];
   }


   /**
    * Count solved tickets for an hardware last X days
    *
    * @since 0.83
    *
    * @param $itemtype  string   Item type
    * @param $items_id  integer  ID of the Item
    * @param $days      integer  day number
    *
    * @return integer
   **/
   function countSolvedTicketsForItemLastDays($itemtype, $items_id, $days) {
      global $DB;

      $result = $DB->request([
         'COUNT'     => 'cpt',
         'FROM'      => $this->getTable(),
         'LEFT JOIN' => [
            'glpi_items_tickets' => [
               'ON' => [
                  'glpi_items_tickets' => 'tickets_id',
                  $this->getTable()    => 'id'
               ]
            ]
         ],
         'WHERE'     => [
            'glpi_items_tickets.itemtype' => $itemtype,
            'glpi_items_tickets.items_id' => $items_id,
            $this->getTable() . '.status' => array_merge(
                  $this->getSolvedStatusArray(),
                  $this->getClosedStatusArray()
            ),
            new \QueryExpression(
               "ADDDATE(`".$this->getTable()."`.`solvedate`, INTERVAL $days DAY) > NOW()"
            ),
            'NOT'                         => [
               $this->getTable() . '.solvedate' => null
            ]
         ]
      ])->next();
      return $result['cpt'];
   }


   /**
    * Update date mod of the ticket
    *
    * @since 0.83.3 new proto
    *
    * @param $ID                           ID of the ticket
    * @param $no_stat_computation  boolean do not cumpute take into account stat (false by default)
    * @param $users_id_lastupdater integer to force last_update id (default 0 = not used)
   **/
   function updateDateMod($ID, $no_stat_computation = false, $users_id_lastupdater = 0) {

      if ($this->getFromDB($ID)) {
         if (!$no_stat_computation
             && !$this->isAlreadyTakenIntoAccount()
             && ($this->canTakeIntoAccount() || isCommandLine())) {
            return $this->update(
               [
                  'id'                         => $ID,
                  'takeintoaccount_delay_stat' => $this->computeTakeIntoAccountDelayStat(),
                  '_disablenotif'              => true
               ]
            );
         }

         parent::updateDateMod($ID, $no_stat_computation, $users_id_lastupdater);
      }
   }


   /**
    * Overloaded from commonDBTM
    *
    * @since 0.83
    *
    * @param $type itemtype of object to add
    *
    * @return rights
   **/
   function canAddItem($type) {

      if ($type == 'Document') {
         if ($this->getField('status') == self::CLOSED) {
            return false;
         }

         if ($this->canAddFollowups()) {
            return true;
         }
      }

      // as self::canUpdate & $this->canUpdateItem checks more general rights
      // (like STEAL or OWN),
      // we specify only the rights needed for this action
      return $this->checkEntity()
             && (Session::haveRight(self::$rightname, UPDATE)
                 || $this->canRequesterUpdateItem());
   }


   function canAddFollowups() {

      return ((Session::haveRight("followup", ITILFollowup::ADDMYTICKET)
               && ($this->isUser(CommonITILActor::REQUESTER, Session::getLoginUserID())
                   || (isset($this->fields["users_id_recipient"])
                        && ($this->fields["users_id_recipient"] === Session::getLoginUserID()))))
              || Session::haveRight('followup', ITILFollowup::ADDALLTICKET)
              || (Session::haveRight('followup', ITILFollowup::ADDGROUPTICKET)
                  && isset($_SESSION["glpigroups"])
                  && $this->haveAGroup(CommonITILActor::REQUESTER, $_SESSION['glpigroups']))
              || $this->isUser(CommonITILActor::ASSIGN, Session::getLoginUserID())
              || (isset($_SESSION["glpigroups"])
                  && $this->haveAGroup(CommonITILActor::ASSIGN, $_SESSION['glpigroups'])));
   }

   /**
    * Check if user can add followups to the ticket.
    *
    * @param integer $user_id
    *
    * @return boolean
    */
   public function canUserAddFollowups($user_id) {

      $entity_id = $this->fields['entities_id'];

      $group_user = new Group_User();
      $user_groups = $group_user->getUserGroups($user_id, ['entities_id' => $entity_id]);
      $user_groups_ids = [];
      foreach ($user_groups as $user_group) {
         $user_groups_ids[] = $user_group['id'];
      }

      $rightname = ITILFollowup::$rightname;

      return (
            Profile::haveUserRight($user_id, $rightname, ITILFollowup::ADDMYTICKET, $entity_id)
            && ($this->isUser(CommonITILActor::REQUESTER, $user_id)
               || (
                  isset($this->fields['users_id_recipient'])
                  && ($this->fields['users_id_recipient'] === $user_id)
               )
            )
         )
         || Profile::haveUserRight($user_id, $rightname, ITILFollowup::ADDALLTICKET, $entity_id)
         || (
            Profile::haveUserRight($user_id, $rightname, ITILFollowup::ADDGROUPTICKET, $entity_id)
            && $this->haveAGroup(CommonITILActor::REQUESTER, $user_groups_ids)
         )
         || $this->isUser(CommonITILActor::ASSIGN, Session::getLoginUserID())
         || $this->haveAGroup(CommonITILActor::ASSIGN, $user_groups_ids);
   }


   /**
    * Get default values to search engine to override
   **/
   static function getDefaultSearchRequest() {

      $search = ['criteria' => [0 => ['field'      => 12,
                                                     'searchtype' => 'equals',
                                                     'value'      => 'notclosed']],
                      'sort'     => 19,
                      'order'    => 'DESC'];

      if (Session::haveRight(self::$rightname, self::READALL)) {
         $search['criteria'][0]['value'] = 'notold';
      }
      return $search;
   }


   /**
    * @see CommonDBTM::getSpecificMassiveActions()
   **/
   function getSpecificMassiveActions($checkitem = null) {

      $isadmin = static::canUpdate();
      $actions = parent::getSpecificMassiveActions($checkitem);

      if (Session::getCurrentInterface() == 'central') {
         if (ITILFollowup::canCreate()) {
            $actions['ITILFollowup'.MassiveAction::CLASS_ACTION_SEPARATOR.'add_followup']
               = __('Add a new followup');
         }

         if (TicketTask::canCreate()) {
            $actions[__CLASS__.MassiveAction::CLASS_ACTION_SEPARATOR.'add_task'] = __('Add a new task');
         }

         if (TicketValidation::canCreate()) {
            $actions['TicketValidation'.MassiveAction::CLASS_ACTION_SEPARATOR.'submit_validation']
               = __('Approval request');
         }

         if (Item_Ticket::canCreate()) {
            $actions['Item_Ticket'.MassiveAction::CLASS_ACTION_SEPARATOR.'add_item'] = _x('button', 'Add an item');
         }

         if (Item_Ticket::canDelete()) {
            $actions['Item_Ticket'.MassiveAction::CLASS_ACTION_SEPARATOR.'delete_item'] = _x('button', 'Remove an item');
         }

         if (Session::haveRight(self::$rightname, UPDATE)) {
            $actions[__CLASS__.MassiveAction::CLASS_ACTION_SEPARATOR.'add_actor']
               = __('Add an actor');
            $actions[__CLASS__.MassiveAction::CLASS_ACTION_SEPARATOR.'update_notif']
               = __('Set notifications for all actors');
            $actions['Ticket_Ticket'.MassiveAction::CLASS_ACTION_SEPARATOR.'add']
               = _x('button', 'Link tickets');

         }

         if (Session::haveRight(self::$rightname, UPDATE)) {
            $kb_item = new KnowbaseItem();
            $kb_item->getEmpty();
            if ($kb_item->canViewItem()) {
               $actions['KnowbaseItem_Item'.MassiveAction::CLASS_ACTION_SEPARATOR.'add'] = _x('button', 'Link knowledgebase article');
            }
         }

         if (Ticket::canCreate() && Ticket::canDelete()) {
            $actions[__CLASS__.MassiveAction::CLASS_ACTION_SEPARATOR.'merge_as_followup']
               = __('Merge as Followup');
         }
      }
      return $actions;
   }


   static function showMassiveActionsSubForm(MassiveAction $ma) {
      global $CFG_GLPI;

      switch ($ma->getAction()) {
         case 'merge_as_followup' :
            $itemtype = $ma->getItemtype(true);
            $mergeparam = [
               'name'         => "_mergeticket",
               'used'         => $ma->items['Ticket'],
               'displaywith'  => ['id']
            ];
            echo "<div><p>";
            echo __('Ticket')."&nbsp;";
            Ticket::dropdown($mergeparam);
            echo "</p><p>".__('Merge Followups')."&nbsp;";
            Html::showCheckbox([
               'name'    => 'with_followups',
               'checked' => false
            ]);
            echo "</p><p>";
            echo Html::submit(_x('button', 'Merge'), [
               'name'      => 'merge',
               'confirm'   => __('Confirm the merge? This ticket will be deleted!')
            ]);
            echo "</p></div>";
            return true;
      }
      return parent::showMassiveActionsSubForm($ma);
   }


   static function processMassiveActionsForOneItemtype(MassiveAction $ma, CommonDBTM $item,
                                                       array $ids) {
      global $DB;

      switch ($ma->getAction()) {
         case 'merge_as_followup' :
            $merge_succeeded = false;
            $input = $ma->getInput();

            foreach ($ids as $id) {
               try {
                  $DB->beginTransaction();
                  $fup = new ITILFollowup();
                  $input2 = [];

                  foreach ($input as $key => $val) {
                     $input2[$key] = $val;
                  }
                  if ($item->can($id, CREATE) && $item->can($id, DELETE)) {
                     if (!$item->getFromDB($id)) {
                        //Cannot retreive ticket. Abort/fail the merge
                        throw new \RuntimeException(ERROR_ON_ACTION, MassiveAction::ACTION_KO);
                     }

                     //Build followup from the original ticket
                     $input2 = [
                        'itemtype'        => 'Ticket',
                        'items_id'        => $input['_mergeticket'],
                        'content'         => $item->fields['name']."\n\n".$item->fields['content'],
                        'users_id'        => $item->fields['users_id_recipient'],
                        'date_creation'   => $item->fields['date_creation'],
                        'sourceitems_id'  => $item->getID()
                     ];

                     if (!$fup->add($input2)) {
                        //Cannot add followup. Abort/fail the merge
                        throw new \RuntimeException(ERROR_ON_ACTION, MassiveAction::ACTION_KO);
                     }

                     if (isset($input['with_followups'])) {
                        //Migrate/clone any followups to the ticket
                        $tomerge = $fup->find([
                           'items_id' => $id,
                           'itemtype' => 'Ticket'
                        ]);
                        foreach ($tomerge as $key => $fup2) {
                           $fup2['items_id'] = $input['_mergeticket'];
                           $fup2['sourceitems_id'] = $item->getID();
                           $fup2['date_creation'] = $item->fields['date_creation'];
                           $fup2['date_mod'] = $item->fields['date_mod'];
                           unset($fup2['id']);
                           if (!$fup->add($fup2)) {
                              //Cannot add followup. Abort/fail the merge
                              throw new \RuntimeException(ERROR_ON_ACTION, MassiveAction::ACTION_KO);
                           }
                        }
                     }

                     //Add relation (this is parent of merge target)
                     $tt = new Ticket_Ticket();
                     $linkparams = [
                        'link'         => Ticket_Ticket::SON_OF,
                        'tickets_id_1' => $id,
                        'tickets_id_2' => $input['_mergeticket']
                     ];

                     $tt->deleteByCriteria([
                        'tickets_id_1' => $input['_mergeticket'],
                        'tickets_id_2' => $id,
                        'link' => Ticket_Ticket::SON_OF]);

                     if (!$tt->add($linkparams)) {
                        //Cannot link tickets. Abort/fail the merge
                        throw new \RuntimeException(ERROR_ON_ACTION, MassiveAction::ACTION_KO);
                     }

                     //Close then delete this ticket
                     if (!$item->update(['id' => $id, 'status' => CommonITILObject::CLOSED]) ||
                        !$item->delete(['id' => $id])) {
                        throw new \RuntimeException(ERROR_ON_ACTION, MassiveAction::ACTION_KO);
                     }

                     $DB->commit();
                     $ma->itemDone($item->getType(), $id, MassiveAction::ACTION_OK);
                     Event::log($input['_mergeticket'], "ticket", 4, "tracking",
                        sprintf(__('%s merges ticket %s into %s'), $_SESSION["glpiname"],
                        $id, $input['_mergeticket']));
                  } else {
                     throw new \RuntimeException(ERROR_RIGHT, MassiveAction::ACTION_NORIGHT);
                  }
               } catch (\RuntimeException $e) {
                  $DB->rollBack();
                  $ma->itemDone($item->getType(), $id, $e->getCode());
                  $ma->addMessage($item->getErrorMessage($e->getMessage()));
               }
            }
            return;
      }
      parent::processMassiveActionsForOneItemtype($ma, $item, $ids);
   }


   function rawSearchOptions() {
      global $CFG_GLPI;
      $tab = [];

      $tab = array_merge($tab, $this->getSearchOptionsMain());

      $tab[] = [
         'id'                 => '155',
         'table'              => $this->getTable(),
         'field'              => 'time_to_own',
         'name'               => __('Time to own'),
         'datatype'           => 'datetime',
         'maybefuture'        => true,
         'massiveaction'      => false,
         'additionalfields'   => ['status']
      ];

      $tab[] = [
         'id'                 => '158',
         'table'              => $this->getTable(),
         'field'              => 'time_to_own',
         'name'               => __('Time to own + Progress'),
         'massiveaction'      => false,
         'nosearch'           => true,
         'additionalfields'   => ['status']
      ];

      $tab[] = [
         'id'                 => '159',
         'table'              => 'glpi_tickets',
         'field'              => 'is_late',
         'name'               => __('Time to own exceedeed'),
         'datatype'           => 'bool',
         'massiveaction'      => false,
         'computation'        => 'IF(TABLE.`time_to_own` IS NOT NULL
                                            AND TABLE.`status` <> '.self::WAITING.'
                                            AND (TABLE.`takeintoaccount_delay_stat`
                                                        > TIME_TO_SEC(TIMEDIFF(TABLE.`time_to_own`,
                                                                               TABLE.`date`))
                                                 OR (TABLE.`takeintoaccount_delay_stat` = 0
                                                      AND TABLE.`time_to_own` < NOW())),
                                            1, 0)'
      ];

      $tab[] = [
         'id'                 => '180',
         'table'              => $this->getTable(),
         'field'              => 'internal_time_to_resolve',
         'name'               => __('Internal time to resolve'),
         'datatype'           => 'datetime',
         'maybefuture'        => true,
         'massiveaction'      => false,
         'additionalfields'   => ['status']
      ];

      $tab[] = [
         'id'                 => '181',
         'table'              => $this->getTable(),
         'field'              => 'internal_time_to_resolve',
         'name'               => __('Internal time to resolve + Progress'),
         'massiveaction'      => false,
         'nosearch'           => true,
         'additionalfields'   => ['status']
      ];

      $tab[] = [
         'id'                 => '182',
         'table'              => $this->getTable(),
         'field'              => 'is_late',
         'name'               => __('Internal time to resolve exceedeed'),
         'datatype'           => 'bool',
         'massiveaction'      => false,
         'computation'        => 'IF(TABLE.`internal_time_to_resolve` IS NOT NULL
                                            AND TABLE.`status` <> 4
                                            AND (TABLE.`solvedate` > TABLE.`internal_time_to_resolve`
                                                 OR (TABLE.`solvedate` IS NULL
                                                      AND TABLE.`internal_time_to_resolve` < NOW())),
                                            1, 0)'
      ];

      $tab[] = [
         'id'                 => '185',
         'table'              => $this->getTable(),
         'field'              => 'internal_time_to_own',
         'name'               => __('Internal time to own'),
         'datatype'           => 'datetime',
         'maybefuture'        => true,
         'massiveaction'      => false,
         'additionalfields'   => ['status']
      ];

      $tab[] = [
         'id'                 => '186',
         'table'              => $this->getTable(),
         'field'              => 'internal_time_to_own',
         'name'               => __('Internal time to own + Progress'),
         'massiveaction'      => false,
         'nosearch'           => true,
         'additionalfields'   => ['status']
      ];

      $tab[] = [
         'id'                 => '187',
         'table'              => 'glpi_tickets',
         'field'              => 'is_late',
         'name'               => __('Internal time to own exceedeed'),
         'datatype'           => 'bool',
         'massiveaction'      => false,
         'computation'        => 'IF(TABLE.`internal_time_to_own` IS NOT NULL
                                            AND TABLE.`status` <> '.self::WAITING.'
                                            AND (TABLE.`takeintoaccount_delay_stat`
                                                        > TIME_TO_SEC(TIMEDIFF(TABLE.`internal_time_to_own`,
                                                                               TABLE.`date`))
                                                 OR (TABLE.`takeintoaccount_delay_stat` = 0
                                                      AND TABLE.`internal_time_to_own` < NOW())),
                                            1, 0)'
      ];

      $tab[] = [
         'id'                 => '14',
         'table'              => $this->getTable(),
         'field'              => 'type',
         'name'               => __('Type'),
         'searchtype'         => 'equals',
         'datatype'           => 'specific'
      ];

      $tab[] = [
         'id'                 => '13',
         'table'              => 'glpi_items_tickets',
         'field'              => 'items_id',
         'name'               => _n('Associated element', 'Associated elements', Session::getPluralNumber()),
         'datatype'           => 'specific',
         'comments'           => true,
         'nosort'             => true,
         'nosearch'           => true,
         'additionalfields'   => ['itemtype'],
         'joinparams'         => [
            'jointype'           => 'child'
         ],
         'forcegroupby'       => true,
         'massiveaction'      => false
      ];

      $tab[] = [
         'id'                 => '131',
         'table'              => 'glpi_items_tickets',
         'field'              => 'itemtype',
         'name'               => _n('Associated item type', 'Associated item types', Session::getPluralNumber()),
         'datatype'           => 'itemtypename',
         'itemtype_list'      => 'ticket_types',
         'nosort'             => true,
         'additionalfields'   => ['itemtype'],
         'joinparams'         => [
            'jointype'           => 'child'
         ],
         'forcegroupby'       => true,
         'massiveaction'      => false
      ];

      $tab[] = [
         'id'                 => '9',
         'table'              => 'glpi_requesttypes',
         'field'              => 'name',
         'name'               => __('Request source'),
         'datatype'           => 'dropdown'
      ];

      $location_so = Location::rawSearchOptionsToAdd();
      foreach ($location_so as &$so) {
         //duplicated search options :(
         switch ($so['id']) {
            case 3:
               $so['id'] = 83;
               break;
            case 91:
               $so['id'] = 84;
               break;
            case 92:
               $so['id'] = 85;
               break;
            case 93:
               $so['id'] = 86;
               break;
         }
      }
      $tab = array_merge($tab, $location_so);

      // For ticket template
      $tab[] = [
         'id'                 => '142',
         'table'              => 'glpi_documents',
         'field'              => 'name',
         'name'               => _n('Document', 'Documents', Session::getPluralNumber()),
         'forcegroupby'       => true,
         'usehaving'          => true,
         'nosearch'           => true,
         'nodisplay'          => true,
         'datatype'           => 'dropdown',
         'massiveaction'      => false,
         'joinparams'         => [
            'jointype'           => 'items_id',
            'beforejoin'         => [
               'table'              => 'glpi_documents_items',
               'joinparams'         => [
                  'jointype'           => 'itemtype_item'
               ]
            ]
         ]
      ];

      $tab = array_merge($tab, $this->getSearchOptionsActors());

      $tab[] = [
         'id'                 => 'sla',
         'name'               => __('SLA')
      ];

      $tab[] = [
         'id'                 => '37',
         'table'              => 'glpi_slas',
         'field'              => 'name',
         'linkfield'          => 'slas_id_tto',
         'name'               => __('SLA')."&nbsp;".__('Time to own'),
         'massiveaction'      => false,
         'datatype'           => 'dropdown',
         'joinparams'         => [
            'condition'          => "AND NEWTABLE.`type` = '".SLM::TTO."'"
         ],
         'condition'          => "`glpi_slas`.`type` = '".SLM::TTO."'"
      ];

      $tab[] = [
         'id'                 => '30',
         'table'              => 'glpi_slas',
         'field'              => 'name',
         'linkfield'          => 'slas_id_ttr',
         'name'               => __('SLA')."&nbsp;".__('Time to resolve'),
         'massiveaction'      => false,
         'datatype'           => 'dropdown',
         'joinparams'         => [
            'condition'          => "AND NEWTABLE.`type` = '".SLM::TTR."'"
         ],
         'condition'          => "`glpi_slas`.`type` = '".SLM::TTR."'"
      ];

      $tab[] = [
         'id'                 => '32',
         'table'              => 'glpi_slalevels',
         'field'              => 'name',
         'name'               => __('SLA')."&nbsp;".__('Escalation level'),
         'massiveaction'      => false,
         'datatype'           => 'dropdown',
         'joinparams'         => [
            'beforejoin'         => [
               'table'              => 'glpi_slalevels_tickets',
               'joinparams'         => [
                  'jointype'           => 'child'
               ]
            ]
         ],
         'forcegroupby'       => true
      ];

      $tab[] = [
         'id'                 => 'ola',
         'name'               => __('OLA')
      ];

      $tab[] = [
         'id'                 => '190',
         'table'              => 'glpi_olas',
         'field'              => 'name',
         'linkfield'          => 'olas_id_tto',
         'name'               => __('OLA')."&nbsp;".__('Internal time to own'),
         'massiveaction'      => false,
         'datatype'           => 'dropdown',
         'joinparams'         => [
            'condition'          => "AND NEWTABLE.`type` = '".SLM::TTO."'"
         ],
         'condition'          => "`glpi_olas`.`type` = '".SLM::TTO."'"
      ];

      $tab[] = [
         'id'                 => '191',
         'table'              => 'glpi_olas',
         'field'              => 'name',
         'linkfield'          => 'olas_id_ttr',
         'name'               => __('OLA')."&nbsp;".__('Internal time to resolve'),
         'massiveaction'      => false,
         'datatype'           => 'dropdown',
         'joinparams'         => [
            'condition'          => "AND NEWTABLE.`type` = '".SLM::TTR."'"
         ],
         'condition'          => "`glpi_olas`.`type` = '".SLM::TTR."'"
      ];

      $tab[] = [
         'id'                 => '192',
         'table'              => 'glpi_olalevels',
         'field'              => 'name',
         'name'               => __('OLA')."&nbsp;".__('Escalation level'),
         'massiveaction'      => false,
         'datatype'           => 'dropdown',
         'joinparams'         => [
            'beforejoin'         => [
               'table'              => 'glpi_olalevels_tickets',
               'joinparams'         => [
                  'jointype'           => 'child'
               ]
            ]
         ],
         'forcegroupby'       => true
      ];

      $validation_options = TicketValidation::rawSearchOptionsToAdd();
      if (!Session::haveRightsOr(
         'ticketvalidation',
         [
            TicketValidation::CREATEINCIDENT,
            TicketValidation::CREATEREQUEST
         ]
      )) {
         foreach ($validation_options as &$validation_option) {
            if (isset($validation_option['table'])) {
               $validation_option['massiveaction'] = false;
            }
         }
      }
      $tab = array_merge($tab, $validation_options);

      $tab[] = [
         'id'                 => 'satisfaction',
         'name'               => __('Satisfaction survey')
      ];

      $tab[] = [
         'id'                 => '31',
         'table'              => 'glpi_ticketsatisfactions',
         'field'              => 'type',
         'name'               => __('Type'),
         'massiveaction'      => false,
         'searchtype'         => ['equals', 'notequals'],
         'searchequalsonfield' => true,
         'joinparams'         => [
            'jointype'           => 'child'
         ],
         'datatype'           => 'specific'
      ];

      $tab[] = [
         'id'                 => '60',
         'table'              => 'glpi_ticketsatisfactions',
         'field'              => 'date_begin',
         'name'               => __('Creation date'),
         'datatype'           => 'datetime',
         'massiveaction'      => false,
         'joinparams'         => [
            'jointype'           => 'child'
         ]
      ];

      $tab[] = [
         'id'                 => '61',
         'table'              => 'glpi_ticketsatisfactions',
         'field'              => 'date_answered',
         'name'               => __('Response date'),
         'datatype'           => 'datetime',
         'massiveaction'      => false,
         'joinparams'         => [
            'jointype'           => 'child'
         ]
      ];

      $tab[] = [
         'id'                 => '62',
         'table'              => 'glpi_ticketsatisfactions',
         'field'              => 'satisfaction',
         'name'               => __('Satisfaction'),
         'datatype'           => 'number',
         'massiveaction'      => false,
         'joinparams'         => [
            'jointype'           => 'child'
         ]
      ];

      $tab[] = [
         'id'                 => '63',
         'table'              => 'glpi_ticketsatisfactions',
         'field'              => 'comment',
         'name'               => __('Comments'),
         'datatype'           => 'text',
         'massiveaction'      => false,
         'joinparams'         => [
            'jointype'           => 'child'
         ]
      ];

      $tab = array_merge($tab, ITILFollowup::rawSearchOptionsToAdd());

      $tab = array_merge($tab, TicketTask::rawSearchOptionsToAdd());

      $tab = array_merge($tab, $this->getSearchOptionsStats());

      $tab[] = [
         'id'                 => '150',
         'table'              => $this->getTable(),
         'field'              => 'takeintoaccount_delay_stat',
         'name'               => __('Take into account time'),
         'datatype'           => 'timestamp',
         'forcegroupby'       => true,
         'massiveaction'      => false
      ];

      if (Session::haveRightsOr(self::$rightname,
                                [self::READALL, self::READASSIGN, self::OWN])) {
         $tab[] = [
            'id'                 => 'linktickets',
            'name'               => _n('Linked ticket', 'Linked tickets', Session::getPluralNumber())
         ];

         $tab[] = [
            'id'                 => '40',
            'table'              => 'glpi_tickets_tickets',
            'field'              => 'tickets_id_1',
            'name'               => __('All linked tickets'),
            'massiveaction'      => false,
            'forcegroupby'       => true,
            'searchtype'         => 'equals',
            'joinparams'         => [
               'jointype' => 'item_item'
            ],
            'additionalfields'   => ['tickets_id_2']
         ];

         $tab[] = [
            'id'                 => '47',
            'table'              => 'glpi_tickets_tickets',
            'field'              => 'tickets_id_1',
            'name'               => __('Duplicated tickets'),
            'massiveaction'      => false,
            'searchtype'         => 'equals',
            'joinparams'         => [
               'jointype'           => 'item_item',
               'condition'          => 'AND NEWTABLE.`link` = '.Ticket_Ticket::DUPLICATE_WITH
            ],
            'additionalfields'   => ['tickets_id_2'],
            'forcegroupby'       => true
         ];

         $tab[] = [
            'id'                 => '41',
            'table'              => 'glpi_tickets_tickets',
            'field'              => 'id',
            'name'               => __('Number of all linked tickets'),
            'massiveaction'      => false,
            'datatype'           => 'count',
            'usehaving'          => true,
            'joinparams'         => [
               'jointype'           => 'item_item'
            ]
         ];

         $tab[] = [
            'id'                 => '46',
            'table'              => 'glpi_tickets_tickets',
            'field'              => 'id',
            'name'               => __('Number of duplicated tickets'),
            'massiveaction'      => false,
            'datatype'           => 'count',
            'usehaving'          => true,
            'joinparams'         => [
               'jointype'           => 'item_item',
               'condition'          => 'AND NEWTABLE.`link` = '.Ticket_Ticket::DUPLICATE_WITH
            ]
         ];

         $tab[] = [
            'id'                 => '50',
            'table'              => 'glpi_tickets',
            'field'              => 'id',
            'linkfield'          => 'tickets_id_2',
            'name'               => __('Parent tickets'),
            'massiveaction'      => false,
            'searchtype'         => 'equals',
            'datatype'           => 'itemlink',
            'usehaving'          => true,
            'joinparams'         => [
               'beforejoin'         => [
                  'table'              => 'glpi_tickets_tickets',
                  'joinparams'         => [
                     'jointype'           => 'child',
                     'linkfield'          => 'tickets_id_1',
                     'condition'          => 'AND NEWTABLE.`link` = '.Ticket_Ticket::SON_OF,
                  ]
               ]
            ],
            'forcegroupby'       => true
         ];

         $tab[] = [
            'id'                 => '67',
            'table'              => 'glpi_tickets',
            'field'              => 'id',
            'linkfield'          => 'tickets_id_1',
            'name'               => __('Child tickets'),
            'massiveaction'      => false,
            'searchtype'         => 'equals',
            'datatype'           => 'itemlink',
            'usehaving'          => true,
            'joinparams'         => [
               'beforejoin'         => [
                  'table'              => 'glpi_tickets_tickets',
                  'joinparams'         => [
                     'jointype'           => 'child',
                     'linkfield'          => 'tickets_id_2',
                     'condition'          => 'AND NEWTABLE.`link` = '.Ticket_Ticket::SON_OF,
                  ]
               ]
            ],
            'forcegroupby'       => true
         ];

         $tab[] = [
            'id'                 => '68',
            'table'              => 'glpi_tickets_tickets',
            'field'              => 'id',
            'name'               => __('Number of sons tickets'),
            'massiveaction'      => false,
            'datatype'           => 'count',
            'usehaving'          => true,
            'joinparams'         => [
               'linkfield'          => 'tickets_id_2',
               'jointype'           => 'child',
               'condition'          => 'AND NEWTABLE.`link` = '.Ticket_Ticket::SON_OF
            ],
            'forcegroupby'       => true
         ];

         $tab[] = [
            'id'                 => '69',
            'table'              => 'glpi_tickets_tickets',
            'field'              => 'id',
            'name'               => __('Number of parent tickets'),
            'massiveaction'      => false,
            'datatype'           => 'count',
            'usehaving'          => true,
            'joinparams'         => [
               'linkfield'          => 'tickets_id_1',
               'jointype'           => 'child',
               'condition'          => 'AND NEWTABLE.`link` = '.Ticket_Ticket::SON_OF
            ],
            'additionalfields'   => ['tickets_id_2']
         ];

         $tab = array_merge($tab, $this->getSearchOptionsSolution());

         if (Session::haveRight('ticketcost', READ)) {
            $tab = array_merge($tab, TicketCost::rawSearchOptionsToAdd());
         }
      }

      if (Session::haveRight('problem', READ)) {
         $tab[] = [
            'id'                 => 'problem',
            'name'               => __('Problems')
         ];

         $tab[] = [
            'id'                 => '141',
            'table'              => 'glpi_problems_tickets',
            'field'              => 'id',
            'name'               => _x('quantity', 'Number of problems'),
            'forcegroupby'       => true,
            'usehaving'          => true,
            'datatype'           => 'count',
            'massiveaction'      => false,
            'joinparams'         => [
               'jointype'           => 'child'
            ]
         ];
      }

      // Filter search fields for helpdesk
      if (!Session::isCron() // no filter for cron
          && (Session::getCurrentInterface() != 'central')) {
         $tokeep = ['common', 'requester','satisfaction'];
         if (Session::haveRightsOr('ticketvalidation',
                                   array_merge(TicketValidation::getValidateRights(),
                                               TicketValidation::getCreateRights()))) {
            $tokeep[] = 'validation';
         }
         $keep = false;
         foreach ($tab as $key => &$val) {
            if (!isset($val['table'])) {
               $keep = in_array($val['id'], $tokeep);
            }
            if (!$keep) {
               if (isset($val['table'])) {
                  $val['nosearch'] = true;
               }
            }
         }
      }
      return $tab;
   }


   /**
    * @since 0.84
    *
    * @param $field
    * @param $values
    * @param $options   array
   **/
   static function getSpecificValueToDisplay($field, $values, array $options = []) {

      if (!is_array($values)) {
         $values = [$field => $values];
      }
      switch ($field) {
         case 'content' :
            $content = Toolbox::unclean_cross_side_scripting_deep(Html::entity_decode_deep($values[$field]));
            $content = Html::clean($content);
            if (empty($content)) {
               $content = ' ';
            }
            return nl2br($content);

         case 'type':
            return self::getTicketTypeName($values[$field]);
      }
      return parent::getSpecificValueToDisplay($field, $values, $options);
   }


   /**
    * @since 0.84
    *
    * @param $field
    * @param $name            (default '')
    * @param $values          (default '')
    * @param $options   array
    *
    * @return string
   **/
   static function getSpecificValueToSelect($field, $name = '', $values = '', array $options = []) {

      if (!is_array($values)) {
         $values = [$field => $values];
      }
      $options['display'] = false;
      switch ($field) {
         case 'content' :
            return "<textarea cols='90' rows='6' name='$name'>".$values['content']."</textarea>";

         case 'type':
            $options['value'] = $values[$field];
            return self::dropdownType($name, $options);
      }
      return parent::getSpecificValueToSelect($field, $name, $values, $options);
   }


   /**
    * Dropdown of ticket type
    *
    * @param $name            select name
    * @param $options   array of options:
    *    - value     : integer / preselected value (default 0)
    *    - toadd     : array / array of specific values to add at the begining
    *    - on_change : string / value to transmit to "onChange"
    *    - display   : boolean / display or get string (default true)
    *
    * @return string id of the select
   **/
   static function dropdownType($name, $options = []) {

      $params['value']       = 0;
      $params['toadd']       = [];
      $params['on_change']   = '';
      $params['display']     = true;

      if (is_array($options) && count($options)) {
         foreach ($options as $key => $val) {
            $params[$key] = $val;
         }
      }

      $items = [];
      if (count($params['toadd']) > 0) {
         $items = $params['toadd'];
      }

      $items += self::getTypes();

      return Dropdown::showFromArray($name, $items, $params);
   }


   /**
    * Get ticket types
    *
    * @return array of types
   **/
   static function getTypes() {

      $options[self::INCIDENT_TYPE] = __('Incident');
      $options[self::DEMAND_TYPE]   = __('Request');

      return $options;
   }


   /**
    * Get ticket type Name
    *
    * @param $value type ID
   **/
   static function getTicketTypeName($value) {

      switch ($value) {
         case self::INCIDENT_TYPE :
            return __('Incident');

         case self::DEMAND_TYPE :
            return __('Request');

         default :
            // Return $value if not defined
            return $value;
      }
   }


   /**
    * get the Ticket status list
    *
    * @param $withmetaforsearch boolean (false by default)
    *
    * @return array
   **/
   static function getAllStatusArray($withmetaforsearch = false) {

      // To be overridden by class
      $tab = [self::INCOMING => _x('status', 'New'),
                   self::ASSIGNED => _x('status', 'Processing (assigned)'),
                   self::PLANNED  => _x('status', 'Processing (planned)'),
                   self::WAITING  => __('Pending'),
                   self::SOLVED   => _x('status', 'Solved'),
                   self::CLOSED   => _x('status', 'Closed')];

      if ($withmetaforsearch) {
         $tab['notold']    = _x('status', 'Not solved');
         $tab['notclosed'] = _x('status', 'Not closed');
         $tab['process']   = __('Processing');
         $tab['old']       = _x('status', 'Solved + Closed');
         $tab['all']       = __('All');
      }
      return $tab;
   }


   /**
    * Get the ITIL object closed status list
    *
    * @since 0.83
    *
    * @return array
   **/
   static function getClosedStatusArray() {
      return [self::CLOSED];
   }


   /**
    * Get the ITIL object solved status list
    *
    * @since 0.83
    *
    * @return array
   **/
   static function getSolvedStatusArray() {
      return [self::SOLVED];
   }

   /**
    * Get the ITIL object new status list
    *
    * @since 0.83.8
    *
    * @return array
   **/
   static function getNewStatusArray() {
      return [self::INCOMING];
   }

   /**
    * Get the ITIL object assign or plan status list
    *
    * @since 0.83
    *
    * @return array
   **/
   static function getProcessStatusArray() {
      return [self::ASSIGNED, self::PLANNED];
   }


   /**
    * Calculate Ticket TCO for an item
    *
    *@param $item CommonDBTM object of the item
    *
    *@return float
   **/
   static function computeTco(CommonDBTM $item) {
      global $DB;

      $totalcost = 0;

      $iterator = $DB->request([
         'SELECT'    => 'glpi_ticketcosts.*',
         'FROM'      => 'glpi_ticketcosts',
         'LEFT JOIN' => [
            'glpi_items_tickets' => [
               'ON' => [
                  'glpi_items_tickets' => 'tickets_id',
                  'glpi_ticketcosts'   => 'tickets_id'
               ]
            ]
         ],
         'WHERE'     => [
            'glpi_items_tickets.itemtype' => get_class($item),
            'glpi_items_tickets.items_id' => $item->getField('id'),
            'OR'                          => [
               'glpi_ticketcosts.cost_time'     => ['>', 0],
               'glpi_ticketcosts.cost_fixed'    => ['>', 0],
               'glpi_ticketcosts.cost_material' => ['>', 0]
            ]
         ]
      ]);

      while ($data = $iterator->next()) {
         $totalcost += TicketCost::computeTotalCost(
            $data["actiontime"],
            $data["cost_time"],
            $data["cost_fixed"],
            $data["cost_material"]
         );
      }
      return $totalcost;
   }


   /**
    * Print the helpdesk form
    *
    * @param $ID              integer  ID of the user who want to display the Helpdesk
    * @param $ticket_template boolean  ticket template for preview : false if not used for preview
    *                                  (false by default)
    *
    * @return nothing (print the helpdesk)
   **/
   function showFormHelpdesk($ID, $ticket_template = false) {
      global $DB, $CFG_GLPI;

      if (!self::canCreate()) {
         return false;
      }

      if (!$ticket_template
          && Session::haveRightsOr('ticketvalidation', TicketValidation::getValidateRights())) {

         $opt                  = [];
         $opt['reset']         = 'reset';
         $opt['criteria'][0]['field']      = 55; // validation status
         $opt['criteria'][0]['searchtype'] = 'equals';
         $opt['criteria'][0]['value']      = CommonITILValidation::WAITING;
         $opt['criteria'][0]['link']       = 'AND';

         $opt['criteria'][1]['field']      = 59; // validation aprobator
         $opt['criteria'][1]['searchtype'] = 'equals';
         $opt['criteria'][1]['value']      = Session::getLoginUserID();
         $opt['criteria'][1]['link']       = 'AND';

         $url_validate = Ticket::getSearchURL()."?".Toolbox::append_params($opt,
                                                                                           '&amp;');

         if (TicketValidation::getNumberToValidate(Session::getLoginUserID()) > 0) {
            echo "<a href='$url_validate' title=\"".__s('Ticket waiting for your approval')."\"
                   alt=\"".__s('Ticket waiting for your approval')."\">".
                   __('Tickets awaiting approval')."</a><br><br>";
         }
      }

      $email  = UserEmail::getDefaultForUser($ID);
      $default_use_notif = Entity::getUsedConfig('is_notif_enable_default', $_SESSION['glpiactive_entity'], '', 1);

      // Set default values...
      $default_values = ['_users_id_requester_notif'
                                                    => ['use_notification'
                                                              => (($email == "")?0:$default_use_notif)],
                                                    'nodelegate'          => 1,
                                                    '_users_id_requester' => 0,
                                                    '_users_id_observer'  => [0],
                                                    '_users_id_observer_notif'
                                                    => ['use_notification' => $default_use_notif],
                                                    'name'                => '',
                                                    'content'             => '',
                                                    'itilcategories_id'   => 0,
                                                    'locations_id'        => 0,
                                                    'urgency'             => 3,
                                                    'items_id'            => 0,
                                                    'entities_id'         => $_SESSION['glpiactive_entity'],
                                                    'plan'                => [],
                                                    'global_validation'   => CommonITILValidation::NONE,
                                                    '_add_validation'     => 0,
                                                    'type'                => Entity::getUsedConfig('tickettype',
                                                                             $_SESSION['glpiactive_entity'],
                                                                             '', Ticket::INCIDENT_TYPE),
                              '_right'              => "id",
                              '_filename'           => [],
                              '_tag_filename'       => [],
                              '_tasktemplates_id'   => []];

      // Get default values from posted values on reload form
      if (!$ticket_template) {
         if (isset($_POST)) {
            $options = $_POST;
         }
      }

      if (isset($options['name'])) {
         $order           = ["\\'", '\\"', "\\\\"];
         $replace         = ["'", '"', "\\"];
         $options['name'] = str_replace($order, $replace, $options['name']);
      }

      // Restore saved value or override with page parameter
      $saved = $this->restoreInput();
      foreach ($default_values as $name => $value) {
         if (!isset($options[$name])) {
            if (isset($saved[$name])) {
               $options[$name] = $saved[$name];
            } else {
               $options[$name] = $value;
            }
         }
      }

      // Check category / type validity
      if ($options['itilcategories_id']) {
         $cat = new ITILCategory();
         if ($cat->getFromDB($options['itilcategories_id'])) {
            switch ($options['type']) {
               case self::INCIDENT_TYPE :
                  if (!$cat->getField('is_incident')) {
                     $options['itilcategories_id'] = 0;
                  }
                  break;

               case self::DEMAND_TYPE :
                  if (!$cat->getField('is_request')) {
                     $options['itilcategories_id'] = 0;
                  }
                  break;

               default :
                  break;
            }
         }
      }

      if (!$ticket_template) {
         echo "<form method='post' name='helpdeskform' action='".
               $CFG_GLPI["root_doc"]."/front/tracking.injector.php' enctype='multipart/form-data'>";
      }

      $delegating = User::getDelegateGroupsForUser($options['entities_id']);

      if (count($delegating) || $CFG_GLPI['use_check_pref']) {
         echo "<div class='center'><table class='tab_cadre_fixe'>";
      }

      if (count($delegating)) {
         echo "<tr><th colspan='2'>".__('This ticket concerns me')." ";

         $rand   = Dropdown::showYesNo("nodelegate", $options['nodelegate']);

         $params = ['nodelegate' => '__VALUE__',
                         'rand'       => $rand,
                         'right'      => "delegate",
                         '_users_id_requester'
                                      => $options['_users_id_requester'],
                         '_users_id_requester_notif'
                                      => $options['_users_id_requester_notif'],
                         'use_notification'
                                      => $options['_users_id_requester_notif']['use_notification'],
                         'entity_restrict'
                                      => $_SESSION["glpiactive_entity"]];

         Ajax::UpdateItemOnSelectEvent("dropdown_nodelegate".$rand, "show_result".$rand,
                                       $CFG_GLPI["root_doc"]."/ajax/dropdownDelegationUsers.php",
                                       $params);

         $class = 'right';
         if ($CFG_GLPI['use_check_pref'] && $options['nodelegate']) {
            echo "</th><th>".__('Check your personnal information');
            $class = 'center';
         }

         echo "</th></tr>";
         echo "<tr class='tab_bg_1'><td colspan='2' class='".$class."'>";
         echo "<div id='show_result$rand'>";

         $self = new self();
         if ($options["_users_id_requester"] == 0) {
            $options['_users_id_requester'] = Session::getLoginUserID();
         } else {
            $options['_right'] = "delegate";
         }
         $self->showActorAddFormOnCreate(CommonITILActor::REQUESTER, $options);
         echo "</div>";
         if ($CFG_GLPI['use_check_pref'] && $options['nodelegate']) {
            echo "</td><td class='center'>";
            User::showPersonalInformation(Session::getLoginUserID());
         }
         echo "</td></tr>";

         echo "</table></div>";
         echo "<input type='hidden' name='_users_id_recipient' value='".Session::getLoginUserID()."'>";

      } else {
         // User as requester
         $options['_users_id_requester'] = Session::getLoginUserID();

         if ($CFG_GLPI['use_check_pref']) {
            echo "<tr><th>".__('Check your personnal information')."</th></tr>";
            echo "<tr class='tab_bg_1'><td class='center'>";
            User::showPersonalInformation(Session::getLoginUserID());
            echo "</td></tr>";
            echo "</table></div>";
         }
      }

      echo "<input type='hidden' name='_from_helpdesk' value='1'>";
      echo "<input type='hidden' name='requesttypes_id' value='".RequestType::getDefault('helpdesk').
           "'>";

      // Load ticket template if available :
      $tt = $this->getTicketTemplateToUse($ticket_template, $options['type'],
                                          $options['itilcategories_id'],
                                          $_SESSION["glpiactive_entity"]);

      // Predefined fields from template : reset them
      if (isset($options['_predefined_fields'])) {
         $options['_predefined_fields']
                        = Toolbox::decodeArrayFromInput($options['_predefined_fields']);
      } else {
         $options['_predefined_fields'] = [];
      }

      // Store predefined fields to be able not to take into account on change template
      $predefined_fields = [];

      if (isset($tt->predefined) && count($tt->predefined)) {
         foreach ($tt->predefined as $predeffield => $predefvalue) {
            if (isset($options[$predeffield]) && isset($default_values[$predeffield])) {
               // Is always default value : not set
               // Set if already predefined field
               // Set if ticket template change
               if (((count($options['_predefined_fields']) == 0)
                    && ($options[$predeffield] == $default_values[$predeffield]))
                   || (isset($options['_predefined_fields'][$predeffield])
                       && ($options[$predeffield] == $options['_predefined_fields'][$predeffield]))
                   || (isset($options['_tickettemplates_id'])
                       && ($options['_tickettemplates_id'] != $tt->getID()))) {
                  $options[$predeffield]            = $predefvalue;
                  $predefined_fields[$predeffield] = $predefvalue;
               }
            } else { // Not defined options set as hidden field
               echo "<input type='hidden' name='$predeffield' value='$predefvalue'>";
            }
         }
         // All predefined override : add option to say predifined exists
         if (count($predefined_fields) == 0) {
            $predefined_fields['_all_predefined_override'] = 1;
         }
      } else { // No template load : reset predefined values
         if (count($options['_predefined_fields'])) {
            foreach ($options['_predefined_fields'] as $predeffield => $predefvalue) {
               if ($options[$predeffield] == $predefvalue) {
                  $options[$predeffield] = $default_values[$predeffield];
               }
            }
         }
      }

      if (isset($options['_tasktemplates_id'])) {
         foreach ($options['_tasktemplates_id'] as $tasktemplates_id) {
            echo "<input type='hidden' name='_tasktemplates_id[]' value='$tasktemplates_id'>";
         }
      }

      if (($CFG_GLPI['urgency_mask'] == (1<<3))
          || $tt->isHiddenField('urgency')) {
         // Dont show dropdown if only 1 value enabled or field is hidden
         echo "<input type='hidden' name='urgency' value='".$options['urgency']."'>";
      }

      // Display predefined fields if hidden
      if ($tt->isHiddenField('items_id')) {
         if (!empty($options['items_id'])) {
            foreach ($options['items_id'] as $itemtype => $items) {
               foreach ($items as $items_id) {
                  echo "<input type='hidden' name='items_id[$itemtype][$items_id]' value='$items_id'>";
               }
            }
         }
      }
      if ($tt->isHiddenField('locations_id')) {
         echo "<input type='hidden' name='locations_id' value='".$options['locations_id']."'>";
      }
      echo "<input type='hidden' name='entities_id' value='".$_SESSION["glpiactive_entity"]."'>";
      echo "<div class='center'><table class='tab_cadre_fixe'>";

      Plugin::doHook("pre_item_form", ['item' => $this, 'options' => &$options]);

      echo "<tr><th>".__('Describe the incident or request')."</th><th>";
      if (Session::isMultiEntitiesMode()) {
         echo "(".Dropdown::getDropdownName("glpi_entities", $_SESSION["glpiactive_entity"]).")";
      }
      echo "</th></tr>";

      echo "<tr class='tab_bg_1'>";
      echo "<td>".sprintf(__('%1$s%2$s'), __('Type'), $tt->getMandatoryMark('type'))."</td>";
      echo "<td>";
      self::dropdownType('type', ['value'     => $options['type'],
                                  'on_change' => 'this.form.submit()']);
      echo "</td></tr>";

      echo "<tr class='tab_bg_1'>";
      echo "<td>".sprintf(__('%1$s%2$s'), __('Category'),
                          $tt->getMandatoryMark('itilcategories_id'))."</td>";
      echo "<td>";

      $condition = ['is_helpdeskvisible' => 1];
      switch ($options['type']) {
         case self::DEMAND_TYPE :
            $condition['is_request'] = 1;
            break;
         default: // self::INCIDENT_TYPE :
            $condition['is_incident'] = 1;
      }
      $opt = ['value'     => $options['itilcategories_id'],
              'condition' => $condition,
              'entity'    => $_SESSION["glpiactive_entity"],
              'on_change' => 'this.form.submit()'];

      if ($options['itilcategories_id'] && $tt->isMandatoryField("itilcategories_id")) {
         $opt['display_emptychoice'] = false;
      }

      ITILCategory::dropdown($opt);
      echo "</td></tr>";

      if ($CFG_GLPI['urgency_mask'] != (1<<3)) {
         if (!$tt->isHiddenField('urgency')) {
            echo "<tr class='tab_bg_1'>";
            echo "<td>".sprintf(__('%1$s%2$s'), __('Urgency'), $tt->getMandatoryMark('urgency')).
                 "</td>";
            echo "<td>";
            self::dropdownUrgency(['value' => $options["urgency"]]);
            echo "</td></tr>";
         }
      }

      if (empty($delegating)
          && NotificationTargetTicket::isAuthorMailingActivatedForHelpdesk()) {
         echo "<tr class='tab_bg_1'>";
         echo "<td>".__('Inform me about the actions taken')."</td>";
         echo "<td>";
         if ($options["_users_id_requester"] == 0) {
            $options['_users_id_requester'] = Session::getLoginUserID();
         }
         $_POST['value']            = $options['_users_id_requester'];
         $_POST['field']            = '_users_id_requester_notif';
         $_POST['use_notification'] = $options['_users_id_requester_notif']['use_notification'];
         include (GLPI_ROOT."/ajax/uemailUpdate.php");

         echo "</td></tr>";
      }
      if (($_SESSION["glpiactiveprofile"]["helpdesk_hardware"] != 0)
          && (count($_SESSION["glpiactiveprofile"]["helpdesk_item_type"]))) {
         if (!$tt->isHiddenField('items_id')) {
            echo "<tr class='tab_bg_1'>";
            echo "<td>".sprintf(__('%1$s%2$s'), _n('Associated element', 'Associated elements', Session::getPluralNumber()),
                                $tt->getMandatoryMark('items_id'))."</td>";
            echo "<td>";
            $options['_canupdate'] = Session::haveRight('ticket', CREATE);
            Item_Ticket::itemAddForm($this, $options);
            echo "</td></tr>";
         }
      }

      if (!$tt->isHiddenField('locations_id')) {
         echo "<tr class='tab_bg_1'><td>";
         printf(__('%1$s%2$s'), __('Location'), $tt->getMandatoryMark('locations_id'));
         echo "</td><td>";
         Location::dropdown(['value'  => $options["locations_id"]]);
         echo "</td></tr>";
      }

      if (!$tt->isHiddenField('_users_id_observer')
          || $tt->isPredefinedField('_users_id_observer')) {
         echo "<tr class='tab_bg_1'>";
         echo "<td>".sprintf(__('%1$s%2$s'), _n('Watcher', 'Watchers', 2),
                             $tt->getMandatoryMark('_users_id_observer'))."</td>";
         echo "<td>";
         $options['_right'] = "all";

         if (!$tt->isHiddenField('_users_id_observer')) {
            // Observer

            if ($tt->isPredefinedField('_users_id_observer')
               && !is_array($options['_users_id_observer'])) {

               //convert predefined value to array
               $options['_users_id_observer'] = [$options['_users_id_observer']];
               $options['_users_id_observer_notif']['use_notification'] =
                  [$options['_users_id_observer_notif']['use_notification']];

               // add new line to permit adding more observers
               $options['_users_id_observer'][1] = 0;
               $options['_users_id_observer_notif']['use_notification'][1] = 1;
            }

            echo "<div class='actor_single first-actor'>";
            if (isset($options['_users_id_observer'])) {
               $observers = $options['_users_id_observer'];
               foreach ($observers as $index_observer => $observer) {
                  $options = array_merge($options, ['_user_index' => $index_observer]);
                  self::showFormHelpdeskObserver($options);
               }
            }
            echo "</div>";

         } else { // predefined value
            if (isset($options["_users_id_observer"]) && $options["_users_id_observer"]) {
               echo self::getActorIcon('user', CommonITILActor::OBSERVER)."&nbsp;";
               echo Dropdown::getDropdownName("glpi_users", $options["_users_id_observer"]);
               echo "<input type='hidden' name='_users_id_observer' value=\"".
                      $options["_users_id_observer"]."\">";
            }
         }
         echo "</td></tr>";
      }

      if (!$tt->isHiddenField('name')
          || $tt->isPredefinedField('name')) {
         echo "<tr class='tab_bg_1'>";
         echo "<td>".sprintf(__('%1$s%2$s'), __('Title'), $tt->getMandatoryMark('name'))."<td>";
         if (!$tt->isHiddenField('name')) {
            $opt = [
                'value'     => $options['name'],
                'maxlength' => 250,
                'size'      => 80,
            ];

            if ($tt->isMandatoryField('name')) {
                $opt['required'] = 'required';
            }
            echo Html::input('name', $opt);
         } else {
            echo $options['name'];
            echo "<input type='hidden' name='name' value=\"".$options['name']."\">";
         }
         echo "</td></tr>";
      }

      if (!$tt->isHiddenField('content')
          || $tt->isPredefinedField('content')) {
         echo "<tr class='tab_bg_1'>";
         echo "<td>".sprintf(__('%1$s%2$s'), __('Description'), $tt->getMandatoryMark('content'));

         $rand       = mt_rand();
         $rand_text  = mt_rand();

         $cols       = 100;
         $rows       = 10;
         $content_id = "content$rand";
         echo "<td class='center middle'>";

         $content = $options['content'];
         if (!$ticket_template) {
            $content = Html::cleanPostForTextArea($options['content']);
         }
         $content = Html::setRichTextContent($content_id, $content, $rand);

         echo "<div id='content$rand_text'>";
         echo "<textarea id='$content_id' name='content' cols='$cols' rows='$rows'
               " . ($tt->isMandatoryField('content') ? " required='required'" : '') .">".
                $content."</textarea></div>";

         if (!$tt->isHiddenField('_documents_id')) {
            Html::file(['editor_id' => $content_id,
                             'showtitle' => false,
                             'multiple' => true]);
         }

         echo "</td></tr>";
      }
      Plugin::doHook("post_item_form", ['item' => $this, 'options' => &$options]);

      if (!$ticket_template) {
         echo "<tr class='tab_bg_1'>";
         echo "<td colspan='2' class='center'>";

         if ($tt->isField('id') && ($tt->fields['id'] > 0)) {
            echo "<input type='hidden' name='_tickettemplates_id' value='".$tt->fields['id']."'>";
            echo "<input type='hidden' name='_predefined_fields'
                   value=\"".Toolbox::prepareArrayForInput($predefined_fields)."\">";
         }
         echo "<input type='submit' name='add' value=\"".__s('Submit message')."\" class='submit'>";
         echo "</td></tr>";
      }

      echo "</table></div>";
      if (!$ticket_template) {
         Html::closeForm();
      }
   }

   /**
    * Display a single oberver selector
    *
    *  * @param $options array options for default values ($options of showActorAddFormOnCreate)
   **/
   static function showFormHelpdeskObserver($options = []) {
      global $CFG_GLPI;

      //default values
      $ticket = new Ticket();
      $params['_users_id_observer_notif']['use_notification'] = true;
      $params['_users_id_observer']                           = 0;
      $params['entities_id']                                  = $_SESSION["glpiactive_entity"];
      $params['_right']                                       = "all";

      // overide default value by function parameters
      if (is_array($options) && count($options)) {
         foreach ($options as $key => $val) {
            $params[$key] = $val;
         }
      }

      // add a user selector
      $rand_observer = $ticket->showActorAddFormOnCreate(CommonITILActor::OBSERVER, $params);

      // add an additionnal observer on user selection
      Ajax::updateItemOnSelectEvent("dropdown__users_id_observer[]$rand_observer",
                                    "observer_$rand_observer",
                                    $CFG_GLPI["root_doc"]."/ajax/helpdesk_observer.php",
                                    $params);

      //remove 'new observer' anchor on user selection
      echo Html::scriptBlock("
      $('#dropdown__users_id_observer__$rand_observer').on('change', function(event) {
         $('#addObserver$rand_observer').remove();
      });");

      // add "new observer" anchor
      echo "<a id='addObserver$rand_observer' class='add-observer' onclick='this.remove()'>";
      echo Html::image($CFG_GLPI['root_doc']."/pics/meta_plus.png", ['alt' => __('Add')]);
      echo "</a>";

      // add an additionnal observer on anchor click
      Ajax::updateItemOnEvent("addObserver$rand_observer",
                              "observer_$rand_observer",
                              $CFG_GLPI["root_doc"]."/ajax/helpdesk_observer.php",
                              $params, ['click']);

      // div for an additionnal observer
      echo "<div class='actor_single' id='observer_$rand_observer'></div>";

   }


   /**
    * @since 0.83
    *
    * @param $entity  integer  entities_id usefull is function called by cron (default 0)
   **/
   static function getDefaultValues($entity = 0) {
      global $CFG_GLPI;

      if (is_numeric(Session::getLoginUserID(false))) {
         $users_id_requester = Session::getLoginUserID();
         $users_id_assign    = Session::getLoginUserID();
         // No default requester if own ticket right = tech and update_ticket right to update requester
         if (Session::haveRightsOr(self::$rightname, [UPDATE, self::OWN]) && !$_SESSION['glpiset_default_requester']) {
            $users_id_requester = 0;
         }
         if (!Session::haveRight(self::$rightname, self::OWN) || !$_SESSION['glpiset_default_tech']) {
            $users_id_assign = 0;
         }
         $entity      = $_SESSION['glpiactive_entity'];
         $requesttype = $_SESSION['glpidefault_requesttypes_id'];
      } else {
         $users_id_requester = 0;
         $users_id_assign    = 0;
         $requesttype        = $CFG_GLPI['default_requesttypes_id'];
      }

      $type = Entity::getUsedConfig('tickettype', $entity, '', Ticket::INCIDENT_TYPE);

      $default_use_notif = Entity::getUsedConfig('is_notif_enable_default', $entity, '', 1);

      // Set default values...
      return  ['_users_id_requester'       => $users_id_requester,
               '_users_id_requester_notif' => ['use_notification'  => [$default_use_notif],
                                               'alternative_email' => ['']],
               '_groups_id_requester'      => 0,
               '_users_id_assign'          =>  $users_id_assign,
               '_users_id_assign_notif'    => ['use_notification'  => [$default_use_notif],
                                               'alternative_email' => ['']],
               '_groups_id_assign'         => 0,
               '_users_id_observer'        => 0,
               '_users_id_observer_notif'  => ['use_notification'  => [$default_use_notif],
                                               'alternative_email' => ['']],
               '_groups_id_observer'       => 0,
               '_link'                     => ['tickets_id_2' => '',
                                               'link'         => ''],
               '_suppliers_id_assign'      => 0,
               '_suppliers_id_assign_notif' => ['use_notification'  => [$default_use_notif],
                                                'alternative_email' => ['']],
               'name'                      => '',
               'content'                   => '',
               'itilcategories_id'         => 0,
               'urgency'                   => 3,
               'impact'                    => 3,
               'priority'                  => self::computePriority(3, 3),
               'requesttypes_id'           => $requesttype,
               'actiontime'                => 0,
               'date'                      => null,
               'entities_id'               => $entity,
               'status'                    => self::INCOMING,
               'followup'                  => [],
               'itemtype'                  => '',
               'items_id'                  => 0,
               'locations_id'              => 0,
               'plan'                      => [],
               'global_validation'         => CommonITILValidation::NONE,
               'time_to_resolve'           => 'NULL',
               'time_to_own'               => 'NULL',
               'slas_id_tto'               => 0,
               'slas_id_ttr'               => 0,
               'internal_time_to_resolve'  => 'NULL',
               'internal_time_to_own'      => 'NULL',
               'olas_id_tto'               => 0,
               'olas_id_ttr'               => 0,
               '_add_validation'           => 0,
               'users_id_validate'         => [],
               'type'                      => $type,
               '_documents_id'             => [],
               '_tasktemplates_id'         => [],
               '_filename'                 => [],
               '_tag_filename'             => []];
   }


   /**
    * Get ticket template to use
    * Use force_template first, then try on template define for type and category
    * then use default template of active profile of connected user and then use default entity one
    *
    * @param $force_template      integer tickettemplate_id to used (case of preview for example)
    *                             (default 0)
    * @param $type                integer type of the ticket (default 0)
    * @param $itilcategories_id   integer ticket category (default 0)
    * @param $entities_id         integer (default -1)
    *
    * @since 0.84
    *
    * @return ticket template object
   **/
   function getTicketTemplateToUse($force_template = 0, $type = 0, $itilcategories_id = 0,
                                   $entities_id = -1) {

      // Load ticket template if available :
      $tt              = new TicketTemplate();
      $template_loaded = false;

      if ($force_template) {
         // with type and categ
         if ($tt->getFromDBWithDatas($force_template, true)) {
            $template_loaded = true;
         }
      }

      if (!$template_loaded
          && $type
          && $itilcategories_id) {

         $categ = new ITILCategory();
         if ($categ->getFromDB($itilcategories_id)) {
            $field = '';
            switch ($type) {
               case self::INCIDENT_TYPE :
                  $field = 'tickettemplates_id_incident';
                  break;

               case self::DEMAND_TYPE :
                  $field = 'tickettemplates_id_demand';
                  break;
            }

            if (!empty($field) && $categ->fields[$field]) {
               // without type and categ
               if ($tt->getFromDBWithDatas($categ->fields[$field], false)) {
                  $template_loaded = true;
               }
            }
         }
      }

      // If template loaded from type and category do not check after
      if ($template_loaded) {
         return $tt;
      }

      if (!$template_loaded) {
         // load default profile one if not already loaded
         if (isset($_SESSION['glpiactiveprofile']['tickettemplates_id'])
             && $_SESSION['glpiactiveprofile']['tickettemplates_id']) {
            // with type and categ
            if ($tt->getFromDBWithDatas($_SESSION['glpiactiveprofile']['tickettemplates_id'],
                                        true)) {
               $template_loaded = true;
            }
         }
      }

      if (!$template_loaded
          && ($entities_id >= 0)) {

         // load default entity one if not already loaded
         if ($template_id = Entity::getUsedConfig('tickettemplates_id', $entities_id)) {
            // with type and categ
            if ($tt->getFromDBWithDatas($template_id, true)) {
               $template_loaded = true;
            }
         }
      }

      // Check if profile / entity set type and category and try to load template for these values
      if ($template_loaded) { // template loaded for profile or entity
         $newtype              = $type;
         $newitilcategories_id = $itilcategories_id;
         // Get predefined values for ticket template
         if (isset($tt->predefined['itilcategories_id']) && $tt->predefined['itilcategories_id']) {
            $newitilcategories_id = $tt->predefined['itilcategories_id'];
         }
         if (isset($tt->predefined['type']) && $tt->predefined['type']) {
            $newtype = $tt->predefined['type'];
         }
         if ($newtype
             && $newitilcategories_id) {

            $categ = new ITILCategory();
            if ($categ->getFromDB($newitilcategories_id)) {
               $field = '';
               switch ($newtype) {
                  case self::INCIDENT_TYPE :
                     $field = 'tickettemplates_id_incident';
                     break;

                  case self::DEMAND_TYPE :
                     $field = 'tickettemplates_id_demand';
                     break;
               }

               if (!empty($field) && $categ->fields[$field]) {
                  // without type and categ
                  if ($tt->getFromDBWithDatas($categ->fields[$field], false)) {
                     $template_loaded = true;
                  }
               }
            }
         }
      }
      return $tt;
   }


   function showForm($ID, $options = []) {
      global $CFG_GLPI;

      if (isset($options['_add_fromitem']) && isset($options['itemtype'])) {
         $item = new $options['itemtype'];
         $item->getFromDB($options['items_id'][$options['itemtype']][0]);
         $options['entities_id'] = $item->fields['entities_id'];
      }

      $default_values = self::getDefaultValues();

      // Restore saved value or override with page parameter
      $saved = $this->restoreInput();

      foreach ($default_values as $name => $value) {
         if (!isset($options[$name])) {
            if (isset($saved[$name])) {
               $options[$name] = $saved[$name];
            } else {
               $options[$name] = $value;
            }
         }
      }

      if (isset($options['content'])) {
         // Clean new lines to be fix encoding
         $order              = ['\\r', '\\n', "\\'", '\\"', "\\\\"];
         $replace            = ["", "", "'", '"', "\\"];
         $options['content'] = str_replace($order, $replace, $options['content']);
      }
      if (isset($options['name'])) {
         $order           = ["\\'", '\\"', "\\\\"];
         $replace         = ["'", '"', "\\"];
         $options['name'] = str_replace($order, $replace, $options['name']);
      }

      if (!isset($options['_skip_promoted_fields'])) {
         $options['_skip_promoted_fields'] = false;
      }

      if (!$ID) {
         // Override defaut values from projecttask if needed
         if (isset($options['_projecttasks_id'])) {
            $pt = new ProjectTask();
            if ($pt->getFromDB($options['_projecttasks_id'])) {
               $options['name'] = $pt->getField('name');
               $options['content'] = $pt->getField('name');
            }
         }
         // Override defaut values from followup if needed
         if (isset($options['_promoted_fup_id']) && !$options['_skip_promoted_fields']) {
            $fup = new ITILFollowup();
            if ($fup->getFromDB($options['_promoted_fup_id'])) {
               $options['content'] = $fup->getField('content');
               $options['_users_id_requester'] = $fup->fields['users_id'];
               $options['_link'] = [
                  'link'         => Ticket_Ticket::SON_OF,
                  'tickets_id_2' => $fup->fields['items_id']
               ];
            }
            //Allow overriding the default values
            $options['_skip_promoted_fields'] = true;
         }
      }

      // Check category / type validity
      if ($options['itilcategories_id']) {
         $cat = new ITILCategory();
         if ($cat->getFromDB($options['itilcategories_id'])) {
            switch ($options['type']) {
               case self::INCIDENT_TYPE :
                  if (!$cat->getField('is_incident')) {
                     $options['itilcategories_id'] = 0;
                  }
                  break;

               case self::DEMAND_TYPE :
                  if (!$cat->getField('is_request')) {
                     $options['itilcategories_id'] = 0;
                  }
                  break;

               default :
                  break;
            }
         }
      }

      // Default check
      if ($ID > 0) {
         $this->check($ID, READ);
      } else {
         // Create item
         $this->check(-1, CREATE, $options);
      }

      if (!$ID) {
         $this->userentities = [];
         if ($options["_users_id_requester"]) {
            //Get all the user's entities
            $requester_entities = Profile_User::getUserEntities($options["_users_id_requester"], true,
                                                          true);
            $user_entities = $_SESSION['glpiactiveentities'];
            $this->userentities = array_intersect($requester_entities, $user_entities);
         }
         $this->countentitiesforuser = count($this->userentities);

         if (($this->countentitiesforuser > 0)
             && !in_array($this->fields["entities_id"], $this->userentities)) {
            // If entity is not in the list of user's entities,
            // then use as default value the first value of the user's entites list
            $this->fields["entities_id"] = $this->userentities[0];
            // Pass to values
            $options['entities_id']       = $this->userentities[0];
         }
      }

      if ($options['type'] <= 0) {
         $options['type'] = Entity::getUsedConfig('tickettype', $options['entities_id'], '',
                                                 Ticket::INCIDENT_TYPE);
      }

      if (!isset($options['template_preview'])) {
         $options['template_preview'] = 0;
      }

      if (!isset($options['_promoted_fup_id'])) {
         $options['_promoted_fup_id'] = 0;
      }

      // Load ticket template if available :
      if ($ID) {
         $tt = $this->getTicketTemplateToUse($options['template_preview'], $this->fields['type'],
                                             $this->fields['itilcategories_id'], $this->fields['entities_id']);
      } else {
         $tt = $this->getTicketTemplateToUse($options['template_preview'], $options['type'],
                                             $options['itilcategories_id'], $options['entities_id']);
      }

      // Predefined fields from template : reset them
      if (isset($options['_predefined_fields'])) {
         $options['_predefined_fields']
                        = Toolbox::decodeArrayFromInput($options['_predefined_fields']);
      } else {
         $options['_predefined_fields'] = [];
      }

      // Store predefined fields to be able not to take into account on change template
      // Only manage predefined values on ticket creation
      $predefined_fields = [];
      if (!$ID) {

         if (isset($tt->predefined) && count($tt->predefined)) {
            foreach ($tt->predefined as $predeffield => $predefvalue) {
               if (isset($default_values[$predeffield])) {
                  // Is always default value : not set
                  // Set if already predefined field
                  // Set if ticket template change
                  if (((count($options['_predefined_fields']) == 0)
                       && ($options[$predeffield] == $default_values[$predeffield]))
                      || (isset($options['_predefined_fields'][$predeffield])
                          && ($options[$predeffield] == $options['_predefined_fields'][$predeffield]))
                      || (isset($options['_tickettemplates_id'])
                          && ($options['_tickettemplates_id'] != $tt->getID()))
                      // user pref for requestype can't overwrite requestype from template
                      // when change category
                      || (($predeffield == 'requesttypes_id')
                          && empty($saved))) {

                     // Load template data
                     $options[$predeffield]            = $predefvalue;
                     $this->fields[$predeffield]      = $predefvalue;
                     $predefined_fields[$predeffield] = $predefvalue;
                  }
               }
            }
            // All predefined override : add option to say predifined exists
            if (count($predefined_fields) == 0) {
               $predefined_fields['_all_predefined_override'] = 1;
            }

         } else { // No template load : reset predefined values
            if (count($options['_predefined_fields'])) {
               foreach ($options['_predefined_fields'] as $predeffield => $predefvalue) {
                  if ($options[$predeffield] == $predefvalue) {
                     $options[$predeffield] = $default_values[$predeffield];
                  }
               }
            }
         }
      }
      // Put ticket template on $options for actors
      $options['_tickettemplate'] = $tt;

      // check right used for this ticket
      $canupdate     = !$ID
                        || (Session::getCurrentInterface() == "central"
                            && $this->canUpdateItem());
      $can_requester = $this->canRequesterUpdateItem();
      $canpriority   = Session::haveRight(self::$rightname, self::CHANGEPRIORITY);
      $canassign     = $this->canAssign();
      $canassigntome = $this->canAssignTome();

      if ($ID && in_array($this->fields['status'], $this->getClosedStatusArray())) {
         $canupdate = false;
         // No update for actors
         $options['_noupdate'] = true;
      }

      $showuserlink              = 0;
      if (Session::haveRight('user', READ)) {
         $showuserlink = 1;
      }

      if ($options['template_preview']) {
         // Add all values to fields of tickets for template preview
         foreach ($options as $key => $val) {
            if (!isset($this->fields[$key])) {
               $this->fields[$key] = $val;
            }
         }
      }

      // In percent
      $colsize1 = '13';
      $colsize2 = '29';
      $colsize3 = '13';
      $colsize4 = '45';

      if (!$options['template_preview']) {
         echo "<form method='post' name='form_ticket' enctype='multipart/form-data' action='".
                Ticket::getFormURL()."'>";
         if (isset($options['_projecttasks_id'])) {
            echo "<input type='hidden' name='_projecttasks_id' value='".$options['_projecttasks_id']."'>";
         }
         if (isset($this->fields['_tasktemplates_id'])) {
            foreach ($this->fields['_tasktemplates_id'] as $tasktemplates_id) {
               echo "<input type='hidden' name='_tasktemplates_id[]' value='$tasktemplates_id'>";
            }
         }
      }
      echo "<div class='spaced' id='tabsbody'>";

      echo "<table class='tab_cadre_fixe' id='mainformtable'>";

      // Optional line
      $ismultientities = Session::isMultiEntitiesMode();
      echo "<tr class='headerRow responsive_hidden'>";
      echo "<th colspan='4'>";

      if ($ID) {
         $text = sprintf(__('%1$s - ID %2$d'), $this->getTypeName(1), $ID);
         if ($ismultientities) {
            $text = sprintf(__('%1$s (%2$s)'), $text,
                            Dropdown::getDropdownName('glpi_entities',
                                                      $this->fields['entities_id']));
         }
         echo $text;
      } else {
         if ($ismultientities) {
            printf(__('The ticket will be added in the entity %s'),
                   Dropdown::getDropdownName("glpi_entities", $this->fields['entities_id']));
         } else {
            echo __('New ticket');
         }
      }
      echo "</th></tr>";

      Plugin::doHook("pre_item_form", ['item' => $this, 'options' => &$options]);

      echo "<tr class='tab_bg_1'>";
      echo "<th width='$colsize1%'>";
      echo $tt->getBeginHiddenFieldText('date');
      if (!$ID) {
         printf(__('%1$s%2$s'), __('Opening date'), $tt->getMandatoryMark('date'));
      } else {
         echo __('Opening date');
      }
      echo $tt->getEndHiddenFieldText('date');
      echo "</th>";
      echo "<td width='$colsize2%'>";
      echo $tt->getBeginHiddenFieldValue('date');
      $date = $this->fields["date"];

      if ($canupdate) {
         Html::showDateTimeField("date", ['value'      => $date,
                                          'timestep'   => 1,
                                          'maybeempty' => false,
                                          'required'   => ($tt->isMandatoryField('date') && !$ID)]);
      } else {
         echo Html::convDateTime($date);
      }
      echo $tt->getEndHiddenFieldValue('date', $this);
      echo "</td>";

      if ($ID) {
         echo "<th width='$colsize1%'>".__('By')."</th>";
         echo "<td width='$colsize2%'>";
         if ($canupdate) {
            User::dropdown(['name'   => 'users_id_recipient',
                                 'value'  => $this->fields["users_id_recipient"],
                                 'entity' => $this->fields["entities_id"],
                                 'right'  => 'all']);
         } else {
            echo getUserName($this->fields["users_id_recipient"], $showuserlink);
         }

         echo "</td>";
      } else {
         echo "<th width='$colsize1%'></th>";
         echo "<td width='$colsize1%'></td>";
      }
      echo "</tr>";

      echo "<tr class='tab_bg_1'>";
      if ($ID) {
         echo "<th width='$colsize3%'>".__('Last update')."</th>";
         echo "<td width='$colsize4%' colspan='3'>";
         if ($this->fields['users_id_lastupdater'] > 0) {
            //TRANS: %1$s is the update date, %2$s is the last updater name
            printf(__('%1$s by %2$s'), Html::convDateTime($this->fields["date_mod"]),
                   getUserName($this->fields["users_id_lastupdater"], $showuserlink));
         }
         echo "</td>";
      }
      echo "</tr>";

      // SLAs
      echo "<tr class='tab_bg_1'>";
      echo "<th width='$colsize1%'>".$tt->getBeginHiddenFieldText('time_to_own');
      if (!$ID) {
         printf(__('%1$s%2$s'), __('Time to own'), $tt->getMandatoryMark('time_to_own'));
      } else {
         echo __('Time to own');
      }
      echo $tt->getEndHiddenFieldText('time_to_own');
      echo "</th>";
      echo "<td width='$colsize2%' class='nopadding'>";
      $sla = new SLA();
      $sla->showForTicket($this, SLM::TTO, $tt, $canupdate);
      echo "</td>";
      echo "<th width='$colsize3%'>".$tt->getBeginHiddenFieldText('time_to_resolve');
      if (!$ID) {
         printf(__('%1$s%2$s'), __('Time to resolve'), $tt->getMandatoryMark('time_to_resolve'));
      } else {
         echo __('Time to resolve');
      }
      echo $tt->getEndHiddenFieldText('time_to_resolve');
      echo "</th>";
      echo "<td width='$colsize4%' class='nopadding'>";
      $sla->showForTicket($this, SLM::TTR, $tt, $canupdate);
      echo "</td>";
      echo "</tr>";

      // OLAs
      echo "<tr class='tab_bg_1'>";
      echo "<th width='$colsize1%'>".$tt->getBeginHiddenFieldText('internal_time_to_own');
      if (!$ID) {
         printf(__('%1$s%2$s'), __('Internal time to own'), $tt->getMandatoryMark('internal_time_to_own'));
      } else {
         echo __('Internal time to own');
      }
      echo $tt->getEndHiddenFieldText('internal_time_to_own');
      echo "</th>";
      echo "<td width='$colsize2%' class='nopadding'>";
      $ola = new OLA();
      $ola->showForTicket($this, SLM::TTO, $tt, $canupdate);
      echo "</td>";
      echo "<th width='$colsize3%'>".$tt->getBeginHiddenFieldText('internal_time_to_resolve');
      if (!$ID) {
         printf(__('%1$s%2$s'), __('Internal time to resolve'), $tt->getMandatoryMark('internal_time_to_resolve'));
      } else {
         echo __('Internal time to resolve');
      }
      echo $tt->getEndHiddenFieldText('internal_time_to_resolve');
      echo "</th>";
      echo "<td width='$colsize4%' class='nopadding'>";
      $ola->showForTicket($this, SLM::TTR, $tt, $canupdate);
      echo "</td>";
      echo "</tr>";

      if ($ID
          && (in_array($this->fields["status"], $this->getSolvedStatusArray())
              || in_array($this->fields["status"], $this->getClosedStatusArray()))) {

         echo "<tr class='tab_bg_1'>";
         echo "<th width='$colsize1%'>".__('Resolution date')."</th>";
         echo "<td width='$colsize2%'>";
         Html::showDateTimeField("solvedate", ['value'      => $this->fields["solvedate"],
                                                    'timestep'   => 1,
                                                    'maybeempty' => false,
                                                    'canedit'    => $canupdate]);
         echo "</td>";
         if (in_array($this->fields["status"], $this->getClosedStatusArray())) {
            echo "<th width='$colsize3%'>".__('Close date')."</th>";
            echo "<td width='$colsize4%'>";
            Html::showDateTimeField("closedate", ['value'      => $this->fields["closedate"],
                                                       'timestep'   => 1,
                                                       'maybeempty' => false,
                                                       'canedit'    => $canupdate]);
            echo "</td>";
         } else {
            echo "<td colspan='2'>&nbsp;</td>";
         }
         echo "</tr>";
      }

      if ($ID) {
         echo "</table>";
         echo "<table  class='tab_cadre_fixe' id='mainformtable2'>";
      }

      echo "<tr class='tab_bg_1'>";
      echo "<th width='$colsize1%'>".sprintf(__('%1$s%2$s'), __('Type'),
                                             $tt->getMandatoryMark('type'))."</th>";
      echo "<td width='$colsize2%'>";
      // Permit to set type when creating ticket without update right
      if ($canupdate) {
         $opt = ['value' => $this->fields["type"]];
         /// Auto submit to load template
         if (!$ID) {
            $opt['on_change'] = 'this.form.submit()';
         }
         $rand = self::dropdownType('type', $opt);
         if ($ID) {
            $params = ['type'            => '__VALUE__',
                            'entity_restrict' => $this->fields['entities_id'],
                            'value'           => $this->fields['itilcategories_id'],
                            'currenttype'     => $this->fields['type']];

            Ajax::updateItemOnSelectEvent("dropdown_type$rand", "show_category_by_type",
                                          $CFG_GLPI["root_doc"]."/ajax/dropdownTicketCategories.php",
                                          $params);
         }
      } else {
         echo self::getTicketTypeName($this->fields["type"]);
      }
      echo "</td>";
      echo "<th width='$colsize3%'>".sprintf(__('%1$s%2$s'), __('Category'),
                                             $tt->getMandatoryMark('itilcategories_id'))."</th>";
      echo "<td width='$colsize4%'>";
      // Permit to set category when creating ticket without update right
      if ($canupdate || $can_requester) {
         $conditions = [];

         $opt = ['value'  => $this->fields["itilcategories_id"],
                      'entity' => $this->fields["entities_id"]];
         if (Session::getCurrentInterface() == "helpdesk") {
            $conditions['is_helpdeskvisible'] = 1;
         }
         /// Auto submit to load template
         if (!$ID) {
            $opt['on_change'] = 'this.form.submit()';
         }
         /// if category mandatory, no empty choice
         /// no empty choice is default value set on ticket creation, else yes
         if (($ID || $options['itilcategories_id'])
             && $tt->isMandatoryField("itilcategories_id")
             && ($this->fields["itilcategories_id"] > 0)) {
            $opt['display_emptychoice'] = false;
         }

         switch ($this->fields["type"]) {
            case self::INCIDENT_TYPE :
               $conditions['is_incident'] = 1;
               break;

            case self::DEMAND_TYPE :
               $conditions['is_request'] = 1;
               break;

            default :
               break;
         }
         echo "<span id='show_category_by_type'>";
         $opt['condition'] = $conditions;
         ITILCategory::dropdown($opt);
         echo "</span>";
      } else {
         echo Dropdown::getDropdownName("glpi_itilcategories", $this->fields["itilcategories_id"]);
      }
      echo "</td>";
      echo "</tr>";

      if (!$ID) {
         echo "</table>";
         $this->showActorsPartForm($ID, $options);
         echo "<table class='tab_cadre_fixe' id='mainformtable3'>";
      }

      echo "<tr class='tab_bg_1'>";
      echo "<th width='$colsize1%'>".$tt->getBeginHiddenFieldText('status');
      printf(__('%1$s%2$s'), __('Status'), $tt->getMandatoryMark('status'));
      echo $tt->getEndHiddenFieldText('status')."</th>";
      echo "<td width='$colsize2%'>";
      echo $tt->getBeginHiddenFieldValue('status');
      if ($canupdate) {
         self::dropdownStatus(['value'     => $this->fields["status"],
                                    'showtype'  => 'allowed']);
         TicketValidation::alertValidation($this, 'status');
      } else {
         echo self::getStatus($this->fields["status"]);
         if ($this->canReopen()) {
            $link = $this->getLinkURL(). "&amp;_openfollowup=1&amp;forcetab=";
            $link .= "Ticket$1";
            echo "&nbsp;<a class='vsubmit' href='$link'>". __('Reopen')."</a>";
         }
      }
      echo $tt->getEndHiddenFieldValue('status', $this);

      echo "</td>";
      echo "<th width='$colsize3%'>".$tt->getBeginHiddenFieldText('requesttypes_id');
      printf(__('%1$s%2$s'), __('Request source'), $tt->getMandatoryMark('requesttypes_id'));
      echo $tt->getEndHiddenFieldText('requesttypes_id')."</th>";
      echo "<td width='$colsize4%'>";
      echo $tt->getBeginHiddenFieldValue('requesttypes_id');
      if ($canupdate) {
         RequestType::dropdown(['value' => $this->fields["requesttypes_id"], 'condition' => ['is_active' => 1, 'is_ticketheader' => 1]]);
      } else {
         echo Dropdown::getDropdownName('glpi_requesttypes', $this->fields["requesttypes_id"]);
         echo Html::hidden('requesttypes_id', ['value' => $this->fields["requesttypes_id"]]);
      }
      echo $tt->getEndHiddenFieldValue('requesttypes_id', $this);
      echo "</td>";
      echo "</tr>";

      echo "<tr class='tab_bg_1'>";
      echo "<th>".$tt->getBeginHiddenFieldText('urgency');
      printf(__('%1$s%2$s'), __('Urgency'), $tt->getMandatoryMark('urgency'));
      echo $tt->getEndHiddenFieldText('urgency')."</th>";
      echo "<td>";

      if ($canupdate || $can_requester) {
         echo $tt->getBeginHiddenFieldValue('urgency');
         $idurgency = self::dropdownUrgency(['value' => $this->fields["urgency"]]);
         echo $tt->getEndHiddenFieldValue('urgency', $this);

      } else {
         $idurgency = "value_urgency".mt_rand();
         echo "<input id='$idurgency' type='hidden' name='urgency' value='".
                $this->fields["urgency"]."'>";
         echo $tt->getBeginHiddenFieldValue('urgency');
         echo parent::getUrgencyName($this->fields["urgency"]);
         echo $tt->getEndHiddenFieldValue('urgency', $this);
      }
      echo "</td>";
      // Display validation state
      echo "<th>";
      if (!$ID) {
         echo $tt->getBeginHiddenFieldText('_add_validation');
         printf(__('%1$s%2$s'), __('Approval request'), $tt->getMandatoryMark('_add_validation'));
         echo $tt->getEndHiddenFieldText('_add_validation');
      } else {
         echo $tt->getBeginHiddenFieldText('global_validation');
         echo __('Approval');
         echo $tt->getEndHiddenFieldText('global_validation');
      }
      echo "</th>";
      echo "<td>";
      if (!$ID) {
         echo $tt->getBeginHiddenFieldValue('_add_validation');
         $validation_right = '';
         if (($options['type'] == self::INCIDENT_TYPE)
             && Session::haveRight('ticketvalidation', TicketValidation::CREATEINCIDENT)) {
            $validation_right = 'validate_incident';
         }
         if (($options['type'] == self::DEMAND_TYPE)
             && Session::haveRight('ticketvalidation', TicketValidation::CREATEREQUEST)) {
            $validation_right = 'validate_request';
         }

         if (!empty($validation_right)) {
            echo "<input type='hidden' name='_add_validation' value='".
                   $options['_add_validation']."'>";

            $params = ['name'               => "users_id_validate",
                            'entity'             => $this->fields['entities_id'],
                            'right'              => $validation_right,
                            'users_id_validate'  => $options['users_id_validate']];
            TicketValidation::dropdownValidator($params);
         }
         echo $tt->getEndHiddenFieldValue('_add_validation', $this);
         if ($tt->isPredefinedField('global_validation')) {
            echo "<input type='hidden' name='global_validation' value='".
                   $tt->predefined['global_validation']."'>";
         }
      } else {
         echo $tt->getBeginHiddenFieldValue('global_validation');

         if (Session::haveRightsOr('ticketvalidation', TicketValidation::getCreateRights())
             && $canupdate) {
            TicketValidation::dropdownStatus('global_validation',
                                             ['global' => true,
                                                   'value'  => $this->fields['global_validation']]);
         } else {
            echo TicketValidation::getStatus($this->fields['global_validation']);
         }
         echo $tt->getEndHiddenFieldValue('global_validation', $this);

      }
      echo "</td></tr>";

      echo "<tr class='tab_bg_1'>";
      echo "<th>".$tt->getBeginHiddenFieldText('impact');
      printf(__('%1$s%2$s'), __('Impact'), $tt->getMandatoryMark('impact'));
      echo $tt->getEndHiddenFieldText('impact')."</th>";
      echo "<td>";
      echo $tt->getBeginHiddenFieldValue('impact');

      if ($canupdate) {
         $idimpact = self::dropdownImpact(['value' => $this->fields["impact"]]);
      } else {
         $idimpact = "value_impact".mt_rand();
         echo "<input id='$idimpact' type='hidden' name='impact' value='".$this->fields["impact"]."'>";
         echo parent::getImpactName($this->fields["impact"]);
      }
      echo $tt->getEndHiddenFieldValue('impact', $this);
      echo "</td>";

      echo "<th>".$tt->getBeginHiddenFieldText('locations_id');
      printf(__('%1$s%2$s'), __('Location'), $tt->getMandatoryMark('locations_id'));
      echo $tt->getEndHiddenFieldText('locations_id')."</th>";
      echo "<td>";
      echo $tt->getBeginHiddenFieldValue('locations_id');
      if ($canupdate) {
         Location::dropdown(['value'  => $this->fields['locations_id'],
                                  'entity' => $this->fields['entities_id']]);
      } else {
         echo Dropdown::getDropdownName('glpi_locations', $this->fields["locations_id"]);
      }
      echo $tt->getEndHiddenFieldValue('locations_id', $this);
      echo "</td>";
      echo "</tr>";

      echo "<tr class='tab_bg_1'>";
      echo "<th>".$tt->getBeginHiddenFieldText('priority');
      printf(__('%1$s%2$s'), __('Priority'), $tt->getMandatoryMark('priority'));
      echo $tt->getEndHiddenFieldText('priority')."</th>";
      echo "<td>";
      $idajax = 'change_priority_' . mt_rand();

      if ($canpriority
          && !$tt->isHiddenField('priority')) {
         $idpriority = parent::dropdownPriority(['value'     => $this->fields["priority"],
                                                      'withmajor' => true]);
         $idpriority = 'dropdown_priority'.$idpriority;
         echo "&nbsp;<span id='$idajax' style='display:none'></span>";

      } else {
         $idpriority = 0;
         echo $tt->getBeginHiddenFieldValue('priority');
         echo "<span id='$idajax'>".parent::getPriorityName($this->fields["priority"])."</span>";
         echo "<input id='$idajax' type='hidden' name='priority' value='".$this->fields["priority"]."'>";
         echo $tt->getEndHiddenFieldValue('priority', $this);
      }

      if ($canupdate || $can_requester) {
         $params = ['urgency'  => '__VALUE0__',
                    'impact'   => '__VALUE1__',
                    'priority' => $idpriority];
         Ajax::updateItemOnSelectEvent(['dropdown_urgency'.$idurgency,
                                             'dropdown_impact'.$idimpact],
                                       $idajax,
                                       $CFG_GLPI["root_doc"]."/ajax/priority.php", $params);
      }
      echo "</td>";

      if (!$ID) {
         echo "<th rowspan='2'>".$tt->getBeginHiddenFieldText('items_id');
         printf(__('%1$s%2$s'), _n('Associated element', 'Associated elements', Session::getPluralNumber()), $tt->getMandatoryMark('items_id'));
         echo $tt->getEndHiddenFieldText('items_id');
         echo "</th>";
         echo "<td rowspan='2'>";
         echo $tt->getBeginHiddenFieldValue('items_id');
         $options['_canupdate'] = Session::haveRight('ticket', CREATE);
         if ($options['_canupdate']) {
            Item_Ticket::itemAddForm($this, $options);
         }
         echo $tt->getEndHiddenFieldValue('items_id', $this);
         echo "</td>";
      } else {
         echo "<th></th>";
         echo "<td></td>";
      }
      echo "</tr>";

      if (!$ID
          && Session::haveRight('followup', ITILFollowup::ADDALLTICKET)) {

         echo "<tr class='tab_bg_1'>";
         // Need comment right to add a followup with the actiontime
         echo "<th>".$tt->getBeginHiddenFieldText('actiontime');
         printf(__('%1$s%2$s'), __('Total duration'), $tt->getMandatoryMark('actiontime'));
         echo $tt->getEndHiddenFieldText('actiontime')."</th>";
         echo "<td>";
         echo $tt->getBeginHiddenFieldValue('actiontime');
         Dropdown::showTimeStamp('actiontime', ['value' => $options['actiontime'],
                                                'addfirstminutes' => true]);
         echo $tt->getEndHiddenFieldValue('actiontime', $this);
         echo "</td>";
         echo "</tr>";
      }

      echo "</table>";
      if ($ID) {
         $this->showActorsPartForm($ID, $options);
      }

      echo "<table class='tab_cadre_fixe' id='mainformtable4'>";
      echo "<tr class='tab_bg_1'>";
      echo "<th style='width:$colsize1%'>".$tt->getBeginHiddenFieldText('name');
      printf(__('%1$s%2$s'), __('Title'), $tt->getMandatoryMark('name'));
      echo $tt->getEndHiddenFieldText('name')."</th>";
      echo "<td colspan='3'>";
      if ($canupdate || $can_requester) {
         echo $tt->getBeginHiddenFieldValue('name');
         echo "<input type='text' style='width:98%' maxlength=250 name='name' ".
                ($tt->isMandatoryField('name') ? " required='required'" : '') .
                " value=\"".Html::cleanInputText($this->fields["name"])."\">";
         echo $tt->getEndHiddenFieldValue('name', $this);
      } else {
         if (empty($this->fields["name"])) {
            echo __('Without title');
         } else {
            echo $this->fields["name"];
         }
      }
      echo "</td>";
      echo "</tr>";

      echo "<tr class='tab_bg_1'>";
      echo "<th style='width:$colsize1%'>".$tt->getBeginHiddenFieldText('content');
      printf(__('%1$s%2$s'), __('Description'), $tt->getMandatoryMark('content'));
      if ($canupdate || $can_requester) {
         $content = Toolbox::unclean_cross_side_scripting_deep(Html::entity_decode_deep($this->fields['content']));
         Html::showTooltip(nl2br(Html::Clean($content)));
      }
      echo $tt->getEndHiddenFieldText('content')."</th>";
      echo "<td colspan='3'>";

      echo $tt->getBeginHiddenFieldValue('content');
      $rand       = mt_rand();
      $rand_text  = mt_rand();
      $rows       = 10;
      $content_id = "content$rand";

      $content = $this->fields['content'];
      if (!isset($options['template_preview'])) {
         $content = Html::cleanPostForTextArea($content);
      }

      $content = Html::setRichTextContent(
         $content_id,
         $content,
         $rand,
         !$canupdate
      );

      echo "<div id='content$rand_text'>";
      if ($canupdate || $can_requester) {
         echo "<textarea id='$content_id' name='content' style='width:100%' rows='$rows'".
               ($tt->isMandatoryField('content') ? " required='required'" : '') . ">" .
               $content."</textarea></div>";
      } else {
         echo Toolbox::getHtmlToDisplay($content);
      }
      echo $tt->getEndHiddenFieldValue('content', $this);

      echo "</td>";
      echo "</tr>";

      echo "<tr class='tab_bg_1'>";
      echo "<th style='width:$colsize1%'>". _n('Linked ticket', 'Linked tickets',
                                               Session::getPluralNumber());
      $rand_linked_ticket = mt_rand();
      if ($canupdate) {
         echo "<span class='fa fa-plus pointer' onClick=\"".Html::jsShow("linkedticket$rand_linked_ticket")."\"
                title=\"".__s('Add')."\"><span class='sr-only'>" . __s('Add') . "</span></span>";
      }
      echo '</th>';
      echo "<td colspan='3'>";
      if ($canupdate) {
         echo "<div style='display:none' id='linkedticket$rand_linked_ticket'>";
         echo "<table class='tab_format' width='100%'><tr><td width='30%'>";
         Ticket_Ticket::dropdownLinks('_link[link]',
                                      (isset($options["_link"])?$options["_link"]['link']:''));
         echo "<input type='hidden' name='_link[tickets_id_1]' value='$ID'>\n";
         echo "</td><td width='70%'>";
         $linkparam = ['name'        => '_link[tickets_id_2]',
                       'used'        => [$this->getID()],
                       'displaywith' => ['id']];

         if (isset($options["_link"])) {
            $linkparam['value'] = $options["_link"]['tickets_id_2'];
         }
         Ticket::dropdown($linkparam);
         echo "</td></tr></table>";
         echo "</div>";

         if (isset($options["_link"])
             && !empty($options["_link"]['tickets_id_2'])) {
            echo "<script language='javascript'>";
               echo "$(function() {";
            echo Html::jsShow("linkedticket$rand_linked_ticket");
            echo "});</script>";
         }
      }

      Ticket_Ticket::displayLinkedTicketsTo($ID);
      echo "</td>";
      echo "</tr>";

      if (!in_array($this->fields['status'], $this->getClosedStatusArray())) {
         // View files added
         echo "<tr class='tab_bg_1'>";
         // Permit to add doc when creating a ticket
         echo "<th style='width:$colsize1%'>";
         echo $tt->getBeginHiddenFieldText('_documents_id');
         $doctitle =  sprintf(__('File (%s)'), Document::getMaxUploadSize());
         printf(__('%1$s%2$s'), $doctitle, $tt->getMandatoryMark('_documents_id'));
         // Do not show if hidden.
         if (!$tt->isHiddenField('_documents_id')) {
            DocumentType::showAvailableTypesLink();
         }
         echo $tt->getEndHiddenFieldText('_documents_id');
         echo "</th>";
         echo "<td colspan='3'>";
         // Do not set values
         echo $tt->getEndHiddenFieldValue('_documents_id');
         if ($tt->isPredefinedField('_documents_id')) {
            if (isset($options['_documents_id'])
               && is_array($options['_documents_id'])
               && count($options['_documents_id'])) {

               echo "<span class='b'>".__('Default documents:').'</span>';
               echo "<br>";
               $doc = new Document();
               foreach ($options['_documents_id'] as $key => $val) {
                  if ($doc->getFromDB($val)) {
                     echo "<input type='hidden' name='_documents_id[$key]' value='$val'>";
                     echo "- ".$doc->getNameID()."<br>";
                  }
               }
            }
         }
         Html::file(['filecontainer' => 'fileupload_info_ticket',
                        'editor_id'     => $content_id,
                        'showtitle'     => false,
                        'multiple'     => true]);
         echo "</td>";
         echo "</tr>";
      }

      Plugin::doHook("post_item_form", ['item' => $this, 'options' => &$options]);

      echo "</table>";

      $display_save_btn = $canupdate
                       || $can_requester
                       || $canpriority
                       || $canassign
                       || $canassigntome;

      if ($display_save_btn
          && !$options['template_preview']) {
         if ($ID) {
            echo "<div class='center'>";
            if ($this->fields["is_deleted"] == 1) {
               if (self::canDelete()) {
                  echo "<input type='submit' class='submit' name='restore' value='".
                         _sx('button', 'Restore')."'>&nbsp;&nbsp;&nbsp;&nbsp;&nbsp;&nbsp;";
               }
            } else {
               if ($display_save_btn) {
                  echo "<input type='submit' class='submit' name='update' value='".
                         _sx('button', 'Save')."'>&nbsp;&nbsp;&nbsp;&nbsp;&nbsp;&nbsp;";
               }
            }
            if ($this->fields["is_deleted"] == 1) {
               if (self::canPurge()) {
                  echo "<input type='submit' class='submit' name='purge' value='".
                         _sx('button', 'Delete permanently')."' ".
                         Html::addConfirmationOnAction(__('Confirm the final deletion?')).">";
               }
            } else {
               if ($this->canDeleteItem()) {
                  echo "<input type='submit' class='submit small_space' name='delete' value='".
                         _sx('button', 'Put in trashbin')."'>";
               }
            }
            echo "<input type='hidden' name='_read_date_mod' value='".$this->getField('date_mod')."'>";
            echo "</div>";
         } else {
            echo "<div class='tab_bg_2 center'>";
            $add_params = ['name' => 'add'];
            if ($options['_promoted_fup_id']) {
               $add_params['confirm'] = __('Confirm the promotion?');
            }
            echo Html::submit(_x('button', 'Add'), $add_params);
            if ($tt->isField('id') && ($tt->fields['id'] > 0)) {
               echo "<input type='hidden' name='_tickettemplates_id' value='".$tt->fields['id']."'>";
               echo "<input type='hidden' name='_predefined_fields'
                      value=\"".Toolbox::prepareArrayForInput($predefined_fields)."\">";
            }
            echo Html::hidden('_promoted_fup_id', ['value' => $options['_promoted_fup_id']]);
            echo Html::hidden('_skip_promoted_fields', ['value' => $options['_skip_promoted_fields']]);
            echo '</div>';
         }
      }

      echo "</table>";
      echo "<input type='hidden' name='id' value='$ID'>";

      echo "</div>";

      if (!$options['template_preview']) {
         Html::closeForm();
      }

      return true;
   }


   /**
    * @param $size (default 25)
   **/
   static function showDocumentAddButton($size = 25) {
      global $CFG_GLPI;

      echo "<script type='text/javascript'>var nbfiles=1; var maxfiles = 5;</script>";
      echo "<span id='addfilebutton' class='fa fa-plus pointer' title=\"".__s('Add')."\"".
             "\" onClick=\"if (nbfiles<maxfiles){
                           var row = ".Html::jsGetElementbyID('uploadfiles').";
                           row.append('<br><input type=\'file\' name=\'filename[]\' size=\'$size\'>');
                           nbfiles++;
                           if (nbfiles==maxfiles) {
                              ".Html::jsHide('addfilebutton')."
                           }
                        }\"
              <span class='sr-only'>" . __s('Add') . "</span></span>";
   }


   /**
    * @param $start
    * @param $status             (default ''process)
    * @param $showgrouptickets   (true by default)
    */
   static function showCentralList($start, $status = "process", $showgrouptickets = true) {
      global $DB, $CFG_GLPI;

      if (!Session::haveRightsOr(self::$rightname, [CREATE, self::READALL, self::READASSIGN])
          && !Session::haveRightsOr('ticketvalidation', TicketValidation::getValidateRights())) {

         return false;
      }

      $JOINS = [];
      $WHERE = [
         'is_deleted' => 0
      ];
      $search_users_id = [
         'glpi_tickets_users.users_id' => Session::getLoginUserID(),
         'glpi_tickets_users.type'     => CommonITILActor::REQUESTER
      ];
      $search_assign = [
         'glpi_tickets_users.users_id' => Session::getLoginUserID(),
         'glpi_tickets_users.type'     => CommonITILActor::ASSIGN
      ];
      $search_observer = [
         'glpi_tickets_users.users_id' => Session::getLoginUserID(),
         'glpi_tickets_users.type'     => CommonITILActor::OBSERVER
      ];

      if ($showgrouptickets) {
         $search_users_id  = [0];
         $search_assign = [0];

         if (count($_SESSION['glpigroups'])) {
            $search_assign = [
               'glpi_groups_tickets.groups_id'  => $_SESSION['glpigroups'],
               'glpi_groups_tickets.type'       => CommonITILActor::ASSIGN
            ];

            if (Session::haveRight(self::$rightname, self::READGROUP)) {
               $search_users_id = [
                  'glpi_groups_tickets.groups_id' => $_SESSION['glpigroups'],
                  'glpi_groups_tickets.type'      => CommonITILActor::REQUESTER
               ];
               $search_observer = [
                  'glpi_groups_tickets.groups_id' => $_SESSION['glpigroups'],
                  'glpi_groups_tickets.type'      => CommonITILActor::ASSIGN
               ];
            }
         }
      }

      switch ($status) {
         case "waiting" : // on affiche les tickets en attente
            $WHERE = array_merge(
               $WHERE,
               $search_assign,
               ['glpi_tickets.status' => self::WAITING]
            );
            break;

         case "process" : // on affiche les tickets planifi??s ou assign??s au user
            $WHERE = array_merge(
               $WHERE,
               $search_assign,
               ['glpi_tickets.status' => self::getProcessStatusArray()]
            );
            break;

         case "toapprove" : // on affiche les tickets planifi??s ou assign??s au user
            $ORWHERE = ['AND' => $search_users_id];
            if (!$showgrouptickets &&  Session::haveRight('ticket', Ticket::SURVEY)) {
               $ORWHERE[] = ['glpi_tickets.users_id_recipient' => Session::getLoginUserID()];
            }
            $WHERE[] = ['OR' => $ORWHERE];
            $WHERE['glpi_tickets.status'] = self::SOLVED;
            break;

         case "tovalidate" : // on affiche les tickets ?? valider
            $JOINS['LEFT JOIN'] = [
               'glpi_ticketvalidations' => [
                  'ON' => [
                     'glpi_ticketvalidations'   => 'tickets_id',
                     'glpi_tickets'             => 'id'
                  ]
               ]
            ];
            $WHERE = array_merge(
               $WHERE,
               [
                  'users_id_validate'              => Session::getLoginUserID(),
                  'glpi_ticketvalidations.status'  => CommonITILValidation::WAITING,
                  'glpi_tickets.global_validation' => CommonITILValidation::WAITING,
                  'NOT'                            => [
                     'glpi_tickets.status'   => [self::SOLVED, self::CLOSED]
                  ]
               ]
            );
            break;

         case "rejected" : // on affiche les tickets rejet??s
            $JOINS['LEFT JOIN'] = [
               'glpi_itilsolutions' => [
                  'ON' => [
                     'glpi_itilsolutions' => 'items_id',
                     'glpi_tickets'       => 'id', [
                        'AND' => [
                           'glpi_itilsolutions.itemtype' => 'Ticket'
                        ]
                     ]
                  ]
               ]
            ];
            $WHERE = array_merge(
               $WHERE,
               $search_assign,
               [
                  'glpi_tickets.status'         => ['<>', self::CLOSED],
                  'glpi_itilsolutions.status'   => CommonITILValidation::REFUSED
               ]
            );
            break;

         case "observed" :
            $WHERE = array_merge(
               $WHERE,
               $search_observer,
               [
                  'glpi_tickets.status'   => [
                     self::INCOMING,
                     self::PLANNED,
                     self::ASSIGNED,
                     self::WAITING
                  ],
                  'NOT'                   => [
                     $search_assign,
                     $search_users_id
                  ]
               ]
            );
            break;

         case "survey" : // tickets dont l'enqu??te de satisfaction n'est pas remplie et encore valide
            $JOINS['INNER JOIN'] = [
               'glpi_ticketsatisfactions' => [
                  'ON' => [
                     'glpi_ticketsatisfactions' => 'tickets_id',
                     'glpi_tickets'             => 'id'
                  ]
               ],
               'glpi_entities'            => [
                  'ON' => [
                     'glpi_tickets'    => 'entities_id',
                     'glpi_entities'   => 'id'
                  ]
               ]
            ];
            $ORWHERE = ['AND' => $search_users_id];
            if (!$showgrouptickets &&  Session::haveRight('ticket', Ticket::SURVEY)) {
               $ORWHERE[] = ['glpi_tickets.users_id_recipient' => Session::getLoginUserID()];
            }
            $WHERE[] = ['OR' => $ORWHERE];
            $WHERE['glpi_tickets.status'] = self::SOLVED;

            $WHERE = array_merge(
               $WHERE,
               [
                  'glpi_tickets.status'   => self::CLOSED,
                  ['OR'                   => [
                     'glpi_entities.inquest_duration' => 0,
                     new \QueryExpression(
                        'DATEDIFF(ADDDATE(' . $DB->quoteName('glpi_ticketsatisfactions.date_begin') .
                        ', INTERVAL ' . $DB->quoteName('glpi_entities.inquest_duration')  . ' DAY), CURDATE()) > 0'
                     )
                  ]],
                  'glpi_ticketsatisfactions.date_answered'  => null
               ]
            );
            break;

         case "requestbyself" : // on affiche les tickets demand??s le user qui sont planifi??s ou assign??s
               // ?? quelqu'un d'autre (exclut les self-tickets)

         default :
            $WHERE = array_merge(
               $WHERE,
               $search_users_id,
               [
                  'glpi_tickets.status'   => [
                     self::INCOMING,
                     self::PLANNED,
                     self::ASSIGNED,
                     self::WAITING
                  ],
                  'NOT' => $search_assign
               ]
            );
      }

      $criteria = [
         'SELECT'          => 'glpi_tickets.id',
         'DISTINCT'        => true,
         'FROM'            => 'glpi_tickets',
         'LEFT JOIN'       => [
            'glpi_tickets_users'    => [
               'ON' => [
                  'glpi_tickets_users' => 'tickets_id',
                  'glpi_tickets'       => 'id'
               ]
            ],
            'glpi_groups_tickets'   => [
               'ON' => [
                  'glpi_groups_tickets'   => 'tickets_id',
                  'glpi_tickets'          => 'id'
               ]
            ]
         ],
         'WHERE'           => $WHERE + getEntitiesRestrictCriteria('glpi_tickets'),
         'ORDERBY'         => 'glpi_tickets.date_mod DESC'
      ];
      if (count($JOINS)) {
         $criteria = array_merge_recursive($criteria, $JOINS);
      }
      $iterator = $DB->request($criteria);
      $numrows = count($iterator);
      $number = 0;

      if ($_SESSION['glpidisplay_count_on_home'] > 0) {
         $iterator = $DB->request(
            $criteria + [
               'START' => (int)$start,
               'LIMIT' => (int)$_SESSION['glpidisplay_count_on_home']
            ]
         );
         $number = count($iterator);
      }

      if ($numrows > 0) {
         echo "<table class='tab_cadrehov'>";
         echo "<tr class='noHover'><th colspan='4'>";

         $options['reset'] = 'reset';
         $forcetab         = '';
         $num              = 0;
         if ($showgrouptickets) {
            switch ($status) {
               case "toapprove" :
                  $options['criteria'][0]['field']      = 12; // status
                  $options['criteria'][0]['searchtype'] = 'equals';
                  $options['criteria'][0]['value']      = self::SOLVED;
                  $options['criteria'][0]['link']       = 'AND';

                  $options['criteria'][1]['field']      = 71; // groups_id
                  $options['criteria'][1]['searchtype'] = 'equals';
                  $options['criteria'][1]['value']      = 'mygroups';
                  $options['criteria'][1]['link']       = 'AND';
                  $forcetab                 = 'Ticket$2';

                  echo "<a href=\"".Ticket::getSearchURL()."?".
                         Toolbox::append_params($options, '&amp;')."\">".
                         Html::makeTitle(__('Your tickets to close'), $number, $numrows)."</a>";
                  break;

               case "waiting" :
                  $options['criteria'][0]['field']      = 12; // status
                  $options['criteria'][0]['searchtype'] = 'equals';
                  $options['criteria'][0]['value']      = self::WAITING;
                  $options['criteria'][0]['link']       = 'AND';

                  $options['criteria'][1]['field']      = 8; // groups_id_assign
                  $options['criteria'][1]['searchtype'] = 'equals';
                  $options['criteria'][1]['value']      = 'mygroups';
                  $options['criteria'][1]['link']       = 'AND';

                  echo "<a href=\"".Ticket::getSearchURL()."?".
                         Toolbox::append_params($options, '&amp;')."\">".
                         Html::makeTitle(__('Tickets on pending status'), $number, $numrows)."</a>";
                  break;

               case "process" :
                  $options['criteria'][0]['field']      = 12; // status
                  $options['criteria'][0]['searchtype'] = 'equals';
                  $options['criteria'][0]['value']      = 'process';
                  $options['criteria'][0]['link']       = 'AND';

                  $options['criteria'][1]['field']      = 8; // groups_id_assign
                  $options['criteria'][1]['searchtype'] = 'equals';
                  $options['criteria'][1]['value']      = 'mygroups';
                  $options['criteria'][1]['link']       = 'AND';

                  echo "<a href=\"".Ticket::getSearchURL()."?".
                         Toolbox::append_params($options, '&amp;')."\">".
                         Html::makeTitle(__('Tickets to be processed'), $number, $numrows)."</a>";
                  break;

               case "observed":
                  $options['criteria'][0]['field']      = 12; // status
                  $options['criteria'][0]['searchtype'] = 'equals';
                  $options['criteria'][0]['value']      = 'notold';
                  $options['criteria'][0]['link']       = 'AND';

                  $options['criteria'][1]['field']      = 65; // groups_id
                  $options['criteria'][1]['searchtype'] = 'equals';
                  $options['criteria'][1]['value']      = 'mygroups';
                  $options['criteria'][1]['link']       = 'AND';

                  echo "<a href=\"".Ticket::getSearchURL()."?".
                         Toolbox::append_params($options, '&amp;')."\">".
                         Html::makeTitle(__('Your observed tickets'), $number, $numrows)."</a>";
                  break;

               case "requestbyself" :
               default :
                  $options['criteria'][0]['field']      = 12; // status
                  $options['criteria'][0]['searchtype'] = 'equals';
                  $options['criteria'][0]['value']      = 'notold';
                  $options['criteria'][0]['link']       = 'AND';

                  $options['criteria'][1]['field']      = 71; // groups_id
                  $options['criteria'][1]['searchtype'] = 'equals';
                  $options['criteria'][1]['value']      = 'mygroups';
                  $options['criteria'][1]['link']       = 'AND';

                  echo "<a href=\"".Ticket::getSearchURL()."?".
                         Toolbox::append_params($options, '&amp;')."\">".
                         Html::makeTitle(__('Your tickets in progress'), $number, $numrows)."</a>";
            }

         } else {
            switch ($status) {
               case "waiting" :
                  $options['criteria'][0]['field']      = 12; // status
                  $options['criteria'][0]['searchtype'] = 'equals';
                  $options['criteria'][0]['value']      = self::WAITING;
                  $options['criteria'][0]['link']       = 'AND';

                  $options['criteria'][1]['field']      = 5; // users_id_assign
                  $options['criteria'][1]['searchtype'] = 'equals';
                  $options['criteria'][1]['value']      = Session::getLoginUserID();
                  $options['criteria'][1]['link']       = 'AND';

                  echo "<a href=\"".Ticket::getSearchURL()."?".
                         Toolbox::append_params($options, '&amp;')."\">".
                         Html::makeTitle(__('Tickets on pending status'), $number, $numrows)."</a>";
                  break;

               case "process" :
                  $options['criteria'][0]['field']      = 5; // users_id_assign
                  $options['criteria'][0]['searchtype'] = 'equals';
                  $options['criteria'][0]['value']      = Session::getLoginUserID();
                  $options['criteria'][0]['link']       = 'AND';

                  $options['criteria'][1]['field']      = 12; // status
                  $options['criteria'][1]['searchtype'] = 'equals';
                  $options['criteria'][1]['value']      = 'process';
                  $options['criteria'][1]['link']       = 'AND';

                  echo "<a href=\"".Ticket::getSearchURL()."?".
                         Toolbox::append_params($options, '&amp;')."\">".
                         Html::makeTitle(__('Tickets to be processed'), $number, $numrows)."</a>";
                  break;

               case "tovalidate" :
                  $options['criteria'][0]['field']      = 55; // validation status
                  $options['criteria'][0]['searchtype'] = 'equals';
                  $options['criteria'][0]['value']      = CommonITILValidation::WAITING;
                  $options['criteria'][0]['link']       = 'AND';

                  $options['criteria'][1]['field']      = 59; // validation aprobator
                  $options['criteria'][1]['searchtype'] = 'equals';
                  $options['criteria'][1]['value']      = Session::getLoginUserID();
                  $options['criteria'][1]['link']       = 'AND';

                  $options['criteria'][2]['field']      = 12; // validation aprobator
                  $options['criteria'][2]['searchtype'] = 'equals';
                  $options['criteria'][2]['value']      = 'old';
                  $options['criteria'][2]['link']       = 'AND NOT';

                  $options['criteria'][3]['field']      = 52; // global validation status
                  $options['criteria'][3]['searchtype'] = 'equals';
                  $options['criteria'][3]['value']      = CommonITILValidation::WAITING;
                  $options['criteria'][3]['link']       = 'AND';
                  $forcetab                         = 'TicketValidation$1';

                  echo "<a href=\"".Ticket::getSearchURL()."?".
                        Toolbox::append_params($options, '&amp;')."\">".
                        Html::makeTitle(__('Your tickets to validate'), $number, $numrows)."</a>";

                  break;

               case "rejected" :
                  $options['criteria'][0]['field']      = 52; // validation status
                  $options['criteria'][0]['searchtype'] = 'equals';
                  $options['criteria'][0]['value']      = CommonITILValidation::REFUSED;
                  $options['criteria'][0]['link']       = 'AND';

                  $options['criteria'][1]['field']      = 5; // assign user
                  $options['criteria'][1]['searchtype'] = 'equals';
                  $options['criteria'][1]['value']      = Session::getLoginUserID();
                  $options['criteria'][1]['link']       = 'AND';

                  echo "<a href=\"".Ticket::getSearchURL()."?".
                        Toolbox::append_params($options, '&amp;')."\">".
                        Html::makeTitle(__('Your rejected tickets'), $number, $numrows)."</a>";

                  break;

               case "toapprove" :
                  $options['criteria'][0]['field']      = 12; // status
                  $options['criteria'][0]['searchtype'] = 'equals';
                  $options['criteria'][0]['value']      = self::SOLVED;
                  $options['criteria'][0]['link']       = 'AND';

                  $options['criteria'][1]['field']      = 4; // users_id_assign
                  $options['criteria'][1]['searchtype'] = 'equals';
                  $options['criteria'][1]['value']      = Session::getLoginUserID();
                  $options['criteria'][1]['link']       = 'AND';

                  $options['criteria'][2]['field']      = 22; // users_id_recipient
                  $options['criteria'][2]['searchtype'] = 'equals';
                  $options['criteria'][2]['value']      = Session::getLoginUserID();
                  $options['criteria'][2]['link']       = 'OR';

                  $options['criteria'][3]['field']      = 12; // status
                  $options['criteria'][3]['searchtype'] = 'equals';
                  $options['criteria'][3]['value']      = self::SOLVED;
                  $options['criteria'][3]['link']       = 'AND';

                  $forcetab                 = 'Ticket$2';

                  echo "<a href=\"".Ticket::getSearchURL()."?".
                        Toolbox::append_params($options, '&amp;')."\">".
                        Html::makeTitle(__('Your tickets to close'), $number, $numrows)."</a>";
                  break;

               case "observed" :
                  $options['criteria'][0]['field']      = 66; // users_id
                  $options['criteria'][0]['searchtype'] = 'equals';
                  $options['criteria'][0]['value']      = Session::getLoginUserID();
                  $options['criteria'][0]['link']       = 'AND';

                  $options['criteria'][1]['field']      = 12; // status
                  $options['criteria'][1]['searchtype'] = 'equals';
                  $options['criteria'][1]['value']      = 'notold';
                  $options['criteria'][1]['link']       = 'AND';

                  echo "<a href=\"".Ticket::getSearchURL()."?".
                        Toolbox::append_params($options, '&amp;')."\">".
                        Html::makeTitle(__('Your observed tickets'), $number, $numrows)."</a>";
                  break;

               case "survey" :
                  $options['criteria'][0]['field']      = 12; // status
                  $options['criteria'][0]['searchtype'] = 'equals';
                  $options['criteria'][0]['value']      = self::CLOSED;
                  $options['criteria'][0]['link']       = 'AND';

                  $options['criteria'][1]['field']      = 60; // enquete generee
                  $options['criteria'][1]['searchtype'] = 'contains';
                  $options['criteria'][1]['value']      = '^';
                  $options['criteria'][1]['link']       = 'AND';

                  $options['criteria'][2]['field']      = 61; // date_answered
                  $options['criteria'][2]['searchtype'] = 'contains';
                  $options['criteria'][2]['value']      = 'NULL';
                  $options['criteria'][2]['link']       = 'AND';

                  if (Session::haveRight('ticket', Ticket::SURVEY)) {
                     $options['criteria'][3]['field']      = 22; // author
                     $options['criteria'][3]['searchtype'] = 'equals';
                     $options['criteria'][3]['value']      = Session::getLoginUserID();
                     $options['criteria'][3]['link']       = 'AND';
                  } else {
                     $options['criteria'][3]['field']      = 4; // requester
                     $options['criteria'][3]['searchtype'] = 'equals';
                     $options['criteria'][3]['value']      = Session::getLoginUserID();
                     $options['criteria'][3]['link']       = 'AND';
                  }
                  $forcetab                 = 'Ticket$3';

                  echo "<a href=\"".Ticket::getSearchURL()."?".
                         Toolbox::append_params($options, '&amp;')."\">".
                         Html::makeTitle(__('Satisfaction survey'), $number, $numrows)."</a>";
                  break;

               case "requestbyself" :
               default :
                  $options['criteria'][0]['field']      = 4; // users_id
                  $options['criteria'][0]['searchtype'] = 'equals';
                  $options['criteria'][0]['value']      = Session::getLoginUserID();
                  $options['criteria'][0]['link']       = 'AND';

                  $options['criteria'][1]['field']      = 12; // status
                  $options['criteria'][1]['searchtype'] = 'equals';
                  $options['criteria'][1]['value']      = 'notold';
                  $options['criteria'][1]['link']       = 'AND';

                  echo "<a href=\"".Ticket::getSearchURL()."?".
                        Toolbox::append_params($options, '&amp;')."\">".
                        Html::makeTitle(__('Your tickets in progress'), $number, $numrows)."</a>";
            }
         }

         echo "</th></tr>";
         if ($number) {
            echo "<tr><th></th>";
            echo "<th>".__('Requester')."</th>";
            echo "<th>"._n('Associated element', 'Associated elements', Session::getPluralNumber())."</th>";
            echo "<th>".__('Description')."</th></tr>";
            while ($data = $iterator->next()) {
               self::showVeryShort($data['id'], $forcetab);
            }
         }
         echo "</table>";

      }
   }

   /**
    * Get tickets count
    *
    * @param $foruser boolean : only for current login user as requester (false by default)
   **/
   static function showCentralCount($foruser = false) {
      global $DB, $CFG_GLPI;

      // show a tab with count of jobs in the central and give link
      if (!Session::haveRight(self::$rightname, self::READALL) && !self::canCreate()) {
         return false;
      }
      if (!Session::haveRight(self::$rightname, self::READALL)) {
         $foruser = true;
      }

      $table = self::getTable();
      $criteria = [
         'SELECT'    => [
            'glpi_tickets.status',
            'COUNT DISTINCT' => ["$table.id AS COUNT"],
         ],
         'FROM'      => $table,
         'WHERE'     => getEntitiesRestrictCriteria($table),
         'GROUPBY'   => 'status'
      ];

      if ($foruser) {
         $criteria['LEFT JOIN'] = [
            'glpi_tickets_users' => [
               'ON' => [
                  'glpi_tickets_users' => 'tickets_id',
                  $table               => 'id', [
                     'AND' => [
                        'glpi_tickets_users.type' => CommonITILActor::REQUESTER
                     ]
                  ]
               ]
            ],
            'glpi_ticketvalidations' => [
               'ON' => [
                  'glpi_ticketvalidations'   => 'tickets_id',
                  $table                     => 'id'
               ]
            ]
         ];

         if (Session::haveRight(self::$rightname, self::READGROUP)
             && isset($_SESSION["glpigroups"])
             && count($_SESSION["glpigroups"])) {
            $criteria['LEFT JOIN']['glpi_groups_tickets'] = [
               'ON' => [
                  'glpi_groups_tickets'   => 'tickets_id',
                  $table                  => 'id', [
                     'AND' => ['glpi_groups_tickets.type' => CommonITILActor::REQUESTER]
                  ]
               ]
            ];
         }
      }

      if ($foruser) {
         $ORWHERE = ['OR' => [
            'glpi_tickets_users.users_id'                => Session::getLoginUserID(),
            'glpi_tickets.users_id_recipient'            => Session::getLoginUserID(),
            'glpi_ticketvalidations.users_id_validate'   => Session::getLoginUserID()
         ]];

         if (Session::haveRight(self::$rightname, self::READGROUP)
             && isset($_SESSION["glpigroups"])
             && count($_SESSION["glpigroups"])) {
            $ORWHERE['OR']['glpi_groups_tickets.groups_id'] = $_SESSION['glpigroups'];
         }
         $criteria['WHERE'][] = $ORWHERE;
      }

      $deleted_criteria = $criteria;
      $criteria['WHERE']['glpi_tickets.is_deleted'] = 0;
      $deleted_criteria['WHERE']['glpi_tickets.is_deleted'] = 1;
      $iterator = $DB->request($criteria);
      $deleted_iterator = $DB->request($deleted_criteria);

      $status = [];
      foreach (self::getAllStatusArray() as $key => $val) {
         $status[$key] = 0;
      }

      while ($data = $iterator->next()) {
         $status[$data["status"]] = $data["COUNT"];
      }

      $number_deleted = 0;
      while ($data = $deleted_iterator->next()) {
         $number_deleted += $data["COUNT"];
      }

      $options['criteria'][0]['field']      = 12;
      $options['criteria'][0]['searchtype'] = 'equals';
      $options['criteria'][0]['value']      = 'process';
      $options['criteria'][0]['link']       = 'AND';
      $options['reset']         ='reset';

      echo "<table class='tab_cadrehov' >";
      echo "<tr class='noHover'><th colspan='2'>";

      if (Session::getCurrentInterface() != "central") {
         echo "<a href=\"".$CFG_GLPI["root_doc"]."/front/helpdesk.public.php?create_ticket=1\" class='pointer'>".
                __('Create a ticket')."&nbsp;<i class='fa fa-plus'></i><span class='sr-only'>". __s('Add')."</span></a>";
      } else {
         echo "<a href=\"".Ticket::getSearchURL()."?".
                Toolbox::append_params($options, '&amp;')."\">".__('Ticket followup')."</a>";
      }
      echo "</th></tr>";
      echo "<tr><th>"._n('Ticket', 'Tickets', Session::getPluralNumber())."</th><th>"._x('quantity', 'Number')."</th></tr>";

      if (Session::haveRightsOr('ticketvalidation', TicketValidation::getValidateRights())) {
           $number_waitapproval = TicketValidation::getNumberToValidate(Session::getLoginUserID());

           $opt = [];
           $opt['reset']      = 'reset';
           $opt['criteria'][0]['field']      = 55; // validation status
           $opt['criteria'][0]['searchtype'] = 'equals';
           $opt['criteria'][0]['value']      = CommonITILValidation::WAITING;
           $opt['criteria'][0]['link']       = 'AND';

           $opt['criteria'][1]['field']      = 59; // validation aprobator
           $opt['criteria'][1]['searchtype'] = 'equals';
           $opt['criteria'][1]['value']      = Session::getLoginUserID();
           $opt['criteria'][1]['link']       = 'AND';

           echo "<tr class='tab_bg_2'>";
           echo "<td><a href=\"".Ticket::getSearchURL()."?".
               Toolbox::append_params($opt, '&amp;')."\">".__('Ticket waiting for your approval')."</a></td>";
           echo "<td class='numeric'>".$number_waitapproval."</td></tr>";
      }

      foreach ($status as $key => $val) {
         $options['criteria'][0]['value'] = $key;
         echo "<tr class='tab_bg_2'>";
         echo "<td><a href=\"".Ticket::getSearchURL()."?".
                    Toolbox::append_params($options, '&amp;')."\">".self::getStatus($key)."</a></td>";
         echo "<td class='numeric'>$val</td></tr>";
      }

      $options['criteria'][0]['value'] = 'all';
      $options['is_deleted']  = 1;
      echo "<tr class='tab_bg_2'>";
      echo "<td><a href=\"".Ticket::getSearchURL()."?".
                 Toolbox::append_params($options, '&amp;')."\">".__('Deleted')."</a></td>";
      echo "<td class='numeric'>".$number_deleted."</td></tr>";

      echo "</table><br>";
   }


   static function showCentralNewList() {
      global $DB, $CFG_GLPI;

      if (!Session::haveRight(self::$rightname, self::READALL)) {
         return false;
      }

      $criteria = self::getCommonCriteria();
      $criteria['WHERE'] = [
         'status'       => self::INCOMING,
         'is_deleted'   => 0
      ] + getEntitiesRestrictCriteria(self::getTable());
      $criteria['LIMIT'] = (int)$_SESSION['glpilist_limit'];
      $iterator = $DB->request($criteria);
      $number = count($iterator);

      if ($number > 0) {
         Session::initNavigateListItems('Ticket');
         $options['criteria'][0]['field']      = 12;
         $options['criteria'][0]['searchtype'] = 'equals';
         $options['criteria'][0]['value']   = self::INCOMING;
         $options['criteria'][0]['link']       = 'AND';
         $options['reset']         ='reset';

         echo "<div class='center'><table class='tab_cadre_fixe'>";
         //TRANS: %d is the number of new tickets
         echo "<tr><th colspan='12'>".sprintf(_n('%d new ticket', '%d new tickets', $number), $number);
         echo "<a href='".Ticket::getSearchURL()."?".
                Toolbox::append_params($options, '&amp;')."'>".__('Show all')."</a>";
         echo "</th></tr>";

         self::commonListHeader(Search::HTML_OUTPUT);

         while ($data = $iterator->next()) {
            Session::addToNavigateListItems('Ticket', $data["id"]);
            self::showShort($data["id"]);
         }
         echo "</table></div>";

      } else {
         echo "<div class='center'>";
         echo "<table class='tab_cadre_fixe'>";
         echo "<tr><th>".__('No ticket found.')."</th></tr>";
         echo "</table>";
         echo "</div><br>";
      }
   }

   /**
   * Display tickets for an item
    *
    * Will also display tickets of linked items
    *
    * @param CommonDBTM $item         CommonDBTM object
    * @param boolean    $withtemplate (default 0)
    *
    * @return void (display a table)
   **/
   static function showListForItem(CommonDBTM $item, $withtemplate = 0) {
      global $DB, $CFG_GLPI;

      if (!Session::haveRightsOr(self::$rightname,
                                  [self::READALL, self::READMY, self::READASSIGN, CREATE])) {
         return false;
      }

      if ($item->isNewID($item->getID())) {
         return false;
      }

      $criteria         = self::getCommonCriteria();
      $restrict         = [];
      $options['reset'] = 'reset';

      switch ($item->getType()) {
         case 'User' :
            $restrict['glpi_tickets_users.users_id'] = $item->getID();
            $restrict['glpi_tickets_users.type'] = CommonITILActor::REQUESTER;

            $options['reset'] = 'reset';

            $options['criteria'][0]['field']      = 4; // status
            $options['criteria'][0]['searchtype'] = 'equals';
            $options['criteria'][0]['value']      = $item->getID();
            $options['criteria'][0]['link']       = 'AND';
            break;

         case 'SLA' :
            $restrict[] = [
               'OR' => [
                  'slas_id_tto'  => $item->getID(),
                  'slas_id_ttr'  => $item->getID()
               ]
            ];
            $criteria['ORDERBY'] = 'glpi_tickets.time_to_resolve DESC';

            $options['criteria'][0]['field']      = 30;
            $options['criteria'][0]['searchtype'] = 'equals';
            $options['criteria'][0]['value']      = $item->getID();
            $options['criteria'][0]['link']       = 'AND';
            break;

         case 'OLA' :
            $restrict[] = [
               'OR' => [
                  'olas_id_tto'  => $item->getID(),
                  'olas_id_ttr'  => $item->getID()
               ]
            ];
            $criteria['ORDERBY'] = 'glpi_tickets.internal_time_to_resolve DESC';

            $options['criteria'][0]['field']      = 30;
            $options['criteria'][0]['searchtype'] = 'equals';
            $options['criteria'][0]['value']      = $item->getID();
            $options['criteria'][0]['link']       = 'AND';
            break;

         case 'Supplier' :
            $restrict['glpi_suppliers_tickets.suppliers_id'] = $item->getID();
            $restrict['glpi_suppliers_tickets.type'] = CommonITILActor::ASSIGN;

            $options['criteria'][0]['field']      = 6;
            $options['criteria'][0]['searchtype'] = 'equals';
            $options['criteria'][0]['value']      = $item->getID();
            $options['criteria'][0]['link']       = 'AND';
            break;

         case 'Group' :
            // Mini search engine
            if ($item->haveChildren()) {
               $tree = Session::getSavedOption(__CLASS__, 'tree', 0);
               echo "<table class='tab_cadre_fixe'>";
               echo "<tr class='tab_bg_1'><th>".__('Last tickets')."</th></tr>";
               echo "<tr class='tab_bg_1'><td class='center'>";
               echo __('Child groups')."&nbsp;";
               Dropdown::showYesNo('tree', $tree, -1,
                                   ['on_change' => 'reloadTab("start=0&tree="+this.value)']);
            } else {
               $tree = 0;
            }
            echo "</td></tr></table>";

            $restrict['glpi_groups_tickets.groups_id'] = ($tree ? getSonsOf('glpi_groups', $item->getID()) : $item->getID());
            $restrict['glpi_groups_tickets.type'] = CommonITILActor::REQUESTER;

            $options['criteria'][0]['field']      = 71;
            $options['criteria'][0]['searchtype'] = ($tree ? 'under' : 'equals');
            $options['criteria'][0]['value']      = $item->getID();
            $options['criteria'][0]['link']       = 'AND';
            break;

         default :
            $restrict['glpi_items_tickets.items_id'] = $item->getID();
            $restrict['glpi_items_tickets.itemtype'] = $item->getType();

            // you can only see your tickets
            if (!Session::haveRight(self::$rightname, self::READALL)) {
               $or = [
                  'glpi_tickets.users_id_recipient'   => Session::getLoginUserID(),
                  [
                     'AND' => [
                        'glpi_tickets_users.tickets_id'  => new \QueryExpression('glpi_tickets.id'),
                        'glpi_tickets_users.users_id'    => Session::getLoginUserID()
                     ]
                  ]
               ];
               if (count($_SESSION['glpigroups'])) {
                  $or['glpi_groups_tickets.groups_id'] = $_SESSION['glpigroups'];
               }
               $restrict[] = ['OR' => $or];
            }

            $options['criteria'][0]['field']      = 12;
            $options['criteria'][0]['searchtype'] = 'equals';
            $options['criteria'][0]['value']      = 'all';
            $options['criteria'][0]['link']       = 'AND';

            $options['metacriteria'][0]['itemtype']   = $item->getType();
            $options['metacriteria'][0]['field']      = Search::getOptionNumber($item->getType(),
                                                                                'id');
            $options['metacriteria'][0]['searchtype'] = 'equals';
            $options['metacriteria'][0]['value']      = $item->getID();
            $options['metacriteria'][0]['link']       = 'AND';
            break;
      }

      $criteria['WHERE'] = $restrict + getEntitiesRestrictCriteria(self::getTable());
      $criteria['WHERE']['glpi_tickets.is_deleted'] = 0;
      $criteria['LIMIT'] = (int)$_SESSION['glpilist_limit'];
      $iterator = $DB->request($criteria);
      $number = count($iterator);

      $colspan = 11;
      if (count($_SESSION["glpiactiveentities"]) > 1) {
         $colspan++;
      }

      // Ticket for the item
      // Link to open a new ticket
      if ($item->getID()
          && Ticket::isPossibleToAssignType($item->getType())
          && self::canCreate()
          && !(!empty($withtemplate) && ($withtemplate == 2))
            && (!isset($item->fields['is_template']) || ($item->fields['is_template'] == 0))) {
         echo "<div class='firstbloc'>";
         Html::showSimpleForm(Ticket::getFormURL(),
                              '_add_fromitem', __('New ticket for this item...'),
                              ['itemtype' => $item->getType(),
                                    'items_id' => $item->getID()]);
         echo "</div>";
      }

      if ($item->getID()
          && ($item->getType() == 'User')
          && self::canCreate()
          && !(!empty($withtemplate) && ($withtemplate == 2))) {
         echo "<div class='firstbloc'>";
         Html::showSimpleForm(Ticket::getFormURL(),
                              '_add_fromitem', __('New ticket for this item...'),
                              ['_users_id_requester' => $item->getID()]);
         echo "</div>";
      }

      echo "<div>";

      if ($number > 0) {
         echo "<table class='tab_cadre_fixehov'>";
         if (Session::haveRight(self::$rightname, self::READALL)) {
            Session::initNavigateListItems('Ticket',
            //TRANS : %1$s is the itemtype name, %2$s is the name of the item (used for headings of a list)
                                           sprintf(__('%1$s = %2$s'), $item->getTypeName(1),
                                                   $item->getName()));

            echo "<tr class='noHover'><th colspan='$colspan'>";
            $title = sprintf(_n('Last %d ticket', 'Last %d tickets', $number), $number);
            $link = "<a href='".Ticket::getSearchURL()."?".
                      Toolbox::append_params($options, '&amp;')."'>".__('Show all')."</a>";
            $title = printf(__('%1$s (%2$s)'), $title, $link);
            echo "</th></tr>";
         } else {
            echo "<tr><th colspan='$colspan'>".__("You don't have right to see all tickets")."</th></tr>";
         }

      } else {
         echo "<table class='tab_cadre_fixe'>";
         echo "<tr><th>".__('No ticket found.')."</th></tr>";
      }

      // Ticket list
      if ($number > 0) {
         self::commonListHeader(Search::HTML_OUTPUT);

         while ($data = $iterator->next()) {
            Session::addToNavigateListItems('Ticket', $data["id"]);
            self::showShort($data["id"]);
         }
         self::commonListHeader(Search::HTML_OUTPUT);
      }

      echo "</table></div>";

      // Tickets for linked items
      $linkeditems = $item->getLinkedItems();
      $restrict    = [];
      if (count($linkeditems)) {
         foreach ($linkeditems as $ltype => $tab) {
            foreach ($tab as $lID) {
               $restrict[] = ['AND' => ['itemtype' => $ltype, 'items_id' => $lID]];
            }
         }
      }

      if (count($restrict)
          && Session::haveRight(self::$rightname, self::READALL)) {
         $criteria = self::getCommonCriteria();
         $criteria['WHERE'] = ['OR' => $restrict]
             + getEntitiesRestrictCriteria(self::getTable());
         $iterator = $DB->request($criteria);
         $number = count($iterator);

         echo "<div class='spaced'><table class='tab_cadre_fixe'>";
         echo "<tr><th colspan='12'>";
         echo _n('Ticket on linked items', 'Tickets on linked items', $number);
         echo "</th></tr>";
         if ($number > 0) {
            self::commonListHeader(Search::HTML_OUTPUT);
            while ($data = $iterator->next()) {
               // Session::addToNavigateListItems(TRACKING_TYPE,$data["id"]);
               self::showShort($data["id"]);
            }
            self::commonListHeader(Search::HTML_OUTPUT);
         } else {
            echo "<tr><th>".__('No ticket found.')."</th></tr>";
         }
         echo "</table></div>";

      } // Subquery for linked item

   }

   /**
    * @param $ID
    * @param $forcetab  string   name of the tab to force at the display (default '')
   **/
   static function showVeryShort($ID, $forcetab = '') {
      global $CFG_GLPI;

      // Prints a job in short form
      // Should be called in a <table>-segment
      // Print links or not in case of user view
      // Make new job object and fill it from database, if success, print it
      $showprivate = false;
      if (Session::haveRight('followup', ITILFollowup::SEEPRIVATE)) {
         $showprivate = true;
      }

      $job  = new self();
      $rand = mt_rand();
      if ($job->getFromDBwithData($ID, 0)) {
         $bgcolor = $_SESSION["glpipriority_".$job->fields["priority"]];
         // $rand    = mt_rand();
         echo "<tr class='tab_bg_2'>";
         echo "<td class='center' bgcolor='$bgcolor'>".sprintf(__('%1$s: %2$s'), __('ID'),
                                                               $job->fields["id"])."</td>";
         echo "<td class='center'>";

         if (isset($job->users[CommonITILActor::REQUESTER])
             && count($job->users[CommonITILActor::REQUESTER])) {
            foreach ($job->users[CommonITILActor::REQUESTER] as $d) {
               if ($d["users_id"] > 0) {
                  $userdata = getUserName($d["users_id"], 2);
                  $name     = "<span class='b'>".$userdata['name']."</span>";
                  $name     = sprintf(__('%1$s %2$s'), $name,
                                      Html::showToolTip($userdata["comment"],
                                                        ['link'    => $userdata["link"],
                                                              'display' => false]));
                  echo $name;
               } else {
                  echo $d['alternative_email']."&nbsp;";
               }
               echo "<br>";
            }
         }

         if (isset($job->groups[CommonITILActor::REQUESTER])
             && count($job->groups[CommonITILActor::REQUESTER])) {
            foreach ($job->groups[CommonITILActor::REQUESTER] as $d) {
               echo Dropdown::getDropdownName("glpi_groups", $d["groups_id"]);
               echo "<br>";
            }
         }

         echo "</td>";

         echo "<td class='center'>";
         if (!empty($job->hardwaredatas)) {
            foreach ($job->hardwaredatas as $hardwaredatas) {
               if ($hardwaredatas->canView()) {
                  echo $hardwaredatas->getTypeName()." - ";
                  echo "<span class='b'>".$hardwaredatas->getLink()."</span><br/>";
               } else if ($hardwaredatas) {
                  echo $hardwaredatas->getTypeName()." - ";
                  echo "<span class='b'>".$hardwaredatas->getNameID()."</span><br/>";
               }
            }
         } else {
            echo __('General');
         }
         echo "<td>";

         $link = "<a id='ticket".$job->fields["id"].$rand."' href='".Ticket::getFormURLWithID($job->fields["id"]);
         if ($forcetab != '') {
            $link .= "&amp;forcetab=".$forcetab;
         }
         $link   .= "'>";
         $link   .= "<span class='b'>".$job->getNameID()."</span></a>";
         $link    = sprintf(__('%1$s (%2$s)'), $link,
                            sprintf(__('%1$s - %2$s'), $job->numberOfFollowups($showprivate),
                                    $job->numberOfTasks($showprivate)));
         $content = Toolbox::unclean_cross_side_scripting_deep(html_entity_decode($job->fields['content'],
                                                                                  ENT_QUOTES,
                                                                                  "UTF-8"));
         $link    = printf(__('%1$s %2$s'), $link,
                           Html::showToolTip(nl2br(Html::Clean($content)),
                                             ['applyto' => 'ticket'.$job->fields["id"].$rand,
                                                   'display' => false]));
         echo "</td>";

         // Finish Line
         echo "</tr>";
      } else {
         echo "<tr class='tab_bg_2'>";
         echo "<td colspan='6' ><i>".__('No ticket in progress.')."</i></td></tr>";
      }
   }


   public static function getCommonCriteria() {
      $criteria = parent::getCommonCriteria();

      $criteria['LEFT JOIN']['glpi_tickettasks'] = [
         'ON' => [
            self::getTable()     => 'id',
            'glpi_tickettasks'   => 'tickets_id'
         ]
      ];

      return $criteria;
   }

   static function getCommonSelect() {
      Toolbox::deprecated('Use getCommonCriteria');

      $SELECT = "";
      if (count($_SESSION["glpiactiveentities"])>1) {
         $SELECT .= ", `glpi_entities`.`completename` AS entityname,
                       `glpi_tickets`.`entities_id` AS entityID ";
      }

      return " DISTINCT `glpi_tickets`.*,
                        `glpi_itilcategories`.`completename` AS catname
                        $SELECT";
   }


   static function getCommonLeftJoin() {
      Toolbox::deprecated('Use getCommonCriteria');

      $FROM = "";
      if (count($_SESSION["glpiactiveentities"])>1) {
         $FROM .= " LEFT JOIN `glpi_entities`
                        ON (`glpi_entities`.`id` = `glpi_tickets`.`entities_id`) ";
      }

      return " LEFT JOIN `glpi_groups_tickets`
                  ON (`glpi_tickets`.`id` = `glpi_groups_tickets`.`tickets_id`)
               LEFT JOIN `glpi_tickets_users`
                  ON (`glpi_tickets`.`id` = `glpi_tickets_users`.`tickets_id`)
               LEFT JOIN `glpi_suppliers_tickets`
                  ON (`glpi_tickets`.`id` = `glpi_suppliers_tickets`.`tickets_id`)
               LEFT JOIN `glpi_itilcategories`
                  ON (`glpi_tickets`.`itilcategories_id` = `glpi_itilcategories`.`id`)
               LEFT JOIN `glpi_tickettasks`
                  ON (`glpi_tickets`.`id` = `glpi_tickettasks`.`tickets_id`)
               LEFT JOIN `glpi_items_tickets`
                  ON (`glpi_tickets`.`id` = `glpi_items_tickets`.`tickets_id`)
               $FROM";

   }


   /**
    * @param $output
   **/
   static function showPreviewAssignAction($output) {

      //If ticket is assign to an object, display this information first
      if (isset($output["entities_id"])
          && isset($output["items_id"])
          && isset($output["itemtype"])) {

         if ($item = getItemForItemtype($output["itemtype"])) {
            if ($item->getFromDB($output["items_id"])) {
               echo "<tr class='tab_bg_2'>";
               echo "<td>".__('Assign equipment')."</td>";

               echo "<td>".$item->getLink(['comments' => true])."</td>";
               echo "</tr>";
            }
         }

         unset($output["items_id"]);
         unset($output["itemtype"]);
      }
      unset($output["entities_id"]);
      return $output;
   }


   /**
    * Give cron information
    *
    * @param $name : task's name
    *
    * @return arrray of information
   **/
   static function cronInfo($name) {

      switch ($name) {
         case 'closeticket' :
            return ['description' => __('Automatic tickets closing')];

         case 'alertnotclosed' :
            return ['description' => __('Not solved tickets')];

         case 'createinquest' :
            return ['description' => __('Generation of satisfaction surveys')];
      }
      return [];
   }


   /**
    * Cron for ticket's automatic close
    *
    * @param $task : crontask object
    *
    * @return integer (0 : nothing done - 1 : done)
   **/
   static function cronCloseTicket($task) {
      global $DB;

      $ticket = new self();

      // Recherche des entit??s
      $tot = 0;

      $entities = $DB->request(
         [
            'SELECT' => 'id',
            'FROM'   => Entity::getTable(),
         ]
      );
      foreach ($entities as $entity) {
         $delay  = Entity::getUsedConfig('autoclose_delay', $entity['id'], '', Entity::CONFIG_NEVER);
         if ($delay >= 0) {
<<<<<<< HEAD
            $criteria = [
               'FROM'   => self::getTable(),
               'WHERE'  => [
                  'entities_id'  => $entity,
                  'status'       => self::SOLVED,
                  'is_deleted'   => 0
               ]
            ];
=======
            $query = "SELECT *
                      FROM `glpi_tickets`
                      WHERE `entities_id` = '".$entity['id']."'
                            AND `status` = '".self::SOLVED."'
                            AND `is_deleted` = 0";
>>>>>>> 88bca2ae

            if ($delay > 0) {
               $calendars_id = Entity::getUsedConfig('calendars_id', $entity['id']);
               if ($calendars_id > 0) {
                  $calendar = new Calendar;
                  $calendar->getFromDB($calendars_id);
                  $end_date = $calendar->computeEndDate(
                     date('Y-m-d H:i:s'),
                     - $delay * DAY_TIMESTAMP,
                     0,
                     true
                  );
                  $criteria['WHERE']['solvedate'] = ['<=', $end_date];
               } else {
                  // no calendar, remove all days
                  $criteria['WHERE'][] = new \QueryExpression(
                     "ADDDATE(" . $DB->quoteName('solvedate') . ", INTERVAL $delay DAY) < NOW()"
                  );
               }
            }

            $nb = 0;
            $iterator = $DB->request($criteria);
            while ($tick = $iterator->next()) {
               $ticket->update([
                  'id'           => $tick['id'],
                  'status'       => self::CLOSED,
                  '_auto_update' => true
               ]);
               $nb++;
            }

            if ($nb) {
               $tot += $nb;
               $task->addVolume($nb);
               $task->log(Dropdown::getDropdownName('glpi_entities', $entity['id'])." : $nb");
            }
         }
      }

      return ($tot > 0);
   }


   /**
    * Cron for alert old tickets which are not solved
    *
    * @param $task : crontask object
    *
    * @return integer (0 : nothing done - 1 : done)
   **/
   static function cronAlertNotClosed($task) {
      global $DB, $CFG_GLPI;

      if (!$CFG_GLPI["use_notifications"]) {
         return 0;
      }
      // Recherche des entit??s
      $tot = 0;
      foreach (Entity::getEntitiesToNotify('notclosed_delay') as $entity => $value) {
         $query = "SELECT `glpi_tickets`.*
                   FROM `glpi_tickets`
                   WHERE `glpi_tickets`.`entities_id` = '".$entity."'
                         AND `glpi_tickets`.`is_deleted` = 0
                         AND `glpi_tickets`.`status` IN ('".self::INCOMING."',
                                                         '".self::ASSIGNED."',
                                                         '".self::PLANNED."',
                                                         '".self::WAITING."')
                         AND `glpi_tickets`.`closedate` IS NULL
                         AND ADDDATE(`glpi_tickets`.`date`, INTERVAL ".$value." DAY) < NOW()";
         $tickets = [];
         foreach ($DB->request($query) as $tick) {
            $tickets[] = $tick;
         }

         if (!empty($tickets)) {
            if (NotificationEvent::raiseEvent('alertnotclosed', new self(),
                                              ['items'       => $tickets,
                                                    'entities_id' => $entity])) {

               $tot += count($tickets);
               $task->addVolume(count($tickets));
               $task->log(sprintf(__('%1$s: %2$s'),
                                  Dropdown::getDropdownName('glpi_entities', $entity),
                                  count($tickets)));
            }
         }
      }

      return ($tot > 0);
   }


   /**
    * Cron for ticketsatisfaction's automatic generated
    *
    * @param $task : crontask object
    *
    * @return integer (0 : nothing done - 1 : done)
   **/
   static function cronCreateInquest($task) {
      global $DB;

      $conf        = new Entity();
      $inquest     = new TicketSatisfaction();
      $tot         = 0;
      $maxentity   = [];
      $tabentities = [];

      $rate = Entity::getUsedConfig('inquest_config', 0, 'inquest_rate');
      if ($rate > 0) {
         $tabentities[0] = $rate;
      }

      foreach ($DB->request('glpi_entities') as $entity) {
         $rate   = Entity::getUsedConfig('inquest_config', $entity['id'], 'inquest_rate');
         $parent = Entity::getUsedConfig('inquest_config', $entity['id'], 'entities_id');

         if ($rate > 0) {
            $tabentities[$entity['id']] = $rate;
         }
      }

      foreach ($tabentities as $entity => $rate) {
         $parent        = Entity::getUsedConfig('inquest_config', $entity, 'entities_id');
         $delay         = Entity::getUsedConfig('inquest_config', $entity, 'inquest_delay');
         $duration      = Entity::getUsedConfig('inquest_config', $entity, 'inquest_duration');
         $type          = Entity::getUsedConfig('inquest_config', $entity);
         $max_closedate = Entity::getUsedConfig('inquest_config', $entity, 'max_closedate');

         $query = "SELECT `glpi_tickets`.`id`,
                          `glpi_tickets`.`closedate`,
                          `glpi_tickets`.`entities_id`
                   FROM `glpi_tickets`
                   LEFT JOIN `glpi_ticketsatisfactions`
                       ON `glpi_ticketsatisfactions`.`tickets_id` = `glpi_tickets`.`id`
                   LEFT JOIN `glpi_entities`
                       ON `glpi_tickets`.`entities_id` = `glpi_entities`.`id`
                   WHERE `glpi_tickets`.`entities_id` = '$entity'
                         AND `glpi_tickets`.`is_deleted` = 0
                         AND `glpi_tickets`.`status` = '".self::CLOSED."'
                         AND `glpi_tickets`.`closedate` > '$max_closedate'
                         AND ADDDATE(`glpi_tickets`.`closedate`, INTERVAL $delay DAY)<=NOW()
                         AND ADDDATE(`glpi_entities`.`max_closedate`, INTERVAL $duration DAY)<=NOW()
                         AND `glpi_ticketsatisfactions`.`id` IS NULL
                   ORDER BY `closedate` ASC";

         $nb            = 0;
         $max_closedate = '';

         foreach ($DB->request($query) as $tick) {
            $max_closedate = $tick['closedate'];
            if (mt_rand(1, 100) <= $rate) {
               if ($inquest->add(['tickets_id'  => $tick['id'],
                                       'date_begin'  => $_SESSION["glpi_currenttime"],
                                       'entities_id' => $tick['entities_id'],
                                       'type'        => $type])) {
                  $nb++;
               }
            }
         }

         // conservation de toutes les max_closedate des entites filles
         if (!empty($max_closedate)
             && (!isset($maxentity[$parent])
                 || ($max_closedate > $maxentity[$parent]))) {
            $maxentity[$parent] = $max_closedate;
         }

         if ($nb) {
            $tot += $nb;
            $task->addVolume($nb);
            $task->log(sprintf(__('%1$s: %2$s'),
                               Dropdown::getDropdownName('glpi_entities', $entity), $nb));
         }
      }

      // Sauvegarde du max_closedate pour ne pas tester les m??me tickets 2 fois
      foreach ($maxentity as $parent => $maxdate) {
         $conf->getFromDB($parent);
         $conf->update(['id'            => $conf->fields['id'],
                             //'entities_id'   => $parent,
                             'max_closedate' => $maxdate]);
      }

      return ($tot > 0);
   }


   /**
    * Display debug information for current object
   **/
   function showDebug() {
      NotificationEvent::debugEvent($this);
   }


   /**
    * @since 0.85
    *
    * @see commonDBTM::getRights()
    **/
   function getRights($interface = 'central') {

      $values = parent::getRights();
      unset($values[READ]);
      $values[self::READMY]    = __('See my ticket');
                                                  //TRANS: short for : See tickets created by my groups
      $values[self::READGROUP] = ['short' => __('See group ticket'),
                                       'long'  => __('See tickets created by my groups')];
      if ($interface == 'central') {
         $values[self::READALL]        = __('See all tickets');
                                                //TRANS: short for : See assigned tickets (group associated)
         $values[self::READASSIGN]     = ['short' => __('See assigned'),
                                               'long'  => __('See assigned tickets')];
                                               //TRANS: short for : Assign a ticket
         $values[self::ASSIGN]         = ['short' => __('Assign'),
                                               'long'  => __('Assign a ticket')];
                                               //TRANS: short for : Steal a ticket
         $values[self::STEAL]          = ['short' => __('Steal'),
                                               'long'  => __('Steal a ticket')];
                                               //TRANS: short for : To be in charge of a ticket
         $values[self::OWN]            = ['short' => __('Beeing in charge'),
                                               'long'  => __('To be in charge of a ticket')];
         $values[self::CHANGEPRIORITY] = __('Change the priority');
         $values[self::SURVEY]         = ['short' => __('Approve solution/Reply survey (my ticket)'),
                                               'long'  => __('Approve solution and reply to survey for ticket created by me')];
      }
      if ($interface == 'helpdesk') {
         unset($values[UPDATE], $values[DELETE], $values[PURGE]);
      }
      return $values;
   }

   /**
    * Convert img of the collector for ticket
    *
    * @since 0.85
    *
    * @param string $html  html content of input
    * @param array  $files filenames
    * @param array  $tags  image tags
    *
    * @return string html content
   **/
   static function convertContentForTicket($html, $files, $tags) {

      preg_match_all("/src\s*=\s*['|\"](.+?)['|\"]/", $html, $matches, PREG_PATTERN_ORDER);
      if (isset($matches[1]) && count($matches[1])) {
         // Get all image src

         foreach ($matches[1] as $src) {
            // Set tag if image matches
            foreach ($files as $data => $filename) {
               if (preg_match("/".$data."/i", $src)) {
                  $html = preg_replace("`<img.*src=['|\"]".$src."['|\"][^>]*\>`", "<p>".Document::getImageTag($tags[$filename])."</p>", $html);
               }
            }
         }
      }

      return $html;

   }


   /**
    * @since 0.90
    *
    * @param $tickets_id
    * @param $action         (default 'add')
   **/
   static function getSplittedSubmitButtonHtml($tickets_id, $action = "add") {

      $locale = _sx('button', 'Add');
      if ($action == 'update') {
         $locale = _x('button', 'Save');
      }
      $ticket       = new self();
      $ticket->getFromDB($tickets_id);
      $all_status   = Ticket::getAllowedStatusArray($ticket->fields['status']);
      $rand = mt_rand();

      $html = "<div class='x-split-button' id='x-split-button'>
               <input type='submit' value='$locale' name='$action' class='x-button x-button-main'>
               <span class='x-button x-button-drop'>&nbsp;</span>
               <ul class='x-button-drop-menu'>";
      foreach ($all_status as $status_key => $status_label) {
         $checked = "";
         if ($status_key == $ticket->fields['status']) {
            $checked = "checked='checked'";
         }
         $html .= "<li data-status='".self::getStatusKey($status_key)."'>";
         $html .= "<input type='radio' id='status_radio_$status_key$rand' name='_status'
                    $checked value='$status_key'>";
         $html .= "<label for='status_radio_$status_key$rand'>";
         $html .= Ticket::getStatusIcon($status_key) . "&nbsp;";
         $html .= $status_label;
         $html .= "</label>";
         $html .= "</li>";
      }
      $html .= "</ul></div>";

      $html.= "<script type='text/javascript'>$(function() {split_button();});</script>";
      return $html;
   }


   /**
    * Get correct Calendar: Entity or Sla
    *
    * @since 0.90.4
    *
   **/
   function getCalendar() {

      if (isset($this->fields['slas_id_ttr']) && $this->fields['slas_id_ttr'] > 0) {
         $slm = new SLM();
         if ($slm->getFromDB($this->fields['slas_id_ttr'])) {
            // not -1: calendar of the entity
            if ($slm->getField('calendars_id') >= 0) {
               return $slm->getField('calendars_id');
            }
         }
      }
      return parent::getCalendar();
   }


   /**
    * Select a field using standard system
    *
    * @since 9.1
    */
   function getValueToSelect($field_id_or_search_options, $name = '', $values = '', $options = []) {
      if (isset($field_id_or_search_options['linkfield'])) {
         switch ($field_id_or_search_options['linkfield']) {
            case 'requesttypes_id':
               if (isset($field_id_or_search_options['joinparams']) && Toolbox::in_array_recursive('glpi_itilfollowups', $field_id_or_search_options['joinparams'])) {
                  $opt = ['is_itilfollowup' => 1];
               } else {
                  $opt = ['is_ticketheader' => 1];
               }
               if ($field_id_or_search_options['linkfield']  == $name) {
                  $opt['is_active'] = 1;
               }
               if (isset( $options['condition'] )) {
                  if (!is_array($options['condition'])) {
                     $options['condition'] = [$options['condition']];
                  }
                  $opt = array_merge($opt, $options['condition']);
               }
               $options['condition'] = $opt;
               break;
         }
      }
      return parent::getValueToSelect($field_id_or_search_options, $name, $values, $options);
   }

   function showStatsDates() {
      $now                      = time();
      $date_creation            = strtotime($this->fields['date']);
      $date_takeintoaccount     = $date_creation + $this->fields['takeintoaccount_delay_stat'];
      if ($date_takeintoaccount == $date_creation) {
         $date_takeintoaccount  = 0;
      }
      $internal_time_to_own     = strtotime($this->fields['internal_time_to_own']);
      $time_to_own              = strtotime($this->fields['time_to_own']);
      $internal_time_to_resolve = strtotime($this->fields['internal_time_to_resolve']);
      $time_to_resolve          = strtotime($this->fields['time_to_resolve']);
      $solvedate                = strtotime($this->fields['solvedate']);
      $closedate                = strtotime($this->fields['closedate']);
      $goal_takeintoaccount     = ($date_takeintoaccount > 0 ? $date_takeintoaccount : $now);
      $goal_solvedate           = ($solvedate > 0 ? $solvedate : $now);

      $sla = new SLA;
      $ola = new OLA;
      $sla_tto_link =
      $sla_ttr_link =
      $ola_tto_link =
      $ola_ttr_link = "";

      if ($sla->getFromDB($this->fields['slas_id_tto'])) {
         $sla_tto_link = "<a href='".$sla->getLinkURL()."'>
                          <i class='far fa-clock slt' title='".$sla->getName()."'></i></a>";
      }
      if ($sla->getFromDB($this->fields['slas_id_ttr'])) {
         $sla_ttr_link = "<a href='".$sla->getLinkURL()."'>
                          <i class='far fa-clock slt' title='".$sla->getName()."'></i></a>";
      }
      if ($ola->getFromDB($this->fields['olas_id_tto'])) {
         $ola_tto_link = "<a href='".$ola->getLinkURL()."'>
                          <i class='far fa-clock slt' title='".$ola->getName()."'></i></a>";
      }
      if ($ola->getFromDB($this->fields['olas_id_ttr'])) {
         $ola_ttr_link = "<a href='".$ola->getLinkURL()."'>
                          <i class='far fa-clock slt' title='".$ola->getName()."'></i></a>";
      }

      $dates = [
         $date_creation.'_date_creation' => [
            'timestamp' => $date_creation,
            'label'     => __('Opening date'),
            'class'     => 'creation'
         ],
         $date_takeintoaccount.'_date_takeintoaccount' => [
            'timestamp' => $date_takeintoaccount,
            'label'     => __('Take into account'),
            'class'     => 'checked'
         ],
         $internal_time_to_own.'_internal_time_to_own' => [
            'timestamp' => $internal_time_to_own,
            'label'     => __('Internal time to own')." ".$ola_tto_link,
            'class'     => ($internal_time_to_own < $goal_takeintoaccount
                               ? 'passed' : '')." ".
                           ($date_takeintoaccount != ''
                               ? 'checked' : ''),
         ],
         $time_to_own.'_time_to_own' => [
            'timestamp' => $time_to_own,
            'label'     => __('Time to own')." ".$sla_tto_link,
            'class'     => ($time_to_own < $goal_takeintoaccount
                               ? 'passed' : '')." ".
                           ($date_takeintoaccount != ''
                               ? 'checked' : ''),
         ],
         $internal_time_to_resolve.'_internal_time_to_resolve' => [
            'timestamp' => $internal_time_to_resolve,
            'label'     => __('Internal time to resolve')." ".$ola_ttr_link,
            'class'     => ($internal_time_to_resolve < $goal_solvedate
                               ? 'passed' : '')." ".
                           ($solvedate != ''
                               ? 'checked' : '')
         ],
         $time_to_resolve.'_time_to_resolve' => [
            'timestamp' => $time_to_resolve,
            'label'     => __('Time to resolve')." ".$sla_ttr_link,
            'class'     => ($time_to_resolve < $goal_solvedate
                               ? 'passed' : '')." ".
                           ($solvedate != ''
                               ? 'checked' : '')
         ],
         $solvedate.'_solvedate' => [
            'timestamp' => $solvedate,
            'label'     => __('Resolution date'),
            'class'     => 'checked'
         ],
         $closedate.'_closedate' => [
            'timestamp' => $closedate,
            'label'     => __('Closing date'),
            'class'     => 'end'
         ]
      ];

      Html::showDatesTimelineGraph([
         'title'   => _n('Date', 'Dates', Session::getPluralNumber()),
         'dates'   => $dates,
         'add_now' => $this->getField('closedate') == ""
      ]);
   }
}<|MERGE_RESOLUTION|>--- conflicted
+++ resolved
@@ -6669,22 +6669,14 @@
       foreach ($entities as $entity) {
          $delay  = Entity::getUsedConfig('autoclose_delay', $entity['id'], '', Entity::CONFIG_NEVER);
          if ($delay >= 0) {
-<<<<<<< HEAD
             $criteria = [
                'FROM'   => self::getTable(),
                'WHERE'  => [
-                  'entities_id'  => $entity,
+                  'entities_id'  => $entity['id'],
                   'status'       => self::SOLVED,
                   'is_deleted'   => 0
                ]
             ];
-=======
-            $query = "SELECT *
-                      FROM `glpi_tickets`
-                      WHERE `entities_id` = '".$entity['id']."'
-                            AND `status` = '".self::SOLVED."'
-                            AND `is_deleted` = 0";
->>>>>>> 88bca2ae
 
             if ($delay > 0) {
                $calendars_id = Entity::getUsedConfig('calendars_id', $entity['id']);
