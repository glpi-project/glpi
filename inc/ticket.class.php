--- conflicted
+++ resolved
@@ -4572,31 +4572,7 @@
          }
       }
 
-<<<<<<< HEAD
-      echo "</table>";
-=======
-      // File upload system
-      echo "<div>";
-      echo $tt->getBeginHiddenFieldValue('_documents_id');
-
-      echo Html::file(array('multiple' => true,
-                            'showfilecontainer' => 'fileupload_info',
-                            'values' => array('filename' => $values['_filename'],
-                                              'tag' => $values['_tag_filename'])
-                            ));
-      if ($CFG_GLPI['use_rich_text']) {
-         echo "</div>";
-         echo "<div>";
-         if (!isset($rand)) {
-            $rand = mt_rand();
-         }
-         if ($canupdate_descr) {
-            echo Html::initImagePasteSystem($content_id, $rand);
-         }
-      }
-      echo "</div>";
-
->>>>>>> 68241570
+      echo "</table>"
       echo "<input type='hidden' name='id' value='$ID'>";
 
       echo "</div>";
