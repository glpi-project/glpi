--- conflicted
+++ resolved
@@ -1473,16 +1473,15 @@
                if ($item = getItemForItemtype($itemtype)) {
                   $item->getFromDB($items_id);
                   $input['items_locations'] = $item->fields['locations_id'];
-<<<<<<< HEAD
                   $input['items_groups'] = $item->fields['groups_id'];
                   if ($infocom->getFromDBforDevice($itemtype, $items_id)) {
                      $input['items_businesscriticities']
                         = Dropdown::getDropdownName('glpi_businesscriticities',
                                                     $infocom->fields['businesscriticities_id']);
-=======
+                  }
                   if (isset($item->fields['groups_id'])) {
                      $input['items_groups'] = $item->fields['groups_id'];
->>>>>>> a730e78d
+
                   }
                   break(2);
                }
