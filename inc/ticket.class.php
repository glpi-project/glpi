<?php
/**
 * ---------------------------------------------------------------------
 * GLPI - Gestionnaire Libre de Parc Informatique
 * Copyright (C) 2015-2020 Teclib' and contributors.
 *
 * http://glpi-project.org
 *
 * based on GLPI - Gestionnaire Libre de Parc Informatique
 * Copyright (C) 2003-2014 by the INDEPNET Development Team.
 *
 * ---------------------------------------------------------------------
 *
 * LICENSE
 *
 * This file is part of GLPI.
 *
 * GLPI is free software; you can redistribute it and/or modify
 * it under the terms of the GNU General Public License as published by
 * the Free Software Foundation; either version 2 of the License, or
 * (at your option) any later version.
 *
 * GLPI is distributed in the hope that it will be useful,
 * but WITHOUT ANY WARRANTY; without even the implied warranty of
 * MERCHANTABILITY or FITNESS FOR A PARTICULAR PURPOSE.  See the
 * GNU General Public License for more details.
 *
 * You should have received a copy of the GNU General Public License
 * along with GLPI. If not, see <http://www.gnu.org/licenses/>.
 * ---------------------------------------------------------------------
 */

use Glpi\Event;

if (!defined('GLPI_ROOT')) {
   die("Sorry. You can't access this file directly");
}

/**
 * Ticket Class
**/
class Ticket extends CommonITILObject {

   // From CommonDBTM
   public $dohistory                   = true;
   static protected $forward_entity_to = ['TicketValidation', 'TicketCost'];

   // From CommonITIL
   public $userlinkclass               = 'Ticket_User';
   public $grouplinkclass              = 'Group_Ticket';
   public $supplierlinkclass           = 'Supplier_Ticket';

   static $rightname                   = 'ticket';

   protected $userentity_oncreate      = true;

   const MATRIX_FIELD                  = 'priority_matrix';
   const URGENCY_MASK_FIELD            = 'urgency_mask';
   const IMPACT_MASK_FIELD             = 'impact_mask';
   const STATUS_MATRIX_FIELD           = 'ticket_status';

   // HELPDESK LINK HARDWARE DEFINITION : CHECKSUM SYSTEM : BOTH=1*2^0+1*2^1=3
   const HELPDESK_MY_HARDWARE  = 0;
   const HELPDESK_ALL_HARDWARE = 1;

   // Specific ones
   /// Hardware datas used by getFromDBwithData
   public $hardwaredatas = [];
   /// Is a hardware found in getHardwareData / getFromDBwithData : hardware link to the job
   public $computerfound = 0;

   // Request type
   const INCIDENT_TYPE = 1;
   // Demand type
   const DEMAND_TYPE   = 2;

   const READMY           =      1;
   const READALL          =   1024;
   const READGROUP        =   2048;
   const READASSIGN       =   4096;
   const ASSIGN           =   8192;
   const STEAL            =  16384;
   const OWN              =  32768;
   const CHANGEPRIORITY   =  65536;
   const SURVEY           = 131072;


   function getForbiddenStandardMassiveAction() {

      $forbidden = parent::getForbiddenStandardMassiveAction();

      if (!Session::haveRightsOr(self::$rightname, [DELETE, PURGE])) {
         $forbidden[] = 'delete';
         $forbidden[] = 'purge';
         $forbidden[] = 'restore';
      }

      return $forbidden;
   }


   /**
    * Name of the type
    *
    * @param $nb : number of item in the type (default 0)
   **/
   static function getTypeName($nb = 0) {
      return _n('Ticket', 'Tickets', $nb);
   }


   /**
    * @see CommonGLPI::getMenuShorcut()
    *
    * @since 0.85
   **/
   static function getMenuShorcut() {
      return 't';
   }


   /**
    * @see CommonGLPI::getAdditionalMenuContent()
    *
    * @since 0.85
   **/
   static function getAdditionalMenuContent() {

      if (static::canCreate()) {
         $menu = [
            'create_ticket' => [
               'title' => __('Create ticket'),
               'page'  => static::getFormURL(false),
               'icon'  => 'fas fa-plus',
            ],
         ];
         return $menu;
      } else {
         return self::getAdditionalMenuOptions();
      }
   }


   /**
    * @see CommonGLPI::getAdditionalMenuLinks()
    *
    * @since 0.85
   **/
   static function getAdditionalMenuLinks() {
      global $CFG_GLPI;

      $links = parent::getAdditionalMenuLinks();
      if (Session::haveRightsOr('ticketvalidation', TicketValidation::getValidateRights())) {
         $opt = [];
         $opt['reset']         = 'reset';
         $opt['criteria'][0]['field']      = 55; // validation status
         $opt['criteria'][0]['searchtype'] = 'equals';
         $opt['criteria'][0]['value']      = CommonITILValidation::WAITING;
         $opt['criteria'][0]['link']       = 'AND';

         $opt['criteria'][1]['field']      = 59; // validation aprobator
         $opt['criteria'][1]['searchtype'] = 'equals';
         $opt['criteria'][1]['value']      = Session::getLoginUserID();
         $opt['criteria'][1]['link']       = 'AND';

         $opt['criteria'][2]['field']      = 52; // global validation status
         $opt['criteria'][2]['searchtype'] = 'equals';
         $opt['criteria'][2]['value']      = CommonITILValidation::WAITING;
         $opt['criteria'][2]['link']       = 'AND';

         $opt['criteria'][3]['field']      = 12; // ticket status
         $opt['criteria'][3]['searchtype'] = 'equals';
         $opt['criteria'][3]['value']      = Ticket::CLOSED;
         $opt['criteria'][3]['link']       = 'AND NOT';

         $opt['criteria'][4]['field']      = 12; // ticket status
         $opt['criteria'][4]['searchtype'] = 'equals';
         $opt['criteria'][4]['value']      = Ticket::SOLVED;
         $opt['criteria'][4]['link']       = 'AND NOT';

         $pic_validate = "<img title=\"".__s('Ticket waiting for your approval')."\" alt=\"".
                           __s('Ticket waiting for your approval')."\" src='".
                           $CFG_GLPI["root_doc"]."/pics/menu_showall.png' class='pointer'>";

         $links[$pic_validate] = Ticket::getSearchURL(false) . '?'.Toolbox::append_params($opt, '&amp;');
      }

      return $links;
   }


   function canAssign() {
      if (isset($this->fields['is_deleted']) && ($this->fields['is_deleted'] == 1)
          || isset($this->fields['status']) && in_array($this->fields['status'], $this->getClosedStatusArray())
      ) {
         return false;
      }
      return Session::haveRight(static::$rightname, self::ASSIGN);
   }


   function canAssignToMe() {

      if (isset($this->fields['is_deleted']) && $this->fields['is_deleted'] == 1
         || isset($this->fields['status']) && in_array($this->fields['status'], $this->getClosedStatusArray())
      ) {
         return false;
      }
      return (Session::haveRight(self::$rightname, self::STEAL)
              || (Session::haveRight(self::$rightname, self::OWN)
                  && ($this->countUsers(CommonITILActor::ASSIGN) == 0)));
   }


   static function canUpdate() {

      // To allow update of urgency and category for post-only
      if (Session::getCurrentInterface() == "helpdesk") {
         return Session::haveRight(self::$rightname, CREATE);
      }

      return Session::haveRightsOr(self::$rightname,
                                   [UPDATE,
                                         self::ASSIGN,
                                         self::STEAL,
                                         self::OWN,
                                         self::CHANGEPRIORITY]);
   }


   static function canView() {
      return (Session::haveRightsOr(self::$rightname,
                                    [self::READALL, self::READMY, UPDATE, self::READASSIGN,
                                          self::READGROUP, self::OWN])
              || Session::haveRightsOr('ticketvalidation', TicketValidation::getValidateRights()));
   }


   /**
    * Is the current user have right to show the current ticket ?
    *
    * @return boolean
   **/
   function canViewItem() {

      if (!Session::haveAccessToEntity($this->getEntityID())) {
         return false;
      }
      return (Session::haveRight(self::$rightname, self::READALL)
              || (Session::haveRight(self::$rightname, self::READMY)
                  && (($this->fields["users_id_recipient"] === Session::getLoginUserID())
                      || $this->isUser(CommonITILActor::REQUESTER, Session::getLoginUserID())
                      || $this->isUser(CommonITILActor::OBSERVER, Session::getLoginUserID())))
              || (Session::haveRight(self::$rightname, self::READGROUP)
                  && isset($_SESSION["glpigroups"])
                  && ($this->haveAGroup(CommonITILActor::REQUESTER, $_SESSION["glpigroups"])
                      || $this->haveAGroup(CommonITILActor::OBSERVER, $_SESSION["glpigroups"])))
              || (Session::haveRight(self::$rightname, self::READASSIGN)
                  && ($this->isUser(CommonITILActor::ASSIGN, Session::getLoginUserID())
                      || (isset($_SESSION["glpigroups"])
                          && $this->haveAGroup(CommonITILActor::ASSIGN, $_SESSION["glpigroups"]))
                      || (Session::haveRight(self::$rightname, self::ASSIGN)
                          && ($this->fields["status"] == self::INCOMING))))
              || (Session::haveRightsOr('ticketvalidation', TicketValidation::getValidateRights())
                  && TicketValidation::canValidate($this->fields["id"])));
   }


   /**
    * Is the current user have right to approve solution of the current ticket ?
    *
    * @return boolean
   **/
   function canApprove() {

      return ((($this->fields["users_id_recipient"] === Session::getLoginUserID())
               &&  Session::haveRight('ticket', Ticket::SURVEY))
              || $this->isUser(CommonITILActor::REQUESTER, Session::getLoginUserID())
              || (isset($_SESSION["glpigroups"])
                  && $this->haveAGroup(CommonITILActor::REQUESTER, $_SESSION["glpigroups"])));
   }


   /**
    * @see CommonDBTM::canMassiveAction()
   **/
   function canMassiveAction($action, $field, $value) {

      switch ($action) {
         case 'update' :
            switch ($field) {
               case 'status' :
                  if (!self::isAllowedStatus($this->fields['status'], $value)) {
                     return false;
                  }
                  break;
            }
            break;
      }
      return true;
   }

   /**
    * Check if current user can take into account the ticket.
    *
    * @return boolean
    */
   public function canTakeIntoAccount() {

      // Can take into account if user is assigned user
      if ($this->isUser(CommonITILActor::ASSIGN, Session::getLoginUserID())
          || (isset($_SESSION["glpigroups"])
             && $this->haveAGroup(CommonITILActor::ASSIGN, $_SESSION['glpigroups']))) {
         return true;
      }

      // Cannot take into account if user is a requester (and not assigned)
      if ($this->isUser(CommonITILActor::REQUESTER, Session::getLoginUserID())
          || (isset($_SESSION["glpigroups"])
             && $this->haveAGroup(CommonITILActor::REQUESTER, $_SESSION['glpigroups']))) {
         return false;
      }

      $canAddTask = Session::haveRight("task", CommonITILTask::ADDALLITEM);
      $canAddFollowup = Session::haveRightsOr(
         'followup',
         [
            ITILFollowup::ADDALLTICKET,
            ITILFollowup::ADDMYTICKET,
            ITILFollowup::ADDGROUPTICKET,
         ]
      );

      // Can take into account if user has rights to add tasks or followups,
      // assuming that users that does not have those rights cannot treat the ticket.
      return $canAddTask || $canAddFollowup;
   }

   /**
    * Check if ticket has already been taken into account.
    *
    * @return boolean
    */
   public function isAlreadyTakenIntoAccount() {

      return array_key_exists('takeintoaccount_delay_stat', $this->fields)
          && $this->fields['takeintoaccount_delay_stat'] != 0;
   }

   /**
    * Get Datas to be added for SLA add
    *
    * @param $slas_id      SLA id
    * @param $entities_id  entity ID of the ticket
    * @param $date         begin date of the ticket
    * @param $type         type of SLA
    *
    * @since 9.1 (before getDatasToAddSla without type parameter)
    *
    * @return array of datas to add in ticket
   **/
   function getDatasToAddSLA($slas_id, $entities_id, $date, $type) {

      list($dateField, $slaField) = SLA::getFieldNames($type);

      $calendars_id = Entity::getUsedConfig('calendars_id', $entities_id);
      $data         = [];

      $sla = new SLA();
      if ($sla->getFromDB($slas_id)) {
         $sla->setTicketCalendar($calendars_id);
         if ($sla->fields['type'] == SLM::TTR) {
            $data["slalevels_id_ttr"] = SlaLevel::getFirstSlaLevel($slas_id);
         }
         // Compute time_to_resolve
         $data[$dateField]             = $sla->computeDate($date);
         $data['sla_waiting_duration'] = 0;

      } else {
         $data["slalevels_id_ttr"]     = 0;
         $data[$slaField]              = 0;
         $data['sla_waiting_duration'] = 0;
      }
      return $data;

   }

   /**
    * Get Datas to be added for OLA add
    *
    * @param $olas_id      OLA id
    * @param $entities_id  entity ID of the ticket
    * @param $date         begin date of the ticket
    * @param $type         type of OLA
    *
    * @since 9.2 (before getDatasToAddOla without type parameter)
    *
    * @return array of datas to add in ticket
    **/
   function getDatasToAddOLA($olas_id, $entities_id, $date, $type) {

      list($dateField, $olaField) = OLA::getFieldNames($type);

      $calendars_id = Entity::getUsedConfig('calendars_id', $entities_id);
      $data         = [];

      $ola = new OLA();
      if ($ola->getFromDB($olas_id)) {
         $ola->setTicketCalendar($calendars_id);
         if ($ola->fields['type'] == SLM::TTR) {
            $data["olalevels_id_ttr"] = OlaLevel::getFirstOlaLevel($olas_id);
            $data['ola_ttr_begin_date'] = $date;
         }
         // Compute time_to_resolve
         $data[$dateField]             = $ola->computeDate($date);
         $data['ola_waiting_duration'] = 0;

      } else {
         $data["olalevels_id_ttr"]     = 0;
         $data[$olaField]              = 0;
         $data['ola_waiting_duration'] = 0;
      }
      return $data;

   }


   /**
    * Delete Level Agreement for the ticket
    *
    * @since 9.2
    *
    * @param string  $laType (SLA | OLA)
    * @param integer $id the sla/ola id
    * @param integer $subtype (SLM::TTR | SLM::TTO)
    * @param bool    $delete_date (default false)
    *
    * @return bool
    **/
   function deleteLevelAgreement($laType, $la_id, $subtype, $delete_date = false) {
      switch ($laType) {
         case "SLA":
            $prefix        = "sla";
            $prefix_ticket = "";
            $level_ticket  = new SlaLevel_Ticket();
            break;
         case "OLA":
            $prefix        = "ola";
            $prefix_ticket = "internal_";
            $level_ticket  = new OlaLevel_Ticket();
            break;
      }

      $input = [];
      switch ($subtype) {
         case SLM::TTR :
            $input[$prefix.'s_id_ttr'] = 0;
            if ($delete_date) {
               $input[$prefix_ticket.'time_to_resolve'] = '';
            }
            break;

         case SLM::TTO :
            $input[$prefix.'s_id_tto'] = 0;
            if ($delete_date) {
               $input[$prefix_ticket.'time_to_own'] = '';
            }
            break;
      }

      $input[$prefix.'_waiting_duration'] = 0;
      $input['id'] = $la_id;
      $level_ticket->deleteForTicket($la_id, $subtype);

      return $this->update($input);
   }


   /**
    * Is the current user have right to create the current ticket ?
    *
    * @return boolean
   **/
   function canCreateItem() {

      if (!Session::haveAccessToEntity($this->getEntityID())) {
         return false;
      }
      return self::canCreate();
   }


   /**
    * Is the current user have right to update the current ticket ?
    *
    * @return boolean
   **/
   function canUpdateItem() {
      if (!$this->checkEntity()) {
         return false;
      }

      // for all, if no modification in ticket return true
      if ($can_requester = $this->canRequesterUpdateItem()) {
         return true;
      }

      // for self-service only, if modification in ticket, we can't update the ticket
      if (Session::getCurrentInterface() == "helpdesk"
          && !$can_requester) {
         return false;
      }

      // if we don't have global UPDATE right, maybe we can own the current ticket
      if (!Session::haveRight(self::$rightname, UPDATE)
          && !$this->ownItem()) {
         //we always return false, as ownItem() = true is managed by below self::canUpdate
         return false;
      }

      return self::canupdate();
   }


   /**
    * Is the current user is a requester of the current ticket and have the right to update it ?
    *
    * @return boolean
    */
   function canRequesterUpdateItem() {
       return ($this->isUser(CommonITILActor::REQUESTER, Session::getLoginUserID())
               || $this->fields["users_id_recipient"] === Session::getLoginUserID())
              && $this->fields['status'] != self::SOLVED
              && $this->fields['status'] != self::CLOSED
              && $this->numberOfFollowups() == 0
              && $this->numberOfTasks() == 0;
   }

   /**
    * Is the current user have OWN right and is the assigned to the ticket
    *
    * @return boolean
    */
   function ownItem() {
      return Session::haveRight(self::$rightname, self::OWN)
             && $this->isUser(CommonITILActor::ASSIGN, Session::getLoginUserID());
   }


   /**
    * @since 0.85
   **/
   static function canDelete() {

      // to allow delete for self-service only if no action on the ticket
      if (Session::getCurrentInterface() == "helpdesk") {
         return Session::haveRight(self::$rightname, CREATE);
      }
      return Session::haveRight(self::$rightname, DELETE);
   }

   /**
    * is the current user could reopen the current ticket
    * @since  9.2
    * @return boolean
    */
   function canReopen() {
      return Session::haveRight('followup', CREATE)
             && in_array($this->fields["status"], $this->getClosedStatusArray())
             && ($this->isAllowedStatus($this->fields['status'], self::INCOMING)
                 || $this->isAllowedStatus($this->fields['status'], self::ASSIGNED));
   }


   /**
    * Is the current user have right to delete the current ticket ?
    *
    * @return boolean
   **/
   function canDeleteItem() {

      if (!Session::haveAccessToEntity($this->getEntityID())) {
         return false;
      }

      // user can delete his ticket if no action on it
      if (Session::getCurrentInterface() == "helpdesk"
          && (!($this->isUser(CommonITILActor::REQUESTER, Session::getLoginUserID())
               || $this->fields["users_id_recipient"] === Session::getLoginUserID())
             || $this->numberOfFollowups() > 0
             || $this->numberOfTasks() > 0
             || $this->fields["date"] != $this->fields["date_mod"])) {
         return false;
      }

      return static::canDelete();
   }

   /**
    * @see CommonITILObject::getDefaultActor()
   **/
   function getDefaultActor($type) {

      if ($type == CommonITILActor::ASSIGN) {
         if (Session::haveRight(self::$rightname, self::OWN)
             && $_SESSION['glpiset_default_tech']) {
            return Session::getLoginUserID();
         }
      }
      if ($type == CommonITILActor::REQUESTER) {
         if (Session::haveRight(self::$rightname, CREATE)
             && $_SESSION['glpiset_default_requester']) {
            return Session::getLoginUserID();
         }
      }
      return 0;
   }


   /**
    * @see CommonITILObject::getDefaultActorRightSearch()
   **/
   function getDefaultActorRightSearch($type) {

      $right = "all";
      if ($type == CommonITILActor::ASSIGN) {
         $right = "own_ticket";
         if (!Session::haveRight(self::$rightname, self::ASSIGN)) {
            $right = 'id';
         }
      }
      return $right;
   }


   function pre_deleteItem() {
      global $CFG_GLPI;

      if (!isset($this->input['_disablenotif']) && $CFG_GLPI['use_notifications']) {
         NotificationEvent::raiseEvent('delete', $this);
      }
      return true;
   }


   function getTabNameForItem(CommonGLPI $item, $withtemplate = 0) {

      if (static::canView()) {
         $nb    = 0;
         $title = self::getTypeName(Session::getPluralNumber());
         if ($_SESSION['glpishow_count_on_tabs']) {
            switch ($item->getType()) {
               case 'User' :
                  $nb = countElementsInTable(
                     ['glpi_tickets', 'glpi_tickets_users'], [
                        'glpi_tickets_users.tickets_id'  => new \QueryExpression(DB::quoteName('glpi_tickets.id')),
                        'glpi_tickets_users.users_id'    => $item->getID(),
                        'glpi_tickets_users.type'        => CommonITILActor::REQUESTER
                     ] + getEntitiesRestrictCriteria(self::getTable())
                  );
                  $title = __('Created tickets');
                  break;

               case 'Supplier' :
                  $nb = countElementsInTable(
                     ['glpi_tickets', 'glpi_suppliers_tickets'], [
                        'glpi_suppliers_tickets.tickets_id'    => new \QueryExpression(DB::quoteName('glpi_tickets.id')),
                        'glpi_suppliers_tickets.suppliers_id'  => $item->getID()
                     ] + getEntitiesRestrictCriteria(self::getTable())
                  );
                  break;

               case 'SLA' :
                  $nb = countElementsInTable(
                     'glpi_tickets', [
                        'OR'  => [
                           'slas_id_tto'  => $item->getID(),
                           'slas_id_ttr'  => $item->getID()
                        ]
                     ]
                  );
                  break;
               case 'OLA' :
                  $nb = countElementsInTable(
                     'glpi_tickets', [
                        'OR'  => [
                           'olas_id_tto'  => $item->getID(),
                           'olas_id_ttr'  => $item->getID()
                        ]
                     ]
                  );
                  break;

               case 'Group' :
                  $nb = countElementsInTable(
                     ['glpi_tickets', 'glpi_groups_tickets'], [
                        'glpi_groups_tickets.tickets_id' => new \QueryExpression(DB::quoteName('glpi_tickets.id')),
                        'glpi_groups_tickets.groups_id'  => $item->getID(),
                        'glpi_groups_tickets.type'       => CommonITILActor::REQUESTER
                     ] + getEntitiesRestrictCriteria(self::getTable())
                  );
                  $title = __('Created tickets');
                  break;

               default :
                  // Direct one
                  $nb = countElementsInTable(
                     'glpi_items_tickets',
                     [
                        'INNER JOIN' => [
                           'glpi_tickets' => [
                              'FKEY' => [
                                 'glpi_items_tickets' => 'tickets_id',
                                 'glpi_tickets'       => 'id'
                              ]
                           ]
                        ],
                        'WHERE' => [
                           'itemtype' => $item->getType(),
                           'items_id' => $item->getID(),
                           'is_deleted' => 0
                        ]
                     ]
                  );

                  // Linked items
                  $linkeditems = $item->getLinkedItems();

                  if (count($linkeditems)) {
                     foreach ($linkeditems as $type => $tab) {
                        foreach ($tab as $ID) {
                           $nb += countElementsInTable(
                              'glpi_items_tickets',
                              [
                                 'INNER JOIN' => [
                                    'glpi_tickets' => [
                                       'FKEY' => [
                                          'glpi_items_tickets' => 'tickets_id',
                                          'glpi_tickets'       => 'id'
                                       ]
                                    ]
                                 ],
                                 'WHERE' => [
                                    'itemtype' => $type,
                                    'items_id' => $ID,
                                    'is_deleted' => 0
                                 ]
                              ]
                           );
                        }
                     }
                  }
                  break;
            }

         } // glpishow_count_on_tabs
         // Not for Ticket class
         if ($item->getType() != __CLASS__) {
            return self::createTabEntry($title, $nb);
         }
      } // self::READALL right check

      // Not check self::READALL for Ticket itself
      switch ($item->getType()) {
         case __CLASS__ :
            $ong    = [];

            $timeline    = $item->getTimelineItems();
            $nb_elements = count($timeline);
            $ong[1]      = __("Processing ticket")." <sup class='tab_nb'>$nb_elements</sup>";

            // enquete si statut clos
            $satisfaction = new TicketSatisfaction();
            if ($satisfaction->getFromDB($item->getID())
                && $item->fields['status'] == self::CLOSED) {
               $ong[3] = __('Satisfaction');
            }
            if ($item->canView()) {
               $ong[4] = __('Statistics');
            }
            return $ong;

         //   default :
         //      return _n('Ticket','Tickets', Session::getPluralNumber());
      }

      return '';
   }


   static function displayTabContentForItem(CommonGLPI $item, $tabnum = 1, $withtemplate = 0) {

      switch ($item->getType()) {
         case __CLASS__ :
            switch ($tabnum) {

               case 1 :
                  echo "<div class='timeline_box'>";
                  $rand = mt_rand();
                  $item->showTimelineForm($rand);
                  $item->showTimeline($rand);
                  echo "</div>";
                  break;

               case 3 :
                  $satisfaction = new TicketSatisfaction();
                  if (($item->fields['status'] == self::CLOSED)
                      && $satisfaction->getFromDB($_GET["id"])) {

                     $duration = Entity::getUsedConfig('inquest_duration', $item->fields['entities_id']);
                     $date2    = strtotime($satisfaction->fields['date_begin']);
                     if (($duration == 0)
                         || (strtotime("now") - $date2) <= $duration*DAY_TIMESTAMP) {
                        $satisfaction->showForm($item);
                     } else {
                        echo "<p class='center b'>".__('Satisfaction survey expired')."</p>";
                     }

                  } else {
                     echo "<p class='center b'>".__('No generated survey')."</p>";
                  }
                  break;

               case 4 :
                  $item->showStats();
                  break;
            }
            break;

         case 'Group' :
         case 'SLA' :
         case 'OLA' :
         default :
            self::showListForItem($item, $withtemplate);
      }
      return true;
   }


   function defineTabs($options = []) {
      $ong = [];

      $this->defineDefaultObjectTabs($ong, $options);
      $this->addStandardTab('TicketValidation', $ong, $options);
      $this->addStandardTab('KnowbaseItem_Item', $ong, $options);
      $this->addStandardTab('Item_Ticket', $ong, $options);

      if ($this->hasImpactTab()) {
         $this->addStandardTab('Impact', $ong, $options);
      }

      $this->addStandardTab('TicketCost', $ong, $options);
      $this->addStandardTab('Itil_Project', $ong, $options);
      $this->addStandardTab('ProjectTask_Ticket', $ong, $options);
      $this->addStandardTab('Problem_Ticket', $ong, $options);
      $this->addStandardTab('Change_Ticket', $ong, $options);

      $entity = $this->getEntityID();
      if (!(Entity::getUsedConfig('anonymize_support_agents', $entity)
         && Session::getCurrentInterface() == 'helpdesk')
      ) {
         $this->addStandardTab('Log', $ong, $options);
      }

      return $ong;
   }


   /**
    * Retrieve data of the hardware linked to the ticket if exists
    *
    * @return void
   **/
   function getAdditionalDatas() {

      $this->hardwaredatas = [];

      if (!empty($this->fields["id"])) {
         $item_ticket = new Item_Ticket();
         $data = $item_ticket->find(['tickets_id' => $this->fields["id"]]);

         foreach ($data as $val) {
            if (!empty($val["itemtype"]) && ($item = getItemForItemtype($val["itemtype"]))) {
               if ($item->getFromDB($val["items_id"])) {
                  $this->hardwaredatas[] = $item;
               }
            }
         }
      }

   }


   function cleanDBonPurge() {

      // OlaLevel_Ticket does not extends CommonDBConnexity
      $olaLevel_ticket = new OlaLevel_Ticket();
      $olaLevel_ticket->deleteForTicket($this->fields['id'], SLM::TTO);
      $olaLevel_ticket->deleteForTicket($this->fields['id'], SLM::TTR);

      // SlaLevel_Ticket does not extends CommonDBConnexity
      $slaLevel_ticket = new SlaLevel_Ticket();
      $slaLevel_ticket->deleteForTicket($this->fields['id'], SLM::TTO);
      $slaLevel_ticket->deleteForTicket($this->fields['id'], SLM::TTR);

      // TicketSatisfaction does not extends CommonDBConnexity
      $tf = new TicketSatisfaction();
      $tf->deleteByCriteria(['tickets_id' => $this->fields['id']]);

      // CommonITILTask does not extends CommonDBConnexity
      $tt = new TicketTask();
      $tt->deleteByCriteria(['tickets_id' => $this->fields['id']]);

      $this->deleteChildrenAndRelationsFromDb(
         [
            Change_Ticket::class,
            Item_Ticket::class,
            Problem_Ticket::class,
            ProjectTask_Ticket::class,
            TicketCost::class,
            Ticket_Ticket::class,
            TicketValidation::class,
         ]
      );

      parent::cleanDBonPurge();

   }


   function prepareInputForUpdate($input) {
      global $DB;

      // Get ticket : need for comparison
      $this->getFromDB($input['id']);

      // Clean new lines before passing to rules
      if (isset($input["content"])) {
         $input["content"] = preg_replace('/\\\\r\\\\n/', "\n", $input['content']);
         $input["content"] = preg_replace('/\\\\n/', "\n", $input['content']);
      }

      // automatic recalculate if user changes urgence or technician change impact
      $canpriority               = Session::haveRight(self::$rightname, self::CHANGEPRIORITY);
      if ((isset($input['urgency']) && $input['urgency'] != $this->fields['urgency'])
         || (isset($input['impact']) && $input['impact'] != $this->fields['impact'])
         && ($canpriority && !isset($input['priority']) || !$canpriority)
      ) {
         if (!isset($input['urgency'])) {
            $input['urgency'] = $this->fields['urgency'];
         }
         if (!isset($input['impact'])) {
            $input['impact'] = $this->fields['impact'];
         }
         $input['priority'] = self::computePriority($input['urgency'], $input['impact']);
      }

      // Security checks
      if (!Session::isCron()
          && !Session::haveRight(self::$rightname, self::ASSIGN)) {
         if (isset($input["_itil_assign"])
             && isset($input['_itil_assign']['_type'])
             && ($input['_itil_assign']['_type'] == 'user')) {

            // must own_ticket to grab a non assign ticket
            if ($this->countUsers(CommonITILActor::ASSIGN) == 0) {
               if ((!Session::haveRightsOr(self::$rightname, [self::STEAL, self::OWN]))
                   || !isset($input["_itil_assign"]['users_id'])
                   || ($input["_itil_assign"]['users_id'] != Session::getLoginUserID())) {
                  unset($input["_itil_assign"]);
               }

            } else {
               // Can not steal or can steal and not assign to me
               if (!Session::haveRight(self::$rightname, self::STEAL)
                   || !isset($input["_itil_assign"]['users_id'])
                   || ($input["_itil_assign"]['users_id'] != Session::getLoginUserID())) {
                  unset($input["_itil_assign"]);
               }
            }
         }

         // No supplier assign
         if (isset($input["_itil_assign"])
             && isset($input['_itil_assign']['_type'])
             && ($input['_itil_assign']['_type'] == 'supplier')) {
            unset($input["_itil_assign"]);
         }

         // No group
         if (isset($input["_itil_assign"])
             && isset($input['_itil_assign']['_type'])
             && ($input['_itil_assign']['_type'] == 'group')) {
            unset($input["_itil_assign"]);
         }
      }

      //must be handled here for tickets. @see CommonITILObject::prepareInputForUpdate()
      $input = $this->handleTemplateFields($input);
      if ($input === false) {
         return false;
      }

      if (isset($input['entities_id'])) {
         $entid = $input['entities_id'];
      } else {
         $entid = $this->fields['entities_id'];
      }

      // Process Business Rules
      $this->fillInputForBusinessRules($input);

      // Add actors on standard input
      $rules               = new RuleTicketCollection($entid);
      $rule                = $rules->getRuleClass();
      $changes             = [];
      $post_added          = [];
      $tocleanafterrules   = [];
      $usertypes           = [
         CommonITILActor::ASSIGN    => 'assign',
         CommonITILActor::REQUESTER => 'requester',
         CommonITILActor::OBSERVER  => 'observer'
      ];
      foreach ($usertypes as $k => $t) {
         //handle new input
         if (isset($input['_itil_'.$t]) && isset($input['_itil_'.$t]['_type'])) {
            $field = $input['_itil_'.$t]['_type'].'s_id';
            if (isset($input['_itil_'.$t][$field])
                && !isset($input[$field.'_'.$t])) {
               $input['_'.$field.'_'.$t][]             = $input['_itil_'.$t][$field];
               $tocleanafterrules['_'.$field.'_'.$t][] = $input['_itil_'.$t][$field];
            }
         }

         //handle existing actors: load all existing actors from ticket
         //to make sure business rules will receive all informations, and not just
         //what have been entered in the html form.
         //
         //ref also this actor into $post_added to avoid the filling of $changes
         //and triggering businness rules when not needed
         $users = $this->getUsers($k);
         if (count($users)) {
            $field = 'users_id';
            foreach ($users as $user) {
               if (!isset($input['_'.$field.'_'.$t]) || !in_array($user[$field], $input['_'.$field.'_'.$t])) {
                  if (!isset($input['_'.$field.'_'.$t])) {
                     $post_added['_'.$field.'_'.$t] = '_'.$field.'_'.$t;
                  }
                  $input['_'.$field.'_'.$t][]             = $user[$field];
                  $tocleanafterrules['_'.$field.'_'.$t][] = $user[$field];
               }
            }
         }

         $groups = $this->getGroups($k);
         if (count($groups)) {
            $field = 'groups_id';
            foreach ($groups as $group) {
               if (!isset($input['_'.$field.'_'.$t]) || !in_array($group[$field], $input['_'.$field.'_'.$t])) {
                  if (!isset($input['_'.$field.'_'.$t])) {
                     $post_added['_'.$field.'_'.$t] = '_'.$field.'_'.$t;
                  }
                  $input['_'.$field.'_'.$t][]             = $group[$field];
                  $tocleanafterrules['_'.$field.'_'.$t][] = $group[$field];
               }
            }
         }

         $suppliers = $this->getSuppliers($k);
         if (count($suppliers)) {
            $field = 'suppliers_id';
            foreach ($suppliers as $supplier) {
               if (!isset($input['_'.$field.'_'.$t]) || !in_array($supplier[$field], $input['_'.$field.'_'.$t])) {
                  if (!isset($input['_'.$field.'_'.$t])) {
                     $post_added['_'.$field.'_'.$t] = '_'.$field.'_'.$t;
                  }
                  $input['_'.$field.'_'.$t][]             = $supplier[$field];
                  $tocleanafterrules['_'.$field.'_'.$t][] = $supplier[$field];
               }
            }
         }
      }

      foreach ($rule->getCriterias() as $key => $val) {
         if (array_key_exists($key, $input)
             && !array_key_exists($key, $post_added)) {
            if (!isset($this->fields[$key])
                || ($DB->escape($this->fields[$key]) != $input[$key])) {
               $changes[] = $key;
            }
         }
      }

      // Business Rules do not override manual SLA and OLA
      $manual_slas_id = [];
      $manual_olas_id = [];
      foreach ([SLM::TTR, SLM::TTO] as $slmType) {
         list($dateField, $slaField) = SLA::getFieldNames($slmType);
         if (isset($input[$slaField]) && ($input[$slaField] > 0)) {
            $manual_slas_id[$slmType] = $input[$slaField];
         }

         list($dateField, $olaField) = OLA::getFieldNames($slmType);
         if (isset($input[$olaField]) && ($input[$olaField] > 0)) {
            $manual_olas_id[$slmType] = $input[$olaField];
         }
      }

      // Only process rules on changes
      if (count($changes)) {
         if (in_array('_users_id_requester', $changes)) {
            // If _users_id_requester changed : set users_locations
            $user = new User();
            if (isset($input["_itil_requester"]["users_id"])
                && $user->getFromDB($input["_itil_requester"]["users_id"])) {
               $input['users_locations'] = $user->fields['locations_id'];
               $changes[]                = 'users_locations';
            }
            // If _users_id_requester changed : add _groups_id_of_requester to changes
            $changes[] = '_groups_id_of_requester';
         }

         $input = $rules->processAllRules($input,
                                          $input,
                                          ['recursive'   => true,
                                                'entities_id' => $entid],
                                          ['condition'     => RuleTicket::ONUPDATE,
                                          'only_criteria' => $changes]);
         $input = Toolbox::stripslashes_deep($input);
      }

      // Clean actors fields added for rules
      foreach ($tocleanafterrules as $key => $val) {
         if ($input[$key] == $val) {
            unset($input[$key]);
         }
      }

      // Manage fields from auto update or rules : map rule actions to standard additional ones
      $usertypes  = ['assign', 'requester', 'observer'];
      $actortypes = ['user','group','supplier'];
      foreach ($usertypes as $t) {
         foreach ($actortypes as $a) {
            if (isset($input['_'.$a.'s_id_'.$t])) {
               switch ($a) {
                  case 'user' :
                     $additionalfield           = '_additional_'.$t.'s';
                     $input[$additionalfield][] = ['users_id' => $input['_'.$a.'s_id_'.$t]];
                     break;

                  default :
                     $additionalfield           = '_additional_'.$a.'s_'.$t.'s';
                     $input[$additionalfield][] = $input['_'.$a.'s_id_'.$t];
                     break;
               }
            }
         }
      }

      if (isset($input['_link'])) {
         $ticket_ticket = new Ticket_Ticket();
         if (!empty($input['_link']['tickets_id_2'])) {
            if ($ticket_ticket->can(-1, CREATE, $input['_link'])) {
               if ($ticket_ticket->add($input['_link'])) {
                  $input['_forcenotif'] = true;
               }
            } else {
               Session::addMessageAfterRedirect(__('Unknown ticket'), false, ERROR);
            }
         }
      }

      // SLA / OLA affect by rules : reset time_to_resolve / internal_time_to_resolve
      // Manual SLA / OLA defined : reset time_to_resolve / internal_time_to_resolve
      // No manual SLA / OLA and due date defined : reset auto SLA / OLA
      foreach ([SLM::TTR, SLM::TTO] as $slmType) {
         $this->slaAffect($slmType, $input, $manual_slas_id);
         $this->olaAffect($slmType, $input, $manual_olas_id);
      }

      if (isset($input['content'])) {
         if (isset($input['_filename']) || isset($input['_content'])) {
            $input['_disablenotif'] = true;
         } else {
            $input['_donotadddocs'] = true;
         }
      }

      $input = parent::prepareInputForUpdate($input);
      return $input;
   }


   /**
    *  SLA affect by rules : reset time_to_resolve and time_to_own
    *  Manual SLA defined : reset time_to_resolve and time_to_own
    *  No manual SLA and due date defined : reset auto SLA
    *
    *  @since 9.1
    *
    * @param $type
    * @param $input
    * @param $manual_slas_id
    */
   function slaAffect($type, &$input, $manual_slas_id) {

      list($dateField, $slaField) = SLA::getFieldNames($type);

      // Restore slas
      if (isset($manual_slas_id[$type])
          && !isset($input['_'.$slaField])) {
         $input[$slaField] = $manual_slas_id[$type];
      }

      // Ticket update
      if (isset($this->fields['id']) && $this->fields['id'] > 0) {
         if (!isset($manual_slas_id[$type])
             && isset($input[$slaField]) && ($input[$slaField] > 0)
             && ($input[$slaField] != $this->fields[$slaField])) {

            if (isset($input[$dateField])) {
               // Unset due date
               unset($input[$dateField]);
            }
         }

         if (isset($input[$slaField]) && ($input[$slaField] > 0)
             && ($input[$slaField] != $this->fields[$slaField])) {

            $date = $this->fields['date'];
            /// Use updated date if also done
            if (isset($input["date"])) {
               $date = $input["date"];
            }
            // Get datas to initialize SLA and set it
            $sla_data = $this->getDatasToAddSLA($input[$slaField], $this->fields['entities_id'],
                                                $date, $type);
            if (count($sla_data)) {
               foreach ($sla_data as $key => $val) {
                  $input[$key] = $val;
               }
            }
         }
      } else { // Ticket add
         if (!isset($manual_slas_id[$type])
             && isset($input[$dateField]) && ($input[$dateField] != 'NULL')) {
            // Valid due date
            if ($input[$dateField] >= $input['date']) {
               if (isset($input[$slaField])) {
                  unset($input[$slaField]);
               }
            } else {
               // Unset due date
               unset($input[$dateField]);
            }
         }

         if (isset($input[$slaField]) && ($input[$slaField] > 0)) {
            // Get datas to initialize SLA and set it
            $sla_data = $this->getDatasToAddSLA($input[$slaField], $input['entities_id'],
                                                $input['date'], $type);
            if (count($sla_data)) {
               foreach ($sla_data as $key => $val) {
                  $input[$key] = $val;
               }
            }
         }
      }
   }

   /**
    *  OLA affect by rules : reset internal_time_to_resolve and internal_time_to_own
    *  Manual OLA defined : reset internal_time_to_resolve and internal_time_to_own
    *  No manual OLA and due date defined : reset auto OLA
    *
    *  @since 9.1
    *
    * @param $type
    * @param $input
    * @param $manual_olas_id
    */
   function olaAffect($type, &$input, $manual_olas_id) {

      list($dateField, $olaField) = OLA::getFieldNames($type);

      // Restore olas
      if (isset($manual_olas_id[$type])
          && !isset($input['_'.$olaField])) {
         $input[$olaField] = $manual_olas_id[$type];
      }

      // Ticket update
      if (isset($this->fields['id']) && $this->fields['id'] > 0) {
         if (!isset($manual_olas_id[$type])
             && isset($input[$olaField]) && ($input[$olaField] > 0)
             && ($input[$olaField] != $this->fields[$olaField])) {

            if (isset($input[$dateField])) {
               // Unset due date
               unset($input[$dateField]);
            }
         }

         if (isset($input[$olaField]) && ($input[$olaField] > 0)
             && ($input[$olaField] != $this->fields[$olaField]
                 || isset($input['_'.$olaField]))) {

            $date = date('Y-m-d H:i:s');

            // Get datas to initialize OLA and set it
            $ola_data = $this->getDatasToAddOLA($input[$olaField], $this->fields['entities_id'],
                                                $date, $type);
            if (count($ola_data)) {
               foreach ($ola_data as $key => $val) {
                  $input[$key] = $val;
               }
            }
         }
      } else { // Ticket add
         if (!isset($manual_olas_id[$type])
             && isset($input[$dateField]) && ($input[$dateField] != 'NULL')) {
            // Valid due date
            if ($input[$dateField] >= $input['date']) {
               if (isset($input[$olaField])) {
                  unset($input[$olaField]);
               }
            } else {
               // Unset due date
               unset($input[$dateField]);
            }
         }

         if (isset($input[$olaField]) && ($input[$olaField] > 0)) {
            // Get datas to initialize OLA and set it
            $ola_data = $this->getDatasToAddOLA($input[$olaField], $input['entities_id'],
                                                $input['date'], $type);
            if (count($ola_data)) {
               foreach ($ola_data as $key => $val) {
                  $input[$key] = $val;
               }
            }
         }
      }
   }


   /**
    * Manage SLA level escalation
    *
    * @since 9.1
    *
    * @param $slas_id
   **/
   function manageSlaLevel($slas_id) {

      $calendars_id = Entity::getUsedConfig('calendars_id', $this->fields['entities_id']);
      // Add first level in working table
      $slalevels_id = SlaLevel::getFirstSlaLevel($slas_id);

      $sla = new SLA();
      if ($sla->getFromDB($slas_id)) {
         $sla->setTicketCalendar($calendars_id);
         $sla->addLevelToDo($this, $slalevels_id);
      }
      SlaLevel_Ticket::replayForTicket($this->getID(), $sla->getField('type'));
   }

   /**
    * Manage OLA level escalation
    *
    * @since 9.1
    *
    * @param $slas_id
   **/
   function manageOlaLevel($slas_id) {

      $calendars_id = Entity::getUsedConfig('calendars_id', $this->fields['entities_id']);
      // Add first level in working table
      $olalevels_id = OlaLevel::getFirstOlaLevel($slas_id);

      $ola = new OLA();
      if ($ola->getFromDB($slas_id)) {
         $ola->setTicketCalendar($calendars_id);
         $ola->addLevelToDo($this, $olalevels_id);
      }
      OlaLevel_Ticket::replayForTicket($this->getID(), $ola->getField('type'));
   }


   function pre_updateInDB() {

      if (!$this->isTakeIntoAccountComputationBlocked($this->input)
         && !$this->isAlreadyTakenIntoAccount()
         && $this->canTakeIntoAccount()
         && !$this->isNew()
      ) {
         $this->updates[]                            = "takeintoaccount_delay_stat";
         $this->fields['takeintoaccount_delay_stat'] = $this->computeTakeIntoAccountDelayStat();
      }

      parent::pre_updateInDB();

   }


   /**
    * Compute take into account stat of the current ticket
   **/
   function computeTakeIntoAccountDelayStat() {

      if (isset($this->fields['id'])
          && !empty($this->fields['date'])) {
         $calendars_id = $this->getCalendar();
         $calendar     = new Calendar();

         // Using calendar
         if (($calendars_id > 0) && $calendar->getFromDB($calendars_id)) {
            return max(1, $calendar->getActiveTimeBetween($this->fields['date'],
                                                          $_SESSION["glpi_currenttime"]));
         }
         // Not calendar defined
         return max(1, strtotime($_SESSION["glpi_currenttime"])-strtotime($this->fields['date']));
      }
      return 0;
   }


   function post_updateItem($history = 1) {
      global $CFG_GLPI;

      parent::post_updateItem($history);

      //Action for send_validation rule : do validation before clean
      $this->manageValidationAdd($this->input);

      // Put same status on duplicated tickets when solving or closing (autoclose on solve)
      if (isset($this->input['status'])
          && in_array('status', $this->updates)
          && (in_array($this->input['status'], $this->getSolvedStatusArray())
              || in_array($this->input['status'], $this->getClosedStatusArray()))) {
         Ticket_Ticket::manageLinkedTicketsOnSolved($this->getID());
      }

      $donotif = count($this->updates);

      if (isset($this->input['_forcenotif'])) {
         $donotif = true;
      }

      // Manage SLA / OLA Level : add actions
      foreach ([SLM::TTR, SLM::TTO] as $slmType) {
         list($dateField, $slaField) = SLA::getFieldNames($slmType);
         if (in_array($slaField, $this->updates)
             && ($this->fields[$slaField] > 0)) {
            $this->manageSlaLevel($this->fields[$slaField]);
         }

         list($dateField, $olaField) = OLA::getFieldNames($slmType);
         if (in_array($olaField, $this->updates)
             && ($this->fields[$olaField] > 0)) {
            $this->manageOlaLevel($this->fields[$olaField]);
         }
      }

      if (count($this->updates)) {
         // Update Ticket Tco
         if (in_array("actiontime", $this->updates)
             || in_array("cost_time", $this->updates)
             || in_array("cost_fixed", $this->updates)
             || in_array("cost_material", $this->updates)) {

            if (!empty($this->input["items_id"])) {
               foreach ($this->input["items_id"] as $itemtype => $items) {
                  foreach ($items as $items_id) {
                     if ($itemtype && ($item = getItemForItemtype($itemtype))) {
                        if ($item->getFromDB($items_id)) {
                           $newinput               = [];
                           $newinput['id']         = $items_id;
                           $newinput['ticket_tco'] = self::computeTco($item);
                           $item->update($newinput);
                        }
                     }
                  }
               }
            }
         }

         $donotif                 = true;
      }

      if (isset($this->input['_disablenotif'])) {
         $donotif = false;
      }

      if ($donotif && $CFG_GLPI["use_notifications"]) {
         $mailtype = "update";

         if (isset($this->input["status"])
             && $this->input["status"]
             && in_array("status", $this->updates)
             && in_array($this->input["status"], $this->getSolvedStatusArray())) {

            $mailtype = "solved";
         }

         if (isset($this->input["status"])
             && $this->input["status"]
             && in_array("status", $this->updates)
             && in_array($this->input["status"], $this->getClosedStatusArray())) {

            $mailtype = "closed";
         }
         // to know if a solution is approved or not
         if ((isset($this->input['solvedate']) && ($this->input['solvedate'] == 'NULL')
              && isset($this->oldvalues['solvedate']) && $this->oldvalues['solvedate'])
             && (isset($this->input['status'])
                 && ($this->input['status'] != $this->oldvalues['status'])
                 && ($this->oldvalues['status'] == self::SOLVED))) {

            $mailtype = "rejectsolution";
         }

         // Read again ticket to be sure that all data are up to date
         $this->getFromDB($this->fields['id']);
         NotificationEvent::raiseEvent($mailtype, $this);
      }

      // inquest created immediatly if delay = O
      $inquest       = new TicketSatisfaction();
      $rate          = Entity::getUsedConfig('inquest_config', $this->fields['entities_id'],
                                             'inquest_rate');
      $delay         = Entity::getUsedConfig('inquest_config', $this->fields['entities_id'],
                                             'inquest_delay');
      $type          = Entity::getUsedConfig('inquest_config', $this->fields['entities_id']);
      $max_closedate = $this->fields['closedate'];

      if (in_array("status", $this->updates)
          && in_array($this->input["status"], $this->getClosedStatusArray())
          && ($delay == 0)
          && ($rate > 0)
          && (mt_rand(1, 100) <= $rate)) {

         // For reopened ticket
         if ($inquest->getFromDB($this->fields['id'])) {
            $resp = $inquest->fields;
            $inquest->delete($resp);
         }

         $inquest->add(
            [
               'tickets_id'    => $this->fields['id'],
               'date_begin'    => $_SESSION["glpi_currenttime"],
               'entities_id'   => $this->fields['entities_id'],
               'type'          => $type,
               'max_closedate' => $max_closedate,
            ]
         );
      }
   }


   function prepareInputForAdd($input) {
      // Standard clean datas
      $input =  parent::prepareInputForAdd($input);
      if ($input === false) {
         return false;
      }

      if (!isset($input["requesttypes_id"])) {
         $input["requesttypes_id"] = RequestType::getDefault('helpdesk');
      }

      if (!isset($input['global_validation'])) {
         $input['global_validation'] = CommonITILValidation::NONE;
      }

      // Set additional default dropdown
      $dropdown_fields = ['users_locations', 'items_locations'];
      foreach ($dropdown_fields as $field) {
         if (!isset($input[$field])) {
            $input[$field] = 0;
         }
      }
      if (!isset($input['itemtype']) || !isset($input['items_id']) || !($input['items_id'] > 0)) {
         $input['itemtype'] = '';
      }

      // Get first item location
      $item = null;
      if (isset($input["items_id"])
            && is_array($input["items_id"])
            && (count($input["items_id"]) > 0)) {
         $infocom = new Infocom();
         foreach ($input["items_id"] as $itemtype => $items) {
            foreach ($items as $items_id) {
               if ($item = getItemForItemtype($itemtype)) {
                  $item->getFromDB($items_id);
                  $input['items_states']    = $item->fields['states_id'];
                  $input['items_locations'] = $item->fields['locations_id'];
                  if ($infocom->getFromDBforDevice($itemtype, $items_id)) {
                     $input['items_businesscriticities']
                        = Dropdown::getDropdownName('glpi_businesscriticities',
                                                    $infocom->fields['businesscriticities_id']);
                  }
                  if (isset($item->fields['groups_id'])) {
                     $input['items_groups'] = $item->fields['groups_id'];

                  }
                  break(2);
               }
            }
         }
      }

      // Business Rules do not override manual SLA and OLA
      $manual_slas_id = [];
      $manual_olas_id = [];
      foreach ([SLM::TTR, SLM::TTO] as $slmType) {
         list($dateField, $slaField) = SLA::getFieldNames($slmType);
         if (isset($input[$slaField]) && ($input[$slaField] > 0)) {
            $manual_slas_id[$slmType] = $input[$slaField];
         }
         list($dateField, $olaField) = OLA::getFieldNames($slmType);
         if (isset($input[$olaField]) && ($input[$olaField] > 0)) {
            $manual_olas_id[$slmType] = $input[$olaField];
         }
      }

      // fill auto-assign when no tech defined (only for tech)
      if (!isset($input['_auto_import'])
          && isset($_SESSION['glpiset_default_tech']) && $_SESSION['glpiset_default_tech']
          && Session::getCurrentInterface() == 'central'
          && (!isset($input['_users_id_assign']) || $input['_users_id_assign'] == 0)
          && Session::haveRight("ticket", Ticket::OWN)
      ) {
         $input['_users_id_assign'] = Session::getLoginUserID();
      }

      // Process Business Rules
      $this->fillInputForBusinessRules($input);

      $rules = new RuleTicketCollection($input['entities_id']);

      // Set unset variables with are needed
      $tmprequester = 0;
      $user = new User();
      if (isset($input["_users_id_requester"])) {
         if (!is_array($input["_users_id_requester"])
             && $user->getFromDB($input["_users_id_requester"])) {
            $input['users_locations'] = $user->fields['locations_id'];
            $input['users_default_groups'] = $user->fields['groups_id'];
            $tmprequester = $input["_users_id_requester"];
         } else if (is_array($input["_users_id_requester"]) && ($user_id = reset($input["_users_id_requester"])) !== false) {
            if ($user->getFromDB($user_id)) {
               $input['users_locations'] = $user->fields['locations_id'];
               $input['users_default_groups'] = $user->fields['groups_id'];
            }
         }
      }

      // Clean new lines before passing to rules
      if (isset($input["content"])) {
         $input["content"] = preg_replace('/\\\\r\\\\n/', "\\n", $input['content']);
         $input["content"] = preg_replace('/\\\\n/', "\\n", $input['content']);
      }

      $input = $rules->processAllRules($input,
                                       $input,
                                       ['recursive' => true],
                                       ['condition' => RuleTicket::ONADD]);
      $input = Toolbox::stripslashes_deep($input);

      // Recompute default values based on values computed by rules
      $input = $this->computeDefaultValuesForAdd($input);

      if (isset($input['_users_id_requester'])
          && !is_array($input['_users_id_requester'])
          && ($input['_users_id_requester'] != $tmprequester)) {
         // if requester set by rule, clear address from mailcollector
         unset($input['_users_id_requester_notif']);
      }
      if (isset($input['_users_id_requester_notif'])
         && isset($input['_users_id_requester_notif']['alternative_email'])
         && is_array($input['_users_id_requester_notif']['alternative_email'])) {
         foreach ($input['_users_id_requester_notif']['alternative_email'] as $email) {
            if ($email && !NotificationMailing::isUserAddressValid($email)) {
               Session::addMessageAfterRedirect(
                  sprintf(__('Invalid email address %s'), $email),
                  false,
                  ERROR
               );
               return false;
            }
         }
      }

      // Manage auto assign
      $auto_assign_mode = Entity::getUsedConfig('auto_assign_mode', $input['entities_id']);

      switch ($auto_assign_mode) {
         case Entity::CONFIG_NEVER :
            break;

         case Entity::AUTO_ASSIGN_HARDWARE_CATEGORY :
            if ($item != null) {
               // Auto assign tech from item
               if ((!isset($input['_users_id_assign']) || ($input['_users_id_assign'] == 0))
                   && $item->isField('users_id_tech')) {
                  $input['_users_id_assign'] = $item->getField('users_id_tech');
               }
               // Auto assign group from item
               if ((!isset($input['_groups_id_assign']) || ($input['_groups_id_assign'] == 0))
                   && $item->isField('groups_id_tech')) {
                  $input['_groups_id_assign'] = $item->getField('groups_id_tech');
               }
            }
            // Auto assign tech/group from Category
            if (($input['itilcategories_id'] > 0)
                && ((!isset($input['_users_id_assign']) || !$input['_users_id_assign'])
                    || (!isset($input['_groups_id_assign']) || !$input['_groups_id_assign']))) {

               $cat = new ITILCategory();
               $cat->getFromDB($input['itilcategories_id']);
               if ((!isset($input['_users_id_assign']) || !$input['_users_id_assign'])
                   && $cat->isField('users_id')) {
                  $input['_users_id_assign'] = $cat->getField('users_id');
               }
               if ((!isset($input['_groups_id_assign']) || !$input['_groups_id_assign'])
                   && $cat->isField('groups_id')) {
                  $input['_groups_id_assign'] = $cat->getField('groups_id');
               }
            }
            break;

         case Entity::AUTO_ASSIGN_CATEGORY_HARDWARE :
            // Auto assign tech/group from Category
            if (($input['itilcategories_id'] > 0)
                && ((!isset($input['_users_id_assign']) || !$input['_users_id_assign'])
                    || (!isset($input['_groups_id_assign']) || !$input['_groups_id_assign']))) {

               $cat = new ITILCategory();
               $cat->getFromDB($input['itilcategories_id']);
               if ((!isset($input['_users_id_assign']) || !$input['_users_id_assign'])
                   && $cat->isField('users_id')) {
                  $input['_users_id_assign'] = $cat->getField('users_id');
               }
               if ((!isset($input['_groups_id_assign']) || !$input['_groups_id_assign'])
                   && $cat->isField('groups_id')) {
                  $input['_groups_id_assign'] = $cat->getField('groups_id');
               }
            }
            if ($item != null) {
               // Auto assign tech from item
               if ((!isset($input['_users_id_assign']) || ($input['_users_id_assign'] == 0))
                   && $item->isField('users_id_tech')) {
                  $input['_users_id_assign'] = $item->getField('users_id_tech');
               }
               // Auto assign group from item
               if ((!isset($input['_groups_id_assign']) || ($input['_groups_id_assign'] == 0))
                   && $item->isField('groups_id_tech')) {
                  $input['_groups_id_assign'] = $item->getField('groups_id_tech');
               }
            }
            break;
      }

      // Replay setting auto assign if set in rules engine or by auto_assign_mode
      // Do not force status if status has been set by rules
      if (((isset($input["_users_id_assign"])
           && ((!is_array($input['_users_id_assign']) &&  $input["_users_id_assign"] > 0)
               || is_array($input['_users_id_assign']) && count($input['_users_id_assign']) > 0))
           || (isset($input["_groups_id_assign"])
           && ((!is_array($input['_groups_id_assign']) && $input["_groups_id_assign"] > 0)
               || is_array($input['_groups_id_assign']) && count($input['_groups_id_assign']) > 0))
           || (isset($input["_suppliers_id_assign"])
           && ((!is_array($input['_suppliers_id_assign']) && $input["_suppliers_id_assign"] > 0)
               || is_array($input['_suppliers_id_assign']) && count($input['_suppliers_id_assign']) > 0)))
          && (in_array($input['status'], $this->getNewStatusArray()))
          && !$this->isStatusComputationBlocked($input)) {
         $input["status"] = self::ASSIGNED;
      }

      // Manage SLA / OLA asignment
      // Manual SLA / OLA defined : reset due date
      // No manual SLA / OLA and due date defined : reset auto SLA / OLA
      foreach ([SLM::TTR, SLM::TTO] as $slmType) {
         $this->slaAffect($slmType, $input, $manual_slas_id);
         $this->olaAffect($slmType, $input, $manual_olas_id);
      }

      // auto set type if not set
      if (!isset($input["type"])) {
         $input['type'] = Entity::getUsedConfig('tickettype', $input['entities_id'], '',
                                                Ticket::INCIDENT_TYPE);
      }

      return $input;
   }


   function post_addItem() {
      global $CFG_GLPI;

      $this->manageValidationAdd($this->input);

      // Log this event
      $username = 'anonymous';
      if (isset($_SESSION["glpiname"])) {
         $username = $_SESSION["glpiname"];
      }
      Event::log($this->fields['id'], "ticket", 4, "tracking",
                 sprintf(__('%1$s adds the item %2$s'), $username,
                         $this->fields['id']));

      if (isset($this->input["_followup"])
          && is_array($this->input["_followup"])
          && (strlen($this->input["_followup"]['content']) > 0)) {

         $fup  = new ITILFollowup();
         $type = "new";
         if (isset($this->fields["status"]) && ($this->fields["status"] == self::SOLVED)) {
            $type = "solved";
         }
         $toadd = ['type'       => $type,
                        'items_id' => $this->fields['id'],
                        'itemtype' => 'Ticket'];

         if (isset($this->input["_followup"]['content'])
             && (strlen($this->input["_followup"]['content']) > 0)) {
            $toadd["content"] = $this->input["_followup"]['content'];
         }

         if (isset($this->input["_followup"]['is_private'])) {
            $toadd["is_private"] = $this->input["_followup"]['is_private'];
         }
         // $toadd['_no_notif'] = true;

         $fup->add($toadd);
      }

      if ((isset($this->input["plan"]) && count($this->input["plan"]))
          || (isset($this->input["actiontime"]) && ($this->input["actiontime"] > 0))) {

         $task = new TicketTask();
         $type = "new";
         if (isset($this->fields["status"]) && ($this->fields["status"]  == self::SOLVED)) {
            $type = "solved";
         }
         $toadd = ["type"       => $type,
                        "tickets_id" => $this->fields['id'],
                        "actiontime" => $this->input["actiontime"]];

         if (isset($this->input["plan"]) && count($this->input["plan"])) {
            $toadd["plan"] = $this->input["plan"];
         }

         if (isset($_SESSION['glpitask_private'])) {
            $toadd['is_private'] = $_SESSION['glpitask_private'];
         }

         // $toadd['_no_notif'] = true;

         $task->add($toadd);
      }

      $ticket_ticket = new Ticket_Ticket();

      // From interface
      if (isset($this->input['_link'])) {
         $this->input['_link']['tickets_id_1'] = $this->fields['id'];
         // message if ticket's ID doesn't exist
         if (!empty($this->input['_link']['tickets_id_2'])) {
            if ($ticket_ticket->can(-1, CREATE, $this->input['_link'])) {
               $ticket_ticket->add($this->input['_link']);
            } else {
               Session::addMessageAfterRedirect(__('Unknown ticket'), false, ERROR);
            }
         }
      }

      // From mailcollector : do not check rights
      if (isset($this->input["_linkedto"])) {
         $input2 = [
            'tickets_id_1' => $this->fields['id'],
            'tickets_id_2' => $this->input["_linkedto"],
            'link'         => Ticket_Ticket::LINK_TO,
         ];
         $ticket_ticket->add($input2);
      }

      // Manage SLA / OLA Level : add actions
      foreach ([SLM::TTR, SLM::TTO] as $slmType) {
         list($dateField, $slaField) = SLA::getFieldNames($slmType);
         if (isset($this->input[$slaField]) && ($this->input[$slaField] > 0)) {
            $this->manageSlaLevel($this->input[$slaField]);
         }
         list($dateField, $olaField) = OLA::getFieldNames($slmType);
         if (isset($this->input[$olaField]) && ($this->input[$olaField] > 0)) {
            $this->manageOlaLevel($this->input[$olaField]);
         }
      }

      // Add project task link if needed
      if (isset($this->input['_projecttasks_id'])) {
         $projecttask = new ProjectTask();
         if ($projecttask->getFromDB($this->input['_projecttasks_id'])) {
            $pt = new ProjectTask_Ticket();
            $pt->add(['projecttasks_id' => $this->input['_projecttasks_id'],
                           'tickets_id'      => $this->fields['id'],
                           /*'_no_notif'   => true*/]);
         }
      }

      if (isset($this->input['_promoted_fup_id']) && $this->input['_promoted_fup_id'] > 0) {
         $fup = new ITILFollowup();
         $fup->getFromDB($this->input['_promoted_fup_id']);
         $fup->update([
            'id'                 => $this->input['_promoted_fup_id'],
            'sourceof_items_id'  => $this->getID()
         ]);
         Event::log($this->getID(), "ticket", 4, "tracking",
              sprintf(__('%s promotes a followup from ticket %s'), $_SESSION["glpiname"], $fup->fields['items_id']));
      }

      if (!empty($this->input['items_id'])) {
         $item_ticket = new Item_Ticket();
         foreach ($this->input['items_id'] as $itemtype => $items) {
            foreach ($items as $items_id) {
               $item_ticket->add(['items_id'      => $items_id,
                                       'itemtype'      => $itemtype,
                                       'tickets_id'    => $this->fields['id'],
                                       '_disablenotif' => true]);
            }
         }
      }

      parent::post_addItem();

      // Processing Email
      if (!isset($this->input['_disablenotif']) && $CFG_GLPI["use_notifications"]) {
         // Clean reload of the ticket
         $this->getFromDB($this->fields['id']);

         $type = "new";
         if (isset($this->fields["status"]) && ($this->fields["status"] == self::SOLVED)) {
            $type = "solved";
         }
         NotificationEvent::raiseEvent($type, $this);
      }

      if (isset($_SESSION['glpiis_ids_visible']) && !$_SESSION['glpiis_ids_visible']) {
         Session::addMessageAfterRedirect(sprintf(__('%1$s (%2$s)'),
                              __('Your ticket has been registered, its treatment is in progress.'),
                                                  sprintf(__('%1$s: %2$s'), __('Ticket'),
                                                          "<a href='".Ticket::getFormURLWithID($this->fields['id'])."'>".
                                                            $this->fields['id']."</a>")));
      }

   }


   /**
    * Manage Validation add from input
    *
    * @since 0.85
    *
    * @param $input array : input array
    *
    * @return boolean
   **/
   function manageValidationAdd($input) {

      //Action for send_validation rule
      if (isset($input["_add_validation"])) {
         if (isset($input['entities_id'])) {
            $entid = $input['entities_id'];
         } else if (isset($this->fields['entities_id'])) {
            $entid = $this->fields['entities_id'];
         } else {
            return false;
         }

         $validations_to_send = [];
         if (!is_array($input["_add_validation"])) {
            $input["_add_validation"] = [$input["_add_validation"]];
         }

         foreach ($input["_add_validation"] as $key => $validation) {
            switch ($validation) {
               case 'requester_supervisor' :
                  if (isset($input['_groups_id_requester'])
                      && $input['_groups_id_requester']) {
                     $users = Group_User::getGroupUsers(
                        $input['_groups_id_requester'],
                        ['is_manager' => 1]
                     );
                     foreach ($users as $data) {
                        $validations_to_send[] = $data['id'];
                     }
                  }
                  // Add to already set groups
                  foreach ($this->getGroups(CommonITILActor::REQUESTER) as $d) {
                     $users = Group_User::getGroupUsers(
                        $d['groups_id'],
                        ['is_manager' => 1]
                     );
                     foreach ($users as $data) {
                        $validations_to_send[] = $data['id'];
                     }
                  }
                  break;

               case 'assign_supervisor' :
                  if (isset($input['_groups_id_assign'])
                      && $input['_groups_id_assign']) {
                     $users = Group_User::getGroupUsers(
                        $input['_groups_id_assign'],
                        ['is_manager' => 1]
                     );
                     foreach ($users as $data) {
                        $validations_to_send[] = $data['id'];
                     }
                  }
                  foreach ($this->getGroups(CommonITILActor::ASSIGN) as $d) {
                     $users = Group_User::getGroupUsers(
                        $d['groups_id'],
                        ['is_manager' => 1]
                     );
                     foreach ($users as $data) {
                        $validations_to_send[] = $data['id'];
                     }
                  }
                  break;

               case 'requester_responsible':
                  if (isset($input['_users_id_requester'])) {
                     if (is_array($input['_users_id_requester'])) {
                        foreach ($input['_users_id_requester'] as $users_id) {
                           $user = new User();
                           if ($user->getFromDB($users_id)) {
                              $validations_to_send[] = $user->getField('users_id_supervisor');
                           }
                        }
                     } else {
                        $user = new User();
                        if ($user->getFromDB($input['_users_id_requester'])) {
                           $validations_to_send[] = $user->getField('users_id_supervisor');
                        }
                     }
                  }
                  break;

               default :
                  // Group case from rules
                  if ($key === 'group') {
                     foreach ($validation as $groups_id) {
                        $validation_right = 'validate_incident';
                        if (isset($input['type'])
                            && ($input['type'] == Ticket::DEMAND_TYPE)) {
                           $validation_right = 'validate_request';
                        }
                        $opt = ['groups_id' => $groups_id,
                                     'right'     => $validation_right,
                                     'entity'    => $entid];

                        $data_users = TicketValidation::getGroupUserHaveRights($opt);

                        foreach ($data_users as $user) {
                           $validations_to_send[] = $user['id'];
                        }
                     }
                  } else {
                     $validations_to_send[] = $validation;
                  }
            }

         }

         // Validation user added on ticket form
         if (isset($input['users_id_validate'])) {
            if (array_key_exists('groups_id', $input['users_id_validate'])) {
               foreach ($input['users_id_validate'] as $key => $validation_to_add) {
                  if (is_numeric($key)) {
                     $validations_to_send[] = $validation_to_add;
                  }
               }
            } else {
               foreach ($input['users_id_validate'] as $key => $validation_to_add) {
                  if (is_numeric($key)) {
                     $validations_to_send[] = $validation_to_add;
                  }
               }
            }
         }

         // Keep only one
         $validations_to_send = array_unique($validations_to_send);

         $validation          = new TicketValidation();

         if (count($validations_to_send)) {
            $values                = [];
            $values['tickets_id']  = $this->fields['id'];
            if (isset($input['id']) && $input['id'] != $this->fields['id']) {
               $values['_ticket_add'] = true;
            }

            // to know update by rules
            if (isset($input["_rule_process"])) {
               $values['_rule_process'] = $input["_rule_process"];
            }
            // if auto_import, tranfert it for validation
            if (isset($input['_auto_import'])) {
               $values['_auto_import'] = $input['_auto_import'];
            }

            // Cron or rule process of hability to do
            if (Session::isCron()
                || isset($input["_auto_import"])
                || isset($input["_rule_process"])
                || $validation->can(-1, CREATE, $values)) { // cron or allowed user

               $add_done = false;
               foreach ($validations_to_send as $user) {
                  // Do not auto add twice same validation
                  if (!TicketValidation::alreadyExists($values['tickets_id'], $user)) {
                     $values["users_id_validate"] = $user;
                     if ($validation->add($values)) {
                        $add_done = true;
                     }
                  }
               }
               if ($add_done) {
                  Event::log($this->fields['id'], "ticket", 4, "tracking",
                             sprintf(__('%1$s updates the item %2$s'), $_SESSION["glpiname"],
                                     $this->fields['id']));
               }
            }
         }
      }
      return true;
   }


   /**
    * Get active or solved tickets for an hardware last X days
    *
    * @since 0.83
    *
    * @param $itemtype  string   Item type
    * @param $items_id  integer  ID of the Item
    * @param $days      integer  day number
    *
    * @return array
   **/
   function getActiveOrSolvedLastDaysTicketsForItem($itemtype, $items_id, $days) {
      global $DB;

      $result = [];

      $iterator = $DB->request([
         'FROM'      => $this->getTable(),
         'LEFT JOIN' => [
            'glpi_items_tickets' => [
               'ON' => [
                  'glpi_items_tickets' => 'tickets_id',
                  $this->getTable()    => 'id'
               ]
            ]
         ],
         'WHERE'     => [
            'glpi_items_tickets.items_id' => $items_id,
            'glpi_items_tickets.itemtype' => $itemtype,
            'OR'                          => [
               [
                  'NOT' => [
                     $this->getTable() . '.status' => array_merge(
                        $this->getClosedStatusArray(),
                        $this->getSolvedStatusArray()
                     )
                  ]
               ],
               [
                  'NOT' => [$this->getTable() . '.solvedate' => null],
                  new \QueryExpression(
                     "ADDDATE(" . $DB->quoteName($this->getTable()) .
                     ".".$DB->quoteName('solvedate').", INTERVAL $days DAY) > NOW()"
                  )
               ]
            ]
         ]
      ]);

      while ($tick = $iterator->next()) {
         $result[$tick['id']] = $tick['name'];
      }

      return $result;
   }


   /**
    * Count active tickets for an hardware
    *
    * @since 0.83
    *
    * @param $itemtype  string   Item type
    * @param $items_id  integer  ID of the Item
    *
    * @return integer
   **/
   function countActiveTicketsForItem($itemtype, $items_id) {
      global $DB;

      $result = $DB->request([
         'COUNT'     => 'cpt',
         'FROM'      => $this->getTable(),
         'LEFT JOIN' => [
            'glpi_items_tickets' => [
               'ON' => [
                  'glpi_items_tickets' => 'tickets_id',
                  $this->getTable()    => 'id'
               ]
            ]
         ],
         'WHERE'     => [
            'glpi_items_tickets.itemtype' => $itemtype,
            'glpi_items_tickets.items_id' => $items_id,
            'NOT'                         => [
               $this->getTable() . '.status' => array_merge(
                  $this->getSolvedStatusArray(),
                  $this->getClosedStatusArray()
               )
            ]
         ]
      ])->next();
      return $result['cpt'];
   }

   /**
    * Get active tickets for an item
    *
    * @since 9.5
    *
    * @param string $itemtype     Item type
    * @param integer $items_id    ID of the Item
    * @param string $type         Type of the tickets (incident or request)
    *
    * @return DBmysqlIterator
    */
   public function getActiveTicketsForItem($itemtype, $items_id, $type) {
      global $DB;

      return $DB->request([
         'SELECT'    => [
            $this->getTable() . '.id',
            $this->getTable() . '.name',
            $this->getTable() . '.priority',
         ],
         'FROM'      => $this->getTable(),
         'LEFT JOIN' => [
            'glpi_items_tickets' => [
               'ON' => [
                  'glpi_items_tickets' => 'tickets_id',
                  $this->getTable()    => 'id'
               ]
            ]
         ],
         'WHERE'     => [
            'glpi_items_tickets.itemtype'    => $itemtype,
            'glpi_items_tickets.items_id'    => $items_id,
            $this->getTable() . '.is_deleted' => 0,
            $this->getTable() . '.type'      => $type,
            'NOT'                         => [
               $this->getTable() . '.status' => array_merge(
                  $this->getSolvedStatusArray(),
                  $this->getClosedStatusArray()
               )
            ]
         ]
      ]);
   }

   /**
    * Count solved tickets for an hardware last X days
    *
    * @since 0.83
    *
    * @param $itemtype  string   Item type
    * @param $items_id  integer  ID of the Item
    * @param $days      integer  day number
    *
    * @return integer
   **/
   function countSolvedTicketsForItemLastDays($itemtype, $items_id, $days) {
      global $DB;

      $result = $DB->request([
         'COUNT'     => 'cpt',
         'FROM'      => $this->getTable(),
         'LEFT JOIN' => [
            'glpi_items_tickets' => [
               'ON' => [
                  'glpi_items_tickets' => 'tickets_id',
                  $this->getTable()    => 'id'
               ]
            ]
         ],
         'WHERE'     => [
            'glpi_items_tickets.itemtype' => $itemtype,
            'glpi_items_tickets.items_id' => $items_id,
            $this->getTable() . '.status' => array_merge(
                  $this->getSolvedStatusArray(),
                  $this->getClosedStatusArray()
            ),
            new \QueryExpression(
               "ADDDATE(".$DB->quoteName($this->getTable().".solvedate").", INTERVAL $days DAY) > NOW()"
            ),
            'NOT'                         => [
               $this->getTable() . '.solvedate' => null
            ]
         ]
      ])->next();
      return $result['cpt'];
   }


   /**
    * Update date mod of the ticket
    *
    * @since 0.83.3 new proto
    *
    * @param $ID                           ID of the ticket
    * @param $no_stat_computation  boolean do not cumpute take into account stat (false by default)
    * @param $users_id_lastupdater integer to force last_update id (default 0 = not used)
   **/
   function updateDateMod($ID, $no_stat_computation = false, $users_id_lastupdater = 0) {

      if ($this->getFromDB($ID)) {
         if (!$no_stat_computation
             && !$this->isAlreadyTakenIntoAccount()
             && ($this->canTakeIntoAccount() || isCommandLine())) {
            return $this->update(
               [
                  'id'                         => $ID,
                  'takeintoaccount_delay_stat' => $this->computeTakeIntoAccountDelayStat(),
                  '_disablenotif'              => true
               ]
            );
         }

         parent::updateDateMod($ID, $no_stat_computation, $users_id_lastupdater);
      }
   }


   /**
    * Overloaded from commonDBTM
    *
    * @since 0.83
    *
    * @param $type itemtype of object to add
    *
    * @return rights
   **/
   function canAddItem($type) {

      if ($type == 'Document') {
         if ($this->getField('status') == self::CLOSED) {
            return false;
         }

         if ($this->canAddFollowups()) {
            return true;
         }
      }

      // as self::canUpdate & $this->canUpdateItem checks more general rights
      // (like STEAL or OWN),
      // we specify only the rights needed for this action
      return $this->checkEntity()
             && (Session::haveRight(self::$rightname, UPDATE)
                 || $this->canRequesterUpdateItem());
   }


   /**
    * Check if user can add followups to the ticket.
    *
    * @param integer $user_id
    *
    * @return boolean
    */
   public function canUserAddFollowups($user_id) {

      $entity_id = $this->fields['entities_id'];

      $group_user = new Group_User();
      $user_groups = $group_user->getUserGroups($user_id, ['entities_id' => $entity_id]);
      $user_groups_ids = [];
      foreach ($user_groups as $user_group) {
         $user_groups_ids[] = $user_group['id'];
      }

      $rightname = ITILFollowup::$rightname;

      return (
            Profile::haveUserRight($user_id, $rightname, ITILFollowup::ADDMYTICKET, $entity_id)
            && ($this->isUser(CommonITILActor::REQUESTER, $user_id)
               || (
                  isset($this->fields['users_id_recipient'])
                  && ($this->fields['users_id_recipient'] === $user_id)
               )
            )
         )
         || Profile::haveUserRight($user_id, $rightname, ITILFollowup::ADDALLTICKET, $entity_id)
         || (
            Profile::haveUserRight($user_id, $rightname, ITILFollowup::ADDGROUPTICKET, $entity_id)
            && $this->haveAGroup(CommonITILActor::REQUESTER, $user_groups_ids)
         )
         || $this->isUser(CommonITILActor::ASSIGN, Session::getLoginUserID())
         || $this->haveAGroup(CommonITILActor::ASSIGN, $user_groups_ids);
   }


   /**
    * Get default values to search engine to override
   **/
   static function getDefaultSearchRequest() {

      $search = ['criteria' => [0 => ['field'      => 12,
                                                     'searchtype' => 'equals',
                                                     'value'      => 'notclosed']],
                      'sort'     => 19,
                      'order'    => 'DESC'];

      if (Session::haveRight(self::$rightname, self::READALL)) {
         $search['criteria'][0]['value'] = 'notold';
      }
      return $search;
   }


   /**
    * @see CommonDBTM::getSpecificMassiveActions()
   **/
   function getSpecificMassiveActions($checkitem = null) {

      $actions = [];

      if (Session::getCurrentInterface() == 'central') {
         if (Ticket::canUpdate() && Ticket::canDelete()) {
            $actions[__CLASS__.MassiveAction::CLASS_ACTION_SEPARATOR.'merge_as_followup']
               = "<i class='ma-icon fas fa-code-branch'></i>".
                 __('Merge as Followup');
         }

         if (Item_Ticket::canCreate()) {
            $actions['Item_Ticket'.MassiveAction::CLASS_ACTION_SEPARATOR.'add_item']
               = "<i class='ma-icon fas fa-plus'></i>".
                 _x('button', 'Add an item');
         }

         if (ITILFollowup::canCreate()) {
            $actions['ITILFollowup'.MassiveAction::CLASS_ACTION_SEPARATOR.'add_followup']
               = "<i class='ma-icon far fa-comment'></i>".
                 __('Add a new followup');
         }

         if (TicketTask::canCreate()) {
            $actions[__CLASS__.MassiveAction::CLASS_ACTION_SEPARATOR.'add_task']
               = "<i class='ma-icon far fa-check-square'></i>".
                 __('Add a new task');
         }

         if (TicketValidation::canCreate()) {
            $actions['TicketValidation'.MassiveAction::CLASS_ACTION_SEPARATOR.'submit_validation']
               = "<i class='ma-icon fas fa-check'></i>".
                 __('Approval request');
         }

         if (Item_Ticket::canDelete()) {
            $actions['Item_Ticket'.MassiveAction::CLASS_ACTION_SEPARATOR.'delete_item']
               = _x('button', 'Remove an item');
         }

         if (Session::haveRight(self::$rightname, UPDATE)) {
            $actions[__CLASS__.MassiveAction::CLASS_ACTION_SEPARATOR.'add_actor']
               = "<i class='ma-icon fas fa-user'></i>".
                 __('Add an actor');
            $actions[__CLASS__.MassiveAction::CLASS_ACTION_SEPARATOR.'update_notif']
               = __('Set notifications for all actors');
            $actions['Ticket_Ticket'.MassiveAction::CLASS_ACTION_SEPARATOR.'add']
               = "<i class='ma-icon fas fa-link'></i>".
                 _x('button', 'Link tickets');

            KnowbaseItem_Item::getMassiveActionsForItemtype($actions, __CLASS__, 0, $checkitem);
         }
      }

      $actions += parent::getSpecificMassiveActions($checkitem);

      return $actions;
   }


   static function showMassiveActionsSubForm(MassiveAction $ma) {
      switch ($ma->getAction()) {
         case 'merge_as_followup' :
            $rand = mt_rand();
            $mergeparam = [
               'name'         => "_mergeticket",
               'used'         => $ma->items['Ticket'],
               'displaywith'  => ['id'],
               'rand'         => $rand
            ];
            echo "<table class='center-h'><tr>";
            echo "<td><label for='dropdown__mergeticket$rand'>".__('Ticket')."</label></td><td colspan='3'>";
            Ticket::dropdown($mergeparam);
            echo "</td></tr><tr><td><label for='with_followups'>".__('Merge followups')."</label></td><td>";
            Html::showCheckbox([
               'name'    => 'with_followups',
               'id'      => 'with_followups',
               'checked' => true
            ]);
            echo "</td><td><label for='with_documents'>".__('Merge documents')."</label></td><td>";
            Html::showCheckbox([
               'name'    => 'with_documents',
               'id'      => 'with_documents',
               'checked' => true
            ]);
            echo "</td></tr><tr><td><label for='with_tasks'>".__('Merge tasks')."<label></td><td>";
            Html::showCheckbox([
               'name'    => 'with_tasks',
               'id'      => 'with_tasks',
               'checked' => true
            ]);
            echo "</td><td><label for='with_actors'>".__('Merge actors')."</label></td><td>";
            Html::showCheckbox([
               'name'    => 'with_actors',
               'id'      => 'with_actors',
               'checked' => true
            ]);
            echo "</td></tr><tr><td><label for='dropdown_link_type$rand'>".__('Link type')."</label></td><td colspan='3'>";
            Dropdown::showFromArray('link_type', [
               0                             => __('None'),
               Ticket_Ticket::LINK_TO        => __('Linked to'),
               Ticket_Ticket::DUPLICATE_WITH => __('Duplicates'),
               Ticket_Ticket::SON_OF         => __('Son of'),
               Ticket_Ticket::PARENT_OF      => __('Parent of')
            ], ['value' => Ticket_Ticket::SON_OF, 'rand' => $rand]);
            echo "</td></tr><tr><tr><td colspan='4'>";
            echo Html::submit(_x('button', 'Merge'), [
               'name'      => 'merge',
               'confirm'   => __('Confirm the merge? This ticket will be deleted!')
            ]);
            echo "</td></tr></table>";
            return true;
      }
      return parent::showMassiveActionsSubForm($ma);
   }


   static function processMassiveActionsForOneItemtype(MassiveAction $ma, CommonDBTM $item,
                                                       array $ids) {
      switch ($ma->getAction()) {
         case 'merge_as_followup' :
            $input = $ma->getInput();
            $status = [];
            $mergeparams = [
               'linktypes' => [],
               'link_type'  => $input['link_type']
            ];

            if ($input['with_followups']) {
               $mergeparams['linktypes'][] = 'ITILFollowup';
            }
            if ($input['with_tasks']) {
               $mergeparams['linktypes'][] = 'TicketTask';
            }
            if ($input['with_documents']) {
               $mergeparams['linktypes'][] = 'Document';
            }
            if ($input['with_actors']) {
               $mergeparams['append_actors'] = [
                  CommonITILActor::REQUESTER,
                  CommonITILActor::OBSERVER,
                  CommonITILActor::ASSIGN];
            } else {
               $mergeparams['append_actors'] = [];
            }

            Ticket::merge($input['_mergeticket'], $ids, $status, $mergeparams);
            foreach ($status as $id => $status_code) {
               if ($status_code == 0) {
                  $ma->itemDone($item->getType(), $id, MassiveAction::ACTION_OK);
               } else if ($status_code == 2) {
                  $ma->itemDone($item->getType(), $id, MassiveAction::ACTION_NORIGHT);
                  $ma->addMessage($item->getErrorMessage(ERROR_ON_ACTION));
               } else {
                  $ma->itemDone($item->getType(), $id, MassiveAction::ACTION_KO);
                  $ma->addMessage($item->getErrorMessage(ERROR_ON_ACTION));
               }
            }
            return;
      }
      parent::processMassiveActionsForOneItemtype($ma, $item, $ids);
   }


   function rawSearchOptions() {
      global $DB;

      $tab = [];

      $tab = array_merge($tab, $this->getSearchOptionsMain());

      $tab[] = [
         'id'                 => '155',
         'table'              => $this->getTable(),
         'field'              => 'time_to_own',
         'name'               => __('Time to own'),
         'datatype'           => 'datetime',
         'maybefuture'        => true,
         'massiveaction'      => false,
         'additionalfields'   => ['status']
      ];

      $tab[] = [
         'id'                 => '158',
         'table'              => $this->getTable(),
         'field'              => 'time_to_own',
         'name'               => __('Time to own + Progress'),
         'massiveaction'      => false,
         'nosearch'           => true,
         'additionalfields'   => ['status']
      ];

      $tab[] = [
         'id'                 => '159',
         'table'              => 'glpi_tickets',
         'field'              => 'is_late',
         'name'               => __('Time to own exceedeed'),
         'datatype'           => 'bool',
         'massiveaction'      => false,
         'computation'        => 'IF('.$DB->quoteName('TABLE.time_to_own').' IS NOT NULL
                                            AND '.$DB->quoteName('TABLE.status').' <> '.self::WAITING.'
                                            AND ('.$DB->quoteName('TABLE.takeintoaccount_delay_stat').'
                                                        > TIME_TO_SEC(TIMEDIFF('.$DB->quoteName('TABLE.time_to_own').',
                                                                               '.$DB->quoteName('TABLE.date').'))
                                                 OR ('.$DB->quoteName('TABLE.takeintoaccount_delay_stat').' = 0
                                                      AND '.$DB->quoteName('TABLE.time_to_own').' < NOW())),
                                            1, 0)'
      ];

      $tab[] = [
         'id'                 => '180',
         'table'              => $this->getTable(),
         'field'              => 'internal_time_to_resolve',
         'name'               => __('Internal time to resolve'),
         'datatype'           => 'datetime',
         'maybefuture'        => true,
         'massiveaction'      => false,
         'additionalfields'   => ['status']
      ];

      $tab[] = [
         'id'                 => '181',
         'table'              => $this->getTable(),
         'field'              => 'internal_time_to_resolve',
         'name'               => __('Internal time to resolve + Progress'),
         'massiveaction'      => false,
         'nosearch'           => true,
         'additionalfields'   => ['status']
      ];

      $tab[] = [
         'id'                 => '182',
         'table'              => $this->getTable(),
         'field'              => 'is_late',
         'name'               => __('Internal time to resolve exceedeed'),
         'datatype'           => 'bool',
         'massiveaction'      => false,
         'computation'        => 'IF('.$DB->quoteName('TABLE.internal_time_to_resolve').' IS NOT NULL
                                            AND '.$DB->quoteName('TABLE.status').' <> 4
                                            AND ('.$DB->quoteName('TABLE.solvedate').' > '.$DB->quoteName('TABLE.internal_time_to_resolve').'
                                                 OR ('.$DB->quoteName('TABLE.solvedate').' IS NULL
                                                      AND '.$DB->quoteName('TABLE.internal_time_to_resolve').' < NOW())),
                                            1, 0)'
      ];

      $tab[] = [
         'id'                 => '185',
         'table'              => $this->getTable(),
         'field'              => 'internal_time_to_own',
         'name'               => __('Internal time to own'),
         'datatype'           => 'datetime',
         'maybefuture'        => true,
         'massiveaction'      => false,
         'additionalfields'   => ['status']
      ];

      $tab[] = [
         'id'                 => '186',
         'table'              => $this->getTable(),
         'field'              => 'internal_time_to_own',
         'name'               => __('Internal time to own + Progress'),
         'massiveaction'      => false,
         'nosearch'           => true,
         'additionalfields'   => ['status']
      ];

      $tab[] = [
         'id'                 => '187',
         'table'              => 'glpi_tickets',
         'field'              => 'is_late',
         'name'               => __('Internal time to own exceedeed'),
         'datatype'           => 'bool',
         'massiveaction'      => false,
         'computation'        => 'IF('.$DB->quoteName('TABLE.internal_time_to_own').' IS NOT NULL
                                            AND '.$DB->quoteName('TABLE.status').' <> '.self::WAITING.'
                                            AND ('.$DB->quoteName('TABLE.takeintoaccount_delay_stat').'
                                                        > TIME_TO_SEC(TIMEDIFF('.$DB->quoteName('TABLE.internal_time_to_own').',
                                                                               '.$DB->quoteName('TABLE.date').'))
                                                 OR ('.$DB->quoteName('TABLE.takeintoaccount_delay_stat').' = 0
                                                      AND '.$DB->quoteName('TABLE.internal_time_to_own').' < NOW())),
                                            1, 0)'
      ];

      $max_date = '99999999';
      $tab[] = [
         'id'                 => '188',
         'table'              => $this->getTable(),
         'field'              => 'next_escalation_level',
         'name'               => __('Next escalation level'),
         'datatype'           => 'datetime',
         'usehaving'          => true,
         'maybefuture'        => true,
         'massiveaction'      => false,
         // Get least value from TTO/TTR fields:
         // - use TTO fields only if ticket not already taken into account,
         // - use TTR fields only if ticket not already solved,
         // - replace NULL or not kept values with 99999999 to be sure that they will not be returned by the LEAST function,
         // - replace 99999999 by empty string to keep only valid values.
         'computation'        => "REPLACE(
            LEAST(
               IF(".$DB->quoteName('TABLE.takeintoaccount_delay_stat')." <= 0,
                  COALESCE(".$DB->quoteName('TABLE.time_to_own').", $max_date),
                  $max_date),
               IF(".$DB->quoteName('TABLE.takeintoaccount_delay_stat')." <= 0,
                  COALESCE(".$DB->quoteName('TABLE.internal_time_to_own').", $max_date),
                  $max_date),
               IF(".$DB->quoteName('TABLE.solvedate')." IS NULL,
                  COALESCE(".$DB->quoteName('TABLE.time_to_resolve').", $max_date),
                  $max_date),
               IF(".$DB->quoteName('TABLE.solvedate')." IS NULL,
                  COALESCE(".$DB->quoteName('TABLE.internal_time_to_resolve').", $max_date),
                  $max_date)
            ), $max_date, '')"
      ];

      $tab[] = [
         'id'                 => '14',
         'table'              => $this->getTable(),
         'field'              => 'type',
         'name'               => __('Type'),
         'searchtype'         => 'equals',
         'datatype'           => 'specific'
      ];

      $tab[] = [
         'id'                 => '13',
         'table'              => 'glpi_items_tickets',
         'field'              => 'items_id',
         'name'               => _n('Associated element', 'Associated elements', Session::getPluralNumber()),
         'datatype'           => 'specific',
         'comments'           => true,
         'nosort'             => true,
         'nosearch'           => true,
         'additionalfields'   => ['itemtype'],
         'joinparams'         => [
            'jointype'           => 'child'
         ],
         'forcegroupby'       => true,
         'massiveaction'      => false
      ];

      $tab[] = [
         'id'                 => '131',
         'table'              => 'glpi_items_tickets',
         'field'              => 'itemtype',
         'name'               => _n('Associated item type', 'Associated item types', Session::getPluralNumber()),
         'datatype'           => 'itemtypename',
         'itemtype_list'      => 'ticket_types',
         'nosort'             => true,
         'additionalfields'   => ['itemtype'],
         'joinparams'         => [
            'jointype'           => 'child'
         ],
         'forcegroupby'       => true,
         'massiveaction'      => false
      ];

      $tab[] = [
         'id'                 => '9',
         'table'              => 'glpi_requesttypes',
         'field'              => 'name',
         'name'               => __('Request source'),
         'datatype'           => 'dropdown'
      ];

      $location_so = Location::rawSearchOptionsToAdd();
      foreach ($location_so as &$so) {
         //duplicated search options :(
         switch ($so['id']) {
            case 3:
               $so['id'] = 83;
               break;
            case 91:
               $so['id'] = 84;
               break;
            case 92:
               $so['id'] = 85;
               break;
            case 93:
               $so['id'] = 86;
               break;
         }
      }
      $tab = array_merge($tab, $location_so);

      $tab = array_merge($tab, $this->getSearchOptionsActors());

      $tab[] = [
         'id'                 => 'sla',
         'name'               => __('SLA')
      ];

      $tab[] = [
         'id'                 => '37',
         'table'              => 'glpi_slas',
         'field'              => 'name',
         'linkfield'          => 'slas_id_tto',
         'name'               => __('SLA')."&nbsp;".__('Time to own'),
         'massiveaction'      => false,
         'datatype'           => 'dropdown',
         'joinparams'         => [
            'condition'          => ['NEWTABLE.type' => SLM::TTO]
         ],
<<<<<<< HEAD
         'condition'          => ['glpi_slas.type' => SLM::TTO]
=======
         'condition'          => ['glpi_slas.type' => SLM::TTO],
>>>>>>> f0e14f17
      ];

      $tab[] = [
         'id'                 => '30',
         'table'              => 'glpi_slas',
         'field'              => 'name',
         'linkfield'          => 'slas_id_ttr',
         'name'               => __('SLA')."&nbsp;".__('Time to resolve'),
         'massiveaction'      => false,
         'datatype'           => 'dropdown',
         'joinparams'         => [
            'condition'          => ['NEWTABLE.type' => SLM::TTR]
         ],
<<<<<<< HEAD
         'condition'          => ['glpi_slas.type' => SLM::TTR]
=======
         'condition'          => ['glpi_slas.type' => SLM::TTR],
>>>>>>> f0e14f17
      ];

      $tab[] = [
         'id'                 => '32',
         'table'              => 'glpi_slalevels',
         'field'              => 'name',
         'name'               => __('SLA')."&nbsp;".__('Escalation level'),
         'massiveaction'      => false,
         'datatype'           => 'dropdown',
         'joinparams'         => [
            'beforejoin'         => [
               'table'              => 'glpi_slalevels_tickets',
               'joinparams'         => [
                  'jointype'           => 'child'
               ]
            ]
         ],
         'forcegroupby'       => true
      ];

      $tab[] = [
         'id'                 => 'ola',
         'name'               => __('OLA')
      ];

      $tab[] = [
         'id'                 => '190',
         'table'              => 'glpi_olas',
         'field'              => 'name',
         'linkfield'          => 'olas_id_tto',
         'name'               => __('OLA')."&nbsp;".__('Internal time to own'),
         'massiveaction'      => false,
         'datatype'           => 'dropdown',
         'joinparams'         => [
            'condition'          => ['NEWTABLE.type' => SLM::TTO]
         ],
<<<<<<< HEAD
         'condition'          => ['glpi_olas.type' => SLM::TTO]
=======
         'condition'          => ['glpi_olas.type' => SLM::TTO],
>>>>>>> f0e14f17
      ];

      $tab[] = [
         'id'                 => '191',
         'table'              => 'glpi_olas',
         'field'              => 'name',
         'linkfield'          => 'olas_id_ttr',
         'name'               => __('OLA')."&nbsp;".__('Internal time to resolve'),
         'massiveaction'      => false,
         'datatype'           => 'dropdown',
         'joinparams'         => [
            'condition'          => ['NEWTABLE.type' => SLM::TTR]
         ],
<<<<<<< HEAD
         'condition'          => ['glpi_olas.type' => SLM::TTR]
=======
         'condition'          => ['glpi_olas.type' => SLM::TTR],
>>>>>>> f0e14f17
      ];

      $tab[] = [
         'id'                 => '192',
         'table'              => 'glpi_olalevels',
         'field'              => 'name',
         'name'               => __('OLA')."&nbsp;".__('Escalation level'),
         'massiveaction'      => false,
         'datatype'           => 'dropdown',
         'joinparams'         => [
            'beforejoin'         => [
               'table'              => 'glpi_olalevels_tickets',
               'joinparams'         => [
                  'jointype'           => 'child'
               ]
            ]
         ],
         'forcegroupby'       => true
      ];

      $validation_options = TicketValidation::rawSearchOptionsToAdd();
      if (!Session::haveRightsOr(
         'ticketvalidation',
         [
            TicketValidation::CREATEINCIDENT,
            TicketValidation::CREATEREQUEST
         ]
      )) {
         foreach ($validation_options as &$validation_option) {
            if (isset($validation_option['table'])) {
               $validation_option['massiveaction'] = false;
            }
         }
      }
      $tab = array_merge($tab, $validation_options);

      $tab[] = [
         'id'                 => 'satisfaction',
         'name'               => __('Satisfaction survey')
      ];

      $tab[] = [
         'id'                 => '31',
         'table'              => 'glpi_ticketsatisfactions',
         'field'              => 'type',
         'name'               => __('Type'),
         'massiveaction'      => false,
         'searchtype'         => ['equals', 'notequals'],
         'searchequalsonfield' => true,
         'joinparams'         => [
            'jointype'           => 'child'
         ],
         'datatype'           => 'specific'
      ];

      $tab[] = [
         'id'                 => '60',
         'table'              => 'glpi_ticketsatisfactions',
         'field'              => 'date_begin',
         'name'               => __('Creation date'),
         'datatype'           => 'datetime',
         'massiveaction'      => false,
         'joinparams'         => [
            'jointype'           => 'child'
         ]
      ];

      $tab[] = [
         'id'                 => '61',
         'table'              => 'glpi_ticketsatisfactions',
         'field'              => 'date_answered',
         'name'               => __('Response date'),
         'datatype'           => 'datetime',
         'massiveaction'      => false,
         'joinparams'         => [
            'jointype'           => 'child'
         ]
      ];

      $tab[] = [
         'id'                 => '62',
         'table'              => 'glpi_ticketsatisfactions',
         'field'              => 'satisfaction',
         'name'               => __('Satisfaction'),
         'datatype'           => 'number',
         'massiveaction'      => false,
         'joinparams'         => [
            'jointype'           => 'child'
         ]
      ];

      $tab[] = [
         'id'                 => '63',
         'table'              => 'glpi_ticketsatisfactions',
         'field'              => 'comment',
         'name'               => __('Comments'),
         'datatype'           => 'text',
         'massiveaction'      => false,
         'joinparams'         => [
            'jointype'           => 'child'
         ]
      ];

      $tab = array_merge($tab, ITILFollowup::rawSearchOptionsToAdd());

      $tab = array_merge($tab, TicketTask::rawSearchOptionsToAdd());

      $tab = array_merge($tab, $this->getSearchOptionsStats());

      $tab[] = [
         'id'                 => '150',
         'table'              => $this->getTable(),
         'field'              => 'takeintoaccount_delay_stat',
         'name'               => __('Take into account time'),
         'datatype'           => 'timestamp',
         'forcegroupby'       => true,
         'massiveaction'      => false
      ];

      if (Session::haveRightsOr(self::$rightname,
                                [self::READALL, self::READASSIGN, self::OWN])) {
         $tab[] = [
            'id'                 => 'linktickets',
            'name'               => _n('Linked ticket', 'Linked tickets', Session::getPluralNumber())
         ];

         $tab[] = [
            'id'                 => '40',
            'table'              => 'glpi_tickets_tickets',
            'field'              => 'tickets_id_1',
            'name'               => __('All linked tickets'),
            'massiveaction'      => false,
            'forcegroupby'       => true,
            'searchtype'         => 'equals',
            'joinparams'         => [
               'jointype' => 'item_item'
            ],
            'additionalfields'   => ['tickets_id_2']
         ];

         $tab[] = [
            'id'                 => '47',
            'table'              => 'glpi_tickets_tickets',
            'field'              => 'tickets_id_1',
            'name'               => __('Duplicated tickets'),
            'massiveaction'      => false,
            'searchtype'         => 'equals',
            'joinparams'         => [
               'jointype'           => 'item_item',
               'condition'          => ['NEWTABLE.link' => Ticket_Ticket::DUPLICATE_WITH]
            ],
            'additionalfields'   => ['tickets_id_2'],
            'forcegroupby'       => true
         ];

         $tab[] = [
            'id'                 => '41',
            'table'              => 'glpi_tickets_tickets',
            'field'              => 'id',
            'name'               => __('Number of all linked tickets'),
            'massiveaction'      => false,
            'datatype'           => 'count',
            'usehaving'          => true,
            'joinparams'         => [
               'jointype'           => 'item_item'
            ]
         ];

         $tab[] = [
            'id'                 => '46',
            'table'              => 'glpi_tickets_tickets',
            'field'              => 'id',
            'name'               => __('Number of duplicated tickets'),
            'massiveaction'      => false,
            'datatype'           => 'count',
            'usehaving'          => true,
            'joinparams'         => [
               'jointype'           => 'item_item',
               'condition'          => ['NEWTABLE.link' => Ticket_Ticket::DUPLICATE_WITH]
            ]
         ];

         $tab[] = [
            'id'                 => '50',
            'table'              => 'glpi_tickets',
            'field'              => 'id',
            'linkfield'          => 'tickets_id_2',
            'name'               => __('Parent tickets'),
            'massiveaction'      => false,
            'searchtype'         => 'equals',
            'datatype'           => 'itemlink',
            'usehaving'          => true,
            'joinparams'         => [
               'beforejoin'         => [
                  'table'              => 'glpi_tickets_tickets',
                  'joinparams'         => [
                     'jointype'           => 'child',
                     'linkfield'          => 'tickets_id_1',
                     'condition'          => ['NEWTABLE.link' => Ticket_Ticket::SON_OF]
                  ]
               ]
            ],
            'forcegroupby'       => true
         ];

         $tab[] = [
            'id'                 => '67',
            'table'              => 'glpi_tickets',
            'field'              => 'id',
            'linkfield'          => 'tickets_id_1',
            'name'               => __('Child tickets'),
            'massiveaction'      => false,
            'searchtype'         => 'equals',
            'datatype'           => 'itemlink',
            'usehaving'          => true,
            'joinparams'         => [
               'beforejoin'         => [
                  'table'              => 'glpi_tickets_tickets',
                  'joinparams'         => [
                     'jointype'           => 'child',
                     'linkfield'          => 'tickets_id_2',
                     'condition'          => ['NEWTABLE.link' => Ticket_Ticket::SON_OF]
                  ]
               ]
            ],
            'forcegroupby'       => true
         ];

         $tab[] = [
            'id'                 => '68',
            'table'              => 'glpi_tickets_tickets',
            'field'              => 'id',
            'name'               => __('Number of sons tickets'),
            'massiveaction'      => false,
            'datatype'           => 'count',
            'usehaving'          => true,
            'joinparams'         => [
               'linkfield'          => 'tickets_id_2',
               'jointype'           => 'child',
               'condition'          => ['NEWTABLE.link' => Ticket_Ticket::SON_OF]
            ],
            'forcegroupby'       => true
         ];

         $tab[] = [
            'id'                 => '69',
            'table'              => 'glpi_tickets_tickets',
            'field'              => 'id',
            'name'               => __('Number of parent tickets'),
            'massiveaction'      => false,
            'datatype'           => 'count',
            'usehaving'          => true,
            'joinparams'         => [
               'linkfield'          => 'tickets_id_1',
               'jointype'           => 'child',
               'condition'          => ['NEWTABLE.link' => Ticket_Ticket::SON_OF]
            ],
            'additionalfields'   => ['tickets_id_2']
         ];

         $tab = array_merge($tab, $this->getSearchOptionsSolution());

         if (Session::haveRight('ticketcost', READ)) {
            $tab = array_merge($tab, TicketCost::rawSearchOptionsToAdd());
         }
      }

      if (Session::haveRight('problem', READ)) {
         $tab[] = [
            'id'                 => 'problem',
            'name'               => __('Problems')
         ];

         $tab[] = [
            'id'                 => '141',
            'table'              => 'glpi_problems_tickets',
            'field'              => 'id',
            'name'               => _x('quantity', 'Number of problems'),
            'forcegroupby'       => true,
            'usehaving'          => true,
            'datatype'           => 'count',
            'massiveaction'      => false,
            'joinparams'         => [
               'jointype'           => 'child'
            ]
         ];
      }

      // Filter search fields for helpdesk
      if (!Session::isCron() // no filter for cron
          && (Session::getCurrentInterface() != 'central')) {
         $tokeep = ['common', 'requester','satisfaction'];
         if (Session::haveRightsOr('ticketvalidation',
                                   array_merge(TicketValidation::getValidateRights(),
                                               TicketValidation::getCreateRights()))) {
            $tokeep[] = 'validation';
         }
         $keep = false;
         foreach ($tab as $key => &$val) {
            if (!isset($val['table'])) {
               $keep = in_array($val['id'], $tokeep);
            }
            if (!$keep) {
               if (isset($val['table'])) {
                  $val['nosearch'] = true;
               }
            }
         }
      }
      return $tab;
   }


   /**
    * @since 0.84
    *
    * @param $field
    * @param $values
    * @param $options   array
   **/
   static function getSpecificValueToDisplay($field, $values, array $options = []) {

      if (!is_array($values)) {
         $values = [$field => $values];
      }
      switch ($field) {
         case 'content' :
            $content = Toolbox::unclean_cross_side_scripting_deep(Html::entity_decode_deep($values[$field]));
            $content = Html::clean($content);
            if (empty($content)) {
               $content = ' ';
            }
            return nl2br($content);

         case 'type':
            return self::getTicketTypeName($values[$field]);
      }
      return parent::getSpecificValueToDisplay($field, $values, $options);
   }


   /**
    * @since 0.84
    *
    * @param $field
    * @param $name            (default '')
    * @param $values          (default '')
    * @param $options   array
    *
    * @return string
   **/
   static function getSpecificValueToSelect($field, $name = '', $values = '', array $options = []) {

      if (!is_array($values)) {
         $values = [$field => $values];
      }
      $options['display'] = false;
      switch ($field) {
         case 'content' :
            return "<textarea cols='90' rows='6' name='$name'>".$values['content']."</textarea>";

         case 'type':
            $options['value'] = $values[$field];
            return self::dropdownType($name, $options);
      }
      return parent::getSpecificValueToSelect($field, $name, $values, $options);
   }


   /**
    * Dropdown of ticket type
    *
    * @param $name            select name
    * @param $options   array of options:
    *    - value     : integer / preselected value (default 0)
    *    - toadd     : array / array of specific values to add at the begining
    *    - on_change : string / value to transmit to "onChange"
    *    - display   : boolean / display or get string (default true)
    *
    * @return string id of the select
   **/
   static function dropdownType($name, $options = []) {

      $params = [
         'value'     => 0,
         'toadd'     => [],
         'on_change' => '',
         'display'   => true,
      ];

      if (is_array($options) && count($options)) {
         foreach ($options as $key => $val) {
            $params[$key] = $val;
         }
      }

      $items = [];
      if (count($params['toadd']) > 0) {
         $items = $params['toadd'];
      }

      $items += self::getTypes();

      return Dropdown::showFromArray($name, $items, $params);
   }


   /**
    * Get ticket types
    *
    * @return array of types
   **/
   static function getTypes() {

      $options = [
         self::INCIDENT_TYPE => __('Incident'),
         self::DEMAND_TYPE   => __('Request'),
      ];

      return $options;
   }


   /**
    * Get ticket type Name
    *
    * @param $value type ID
   **/
   static function getTicketTypeName($value) {

      switch ($value) {
         case self::INCIDENT_TYPE :
            return __('Incident');

         case self::DEMAND_TYPE :
            return __('Request');

         default :
            // Return $value if not defined
            return $value;
      }
   }


   /**
    * get the Ticket status list
    *
    * @param $withmetaforsearch boolean (false by default)
    *
    * @return array
   **/
   static function getAllStatusArray($withmetaforsearch = false) {

      // To be overridden by class
      $tab = [self::INCOMING => _x('status', 'New'),
                   self::ASSIGNED => _x('status', 'Processing (assigned)'),
                   self::PLANNED  => _x('status', 'Processing (planned)'),
                   self::WAITING  => __('Pending'),
                   self::SOLVED   => _x('status', 'Solved'),
                   self::CLOSED   => _x('status', 'Closed')];

      if ($withmetaforsearch) {
         $tab['notold']    = _x('status', 'Not solved');
         $tab['notclosed'] = _x('status', 'Not closed');
         $tab['process']   = __('Processing');
         $tab['old']       = _x('status', 'Solved + Closed');
         $tab['all']       = __('All');
      }
      return $tab;
   }


   /**
    * Get the ITIL object closed status list
    *
    * @since 0.83
    *
    * @return array
   **/
   static function getClosedStatusArray() {
      return [self::CLOSED];
   }


   /**
    * Get the ITIL object solved status list
    *
    * @since 0.83
    *
    * @return array
   **/
   static function getSolvedStatusArray() {
      return [self::SOLVED];
   }

   /**
    * Get the ITIL object new status list
    *
    * @since 0.83.8
    *
    * @return array
   **/
   static function getNewStatusArray() {
      return [self::INCOMING];
   }

   /**
    * Get the ITIL object assign or plan status list
    *
    * @since 0.83
    *
    * @return array
   **/
   static function getProcessStatusArray() {
      return [self::ASSIGNED, self::PLANNED];
   }


   /**
    * Calculate Ticket TCO for an item
    *
    *@param $item CommonDBTM object of the item
    *
    *@return float
   **/
   static function computeTco(CommonDBTM $item) {
      global $DB;

      $totalcost = 0;

      $iterator = $DB->request([
         'SELECT'    => 'glpi_ticketcosts.*',
         'FROM'      => 'glpi_ticketcosts',
         'LEFT JOIN' => [
            'glpi_items_tickets' => [
               'ON' => [
                  'glpi_items_tickets' => 'tickets_id',
                  'glpi_ticketcosts'   => 'tickets_id'
               ]
            ]
         ],
         'WHERE'     => [
            'glpi_items_tickets.itemtype' => get_class($item),
            'glpi_items_tickets.items_id' => $item->getField('id'),
            'OR'                          => [
               'glpi_ticketcosts.cost_time'     => ['>', 0],
               'glpi_ticketcosts.cost_fixed'    => ['>', 0],
               'glpi_ticketcosts.cost_material' => ['>', 0]
            ]
         ]
      ]);

      while ($data = $iterator->next()) {
         $totalcost += TicketCost::computeTotalCost(
            $data["actiontime"],
            $data["cost_time"],
            $data["cost_fixed"],
            $data["cost_material"]
         );
      }
      return $totalcost;
   }


   /**
    * Print the helpdesk form
    *
    * @param $ID              integer  ID of the user who want to display the Helpdesk
    * @param $ticket_template boolean  ticket template for preview : false if not used for preview
    *                                  (false by default)
    *
    * @return void
   **/
   function showFormHelpdesk($ID, $ticket_template = false) {
      global $CFG_GLPI;

      if (!self::canCreate()) {
         return false;
      }

      if (!$ticket_template
          && Session::haveRightsOr('ticketvalidation', TicketValidation::getValidateRights())) {

         $opt                  = [];
         $opt['reset']         = 'reset';
         $opt['criteria'][0]['field']      = 55; // validation status
         $opt['criteria'][0]['searchtype'] = 'equals';
         $opt['criteria'][0]['value']      = CommonITILValidation::WAITING;
         $opt['criteria'][0]['link']       = 'AND';

         $opt['criteria'][1]['field']      = 59; // validation aprobator
         $opt['criteria'][1]['searchtype'] = 'equals';
         $opt['criteria'][1]['value']      = Session::getLoginUserID();
         $opt['criteria'][1]['link']       = 'AND';

         $url_validate = Ticket::getSearchURL()."?".Toolbox::append_params($opt,
                                                                                           '&amp;');

         if (TicketValidation::getNumberToValidate(Session::getLoginUserID()) > 0) {
            echo "<a href='$url_validate' title=\"".__s('Ticket waiting for your approval')."\"
                   alt=\"".__s('Ticket waiting for your approval')."\">".
                   __('Tickets awaiting approval')."</a><br><br>";
         }
      }

      $email  = UserEmail::getDefaultForUser($ID);
      $default_use_notif = Entity::getUsedConfig('is_notif_enable_default', $_SESSION['glpiactive_entity'], '', 1);

      // Set default values...
      $default_values = ['_users_id_requester_notif'
                                                    => ['use_notification'
                                                              => (($email == "")?0:$default_use_notif)],
                                                    'nodelegate'          => 1,
                                                    '_users_id_requester' => 0,
                                                    '_users_id_observer'  => [0],
                                                    '_users_id_observer_notif'
                                                    => ['use_notification' => $default_use_notif],
                                                    'name'                => '',
                                                    'content'             => '',
                                                    'itilcategories_id'   => 0,
                                                    'locations_id'        => 0,
                                                    'urgency'             => 3,
                                                    'items_id'            => 0,
                                                    'entities_id'         => $_SESSION['glpiactive_entity'],
                                                    'plan'                => [],
                                                    'global_validation'   => CommonITILValidation::NONE,
                                                    '_add_validation'     => 0,
                                                    'type'                => Entity::getUsedConfig('tickettype',
                                                                             $_SESSION['glpiactive_entity'],
                                                                             '', Ticket::INCIDENT_TYPE),
                              '_right'              => "id",
                              '_content'            => [],
                              '_tag_content'        => [],
                              '_filename'           => [],
                              '_tag_filename'       => [],
                              '_tasktemplates_id'   => []];

      // Get default values from posted values on reload form
      if (!$ticket_template) {
         if (isset($_POST)) {
            $options = $_POST;
         }
      }

      if (isset($options['name'])) {
         $order           = ["\\'", '\\"', "\\\\"];
         $replace         = ["'", '"', "\\"];
         $options['name'] = str_replace($order, $replace, $options['name']);
      }

      // Restore saved value or override with page parameter
      $saved = $this->restoreInput();
      foreach ($default_values as $name => $value) {
         if (!isset($options[$name])) {
            if (isset($saved[$name])) {
               $options[$name] = $saved[$name];
            } else {
               $options[$name] = $value;
            }
         }
      }

      // Check category / type validity
      if ($options['itilcategories_id']) {
         $cat = new ITILCategory();
         if ($cat->getFromDB($options['itilcategories_id'])) {
            switch ($options['type']) {
               case self::INCIDENT_TYPE :
                  if (!$cat->getField('is_incident')) {
                     $options['itilcategories_id'] = 0;
                  }
                  break;

               case self::DEMAND_TYPE :
                  if (!$cat->getField('is_request')) {
                     $options['itilcategories_id'] = 0;
                  }
                  break;

               default :
                  break;
            }
         }
      }

      // Load ticket template if available :
      $tt = $this->getITILTemplateToUse($ticket_template, $options['type'],
                                          $options['itilcategories_id'],
                                          $_SESSION["glpiactive_entity"]);

      // Put ticket template on $options for actors
      $options['_tickettemplate'] = $tt;

      if (!$ticket_template) {
         echo "<form method='post' name='helpdeskform' action='".
               $CFG_GLPI["root_doc"]."/front/tracking.injector.php' enctype='multipart/form-data'>";
      }

      $delegating = User::getDelegateGroupsForUser($options['entities_id']);

      if (count($delegating) || $CFG_GLPI['use_check_pref']) {
         echo "<div class='center'><table class='tab_cadre_fixe'>";
      }

      if (count($delegating)) {
         echo "<tr><th colspan='2'>".__('This ticket concerns me')." ";

         $rand   = Dropdown::showYesNo("nodelegate", $options['nodelegate']);

         $params = ['nodelegate' => '__VALUE__',
                         'rand'       => $rand,
                         'right'      => "delegate",
                         '_users_id_requester'
                                      => $options['_users_id_requester'],
                         '_users_id_requester_notif'
                                      => $options['_users_id_requester_notif'],
                         'use_notification'
                                      => $options['_users_id_requester_notif']['use_notification'],
                         'entity_restrict'
                                      => $_SESSION["glpiactive_entity"]];

         Ajax::UpdateItemOnSelectEvent("dropdown_nodelegate".$rand, "show_result".$rand,
                                       $CFG_GLPI["root_doc"]."/ajax/dropdownDelegationUsers.php",
                                       $params);

         $class = 'right';
         if ($CFG_GLPI['use_check_pref'] && $options['nodelegate']) {
            echo "</th><th>".__('Check your personnal information');
            $class = 'center';
         }

         echo "</th></tr>";
         echo "<tr class='tab_bg_1'><td colspan='2' class='".$class."'>";
         echo "<div id='show_result$rand'>";

         $self = new self();
         if ($options["_users_id_requester"] == 0) {
            $options['_users_id_requester'] = Session::getLoginUserID();
         } else {
            $options['_right'] = "delegate";
         }
         $self->showActorAddFormOnCreate(CommonITILActor::REQUESTER, $options);
         echo "</div>";
         if ($CFG_GLPI['use_check_pref'] && $options['nodelegate']) {
            echo "</td><td class='center'>";
            User::showPersonalInformation(Session::getLoginUserID());
         }
         echo "</td></tr>";

         echo "</table></div>";
         echo "<input type='hidden' name='_users_id_recipient' value='".Session::getLoginUserID()."'>";

      } else {
         // User as requester
         $options['_users_id_requester'] = Session::getLoginUserID();

         if ($CFG_GLPI['use_check_pref']) {
            echo "<tr><th>".__('Check your personnal information')."</th></tr>";
            echo "<tr class='tab_bg_1'><td class='center'>";
            User::showPersonalInformation(Session::getLoginUserID());
            echo "</td></tr>";
            echo "</table></div>";
         }
      }

      echo "<input type='hidden' name='_from_helpdesk' value='1'>";
      echo "<input type='hidden' name='requesttypes_id' value='".RequestType::getDefault('helpdesk').
           "'>";

      // Predefined fields from template : reset them
      if (isset($options['_predefined_fields'])) {
         $options['_predefined_fields']
                        = Toolbox::decodeArrayFromInput($options['_predefined_fields']);
      } else {
         $options['_predefined_fields'] = [];
      }

      // Store predefined fields to be able not to take into account on change template
      $predefined_fields = [];
      $key = $this->getTemplateFormFieldName();

      if (isset($tt->predefined) && count($tt->predefined)) {
         foreach ($tt->predefined as $predeffield => $predefvalue) {
            if (isset($options[$predeffield]) && isset($default_values[$predeffield])) {
               // Is always default value : not set
               // Set if already predefined field
               // Set if ticket template change
               if (((count($options['_predefined_fields']) == 0)
                    && ($options[$predeffield] == $default_values[$predeffield]))
                   || (isset($options['_predefined_fields'][$predeffield])
                       && ($options[$predeffield] == $options['_predefined_fields'][$predeffield]))
                   || (isset($options[$key])
                       && ($options[$key] != $tt->getID()))) {
                  $options[$predeffield]            = $predefvalue;
                  $predefined_fields[$predeffield] = $predefvalue;
               }
            } else { // Not defined options set as hidden field
               echo "<input type='hidden' name='$predeffield' value='$predefvalue'>";
            }
         }
         // All predefined override : add option to say predifined exists
         if (count($predefined_fields) == 0) {
            $predefined_fields['_all_predefined_override'] = 1;
         }
      } else { // No template load : reset predefined values
         if (count($options['_predefined_fields'])) {
            foreach ($options['_predefined_fields'] as $predeffield => $predefvalue) {
               if ($options[$predeffield] == $predefvalue) {
                  $options[$predeffield] = $default_values[$predeffield];
               }
            }
         }
      }

      if (isset($options['_tasktemplates_id'])) {
         foreach ($options['_tasktemplates_id'] as $tasktemplates_id) {
            echo "<input type='hidden' name='_tasktemplates_id[]' value='$tasktemplates_id'>";
         }
      }

      if (($CFG_GLPI['urgency_mask'] == (1<<3))
          || $tt->isHiddenField('urgency')) {
         // Dont show dropdown if only 1 value enabled or field is hidden
         echo "<input type='hidden' name='urgency' value='".$options['urgency']."'>";
      }

      // Display predefined fields if hidden
      if ($tt->isHiddenField('items_id')) {
         if (!empty($options['items_id'])) {
            foreach ($options['items_id'] as $itemtype => $items) {
               foreach ($items as $items_id) {
                  echo "<input type='hidden' name='items_id[$itemtype][$items_id]' value='$items_id'>";
               }
            }
         }
      }
      if ($tt->isHiddenField('locations_id')) {
         echo "<input type='hidden' name='locations_id' value='".$options['locations_id']."'>";
      }
      echo "<input type='hidden' name='entities_id' value='".$_SESSION["glpiactive_entity"]."'>";
      echo "<div class='center'><table class='tab_cadre_fixe'>";

      Plugin::doHook("pre_item_form", ['item' => $this, 'options' => &$options]);

      echo "<tr><th>".__('Describe the incident or request')."</th><th>";
      if (Session::isMultiEntitiesMode()) {
         echo "(".Dropdown::getDropdownName("glpi_entities", $_SESSION["glpiactive_entity"]).")";
      }
      echo "</th></tr>";

      echo "<tr class='tab_bg_1'>";
      echo "<td>".sprintf(__('%1$s%2$s'), __('Type'), $tt->getMandatoryMark('type'))."</td>";
      echo "<td>";
      self::dropdownType('type', ['value'     => $options['type'],
                                  'on_change' => 'this.form.submit()']);
      echo "</td></tr>";

      echo "<tr class='tab_bg_1'>";
      echo "<td>".sprintf(__('%1$s%2$s'), __('Category'),
                          $tt->getMandatoryMark('itilcategories_id'))."</td>";
      echo "<td>";

      $condition = ['is_helpdeskvisible' => 1];
      switch ($options['type']) {
         case self::DEMAND_TYPE :
            $condition['is_request'] = 1;
            break;
         default: // self::INCIDENT_TYPE :
            $condition['is_incident'] = 1;
      }
      $opt = ['value'     => $options['itilcategories_id'],
              'condition' => $condition,
              'entity'    => $_SESSION["glpiactive_entity"],
              'on_change' => 'this.form.submit()'];

      if ($options['itilcategories_id'] && $tt->isMandatoryField("itilcategories_id")) {
         $opt['display_emptychoice'] = false;
      }

      ITILCategory::dropdown($opt);
      echo "</td></tr>";

      if ($CFG_GLPI['urgency_mask'] != (1<<3)) {
         if (!$tt->isHiddenField('urgency')) {
            echo "<tr class='tab_bg_1'>";
            echo "<td>".sprintf(__('%1$s%2$s'), __('Urgency'), $tt->getMandatoryMark('urgency')).
                 "</td>";
            echo "<td>";
            self::dropdownUrgency(['value' => $options["urgency"]]);
            echo "</td></tr>";
         }
      }

      if (empty($delegating)
          && NotificationTargetTicket::isAuthorMailingActivatedForHelpdesk()) {
         echo "<tr class='tab_bg_1'>";
         echo "<td>".__('Inform me about the actions taken')."</td>";
         echo "<td>";
         if ($options["_users_id_requester"] == 0) {
            $options['_users_id_requester'] = Session::getLoginUserID();
         }
         $_POST['value']            = $options['_users_id_requester'];
         $_POST['field']            = '_users_id_requester_notif';
         $_POST['use_notification'] = $options['_users_id_requester_notif']['use_notification'];
         include (GLPI_ROOT."/ajax/uemailUpdate.php");

         echo "</td></tr>";
      }
      if (($_SESSION["glpiactiveprofile"]["helpdesk_hardware"] != 0)
          && (count($_SESSION["glpiactiveprofile"]["helpdesk_item_type"]))) {
         if (!$tt->isHiddenField('items_id')) {
            echo "<tr class='tab_bg_1'>";
            echo "<td>".sprintf(__('%1$s%2$s'), _n('Associated element', 'Associated elements', Session::getPluralNumber()),
                                $tt->getMandatoryMark('items_id'))."</td>";
            echo "<td>";
            $options['_canupdate'] = Session::haveRight('ticket', CREATE);
            Item_Ticket::itemAddForm($this, $options);
            echo "</td></tr>";
         }
      }

      if (!$tt->isHiddenField('locations_id')) {
         echo "<tr class='tab_bg_1'><td>";
         printf(__('%1$s%2$s'), __('Location'), $tt->getMandatoryMark('locations_id'));
         echo "</td><td>";
         Location::dropdown(['value'  => $options["locations_id"]]);
         echo "</td></tr>";
      }

      if (!$tt->isHiddenField('_users_id_observer')
          || $tt->isPredefinedField('_users_id_observer')) {
         echo "<tr class='tab_bg_1'>";
         echo "<td>".sprintf(__('%1$s%2$s'), _n('Watcher', 'Watchers', 2),
                             $tt->getMandatoryMark('_users_id_observer'))."</td>";
         echo "<td>";
         $options['_right'] = "all";

         if (!$tt->isHiddenField('_users_id_observer')) {
            // Observer

            if ($tt->isPredefinedField('_users_id_observer')
               && !is_array($options['_users_id_observer'])) {

               //convert predefined value to array
               $options['_users_id_observer'] = [$options['_users_id_observer']];
               $options['_users_id_observer_notif']['use_notification'] =
                  [$options['_users_id_observer_notif']['use_notification']];

               // add new line to permit adding more observers
               $options['_users_id_observer'][1] = 0;
               $options['_users_id_observer_notif']['use_notification'][1] = 1;
            }

            echo "<div class='actor_single first-actor'>";
            if (isset($options['_users_id_observer'])) {
               $observers = $options['_users_id_observer'];
               foreach ($observers as $index_observer => $observer) {
                  $options = array_merge($options, ['_user_index' => $index_observer]);
                  self::showFormHelpdeskObserver($options);
               }
            }
            echo "</div>";

         } else { // predefined value
            if (isset($options["_users_id_observer"]) && $options["_users_id_observer"]) {
               echo self::getActorIcon('user', CommonITILActor::OBSERVER)."&nbsp;";
               echo Dropdown::getDropdownName("glpi_users", $options["_users_id_observer"]);
               echo "<input type='hidden' name='_users_id_observer' value=\"".
                      $options["_users_id_observer"]."\">";
            }
         }
         echo "</td></tr>";
      }

      if (!$tt->isHiddenField('name')
          || $tt->isPredefinedField('name')) {
         echo "<tr class='tab_bg_1'>";
         echo "<td>".sprintf(__('%1$s%2$s'), __('Title'), $tt->getMandatoryMark('name'))."<td>";
         if (!$tt->isHiddenField('name')) {
            $opt = [
                'value'     => $options['name'],
                'maxlength' => 250,
                'size'      => 80,
            ];

            if ($tt->isMandatoryField('name')) {
                $opt['required'] = 'required';
            }
            echo Html::input('name', $opt);
         } else {
            echo $options['name'];
            echo "<input type='hidden' name='name' value=\"".$options['name']."\">";
         }
         echo "</td></tr>";
      }

      if (!$tt->isHiddenField('content')
          || $tt->isPredefinedField('content')) {
         echo "<tr class='tab_bg_1'>";
         echo "<td>".sprintf(__('%1$s%2$s'), __('Description'), $tt->getMandatoryMark('content'));

         $rand       = mt_rand();
         $rand_text  = mt_rand();

         $cols       = 100;
         $rows       = 10;
         $content_id = "content$rand";
         echo "<td class='center middle'>";

         $content = $options['content'];
         if (!$ticket_template) {
            $content = Html::cleanPostForTextArea($options['content']);
         }
         $content = Html::setRichTextContent($content_id, $content, $rand);

         echo "<div id='content$rand_text'>";
         $uploads = [];
         if (isset($options['_content'])) {
            $uploads['_content'] = $options['_content'];
            $uploads['_tag_content'] = $options['_tag_content'];
         }
         Html::textarea([
            'name'            => 'content',
            'filecontainer'   => 'content_info',
            'editor_id'       => $content_id,
            'required'        => $tt->isMandatoryField('content'),
            'cols'            => $cols,
            'rows'            => $rows,
            'enable_richtext' => true,
            'value'           => $content,
            'uploads'         => $uploads,
         ]);
         echo "</div>";

         if (!$tt->isHiddenField('_documents_id')) {
            if (isset($options['_filename'])) {
               $uploads['_filename'] = $options['_filename'];
               $uploads['_tag_filename'] = $options['_tag_filename'];
            }
            Html::file([
               // 'editor_id' => $content_id,
               'showtitle' => false,
               'multiple'  => true,
               'uploads'   => $uploads,
            ]);
         }

         echo "</td></tr>";
      }
      Plugin::doHook("post_item_form", ['item' => $this, 'options' => &$options]);

      if (!$ticket_template) {
         echo "<tr class='tab_bg_1'>";
         echo "<td colspan='2' class='center'>";

         if ($tt->isField('id') && ($tt->fields['id'] > 0)) {
            echo "<input type='hidden' name='$key' value='".$tt->fields['id']."'>";
            echo "<input type='hidden' name='_predefined_fields'
                   value=\"".Toolbox::prepareArrayForInput($predefined_fields)."\">";
         }
         echo "<input type='submit' name='add' value=\"".__s('Submit message')."\" class='submit'>";
         echo "</td></tr>";
      }

      echo "</table></div>";
      if (!$ticket_template) {
         Html::closeForm();
      }
   }

   /**
    * Display a single oberver selector
    *
    *  * @param $options array options for default values ($options of showActorAddFormOnCreate)
   **/
   static function showFormHelpdeskObserver($options = []) {
      global $CFG_GLPI;

      //default values
      $ticket = new Ticket();
      $params = [
         '_users_id_observer_notif' => [
            'use_notification' => true
         ],
         '_users_id_observer'       => 0,
         'entities_id'              => $_SESSION["glpiactive_entity"],
         '_right'                   => "all",
      ];

      // overide default value by function parameters
      if (is_array($options) && count($options)) {
         foreach ($options as $key => $val) {
            $params[$key] = $val;
         }
      }

      // add a user selector
      $rand_observer = $ticket->showActorAddFormOnCreate(CommonITILActor::OBSERVER, $params);

      if (isset($params['_tickettemplate'])) {
         // Replace template object by ID for ajax
         $params['_tickettemplate'] = $params['_tickettemplate']->getID();
      }

      // add an additionnal observer on user selection
      Ajax::updateItemOnSelectEvent("dropdown__users_id_observer[]$rand_observer",
                                    "observer_$rand_observer",
                                    $CFG_GLPI["root_doc"]."/ajax/helpdesk_observer.php",
                                    $params);

      //remove 'new observer' anchor on user selection
      echo Html::scriptBlock("
      $('#dropdown__users_id_observer__$rand_observer').on('change', function(event) {
         $('#addObserver$rand_observer').remove();
      });");

      // add "new observer" anchor
      echo "<a id='addObserver$rand_observer' class='add-observer' onclick='this.remove()'>";
      echo Html::image($CFG_GLPI['root_doc']."/pics/meta_plus.png", ['alt' => __('Add')]);
      echo "</a>";

      // add an additionnal observer on anchor click
      Ajax::updateItemOnEvent("addObserver$rand_observer",
                              "observer_$rand_observer",
                              $CFG_GLPI["root_doc"]."/ajax/helpdesk_observer.php",
                              $params, ['click']);

      // div for an additionnal observer
      echo "<div class='actor_single' id='observer_$rand_observer'></div>";

   }

   static function getDefaultValues($entity = 0) {
      global $CFG_GLPI;

      if (is_numeric(Session::getLoginUserID(false))) {
         $users_id_requester = Session::getLoginUserID();
         $users_id_assign    = Session::getLoginUserID();
         // No default requester if own ticket right = tech and update_ticket right to update requester
         if (Session::haveRightsOr(self::$rightname, [UPDATE, self::OWN]) && !$_SESSION['glpiset_default_requester']) {
            $users_id_requester = 0;
         }
         if (!Session::haveRight(self::$rightname, self::OWN) || !$_SESSION['glpiset_default_tech']) {
            $users_id_assign = 0;
         }
         $entity      = $_SESSION['glpiactive_entity'];
         $requesttype = $_SESSION['glpidefault_requesttypes_id'];
      } else {
         $users_id_requester = 0;
         $users_id_assign    = 0;
         $requesttype        = $CFG_GLPI['default_requesttypes_id'];
      }

      $type = Entity::getUsedConfig('tickettype', $entity, '', Ticket::INCIDENT_TYPE);

      $default_use_notif = Entity::getUsedConfig('is_notif_enable_default', $entity, '', 1);

      // Set default values...
      return  ['_users_id_requester'       => $users_id_requester,
               '_users_id_requester_notif' => ['use_notification'  => [$default_use_notif],
                                               'alternative_email' => ['']],
               '_groups_id_requester'      => 0,
               '_users_id_assign'          =>  $users_id_assign,
               '_users_id_assign_notif'    => ['use_notification'  => [$default_use_notif],
                                               'alternative_email' => ['']],
               '_groups_id_assign'         => 0,
               '_users_id_observer'        => 0,
               '_users_id_observer_notif'  => ['use_notification'  => [$default_use_notif],
                                               'alternative_email' => ['']],
               '_groups_id_observer'       => 0,
               '_link'                     => ['tickets_id_2' => '',
                                               'link'         => ''],
               '_suppliers_id_assign'      => 0,
               '_suppliers_id_assign_notif' => ['use_notification'  => [$default_use_notif],
                                                'alternative_email' => ['']],
               'name'                      => '',
               'content'                   => '',
               'itilcategories_id'         => 0,
               'urgency'                   => 3,
               'impact'                    => 3,
               'priority'                  => self::computePriority(3, 3),
               'requesttypes_id'           => $requesttype,
               'actiontime'                => 0,
               'date'                      => null,
               'entities_id'               => $entity,
               'status'                    => self::INCOMING,
               'followup'                  => [],
               'itemtype'                  => '',
               'items_id'                  => 0,
               'locations_id'              => 0,
               'plan'                      => [],
               'global_validation'         => CommonITILValidation::NONE,
               'time_to_resolve'           => 'NULL',
               'time_to_own'               => 'NULL',
               'slas_id_tto'               => 0,
               'slas_id_ttr'               => 0,
               'internal_time_to_resolve'  => 'NULL',
               'internal_time_to_own'      => 'NULL',
               'olas_id_tto'               => 0,
               'olas_id_ttr'               => 0,
               '_add_validation'           => 0,
               'users_id_validate'         => [],
               'type'                      => $type,
               '_documents_id'             => [],
               '_tasktemplates_id'         => [],
               '_content'                  => [],
               '_tag_content'              => [],
               '_filename'                 => [],
               '_tag_filename'             => []];
   }

   /**
    * Get ticket template to use
    * Use force_template first, then try on template define for type and category
    * then use default template of active profile of connected user and then use default entity one
    *
    * @param $force_template      integer itiltemplate_id to used (case of preview for example)
    *                             (default 0)
    * @param $type                integer type of the ticket (default 0)
    * @param $itilcategories_id   integer ticket category (default 0)
    * @param $entities_id         integer (default -1)
    *
    * @since 0.84
    * @deprecated 9.5.0
    *
    * @return ticket template object
   **/
   function getTicketTemplateToUse($force_template = 0, $type = 0, $itilcategories_id = 0,
                                   $entities_id = -1) {
      Toolbox::deprecated('Use getITILTemplateToUse()');
      return $this->getITILTemplateToUse(
         $force_template,
         $type,
         $itilcategories_id,
         $entities_id
      );
   }


   function showForm($ID, $options = []) {
      global $CFG_GLPI;

      if (isset($options['_add_fromitem']) && isset($options['itemtype'])) {
         $item = new $options['itemtype'];
         $item->getFromDB($options['items_id'][$options['itemtype']][0]);
         $options['entities_id'] = $item->fields['entities_id'];
      }

      $default_values = self::getDefaultValues();

      // Restore saved value or override with page parameter
      $saved = $this->restoreInput();

      foreach ($default_values as $name => $value) {
         if (!isset($options[$name])) {
            if (isset($saved[$name])) {
               $options[$name] = $saved[$name];
            } else {
               $options[$name] = $value;
            }
         }
      }

      if (isset($options['content'])) {
         // Clean new lines to be fix encoding
         $order              = ['\\r', '\\n', "\\'", '\\"', "\\\\"];
         $replace            = ["", "", "'", '"', "\\"];
         $options['content'] = str_replace($order, $replace, $options['content']);
      }
      if (isset($options['name'])) {
         $order           = ["\\'", '\\"', "\\\\"];
         $replace         = ["'", '"', "\\"];
         $options['name'] = str_replace($order, $replace, $options['name']);
      }

      if (!isset($options['_skip_promoted_fields'])) {
         $options['_skip_promoted_fields'] = false;
      }

      if (!$ID) {
         // Override defaut values from projecttask if needed
         if (isset($options['_projecttasks_id'])) {
            $pt = new ProjectTask();
            if ($pt->getFromDB($options['_projecttasks_id'])) {
               $options['name'] = $pt->getField('name');
               $options['content'] = $pt->getField('name');
            }
         }
         // Override defaut values from followup if needed
         if (isset($options['_promoted_fup_id']) && !$options['_skip_promoted_fields']) {
            $fup = new ITILFollowup();
            if ($fup->getFromDB($options['_promoted_fup_id'])) {
               $options['content'] = $fup->getField('content');
               $options['_users_id_requester'] = $fup->fields['users_id'];
               $options['_link'] = [
                  'link'         => Ticket_Ticket::SON_OF,
                  'tickets_id_2' => $fup->fields['items_id']
               ];
            }
            //Allow overriding the default values
            $options['_skip_promoted_fields'] = true;
         }
      }

      // Check category / type validity
      if ($options['itilcategories_id']) {
         $cat = new ITILCategory();
         if ($cat->getFromDB($options['itilcategories_id'])) {
            switch ($options['type']) {
               case self::INCIDENT_TYPE :
                  if (!$cat->getField('is_incident')) {
                     $options['itilcategories_id'] = 0;
                  }
                  break;

               case self::DEMAND_TYPE :
                  if (!$cat->getField('is_request')) {
                     $options['itilcategories_id'] = 0;
                  }
                  break;

               default :
                  break;
            }
         }
      }

      // Default check
      if ($ID > 0) {
         $this->check($ID, READ);
      } else {
         // Create item
         $this->check(-1, CREATE, $options);
      }

      if (!$ID) {
         $this->userentities = [];
         if ($options["_users_id_requester"]) {
            //Get all the user's entities
            $requester_entities = Profile_User::getUserEntities($options["_users_id_requester"], true,
                                                          true);
            $user_entities = $_SESSION['glpiactiveentities'];
            $this->userentities = array_intersect($requester_entities, $user_entities);
         }
         $this->countentitiesforuser = count($this->userentities);

         if (($this->countentitiesforuser > 0)
             && !in_array($this->fields["entities_id"], $this->userentities)) {
            // If entity is not in the list of user's entities,
            // then use as default value the first value of the user's entites list
            $this->fields["entities_id"] = $this->userentities[0];
            // Pass to values
            $options['entities_id']       = $this->userentities[0];
         }
      }

      if ($options['type'] <= 0) {
         $options['type'] = Entity::getUsedConfig('tickettype', $options['entities_id'], '',
                                                 Ticket::INCIDENT_TYPE);
      }

      if (!isset($options['template_preview'])) {
         $options['template_preview'] = 0;
      }

      if (!isset($options['_promoted_fup_id'])) {
         $options['_promoted_fup_id'] = 0;
      }

      // Load template if available :
      $tt = $this->getITILTemplateToUse(
         $options['template_preview'],
         $this->fields['type'],
         ($ID ? $this->fields['itilcategories_id'] : $options['itilcategories_id']),
         ($ID ? $this->fields['entities_id'] : $options['entities_id'])
      );

      // Predefined fields from template : reset them
      if (isset($options['_predefined_fields'])) {
         $options['_predefined_fields']
                        = Toolbox::decodeArrayFromInput($options['_predefined_fields']);
      } else {
         $options['_predefined_fields'] = [];
      }

      // Store predefined fields to be able not to take into account on change template
      // Only manage predefined values on ticket creation
      $predefined_fields = [];
      $tpl_key = $this->getTemplateFormFieldName();
      if (!$ID) {

         if (isset($tt->predefined) && count($tt->predefined)) {
            foreach ($tt->predefined as $predeffield => $predefvalue) {
               if (isset($default_values[$predeffield])) {
                  // Is always default value : not set
                  // Set if already predefined field
                  // Set if ticket template change
                  if (((count($options['_predefined_fields']) == 0)
                       && ($options[$predeffield] == $default_values[$predeffield]))
                      || (isset($options['_predefined_fields'][$predeffield])
                          && ($options[$predeffield] == $options['_predefined_fields'][$predeffield]))
                      || (isset($options[$tpl_key])
                          && ($options[$tpl_key] != $tt->getID()))
                      // user pref for requestype can't overwrite requestype from template
                      // when change category
                      || (($predeffield == 'requesttypes_id')
                          && empty($saved))) {

                     // Load template data
                     $options[$predeffield]            = $predefvalue;
                     $this->fields[$predeffield]      = $predefvalue;
                     $predefined_fields[$predeffield] = $predefvalue;
                  }
               }
            }
            // All predefined override : add option to say predifined exists
            if (count($predefined_fields) == 0) {
               $predefined_fields['_all_predefined_override'] = 1;
            }

         } else { // No template load : reset predefined values
            if (count($options['_predefined_fields'])) {
               foreach ($options['_predefined_fields'] as $predeffield => $predefvalue) {
                  if ($options[$predeffield] == $predefvalue) {
                     $options[$predeffield] = $default_values[$predeffield];
                  }
               }
            }
         }
      }
      // Put ticket template on $options for actors
      $options[str_replace('s_id', '', $tpl_key)] = $tt;

      // check right used for this ticket
      $canupdate     = !$ID
                        || (Session::getCurrentInterface() == "central"
                            && $this->canUpdateItem());
      $can_requester = $this->canRequesterUpdateItem();
      $canpriority   = Session::haveRight(self::$rightname, self::CHANGEPRIORITY);
      $canassign     = $this->canAssign();
      $canassigntome = $this->canAssignTome();

      if ($ID && in_array($this->fields['status'], $this->getClosedStatusArray())) {
         $canupdate = false;
         // No update for actors
         $options['_noupdate'] = true;
      }

      $showuserlink              = 0;
      if (Session::haveRight('user', READ)) {
         $showuserlink = 1;
      }

      if ($options['template_preview']) {
         // Add all values to fields of tickets for template preview
         foreach ($options as $key => $val) {
            if (!isset($this->fields[$key])) {
               $this->fields[$key] = $val;
            }
         }
      }

      // In percent
      $colsize1 = '13';
      $colsize2 = '29';
      $colsize3 = '13';
      $colsize4 = '45';

      $this->showFormHeader($options);

      echo "<tr class='tab_bg_1'>";
      echo "<th width='$colsize1%'>";
      echo $tt->getBeginHiddenFieldText('date');
      if (!$ID) {
         printf(__('%1$s%2$s'), __('Opening date'), $tt->getMandatoryMark('date'));
      } else {
         echo __('Opening date');
      }
      echo $tt->getEndHiddenFieldText('date');
      echo "</th>";
      echo "<td width='$colsize2%'>";
      echo $tt->getBeginHiddenFieldValue('date');
      $date = $this->fields["date"];

      if ($canupdate) {
         Html::showDateTimeField("date", ['value'      => $date,
                                          'maybeempty' => false,
                                          'required'   => ($tt->isMandatoryField('date') && !$ID)]);
      } else {
         echo Html::convDateTime($date);
      }
      echo $tt->getEndHiddenFieldValue('date', $this);
      echo "</td>";

      if ($ID) {
         echo "<th width='$colsize1%'>".__('By')."</th>";
         echo "<td width='$colsize2%'>";
         if ($canupdate) {
            User::dropdown(['name'   => 'users_id_recipient',
                                 'value'  => $this->fields["users_id_recipient"],
                                 'entity' => $this->fields["entities_id"],
                                 'right'  => 'all']);
         } else {
            echo getUserName($this->fields["users_id_recipient"], $showuserlink);
         }

         echo "</td>";
      } else {
         echo "<th width='$colsize1%'></th>";
         echo "<td width='$colsize1%'></td>";
      }
      echo "</tr>";

      echo "<tr class='tab_bg_1'>";
      if ($ID) {
         echo "<th width='$colsize3%'>".__('Last update')."</th>";
         echo "<td width='$colsize4%' colspan='3'>";
         if ($this->fields['users_id_lastupdater'] > 0) {
            //TRANS: %1$s is the update date, %2$s is the last updater name
            printf(__('%1$s by %2$s'), Html::convDateTime($this->fields["date_mod"]),
                   getUserName($this->fields["users_id_lastupdater"], $showuserlink));
         }
         echo "</td>";
      }
      echo "</tr>";

      // SLAs
      echo "<tr class='tab_bg_1'>";
      echo "<th width='$colsize1%'>".$tt->getBeginHiddenFieldText('time_to_own');
      if (!$ID) {
         printf(__('%1$s%2$s'), __('Time to own'), $tt->getMandatoryMark('time_to_own'));
      } else {
         echo __('Time to own');
      }
      echo $tt->getEndHiddenFieldText('time_to_own');
      echo "</th>";
      echo "<td width='$colsize2%' class='nopadding'>";
      $sla = new SLA();
      $sla->showForTicket($this, SLM::TTO, $tt, $canupdate);
      echo "</td>";
      echo "<th width='$colsize3%'>".$tt->getBeginHiddenFieldText('time_to_resolve');
      if (!$ID) {
         printf(__('%1$s%2$s'), __('Time to resolve'), $tt->getMandatoryMark('time_to_resolve'));
      } else {
         echo __('Time to resolve');
      }
      echo $tt->getEndHiddenFieldText('time_to_resolve');
      echo "</th>";
      echo "<td width='$colsize4%' class='nopadding'>";
      $sla->showForTicket($this, SLM::TTR, $tt, $canupdate);
      echo "</td>";
      echo "</tr>";

      // OLAs
      echo "<tr class='tab_bg_1'>";
      echo "<th width='$colsize1%'>".$tt->getBeginHiddenFieldText('internal_time_to_own');
      if (!$ID) {
         printf(__('%1$s%2$s'), __('Internal time to own'), $tt->getMandatoryMark('internal_time_to_own'));
      } else {
         echo __('Internal time to own');
      }
      echo $tt->getEndHiddenFieldText('internal_time_to_own');
      echo "</th>";
      echo "<td width='$colsize2%' class='nopadding'>";
      $ola = new OLA();
      $ola->showForTicket($this, SLM::TTO, $tt, $canupdate);
      echo "</td>";
      echo "<th width='$colsize3%'>".$tt->getBeginHiddenFieldText('internal_time_to_resolve');
      if (!$ID) {
         printf(__('%1$s%2$s'), __('Internal time to resolve'), $tt->getMandatoryMark('internal_time_to_resolve'));
      } else {
         echo __('Internal time to resolve');
      }
      echo $tt->getEndHiddenFieldText('internal_time_to_resolve');
      echo "</th>";
      echo "<td width='$colsize4%' class='nopadding'>";
      $ola->showForTicket($this, SLM::TTR, $tt, $canupdate);
      echo "</td>";
      echo "</tr>";

      if ($ID
          && (in_array($this->fields["status"], $this->getSolvedStatusArray())
              || in_array($this->fields["status"], $this->getClosedStatusArray()))) {

         echo "<tr class='tab_bg_1'>";
         echo "<th width='$colsize1%'>".__('Resolution date')."</th>";
         echo "<td width='$colsize2%'>";
         Html::showDateTimeField("solvedate", ['value'      => $this->fields["solvedate"],
                                                    'maybeempty' => false,
                                                    'canedit'    => $canupdate]);
         echo "</td>";
         if (in_array($this->fields["status"], $this->getClosedStatusArray())) {
            echo "<th width='$colsize3%'>".__('Close date')."</th>";
            echo "<td width='$colsize4%'>";
            Html::showDateTimeField("closedate", ['value'      => $this->fields["closedate"],
                                                       'maybeempty' => false,
                                                       'canedit'    => $canupdate]);
            echo "</td>";
         } else {
            echo "<td colspan='2'>&nbsp;</td>";
         }
         echo "</tr>";
      }

      if ($ID) {
         echo "</table>";
         echo "<table  class='tab_cadre_fixe' id='mainformtable2'>";
      }

      echo "<tr class='tab_bg_1'>";
      echo "<th width='$colsize1%'>".sprintf(__('%1$s%2$s'), __('Type'),
                                             $tt->getMandatoryMark('type'))."</th>";
      echo "<td width='$colsize2%'>";
      // Permit to set type when creating ticket without update right
      if ($canupdate) {
         $opt = ['value' => $this->fields["type"]];
         /// Auto submit to load template
         if (!$ID) {
            $opt['on_change'] = 'this.form.submit()';
         }
         $rand = self::dropdownType('type', $opt);
         if ($ID) {
            $params = ['type'            => '__VALUE__',
                            'entity_restrict' => $this->fields['entities_id'],
                            'value'           => $this->fields['itilcategories_id'],
                            'currenttype'     => $this->fields['type']];

            Ajax::updateItemOnSelectEvent("dropdown_type$rand", "show_category_by_type",
                                          $CFG_GLPI["root_doc"]."/ajax/dropdownTicketCategories.php",
                                          $params);
         }
      } else {
         echo self::getTicketTypeName($this->fields["type"]);
      }
      echo "</td>";
      echo "<th width='$colsize3%'>".sprintf(__('%1$s%2$s'), __('Category'),
                                             $tt->getMandatoryMark('itilcategories_id'))."</th>";
      echo "<td width='$colsize4%'>";
      // Permit to set category when creating ticket without update right
      if ($canupdate || $can_requester) {
         $conditions = [];

         $opt = ['value'  => $this->fields["itilcategories_id"],
                      'entity' => $this->fields["entities_id"]];
         if (Session::getCurrentInterface() == "helpdesk") {
            $conditions['is_helpdeskvisible'] = 1;
         }
         /// Auto submit to load template
         if (!$ID) {
            $opt['on_change'] = 'this.form.submit()';
         }
         /// if category mandatory, no empty choice
         /// no empty choice is default value set on ticket creation, else yes
         if (($ID || $options['itilcategories_id'])
             && $tt->isMandatoryField("itilcategories_id")
             && ($this->fields["itilcategories_id"] > 0)) {
            $opt['display_emptychoice'] = false;
         }

         switch ($this->fields["type"]) {
            case self::INCIDENT_TYPE :
               $conditions['is_incident'] = 1;
               break;

            case self::DEMAND_TYPE :
               $conditions['is_request'] = 1;
               break;

            default :
               break;
         }
         echo "<span id='show_category_by_type'>";
         $opt['condition'] = $conditions;
         ITILCategory::dropdown($opt);
         echo "</span>";
      } else {
         echo Dropdown::getDropdownName("glpi_itilcategories", $this->fields["itilcategories_id"]);
      }
      echo "</td>";
      echo "</tr>";

      if (!$ID) {
         echo "</table>";
         $this->showActorsPartForm($ID, $options);
         echo "<table class='tab_cadre_fixe' id='mainformtable3'>";
      }

      echo "<tr class='tab_bg_1'>";
      echo "<th width='$colsize1%'>".$tt->getBeginHiddenFieldText('status');
      printf(__('%1$s%2$s'), __('Status'), $tt->getMandatoryMark('status'));
      echo $tt->getEndHiddenFieldText('status')."</th>";
      echo "<td width='$colsize2%'>";
      echo $tt->getBeginHiddenFieldValue('status');
      if ($canupdate) {
         self::dropdownStatus(['value'     => $this->fields["status"],
                                    'showtype'  => 'allowed']);
         TicketValidation::alertValidation($this, 'status');
      } else {
         echo self::getStatus($this->fields["status"]);
         if ($this->canReopen()) {
            $link = $this->getLinkURL(). "&amp;_openfollowup=1&amp;forcetab=";
            $link .= "Ticket$1";
            echo "&nbsp;<a class='vsubmit' href='$link'>". __('Reopen')."</a>";
         }
      }
      echo $tt->getEndHiddenFieldValue('status', $this);

      echo "</td>";
      echo "<th width='$colsize3%'>".$tt->getBeginHiddenFieldText('requesttypes_id');
      printf(__('%1$s%2$s'), __('Request source'), $tt->getMandatoryMark('requesttypes_id'));
      echo $tt->getEndHiddenFieldText('requesttypes_id')."</th>";
      echo "<td width='$colsize4%'>";
      echo $tt->getBeginHiddenFieldValue('requesttypes_id');
      if ($canupdate) {
         RequestType::dropdown(['value' => $this->fields["requesttypes_id"], 'condition' => ['is_active' => 1, 'is_ticketheader' => 1]]);
      } else {
         echo Dropdown::getDropdownName('glpi_requesttypes', $this->fields["requesttypes_id"]);
         echo Html::hidden('requesttypes_id', ['value' => $this->fields["requesttypes_id"]]);
      }
      echo $tt->getEndHiddenFieldValue('requesttypes_id', $this);
      echo "</td>";
      echo "</tr>";

      echo "<tr class='tab_bg_1'>";
      echo "<th>".$tt->getBeginHiddenFieldText('urgency');
      printf(__('%1$s%2$s'), __('Urgency'), $tt->getMandatoryMark('urgency'));
      echo $tt->getEndHiddenFieldText('urgency')."</th>";
      echo "<td>";

      if ($canupdate || $can_requester) {
         echo $tt->getBeginHiddenFieldValue('urgency');
         $idurgency = self::dropdownUrgency(['value' => $this->fields["urgency"]]);
         echo $tt->getEndHiddenFieldValue('urgency', $this);

      } else {
         $idurgency = "value_urgency".mt_rand();
         echo "<input id='$idurgency' type='hidden' name='urgency' value='".
                $this->fields["urgency"]."'>";
         echo $tt->getBeginHiddenFieldValue('urgency');
         echo self::getUrgencyName($this->fields["urgency"]);
         echo $tt->getEndHiddenFieldValue('urgency', $this);
      }
      echo "</td>";
      // Display validation state
      echo "<th>";
      if (!$ID) {
         echo $tt->getBeginHiddenFieldText('_add_validation');
         printf(__('%1$s%2$s'), __('Approval request'), $tt->getMandatoryMark('_add_validation'));
         echo $tt->getEndHiddenFieldText('_add_validation');
      } else {
         echo $tt->getBeginHiddenFieldText('global_validation');
         echo __('Approval');
         echo $tt->getEndHiddenFieldText('global_validation');
      }
      echo "</th>";
      echo "<td>";
      if (!$ID) {
         echo $tt->getBeginHiddenFieldValue('_add_validation');
         $validation_right = '';
         if (($options['type'] == self::INCIDENT_TYPE)
             && Session::haveRight('ticketvalidation', TicketValidation::CREATEINCIDENT)) {
            $validation_right = 'validate_incident';
         }
         if (($options['type'] == self::DEMAND_TYPE)
             && Session::haveRight('ticketvalidation', TicketValidation::CREATEREQUEST)) {
            $validation_right = 'validate_request';
         }

         if (!empty($validation_right)) {
            echo "<input type='hidden' name='_add_validation' value='".
                   $options['_add_validation']."'>";

            $params = ['name'               => "users_id_validate",
                            'entity'             => $this->fields['entities_id'],
                            'right'              => $validation_right,
                            'users_id_validate'  => $options['users_id_validate']];
            TicketValidation::dropdownValidator($params);
         }
         echo $tt->getEndHiddenFieldValue('_add_validation', $this);
         if ($tt->isPredefinedField('global_validation')) {
            echo "<input type='hidden' name='global_validation' value='".
                   $tt->predefined['global_validation']."'>";
         }
      } else {
         echo $tt->getBeginHiddenFieldValue('global_validation');

         if (Session::haveRightsOr('ticketvalidation', TicketValidation::getCreateRights())
             && $canupdate) {
            TicketValidation::dropdownStatus('global_validation',
                                             ['global' => true,
                                                   'value'  => $this->fields['global_validation']]);
         } else {
            echo TicketValidation::getStatus($this->fields['global_validation']);
         }
         echo $tt->getEndHiddenFieldValue('global_validation', $this);

      }
      echo "</td></tr>";

      echo "<tr class='tab_bg_1'>";
      echo "<th>".$tt->getBeginHiddenFieldText('impact');
      printf(__('%1$s%2$s'), __('Impact'), $tt->getMandatoryMark('impact'));
      echo $tt->getEndHiddenFieldText('impact')."</th>";
      echo "<td>";
      echo $tt->getBeginHiddenFieldValue('impact');

      if ($canupdate) {
         $idimpact = self::dropdownImpact(['value' => $this->fields["impact"]]);
      } else {
         $idimpact = "value_impact".mt_rand();
         echo "<input id='$idimpact' type='hidden' name='impact' value='".$this->fields["impact"]."'>";
         echo self::getImpactName($this->fields["impact"]);
      }
      echo $tt->getEndHiddenFieldValue('impact', $this);
      echo "</td>";

      echo "<th>".$tt->getBeginHiddenFieldText('locations_id');
      printf(__('%1$s%2$s'), __('Location'), $tt->getMandatoryMark('locations_id'));
      echo $tt->getEndHiddenFieldText('locations_id')."</th>";
      echo "<td>";
      echo $tt->getBeginHiddenFieldValue('locations_id');
      if ($canupdate) {
         Location::dropdown(['value'  => $this->fields['locations_id'],
                                  'entity' => $this->fields['entities_id']]);
      } else {
         echo Dropdown::getDropdownName('glpi_locations', $this->fields["locations_id"]);
      }
      echo $tt->getEndHiddenFieldValue('locations_id', $this);
      echo "</td>";
      echo "</tr>";

      echo "<tr class='tab_bg_1'>";
      echo "<th>".$tt->getBeginHiddenFieldText('priority');
      printf(__('%1$s%2$s'), __('Priority'), $tt->getMandatoryMark('priority'));
      echo $tt->getEndHiddenFieldText('priority')."</th>";
      echo "<td>";
      $idajax = 'change_priority_' . mt_rand();

      if ($canpriority
          && !$tt->isHiddenField('priority')) {
         $idpriority = self::dropdownPriority(['value' => $this->fields["priority"],
            'withmajor' => true]);
         $idpriority = 'dropdown_priority'.$idpriority;
         echo "&nbsp;<span id='$idajax' style='display:none'></span>";

      } else {
         $idpriority = 0;
         echo $tt->getBeginHiddenFieldValue('priority');
         echo "<span id='$idajax'>". self::getPriorityName($this->fields["priority"]) ."</span>";
         echo "<input id='$idajax' type='hidden' name='priority' value='".$this->fields["priority"]."'>";
         echo $tt->getEndHiddenFieldValue('priority', $this);
      }

      if ($canupdate || $can_requester) {
         $params = ['urgency'  => '__VALUE0__',
                    'impact'   => '__VALUE1__',
                    'priority' => $idpriority];
         Ajax::updateItemOnSelectEvent(['dropdown_urgency'.$idurgency,
                                             'dropdown_impact'.$idimpact],
                                       $idajax,
                                       $CFG_GLPI["root_doc"]."/ajax/priority.php", $params);
      }
      echo "</td>";

      if (!$ID) {
         echo "<th rowspan='2'>".$tt->getBeginHiddenFieldText('items_id');
         printf(__('%1$s%2$s'), _n('Associated element', 'Associated elements', Session::getPluralNumber()), $tt->getMandatoryMark('items_id'));
         echo $tt->getEndHiddenFieldText('items_id');
         echo "</th>";
         echo "<td rowspan='2'>";
         echo $tt->getBeginHiddenFieldValue('items_id');
         $options['_canupdate'] = Session::haveRight('ticket', CREATE);
         if ($options['_canupdate']) {
            Item_Ticket::itemAddForm($this, $options);
         }
         echo $tt->getEndHiddenFieldValue('items_id', $this);
         echo "</td>";
      } else {
         echo "<th></th>";
         echo "<td></td>";
      }
      echo "</tr>";

      if (!$ID
          && Session::haveRight('followup', ITILFollowup::ADDALLTICKET)) {

         echo "<tr class='tab_bg_1'>";
         // Need comment right to add a followup with the actiontime
         echo "<th>".$tt->getBeginHiddenFieldText('actiontime');
         printf(__('%1$s%2$s'), __('Total duration'), $tt->getMandatoryMark('actiontime'));
         echo $tt->getEndHiddenFieldText('actiontime')."</th>";
         echo "<td>";
         echo $tt->getBeginHiddenFieldValue('actiontime');
         Dropdown::showTimeStamp('actiontime', ['value' => $options['actiontime'],
                                                'addfirstminutes' => true]);
         echo $tt->getEndHiddenFieldValue('actiontime', $this);
         echo "</td>";
         echo "</tr>";
      }

      echo "</table>";
      if ($ID) {
         $this->showActorsPartForm($ID, $options);
      }

      echo "<table class='tab_cadre_fixe' id='mainformtable4'>";
      echo "<tr class='tab_bg_1'>";
      echo "<th style='width:$colsize1%'>".$tt->getBeginHiddenFieldText('name');
      printf(__('%1$s%2$s'), __('Title'), $tt->getMandatoryMark('name'));
      echo $tt->getEndHiddenFieldText('name')."</th>";
      echo "<td colspan='3'>";
      if ($canupdate || $can_requester) {
         echo $tt->getBeginHiddenFieldValue('name');
         echo "<input type='text' style='width:98%' maxlength=250 name='name' ".
                ($tt->isMandatoryField('name') ? " required='required'" : '') .
                " value=\"".Html::cleanInputText($this->fields["name"])."\">";
         echo $tt->getEndHiddenFieldValue('name', $this);
      } else {
         if (empty($this->fields["name"])) {
            echo __('Without title');
         } else {
            echo $this->fields["name"];
         }
      }
      echo "</td>";
      echo "</tr>";

      echo "<tr class='tab_bg_1'>";
      echo "<th style='width:$colsize1%'>".$tt->getBeginHiddenFieldText('content');
      printf(__('%1$s%2$s'), __('Description'), $tt->getMandatoryMark('content'));
      if ($canupdate || $can_requester) {
         $content = Toolbox::unclean_cross_side_scripting_deep(Html::entity_decode_deep($this->fields['content']));
         Html::showTooltip(nl2br(Html::Clean($content)));
      }
      echo $tt->getEndHiddenFieldText('content')."</th>";
      echo "<td colspan='3'>";

      echo $tt->getBeginHiddenFieldValue('content');
      $rand       = mt_rand();
      $rand_text  = mt_rand();
      $rows       = 10;
      $content_id = "content$rand";

      $content = $this->fields['content'];
      if (!isset($options['template_preview'])) {
         $content = Html::cleanPostForTextArea($content);
      }

      $content = Html::setRichTextContent(
         $content_id,
         $content,
         $rand,
         !$canupdate
      );

      echo "<div id='content$rand_text'>";
      if ($canupdate || $can_requester) {
         $uploads = [];
         if (isset($this->input['_content'])) {
            $uploads['_content'] = $this->input['_content'];
            $uploads['_tag_content'] = $this->input['_tag_content'];
         }
         Html::textarea([
            'name'            => 'content',
            'filecontainer'   => 'content_info',
            'editor_id'       => $content_id,
            'required'        => $tt->isMandatoryField('content'),
            'rows'            => $rows,
            'enable_richtext' => true,
            'value'           => $content,
            'uploads'         => $uploads,
         ]);
         echo "</div>";
      } else {
         echo Toolbox::getHtmlToDisplay($content);
      }
      echo $tt->getEndHiddenFieldValue('content', $this);

      echo "</td>";
      echo "</tr>";

      echo "<tr class='tab_bg_1'>";
      echo "<th style='width:$colsize1%'>". _n('Linked ticket', 'Linked tickets',
                                               Session::getPluralNumber());
      $rand_linked_ticket = mt_rand();
      if ($canupdate) {
         echo "<span class='fa fa-plus pointer' onClick=\"".Html::jsShow("linkedticket$rand_linked_ticket")."\"
                title=\"".__s('Add')."\"><span class='sr-only'>" . __s('Add') . "</span></span>";
      }
      echo '</th>';
      echo "<td colspan='3'>";
      if ($canupdate) {
         echo "<div style='display:none' id='linkedticket$rand_linked_ticket'>";
         echo "<table class='tab_format' width='100%'><tr><td width='30%'>";
         Ticket_Ticket::dropdownLinks('_link[link]',
                                      (isset($options["_link"])?$options["_link"]['link']:''));
         echo "<input type='hidden' name='_link[tickets_id_1]' value='$ID'>\n";
         echo "</td><td width='70%'>";
         $linkparam = ['name'        => '_link[tickets_id_2]',
                       'used'        => [$this->getID()],
                       'displaywith' => ['id']];

         if (isset($options["_link"])) {
            $linkparam['value'] = $options["_link"]['tickets_id_2'];
         }
         Ticket::dropdown($linkparam);
         echo "</td></tr></table>";
         echo "</div>";

         if (isset($options["_link"])
             && !empty($options["_link"]['tickets_id_2'])) {
            echo "<script language='javascript'>";
               echo "$(function() {";
            echo Html::jsShow("linkedticket$rand_linked_ticket");
            echo "});</script>";
         }
      }

      Ticket_Ticket::displayLinkedTicketsTo($ID);
      echo "</td>";
      echo "</tr>";

      if (!in_array($this->fields['status'], $this->getClosedStatusArray())) {
         // View files added
         echo "<tr class='tab_bg_1'>";
         // Permit to add doc when creating a ticket
         echo "<th style='width:$colsize1%'>";
         echo $tt->getBeginHiddenFieldText('_documents_id');
         $doctitle =  sprintf(__('File (%s)'), Document::getMaxUploadSize());
         printf(__('%1$s%2$s'), $doctitle, $tt->getMandatoryMark('_documents_id'));
         // Do not show if hidden.
         if (!$tt->isHiddenField('_documents_id')) {
            DocumentType::showAvailableTypesLink();
         }
         echo $tt->getEndHiddenFieldText('_documents_id');
         echo "</th>";
         echo "<td colspan='3'>";
         // Do not set values
         echo $tt->getEndHiddenFieldValue('_documents_id');
         if ($tt->isPredefinedField('_documents_id')) {
            if (isset($options['_documents_id'])
               && is_array($options['_documents_id'])
               && count($options['_documents_id'])) {

               echo "<span class='b'>".__('Default documents:').'</span>';
               echo "<br>";
               $doc = new Document();
               foreach ($options['_documents_id'] as $key => $val) {
                  if ($doc->getFromDB($val)) {
                     echo "<input type='hidden' name='_documents_id[$key]' value='$val'>";
                     echo "- ".$doc->getNameID()."<br>";
                  }
               }
            }
         }
         if (!$tt->isHiddenField('_documents_id')) {
            $uploads = [];
            if (isset($this->input['_filename'])) {
               $uploads['_filename'] = $this->input['_filename'];
               $uploads['_tag_filename'] = $this->input['_tag_filename'];
            }
            Html::file([
               'filecontainer' => 'fileupload_info_ticket',
               // 'editor_id'     => $content_id,
               'showtitle'     => false,
               'multiple'      => true,
               'uploads'       => $uploads,
            ]);
         }
         echo "</td>";
         echo "</tr>";
      }

      Plugin::doHook("post_item_form", ['item' => $this, 'options' => &$options]);

      echo "</table>";

      $display_save_btn = (!array_key_exists('locked', $options) || !$options['locked'])
         && ($canupdate || $can_requester || $canpriority || $canassign || $canassigntome);

      if ($display_save_btn
          && !$options['template_preview']) {
         if ($ID) {
            echo "<div class='center'>";
            if ($this->fields["is_deleted"] == 1) {
               if (self::canDelete()) {
                  echo "<input type='submit' class='submit' name='restore' value='".
                         _sx('button', 'Restore')."'>&nbsp;&nbsp;&nbsp;&nbsp;&nbsp;&nbsp;";
               }
            } else {
               if ($display_save_btn) {
                  echo "<input type='submit' class='submit' name='update' value='".
                         _sx('button', 'Save')."'>&nbsp;&nbsp;&nbsp;&nbsp;&nbsp;&nbsp;";
               }
            }
            if ($this->fields["is_deleted"] == 1) {
               if (self::canPurge()) {
                  echo "<input type='submit' class='submit' name='purge' value='".
                         _sx('button', 'Delete permanently')."' ".
                         Html::addConfirmationOnAction(__('Confirm the final deletion?')).">";
               }
            } else {
               if ($this->canDeleteItem()) {
                  echo "<input type='submit' class='submit small_space' name='delete' value='".
                         _sx('button', 'Put in trashbin')."'>";
               }
            }
            echo "<input type='hidden' name='_read_date_mod' value='".$this->getField('date_mod')."'>";
            echo "</div>";
         } else {
            echo "<div class='tab_bg_2 center'>";
            $add_params = ['name' => 'add'];
            if ($options['_promoted_fup_id']) {
               $add_params['confirm'] = __('Confirm the promotion?');
            }
            echo Html::submit(_x('button', 'Add'), $add_params);
            if ($tt->isField('id') && ($tt->fields['id'] > 0)) {
               echo "<input type='hidden' name='$tpl_key' value='".$tt->fields['id']."'>";
               echo "<input type='hidden' name='_predefined_fields'
                      value=\"".Toolbox::prepareArrayForInput($predefined_fields)."\">";
            }
            echo Html::hidden('_promoted_fup_id', ['value' => $options['_promoted_fup_id']]);
            echo Html::hidden('_skip_promoted_fields', ['value' => $options['_skip_promoted_fields']]);
            echo '</div>';
         }
      }

      echo "</table>";
      echo "<input type='hidden' name='id' value='$ID'>";

      echo "</div>";

      if (!$options['template_preview']) {
         Html::closeForm();
      }

      return true;
   }


   /**
    * @param $size (default 25)
   **/
   static function showDocumentAddButton($size = 25) {
      echo "<script type='text/javascript'>var nbfiles=1; var maxfiles = 5;</script>";
      echo "<span id='addfilebutton' class='fa fa-plus pointer' title=\"".__s('Add')."\"".
             "\" onClick=\"if (nbfiles<maxfiles){
                           var row = ".Html::jsGetElementbyID('uploadfiles').";
                           row.append('<br><input type=\'file\' name=\'filename[]\' size=\'$size\'>');
                           nbfiles++;
                           if (nbfiles==maxfiles) {
                              ".Html::jsHide('addfilebutton')."
                           }
                        }\"
              <span class='sr-only'>" . __s('Add') . "</span></span>";
   }


   /**
    * @param $start
    * @param $status             (default ''process)
    * @param $showgrouptickets   (true by default)
    */
   static function showCentralList($start, $status = "process", $showgrouptickets = true) {
      global $DB;

      if (!Session::haveRightsOr(self::$rightname, [CREATE, self::READALL, self::READASSIGN])
          && !Session::haveRightsOr('ticketvalidation', TicketValidation::getValidateRights())) {

         return false;
      }

      $JOINS = [];
      $WHERE = [
         'is_deleted' => 0
      ];
      $search_users_id = [
         'glpi_tickets_users.users_id' => Session::getLoginUserID(),
         'glpi_tickets_users.type'     => CommonITILActor::REQUESTER
      ];
      $search_assign = [
         'glpi_tickets_users.users_id' => Session::getLoginUserID(),
         'glpi_tickets_users.type'     => CommonITILActor::ASSIGN
      ];
      $search_observer = [
         'glpi_tickets_users.users_id' => Session::getLoginUserID(),
         'glpi_tickets_users.type'     => CommonITILActor::OBSERVER
      ];

      if ($showgrouptickets) {
         $search_users_id  = [0];
         $search_assign = [0];

         if (count($_SESSION['glpigroups'])) {
            $search_assign = [
               'glpi_groups_tickets.groups_id'  => $_SESSION['glpigroups'],
               'glpi_groups_tickets.type'       => CommonITILActor::ASSIGN
            ];

            if (Session::haveRight(self::$rightname, self::READGROUP)) {
               $search_users_id = [
                  'glpi_groups_tickets.groups_id' => $_SESSION['glpigroups'],
                  'glpi_groups_tickets.type'      => CommonITILActor::REQUESTER
               ];
               $search_observer = [
                  'glpi_groups_tickets.groups_id' => $_SESSION['glpigroups'],
                  'glpi_groups_tickets.type'      => CommonITILActor::OBSERVER
               ];
            }
         }
      }

      switch ($status) {
         case "waiting" : // waiting tickets
            $WHERE = array_merge(
               $WHERE,
               $search_assign,
               ['glpi_tickets.status' => self::WAITING]
            );
            break;

         case "process" : // planned or assigned tickets
            $WHERE = array_merge(
               $WHERE,
               $search_assign,
               ['glpi_tickets.status' => self::getProcessStatusArray()]
            );
            break;

         case "toapprove" : //tickets waiting for approval
            $ORWHERE = ['AND' => $search_users_id];
            if (!$showgrouptickets &&  Session::haveRight('ticket', Ticket::SURVEY)) {
               $ORWHERE[] = ['glpi_tickets.users_id_recipient' => Session::getLoginUserID()];
            }
            $WHERE[] = ['OR' => $ORWHERE];
            $WHERE['glpi_tickets.status'] = self::SOLVED;
            break;

         case "tovalidate" : // tickets waiting for validation
            $JOINS['LEFT JOIN'] = [
               'glpi_ticketvalidations' => [
                  'ON' => [
                     'glpi_ticketvalidations'   => 'tickets_id',
                     'glpi_tickets'             => 'id'
                  ]
               ]
            ];
            $WHERE = array_merge(
               $WHERE,
               [
                  'users_id_validate'              => Session::getLoginUserID(),
                  'glpi_ticketvalidations.status'  => CommonITILValidation::WAITING,
                  'glpi_tickets.global_validation' => CommonITILValidation::WAITING,
                  'NOT'                            => [
                     'glpi_tickets.status'   => [self::SOLVED, self::CLOSED]
                  ]
               ]
            );
            break;

         case "validation.rejected" : // tickets with rejected validation (approval)
         case "rejected": //old ambiguous key
            $WHERE = array_merge(
               $WHERE,
               $search_assign,
               [
                  'glpi_tickets.status'            => ['<>', self::CLOSED],
                  'glpi_tickets.global_validation' => CommonITILValidation::REFUSED
               ]
            );
            break;

         case "solution.rejected" : // tickets with rejected solution
            $subq = new QuerySubQuery([
               'SELECT' => 'last_solution.id',
               'FROM'   => 'glpi_itilsolutions AS last_solution',
               'WHERE'  => [
                  'last_solution.items_id'   => new QueryExpression($DB->quoteName('glpi_tickets.id')),
                  'last_solution.itemtype'   => 'Ticket'
               ],
               'ORDER'  => 'last_solution.id DESC',
               'LIMIT'  => 1
            ]);

            $JOINS['LEFT JOIN'] = [
               'glpi_itilsolutions' => [
                  'ON' => [
                     'glpi_itilsolutions' => 'id',
                     $subq
                  ]
               ]
            ];

            $WHERE = array_merge(
               $WHERE,
               $search_assign,
               [
                  'glpi_tickets.status'         => ['<>', self::CLOSED],
                  'glpi_itilsolutions.status'   => CommonITILValidation::REFUSED
               ]
            );
            break;
         case "observed" :
            $WHERE = array_merge(
               $WHERE,
               $search_observer,
               [
                  'glpi_tickets.status'   => [
                     self::INCOMING,
                     self::PLANNED,
                     self::ASSIGNED,
                     self::WAITING
                  ],
                  'NOT'                   => [
                     $search_assign,
                     $search_users_id
                  ]
               ]
            );
            break;

         case "survey" : // tickets dont l'enqu??te de satisfaction n'est pas remplie et encore valide
            $JOINS['INNER JOIN'] = [
               'glpi_ticketsatisfactions' => [
                  'ON' => [
                     'glpi_ticketsatisfactions' => 'tickets_id',
                     'glpi_tickets'             => 'id'
                  ]
               ],
               'glpi_entities'            => [
                  'ON' => [
                     'glpi_tickets'    => 'entities_id',
                     'glpi_entities'   => 'id'
                  ]
               ]
            ];
            $ORWHERE = ['AND' => $search_users_id];
            if (!$showgrouptickets &&  Session::haveRight('ticket', Ticket::SURVEY)) {
               $ORWHERE[] = ['glpi_tickets.users_id_recipient' => Session::getLoginUserID()];
            }
            $WHERE[] = ['OR' => $ORWHERE];

            $WHERE = array_merge(
               $WHERE,
               [
                  'glpi_tickets.status'   => self::CLOSED,
                  ['OR'                   => [
                     'glpi_entities.inquest_duration' => 0,
                     new \QueryExpression(
                        'DATEDIFF(ADDDATE(' . $DB->quoteName('glpi_ticketsatisfactions.date_begin') .
                        ', INTERVAL ' . $DB->quoteName('glpi_entities.inquest_duration')  . ' DAY), CURDATE()) > 0'
                     )
                  ]],
                  'glpi_ticketsatisfactions.date_answered'  => null
               ]
            );
            break;

         case "requestbyself" : // on affiche les tickets demand??s le user qui sont planifi??s ou assign??s
               // ?? quelqu'un d'autre (exclut les self-tickets)

         default :
            $WHERE = array_merge(
               $WHERE,
               $search_users_id,
               [
                  'glpi_tickets.status'   => [
                     self::INCOMING,
                     self::PLANNED,
                     self::ASSIGNED,
                     self::WAITING
                  ],
                  'NOT' => $search_assign
               ]
            );
      }

      $criteria = [
         'SELECT'          => ['glpi_tickets.id', 'glpi_tickets.date_mod'],
         'DISTINCT'        => true,
         'FROM'            => 'glpi_tickets',
         'LEFT JOIN'       => [
            'glpi_tickets_users'    => [
               'ON' => [
                  'glpi_tickets_users' => 'tickets_id',
                  'glpi_tickets'       => 'id'
               ]
            ],
            'glpi_groups_tickets'   => [
               'ON' => [
                  'glpi_groups_tickets'   => 'tickets_id',
                  'glpi_tickets'          => 'id'
               ]
            ]
         ],
         'WHERE'           => $WHERE + getEntitiesRestrictCriteria('glpi_tickets'),
         'ORDERBY'         => 'glpi_tickets.date_mod DESC'
      ];
      if (count($JOINS)) {
         $criteria = array_merge_recursive($criteria, $JOINS);
      }
      $iterator = $DB->request($criteria);
      $numrows = count($iterator);
      $number = 0;

      if ($_SESSION['glpidisplay_count_on_home'] > 0) {
         $iterator = $DB->request(
            $criteria + [
               'START' => (int)$start,
               'LIMIT' => (int)$_SESSION['glpidisplay_count_on_home']
            ]
         );
         $number = count($iterator);
      }

      if ($numrows > 0) {
         echo "<table class='tab_cadrehov'>";
         echo "<tr class='noHover'><th colspan='4'>";

         $options  = [
            'criteria' => [],
            'reset'    => 'reset',
         ];
         $forcetab = '';
         if ($showgrouptickets) {
            switch ($status) {
               case "toapprove" :
                  $options['criteria'][0]['field']      = 12; // status
                  $options['criteria'][0]['searchtype'] = 'equals';
                  $options['criteria'][0]['value']      = self::SOLVED;
                  $options['criteria'][0]['link']       = 'AND';

                  $options['criteria'][1]['field']      = 71; // groups_id
                  $options['criteria'][1]['searchtype'] = 'equals';
                  $options['criteria'][1]['value']      = 'mygroups';
                  $options['criteria'][1]['link']       = 'AND';
                  $forcetab                 = 'Ticket$2';

                  echo "<a href=\"".Ticket::getSearchURL()."?".
                         Toolbox::append_params($options, '&amp;')."\">".
                         Html::makeTitle(__('Your tickets to close'), $number, $numrows)."</a>";
                  break;

               case "waiting" :
                  $options['criteria'][0]['field']      = 12; // status
                  $options['criteria'][0]['searchtype'] = 'equals';
                  $options['criteria'][0]['value']      = self::WAITING;
                  $options['criteria'][0]['link']       = 'AND';

                  $options['criteria'][1]['field']      = 8; // groups_id_assign
                  $options['criteria'][1]['searchtype'] = 'equals';
                  $options['criteria'][1]['value']      = 'mygroups';
                  $options['criteria'][1]['link']       = 'AND';

                  echo "<a href=\"".Ticket::getSearchURL()."?".
                         Toolbox::append_params($options, '&amp;')."\">".
                         Html::makeTitle(__('Tickets on pending status'), $number, $numrows)."</a>";
                  break;

               case "process" :
                  $options['criteria'][0]['field']      = 12; // status
                  $options['criteria'][0]['searchtype'] = 'equals';
                  $options['criteria'][0]['value']      = 'process';
                  $options['criteria'][0]['link']       = 'AND';

                  $options['criteria'][1]['field']      = 8; // groups_id_assign
                  $options['criteria'][1]['searchtype'] = 'equals';
                  $options['criteria'][1]['value']      = 'mygroups';
                  $options['criteria'][1]['link']       = 'AND';

                  echo "<a href=\"".Ticket::getSearchURL()."?".
                         Toolbox::append_params($options, '&amp;')."\">".
                         Html::makeTitle(__('Tickets to be processed'), $number, $numrows)."</a>";
                  break;

               case "observed":
                  $options['criteria'][0]['field']      = 12; // status
                  $options['criteria'][0]['searchtype'] = 'equals';
                  $options['criteria'][0]['value']      = 'notold';
                  $options['criteria'][0]['link']       = 'AND';

                  $options['criteria'][1]['field']      = 65; // groups_id
                  $options['criteria'][1]['searchtype'] = 'equals';
                  $options['criteria'][1]['value']      = 'mygroups';
                  $options['criteria'][1]['link']       = 'AND';

                  echo "<a href=\"".Ticket::getSearchURL()."?".
                         Toolbox::append_params($options, '&amp;')."\">".
                         Html::makeTitle(__('Your observed tickets'), $number, $numrows)."</a>";
                  break;

               case "requestbyself" :
               default :
                  $options['criteria'][0]['field']      = 12; // status
                  $options['criteria'][0]['searchtype'] = 'equals';
                  $options['criteria'][0]['value']      = 'notold';
                  $options['criteria'][0]['link']       = 'AND';

                  $options['criteria'][1]['field']      = 71; // groups_id
                  $options['criteria'][1]['searchtype'] = 'equals';
                  $options['criteria'][1]['value']      = 'mygroups';
                  $options['criteria'][1]['link']       = 'AND';

                  echo "<a href=\"".Ticket::getSearchURL()."?".
                         Toolbox::append_params($options, '&amp;')."\">".
                         Html::makeTitle(__('Your tickets in progress'), $number, $numrows)."</a>";
            }

         } else {
            switch ($status) {
               case "waiting" :
                  $options['criteria'][0]['field']      = 12; // status
                  $options['criteria'][0]['searchtype'] = 'equals';
                  $options['criteria'][0]['value']      = self::WAITING;
                  $options['criteria'][0]['link']       = 'AND';

                  $options['criteria'][1]['field']      = 5; // users_id_assign
                  $options['criteria'][1]['searchtype'] = 'equals';
                  $options['criteria'][1]['value']      = Session::getLoginUserID();
                  $options['criteria'][1]['link']       = 'AND';

                  echo "<a href=\"".Ticket::getSearchURL()."?".
                         Toolbox::append_params($options, '&amp;')."\">".
                         Html::makeTitle(__('Tickets on pending status'), $number, $numrows)."</a>";
                  break;

               case "process" :
                  $options['criteria'][0]['field']      = 5; // users_id_assign
                  $options['criteria'][0]['searchtype'] = 'equals';
                  $options['criteria'][0]['value']      = Session::getLoginUserID();
                  $options['criteria'][0]['link']       = 'AND';

                  $options['criteria'][1]['field']      = 12; // status
                  $options['criteria'][1]['searchtype'] = 'equals';
                  $options['criteria'][1]['value']      = 'process';
                  $options['criteria'][1]['link']       = 'AND';

                  echo "<a href=\"".Ticket::getSearchURL()."?".
                         Toolbox::append_params($options, '&amp;')."\">".
                         Html::makeTitle(__('Tickets to be processed'), $number, $numrows)."</a>";
                  break;

               case "tovalidate" :
                  $options['criteria'][0]['field']      = 55; // validation status
                  $options['criteria'][0]['searchtype'] = 'equals';
                  $options['criteria'][0]['value']      = CommonITILValidation::WAITING;
                  $options['criteria'][0]['link']       = 'AND';

                  $options['criteria'][1]['field']      = 59; // validation aprobator
                  $options['criteria'][1]['searchtype'] = 'equals';
                  $options['criteria'][1]['value']      = Session::getLoginUserID();
                  $options['criteria'][1]['link']       = 'AND';

                  $options['criteria'][2]['field']      = 12; // validation aprobator
                  $options['criteria'][2]['searchtype'] = 'equals';
                  $options['criteria'][2]['value']      = 'old';
                  $options['criteria'][2]['link']       = 'AND NOT';

                  $options['criteria'][3]['field']      = 52; // global validation status
                  $options['criteria'][3]['searchtype'] = 'equals';
                  $options['criteria'][3]['value']      = CommonITILValidation::WAITING;
                  $options['criteria'][3]['link']       = 'AND';
                  $forcetab                         = 'TicketValidation$1';

                  echo "<a href=\"".Ticket::getSearchURL()."?".
                        Toolbox::append_params($options, '&amp;')."\">".
                        Html::makeTitle(__('Your tickets to validate'), $number, $numrows)."</a>";

                  break;

               case "validation.rejected" :
               case "rejected" : // old ambiguous key
                  $options['criteria'][0]['field']      = 52; // validation status
                  $options['criteria'][0]['searchtype'] = 'equals';
                  $options['criteria'][0]['value']      = CommonITILValidation::REFUSED;
                  $options['criteria'][0]['link']       = 'AND';

                  $options['criteria'][1]['field']      = 5; // assign user
                  $options['criteria'][1]['searchtype'] = 'equals';
                  $options['criteria'][1]['value']      = Session::getLoginUserID();
                  $options['criteria'][1]['link']       = 'AND';

                  echo "<a href=\"".Ticket::getSearchURL()."?".
                        Toolbox::append_params($options, '&amp;')."\">".
                        Html::makeTitle(__('Your tickets having rejected approval status'), $number, $numrows)."</a>";

                  break;

               case "solution.rejected" :
                  $options['criteria'][0]['field']      = 39; // last solution status
                  $options['criteria'][0]['searchtype'] = 'equals';
                  $options['criteria'][0]['value']      = CommonITILValidation::REFUSED;
                  $options['criteria'][0]['link']       = 'AND';

                  $options['criteria'][1]['field']      = 5; // assign user
                  $options['criteria'][1]['searchtype'] = 'equals';
                  $options['criteria'][1]['value']      = Session::getLoginUserID();
                  $options['criteria'][1]['link']       = 'AND';

                  echo "<a href=\"".Ticket::getSearchURL()."?".
                        Toolbox::append_params($options, '&amp;')."\">".
                        Html::makeTitle(__('Your tickets having rejected solution'), $number, $numrows)."</a>";

                  break;

               case "toapprove" :
                  $options['criteria'][0]['field']      = 12; // status
                  $options['criteria'][0]['searchtype'] = 'equals';
                  $options['criteria'][0]['value']      = self::SOLVED;
                  $options['criteria'][0]['link']       = 'AND';

                  $options['criteria'][1]['field']      = 4; // users_id_assign
                  $options['criteria'][1]['searchtype'] = 'equals';
                  $options['criteria'][1]['value']      = Session::getLoginUserID();
                  $options['criteria'][1]['link']       = 'AND';

                  $options['criteria'][2]['field']      = 22; // users_id_recipient
                  $options['criteria'][2]['searchtype'] = 'equals';
                  $options['criteria'][2]['value']      = Session::getLoginUserID();
                  $options['criteria'][2]['link']       = 'OR';

                  $options['criteria'][3]['field']      = 12; // status
                  $options['criteria'][3]['searchtype'] = 'equals';
                  $options['criteria'][3]['value']      = self::SOLVED;
                  $options['criteria'][3]['link']       = 'AND';

                  $forcetab                 = 'Ticket$2';

                  echo "<a href=\"".Ticket::getSearchURL()."?".
                        Toolbox::append_params($options, '&amp;')."\">".
                        Html::makeTitle(__('Your tickets to close'), $number, $numrows)."</a>";
                  break;

               case "observed" :
                  $options['criteria'][0]['field']      = 66; // users_id
                  $options['criteria'][0]['searchtype'] = 'equals';
                  $options['criteria'][0]['value']      = Session::getLoginUserID();
                  $options['criteria'][0]['link']       = 'AND';

                  $options['criteria'][1]['field']      = 12; // status
                  $options['criteria'][1]['searchtype'] = 'equals';
                  $options['criteria'][1]['value']      = 'notold';
                  $options['criteria'][1]['link']       = 'AND';

                  echo "<a href=\"".Ticket::getSearchURL()."?".
                        Toolbox::append_params($options, '&amp;')."\">".
                        Html::makeTitle(__('Your observed tickets'), $number, $numrows)."</a>";
                  break;

               case "survey" :
                  $options['criteria'][0]['field']      = 12; // status
                  $options['criteria'][0]['searchtype'] = 'equals';
                  $options['criteria'][0]['value']      = self::CLOSED;
                  $options['criteria'][0]['link']       = 'AND';

                  $options['criteria'][1]['field']      = 60; // enquete generee
                  $options['criteria'][1]['searchtype'] = 'contains';
                  $options['criteria'][1]['value']      = '^';
                  $options['criteria'][1]['link']       = 'AND';

                  $options['criteria'][2]['field']      = 61; // date_answered
                  $options['criteria'][2]['searchtype'] = 'contains';
                  $options['criteria'][2]['value']      = 'NULL';
                  $options['criteria'][2]['link']       = 'AND';

                  if (Session::haveRight('ticket', Ticket::SURVEY)) {
                     $options['criteria'][3]['field']      = 22; // author
                     $options['criteria'][3]['searchtype'] = 'equals';
                     $options['criteria'][3]['value']      = Session::getLoginUserID();
                     $options['criteria'][3]['link']       = 'AND';
                  } else {
                     $options['criteria'][3]['field']      = 4; // requester
                     $options['criteria'][3]['searchtype'] = 'equals';
                     $options['criteria'][3]['value']      = Session::getLoginUserID();
                     $options['criteria'][3]['link']       = 'AND';
                  }
                  $forcetab                 = 'Ticket$3';

                  echo "<a href=\"".Ticket::getSearchURL()."?".
                         Toolbox::append_params($options, '&amp;')."\">".
                         Html::makeTitle(__('Satisfaction survey'), $number, $numrows)."</a>";
                  break;

               case "requestbyself" :
               default :
                  $options['criteria'][0]['field']      = 4; // users_id
                  $options['criteria'][0]['searchtype'] = 'equals';
                  $options['criteria'][0]['value']      = Session::getLoginUserID();
                  $options['criteria'][0]['link']       = 'AND';

                  $options['criteria'][1]['field']      = 12; // status
                  $options['criteria'][1]['searchtype'] = 'equals';
                  $options['criteria'][1]['value']      = 'notold';
                  $options['criteria'][1]['link']       = 'AND';

                  echo "<a href=\"".Ticket::getSearchURL()."?".
                        Toolbox::append_params($options, '&amp;')."\">".
                        Html::makeTitle(__('Your tickets in progress'), $number, $numrows)."</a>";
            }
         }

         echo "</th></tr>";
         if ($number) {
            echo "<tr><th style='width: 75px;'>".__('ID')."</th>";
            echo "<th style='width: 20%;'>".__('Requester')."</th>";
            echo "<th style='width: 20%;'>"._n('Associated element', 'Associated elements', Session::getPluralNumber())."</th>";
            echo "<th>".__('Description')."</th></tr>";
            while ($data = $iterator->next()) {
               self::showVeryShort($data['id'], $forcetab);
            }
         }
         echo "</table>";

      }
   }

   /**
    * Get tickets count
    *
    * @param $foruser boolean : only for current login user as requester (false by default)
   **/
   static function showCentralCount($foruser = false) {
      global $DB, $CFG_GLPI;

      // show a tab with count of jobs in the central and give link
      if (!Session::haveRight(self::$rightname, self::READALL) && !self::canCreate()) {
         return false;
      }
      if (!Session::haveRight(self::$rightname, self::READALL)) {
         $foruser = true;
      }

      $table = self::getTable();
      $criteria = [
         'SELECT'    => [
            'glpi_tickets.status',
            'COUNT DISTINCT' => ["$table.id AS COUNT"],
         ],
         'FROM'      => $table,
         'WHERE'     => getEntitiesRestrictCriteria($table),
         'GROUPBY'   => 'status'
      ];

      if ($foruser) {
         $criteria['LEFT JOIN'] = [
            'glpi_tickets_users' => [
               'ON' => [
                  'glpi_tickets_users' => 'tickets_id',
                  $table               => 'id', [
                     'AND' => [
                        'glpi_tickets_users.type' => CommonITILActor::REQUESTER
                     ]
                  ]
               ]
            ],
            'glpi_ticketvalidations' => [
               'ON' => [
                  'glpi_ticketvalidations'   => 'tickets_id',
                  $table                     => 'id'
               ]
            ]
         ];

         if (Session::haveRight(self::$rightname, self::READGROUP)
             && isset($_SESSION["glpigroups"])
             && count($_SESSION["glpigroups"])) {
            $criteria['LEFT JOIN']['glpi_groups_tickets'] = [
               'ON' => [
                  'glpi_groups_tickets'   => 'tickets_id',
                  $table                  => 'id', [
                     'AND' => ['glpi_groups_tickets.type' => CommonITILActor::REQUESTER]
                  ]
               ]
            ];
         }
      }

      if ($foruser) {
         $ORWHERE = ['OR' => [
            'glpi_tickets_users.users_id'                => Session::getLoginUserID(),
            'glpi_tickets.users_id_recipient'            => Session::getLoginUserID(),
            'glpi_ticketvalidations.users_id_validate'   => Session::getLoginUserID()
         ]];

         if (Session::haveRight(self::$rightname, self::READGROUP)
             && isset($_SESSION["glpigroups"])
             && count($_SESSION["glpigroups"])) {
            $ORWHERE['OR']['glpi_groups_tickets.groups_id'] = $_SESSION['glpigroups'];
         }
         $criteria['WHERE'][] = $ORWHERE;
      }

      $deleted_criteria = $criteria;
      $criteria['WHERE']['glpi_tickets.is_deleted'] = 0;
      $deleted_criteria['WHERE']['glpi_tickets.is_deleted'] = 1;
      $iterator = $DB->request($criteria);
      $deleted_iterator = $DB->request($deleted_criteria);

      $status = [];
      foreach (self::getAllStatusArray() as $key => $val) {
         $status[$key] = 0;
      }

      while ($data = $iterator->next()) {
         $status[$data["status"]] = $data["COUNT"];
      }

      $number_deleted = 0;
      while ($data = $deleted_iterator->next()) {
         $number_deleted += $data["COUNT"];
      }

      $options = [
         'criteria' => [],
         'reset'    => 'reset',
      ];
      $options['criteria'][0]['field']      = 12;
      $options['criteria'][0]['searchtype'] = 'equals';
      $options['criteria'][0]['value']      = 'process';
      $options['criteria'][0]['link']       = 'AND';

      echo "<table class='tab_cadrehov' >";
      echo "<tr class='noHover'><th colspan='2'>";

      if (Session::getCurrentInterface() != "central") {
         echo "<a href=\"".$CFG_GLPI["root_doc"]."/front/helpdesk.public.php?create_ticket=1\" class='pointer'>".
                __('Create a ticket')."&nbsp;<i class='fa fa-plus'></i><span class='sr-only'>". __s('Add')."</span></a>";
      } else {
         echo "<a href=\"".Ticket::getSearchURL()."?".
                Toolbox::append_params($options, '&amp;')."\">".__('Ticket followup')."</a>";
      }
      echo "</th></tr>";
      echo "<tr><th>"._n('Ticket', 'Tickets', Session::getPluralNumber())."</th>
            <th class='numeric'>"._x('quantity', 'Number')."</th></tr>";

      if (Session::haveRightsOr('ticketvalidation', TicketValidation::getValidateRights())) {
           $number_waitapproval = TicketValidation::getNumberToValidate(Session::getLoginUserID());

           $opt = [
              'criteria' => [],
              'reset'    => 'reset',
           ];
           $opt['criteria'][0]['field']      = 55; // validation status
           $opt['criteria'][0]['searchtype'] = 'equals';
           $opt['criteria'][0]['value']      = CommonITILValidation::WAITING;
           $opt['criteria'][0]['link']       = 'AND';

           $opt['criteria'][1]['field']      = 59; // validation aprobator
           $opt['criteria'][1]['searchtype'] = 'equals';
           $opt['criteria'][1]['value']      = Session::getLoginUserID();
           $opt['criteria'][1]['link']       = 'AND';

           echo "<tr class='tab_bg_2'>";
           echo "<td><a href=\"".Ticket::getSearchURL()."?".
               Toolbox::append_params($opt, '&amp;')."\">".__('Ticket waiting for your approval')."</a></td>";
           echo "<td class='numeric'>".$number_waitapproval."</td></tr>";
      }

      foreach ($status as $key => $val) {
         $options['criteria'][0]['value'] = $key;
         echo "<tr class='tab_bg_2'>";
         echo "<td><a href=\"".Ticket::getSearchURL()."?".
                    Toolbox::append_params($options, '&amp;')."\">".self::getStatus($key)."</a></td>";
         echo "<td class='numeric'>$val</td></tr>";
      }

      $options['criteria'][0]['value'] = 'all';
      $options['is_deleted']  = 1;
      echo "<tr class='tab_bg_2'>";
      echo "<td><a href=\"".Ticket::getSearchURL()."?".
                 Toolbox::append_params($options, '&amp;')."\">".__('Deleted')."</a></td>";
      echo "<td class='numeric'>".$number_deleted."</td></tr>";

      echo "</table><br>";
   }


   static function showCentralNewList() {
      global $DB;

      if (!Session::haveRight(self::$rightname, self::READALL)) {
         return false;
      }

      $criteria = self::getCommonCriteria();
      $criteria['WHERE'] = [
         'status'       => self::INCOMING,
         'is_deleted'   => 0
      ] + getEntitiesRestrictCriteria(self::getTable());
      $criteria['LIMIT'] = (int)$_SESSION['glpilist_limit'];
      $iterator = $DB->request($criteria);
      $number = count($iterator);

      if ($number > 0) {
         Session::initNavigateListItems('Ticket');

         $options = [
            'criteria' => [],
            'reset'    => 'reset',
         ];
         $options['criteria'][0]['field']      = 12;
         $options['criteria'][0]['searchtype'] = 'equals';
         $options['criteria'][0]['value']   = self::INCOMING;
         $options['criteria'][0]['link']       = 'AND';

         echo "<div class='center'><table class='tab_cadre_fixe' style='min-width: 85%'>";
         //TRANS: %d is the number of new tickets
         echo "<tr><th colspan='12'>".sprintf(_n('%d new ticket', '%d new tickets', $number), $number);
         echo "<a href='".Ticket::getSearchURL()."?".
                Toolbox::append_params($options, '&amp;')."'>".__('Show all')."</a>";
         echo "</th></tr>";

         self::commonListHeader(Search::HTML_OUTPUT);

         while ($data = $iterator->next()) {
            Session::addToNavigateListItems('Ticket', $data["id"]);
            self::showShort($data["id"]);
         }
         echo "</table></div>";

      } else {
         echo "<div class='center'>";
         echo "<table class='tab_cadre_fixe' style='min-width: 85%'>";
         echo "<tr><th>".__('No ticket found.')."</th></tr>";
         echo "</table>";
         echo "</div><br>";
      }
   }

   /**
   * Display tickets for an item
    *
    * Will also display tickets of linked items
    *
    * @param CommonDBTM $item         CommonDBTM object
    * @param integer    $withtemplate (default 0)
    *
    * @return void (display a table)
   **/
   static function showListForItem(CommonDBTM $item, $withtemplate = 0) {
      global $DB;

      if (!Session::haveRightsOr(self::$rightname,
                                  [self::READALL, self::READMY, self::READASSIGN, CREATE])) {
         return false;
      }

      if ($item->isNewID($item->getID())) {
         return false;
      }

      $criteria = self::getCommonCriteria();
      $restrict = [];
      $options  = [
         'criteria' => [],
         'reset'    => 'reset',
      ];

      switch ($item->getType()) {
         case 'User' :
            $restrict['glpi_tickets_users.users_id'] = $item->getID();
            $restrict['glpi_tickets_users.type'] = CommonITILActor::REQUESTER;

            $options['criteria'][0]['field']      = 4; // status
            $options['criteria'][0]['searchtype'] = 'equals';
            $options['criteria'][0]['value']      = $item->getID();
            $options['criteria'][0]['link']       = 'AND';
            break;

         case 'SLA' :
            $restrict[] = [
               'OR' => [
                  'slas_id_tto'  => $item->getID(),
                  'slas_id_ttr'  => $item->getID()
               ]
            ];
            $criteria['ORDERBY'] = 'glpi_tickets.time_to_resolve DESC';

            $options['criteria'][0]['field']      = 30;
            $options['criteria'][0]['searchtype'] = 'equals';
            $options['criteria'][0]['value']      = $item->getID();
            $options['criteria'][0]['link']       = 'AND';
            break;

         case 'OLA' :
            $restrict[] = [
               'OR' => [
                  'olas_id_tto'  => $item->getID(),
                  'olas_id_ttr'  => $item->getID()
               ]
            ];
            $criteria['ORDERBY'] = 'glpi_tickets.internal_time_to_resolve DESC';

            $options['criteria'][0]['field']      = 30;
            $options['criteria'][0]['searchtype'] = 'equals';
            $options['criteria'][0]['value']      = $item->getID();
            $options['criteria'][0]['link']       = 'AND';
            break;

         case 'Supplier' :
            $restrict['glpi_suppliers_tickets.suppliers_id'] = $item->getID();
            $restrict['glpi_suppliers_tickets.type'] = CommonITILActor::ASSIGN;

            $options['criteria'][0]['field']      = 6;
            $options['criteria'][0]['searchtype'] = 'equals';
            $options['criteria'][0]['value']      = $item->getID();
            $options['criteria'][0]['link']       = 'AND';
            break;

         case 'Group' :
            // Mini search engine
            if ($item->haveChildren()) {
               $tree = Session::getSavedOption(__CLASS__, 'tree', 0);
               echo "<table class='tab_cadre_fixe'>";
               echo "<tr class='tab_bg_1'><th>".__('Last tickets')."</th></tr>";
               echo "<tr class='tab_bg_1'><td class='center'>";
               echo __('Child groups')."&nbsp;";
               Dropdown::showYesNo('tree', $tree, -1,
                                   ['on_change' => 'reloadTab("start=0&tree="+this.value)']);
            } else {
               $tree = 0;
            }
            echo "</td></tr></table>";

            $restrict['glpi_groups_tickets.groups_id'] = ($tree ? getSonsOf('glpi_groups', $item->getID()) : $item->getID());
            $restrict['glpi_groups_tickets.type'] = CommonITILActor::REQUESTER;

            $options['criteria'][0]['field']      = 71;
            $options['criteria'][0]['searchtype'] = ($tree ? 'under' : 'equals');
            $options['criteria'][0]['value']      = $item->getID();
            $options['criteria'][0]['link']       = 'AND';
            break;

         default :
            $restrict['glpi_items_tickets.items_id'] = $item->getID();
            $restrict['glpi_items_tickets.itemtype'] = $item->getType();

            // you can only see your tickets
            if (!Session::haveRight(self::$rightname, self::READALL)) {
               $or = [
                  'glpi_tickets.users_id_recipient'   => Session::getLoginUserID(),
                  [
                     'AND' => [
                        'glpi_tickets_users.tickets_id'  => new \QueryExpression('glpi_tickets.id'),
                        'glpi_tickets_users.users_id'    => Session::getLoginUserID()
                     ]
                  ]
               ];
               if (count($_SESSION['glpigroups'])) {
                  $or['glpi_groups_tickets.groups_id'] = $_SESSION['glpigroups'];
               }
               $restrict[] = ['OR' => $or];
            }

            $options['criteria'][0]['field']      = 12;
            $options['criteria'][0]['searchtype'] = 'equals';
            $options['criteria'][0]['value']      = 'all';
            $options['criteria'][0]['link']       = 'AND';

            $options['metacriteria'][0]['itemtype']   = $item->getType();
            $options['metacriteria'][0]['field']      = Search::getOptionNumber($item->getType(),
                                                                                'id');
            $options['metacriteria'][0]['searchtype'] = 'equals';
            $options['metacriteria'][0]['value']      = $item->getID();
            $options['metacriteria'][0]['link']       = 'AND';
            break;
      }

      $criteria['WHERE'] = $restrict + getEntitiesRestrictCriteria(self::getTable());
      $criteria['WHERE']['glpi_tickets.is_deleted'] = 0;
      $criteria['LIMIT'] = (int)$_SESSION['glpilist_limit'];
      $iterator = $DB->request($criteria);
      $number = count($iterator);

      $colspan = 11;
      if (count($_SESSION["glpiactiveentities"]) > 1) {
         $colspan++;
      }

      // Ticket for the item
      // Link to open a new ticket
      if ($item->getID()
          && !$item->isDeleted()
          && Ticket::isPossibleToAssignType($item->getType())
          && self::canCreate()
          && !(!empty($withtemplate) && ($withtemplate == 2))
            && (!isset($item->fields['is_template']) || ($item->fields['is_template'] == 0))) {
         echo "<div class='firstbloc'>";
         Html::showSimpleForm(Ticket::getFormURL(),
                              '_add_fromitem', __('New ticket for this item...'),
                              ['itemtype' => $item->getType(),
                                    'items_id' => $item->getID()]);
         echo "</div>";
      }

      if ($item->getID()
          && ($item->getType() == 'User')
          && self::canCreate()
          && !(!empty($withtemplate) && ($withtemplate == 2))) {
         echo "<div class='firstbloc'>";
         Html::showSimpleForm(Ticket::getFormURL(),
                              '_add_fromitem', __('New ticket for this item...'),
                              ['_users_id_requester' => $item->getID()]);
         echo "</div>";
      }

      echo "<div>";

      if ($number > 0) {
         echo "<table class='tab_cadre_fixehov'>";
         if (Session::haveRight(self::$rightname, self::READALL)) {
            Session::initNavigateListItems('Ticket',
            //TRANS : %1$s is the itemtype name, %2$s is the name of the item (used for headings of a list)
                                           sprintf(__('%1$s = %2$s'), $item->getTypeName(1),
                                                   $item->getName()));

            echo "<tr class='noHover'><th colspan='$colspan'>";
            $title = sprintf(_n('Last %d ticket', 'Last %d tickets', $number), $number);
            $link = "<a href='".Ticket::getSearchURL()."?".
                      Toolbox::append_params($options, '&amp;')."'>".__('Show all')."</a>";
            $title = printf(__('%1$s (%2$s)'), $title, $link);
            echo "</th></tr>";
         } else {
            echo "<tr><th colspan='$colspan'>".__("You don't have right to see all tickets")."</th></tr>";
         }

      } else {
         echo "<table class='tab_cadre_fixe'>";
         echo "<tr><th>".__('No ticket found.')."</th></tr>";
      }

      // Ticket list
      if ($number > 0) {
         self::commonListHeader(Search::HTML_OUTPUT);

         while ($data = $iterator->next()) {
            Session::addToNavigateListItems('Ticket', $data["id"]);
            self::showShort($data["id"]);
         }
         self::commonListHeader(Search::HTML_OUTPUT);
      }

      echo "</table></div>";

      // Tickets for linked items
      $linkeditems = $item->getLinkedItems();
      $restrict    = [];
      if (count($linkeditems)) {
         foreach ($linkeditems as $ltype => $tab) {
            foreach ($tab as $lID) {
               $restrict[] = ['AND' => ['itemtype' => $ltype, 'items_id' => $lID]];
            }
         }
      }

      if (count($restrict)
          && Session::haveRight(self::$rightname, self::READALL)) {
         $criteria = self::getCommonCriteria();
         $criteria['WHERE'] = ['OR' => $restrict]
             + getEntitiesRestrictCriteria(self::getTable());
         $iterator = $DB->request($criteria);
         $number = count($iterator);

         echo "<div class='spaced'><table class='tab_cadre_fixe'>";
         echo "<tr><th colspan='12'>";
         echo _n('Ticket on linked items', 'Tickets on linked items', $number);
         echo "</th></tr>";
         if ($number > 0) {
            self::commonListHeader(Search::HTML_OUTPUT);
            while ($data = $iterator->next()) {
               // Session::addToNavigateListItems(TRACKING_TYPE,$data["id"]);
               self::showShort($data["id"]);
            }
            self::commonListHeader(Search::HTML_OUTPUT);
         } else {
            echo "<tr><th>".__('No ticket found.')."</th></tr>";
         }
         echo "</table></div>";

      } // Subquery for linked item

   }

   /**
    * @param $ID
    * @param $forcetab  string   name of the tab to force at the display (default '')
   **/
   static function showVeryShort($ID, $forcetab = '') {
      // Prints a job in short form
      // Should be called in a <table>-segment
      // Print links or not in case of user view
      // Make new job object and fill it from database, if success, print it
      $showprivate = false;
      if (Session::haveRight('followup', ITILFollowup::SEEPRIVATE)) {
         $showprivate = true;
      }

      $job  = new self();
      $rand = mt_rand();
      if ($job->getFromDBwithData($ID, 0)) {
         $bgcolor = $_SESSION["glpipriority_".$job->fields["priority"]];
         $name    = sprintf(__('%1$s: %2$s'), __('ID'), $job->fields["id"]);
         // $rand    = mt_rand();
         echo "<tr class='tab_bg_2'>";
         echo "<td>
            <div class='priority_block' style='border-color: $bgcolor'>
               <span style='background: $bgcolor'></span>&nbsp;$name
            </div>
         </td>";
         echo "<td>";

         if (isset($job->users[CommonITILActor::REQUESTER])
             && count($job->users[CommonITILActor::REQUESTER])) {
            foreach ($job->users[CommonITILActor::REQUESTER] as $d) {
               if ($d["users_id"] > 0) {
                  $userdata = getUserName($d["users_id"], 2);
                  $name     = "<span class='b'>".$userdata['name']."</span>";
                  $name     = sprintf(__('%1$s %2$s'), $name,
                                      Html::showToolTip($userdata["comment"],
                                                        ['link'    => $userdata["link"],
                                                              'display' => false]));
                  echo $name;
               } else {
                  echo $d['alternative_email']."&nbsp;";
               }
               echo "<br>";
            }
         }

         if (isset($job->groups[CommonITILActor::REQUESTER])
             && count($job->groups[CommonITILActor::REQUESTER])) {
            foreach ($job->groups[CommonITILActor::REQUESTER] as $d) {
               echo Dropdown::getDropdownName("glpi_groups", $d["groups_id"]);
               echo "<br>";
            }
         }

         echo "</td>";

         echo "<td>";
         if (!empty($job->hardwaredatas)) {
            foreach ($job->hardwaredatas as $hardwaredatas) {
               if ($hardwaredatas->canView()) {
                  echo $hardwaredatas->getTypeName()." - ";
                  echo "<span class='b'>".$hardwaredatas->getLink()."</span><br/>";
               } else if ($hardwaredatas) {
                  echo $hardwaredatas->getTypeName()." - ";
                  echo "<span class='b'>".$hardwaredatas->getNameID()."</span><br/>";
               }
            }
         } else {
            echo __('General');
         }
         echo "<td>";

         $link = "<a id='ticket".$job->fields["id"].$rand."' href='".Ticket::getFormURLWithID($job->fields["id"]);
         if ($forcetab != '') {
            $link .= "&amp;forcetab=".$forcetab;
         }
         $link   .= "'>";
         $link   .= "<span class='b'>".$job->getNameID()."</span></a>";
         $link    = sprintf(__('%1$s (%2$s)'), $link,
                            sprintf(__('%1$s - %2$s'), $job->numberOfFollowups($showprivate),
                                    $job->numberOfTasks($showprivate)));
         $content = Toolbox::unclean_cross_side_scripting_deep(html_entity_decode($job->fields['content'],
                                                                                  ENT_QUOTES,
                                                                                  "UTF-8"));
         $link    = printf(__('%1$s %2$s'), $link,
                           Html::showToolTip(nl2br(Html::Clean($content)),
                                             ['applyto' => 'ticket'.$job->fields["id"].$rand,
                                                   'display' => false]));
         echo "</td>";

         // Finish Line
         echo "</tr>";
      } else {
         echo "<tr class='tab_bg_2'>";
         echo "<td colspan='6' ><i>".__('No ticket in progress.')."</i></td></tr>";
      }
   }


   public static function getCommonCriteria() {
      $criteria = parent::getCommonCriteria();

      $criteria['LEFT JOIN']['glpi_tickettasks'] = [
         'ON' => [
            self::getTable()     => 'id',
            'glpi_tickettasks'   => 'tickets_id'
         ]
      ];

      return $criteria;
   }


   /**
    * @deprecated 9.5.0
    */
   static function getCommonSelect() {
      Toolbox::deprecated('Use getCommonCriteria with db iterator');
      $SELECT = "";
      if (count($_SESSION["glpiactiveentities"])>1) {
         $SELECT .= ", `glpi_entities`.`completename` AS entityname,
                       `glpi_tickets`.`entities_id` AS entityID ";
      }

      return " DISTINCT `glpi_tickets`.*,
                        `glpi_itilcategories`.`completename` AS catname
                        $SELECT";
   }


   /**
    * @deprecated 9.5.0
    */
   static function getCommonLeftJoin() {
      Toolbox::deprecated('Use getCommonCriteria with db iterator');

      $FROM = "";
      if (count($_SESSION["glpiactiveentities"])>1) {
         $FROM .= " LEFT JOIN `glpi_entities`
                        ON (`glpi_entities`.`id` = `glpi_tickets`.`entities_id`) ";
      }

      return " LEFT JOIN `glpi_groups_tickets`
                  ON (`glpi_tickets`.`id` = `glpi_groups_tickets`.`tickets_id`)
               LEFT JOIN `glpi_tickets_users`
                  ON (`glpi_tickets`.`id` = `glpi_tickets_users`.`tickets_id`)
               LEFT JOIN `glpi_suppliers_tickets`
                  ON (`glpi_tickets`.`id` = `glpi_suppliers_tickets`.`tickets_id`)
               LEFT JOIN `glpi_itilcategories`
                  ON (`glpi_tickets`.`itilcategories_id` = `glpi_itilcategories`.`id`)
               LEFT JOIN `glpi_tickettasks`
                  ON (`glpi_tickets`.`id` = `glpi_tickettasks`.`tickets_id`)
               LEFT JOIN `glpi_items_tickets`
                  ON (`glpi_tickets`.`id` = `glpi_items_tickets`.`tickets_id`)
               $FROM";

   }


   /**
    * @param $output
   **/
   static function showPreviewAssignAction($output) {

      //If ticket is assign to an object, display this information first
      if (isset($output["entities_id"])
          && isset($output["items_id"])
          && isset($output["itemtype"])) {

         if ($item = getItemForItemtype($output["itemtype"])) {
            if ($item->getFromDB($output["items_id"])) {
               echo "<tr class='tab_bg_2'>";
               echo "<td>".__('Assign equipment')."</td>";

               echo "<td>".$item->getLink(['comments' => true])."</td>";
               echo "</tr>";
            }
         }

         unset($output["items_id"]);
         unset($output["itemtype"]);
      }
      unset($output["entities_id"]);
      return $output;
   }


   /**
    * Give cron information
    *
    * @param $name : task's name
    *
    * @return array of information
   **/
   static function cronInfo($name) {

      switch ($name) {
         case 'closeticket' :
            return ['description' => __('Automatic tickets closing')];

         case 'alertnotclosed' :
            return ['description' => __('Not solved tickets')];

         case 'createinquest' :
            return ['description' => __('Generation of satisfaction surveys')];

         case 'purgeticket':
            return ['description' => __('Automatic closed tickets purge')];
      }
      return [];
   }


   /**
    * Cron for ticket's automatic close
    *
    * @param $task : crontask object
    *
    * @return integer (0 : nothing done - 1 : done)
   **/
   static function cronCloseTicket($task) {
      global $DB;

      $ticket = new self();

      // Recherche des entit??s
      $tot = 0;

      $entities = $DB->request(
         [
            'SELECT' => 'id',
            'FROM'   => Entity::getTable(),
         ]
      );
      foreach ($entities as $entity) {
         $delay  = Entity::getUsedConfig('autoclose_delay', $entity['id'], '', Entity::CONFIG_NEVER);
         if ($delay >= 0) {
            $criteria = [
               'FROM'   => self::getTable(),
               'WHERE'  => [
                  'entities_id'  => $entity['id'],
                  'status'       => self::SOLVED,
                  'is_deleted'   => 0
               ]
            ];

            if ($delay > 0) {
               $calendars_id = Entity::getUsedConfig('calendars_id', $entity['id']);
               $calendar = new Calendar();
               if ($calendars_id && $calendar->getFromDB($calendars_id) && $calendar->hasAWorkingDay()) {
                  $end_date = $calendar->computeEndDate(
                     date('Y-m-d H:i:s'),
                     - $delay * DAY_TIMESTAMP,
                     0,
                     true
                  );
                  $criteria['WHERE']['solvedate'] = ['<=', $end_date];
               } else {
                  // no calendar, remove all days
                  $criteria['WHERE'][] = new \QueryExpression(
                     "ADDDATE(" . $DB->quoteName('solvedate') . ", INTERVAL $delay DAY) < NOW()"
                  );
               }
            }

            $nb = 0;
            $iterator = $DB->request($criteria);
            while ($tick = $iterator->next()) {
               $ticket->update([
                  'id'           => $tick['id'],
                  'status'       => self::CLOSED,
                  '_auto_update' => true
               ]);
               $nb++;
            }

            if ($nb) {
               $tot += $nb;
               $task->addVolume($nb);
               $task->log(Dropdown::getDropdownName('glpi_entities', $entity['id'])." : $nb");
            }
         }
      }

      return ($tot > 0 ? 1 : 0);
   }


   /**
    * Cron for alert old tickets which are not solved
    *
    * @param $task : crontask object
    *
    * @return integer (0 : nothing done - 1 : done)
   **/
   static function cronAlertNotClosed($task) {
      global $DB, $CFG_GLPI;

      if (!$CFG_GLPI["use_notifications"]) {
         return 0;
      }
      // Recherche des entit??s
      $tot = 0;
      foreach (Entity::getEntitiesToNotify('notclosed_delay') as $entity => $value) {
         $iterator = $DB->request([
            'FROM'   => self::getTable(),
            'WHERE'  => [
               'entities_id'  => $entity,
               'is_deleted'   => 0,
               'status'       => [
                  self::INCOMING,
                  self::ASSIGNED,
                  self::PLANNED,
                  self::WAITING
               ],
               'closedate'    => null,
               new QueryExpression("ADDDATE(" . $DB->quoteName('date') . ", INTERVAL $value DAY) < NOW()")
            ]
         ]);
         $tickets = [];
         while ($tick = $iterator->next()) {
            $tickets[] = $tick;
         }

         if (!empty($tickets)) {
            if (NotificationEvent::raiseEvent('alertnotclosed', new self(),
                                              ['items'       => $tickets,
                                                    'entities_id' => $entity])) {

               $tot += count($tickets);
               $task->addVolume(count($tickets));
               $task->log(sprintf(__('%1$s: %2$s'),
                                  Dropdown::getDropdownName('glpi_entities', $entity),
                                  count($tickets)));
            }
         }
      }

      return ($tot > 0 ? 1 : 0);
   }


   /**
    * Cron for ticketsatisfaction's automatic generated
    *
    * @param $task : crontask object
    *
    * @return integer (0 : nothing done - 1 : done)
   **/
   static function cronCreateInquest($task) {
      global $DB;

      $conf        = new Entity();
      $inquest     = new TicketSatisfaction();
      $tot         = 0;
      $maxentity   = [];
      $tabentities = [];

      $rate = Entity::getUsedConfig('inquest_config', 0, 'inquest_rate');
      if ($rate > 0) {
         $tabentities[0] = $rate;
      }

      foreach ($DB->request('glpi_entities') as $entity) {
         $rate   = Entity::getUsedConfig('inquest_config', $entity['id'], 'inquest_rate');
         $parent = Entity::getUsedConfig('inquest_config', $entity['id'], 'entities_id');

         if ($rate > 0) {
            $tabentities[$entity['id']] = $rate;
         }
      }

      foreach ($tabentities as $entity => $rate) {
         $parent        = Entity::getUsedConfig('inquest_config', $entity, 'entities_id');
         $delay         = Entity::getUsedConfig('inquest_config', $entity, 'inquest_delay');
         $duration      = Entity::getUsedConfig('inquest_config', $entity, 'inquest_duration');
         $type          = Entity::getUsedConfig('inquest_config', $entity);
         $max_closedate = Entity::getUsedConfig('inquest_config', $entity, 'max_closedate');

         $table = self::getTable();
         $iterator = $DB->request([
            'SELECT'    => [
               "$table.id",
               "$table.closedate",
               "$table.entities_id"
            ],
            'FROM'      => $table,
            'LEFT JOIN' => [
               'glpi_ticketsatisfactions' => [
                  'ON' => [
                     'glpi_ticketsatisfactions' => 'tickets_id',
                     'glpi_tickets'             => 'id'
                  ]
               ],
               'glpi_entities'            => [
                  'ON' => [
                     'glpi_tickets'    => 'entities_id',
                     'glpi_entities'   => 'id'
                  ]
               ]
            ],
            'WHERE'     => [
               "$table.entities_id"          => $entity,
               "$table.is_deleted"           => 0,
               "$table.status"               => self::CLOSED,
               "$table.closedate"            => ['>', $max_closedate],
               new QueryExpression("ADDDATE(" . $DB->quoteName("$table.closedate") . ", INTERVAL $delay DAY) <= NOW()"),
               new QueryExpression("ADDDATE(" . $DB->quoteName("glpi_entities.max_closedate") . ", INTERVAL $duration DAY) <= NOW()"),
               "glpi_ticketsatisfactions.id" => null
            ],
            'ORDERBY'   => 'closedate ASC'
         ]);

         $nb            = 0;
         $max_closedate = '';

         while ($tick = $iterator->next()) {
            $max_closedate = $tick['closedate'];
            if (mt_rand(1, 100) <= $rate) {
               if ($inquest->add(['tickets_id'  => $tick['id'],
                                       'date_begin'  => $_SESSION["glpi_currenttime"],
                                       'entities_id' => $tick['entities_id'],
                                       'type'        => $type])) {
                  $nb++;
               }
            }
         }

         // conservation de toutes les max_closedate des entites filles
         if (!empty($max_closedate)
             && (!isset($maxentity[$parent])
                 || ($max_closedate > $maxentity[$parent]))) {
            $maxentity[$parent] = $max_closedate;
         }

         if ($nb) {
            $tot += $nb;
            $task->addVolume($nb);
            $task->log(sprintf(__('%1$s: %2$s'),
                               Dropdown::getDropdownName('glpi_entities', $entity), $nb));
         }
      }

      // Sauvegarde du max_closedate pour ne pas tester les m??me tickets 2 fois
      foreach ($maxentity as $parent => $maxdate) {
         $conf->getFromDB($parent);
         $conf->update(['id'            => $conf->fields['id'],
                             //'entities_id'   => $parent,
                             'max_closedate' => $maxdate]);
      }

      return ($tot > 0 ? 1 : 0);
   }


   /**
    * Cron for ticket's automatic purge
    *
    * @param CronTask $task CronTask object
    *
    * @return integer (0 : nothing done - 1 : done)
   **/
   static function cronPurgeTicket(CronTask $task) {
      global $DB;

      $ticket = new self();

      //search entities
      $tot = 0;

      $entities = $DB->request(
         [
            'SELECT' => 'id',
            'FROM'   => Entity::getTable(),
         ]
      );

      foreach ($entities as $entity) {
         $delay  = Entity::getUsedConfig('autopurge_delay', $entity['id'], '', Entity::CONFIG_NEVER);
         if ($delay >= 0) {
            $criteria = [
               'FROM'   => $ticket->getTable(),
               'WHERE'  => [
                  'entities_id'  => $entity['id'],
                  'status'       => $ticket->getClosedStatusArray(),
               ]
            ];

            if ($delay > 0) {
               // remove all days
               $criteria['WHERE'][] = new \QueryExpression("ADDDATE(`closedate`, INTERVAL ".$delay." DAY) < NOW()");
            }

            $iterator = $DB->request($criteria);
            $nb = 0;

            foreach ($iterator as $tick) {
               $ticket->delete(
                  [
                     'id'           => $tick['id'],
                     '_auto_update' => true
                  ],
                  true
               );
               $nb++;
            }

            if ($nb) {
               $tot += $nb;
               $task->addVolume($nb);
               $task->log(Dropdown::getDropdownName('glpi_entities', $entity['id'])." : $nb");
            }
         }
      }

      return ($tot > 0 ? 1 : 0);
   }

   /**
    * Display debug information for current object
   **/
   function showDebug() {
      NotificationEvent::debugEvent($this);
   }


   /**
    * @since 0.85
    *
    * @see commonDBTM::getRights()
    **/
   function getRights($interface = 'central') {

      $values = parent::getRights();
      unset($values[READ]);
      $values[self::READMY]    = __('See my ticket');
                                                  //TRANS: short for : See tickets created by my groups
      $values[self::READGROUP] = ['short' => __('See group ticket'),
                                       'long'  => __('See tickets created by my groups')];
      if ($interface == 'central') {
         $values[self::READALL]        = __('See all tickets');
                                                //TRANS: short for : See assigned tickets (group associated)
         $values[self::READASSIGN]     = ['short' => __('See assigned'),
                                               'long'  => __('See assigned tickets')];
                                               //TRANS: short for : Assign a ticket
         $values[self::ASSIGN]         = ['short' => __('Assign'),
                                               'long'  => __('Assign a ticket')];
                                               //TRANS: short for : Steal a ticket
         $values[self::STEAL]          = ['short' => __('Steal'),
                                               'long'  => __('Steal a ticket')];
                                               //TRANS: short for : To be in charge of a ticket
         $values[self::OWN]            = ['short' => __('Beeing in charge'),
                                               'long'  => __('To be in charge of a ticket')];
         $values[self::CHANGEPRIORITY] = __('Change the priority');
         $values[self::SURVEY]         = ['short' => __('Approve solution/Reply survey (my ticket)'),
                                               'long'  => __('Approve solution and reply to survey for ticket created by me')];
      }
      if ($interface == 'helpdesk') {
         unset($values[UPDATE], $values[DELETE], $values[PURGE]);
      }
      return $values;
   }

   /**
    * Convert img of the collector for ticket
    *
    * @since 0.85
    *
    * @param string $html  html content of input
    * @param array  $files filenames
    * @param array  $tags  image tags
    *
    * @return string html content
   **/
   static function convertContentForTicket($html, $files, $tags) {

      preg_match_all("/src\s*=\s*['|\"](.+?)['|\"]/", $html, $matches, PREG_PATTERN_ORDER);
      if (isset($matches[1]) && count($matches[1])) {
         // Get all image src

         foreach ($matches[1] as $src) {
            // Set tag if image matches
            foreach ($files as $data => $filename) {
               if (preg_match("/".$data."/i", $src)) {
                  $html = preg_replace("`<img.*src=['|\"]".$src."['|\"][^>]*\>`", "<p>".Document::getImageTag($tags[$filename])."</p>", $html);
               }
            }
         }
      }

      return $html;

   }


   /**
    * @since 0.90
    *
    * @param $tickets_id
    * @param $action         (default 'add')
   **/
   static function getSplittedSubmitButtonHtml($tickets_id, $action = "add") {

      $locale = _sx('button', 'Add');
      if ($action == 'update') {
         $locale = _x('button', 'Save');
      }
      $ticket       = new self();
      $ticket->getFromDB($tickets_id);
      $all_status   = Ticket::getAllowedStatusArray($ticket->fields['status']);
      $rand = mt_rand();

      $html = "<div class='x-split-button' id='x-split-button'>
               <input type='submit' value='$locale' name='$action' class='x-button x-button-main'>
               <span class='x-button x-button-drop'>&nbsp;</span>
               <ul class='x-button-drop-menu'>";
      foreach ($all_status as $status_key => $status_label) {
         $checked = "";
         if ($status_key == $ticket->fields['status']) {
            $checked = "checked='checked'";
         }
         $html .= "<li data-status='".self::getStatusKey($status_key)."'>";
         $html .= "<input type='radio' id='status_radio_$status_key$rand' name='_status'
                    $checked value='$status_key'>";
         $html .= "<label for='status_radio_$status_key$rand'>";
         $html .= Ticket::getStatusIcon($status_key) . "&nbsp;";
         $html .= $status_label;
         $html .= "</label>";
         $html .= "</li>";
      }
      $html .= "</ul></div>";

      $html.= "<script type='text/javascript'>$(function() {split_button();});</script>";
      return $html;
   }


   /**
    * Get correct Calendar: Entity or Sla
    *
    * @since 0.90.4
    *
   **/
   function getCalendar() {

      if (isset($this->fields['slas_id_ttr']) && $this->fields['slas_id_ttr'] > 0) {
         $slm = new SLM();
         if ($slm->getFromDB($this->fields['slas_id_ttr'])) {
            // not -1: calendar of the entity
            if ($slm->getField('calendars_id') >= 0) {
               return $slm->getField('calendars_id');
            }
         }
      }
      return parent::getCalendar();
   }


   /**
    * Select a field using standard system
    *
    * @since 9.1
    */
   function getValueToSelect($field_id_or_search_options, $name = '', $values = '', $options = []) {
      if (isset($field_id_or_search_options['linkfield'])) {
         switch ($field_id_or_search_options['linkfield']) {
            case 'requesttypes_id':
               if (isset($field_id_or_search_options['joinparams']) && Toolbox::in_array_recursive('glpi_itilfollowups', $field_id_or_search_options['joinparams'])) {
                  $opt = ['is_itilfollowup' => 1];
               } else {
                  $opt = [
                     'OR' => [
                        'is_mail_default' => 1,
                        'is_ticketheader' => 1
                     ]
                  ];
               }
               if ($field_id_or_search_options['linkfield']  == $name) {
                  $opt['is_active'] = 1;
               }
               if (isset( $options['condition'] )) {
                  if (!is_array($options['condition'])) {
                     $options['condition'] = [$options['condition']];
                  }
                  $opt = array_merge($opt, $options['condition']);
               }
               $options['condition'] = $opt;
               break;
         }
      }
      return parent::getValueToSelect($field_id_or_search_options, $name, $values, $options);
   }

   function showStatsDates() {
      $now                      = time();
      $date_creation            = strtotime($this->fields['date']);
      $date_takeintoaccount     = $date_creation + $this->fields['takeintoaccount_delay_stat'];
      if ($date_takeintoaccount == $date_creation) {
         $date_takeintoaccount  = 0;
      }
      $internal_time_to_own     = strtotime($this->fields['internal_time_to_own']);
      $time_to_own              = strtotime($this->fields['time_to_own']);
      $internal_time_to_resolve = strtotime($this->fields['internal_time_to_resolve']);
      $time_to_resolve          = strtotime($this->fields['time_to_resolve']);
      $solvedate                = strtotime($this->fields['solvedate']);
      $closedate                = strtotime($this->fields['closedate']);
      $goal_takeintoaccount     = ($date_takeintoaccount > 0 ? $date_takeintoaccount : $now);
      $goal_solvedate           = ($solvedate > 0 ? $solvedate : $now);

      $sla = new SLA;
      $ola = new OLA;
      $sla_tto_link =
      $sla_ttr_link =
      $ola_tto_link =
      $ola_ttr_link = "";

      if ($sla->getFromDB($this->fields['slas_id_tto'])) {
         $sla_tto_link = "<a href='".$sla->getLinkURL()."'>
                          <i class='fas fa-stopwatch slt' title='".$sla->getName()."'></i></a>";
      }
      if ($sla->getFromDB($this->fields['slas_id_ttr'])) {
         $sla_ttr_link = "<a href='".$sla->getLinkURL()."'>
                          <i class='fas fa-stopwatch slt' title='".$sla->getName()."'></i></a>";
      }
      if ($ola->getFromDB($this->fields['olas_id_tto'])) {
         $ola_tto_link = "<a href='".$ola->getLinkURL()."'>
                          <i class='fas fa-stopwatch slt' title='".$ola->getName()."'></i></a>";
      }
      if ($ola->getFromDB($this->fields['olas_id_ttr'])) {
         $ola_ttr_link = "<a href='".$ola->getLinkURL()."'>
                          <i class='fas fa-stopwatch slt' title='".$ola->getName()."'></i></a>";
      }

      $dates = [
         $date_creation.'_date_creation' => [
            'timestamp' => $date_creation,
            'label'     => __('Opening date'),
            'class'     => 'creation'
         ],
         $date_takeintoaccount.'_date_takeintoaccount' => [
            'timestamp' => $date_takeintoaccount,
            'label'     => __('Take into account'),
            'class'     => 'checked'
         ],
         $internal_time_to_own.'_internal_time_to_own' => [
            'timestamp' => $internal_time_to_own,
            'label'     => __('Internal time to own')." ".$ola_tto_link,
            'class'     => ($internal_time_to_own < $goal_takeintoaccount
                               ? 'passed' : '')." ".
                           ($date_takeintoaccount != ''
                               ? 'checked' : ''),
         ],
         $time_to_own.'_time_to_own' => [
            'timestamp' => $time_to_own,
            'label'     => __('Time to own')." ".$sla_tto_link,
            'class'     => ($time_to_own < $goal_takeintoaccount
                               ? 'passed' : '')." ".
                           ($date_takeintoaccount != ''
                               ? 'checked' : ''),
         ],
         $internal_time_to_resolve.'_internal_time_to_resolve' => [
            'timestamp' => $internal_time_to_resolve,
            'label'     => __('Internal time to resolve')." ".$ola_ttr_link,
            'class'     => ($internal_time_to_resolve < $goal_solvedate
                               ? 'passed' : '')." ".
                           ($solvedate != ''
                               ? 'checked' : '')
         ],
         $time_to_resolve.'_time_to_resolve' => [
            'timestamp' => $time_to_resolve,
            'label'     => __('Time to resolve')." ".$sla_ttr_link,
            'class'     => ($time_to_resolve < $goal_solvedate
                               ? 'passed' : '')." ".
                           ($solvedate != ''
                               ? 'checked' : '')
         ],
         $solvedate.'_solvedate' => [
            'timestamp' => $solvedate,
            'label'     => __('Resolution date'),
            'class'     => 'checked'
         ],
         $closedate.'_closedate' => [
            'timestamp' => $closedate,
            'label'     => __('Closing date'),
            'class'     => 'end'
         ]
      ];

      Html::showDatesTimelineGraph([
         'title'   => _n('Date', 'Dates', Session::getPluralNumber()),
         'dates'   => $dates,
         'add_now' => $this->getField('closedate') == ""
      ]);
   }

   /**
    * Fill input with values related to business rules.
    *
    * @param array $input
    *
    * @return void
    */
   private function fillInputForBusinessRules(array &$input) {
      global $DB;

      $entities_id = isset($input['entities_id'])
         ? $input['entities_id']
         : $this->fields['entities_id'];

      // If creation date is not set, then we're called during ticket creation
      $creation_date = !empty($this->fields['date_creation'])
         ? strtotime($this->fields['date_creation'])
         : time();

      // add calendars matching date creation (for business rules)
      $calendars = [];
      $ite_calendar = $DB->request([
         'SELECT' => ['id'],
         'FROM'   => Calendar::getTable(),
         'WHERE'  => getEntitiesRestrictCriteria('', '', $entities_id, true)
      ]);
      foreach ($ite_calendar as $calendar_data) {
         $calendar = new Calendar();
         $calendar->getFromDB($calendar_data['id']);
         if ($calendar->isAWorkingHour($creation_date)) {
            $calendars[] = $calendar_data['id'];
         }
      }
      if (count($calendars)) {
         $input['_date_creation_calendars_id'] = $calendars;
      }
   }

   /**
    * Build parent condition for search
    *
    * @param string $fieldID field used in the condition: tickets_id, items_id
    *
    * @return string
    */
   public static function buildCanViewCondition($fieldID) {

      $condition = "";
      $user   = Session::getLoginUserID();
      $groups = "'" . implode("','", $_SESSION['glpigroups']) . "'";

      $requester = CommonITILActor::REQUESTER;
      $assign    = CommonITILActor::ASSIGN;
      $obs       = CommonITILActor::OBSERVER;

      // Avoid empty IN ()
      if ($groups == "''") {
         $groups = '-1';
      }

      if (Session::haveRight("ticket", Ticket::READMY)) {
         // Add tickets where the users is requester, observer or recipient
         // Subquery for requester/observer user
         $user_query = "SELECT `tickets_id`
            FROM `glpi_tickets_users`
            WHERE `users_id` = '$user' AND type IN ($requester, $obs)";
         $condition .= "OR `$fieldID` IN ($user_query) ";

         // Subquery for recipient
         $recipient_query = "SELECT `id`
            FROM `glpi_tickets`
            WHERE `users_id_recipient` = '$user'";
         $condition .= "OR `$fieldID` IN ($recipient_query) ";
      }

      if (Session::haveRight("ticket", Ticket::READGROUP)) {
         // Add tickets where the users is in a requester or observer group
         // Subquery for requester/observer group
         $group_query = "SELECT `tickets_id`
            FROM `glpi_groups_tickets`
            WHERE `groups_id` IN ($groups) AND type IN ($requester, $obs)";
         $condition .= "OR `$fieldID` IN ($group_query) ";
      }

      if (Session::haveRightsOr("ticket", [
         Ticket::OWN,
         Ticket::READASSIGN
      ])) {
         // Add tickets where the users is assigned
         // Subquery for assigned user
         $user_query = "SELECT `tickets_id`
            FROM `glpi_tickets_users`
            WHERE `users_id` = '$user' AND type = $assign";
         $condition .= "OR `$fieldID` IN ($user_query) ";
      }

      if (Session::haveRight("ticket", Ticket::READASSIGN)) {
         // Add tickets where the users is part of an assigned group
         // Subquery for assigned group
         $group_query = "SELECT `tickets_id`
            FROM `glpi_groups_tickets`
            WHERE `groups_id` IN ($groups) AND type = $assign";
         $condition .= "OR `$fieldID` IN ($group_query) ";

         if (Session::haveRight('ticket', Ticket::ASSIGN)) {
            // Add new tickets
            $tickets_query = "SELECT `id`
               FROM `glpi_tickets`
               WHERE `status` = '" . CommonITILObject::INCOMING . "'";
            $condition .= "OR `$fieldID` IN ($tickets_query) ";
         }
      }

      if (Session::haveRightsOr('ticketvalidation', [
         TicketValidation::VALIDATEINCIDENT,
         TicketValidation::VALIDATEREQUEST
      ])) {
         // Add tickets where the users is the validator
         // Subquery for validator
         $validation_query = "SELECT `tickets_id`
            FROM `glpi_ticketvalidations`
            WHERE `users_id_validate` = '$user'";
         $condition .= "OR `$fieldID` IN ($validation_query) ";
      }

      return $condition;
   }

   public function getForbiddenSingleMassiveActions() {
      $excluded = parent::getForbiddenSingleMassiveActions();
      if (in_array($this->fields['status'], $this->getClosedStatusArray())) {
         //for closed Tickets, only keep transfer and unlock
         $excluded[] = 'TicketValidation:submit_validation';
         $excluded[] = 'Ticket:*';
      }
      return $excluded;
   }

   public function getWhitelistedSingleMassiveActions() {
      $whitelist = parent::getWhitelistedSingleMassiveActions();

      if (!in_array($this->fields['status'], $this->getClosedStatusArray())) {
         $whitelist[] = 'Item_Ticket:add_item';
      }

      return $whitelist;
   }

   /**
    * Merge one or more tickets into another existing ticket.
    * Optionally sub-items like followups, documents, and tasks can be copied into the merged ticket.
    * If a ticket cannot be merged, the process continues on to the next ticket.
    * @param int   $merge_target_id The ID of the ticket that the other tickets will be merged into
    * @param array $ticket_ids Array of IDs of tickets to merge into the ticket with ID $merge_target_id
    * @param array $params Array of parameters for the ticket merge.
    *       linktypes - Array of itemtypes that will be duplicated into the ticket $merge_target_id.
    *                By default, no sub-items are copied. Currently supported link types are ITILFollowup, Document, and TicketTask.
    *       full_transaction - Boolean value indicating if the entire merge must complete successfully, or if partial merges are allowed.
    *                By default, the full merge must complete. On failure, all database operations performed are rolled back.
    *       link_type - Integer indicating the link type of the merged tickets (See types in Ticket_Ticket).
    *                By default, this is Ticket_Ticket::SON_OF. To disable linking, use 0 or a negative value.
    *       append_actors - Array of actor types to migrate into the ticket $merge_ticket. See types in CommonITILActor.
    *                By default, all actors are added to the ticket.
    * @param array $status Reference array that this function uses to store the status of each ticket attempted to be merged.
    *                   id => status (0 = Success, 1 = Error, 2 = Insufficient Rights).
    * @return boolean  True if the merge was successful if "full_transaction" is true.
    *                      Otherwise, true if any ticket was successfully merged.
    * @since 9.5.0
    */
   public static function merge(int $merge_target_id, array $ticket_ids, array &$status, array $params = []) {
      global $DB;
      $p = [
         'linktypes'          => [],
         'full_transaction'   => true,
         'link_type'          => Ticket_Ticket::SON_OF,
         'append_actors'      => [CommonITILActor::REQUESTER, CommonITILActor::OBSERVER, CommonITILActor::ASSIGN]
      ];
      $p = array_replace($p, $params);
      $ticket = new Ticket();
      $merge_target = new Ticket();
      $merge_target->getFromDB($merge_target_id);
      $fup = new ITILFollowup();
      $document_item = new Document_Item();
      $task = new TicketTask();

      if (!$merge_target->canAddFollowups()) {
         foreach ($ticket_ids as $id) {
            Toolbox::logError(sprintf(__('Not enough rights to merge tickets %d and %d'), $merge_target_id, $id));
            // Set status = 2 : Rights issue
            $status[$id] = 2;
         }
         return false;
      }
      $in_transaction = $DB->inTransaction();

      if ($p['full_transaction'] && !$in_transaction) {
         $DB->beginTransaction();
      }
      foreach ($ticket_ids as $id) {
         try {
            if (!$p['full_transaction'] && !$in_transaction) {
               $DB->beginTransaction();
            }
            if ($merge_target->canUpdateItem() && $ticket->can($id, DELETE)) {
               if (!$ticket->getFromDB($id)) {
                  //Cannot retrieve ticket. Abort/fail the merge
                  throw new \RuntimeException(sprintf(__('Failed to load ticket %d'), $id), 1);
               }
               //Build followup from the original ticket
               $input = [
                  'itemtype'        => 'Ticket',
                  'items_id'        => $merge_target_id,
                  'content'         => $DB->escape($ticket->fields['name']."\n\n".$ticket->fields['content']),
                  'users_id'        => $ticket->fields['users_id_recipient'],
                  'date_creation'   => $ticket->fields['date_creation'],
                  'date_mod'        => $ticket->fields['date_mod'],
                  'date'            => $ticket->fields['date_creation'],
                  'sourceitems_id'  => $ticket->getID()
               ];
               if (!$fup->add($input)) {
                  //Cannot add followup. Abort/fail the merge
                  throw new \RuntimeException(sprintf(__('Failed to add followup to ticket %d'), $merge_target_id), 1);
               }
               if (in_array('ITILFollowup', $p['linktypes'])) {
                  // Copy any followups to the ticket
                  $tomerge = $fup->find([
                     'items_id' => $id,
                     'itemtype' => 'Ticket'
                  ]);
                  foreach ($tomerge as $fup2) {
                     $fup2['items_id'] = $merge_target_id;
                     $fup2['sourceitems_id'] = $id;
                     $fup2['content'] = $DB->escape($fup2['content']);
                     unset($fup2['id']);
                     if (!$fup->add($fup2)) {
                        // Cannot add followup. Abort/fail the merge
                        throw new \RuntimeException(sprintf(__('Failed to add followup to ticket %d'), $merge_target_id), 1);
                     }
                  }
               }
               if (in_array('TicketTask', $p['linktypes'])) {
                  $merge_tmp = ['tickets_id' => $merge_target_id];
                  if (!$task->can(-1, CREATE, $merge_tmp)) {
                     throw new \RuntimeException(sprintf(__('Not enough rights to merge tickets %d and %d'), $merge_target_id, $id), 2);
                  }
                  // Copy any tasks to the ticket
                  $tomerge = $task->find([
                     'tickets_id' => $id
                  ]);
                  foreach ($tomerge as $task2) {
                     $task2['tickets_id'] = $merge_target_id;
                     $task2['sourceitems_id'] = $id;
                     $task2['content'] = $DB->escape($task2['content']);
                     unset($task2['id']);
                     unset($task2['uuid']);
                     if (!$task->add($task2)) {
                        //Cannot add followup. Abort/fail the merge
                        throw new \RuntimeException(sprintf(__('Failed to add task to ticket %d'), $merge_target_id), 1);
                     }
                  }
               }
               if (in_array('Document', $p['linktypes'])) {
                  if (!$merge_target->canAddItem('Document')) {
                     throw new \RuntimeException(sprintf(__('Not enough rights to merge tickets %d and %d'), $merge_target_id, $id), 2);
                  }
                  $tomerge = $document_item->find([
                     'itemtype' => 'Ticket',
                     'items_id' => $id,
                     'NOT' => [
                        'documents_id' => new \QuerySubQuery([
                           'SELECT' => 'documents_id',
                           'FROM'   => $document_item->getTable(),
                           'WHERE'  => [
                              'itemtype' => 'Ticket',
                              'items_id' => $merge_target_id
                           ]
                        ])
                     ]
                  ]);

                  foreach ($tomerge as $document_item2) {
                     $document_item2['items_id'] = $merge_target_id;
                     unset($document_item2['id']);
                     if (!$document_item->add($document_item2)) {
                        //Cannot add document. Abort/fail the merge
                        throw new \RuntimeException(sprintf(__('Failed to add document to ticket %d'), $merge_target_id), 1);
                     }
                  }
               }
               if ($p['link_type'] > 0 && $p['link_type'] < 5) {
                  //Add relation (this is parent of merge target)
                  $tt = new Ticket_Ticket();
                  $linkparams = [
                     'link'         => $p['link_type'],
                     'tickets_id_1' => $id,
                     'tickets_id_2' => $merge_target_id
                  ];
                  $tt->deleteByCriteria([
                     'OR' => [
                        [
                           'AND' => [
                              'tickets_id_1' => $merge_target_id,
                              'tickets_id_2' => $id
                           ]
                        ],
                        [
                           'AND' => [
                              'tickets_id_2' => $merge_target_id,
                              'tickets_id_1' => $id
                           ]
                        ]
                     ]
                  ]);
                  if (!$tt->add($linkparams)) {
                     //Cannot link tickets. Abort/fail the merge
                     throw new \RuntimeException(sprintf(__('Failed to link tickets %d and %d'), $merge_target_id, $id), 1);
                  }
               }
               if (isset($p['append_actors'])) {
                  $tu = new Ticket_User();
                  $existing_users = $tu->find(['tickets_id' => $merge_target_id]);
                  $gt = new Group_Ticket();
                  $existing_groups = $gt->find(['tickets_id' => $merge_target_id]);
                  $st = new Supplier_Ticket();
                  $existing_suppliers = $st->find(['tickets_id' => $merge_target_id]);

                  foreach ($p['append_actors'] as $actor_type) {
                     $users = $tu->find([
                        'tickets_id' => $id,
                        'type' => $actor_type
                     ]);
                     $groups = $gt->find([
                        'tickets_id' => $id,
                        'type' => $actor_type
                     ]);
                     $suppliers = $st->find([
                        'tickets_id' => $id,
                        'type' => $actor_type
                     ]);
                     $users = array_filter($users, function($user) use ($existing_users) {
                        foreach ($existing_users as $existing_user) {
                           if ($existing_user['users_id'] > 0 && $user['users_id'] > 0 &&
                              $existing_user['users_id'] === $user['users_id'] &&
                              $existing_user['type'] === $user['type']) {
                              // Internal users
                              return false;
                           } else if ($existing_user['users_id'] == 0 && $user['users_id'] == 0 &&
                              $existing_user['alternative_email'] === $user['alternative_email'] &&
                              $existing_user['type'] === $user['type']) {
                              // External users
                              return false;
                           }
                        }
                        return true;
                     });
                     $groups = array_filter($groups, function($group) use ($existing_groups) {
                        foreach ($existing_groups as $existing_group) {
                           if ($existing_group['groups_id'] === $group['groups_id'] &&
                              $existing_group['type'] === $group['type']) {
                              return false;
                           }
                        }
                        return true;
                     });
                     $suppliers = array_filter($suppliers, function($supplier) use ($existing_suppliers) {
                        foreach ($existing_suppliers as $existing_supplier) {
                           if ($existing_supplier['suppliers_id'] > 0 && $supplier['suppliers_id'] > 0 &&
                              $existing_supplier['suppliers_id'] === $supplier['suppliers_id'] &&
                              $existing_supplier['type'] === $supplier['type']) {
                              // Internal suppliers
                              return false;
                           } else if ($existing_supplier['suppliers_id'] == 0 && $supplier['suppliers_id'] == 0 &&
                              $existing_supplier['alternative_email'] === $supplier['alternative_email'] &&
                              $existing_supplier['type'] === $supplier['type']) {
                              // External suppliers
                              return false;
                           }
                        }
                        return true;
                     });
                     foreach ($users as $user) {
                        $user['tickets_id'] = $merge_target_id;
                        unset($user['id']);
                        $tu->add($user);
                     }
                     foreach ($groups as $group) {
                        $group['tickets_id'] = $merge_target_id;
                        unset($group['id']);
                        $gt->add($group);
                     }
                     foreach ($suppliers as $supplier) {
                        $supplier['tickets_id'] = $merge_target_id;
                        unset($supplier['id']);
                        $st->add($supplier);
                     }
                  }
               }
               //Delete this ticket
               if (!$ticket->delete(['id' => $id, '_disablenotif' => true])) {
                  throw new \RuntimeException(sprintf(__('Failed to delete ticket %d'), $id), 1);
               }
               if (!$p['full_transaction'] && !$in_transaction) {
                  $DB->commit();
               }
               $status[$id] = 0;
               Event::log($merge_target_id, 'ticket', 4, 'tracking',
                  sprintf(__('%s merges ticket %s into %s'), $_SESSION['glpiname'],
                  $id, $merge_target_id));
            } else {
               throw new \RuntimeException(sprintf(__('Not enough rights to merge tickets %d and %d'), $merge_target_id, $id), 2);
            }
         } catch (\RuntimeException $e) {
            if ($e->getCode() < 1 || $e->getCode() > 2) {
               $status[$id] = 1;
            } else {
               $status[$id] = $e->getCode();
            }
            Toolbox::logError($e->getMessage());
            if (!$in_transaction) {
               $DB->rollBack();
            }
            if ($p['full_transaction']) {
               return false;
            }
         }
      }
      if ($p['full_transaction'] && !$in_transaction) {
         $DB->commit();
      }
      return true;
   }


   static function getIcon() {
      return "fas fa-exclamation-circle";
   }
}<|MERGE_RESOLUTION|>--- conflicted
+++ resolved
@@ -2847,11 +2847,7 @@
          'joinparams'         => [
             'condition'          => ['NEWTABLE.type' => SLM::TTO]
          ],
-<<<<<<< HEAD
          'condition'          => ['glpi_slas.type' => SLM::TTO]
-=======
-         'condition'          => ['glpi_slas.type' => SLM::TTO],
->>>>>>> f0e14f17
       ];
 
       $tab[] = [
@@ -2865,11 +2861,7 @@
          'joinparams'         => [
             'condition'          => ['NEWTABLE.type' => SLM::TTR]
          ],
-<<<<<<< HEAD
          'condition'          => ['glpi_slas.type' => SLM::TTR]
-=======
-         'condition'          => ['glpi_slas.type' => SLM::TTR],
->>>>>>> f0e14f17
       ];
 
       $tab[] = [
@@ -2906,11 +2898,7 @@
          'joinparams'         => [
             'condition'          => ['NEWTABLE.type' => SLM::TTO]
          ],
-<<<<<<< HEAD
          'condition'          => ['glpi_olas.type' => SLM::TTO]
-=======
-         'condition'          => ['glpi_olas.type' => SLM::TTO],
->>>>>>> f0e14f17
       ];
 
       $tab[] = [
@@ -2924,11 +2912,7 @@
          'joinparams'         => [
             'condition'          => ['NEWTABLE.type' => SLM::TTR]
          ],
-<<<<<<< HEAD
          'condition'          => ['glpi_olas.type' => SLM::TTR]
-=======
-         'condition'          => ['glpi_olas.type' => SLM::TTR],
->>>>>>> f0e14f17
       ];
 
       $tab[] = [
