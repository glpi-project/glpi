--- conflicted
+++ resolved
@@ -144,15 +144,8 @@
 
       //Cleaning sons calls getAncestorsOf and thus... Re-create cache. Call it before clean.
       $this->cleanParentsSons();
-<<<<<<< HEAD
-      $ckey = $this->getTable() . '_ancestors_cache_' . $this->getID();
+      $ckey = 'ancestors_cache_' . md5($this->getTable() . $this->getID());
       $this->cache->delete($ckey);
-=======
-      if (Toolbox::useCache()) {
-         $ckey = 'ancestors_cache_' . md5($this->getTable() . $this->getID());
-         $GLPI_CACHE->delete($ckey);
-      }
->>>>>>> 68c4b37d
       return true;
    }
 
