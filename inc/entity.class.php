<?php
/*
 * @version $Id$
 -------------------------------------------------------------------------
 GLPI - Gestionnaire Libre de Parc Informatique
 Copyright (C) 2015-2016 Teclib'.

 http://glpi-project.org

 based on GLPI - Gestionnaire Libre de Parc Informatique
 Copyright (C) 2003-2014 by the INDEPNET Development Team.

 -------------------------------------------------------------------------

 LICENSE

 This file is part of GLPI.

 GLPI is free software; you can redistribute it and/or modify
 it under the terms of the GNU General Public License as published by
 the Free Software Foundation; either version 2 of the License, or
 (at your option) any later version.

 GLPI is distributed in the hope that it will be useful,
 but WITHOUT ANY WARRANTY; without even the implied warranty of
 MERCHANTABILITY or FITNESS FOR A PARTICULAR PURPOSE.  See the
 GNU General Public License for more details.

 You should have received a copy of the GNU General Public License
 along with GLPI. If not, see <http://www.gnu.org/licenses/>.
 --------------------------------------------------------------------------
 */

/** @file
* @brief
*/

if (!defined('GLPI_ROOT')) {
   die("Sorry. You can't access this file directly");
}

/**
 * Entity class
 */
class Entity extends CommonTreeDropdown {

   public $must_be_replace              = true;
   public $dohistory                    = true;

   public $first_level_menu             = "admin";
   public $second_level_menu            = "entity";

   static $rightname                    = 'entity';
   protected $usenotepad                = true;

   const READHELPDESK                   = 1024;
   const UPDATEHELPDESK                 = 2048;

   const CONFIG_PARENT                  = -2;
   const CONFIG_NEVER                   = -10;

   const AUTO_ASSIGN_HARDWARE_CATEGORY  = 1;
   const AUTO_ASSIGN_CATEGORY_HARDWARE  = 2;

   // Array of "right required to update" => array of fields allowed
   // Missing field here couldn't be update (no right)
   private static $field_right = array('entity'
                                          => array(// Address
                                                   'address', 'country', 'email', 'fax', 'notepad',
                                                   'phonenumber', 'postcode', 'state', 'town',
                                                   'website',
                                                   // Advanced (could be user_authtype ?)
                                                   'authldaps_id', 'entity_ldapfilter', 'ldap_dn',
                                                   'mail_domain', 'tag',
                                                   // Inventory
                                                   'entities_id_software', 'level', 'name',
                                                   'completename', 'entities_id',
                                                   'ancestors_cache', 'sons_cache', 'comment'),
                                       // Inventory
                                       'infocom'
                                          => array('autofill_buy_date', 'autofill_delivery_date',
                                                   'autofill_order_date', 'autofill_use_date',
                                                   'autofill_warranty_date',
                                                   'autofill_decommission_date'),
                                       // Notification
                                       'notification'
                                          => array('admin_email', 'admin_reply', 'admin_email_name',
                                                   'admin_reply_name', 'delay_send_emails',
                                                   'is_notif_enable_default',
                                                   'default_cartridges_alarm_threshold',
                                                   'default_consumables_alarm_threshold',
                                                   'default_contract_alert', 'default_infocom_alert',
                                                   'mailing_signature', 'cartridges_alert_repeat',
                                                   'consumables_alert_repeat', 'notclosed_delay',
                                                   'use_licenses_alert',
                                                   'send_licenses_alert_before_delay',
                                                   'use_contracts_alert',
                                                   'send_contracts_alert_before_delay',
                                                   'use_reservations_alert', 'use_infocoms_alert',
                                                   'send_infocoms_alert_before_delay',
                                                   'notification_subject_tag'),
                                       // Helpdesk
                                       'entity_helpdesk'
                                          => array('calendars_id', 'tickettype', 'auto_assign_mode',
                                                   'autoclose_delay', 'inquest_config',
                                                   'inquest_rate', 'inquest_delay',
                                                   'inquest_duration','inquest_URL',
                                                   'max_closedate', 'tickettemplates_id'));


   function getForbiddenStandardMassiveAction() {

      $forbidden   = parent::getForbiddenStandardMassiveAction();
      $forbidden[] = 'delete';
      $forbidden[] = 'purge';
      $forbidden[] = 'restore';
      $forbidden[] = 'CommonDropdown'.MassiveAction::CLASS_ACTION_SEPARATOR.'merge';
      return $forbidden;
   }


   /**
    * @since version 0.84
   **/
   function pre_deleteItem() {

      // Security do not delete root entity
      if ($this->input['id'] == 0) {
         return false;
      }
      return true;
   }


   static function getTypeName($nb=0) {
      return _n('Entity', 'Entities', $nb);
   }


   function canCreateItem() {
      // Check the parent
      return Session::haveRecursiveAccessToEntity($this->getField('entities_id'));
   }


   /**
   * @since version 0.84
   **/
   static function canUpdate() {

      return (Session::haveRightsOr(self::$rightname, array(UPDATE, self::UPDATEHELPDESK))
              || Session::haveRight('notification', UPDATE));
   }


   function canUpdateItem() {
      // Check the current entity
      return Session::haveAccessToEntity($this->getField('id'));
   }


   /**
    * @since version 0.84
    *
    * @see CommonDBTM::canViewItem()
   **/
   function canViewItem() {
      // Check the current entity
      return Session::haveAccessToEntity($this->getField('id'));
   }


   /**
    * @see CommonDBTM::isNewID()
   **/
   static function isNewID($ID) {
      return (($ID < 0) || !strlen($ID));
   }


   /**
    * Check right on each field before add / update
    *
    * @since version 0.84 (before in entitydata.class)
    *
    * @param $input array (form)
    *
    * @return array (filtered input)
   **/
   private function checkRightDatas($input) {

      $tmp = array();

      if (isset($input['id'])) {
         $tmp['id'] = $input['id'];
      }

      foreach (self::$field_right as $right => $fields) {

         if ($right == 'entity_helpdesk') {
            if (Session::haveRight(self::$rightname, self::UPDATEHELPDESK )) {
               foreach ($fields as $field) {
                  if (isset($input[$field])) {
                     $tmp[$field] = $input[$field];
                  }
               }
            }
         } else {
            if (Session::haveRight($right, UPDATE)) {
               foreach ($fields as $field) {
                  if (isset($input[$field])) {
                     $tmp[$field] = $input[$field];
                  }
               }
            }
         }
      }
      // Add framework  / internal ones
      foreach ($input as $key => $val) {
         if ($key[0] == '_') {
            $tmp[$key] = $input[$key];
         }
      }

      return $tmp;
   }


   /**
    * @since version 0.84 (before in entitydata.class)
   **/
   function prepareInputForAdd($input) {
      global $DB;

      $input = parent::prepareInputForAdd($input);

      $query = "SELECT MAX(`id`)+1 AS newID
                FROM `glpi_entities`";
      if ($result = $DB->query($query)) {
          $input['id'] = $DB->result($result, 0, 0);
      } else {
         return false;
      }
      $input['max_closedate'] = $_SESSION["glpi_currenttime"];

      if (!Session::isCron()) { // Filter input for connected
         $input = $this->checkRightDatas($input);
      }
      return $input;
   }


   /**
    * @since version 0.84 (before in entitydata.class)
   **/
   function prepareInputForUpdate($input) {

      $input = parent::prepareInputForUpdate($input);

      // Si on change le taux de déclenchement de l'enquête (enquête activée) ou le type de l'enquete,
      // cela s'applique aux prochains tickets - Pas à l'historique
      if ((isset($input['inquest_rate'])
           && (($this->fields['inquest_rate'] == 0)
               || is_null($this->fields['max_closedate']))
           && ($input['inquest_rate'] != $this->fields['inquest_rate']))
          || (isset($input['inquest_config'])
              && (($this->fields['inquest_config'] == self::CONFIG_PARENT)
                  || is_null($this->fields['max_closedate']))
              && ($input['inquest_config'] != $this->fields['inquest_config']))) {

         $input['max_closedate'] = $_SESSION["glpi_currenttime"];
      }

      // Force entities_id = -1 for root entity
      if ($input['id'] == 0) {
         $input['entities_id'] = -1;
         $input['level']       = 1;
      }
      if (!Session::isCron()) { // Filter input for connected
         $input = $this->checkRightDatas($input);
      }
      return $input;
   }


   /**
    * @see CommonTreeDropdown::defineTabs()
   **/
   function defineTabs($options=array()) {

      $ong = array();
      $this->addDefaultFormTab($ong);
      $this->addStandardTab(__CLASS__, $ong, $options);
      $this->addStandardTab('Profile_User', $ong, $options);
      $this->addStandardTab('Rule', $ong, $options);
      $this->addStandardTab('Document_Item', $ong, $options);
      $this->addStandardTab('Notepad', $ong, $options);
      $this->addStandardTab('Log', $ong, $options);

      return $ong;
   }


   /**
    * @since version 0.84 (before in entitydata.class)
   **/
   function getTabNameForItem(CommonGLPI $item, $withtemplate=0) {

      if (!$withtemplate) {
         switch ($item->getType()) {
            case __CLASS__ :
               $ong    = array();
               $ong[1] = $this->getTypeName(Session::getPluralNumber());
               $ong[2] = __('Address');
               $ong[3] = __('Advanced information');
               if (Notification::canView()) {
                  $ong[4] = _n('Notification', 'Notifications', Session::getPluralNumber());
               }
               if (Session::haveRightsOr(self::$rightname,
                                         array(self::READHELPDESK, self::UPDATEHELPDESK))) {
                  $ong[5] = __('Assistance');
               }
               $ong[6] = __('Assets');

               return $ong;
         }
      }
      return '';
   }


   /**
    * @since version 0.84 (before in entitydata.class)
   **/
   static function displayTabContentForItem(CommonGLPI $item, $tabnum=1, $withtemplate=0) {

      if ($item->getType()==__CLASS__) {
         switch ($tabnum) {
            case 1 :
               $item->showChildren();
               break;

            case 2 :
               self::showStandardOptions($item);
               break;

            case 3 :
               self::showAdvancedOptions($item);
               break;

            case 4 :
               self::showNotificationOptions($item);
               break;

            case 5 :
               self::showHelpdeskOptions($item);
               break;

            case 6 :
               self::showInventoryOptions($item);
               break;
         }
      }
      return true;
   }


   /**
    * Print a good title for entity pages
    *
    *@return nothing (display)
    **/
   function title() {
      // Empty title for entities
   }


   function displayHeader() {
      Html::header($this->getTypeName(1), '', "admin", "entity");
   }


   /**
    * Get the ID of entity assigned to the object
    *
    * simply return ID
    *
    * @return ID of the entity
   **/
   function getEntityID() {

      if (isset($this->fields["id"])) {
         return $this->fields["id"];
      }
      return -1;
   }


   function isEntityAssign() {
      return true;
   }


   function maybeRecursive() {
      return true;
   }


   /**
    * Is the object recursive
    *
    * Entity are always recursive
    *
    * @return integer (0/1)
   **/
   function isRecursive () {
      return true;
   }


   function post_addItem() {

      parent::post_addItem();

      // Add right to current user - Hack to avoid login/logout
      $_SESSION['glpiactiveentities'][$this->fields['id']] = $this->fields['id'];
      $_SESSION['glpiactiveentities_string']              .= ",'".$this->fields['id']."'";
   }


   function cleanDBonPurge() {
      global $DB;

      // most use entities_id, RuleDictionnarySoftwareCollection use new_entities_id
      Rule::cleanForItemAction($this, '%entities_id');
      Rule::cleanForItemCriteria($this);

      $gki = new Entity_KnowbaseItem();
      $gki->cleanDBonItemDelete($this->getType(), $this->fields['id']);

      $gr = new Entity_Reminder();
      $gr->cleanDBonItemDelete($this->getType(), $this->fields['id']);
   }


<<<<<<< HEAD
   function getSearchOptions() {

      $tab                     = array();
      $tab['common']           = __('Characteristics');

      $tab[1]['table']         = $this->getTable();
      $tab[1]['field']         = 'completename';
      $tab[1]['name']          = __('Complete name');
      $tab[1]['datatype']      = 'itemlink';
      $tab[1]['massiveaction'] = false;

      $tab[2]['table']         = $this->getTable();
      $tab[2]['field']         = 'id';
      $tab[2]['name']          = __('ID');
      $tab[2]['massiveaction'] = false;
      $tab[2]['datatype']      = 'number';

      $tab[14]['table']         = $this->getTable();
      $tab[14]['field']         = 'name';
      $tab[14]['name']          = __('Name');
      $tab[14]['datatype']      = 'itemlink';
      $tab[14]['massiveaction'] = false;

      $tab[3]['table']         = $this->getTable();
      $tab[3]['field']         = 'address';
      $tab[3]['name']          = __('Address');
      $tab[3]['massiveaction'] = false;
      $tab[3]['datatype']      = 'text';

      $tab[4]['table']         = $this->getTable();
      $tab[4]['field']         = 'website';
      $tab[4]['name']          = __('Website');
      $tab[4]['massiveaction'] = false;
      $tab[4]['datatype']      = 'string';

      $tab[5]['table']         = $this->getTable();
      $tab[5]['field']         = 'phonenumber';
      $tab[5]['name']          = __('Phone');
      $tab[5]['massiveaction'] = false;
      $tab[5]['datatype']      = 'string';

      $tab[6]['table']         = $this->getTable();
      $tab[6]['field']         = 'email';
      $tab[6]['name']          = _n('Email', 'Emails', 1);
      $tab[6]['datatype']      = 'email';
      $tab[6]['massiveaction'] = false;

      $tab[10]['table']         = $this->getTable();
      $tab[10]['field']         = 'fax';
      $tab[10]['name']          = __('Fax');
      $tab[10]['massiveaction'] = false;
      $tab[10]['datatype']      = 'string';

      $tab[25]['table']         = $this->getTable();
      $tab[25]['field']         = 'postcode';
      $tab[25]['name']          = __('Postal code');
      $tab[25]['datatype']      = 'string';

      $tab[11]['table']         = $this->getTable();
      $tab[11]['field']         = 'town';
      $tab[11]['name']          = __('City');
      $tab[11]['massiveaction'] = false;
      $tab[11]['datatype']      = 'string';

      $tab[12]['table']         = $this->getTable();
      $tab[12]['field']         = 'state';
      $tab[12]['name']          = _x('location', 'State');
      $tab[12]['massiveaction'] = false;
      $tab[12]['datatype']      = 'string';

      $tab[13]['table']         = $this->getTable();
      $tab[13]['field']         = 'country';
      $tab[13]['name']          = __('Country');
      $tab[13]['massiveaction'] = false;
      $tab[13]['datatype']      = 'string';

      $tab[16]['table']         = $this->getTable();
      $tab[16]['field']         = 'comment';
      $tab[16]['name']          = __('Comments');
      $tab[16]['datatype']      = 'text';

      $tab[122]['table']          = $this->getTable();
      $tab[122]['field']          = 'date_mod';
      $tab[122]['name']           = __('Last update');
      $tab[122]['datatype']       = 'datetime';
      $tab[122]['massiveaction']  = false;

      $tab[121]['table']          = $this->getTable();
      $tab[121]['field']          = 'date_creation';
      $tab[121]['name']           = __('Creation date');
      $tab[121]['datatype']       = 'datetime';
      $tab[121]['massiveaction']  = false;
=======
   function getSearchOptionsNew() {
      $tab = [];

      $tab[] = [
         'id'                 => 'common',
         'name'               => __('Characteristics')
      ];

      $tab[] = [
         'id'                 => '1',
         'table'              => $this->getTable(),
         'field'              => 'completename',
         'name'               => __('Complete name'),
         'datatype'           => 'itemlink',
         'massiveaction'      => false
      ];

      $tab[] = [
         'id'                 => '2',
         'table'              => $this->getTable(),
         'field'              => 'id',
         'name'               => __('ID'),
         'massiveaction'      => false,
         'datatype'           => 'number'
      ];

      $tab[] = [
         'id'                 => '14',
         'table'              => $this->getTable(),
         'field'              => 'name',
         'name'               => __('Name'),
         'datatype'           => 'itemlink',
         'massiveaction'      => false
      ];

      $tab[] = [
         'id'                 => '3',
         'table'              => $this->getTable(),
         'field'              => 'address',
         'name'               => __('Address'),
         'massiveaction'      => false,
         'datatype'           => 'text'
      ];

      $tab[] = [
         'id'                 => '4',
         'table'              => $this->getTable(),
         'field'              => 'website',
         'name'               => __('Website'),
         'massiveaction'      => false,
         'datatype'           => 'string'
      ];

      $tab[] = [
         'id'                 => '5',
         'table'              => $this->getTable(),
         'field'              => 'phonenumber',
         'name'               => __('Phone'),
         'massiveaction'      => false,
         'datatype'           => 'string'
      ];

      $tab[] = [
         'id'                 => '6',
         'table'              => $this->getTable(),
         'field'              => 'email',
         'name'               => _n('Email', 'Emails', 1),
         'datatype'           => 'email',
         'massiveaction'      => false
      ];

      $tab[] = [
         'id'                 => '10',
         'table'              => $this->getTable(),
         'field'              => 'fax',
         'name'               => __('Fax'),
         'massiveaction'      => false,
         'datatype'           => 'string'
      ];

      $tab[] = [
         'id'                 => '25',
         'table'              => $this->getTable(),
         'field'              => 'postcode',
         'name'               => __('Postal code'),
         'datatype'           => 'string'
      ];

      $tab[] = [
         'id'                 => '11',
         'table'              => $this->getTable(),
         'field'              => 'town',
         'name'               => __('City'),
         'massiveaction'      => false,
         'datatype'           => 'string'
      ];

      $tab[] = [
         'id'                 => '12',
         'table'              => $this->getTable(),
         'field'              => 'state',
         'name'               => _x('location','State'),
         'massiveaction'      => false,
         'datatype'           => 'string'
      ];

      $tab[] = [
         'id'                 => '13',
         'table'              => $this->getTable(),
         'field'              => 'country',
         'name'               => __('Country'),
         'massiveaction'      => false,
         'datatype'           => 'string'
      ];

      $tab[] = [
         'id'                 => '16',
         'table'              => $this->getTable(),
         'field'              => 'comment',
         'name'               => __('Comments'),
         'datatype'           => 'text'
      ];

      $tab[] = [
         'id'                 => '122',
         'table'              => $this->getTable(),
         'field'              => 'date_mod',
         'name'               => __('Last update'),
         'datatype'           => 'datetime',
         'massiveaction'      => false
      ];

      $tab[] = [
         'id'                 => '121',
         'table'              => $this->getTable(),
         'field'              => 'date_creation',
         'name'               => __('Creation date'),
         'datatype'           => 'datetime',
         'massiveaction'      => false
      ];
>>>>>>> 8f4d9ba1

      // add objectlock search options
      $tab = array_merge($tab, ObjectLock::getSearchOptionsToAddNew(get_class($this)));

      $tab = array_merge($tab, Notepad::getSearchOptionsToAddNew());

      $tab[] = [
         'id'                 => 'advanced',
         'name'               => __('Advanced information')
      ];

      $tab[] = [
         'id'                 => '7',
         'table'              => $this->getTable(),
         'field'              => 'ldap_dn',
         'name'               => __('LDAP directory information attribute representing the entity'),
         'massiveaction'      => false,
         'datatype'           => 'string'
      ];

      $tab[] = [
         'id'                 => '8',
         'table'              => $this->getTable(),
         'field'              => 'tag',
         'name'               => __('Information in inventory tool (TAG) representing the entity'),
         'massiveaction'      => false,
         'datatype'           => 'string'
      ];

      $tab[] = [
         'id'                 => '9',
         'table'              => 'glpi_authldaps',
         'field'              => 'name',
         'name'               => __('LDAP directory of an entity'),
         'massiveaction'      => false,
         'datatype'           => 'dropdown'
      ];

      $tab[] = [
         'id'                 => '17',
         'table'              => $this->getTable(),
         'field'              => 'entity_ldapfilter',
         'name'               => __('Search filter (if needed)'),
         'massiveaction'      => false,
         'datatype'           => 'string'
      ];

      $tab[] = [
         'id'                 => '20',
         'table'              => $this->getTable(),
         'field'              => 'mail_domain',
         'name'               => __('Mail domain'),
         'massiveaction'      => false,
         'datatype'           => 'string'
      ];

      $tab[] = [
         'id'                 => 'notif',
         'name'               => __('Notification options')
      ];

      $tab[] = [
         'id'                 => '60',
         'table'              => $this->getTable(),
         'field'              => 'delay_send_emails',
         'name'               => __('Delay to send email notifications'),
         'massiveaction'      => false,
         'nosearch'           => true,
         'datatype'           => 'number',
         'min'                => 0,
         'max'                => 60,
         'step'               => 1,
         'unit'               => 'minute',
         'toadd'              => array(self::CONFIG_PARENT => __('Inheritance of the parent entity'))
      ];

      $tab[] = [
         'id'                 => '61',
         'table'              => $this->getTable(),
         'field'              => 'is_notif_enable_default',
         'name'               => __('Enable notifications by default'),
         'massiveaction'      => false,
         'nosearch'           => true,
         'datatype'           => 'string'
      ];

      $tab[] = [
         'id'                 => '18',
         'table'              => $this->getTable(),
         'field'              => 'admin_email',
         'name'               => __('Administrator email'),
         'massiveaction'      => false,
         'datatype'           => 'string'
      ];

      $tab[] = [
         'id'                 => '19',
         'table'              => $this->getTable(),
         'field'              => 'admin_reply',
         'name'               => __('Administrator reply-to email (if needed)'),
         'massiveaction'      => false,
         'datatype'           => 'string'
      ];

      $tab[] = [
         'id'                 => '21',
         'table'              => $this->getTable(),
         'field'              => 'notification_subject_tag',
         'name'               => __('Prefix for notifications'),
         'datatype'           => 'string'
      ];

      $tab[] = [
         'id'                 => '22',
         'table'              => $this->getTable(),
         'field'              => 'admin_email_name',
         'name'               => __('Administrator name'),
         'datatype'           => 'string'
      ];

      $tab[] = [
         'id'                 => '23',
         'table'              => $this->getTable(),
         'field'              => 'admin_reply_name',
         'name'               => __('Response address (if needed)'),
         'datatype'           => 'string'
      ];

      $tab[] = [
         'id'                 => '24',
         'table'              => $this->getTable(),
         'field'              => 'mailing_signature',
         'name'               => __('Email signature'),
         'datatype'           => 'text'
      ];

      $tab[] = [
         'id'                 => '26',
         'table'              => $this->getTable(),
         'field'              => 'cartridges_alert_repeat',
         'name'               => __('Alarms on cartridges'),
         'massiveaction'      => false,
         'nosearch'           => true,
         'datatype'           => 'specific'
      ];

      $tab[] = [
         'id'                 => '27',
         'table'              => $this->getTable(),
         'field'              => 'consumables_alert_repeat',
         'name'               => __('Alarms on consumables'),
         'massiveaction'      => false,
         'nosearch'           => true,
         'datatype'           => 'specific'
      ];

      $tab[] = [
         'id'                 => '29',
         'table'              => $this->getTable(),
         'field'              => 'use_licenses_alert',
         'name'               => __('Alarms on expired licenses'),
         'massiveaction'      => false,
         'nosearch'           => true,
         'datatype'           => 'specific'
      ];

      $tab[] = [
         'id'                 => '53',
         'table'              => $this->getTable(),
         'field'              => 'send_licenses_alert_before_delay',
         'name'               => __('Send license alarms before'),
         'massiveaction'      => false,
         'nosearch'           => true,
         'datatype'           => 'specific'
      ];

      $tab[] = [
         'id'                 => '30',
         'table'              => $this->getTable(),
         'field'              => 'use_contracts_alert',
         'name'               => __('Alarms on contracts'),
         'massiveaction'      => false,
         'nosearch'           => true,
         'datatype'           => 'specific'
      ];

      $tab[] = [
         'id'                 => '54',
         'table'              => $this->getTable(),
         'field'              => 'send_contracts_alert_before_delay',
         'name'               => __('Send contract alarms before'),
         'massiveaction'      => false,
         'nosearch'           => true,
         'datatype'           => 'specific'
      ];

      $tab[] = [
         'id'                 => '31',
         'table'              => $this->getTable(),
         'field'              => 'use_infocoms_alert',
         'name'               => __('Alarms on financial and administrative information'),
         'massiveaction'      => false,
         'nosearch'           => true,
         'datatype'           => 'specific'
      ];

      $tab[] = [
         'id'                 => '55',
         'table'              => $this->getTable(),
         'field'              => 'send_infocoms_alert_before_delay',
         'name'               => __('Send financial and administrative information alarms before'),
         'massiveaction'      => false,
         'nosearch'           => true,
         'datatype'           => 'specific'
      ];

      $tab[] = [
         'id'                 => '32',
         'table'              => $this->getTable(),
         'field'              => 'use_reservations_alert',
         'name'               => __('Alerts on reservations'),
         'massiveaction'      => false,
         'nosearch'           => true,
         'datatype'           => 'specific'
      ];

      $tab[] = [
         'id'                 => '48',
         'table'              => $this->getTable(),
         'field'              => 'default_contract_alert',
         'name'               => __('Default value for alarms on contracts'),
         'massiveaction'      => false,
         'nosearch'           => true,
         'datatype'           => 'specific'
      ];

      $tab[] = [
         'id'                 => '49',
         'table'              => $this->getTable(),
         'field'              => 'default_infocom_alert',
         'name'               => __('Default value for alarms on financial and administrative information'),
         'massiveaction'      => false,
         'nosearch'           => true,
         'datatype'           => 'specific'
      ];

      $tab[] = [
         'id'                 => '50',
         'table'              => $this->getTable(),
         'field'              => 'default_cartridges_alarm_threshold',
         'name'               => __('Default threshold for cartridges count'),
         'massiveaction'      => false,
         'nosearch'           => true,
         'datatype'           => 'number'
      ];

      $tab[] = [
         'id'                 => '52',
         'table'              => $this->getTable(),
         'field'              => 'default_consumables_alarm_threshold',
         'name'               => __('Default threshold for consumables count'),
         'massiveaction'      => false,
         'nosearch'           => true,
         'datatype'           => 'number'
      ];

      $tab[] = [
         'id'                 => 'helpdesk',
         'name'               => __('Assistance')
      ];

      $tab[] = [
         'id'                 => '47',
         'table'              => $this->getTable(),
         'field'              => 'tickettemplates_id', // not a dropdown because of special value
         'name'               => _n('Ticket template', 'Ticket templates', 1),
         'massiveaction'      => false,
         'nosearch'           => true,
         'datatype'           => 'specific'
      ];

      $tab[] = [
         'id'                 => '33',
         'table'              => $this->getTable(),
         'field'              => 'autoclose_delay',
         'name'               => __('Automatic closing of solved tickets after'),
         'massiveaction'      => false,
         'nosearch'           => true,
         'datatype'           => 'number',
         'min'                => 1,
         'max'                => 99,
         'step'               => 1,
         'unit'               => 'day',
         'toadd'              => [
            self::CONFIG_PARENT  => __('Inheritance of the parent entity'),
            self::CONFIG_NEVER   => __('Never'),
            0                  => __('Immediatly')
         ]
      ];

      $tab[] = [
         'id'                 => '34',
         'table'              => $this->getTable(),
         'field'              => 'notclosed_delay',
         'name'               => __('Alerts on tickets which are not solved'),
         'massiveaction'      => false,
         'nosearch'           => true,
         'datatype'           => 'specific'
      ];

      $tab[] = [
         'id'                 => '35',
         'table'              => $this->getTable(),
         'field'              => 'auto_assign_mode',
         'name'               => __('Automatic assignment of tickets'),
         'massiveaction'      => false,
         'nosearch'           => true,
         'datatype'           => 'specific'
      ];

      $tab[] = [
         'id'                 => '36',
         'table'              => $this->getTable(),
         'field'              => 'calendars_id',// not a dropdown because of special valu
         'name'               => __('Calendar'),
         'massiveaction'      => false,
         'nosearch'           => true,
         'datatype'           => 'specific'
      ];

      $tab[] = [
         'id'                 => '37',
         'table'              => $this->getTable(),
         'field'              => 'tickettype',
         'name'               => __('Tickets default type'),
         'massiveaction'      => false,
         'nosearch'           => true,
         'datatype'           => 'specific'
      ];

      $tab[] = [
         'id'                 => 'assets',
         'name'               => __('Assets')
      ];

      $tab[] = [
         'id'                 => '38',
         'table'              => $this->getTable(),
         'field'              => 'autofill_buy_date',
         'name'               => __('Date of purchase'),
         'massiveaction'      => false,
         'nosearch'           => true,
         'datatype'           => 'specific'
      ];

      $tab[] = [
         'id'                 => '39',
         'table'              => $this->getTable(),
         'field'              => 'autofill_order_date',
         'name'               => __('Order date'),
         'massiveaction'      => false,
         'nosearch'           => true,
         'datatype'           => 'specific'
      ];

      $tab[] = [
         'id'                 => '40',
         'table'              => $this->getTable(),
         'field'              => 'autofill_delivery_date',
         'name'               => __('Delivery date'),
         'massiveaction'      => false,
         'nosearch'           => true,
         'datatype'           => 'specific'
      ];

      $tab[] = [
         'id'                 => '41',
         'table'              => $this->getTable(),
         'field'              => 'autofill_use_date',
         'name'               => __('Startup date'),
         'massiveaction'      => false,
         'nosearch'           => true,
         'datatype'           => 'specific'
      ];

      $tab[] = [
         'id'                 => '42',
         'table'              => $this->getTable(),
         'field'              => 'autofill_warranty_date',
         'name'               => __('Start date of warranty'),
         'massiveaction'      => false,
         'nosearch'           => true,
         'datatype'           => 'specific'
      ];

      $tab[] = [
         'id'                 => '43',
         'table'              => $this->getTable(),
         'field'              => 'inquest_config',
         'name'               => __('Satisfaction survey configuration'),
         'massiveaction'      => false,
         'nosearch'           => true,
         'datatype'           => 'specific'
      ];

      $tab[] = [
         'id'                 => '44',
         'table'              => $this->getTable(),
         'field'              => 'inquest_rate',
         'name'               => __('Satisfaction survey trigger rate'),
         'massiveaction'      => false,
         'datatype'           => 'number'
      ];

      $tab[] = [
         'id'                 => '45',
         'table'              => $this->getTable(),
         'field'              => 'inquest_delay',
         'name'               => __('Create survey after'),
         'massiveaction'      => false,
         'datatype'           => 'number'
      ];

      $tab[] = [
         'id'                 => '46',
         'table'              => $this->getTable(),
         'field'              => 'inquest_URL',
         'name'               => __('URL'),
         'massiveaction'      => false,
         'datatype'           => 'string'
      ];

      $tab[] = [
         'id'                 => '51',
         'table'              => $this->getTable(),
         'field'              => 'entities_id_software', // not a dropdown because of special value
                                 //TRANS: software in plural
         'name'               => __('Entity for software creation'),
         'massiveaction'      => false,
         'nosearch'           => true,
         'datatype'           => 'specific'
      ];

      $tab[] = [
         'id'                 => '56',
         'table'              => $this->getTable(),
         'field'              => 'autofill_decommission_date',
         'name'               => __('Decommission date'),
         'massiveaction'      => false,
         'nosearch'           => true,
         'datatype'           => 'specific'
      ];

      return $tab;
   }


   /**
    * Display entities of the loaded profile
    *
    * @param $target target for entity change action
    * @param $myname select name
   **/
   static function showSelector($target, $myname) {
      global $CFG_GLPI;

      $rand = mt_rand();

      echo "<div class='center'>";
      echo "<span class='b'>".__('Select the desired entity')."<br>( <img src='".$CFG_GLPI["root_doc"].
            "/pics/entity_all.png' alt=''> ".__s('to see the entity and its sub-entities').")</span>".
            "<br>";
      echo "<a style='font-size:14px;' href='".$target."?active_entity=all' title=\"".
             __s('Show all')."\">".str_replace(" ", "&nbsp;", __('Show all'))."</a></div>";

      echo "<div class='left' style='width:100%'>";
      echo "<form id='entsearchform'>";
      echo Html::input('entsearchtext', array('id' => 'entsearchtext'));
      echo Html::submit(__('Search'), array('id' => 'entsearch'));
      echo "</form>";

      echo "<script type='text/javascript'>";
      echo Html::jsGetElementbyID("tree_projectcategory$rand")."
         // call `.jstree` with the options object
         .jstree({
            // the `plugins` array allows you to configure the active plugins on this instance
            'plugins' : ['themes','json_data', 'search'],
            'core': {
               'load_open': true,
               'html_titles': true,
               'animation': 0
            },
            'themes': {
               'theme': 'classic',
               'url'  : '".$CFG_GLPI["root_doc"]."/css/jstree/style.css'
            },
            'search': {
               'case_insensitive': true,
               'show_only_matches': true,
               'ajax': {
                  'type': 'POST',
                 'url': '".$CFG_GLPI["root_doc"]."/ajax/entitytreesearch.php'
               }
            },
            'json_data': {
               'ajax': {
                  'type': 'POST',
                  'url': function (node) {
                     var nodeId = '';
                     var url = '';
                     if (node == -1) {
                         url = '".$CFG_GLPI["root_doc"]."/ajax/entitytreesons.php?node=-1';
                     }
                     else {
                         nodeId = node.attr('id');
                         url = '".$CFG_GLPI["root_doc"]."/ajax/entitytreesons.php?node='+nodeId;
                     }

                     return url;
                  },
                  'success': function (new_data) {
                      //where new_data = node children
                      //e.g.: [{'data':'Hardware','attr':{'id':'child2'}},
                      //         {'data':'Software','attr':{'id':'child3'}}]
                      return new_data;
                  },
                  'progressive_render' : true
               }
            }
         }).bind('select_node.jstree', function (e, data) {
            document.location.href = data.rslt.obj.children('a').attr('href');
         });

         var searchTree = function() {
            ".Html::jsGetElementbyID("tree_projectcategory$rand").".jstree('close_all');;
            ".Html::jsGetElementbyID("tree_projectcategory$rand").
            ".jstree('search',".Html::jsGetDropdownValue('entsearchtext').");
         }

         $('#entsearchform').submit(function( event ) {
            // cancel submit of entity search form
            event.preventDefault();

            // search
            searchTree();
         });

         // delay function who reinit timer on each call
         var typewatch = (function(){
            var timer = 0;
            return function(callback, ms){
               clearTimeout (timer);
               timer = setTimeout(callback, ms);
            };
         })();

         // autosearch on keypress (delayed and with min length)
         $('#entsearchtext').keyup(function () {
            var inputsearch = $(this);
            typewatch(function () {
               if (inputsearch.val().length >= 3) {
                  searchTree();
               }
            }, 500);
         })
         .focus();
     ";

      echo "</script>";

      echo "<div id='tree_projectcategory$rand' ></div>";
      echo "</div>";
   }


   /**
    * @since version 0.83 (before addRule)
    *
    * @param $input array of values
   **/
   function executeAddRule($input) {

      $this->check($_POST["affectentity"], UPDATE);

      $collection = RuleCollection::getClassByType($_POST['sub_type']);
      $rule       = $collection->getRuleClass($_POST['sub_type']);
      $ruleid     = $rule->add($_POST);

      if ($ruleid) {
         //Add an action associated to the rule
         $ruleAction = new RuleAction();

         //Action is : affect computer to this entity
         $ruleAction->addActionByAttributes("assign", $ruleid, "entities_id",
                                            $_POST["affectentity"]);

         switch ($_POST['sub_type']) {
            case 'RuleRight' :
               if ($_POST["profiles_id"]) {
                  $ruleAction->addActionByAttributes("assign", $ruleid, "profiles_id",
                                                     $_POST["profiles_id"]);
               }
               $ruleAction->addActionByAttributes("assign", $ruleid, "is_recursive",
                                                  $_POST["is_recursive"]);
         }
      }

      Event::log($ruleid, "rules", 4, "setup",
                 //TRANS: %s is the user login
                 sprintf(__('%s adds the item'), $_SESSION["glpiname"]));

      Html::back();
   }


   /**
    * get all entities with a notification option set
    * manage CONFIG_PARENT (or NULL) value
    *
    * @param $field  String name of the field to search (>0)
    *
    * @return Array of id => value
   **/
   static function getEntitiesToNotify($field) {
      global $DB, $CFG_GLPI;

      $entities = array();

      // root entity first
      $ent = new self();
      if ($ent->getFromDB(0)) {  // always exists
         $val = $ent->getField($field);
         if ($val > 0) {
            $entities[0] = $val;
         }
      }

      // Others entities in level order (parent first)
      $query = "SELECT `glpi_entities`.`id` AS `entity`,
                       `glpi_entities`.`entities_id` AS `parent`,
                       `glpi_entities`.`$field`
                FROM `glpi_entities`
                ORDER BY `glpi_entities`.`level` ASC";

      foreach ($DB->request($query) as $entitydatas) {
         if ((is_null($entitydatas[$field])
              || ($entitydatas[$field] == self::CONFIG_PARENT))
             && isset($entities[$entitydatas['parent']])) {

            // config inherit from parent
            $entities[$entitydatas['entity']] = $entities[$entitydatas['parent']];

         } else if ($entitydatas[$field] > 0) {

            // config found in entity
            $entities[$entitydatas['entity']] = $entitydatas[$field];
         }
      }

      return $entities;
   }


   /**
    * @since version 0.84
    *
    * @param $entity Entity object
   **/
   static function showStandardOptions(Entity $entity) {

      $con_spotted = false;
      $ID          = $entity->getField('id');
      if (!$entity->can($ID, READ)) {
         return false;
      }

      // Entity right applied
      $canedit = $entity->can($ID, UPDATE);

      echo "<div class='spaced'>";
      if ($canedit) {
         echo "<form method='post' name=form action='".Toolbox::getItemTypeFormURL(__CLASS__)."'>";
      }

      echo "<table class='tab_cadre_fixe'>";
      echo "<tr><th colspan='4'>".__('Address')."</th></tr>";

      echo "<tr class='tab_bg_1'>";
      echo "<td>". __('Phone')."</td>";
      echo "<td>";
      Html::autocompletionTextField($entity, "phonenumber");
      echo "</td>";
      echo "<td rowspan='7'>".__('Address')."</td>";
      echo "<td rowspan='7'>";
      echo "<textarea cols='45' rows='8' name='address'>". $entity->fields["address"]."</textarea>";
      echo "</td></tr>";

      echo "<tr class='tab_bg_1'>";
      echo "<td>".__('Fax')."</td>";
      echo "<td>";
      Html::autocompletionTextField($entity, "fax");
      echo "</td></tr>";
      echo "<tr class='tab_bg_1'>";
      echo "<td>".__('Website')."</td>";
      echo "<td>";
      Html::autocompletionTextField($entity, "website");
      echo "</td></tr>";

      echo "<tr class='tab_bg_1'>";
      echo "<td>"._n('Email', 'Emails', 1)."</td>";
      echo "<td>";
      Html::autocompletionTextField($entity, "email");
      echo "</td></tr>";

      echo "<tr class='tab_bg_1'>";
      echo "<td>".__('Postal code')."</td>";
      echo "<td>";
      Html::autocompletionTextField($entity, "postcode", array('size' => 7));
      echo "&nbsp;&nbsp;". __('City'). "&nbsp;";
      Html::autocompletionTextField($entity, "town", array('size' => 27));
      echo "</td></tr>";

      echo "<tr class='tab_bg_1'>";
      echo "<td>"._x('location', 'State')."</td>";
      echo "<td>";
      Html::autocompletionTextField($entity, "state");
      echo "</td></tr>";

      echo "<tr class='tab_bg_1'>";
      echo "<td>".__('Country')."</td>";
      echo "<td>";
      Html::autocompletionTextField($entity, "country");
      echo "</td></tr>";

      if ($canedit) {
         echo "<tr>";
         echo "<td class='tab_bg_2 center' colspan='4'>";
         echo "<input type='hidden' name='id' value='".$entity->fields["id"]."'>";
         echo "<input type='submit' name='update' value=\""._sx('button', 'Save')."\" class='submit'>";

         echo "</td></tr>";
         echo "</table>";
         Html::closeForm();

      } else {
         echo "</table>";
      }

      echo "</div>";

   }


   /**
    * @since version 0.84 (before in entitydata.class)
    *
    * @param $entity Entity object
   **/
   static function showAdvancedOptions(Entity $entity) {
      global $DB;

      $con_spotted = false;
      $ID          = $entity->getField('id');
      if (!$entity->can($ID, READ)) {
         return false;
      }

      // Entity right applied (could be User::UPDATEAUTHENT)
      $canedit = $entity->can($ID, UPDATE);

      if ($canedit) {
         echo "<form method='post' name=form action='".Toolbox::getItemTypeFormURL(__CLASS__)."'>";
      }
      echo "<table class='tab_cadre_fixe'>";

      echo "<tr><th colspan='2'>".__('Values for the generic rules for assignment to entities').
           "</th></tr>";

      echo "<tr class='tab_bg_1'><td colspan='2' class='center'>".
             __('These parameters are used as actions in generic rules for assignment to entities').
           "</td></tr>";

      echo "<tr class='tab_bg_1'>";
      echo "<td>".__('Information in inventory tool (TAG) representing the entity')."</td>";
      echo "<td>";
      Html::autocompletionTextField($entity, "tag", array('size' => 100));
      echo "</td></tr>";

      if (Toolbox::canUseLdap()) {
         echo "<tr class='tab_bg_1'>";
         echo "<td>".__('LDAP directory information attribute representing the entity')."</td>";
         echo "<td>";
         Html::autocompletionTextField($entity, "ldap_dn", array('size' => 100));
         echo "</td></tr>";
      }

      echo "<tr class='tab_bg_1'>";
      echo "<td>".__('Mail domain surrogates entity')."</td>";
      echo "<td>";
      Html::autocompletionTextField($entity, "mail_domain", array('size' => 100));
      echo "</td></tr>";

      if (Toolbox::canUseLdap()) {
         echo "<tr><th colspan='2'>".
                __('Values used in the interface to search users from a LDAP directory').
              "</th></tr>";

         echo "<tr class='tab_bg_1'>";
         echo "<td>".__('LDAP directory of an entity')."</td>";
         echo "<td>";
         AuthLDAP::dropdown(array('value'      => $entity->fields['authldaps_id'],
                                  'emptylabel' => __('Default server'),
                                  'condition'  => "`is_active` = '1'"));
         echo "</td></tr>";

         echo "<tr class='tab_bg_1'>";
         echo "<td>".__('LDAP filter associated to the entity (if necessary)')."</td>";
         echo "<td>";
         Html::autocompletionTextField($entity, 'entity_ldapfilter', array('size' => 100));
         echo "</td></tr>";
      }

      if ($canedit) {
         echo "<tr>";
         echo "<td class='tab_bg_2 center' colspan='2'>";
         echo "<input type='hidden' name='id' value='".$entity->fields["id"]."'>";
         echo "<input type='submit' name='update' value=\""._sx('button', 'Save')."\" class='submit'>";

         echo "</td></tr>";
         echo "</table>";
         Html::closeForm();

      } else {
         echo "</table>";
      }
   }


   /**
    * @since version 0.84 (before in entitydata.class)
    *
    * @param $entity Entity object
   **/
   static function showInventoryOptions(Entity $entity) {

      $ID = $entity->getField('id');
      if (!$entity->can($ID, READ)) {
         return false;
      }

      // Notification right applied
      $canedit = (Infocom::canUpdate() && Session::haveAccessToEntity($ID));

      echo "<div class='spaced'>";
      if ($canedit) {
         echo "<form method='post' name=form action='".Toolbox::getItemTypeFormURL(__CLASS__)."'>";
      }

      echo "<table class='tab_cadre_fixe'>";
      echo "<tr><th colspan='4'>".__('Autofill dates for financial and administrative information').
           "</th></tr>";

      $options[0] = __('No autofill');
      if ($ID > 0) {
         $options[self::CONFIG_PARENT] = __('Inheritance of the parent entity');
      }

      foreach (getAllDatasFromTable('glpi_states') as $state) {
         $options[Infocom::ON_STATUS_CHANGE.'_'.$state['id']]
                     //TRANS: %s is the name of the state
            = sprintf(__('Fill when shifting to state %s'), $state['name']);
      }

      $options[Infocom::COPY_WARRANTY_DATE] = __('Copy the start date of warranty');
      //Buy date
      echo "<tr class='tab_bg_2'>";
      echo "<td> " . __('Date of purchase') . "</td>";
      echo "<td>";
      Dropdown::showFromArray('autofill_buy_date', $options,
                              array('value' => $entity->getField('autofill_buy_date')));
      echo "</td>";

      //Order date
      echo "<td> " . __('Order date') . "</td>";
      echo "<td>";
      $options[Infocom::COPY_BUY_DATE] = __('Copy the date of purchase');
      Dropdown::showFromArray('autofill_order_date', $options,
                              array('value' => $entity->getField('autofill_order_date')));
      echo "</td></tr>";

      //Delivery date
      echo "<tr class='tab_bg_2'>";
      echo "<td> " . __('Delivery date') . "</td>";
      echo "<td>";
      $options[Infocom::COPY_ORDER_DATE] = __('Copy the order date');
      Dropdown::showFromArray('autofill_delivery_date', $options,
                              array('value' => $entity->getField('autofill_delivery_date')));
      echo "</td>";

      //Use date
      echo "<td> " . __('Startup date') . " </td>";
      echo "<td>";
      $options[Infocom::COPY_DELIVERY_DATE] = __('Copy the delivery date');
      Dropdown::showFromArray('autofill_use_date', $options,
                              array('value' => $entity->getField('autofill_use_date')));
      echo "</td></tr>";

      //Warranty date
      echo "<tr class='tab_bg_2'>";
      echo "<td> " . __('Start date of warranty') . "</td>";
      echo "<td>";
      $options = array(0                           => __('No autofill'),
                       Infocom::COPY_BUY_DATE      => __('Copy the date of purchase'),
                       Infocom::COPY_ORDER_DATE    => __('Copy the order date'),
                       Infocom::COPY_DELIVERY_DATE => __('Copy the delivery date'));
      if ($ID > 0) {
         $options[self::CONFIG_PARENT] = __('Inheritance of the parent entity');
      }

      Dropdown::showFromArray('autofill_warranty_date', $options,
                              array('value' => $entity->getField('autofill_warranty_date')));
      echo "</td>";

      //Decommission date
      echo "<td> " . __('Decommission date') . "</td>";
      echo "<td>";

      $options = array(0                           => __('No autofill'),
                       Infocom::COPY_BUY_DATE      => __('Copy the date of purchase'),
                       Infocom::COPY_ORDER_DATE    => __('Copy the order date'),
                       Infocom::COPY_DELIVERY_DATE => __('Copy the delivery date'));
      if ($ID > 0) {
         $options[self::CONFIG_PARENT] = __('Inheritance of the parent entity');
      }

      foreach (getAllDatasFromTable('glpi_states') as $state) {
         $options[Infocom::ON_STATUS_CHANGE.'_'.$state['id']]
                     //TRANS: %s is the name of the state
            = sprintf(__('Fill when shifting to state %s'), $state['name']);
      }

      Dropdown::showFromArray('autofill_decommission_date', $options,
                              array('value' => $entity->getField('autofill_decommission_date')));

      echo "</td></tr>";

      echo "<tr><th colspan='4'>"._n('Software', 'Software', Session::getPluralNumber())."</th></tr>";
      echo "<tr class='tab_bg_2'>";
      echo "<td> " . __('Entity for software creation') . "</td>";
      echo "<td>";

      $toadd = array(self::CONFIG_NEVER => __('No change of entity')); // Keep software in PC entity
      if ($ID > 0) {
         $toadd[self::CONFIG_PARENT] = __('Inheritance of the parent entity');
      }
      $entities = array($entity->fields['entities_id']);
      foreach (getAncestorsOf('glpi_entities', $entity->fields['entities_id']) as $ent) {
         if (Session::haveAccessToEntity($ent)) {
            $entities[] = $ent;
         }
      }

      self::dropdown(array('name'     => 'entities_id_software',
                           'value'    => $entity->getField('entities_id_software'),
                           'toadd'    => $toadd,
                           'entity'   => $entities,
                           'comments' => false));

      if ($entity->fields['entities_id_software'] == self::CONFIG_PARENT) {
         $tid = self::getUsedConfig('entities_id_software', $entity->getField('entities_id'));
         echo "<font class='green'>&nbsp;&nbsp;";
         echo self::getSpecificValueToDisplay('entities_id_software', $tid);
         echo "</font>";
      }
      echo "</td><td colspan='2'></td></tr>";

      if ($canedit) {
         echo "<tr>";
         echo "<td class='tab_bg_2 center' colspan='4'>";
         echo "<input type='hidden' name='id' value='".$entity->fields["id"]."'>";
         echo "<input type='submit' name='update' value=\""._sx('button', 'Save')."\" class='submit'>";

         echo "</td></tr>";
         echo "</table>";
         Html::closeForm();

      } else {
         echo "</table>";
      }

      echo "</div>";

   }


   /**
    * @since version 0.84 (before in entitydata.class)
    *
    * @param $entity Entity object
   **/
   static function showNotificationOptions(Entity $entity) {

      $ID = $entity->getField('id');
      if (!$entity->can($ID, READ)
          || !Notification::canView()) {
         return false;
      }

      // Notification right applied
      $canedit = (Notification::canUpdate()
                  && Session::haveAccessToEntity($ID));

      echo "<div class='spaced'>";
      if ($canedit) {
         echo "<form method='post' name=form action='".Toolbox::getItemTypeFormURL(__CLASS__)."'>";
      }

      echo "<table class='tab_cadre_fixe'>";
      echo "<tr><th colspan='4'>".__('Notification options')."</th></tr>";

      echo "<tr class='tab_bg_1'>";
      echo "<td>".__('Administrator email')."</td>";
      echo "<td>";
      Html::autocompletionTextField($entity, "admin_email");
      echo "</td>";
      echo "<td>" . __('Administrator name') . "</td><td>";
      Html::autocompletionTextField($entity, "admin_email_name");
      echo "</td></tr>";

      echo "<tr class='tab_bg_1'>";
      echo "<td>".__('Administrator reply-to email (if needed)')."</td>";
      echo "<td>";
      Html::autocompletionTextField($entity, "admin_reply");
      echo "</td>";
      echo "<td>" . __('Response address (if needed)') . "</td><td>";
      Html::autocompletionTextField($entity, "admin_reply_name");
      echo "</td></tr>";

      echo "<tr class='tab_bg_1'>";
      echo "<td>".__('Prefix for notifications')."</td>";
      echo "<td>";
      Html::autocompletionTextField($entity, "notification_subject_tag");
      echo "</td>";
      echo "<td>".__('Delay to send email notifications')."</td>";
      echo "<td>";
      $toadd=array();
      if ($ID > 0) {
         $toadd = array(self::CONFIG_PARENT => __('Inheritance of the parent entity'));
      }
      Dropdown::showNumber('delay_send_emails', array('value' => $entity->fields["delay_send_emails"],
                                                      'min'   => 0,
                                                      'max'   => 100,
                                                      'unit'  => 'minute',
                                                      'toadd' => $toadd));

      if ($entity->fields['delay_send_emails'] == self::CONFIG_PARENT) {
         $tid = self::getUsedConfig('delay_send_emails', $entity->getField('entities_id'));
         echo "<font class='green'><br>";
         echo $entity->getValueToDisplay('delay_send_emails', $tid, array('html' => true));
         echo "</font>";
      }
      echo "</td></tr>";

      echo "<tr class='tab_bg_1'>";
      echo "<td>".__('Enable notifications by default')."</td>";
      echo "<td>";

      Alert::dropdownYesNo(array('name'           => "is_notif_enable_default",
                                 'value'          =>  $entity->getField('is_notif_enable_default'),
                                 'inherit_parent' => (($ID > 0) ? 1 : 0)));

      if ($entity->fields['is_notif_enable_default'] == self::CONFIG_PARENT) {
         $tid = self::getUsedConfig('is_notif_enable_default', $entity->getField('entities_id'));
         echo "<font class='green'><br>";
         echo self::getSpecificValueToDisplay('is_notif_enable_default', $tid);
         echo "</font>";
      }
      echo "</td>";
      echo "<td colspan='2'>&nbsp;</td>";

      echo "</tr>";

      echo "<tr class='tab_bg_1'>";
      echo "<td class='middle right'>" . __('Email signature') . "</td>";
      echo "<td colspan='3'>";
      echo "<textarea cols='60' rows='5' name='mailing_signature'>".
             $entity->fields["mailing_signature"]."</textarea>";
      echo "</td></tr>";
      echo "</table>";

      echo "<table class='tab_cadre_fixe tab_spaced'>";
      echo "<tr><th colspan='4'>".__('Alarms options')."</th></tr>";

      echo "<tr class='tab_bg_1'>";
      echo "<th colspan='2' rowspan='2'>";
      echo _n('Cartridge', 'Cartridges', Session::getPluralNumber());
      echo "</th>";
      echo "<td>" . __('Reminders frequency for alarms on cartridges') . "</td><td>";
      $default_value = $entity->fields['cartridges_alert_repeat'];
      Alert::dropdown(array('name'           => 'cartridges_alert_repeat',
                            'value'          => $default_value,
                            'inherit_parent' => (($ID > 0) ? 1 : 0)));

      if ($entity->fields['cartridges_alert_repeat'] == self::CONFIG_PARENT) {
         $tid = self::getUsedConfig('cartridges_alert_repeat', $entity->getField('entities_id'));
         echo "<font class='green'><br>";
         echo self::getSpecificValueToDisplay('cartridges_alert_repeat', $tid);
         echo "</font>";
      }

      echo "</td></tr>";
      echo "<tr class='tab_bg_1'><td>" . __('Default threshold for cartridges count') ."</td><td>";
      if ($ID > 0) {
         $toadd = array(self::CONFIG_PARENT => __('Inheritance of the parent entity'),
                        self::CONFIG_NEVER => __('Never'));
      } else {
         $toadd = array(self::CONFIG_NEVER => __('Never'));
      }
      Dropdown::showNumber('default_cartridges_alarm_threshold',
                            array('value' => $entity->fields["default_cartridges_alarm_threshold"],
                                  'min'   => 0,
                                  'max'   => 100,
                                  'step'  => 1,
                                  'toadd' => $toadd));
      if ($entity->fields['default_cartridges_alarm_threshold'] == self::CONFIG_PARENT) {
         $tid = self::getUsedConfig('default_cartridges_alarm_threshold',
                                    $entity->getField('entities_id'));
         echo "<font class='green'><br>";
         echo self::getSpecificValueToDisplay('default_cartridges_alarm_threshold', $tid);
         echo "</font>";
      }
      echo "</td></tr>";

      echo "<tr class='tab_bg_1'>";
      echo "<th colspan='2' rowspan='2'>";
      echo _n('Consumable', 'Consumables', Session::getPluralNumber());
      echo "</th>";

      echo "<td>" . __('Reminders frequency for alarms on consumables') . "</td><td>";
      $default_value = $entity->fields['consumables_alert_repeat'];
      Alert::dropdown(array('name'           => 'consumables_alert_repeat',
                            'value'          => $default_value,
                            'inherit_parent' => (($ID > 0) ? 1 : 0)));
      if ($entity->fields['consumables_alert_repeat'] == self::CONFIG_PARENT) {
         $tid = self::getUsedConfig('consumables_alert_repeat', $entity->getField('entities_id'));
         echo "<font class='green'><br>";
         echo self::getSpecificValueToDisplay('consumables_alert_repeat', $tid);
         echo "</font>";
      }
      echo "</td></tr>";

      echo "<tr class='tab_bg_1'><td>" . __('Default threshold for consumables count') ."</td><td>";
      if ($ID > 0) {
         $toadd = array(self::CONFIG_PARENT => __('Inheritance of the parent entity'),
                        self::CONFIG_NEVER => __('Never'));
      } else {
         $toadd = array(self::CONFIG_NEVER => __('Never'));
      }
      Dropdown::showNumber('default_consumables_alarm_threshold',
                            array('value' => $entity->fields["default_consumables_alarm_threshold"],
                                  'min'   => 0,
                                  'max'   => 100,
                                  'step'  => 1,
                                  'toadd' => $toadd));
      if ($entity->fields['default_consumables_alarm_threshold'] == self::CONFIG_PARENT) {
         $tid = self::getUsedConfig('default_consumables_alarm_threshold',
                                    $entity->getField('entities_id'));
         echo "<font class='green'><br>";
         echo self::getSpecificValueToDisplay('default_consumables_alarm_threshold', $tid);
         echo "</font>";

      }
      echo "</td></tr>";

      echo "<tr class='tab_bg_1'>";
      echo "<th colspan='2' rowspan='3'>";
      echo _n('Contract', 'Contracts', Session::getPluralNumber());
      echo "</th>";
      echo "<td>" . __('Alarms on contracts') . "</td><td>";
      $default_value = $entity->fields['use_contracts_alert'];
      Alert::dropdownYesNo(array('name'           => "use_contracts_alert",
                                 'value'          => $default_value,
                                 'inherit_parent' => (($ID > 0) ? 1 : 0)));
      if ($entity->fields['use_contracts_alert'] == self::CONFIG_PARENT) {
         $tid = self::getUsedConfig('use_contracts_alert', $entity->getField('entities_id'));
         echo "<font class='green'><br>";
         echo self::getSpecificValueToDisplay('use_contracts_alert', $tid);
         echo "</font>";
      }
      echo "</td></tr>";

      echo "<tr class='tab_bg_1'><td>".__('Default value') . "</td><td>";
      Contract::dropdownAlert(array('name'           => "default_contract_alert",
                                    'value'          => $entity->fields["default_contract_alert"],
                                    'inherit_parent' => (($ID > 0) ? 1 : 0)));
      if ($entity->fields['default_contract_alert'] == self::CONFIG_PARENT) {
         $tid = self::getUsedConfig('default_contract_alert', $entity->getField('entities_id'));
         echo "<font class='green'><br>";
         echo self::getSpecificValueToDisplay('default_contract_alert', $tid);
         echo "</font>";
      }

      echo "</td></tr>";
      echo "<tr class='tab_bg_1'><td>" . __('Send contract alarms before')."</td><td>";
      Alert::dropdownIntegerNever('send_contracts_alert_before_delay',
                                  $entity->fields['send_contracts_alert_before_delay'],
                                  array('max'            => 99,
                                        'inherit_parent' => (($ID > 0) ? 1 : 0),
                                        'unit'           => 'day',
                                        'never_string'   => __('No')));
      if ($entity->fields['send_contracts_alert_before_delay'] == self::CONFIG_PARENT) {
         $tid = self::getUsedConfig('send_contracts_alert_before_delay',
                                    $entity->getField('entities_id'));
         echo "<font class='green'><br>";
         echo self::getSpecificValueToDisplay('send_contracts_alert_before_delay', $tid);
         echo "</font>";
      }
      echo "</td></tr>";

      echo "<tr class='tab_bg_1'>";
      echo "<th colspan='2' rowspan='3'>";
      _e('Financial and administrative information');
      echo "</th>";
      echo "<td>" . __('Alarms on financial and administrative information') . "</td><td>";
      $default_value = $entity->fields['use_infocoms_alert'];
      Alert::dropdownYesNo(array('name'           => "use_infocoms_alert",
                                 'value'          => $default_value,
                                 'inherit_parent' => (($ID > 0) ? 1 : 0)));
      if ($entity->fields['use_infocoms_alert'] == self::CONFIG_PARENT) {
         $tid = self::getUsedConfig('use_infocoms_alert', $entity->getField('entities_id'));
         echo "<font class='green'><br>";
         echo self::getSpecificValueToDisplay('use_infocoms_alert', $tid);
         echo "</font>";
      }

      echo "</td></tr>";
      echo "<tr class='tab_bg_1'><td>" . __('Default value')."</td><td>";
      Infocom::dropdownAlert(array('name'           => 'default_infocom_alert',
                                   'value'          => $entity->fields["default_infocom_alert"],
                                   'inherit_parent' => (($ID > 0) ? 1 : 0)));
      if ($entity->fields['default_infocom_alert'] == self::CONFIG_PARENT) {
         $tid = self::getUsedConfig('default_infocom_alert', $entity->getField('entities_id'));
         echo "<font class='green'><br>";
         echo self::getSpecificValueToDisplay('default_infocom_alert', $tid);
         echo "</font>";
      }

      echo "</td></tr>";
      echo "<tr class='tab_bg_1'>";
      echo "<td>" . __('Send financial and administrative information alarms before')."</td><td>";
      Alert::dropdownIntegerNever('send_infocoms_alert_before_delay',
                                  $entity->fields['send_infocoms_alert_before_delay'],
                                  array('max'            => 99,
                                        'inherit_parent' => (($ID > 0) ? 1 : 0),
                                        'unit'           => 'day',
                                        'never_string'   => __('No')));
      if ($entity->fields['send_infocoms_alert_before_delay'] == self::CONFIG_PARENT) {
         $tid = self::getUsedConfig('send_infocoms_alert_before_delay',
                                    $entity->getField('entities_id'));
         echo "<font class='green'><br>";
         echo self::getSpecificValueToDisplay('send_infocoms_alert_before_delay', $tid);
         echo "</font>";
      }
      echo "</td></tr>";

      echo "<tr class='tab_bg_1'>";
      echo "<th colspan='2' rowspan='2'>";
      echo _n('License', 'Licenses', Session::getPluralNumber());
      echo "</th>";
      echo "<td>" . __('Alarms on expired licenses') . "</td><td>";
      $default_value = $entity->fields['use_licenses_alert'];
      Alert::dropdownYesNo(array('name'           => "use_licenses_alert",
                                 'value'          => $default_value,
                                 'inherit_parent' => (($ID > 0) ? 1 : 0)));
      if ($entity->fields['use_licenses_alert'] == self::CONFIG_PARENT) {
         $tid = self::getUsedConfig('use_licenses_alert', $entity->getField('entities_id'));
         echo "<font class='green'><br>";
         echo self::getSpecificValueToDisplay('use_licenses_alert', $tid);
         echo "</font>";
      }
      echo "</td></tr>";
      echo "<tr class='tab_bg_1'><td>" . __('Send license alarms before')."</td><td>";
      Alert::dropdownIntegerNever('send_licenses_alert_before_delay',
                                  $entity->fields['send_licenses_alert_before_delay'],
                                  array('max'            => 99,
                                        'inherit_parent' => (($ID > 0) ? 1 : 0),
                                        'unit'           => 'day',
                                        'never_string'   => __('No')));
      if ($entity->fields['send_licenses_alert_before_delay'] == self::CONFIG_PARENT) {
         $tid = self::getUsedConfig('send_licenses_alert_before_delay',
                                    $entity->getField('entities_id'));
         echo "<font class='green'><br>";
         echo self::getSpecificValueToDisplay('send_licenses_alert_before_delay', $tid);
         echo "</font>";
      }

      echo "</td></tr>";

      echo "<tr class='tab_bg_1'>";
      echo "<th colspan='2' rowspan='1'>";
      echo _n('Reservation', 'Reservations', Session::getPluralNumber());
      echo "</th>";
      echo "<td>" . __('Alerts on reservations') . "</td><td>";
      Alert::dropdownIntegerNever('use_reservations_alert',
                                  $entity->fields['use_reservations_alert'],
                                  array('max'            => 99,
                                        'inherit_parent' => (($ID > 0) ? 1 : 0),
                                        'unit'           => 'hour'));
      if ($entity->fields['use_reservations_alert'] == self::CONFIG_PARENT) {
         $tid = self::getUsedConfig('use_reservations_alert', $entity->getField('entities_id'));
         echo "<font class='green'><br>";
         echo self::getSpecificValueToDisplay('use_reservations_alert', $tid);
         echo "</font>";
      }
      echo "</td></tr>";

      echo "<tr class='tab_bg_1'>";
      echo "<th colspan='2' rowspan='1'>";
      echo _n('Ticket', 'Tickets', Session::getPluralNumber());
      echo "</th>";
      echo "<td >". __('Alerts on tickets which are not solved since'). "</td><td>";
      Alert::dropdownIntegerNever('notclosed_delay', $entity->fields["notclosed_delay"],
                                  array('max'            => 99,
                                        'inherit_parent' => (($ID > 0) ? 1 : 0),
                                        'unit'           => 'day'));
      if ($entity->fields['notclosed_delay'] == self::CONFIG_PARENT) {
         $tid = self::getUsedConfig('notclosed_delay', $entity->getField('entities_id'));
         echo "<font class='green'><br>";
         echo self::getSpecificValueToDisplay('notclosed_delay', $tid);
         echo "</font>";
      }
      echo "</td></tr>";

      if ($canedit) {
         echo "<tr>";
         echo "<td class='tab_bg_2 center' colspan='4'>";
         echo "<input type='hidden' name='id' value='".$entity->fields["id"]."'>";
         echo "<input type='submit' name='update' value=\""._sx('button', 'Save')."\" class='submit'>";
         echo "</td></tr>";
         echo "</table>";
         Html::closeForm();

      } else {
         echo "</table>";
      }

      echo "</div>";
   }


   /**
    * @since version 0.84 (before in entitydata.class)
    *
    * @param $field
    * @param $value must be addslashes
   **/
   private static function getEntityIDByField($field,$value) {
      global $DB;

      $sql = "SELECT `id`
              FROM `glpi_entities`
              WHERE `".$field."` = '".$value."'";
      $result = $DB->query($sql);

      if ($DB->numrows($result) == 1) {
         return $DB->result($result, 0, "id");
      }
      return -1;
   }


   /**
    * @since version 0.84 (before in entitydata.class)
    *
    * @param $value
   **/
   static function getEntityIDByDN($value) {
      return self::getEntityIDByField("ldap_dn", $value);
   }


   /**
    * @since version 0.84
    *
    * @param $value
   **/
   static function getEntityIDByCompletename($value) {
      return self::getEntityIDByField("completename", $value);
   }


   /**
    * @since version 0.84 (before in entitydata.class)
    *
    * @param $value
   **/
   static function getEntityIDByTag($value) {
      return self::getEntityIDByField("tag", $value);
   }


   /**
    * @since version 0.84 (before in entitydata.class)
    *
    * @param $value
   **/
   static function getEntityIDByDomain($value) {
      return self::getEntityIDByField("mail_domain", $value);
   }


   /**
    * @since version 0.84 (before in entitydata.class)
    *
    * @param $entities_id
   **/
   static function isEntityDirectoryConfigured($entities_id) {

      $entity = new self();

      if ($entity->getFromDB($entities_id)
          && ($entity->getField('authldaps_id') > 0)) {
         return true;
      }

      //If there's a directory marked as default
      if (AuthLdap::getDefault()) {
         return true;
      }
      return false;
   }


   /**
    * @since version 0.84 (before in entitydata.class)
    *
    * @param $entity Entity object
   **/
   static function showHelpdeskOptions(Entity $entity) {
      global $CFG_GLPI;

      $ID = $entity->getField('id');
      if (!$entity->can($ID, READ)
          || !Session::haveRightsOr(self::$rightname,
                                    array(self::READHELPDESK, self::UPDATEHELPDESK))) {
         return false;
      }
      $canedit = (Session::haveRight(self::$rightname, self::UPDATEHELPDESK)
                  && Session::haveAccessToEntity($ID));

      echo "<div class='spaced'>";
      if ($canedit) {
         echo "<form method='post' name=form action='".Toolbox::getItemTypeFormURL(__CLASS__)."'>";
      }

      echo "<table class='tab_cadre_fixe'>";
      echo "<tr class='tab_bg_1'><td colspan='2'>"._n('Ticket template', 'Ticket templates', 1).
           "</td>";
      echo "<td colspan='2'>";
      $toadd = array();
      if ($ID != 0) {
         $toadd = array(self::CONFIG_PARENT => __('Inheritance of the parent entity'));
      }

      $options = array('value'  => $entity->fields["tickettemplates_id"],
                       'entity' => $ID,
                       'toadd'  => $toadd);

      TicketTemplate::dropdown($options);

      if (($entity->fields["tickettemplates_id"] == self::CONFIG_PARENT)
          && ($ID != 0)) {
         echo "<font class='green'>&nbsp;&nbsp;";

         $tt  = new TicketTemplate();
         $tid = self::getUsedConfig('tickettemplates_id', $ID, '', 0);
         if (!$tid) {
            echo Dropdown::EMPTY_VALUE;
         } else if ($tt->getFromDB($tid)) {
            echo $tt->getLink();
         }
         echo "</font>";
      }
      echo "</td></tr>";

      echo "<tr class='tab_bg_1'><td colspan='2'>".__('Calendar')."</td>";
      echo "<td colspan='2'>";
      $options = array('value'      => $entity->fields["calendars_id"],
                       'emptylabel' => __('24/7'));

      if ($ID != 0) {
         $options['toadd'] = array(self::CONFIG_PARENT => __('Inheritance of the parent entity'));
      }
      Calendar::dropdown($options);

      if (($entity->fields["calendars_id"] == self::CONFIG_PARENT)
          && ($ID != 0)) {
         echo "<font class='green'>&nbsp;&nbsp;";
         $calendar = new Calendar();
         $cid = self::getUsedConfig('calendars_id', $ID, '', 0);
         if (!$cid) {
            _e('24/7');
         } else if ($calendar->getFromDB($cid)) {
            echo $calendar->getLink();
         }
         echo "</font>";
      }
      echo "</td></tr>";

      echo "<tr class='tab_bg_1'><td colspan='2'>".__('Tickets default type')."</td>";
      echo "<td colspan='2'>";
      $toadd = array();
      if ($ID != 0) {
         $toadd = array(self::CONFIG_PARENT => __('Inheritance of the parent entity'));
      }
      Ticket::dropdownType('tickettype', array('value' => $entity->fields["tickettype"],
                                               'toadd' => $toadd));

      if (($entity->fields['tickettype'] == self::CONFIG_PARENT)
          && ($ID != 0)) {
         echo "<font class='green'>&nbsp;&nbsp;";
         echo Ticket::getTicketTypeName(self::getUsedConfig('tickettype', $ID, '',
                                                            Ticket::INCIDENT_TYPE));
         echo "</font>";
      }
      echo "</td></tr>";

      echo "<tr class='tab_bg_1'><td  colspan='2'>".__('Automatic assignment of tickets')."</td>";
      echo "<td colspan='2'>";
      $autoassign = self::getAutoAssignMode();

      if ($ID == 0) {
         unset($autoassign[self::CONFIG_PARENT]);
      }

      Dropdown::showFromArray('auto_assign_mode', $autoassign,
                              array('value' => $entity->fields["auto_assign_mode"]));

      if (($entity->fields['auto_assign_mode'] == self::CONFIG_PARENT)
          && ($ID != 0)) {
         $auto_assign_mode = self::getUsedConfig('auto_assign_mode', $entity->fields['entities_id']);
         echo "<font class='green'>&nbsp;&nbsp;";
         echo $autoassign[$auto_assign_mode];
         echo "</font>";
      }
      echo "</td></tr>";

      echo "<tr><th colspan='4'>".__('Automatic closing configuration')."</th></tr>";

      echo "<tr class='tab_bg_1'>".
           "<td colspan='2'>".__('Automatic closing of solved tickets after')."</td>";
      echo "<td colspan='2'>";
      $autoclose = array(self::CONFIG_PARENT => __('Inheritance of the parent entity'),
                         self::CONFIG_NEVER  => __('Never'),
                         0                   => __('Immediatly'));
      if ($ID == 0) {
         unset($autoclose[self::CONFIG_PARENT]);
      }

      Dropdown::showNumber('autoclose_delay',
                           array('value' => $entity->fields['autoclose_delay'],
                                 'min'   => 1,
                                 'max'   => 99,
                                 'step'  => 1,
                                 'toadd' => $autoclose,
                                 'unit'  => 'day'));

      if (($entity->fields['autoclose_delay'] == self::CONFIG_PARENT)
          && ($ID != 0)) {
         $autoclose_mode = self::getUsedConfig('autoclose_delay', $entity->fields['entities_id'],
                                               '', self::CONFIG_NEVER);

         echo "<br><font class='green'>&nbsp;&nbsp;";
         if ($autoclose_mode >= 0) {
            printf(_n('%d day', '%d days', $autoclose_mode), $autoclose_mode);
         } else {
            echo $autoclose[$autoclose_mode];
         }
         echo "</font>";
      }
      echo "</td></tr>";

      echo "<tr><th colspan='4'>".__('Configuring the satisfaction survey')."</th></tr>";

      echo "<tr class='tab_bg_1'>".
           "<td colspan='2'>".__('Configuring the satisfaction survey')."</td>";
      echo "<td colspan='2'>";

      /// no inquest case = rate 0
      $typeinquest = array(self::CONFIG_PARENT  => __('Inheritance of the parent entity'),
                           1                    => __('Internal survey'),
                           2                    => __('External survey'));

      // No inherit from parent for root entity
      if ($ID == 0) {
         unset($typeinquest[self::CONFIG_PARENT]);
         if ($entity->fields['inquest_config'] == self::CONFIG_PARENT) {
            $entity->fields['inquest_config'] = 1;
         }
      }
      $rand = Dropdown::showFromArray('inquest_config', $typeinquest,
                                      $options = array('value' => $entity->fields['inquest_config']));
      echo "</td></tr>\n";

      // Do not display for root entity in inherit case
      if (($entity->fields['inquest_config'] == self::CONFIG_PARENT)
          && ($ID !=0)) {
         $inquestconfig = self::getUsedConfig('inquest_config', $entity->fields['entities_id']);
         $inquestrate   = self::getUsedConfig('inquest_config', $entity->fields['entities_id'],
                                              'inquest_rate');
         echo "<tr class='tab_bg_1'><td colspan='4' class='green center'>";

         if ($inquestrate == 0) {
            _e('Disabled');
         } else {
            echo $typeinquest[$inquestconfig].'<br>';
            $inqconf = self::getUsedConfig('inquest_config', $entity->fields['entities_id'],
                                           'inquest_delay');

            printf(_n('%d day', '%d days', $inqconf), $inqconf);
            echo "<br>";
            //TRANS: %d is the percentage. %% to display %
            printf(__('%d%%'), $inquestrate);

            if ($inquestconfig == 2) {
               echo "<br>";
               echo self::getUsedConfig('inquest_config', $entity->fields['entities_id'],
                                        'inquest_URL');
            }
         }
         echo "</td></tr>\n";
      }

      echo "<tr class='tab_bg_1'><td colspan='4'>";

      $_POST  = array('inquest_config' => $entity->fields['inquest_config'],
                      'entities_id'    => $ID);
      $params = array('inquest_config' => '__VALUE__',
                      'entities_id'    => $ID);
      echo "<div id='inquestconfig'>";
      include GLPI_ROOT.'/ajax/ticketsatisfaction.php';
      echo "</div>\n";

      echo "</td></tr>";

      if ($canedit) {
         echo "<tr class='tab_bg_2'>";
         echo "<td class='center' colspan='4'>";
         echo "<input type='hidden' name='id' value='".$entity->fields["id"]."'>";
         echo "<input type='submit' name='update' value=\""._sx('button', 'Save')."\"
                  class='submit'>";

         echo "</td></tr>";
         echo "</table>";
         Html::closeForm();

      } else {
         echo "</table>";
      }

      echo "</div>";

      Ajax::updateItemOnSelectEvent("dropdown_inquest_config$rand", "inquestconfig",
                                    $CFG_GLPI["root_doc"]."/ajax/ticketsatisfaction.php", $params);
   }


   /**
    * Retrieve data of current entity or parent entity
    *
    * @since version 0.84 (before in entitydata.class)
    *
    * @param $fieldref        string   name of the referent field to know if we look at parent entity
    * @param $entities_id
    * @param $fieldval        string   name of the field that we want value (default '')
    * @param $default_value            value to return (default -2)
   **/
   static function getUsedConfig($fieldref, $entities_id, $fieldval='', $default_value=-2) {

      // for calendar
      if (empty($fieldval)) {
         $fieldval = $fieldref;
      }

      $entity = new self();
      // Search in entity data of the current entity
      if ($entity->getFromDB($entities_id)) {
         // Value is defined : use it
         if (isset($entity->fields[$fieldref])) {
            // Numerical value
            if (is_numeric($default_value)
                && ($entity->fields[$fieldref] != self::CONFIG_PARENT)) {
               return $entity->fields[$fieldval];
            }
            // String value
            if (!is_numeric($default_value)
                && $entity->fields[$fieldref]) {
               return $entity->fields[$fieldval];
            }
         }
      }

      // Entity data not found or not defined : search in parent one
      if ($entities_id > 0) {

         if ($entity->getFromDB($entities_id)) {
            $ret = self::getUsedConfig($fieldref, $entity->fields['entities_id'], $fieldval,
                                       $default_value);
            return $ret;

         }
      }
      /*
      switch ($fieldval) {
         case "tickettype" :
            // Default is Incident if not set
            return Ticket::INCIDENT_TYPE;
      }
      */
      return $default_value;
   }


   /**
    * Generate link for ticket satisfaction
    *
    * @since version 0.84 (before in entitydata.class)
    *
    * @param $ticket ticket object
    *
    * @return url contents
   **/
   static function generateLinkSatisfaction($ticket) {
      global $DB;

      $url = self::getUsedConfig('inquest_config', $ticket->fields['entities_id'], 'inquest_URL');

      if (strstr($url, "[TICKET_ID]")) {
         $url = str_replace("[TICKET_ID]", $ticket->fields['id'], $url);
      }

      if (strstr($url, "[TICKET_NAME]")) {
         $url = str_replace("[TICKET_NAME]", urlencode($ticket->fields['name']), $url);
      }

      if (strstr($url, "[TICKET_CREATEDATE]")) {
         $url = str_replace("[TICKET_CREATEDATE]", $ticket->fields['date'], $url);
      }

      if (strstr($url, "[TICKET_SOLVEDATE]")) {
         $url = str_replace("[TICKET_SOLVEDATE]", $ticket->fields['solvedate'], $url);
      }

      if (strstr($url, "[REQUESTTYPE_ID]")) {
         $url = str_replace("[REQUESTTYPE_ID]", $ticket->fields['requesttypes_id'], $url);
      }

      if (strstr($url, "[REQUESTTYPE_NAME]")) {
         $url = str_replace("[REQUESTTYPE_NAME]",
                            urlencode(Dropdown::getDropdownName('glpi_requesttypes',
                                                                $ticket->fields['requesttypes_id'])),
                            $url);
      }

      if (strstr($url, "[TICKET_PRIORITY]")) {
         $url = str_replace("[TICKET_PRIORITY]", $ticket->fields['priority'], $url);
      }

      if (strstr($url, "[TICKET_PRIORITYNAME]")) {
         $url = str_replace("[TICKET_PRIORITYNAME]",
               urlencode(CommonITILObject::getPriorityName($ticket->fields['priority'])),
               $url);
      }

      if (strstr($url, "[TICKETCATEGORY_ID]")) {
         $url = str_replace("[TICKETCATEGORY_ID]", $ticket->fields['itilcategories_id'], $url);
      }

      if (strstr($url, "[TICKETCATEGORY_NAME]")) {
         $url = str_replace("[TICKETCATEGORY_NAME]",
                            urlencode(Dropdown::getDropdownName('glpi_itilcategories',
                                                                $ticket->fields['itilcategories_id'])),
                            $url);
      }

      if (strstr($url, "[TICKETTYPE_ID]")) {
         $url = str_replace("[TICKETTYPE_ID]", $ticket->fields['type'], $url);
      }

      if (strstr($url, "[TICKET_TYPENAME]")) {
         $url = str_replace("[TICKET_TYPENAME]",
                            Ticket::getTicketTypeName($ticket->fields['type']), $url);
      }

      if (strstr($url, "[SOLUTIONTYPE_ID]")) {
         $url = str_replace("[SOLUTIONTYPE_ID]", $ticket->fields['solutiontypes_id'], $url);
      }

      if (strstr($url, "[SOLUTIONTYPE_NAME]")) {
         $url = str_replace("[SOLUTIONTYPE_NAME]",
                            urlencode(Dropdown::getDropdownName('glpi_solutiontypes',
                                                                $ticket->fields['solutiontypes_id'])),
                            $url);
      }

      if (strstr($url, "[SLA_ID]")) {
         $url = str_replace("[SLA_ID]", $ticket->fields['slas_id'], $url);
      }

      if (strstr($url, "[SLA_NAME]")) {
         $url = str_replace("[SLA_NAME]",
                            urlencode(Dropdown::getDropdownName('glpi_slas',
                                                                $ticket->fields['slas_id'])),
                            $url);
      }

      if (strstr($url, "[SLALEVEL_ID]")) {
         $url = str_replace("[SLALEVEL_ID]", $ticket->fields['ttr_slalevels_id'], $url);
      }

      if (strstr($url, "[SLALEVEL_NAME]")) {
         $url = str_replace("[SLALEVEL_NAME]",
                            urlencode(Dropdown::getDropdownName('glpi_slalevels',
                                                                $ticket->fields['ttr_slalevels_id'])),
                            $url);
      }

      return $url;
   }

   /**
    * get value for auto_assign_mode
    *
    * @since version 0.84 (created in version 0.83 in entitydata.class)
    *
    * @param $val if not set, ask for all values, else for 1 value (default NULL)
    *
    * @return array or string
   **/
   static function getAutoAssignMode($val=NULL) {

      $tab = array(self::CONFIG_PARENT                  => __('Inheritance of the parent entity'),
                   self::CONFIG_NEVER                   => __('No'),
                   self::AUTO_ASSIGN_HARDWARE_CATEGORY  => __('Based on the item then the category'),
                   self::AUTO_ASSIGN_CATEGORY_HARDWARE  => __('Based on the category then the item'));

      if (is_null($val)) {
         return $tab;
      }
      if (isset($tab[$val])) {
         return $tab[$val];
      }
      return NOT_AVAILABLE;
   }

   /**
    * @since version 0.84
    *
    * @param $options array
   **/
   static function dropdownAutoAssignMode(array $options) {

      $p['name']    = 'auto_assign_mode';
      $p['value']   = 0;
      $p['display'] = true;

      if (count($options)) {
         foreach ($options as $key => $val) {
            $p[$key] = $val;
         }
      }

      $tab = self::getAutoAssignMode();
      return Dropdown::showFromArray($p['name'], $tab, $p);
   }


   /**
    * @since version 0.84 (before in entitydata.class)
    *
    * @param $field
    * @param $values
    * @param $options   array
   **/
   static function getSpecificValueToDisplay($field, $values, array $options=array()) {

      if (!is_array($values)) {
         $values = array($field => $values);
      }
      switch ($field) {
         case 'use_licenses_alert' :
         case 'use_contracts_alert' :
         case 'use_infocoms_alert' :
         case 'is_notif_enable_default' :
            if ($values[$field] == self::CONFIG_PARENT) {
               return __('Inheritance of the parent entity');
            }
            return Dropdown::getYesNo($values[$field]);

         case 'use_reservations_alert' :
            switch ($values[$field]) {
               case self::CONFIG_PARENT :
                  return __('Inheritance of the parent entity');

               case 0 :
                  return __('Never');
            }
            return sprintf(_n('%d hour', '%d hours', $values[$field]), $values[$field]);

         case 'default_cartridges_alarm_threshold' :
         case 'default_consumables_alarm_threshold' :
            switch ($values[$field]) {
               case self::CONFIG_PARENT :
                  return __('Inheritance of the parent entity');

               case 0 :
                  return __('Never');
            }
            return $values[$field];

         case 'send_contracts_alert_before_delay' :
         case 'send_infocoms_alert_before_delay' :
         case 'send_licenses_alert_before_delay' :
            switch ($values[$field]) {
               case self::CONFIG_PARENT :
                  return __('Inheritance of the parent entity');

               case 0 :
                  return __('No');
            }
            return sprintf(_n('%d day', '%d days', $values[$field]), $values[$field]);

         case 'cartridges_alert_repeat' :
         case 'consumables_alert_repeat' :
            switch ($values[$field]) {
               case self::CONFIG_PARENT :
                  return __('Inheritance of the parent entity');

               case self::CONFIG_NEVER :
               case 0 : // For compatibility issue
                  return __('Never');

               case DAY_TIMESTAMP :
                  return __('Each day');

               case WEEK_TIMESTAMP :
                  return __('Each week');

               case MONTH_TIMESTAMP :
                  return __('Each month');

               default :
                  // Display value if not defined
                  return $values[$field];
            }
            break;

         case 'notclosed_delay' :   // 0 means never
            switch ($values[$field]) {
               case self::CONFIG_PARENT :
                  return __('Inheritance of the parent entity');

               case 0 :
                  return __('Never');
            }
            return sprintf(_n('%d day', '%d days', $values[$field]), $values[$field]);

         case 'auto_assign_mode' :
            return self::getAutoAssignMode($values[$field]);

         case 'tickettype' :
            if ($values[$field] == self::CONFIG_PARENT) {
               return __('Inheritance of the parent entity');
            }
            return Ticket::getTicketTypeName($values[$field]);

         case 'autofill_buy_date' :
         case 'autofill_order_date' :
         case 'autofill_delivery_date' :
         case 'autofill_use_date' :
         case 'autofill_warranty_date' :
         case 'autofill_decommission_date' :
            switch ($values[$field]) {
               case self::CONFIG_PARENT :
                  return __('Inheritance of the parent entity');

               case Infocom::COPY_WARRANTY_DATE :
                  return __('Copy the start date of warranty');

               case Infocom::COPY_BUY_DATE :
                  return __('Copy the date of purchase');

               case Infocom::COPY_ORDER_DATE :
                  return __('Copy the order date');

               case Infocom::COPY_DELIVERY_DATE :
                  return __('Copy the delivery date');

               default :
                  if (strstr($values[$field], '_')) {
                     list($type,$sid) = explode('_', $values[$field], 2);
                     if ($type == Infocom::ON_STATUS_CHANGE) {
                                       // TRANS %s is the name of the state
                        return sprintf(__('Fill when shifting to state %s'),
                                       Dropdown::getDropdownName('glpi_states', $sid));
                     }
                  }
            }
            return __('No autofill');

         case 'inquest_config' :
            if ($values[$field] == self::CONFIG_PARENT) {
               return __('Inheritance of the parent entity');
            }
            return TicketSatisfaction::getTypeInquestName($values[$field]);

         case 'default_contract_alert' :
            return Contract::getAlertName($values[$field]);

         case 'default_infocom_alert' :
            return Infocom::getAlertName($values[$field]);

         case 'entities_id_software' :
            if ($values[$field] == self::CONFIG_NEVER) {
               return __('No change of entity');
            }
            if ($values[$field] == self::CONFIG_PARENT) {
               return __('Inheritance of the parent entity');
            }
            return Dropdown::getDropdownName('glpi_entities', $values[$field]);

         case 'tickettemplates_id' :
            if ($values[$field] == self::CONFIG_PARENT) {
               return __('Inheritance of the parent entity');
            }
            return Dropdown::getDropdownName('glpi_tickettemplates', $values[$field]);

         case 'calendars_id' :
            switch ($values[$field]) {
               case self::CONFIG_PARENT :
                  return __('Inheritance of the parent entity');

               case 0 :
                  return __('24/7');
            }
            return Dropdown::getDropdownName('glpi_calendars', $values[$field]);

      }
      return parent::getSpecificValueToDisplay($field, $values, $options);
   }


   /**
    * @since version 0.84
    *
    * @param $field
    * @param $name               (default '')
    * @param $values             (default '')
    * @param $options      array
   **/
   static function getSpecificValueToSelect($field, $name='', $values='', array $options=array()) {
      global $DB;

      if (!is_array($values)) {
         $values = array($field => $values);
      }
      $options['display'] = false;
      switch ($field) {
         case 'use_licenses_alert' :
         case 'use_contracts_alert' :
         case 'use_infocoms_alert' :
            $options['name']  = $name;
            $options['value'] = $values[$field];
            return Alert::dropdownYesNo($options);

         case 'cartridges_alert_repeat' :
         case 'consumables_alert_repeat' :
            $options['name']  = $name;
            $options['value'] = $values[$field];
            return Alert::dropdown($options);

         case 'send_contracts_alert_before_delay' :
         case 'send_infocoms_alert_before_delay' :
         case 'send_licenses_alert_before_delay' :
            $options['unit']         = 'day';
            $options['never_string'] = __('No');
            return Alert::dropdownIntegerNever($name, $values[$field], $options);

         case 'use_reservations_alert' :
            $options['unit']  = 'hour';
            return Alert::dropdownIntegerNever($name, $values[$field], $options);

         case 'notclosed_delay' :
            $options['unit']  = 'hour';
            return Alert::dropdownIntegerNever($name, $values[$field], $options);

         case 'auto_assign_mode' :
            $options['name']  = $name;
            $options['value'] = $values[$field];

            return self::dropdownAutoAssignMode($options);

         case 'tickettype' :
            $options['value'] = $values[$field];
            $options['toadd'] = array(self::CONFIG_PARENT => __('Inheritance of the parent entity'));
            return Ticket::dropdownType($name, $options);

         case 'autofill_buy_date' :
         case 'autofill_order_date' :
         case 'autofill_delivery_date' :
         case 'autofill_use_date' :
         case 'autofill_decommission_date' :
            $tab[0]                   = __('No autofill');
            $tab[self::CONFIG_PARENT] = __('Inheritance of the parent entity');
            foreach (getAllDatasFromTable('glpi_states') as $state) {
               $tab[Infocom::ON_STATUS_CHANGE.'_'.$state['id']]
                           //TRANS: %s is the name of the state
                  = sprintf(__('Fill when shifting to state %s'), $state['name']);
            }
            $tab[Infocom::COPY_WARRANTY_DATE] = __('Copy the start date of warranty');
            if ($field != 'autofill_buy_date') {
               $tab[Infocom::COPY_BUY_DATE] = __('Copy the date of purchase');
               if ($field != 'autofill_order_date') {
                  $tab[Infocom::COPY_ORDER_DATE] = __('Copy the order date');
                  if ($field != 'autofill_delivery_date') {
                     $options[Infocom::COPY_DELIVERY_DATE] = __('Copy the delivery date');
                  }
               }
            }
            $options['value'] = $values[$field];
            return Dropdown::showFromArray($name, $tab, $options);

         case 'autofill_warranty_date' :
            $tab = array(0                           => __('No autofill'),
                         Infocom::COPY_BUY_DATE      => __('Copy the date of purchase'),
                         Infocom::COPY_ORDER_DATE    => __('Copy the order date'),
                         Infocom::COPY_DELIVERY_DATE => __('Copy the delivery date'),
                         self::CONFIG_PARENT         => __('Inheritance of the parent entity'));
            $options['value'] = $values[$field];
            return Dropdown::showFromArray($name, $tab, $options);

         case 'inquest_config' :
            $typeinquest = array(self::CONFIG_PARENT  => __('Inheritance of the parent entity'),
                                 1                    => __('Internal survey'),
                                 2                    => __('External survey'));
            $options['value'] = $values[$field];
            return Dropdown::showFromArray($name, $typeinquest, $options);

         case 'default_contract_alert' :
            $options['name']  = $name;
            $options['value'] = $values[$field];
            return Contract::dropdownAlert($options);

         case 'default_infocom_alert' :
            $options['name']  = $name;
            $options['value'] = $values[$field];
            return Infocom::dropdownAlert($options);

         case 'entities_id_software' :
            $options['toadd'] = array(self::CONFIG_NEVER => __('No change of entity')); // Keep software in PC entity
            $options['toadd'][self::CONFIG_PARENT] = __('Inheritance of the parent entity');

            return self::dropdown($options);

      }
      return parent::getSpecificValueToSelect($field, $name, $values, $options);
   }


   /**
    * @since version 0.85
    *
    * @see commonDBTM::getRights()
   **/
   function getRights($interface='central') {

      $values = parent::getRights();
      $values[self::READHELPDESK]   = array('short' => __('Read parameters'),
                                            'long'  => __('Read helpdesk parameters'));
      $values[self::UPDATEHELPDESK] = array('short' => __('Update parameters'),
                                            'long'  => __('Update helpdesk parameters'));

      return $values;
   }

}<|MERGE_RESOLUTION|>--- conflicted
+++ resolved
@@ -442,101 +442,6 @@
       $gr->cleanDBonItemDelete($this->getType(), $this->fields['id']);
    }
 
-
-<<<<<<< HEAD
-   function getSearchOptions() {
-
-      $tab                     = array();
-      $tab['common']           = __('Characteristics');
-
-      $tab[1]['table']         = $this->getTable();
-      $tab[1]['field']         = 'completename';
-      $tab[1]['name']          = __('Complete name');
-      $tab[1]['datatype']      = 'itemlink';
-      $tab[1]['massiveaction'] = false;
-
-      $tab[2]['table']         = $this->getTable();
-      $tab[2]['field']         = 'id';
-      $tab[2]['name']          = __('ID');
-      $tab[2]['massiveaction'] = false;
-      $tab[2]['datatype']      = 'number';
-
-      $tab[14]['table']         = $this->getTable();
-      $tab[14]['field']         = 'name';
-      $tab[14]['name']          = __('Name');
-      $tab[14]['datatype']      = 'itemlink';
-      $tab[14]['massiveaction'] = false;
-
-      $tab[3]['table']         = $this->getTable();
-      $tab[3]['field']         = 'address';
-      $tab[3]['name']          = __('Address');
-      $tab[3]['massiveaction'] = false;
-      $tab[3]['datatype']      = 'text';
-
-      $tab[4]['table']         = $this->getTable();
-      $tab[4]['field']         = 'website';
-      $tab[4]['name']          = __('Website');
-      $tab[4]['massiveaction'] = false;
-      $tab[4]['datatype']      = 'string';
-
-      $tab[5]['table']         = $this->getTable();
-      $tab[5]['field']         = 'phonenumber';
-      $tab[5]['name']          = __('Phone');
-      $tab[5]['massiveaction'] = false;
-      $tab[5]['datatype']      = 'string';
-
-      $tab[6]['table']         = $this->getTable();
-      $tab[6]['field']         = 'email';
-      $tab[6]['name']          = _n('Email', 'Emails', 1);
-      $tab[6]['datatype']      = 'email';
-      $tab[6]['massiveaction'] = false;
-
-      $tab[10]['table']         = $this->getTable();
-      $tab[10]['field']         = 'fax';
-      $tab[10]['name']          = __('Fax');
-      $tab[10]['massiveaction'] = false;
-      $tab[10]['datatype']      = 'string';
-
-      $tab[25]['table']         = $this->getTable();
-      $tab[25]['field']         = 'postcode';
-      $tab[25]['name']          = __('Postal code');
-      $tab[25]['datatype']      = 'string';
-
-      $tab[11]['table']         = $this->getTable();
-      $tab[11]['field']         = 'town';
-      $tab[11]['name']          = __('City');
-      $tab[11]['massiveaction'] = false;
-      $tab[11]['datatype']      = 'string';
-
-      $tab[12]['table']         = $this->getTable();
-      $tab[12]['field']         = 'state';
-      $tab[12]['name']          = _x('location', 'State');
-      $tab[12]['massiveaction'] = false;
-      $tab[12]['datatype']      = 'string';
-
-      $tab[13]['table']         = $this->getTable();
-      $tab[13]['field']         = 'country';
-      $tab[13]['name']          = __('Country');
-      $tab[13]['massiveaction'] = false;
-      $tab[13]['datatype']      = 'string';
-
-      $tab[16]['table']         = $this->getTable();
-      $tab[16]['field']         = 'comment';
-      $tab[16]['name']          = __('Comments');
-      $tab[16]['datatype']      = 'text';
-
-      $tab[122]['table']          = $this->getTable();
-      $tab[122]['field']          = 'date_mod';
-      $tab[122]['name']           = __('Last update');
-      $tab[122]['datatype']       = 'datetime';
-      $tab[122]['massiveaction']  = false;
-
-      $tab[121]['table']          = $this->getTable();
-      $tab[121]['field']          = 'date_creation';
-      $tab[121]['name']           = __('Creation date');
-      $tab[121]['datatype']       = 'datetime';
-      $tab[121]['massiveaction']  = false;
-=======
    function getSearchOptionsNew() {
       $tab = [];
 
@@ -677,7 +582,6 @@
          'datatype'           => 'datetime',
          'massiveaction'      => false
       ];
->>>>>>> 8f4d9ba1
 
       // add objectlock search options
       $tab = array_merge($tab, ObjectLock::getSearchOptionsToAddNew(get_class($this)));
