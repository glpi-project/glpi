--- conflicted
+++ resolved
@@ -867,19 +867,8 @@
 
       // Search for items
       $filter = strtolower($filter);
-<<<<<<< HEAD
       $table = $itemtype::getTable();
-      $base_request = [
-         'FROM'   => $table,
-         'WHERE'  => [
-            'RAW' => [
-               'LOWER(' . DBmysql::quoteName("$table.name") . ')' => ['LIKE', "%$filter%"]
-            ],
-            'NOT' => [
-               "$table.id" => $used
-            ],
-         ] + getEntitiesRestrictCriteria($itemtype::getTable()),
-=======
+
       $join = [];
       if ($itemtype == 'KnowbaseItem') {
          $is_public_faq_context = !Session::getLoginUserID() && $CFG_GLPI["use_public_faq"];
@@ -964,20 +953,20 @@
 
          //         $entities_restrict = getEntitiesRestrictCriteria('glpi_entities_knowbaseitems', '', '', true, true);
       } else {
-         $entities_restrict = getEntitiesRestrictCriteria($itemtype::getTable());
-      }
+         $entities_restrict = getEntitiesRestrictCriteria($table);
+      }
+
       $base_request = [
-         'FROM'   => $itemtype::getTable(),
+         'FROM'   => $table,
          'LEFT JOIN' => $join,
          'WHERE'  => [
-                        'RAW' => [
-                           'LOWER(' . DBmysql::quoteName('name') . ')' => ['LIKE', "%$filter%"]
-                        ],
-                        'NOT' => [
-                           $itemtype::getTable().'.id' => $used
-                        ],
+            'RAW' => [
+               'LOWER(' . DBmysql::quoteName("$table.name") . ')' => ['LIKE', "%$filter%"]
+            ],
+            'NOT' => [
+               "$table.id" => $used
+            ],
                      ] + $entities_restrict,
->>>>>>> 13b5077a
       ];
 
       if (is_subclass_of($itemtype, "ExtraVisibilityCriteria", true)) {
@@ -988,11 +977,7 @@
       }
 
       $select = [
-<<<<<<< HEAD
          'SELECT' => ["$table.id", "$table.name"],
-=======
-         'SELECT' => [$itemtype::getTable().'.id', $itemtype::getTable().'.name'],
->>>>>>> 13b5077a
       ];
       $limit = [
          'START' => $page * 20,
