--- conflicted
+++ resolved
@@ -1123,18 +1123,10 @@
       if (count($relations)) {
          self::addNode($nodes, $node);
       }
-<<<<<<< HEAD
-
       // Iterate on each relations found
       foreach ($relations as $related_item) {
          // Add the related node
          if (!($item = getItemForItemtype($related_item['itemtype_' . $source]))) {
-=======
-      // Iterate on each relations found
-      foreach ($relations as $related_item) {
-         // Add the related node
-         if (!($item = getItemForItemtype($source))) {
->>>>>>> 300992e4
             continue;
          }
          $related_node = new $related_item['itemtype_' . $source];
