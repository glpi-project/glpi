--- conflicted
+++ resolved
@@ -443,12 +443,6 @@
       $this->data["##projecttask.numberofdocuments##"]
                      = count($this->data['documents']);
 
-<<<<<<< HEAD
-      // Items infos
-      $items    = getAllDataFromTable('glpi_items_projects', $restrict);
-
-=======
->>>>>>> 9d4b3d70
       $this->getTags();
       foreach ($this->tag_descriptions[NotificationTarget::TAG_LANGUAGE] as $tag => $values) {
          if (!isset($this->data[$tag])) {
