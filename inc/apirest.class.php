--- conflicted
+++ resolved
@@ -326,19 +326,12 @@
    /**
     * Construct this->parameters from query string and http body
     *
-<<<<<<< HEAD
     * @since version 9.1
     *
     * @param bool $is_inline_doc    Is the current request asks to display inline documentation ?
     *  This will remove the default behavior who set content-type to application/json
     */
    public function parseIncomingParams($is_inline_doc = false) {
-=======
-    * @param $skip_check_content_type   (default false)
-   **/
-   public function parseIncomingParams($skip_check_content_type = false) {
-
->>>>>>> 975ad0fa
       $parameters = array();
 
       // first of all, pull the GET vars
