<?php
/**
 * ---------------------------------------------------------------------
 * GLPI - Gestionnaire Libre de Parc Informatique
 * Copyright (C) 2015-2018 Teclib' and contributors.
 *
 * http://glpi-project.org
 *
 * based on GLPI - Gestionnaire Libre de Parc Informatique
 * Copyright (C) 2003-2014 by the INDEPNET Development Team.
 *
 * ---------------------------------------------------------------------
 *
 * LICENSE
 *
 * This file is part of GLPI.
 *
 * GLPI is free software; you can redistribute it and/or modify
 * it under the terms of the GNU General Public License as published by
 * the Free Software Foundation; either version 2 of the License, or
 * (at your option) any later version.
 *
 * GLPI is distributed in the hope that it will be useful,
 * but WITHOUT ANY WARRANTY; without even the implied warranty of
 * MERCHANTABILITY or FITNESS FOR A PARTICULAR PURPOSE.  See the
 * GNU General Public License for more details.
 *
 * You should have received a copy of the GNU General Public License
 * along with GLPI. If not, see <http://www.gnu.org/licenses/>.
 * ---------------------------------------------------------------------
 */

if (!defined('GLPI_ROOT')) {
   die("Sorry. You can't access this file directly");
}

/**
 * Disk Class
**/
class Item_Disk extends CommonDBChild {

   // From CommonDBChild
   static public $itemtype = 'itemtype';
   static public $items_id = 'items_id';
   public $dohistory       = true;

   protected $twig_compat              = true;

   // Encryption status
   const ENCRYPTION_STATUS_NO = 0;
   const ENCRYPTION_STATUS_YES = 1;
   const ENCRYPTION_STATUS_PARTIALLY = 2;

   public function __construct() {
      $this->mapped_fields = [
        'item' => [
            'itemtype',
            'items_id'
        ]
      ];
      parent::__construct();
   }

   static function getTypeName($nb = 0) {
      return _n('Volume', 'Volumes', $nb);
   }

   function post_getEmpty() {

      $this->fields["totalsize"] = '0';
      $this->fields["freesize"]  = '0';
   }


   //TODO: remove with old UI
   function getTabNameForItem(CommonGLPI $item, $withtemplate = 0) {
      global $IS_TWIG;

      // can exists for template
      if ($item::canView()) {
         $nb = 0;
         if ($_SESSION['glpishow_count_on_tabs'] && !$IS_TWIG) {
            $nb = countElementsInTable(
               self::getTable(), [
                  'items_id'     => $item->getID(),
                  'itemtype'     => $item->getType(),
                  'is_deleted'   => 0
               ]);
         }
         return self::createTabEntry(self::getTypeName(Session::getPluralNumber()), $nb);
      }
      return '';
   }


   /**
    * @param $item            CommonGLPI object
    * @param $tabnum          (default 1)
    * @param $withtemplate    (default 0)
    */
   static function displayTabContentForItem(CommonGLPI $item, $tabnum = 1, $withtemplate = 0) {

      self::showForItem($item, $withtemplate);
      return true;
   }


   /**
    * @see CommonGLPI::defineTabs()
    *
    * @since 0.85
   **/
   function defineTabs($options = []) {

      $ong = [];
      $this->addDefaultFormTab($ong);
      $this->addStandardTab('Log', $ong, $options);

      return $ong;
   }


   /**
    * Duplicate all disks from an item template to his clone
    *
    * @since 0.84
    *
    * @param string  $type  Item type
    * @param integer $oldid Old ID
    * @param integer $newid New id
    *
    * @return void
   **/
   static function cloneItem($type, $oldid, $newid) {
      global $DB;

      $iterator = $DB->request([
         'FROM'   => self::getTable(),
         'WHERE'  => [
            'itemtype'  => $type,
            'items_id'  => $oldid
         ]
      ]);
      while ($data = $iterator->next()) {
         $cd                  = new self();
         unset($data['id']);
         $data['items_id']    = $newid;
         $cd->add($data);
      }
   }


   /**
    * Print the version form
    *
    * @param $ID        integer ID of the item
    * @param $options   array
    *     - target for the Form
    *     - itemtype type of the item for add process
    *     - items_id ID of the item for add process
    *
    * @return true if displayed  false if item not found or not right to display
   **/
   function showForm($ID, $options = []) {
      global $CFG_GLPI;

      $itemtype = null;
      if (isset($options['itemtype']) && !empty($options['itemtype'])) {
         $itemtype = $options['itemtype'];
      } else if (isset($this->fields['itemtype']) && !empty($this->fields['itemtype'])) {
         $itemtype = $this->fields['itemtype'];
      } else {
         throw new \RuntimeException('Unable to retrieve itemtype');
      }

      if (!Session::haveRight($itemtype::$rightname, READ)) {
         return false;
      }

      $item = new $itemtype();
      if ($ID > 0) {
         $this->check($ID, READ);
         $item->getFromDB($this->fields['items_id']);
      } else {
         $this->check(-1, CREATE, $options);
         $item->getFromDB($options['items_id']);
      }

      $this->showFormHeader($options);

      if ($this->isNewID($ID)) {
         echo "<input type='hidden' name='items_id' value='".$options['items_id']."'>";
         echo "<input type='hidden' name='itemtype' value='".$options['itemtype']."'>";
      }

      echo "<tr class='tab_bg_1'>";
      echo "<td>".__('Item')."</td>";
      echo "<td>".$item->getLink()."</td>";
      if (Plugin::haveImport()) {
         echo "<td>".__('Automatic inventory')."</td>";
         echo "<td>";
         if ($ID && $this->fields['is_dynamic']) {
            Plugin::doHook("autoinventory_information", $this);
         } else {
            echo __('No');
         }
         echo "</td>";
      } else {
         echo "<td colspan='2'></td>";
      }
      echo "</tr>\n";

      echo "<tr class='tab_bg_1'>";
      echo "<td>".__('Name')."</td>";
      echo "<td>";
      Html::autocompletionTextField($this, "name");
      echo "</td><td>".__('Partition')."</td>";
      echo "<td>";
      Html::autocompletionTextField($this, "device");
      echo "</td></tr>";

      echo "<tr class='tab_bg_1'>";
      echo "<td>".__('Mount point')."</td>";
      echo "<td>";
      Html::autocompletionTextField($this, "mountpoint");
      echo "</td><td>".__('File system')."</td>";
      echo "<td>";
      FileSystem::dropdown(['value' => $this->fields["filesystems_id"]]);
      echo "</td></tr>";

      echo "<tr class='tab_bg_1'>";
      echo "<td>".__('Global size')."</td>";
      echo "<td>";
      Html::autocompletionTextField($this, "totalsize");
      echo "&nbsp;".__('Mio')."</td>";

      echo "<td>".__('Free size')."</td>";
      echo "<td>";
      Html::autocompletionTextField($this, "freesize");
      echo "&nbsp;".__('Mio')."</td></tr>";

      echo "<tr class='tab_bg_1'>";
      echo "<td>".__('Encryption')."</td>";
      echo "<td>";
      echo self::getEncryptionStatusDropdown($this->fields['encryption_status']);
      echo "</td><td>".__('Encryption tool')."</td>";
      echo "<td>";
      Html::autocompletionTextField($this, "encryption_tool");
      echo "</td></tr>";

      echo "<tr class='tab_bg_1'>";
      echo "<td>".__('Encryption algorithm')."</td>";
      echo "<td>";
      Html::autocompletionTextField($this, "encryption_algorithm");
      echo "</td><td>".__('Encryption type')."</td>";
      echo "<td>";
      Html::autocompletionTextField($this, "encryption_type");
      echo "</td></tr>";

      $itemtype = $this->fields['itemtype'];
      $options['canedit'] = Session::haveRight($itemtype::$rightname, UPDATE);
      $this->showFormButtons($options);

      return true;

   }


   /**
    * Print the disks
    *
    * @param $item                  Item object
    * @param $withtemplate boolean  Template or basic item (default 0)
    *
    * @return Nothing (call to classes members)
   **/
   static function showForItem(CommonDBTM $item, $withtemplate = 0) {
      global $DB;

      $ID = $item->fields['id'];
      $itemtype = $item->getType();

      if (!$item->getFromDB($ID)
          || !$item->can($ID, READ)) {
         return false;
      }
      $canedit = $item->canEdit($ID);

      if ($canedit
          && !(!empty($withtemplate) && ($withtemplate == 2))) {
         echo "<div class='center firstbloc'>".
               "<a class='vsubmit' href='".self::getFormURL()."?itemtype=$itemtype&items_id=$ID&amp;withtemplate=".
                  $withtemplate."'>";
         echo __('Add a volume');
         echo "</a></div>\n";
      }

      echo "<div class='center'>";

      $iterator = $DB->request([
         'SELECT'    => [
            FileSystem::getTable() . '.name AS fsname',
            self::getTable() . '.*'
         ],
         'FROM'      => self::getTable(),
         'LEFT JOIN' => [
            FileSystem::getTable() => [
               'FKEY' => [
                  self::getTable()        => 'filesystems_id',
                  FileSystem::getTable()  => 'id'
               ]
            ]
         ],
         'WHERE'     => [
            'itemtype'     => $itemtype,
            'items_id'     => $ID
         ]
      ]);

      echo "<table class='tab_cadre_fixehov'>";
      $colspan = 8;
      if (Plugin::haveImport()) {
         $colspan++;
      }
      echo "<tr class='noHover'><th colspan='$colspan'>".self::getTypeName(count($iterator)).
            "</th></tr>";

      if (count($iterator)) {

         $header = "<tr><th>".__('Name')."</th>";
         if (Plugin::haveImport()) {
            $header .= "<th>".__('Automatic inventory')."</th>";
         }
         $header .= "<th>".__('Partition')."</th>";
         $header .= "<th>".__('Mount point')."</th>";
         $header .= "<th>".__('File system')."</th>";
         $header .= "<th>".__('Global size')."</th>";
         $header .= "<th>".__('Free size')."</th>";
         $header .= "<th>".__('Free percentage')."</th>";
         $header .= "<th>".__('Encryption')."</th>";
         $header .= "</tr>";
         echo $header;

         Session::initNavigateListItems(__CLASS__,
                           //TRANS : %1$s is the itemtype name,
                           //        %2$s is the name of the item (used for headings of a list)
                                          sprintf(__('%1$s = %2$s'),
                                                $item::getTypeName(1), $item->getName()));

         $disk = new self();
         while ($data = $iterator->next()) {
            $disk->getFromResultSet($data);
            echo "<tr class='tab_bg_2" .(isset($data['is_deleted']) && $data['is_deleted'] ? " tab_bg_2_2'" : "'")."'>";
            echo "<td>".$disk->getLink()."</td>";
            if (Plugin::haveImport()) {
               echo "<td>".Dropdown::getYesNo($data['is_dynamic'])."</td>";
            }
            echo "<td>".$data['device']."</td>";
            echo "<td>".$data['mountpoint']."</td>";
            echo "<td>".$data['fsname']."</td>";
            //TRANS: %s is a size
            $tmp = Toolbox::getSize($data['totalsize'] * 1024 * 1024);
            echo "<td class='right'>$tmp<span class='small_space'></span></td>";
            $tmp = Toolbox::getSize($data['freesize'] * 1024 * 1024);
            echo "<td class='right'>$tmp<span class='small_space'></span></td>";
            echo "<td>";
            $percent = 0;
            if ($data['totalsize'] > 0) {
               $percent = round(100*$data['freesize']/$data['totalsize']);
            }
            $rand = mt_rand();
            Html::progressBar("percent$rand", [
               'create'  => true,
               'percent' => $percent,
               'message' => "$percent %",
            ]);
            echo "</td>";
            echo "<td class=\"center\">";

            if ($data['encryption_status'] != self::ENCRYPTION_STATUS_NO) {
               $encryptionTooltip = "<strong>" . __('Partial encryption') . "</strong> : " .
                  Dropdown::getYesNo($data['encryption_status'] == self::ENCRYPTION_STATUS_PARTIALLY) .
                  "<br/>" .
                  "<strong>" . __('Encryption tool') . "</strong> : " . $data['encryption_tool'] .
                  "</br>" .
                  "<strong>" . __('Encryption algorithm') . "</strong> : " .
                  $data['encryption_algorithm'] . "</br>" .
                  "<strong>" . __('Encryption type') . "</strong> : " . $data['encryption_type'] .
                  "</br>";

               Html::showTooltip($encryptionTooltip, [
                  'awesome-class' => "fas fa-lock"
               ]);
            }

            echo "</td>";
            echo "</tr>";
            Session::addToNavigateListItems(__CLASS__, $data['id']);
         }
         echo $header;
      } else {
         echo "<tr class='tab_bg_2'><th colspan='$colspan'>".__('No item found')."</th></tr>";
      }

      echo "</table>";
      echo "</div>";
   }

   public function rawSearchOptions() {
      $tabs = parent::rawSearchOptions();

      $tabs[] = [
         'id'     => 2,
         'table'  => $this->getTable(),
         'field'  => 'device',
         'name'   => __('Partition')
      ];

      $tabs[] = [
         'id'     => 3,
         'table'  => $this->getTable(),
         'field'  => 'mountpoint',
         'name'   => __('Mount point')
      ];

      $tabs[] = [
         'id'              => 4,
         'table'           => FileSystem::getTable(),
         'field'           => 'name',
         'name'            => __('File system'),
         'datatype'        => 'dropdown',
         'massiveaction'   => false,
         'joinparams'      => [
            'table'  => 'glpi_filesystems',
         ]
      ];

      $tabs[] =  [
         'id'        => 5,
         'table'     => self::getTable(),
         'field'     => 'totalsize',
         'name'      => __('Global size'),
         'datatype'  => 'number',
         'unit'      => 'auto'
      ];

      $tabs[] = [
         'id'        => 6,
         'table'     => self::getTable(),
         'field'     => 'freesize',
         'name'      => __('Free size'),
         'datatype'  => 'number',
         'unit'      => 'auto'
      ];

      $tabs[] = [
         'id'                 => 7,
         'table'              => self::getTable(),
         'name'               => __('Free percentage'),
         'datatype'           => 'progressbar',
         'field'              => 'freepercent',
         'width'              => 2,
         'computation'        => 'ROUND(100*TABLE.freesize/TABLE.totalsize)',
         'computationgroupby' => true,
         'unit'               => '%',
      ];

      $tabs[] = [
         'id'                 => '8',
         'table'              => self::getTable(),
         'field'              => 'encryption_status',
         'name'               => __('Encryption status'),
         'searchtype'         => 'equals',
         'forcegroupby'       => true,
         'massiveaction'      => false,
         'searchequalsonfield' => true,
         'datatype'           => 'specific',
         'joinparams'         => [
            'jointype'           => 'itemtype_item'
         ]
      ];

      return $tabs;
   }

   public static function rawSearchOptionsToAdd($itemtype) {
      $tab = [];

      $name = _n('Volume', 'Volumes', Session::getPluralNumber());
      $tab[] = [
          'id'                 => 'disk',
          'name'               => $name
      ];

      $tab[] = [
         'id'                 => '156',
         'table'              => self::getTable(),
         'field'              => 'name',
         'name'               => __('Name'),
         'forcegroupby'       => true,
         'massiveaction'      => false,
         'datatype'           => 'dropdown',
         'joinparams'         => [
            'jointype'           => 'itemtype_item'
         ]
      ];

      $tab[] = [
         'id'                 => '150',
         'table'              => self::getTable(),
         'field'              => 'totalsize',
         'unit'               => 'auto',
         'name'               => __('Global size'),
         'forcegroupby'       => true,
         'usehaving'          => true,
         'datatype'           => 'number',
         'width'              => 1000,
         'massiveaction'      => false,
         'joinparams'         => [
            'jointype'           => 'itemtype_item'
         ]
      ];

      $tab[] = [
         'id'                 => '151',
         'table'              => self::getTable(),
         'field'              => 'freesize',
         'unit'               => 'auto',
         'name'               => __('Free size'),
         'forcegroupby'       => true,
         'datatype'           => 'number',
         'width'              => 1000,
         'massiveaction'      => false,
         'joinparams'         => [
            'jointype'           => 'itemtype_item'
         ]
      ];

      $tab[] = [
         'id'                 => '152',
         'table'              => self::getTable(),
         'field'              => 'freepercent',
         'name'               => __('Free percentage'),
         'forcegroupby'       => true,
         'datatype'           => 'progressbar',
         'width'              => 2,
         'computation'        => 'ROUND(100*TABLE.freesize/TABLE.totalsize)',
         'computationgroupby' => true,
         'unit'               => '%',
         'massiveaction'      => false,
         'joinparams'         => [
            'jointype'           => 'itemtype_item'
         ]
      ];

      $tab[] = [
         'id'                 => '153',
         'table'              => self::getTable(),
         'field'              => 'mountpoint',
         'name'               => __('Mount point'),
         'forcegroupby'       => true,
         'massiveaction'      => false,
         'datatype'           => 'string',
         'joinparams'         => [
            'jointype'           => 'itemtype_item'
         ]
      ];

      $tab[] = [
         'id'                 => '154',
         'table'              => self::getTable(),
         'field'              => 'device',
         'name'               => __('Partition'),
         'forcegroupby'       => true,
         'massiveaction'      => false,
         'datatype'           => 'string',
         'joinparams'         => [
            'jointype'           => 'itemtype_item'
         ]
      ];

      $tab[] = [
         'id'                 => '155',
         'table'              => 'glpi_filesystems',
         'field'              => 'name',
         'name'               => __('File system'),
         'forcegroupby'       => true,
         'massiveaction'      => false,
         'datatype'           => 'dropdown',
         'joinparams'         => [
            'beforejoin'         => [
               'table'              => self::getTable(),
               'joinparams'         => [
                  'jointype'           => 'itemtype_item'
               ]
            ]
         ]
      ];

      $tab[] = [
         'id'                 => '174',
         'table'              => self::getTable(),
         'field'              => 'encryption_status',
         'name'               => __('Encryption status'),
         'searchtype'         => 'equals',
         'forcegroupby'       => true,
         'massiveaction'      => false,
         'searchequalsonfield' => true,
         'datatype'           => 'specific',
         'joinparams'         => [
            'jointype'           => 'itemtype_item'
         ]
      ];

      $tab[] = [
         'id'                 => '175',
         'table'              => self::getTable(),
         'field'              => 'encryption_tool',
         'name'               => __('Encryption tool'),
         'forcegroupby'       => true,
         'massiveaction'      => false,
         'datatype'           => 'string',
         'joinparams'         => [
            'jointype'           => 'itemtype_item'
         ]
      ];

      $tab[] = [
         'id'                 => '176',
         'table'              => self::getTable(),
         'field'              => 'encryption_algorithm',
         'name'               => __('Encryption algorithm'),
         'forcegroupby'       => true,
         'massiveaction'      => false,
         'datatype'           => 'string',
         'joinparams'         => [
            'jointype'           => 'itemtype_item'
         ]
      ];

      $tab[] = [
         'id'                 => '177',
         'table'              => self::getTable(),
         'field'              => 'encryption_type',
         'name'               => __('Encryption type'),
         'forcegroupby'       => true,
         'massiveaction'      => false,
         'datatype'           => 'string',
         'joinparams'         => [
            'jointype'           => 'itemtype_item'
         ]
      ];

      return $tab;
   }

   /**
    * Get all the possible value for the "encryption_status" field
    *
    * @return array The list of possible values
    */
   static function getAllEncryptionStatus() {
      return [
<<<<<<< HEAD
         self::ENCRYPTION_STATUS_YES         => __('Encrypted'),
         self::ENCRYPTION_STATUS_PARTIALLY   => __('Partially encrypted'),
         self::ENCRYPTION_STATUS_NO          => __('Not encrypted')
=======
         self::ENCRYPTION_STATUS_NO          => __('Not encrypted'),
         self::ENCRYPTION_STATUS_PARTIALLY   => __('Partially encrypted'),
         self::ENCRYPTION_STATUS_YES         => __('Encrypted'),
>>>>>>> d82b9359
      ];
   }

   /**
    * Get the correct label for each encryption status
    *
    * @return string The appropriate label
    */
   static function getEncryptionStatus($status) {
      $all = self::getAllEncryptionStatus();
      if (!isset($all[$status])) {
         Toolbox::logWarning(
            sprintf(
               'Encryption status %1$s does not exixts!'
            )
         );
         return NOT_AVAILABLE;
      }
      return $all[$status];
   }

   /**
    * Print the encryption status dropdown
    *
    * @param integer $value   Current value (defaut self::ENCRYPTION_STATUS_NO)
    * @param array   $options Array of possible options:
    *    - name : name of the dropdown (default encryption_status)
    *
    * @return string the string to display
    */
   static function getEncryptionStatusDropdown($value = self::ENCRYPTION_STATUS_NO, $options = []) {
      $name = 'encryption_status';
      if (isset($options['name'])) {
         $name = $options['name'];
      }
      $values = self::getAllEncryptionStatus();

      return Dropdown::showFromArray(
         $name,
         $values, [
            'value'   => $value,
            'display' => false
         ]
      );
   }

   /**
    * List specifics value for selection
    *
    * @param string       $field   Name of the field
    * @param string       $name    Name of the select (if empty use linkfield) (default '')
    * @param string|array $values  Value(s) to select (default '')
    * @param array        $options Array of options
    *
    * @return string the string to display
    */
   static function getSpecificValueToSelect($field, $name = '', $values = '', array $options = []) {
      if (!is_array($values)) {
         $values = [$field => $values];
      }
      $options['display'] = false;

      switch ($field) {
         case 'encryption_status' :
            return self::getEncryptionStatusDropdown($values[$field], [
               'name'  => $name,
            ]);
      }
      return parent::getSpecificValueToSelect($field, $name, $values, $options);
   }

    /**
     * Display a specific field value
     *
     * @param string       $field   Name of the field
     * @param string|array $values  Value(s) to display
     * @param array        $options Array of options
     *
     * @return string the string to display
    **/
   static function getSpecificValueToDisplay($field, $values, array $options = []) {
      if (!is_array($values)) {
         $values = [$field => $values];
      }

      switch ($field) {
         case 'encryption_status':
            if ($values[$field] != self::ENCRYPTION_STATUS_NO) {
               return Html::showTooltip(self::getEncryptionInfos($values['id']), [
                  'awesome-class'   => "fas fa-lock",
                  'display'         => false
               ]);
            } else {
               return "<i class='fas fa-lock-open' title='" .  self::getEncryptionStatus($values[$field]) . "'></i>";
            }
      }

      return parent::getSpecificValueToDisplay($field, $values, $options);
   }

   /**
    * Get encryption informations for an itemtype
    *
    * @param integer $id Item id
    *
    * @return string
    */
   public static function getEncryptionInfos($id) :string {
      $item = new self();
      $item->getFromDB($id);

      $infos = "<strong>" . __('Partial encryption') . "</strong> " .
                  Dropdown::getYesNo($item->fields['encryption_status'] == self::ENCRYPTION_STATUS_PARTIALLY) .
                  "<br/>" .
                  "<strong>" . __('Encryption tool') . "</strong> " . $item->fields['encryption_tool'] .
                  "</br>" .
                  "<strong>" . __('Encryption algorithm') . "</strong> " .
                  $item->fields['encryption_algorithm'] . "</br>" .
                  "<strong>" . __('Encryption type') . "</strong> " . $item->fields['encryption_type'];

      return $infos;
   }

   /**
    * Form fields configuration and mapping.
    *
    * Array order will define fields display order.
    *
    * Missing fields from database will be automatically displayed.
    * If you want to avoid this;
    * @see getFormHiddenFields and/or @see getFormFieldsToDrop
    *
    * @since 10.0.0
    *
    * @return array
    */
   protected function getFormFields() {
      $fields = [
         'name'     => [
            'label'  => __('Name')
         ],
         'item' => [
            'label'  => __('Item'),
            'type'   => 'link'
         ],
         'device'   => [
            'label'  => __('Partition')
         ],
         'mountpoint'     => [
            'label'  => __('Mount point')
         ],
         'filesystems_id' => [
            'label'  => __('File system')
         ],
         'totalsize'   => [
            'label'     => __('Global size'),
            'htmltype'  => 'number'
         ],
         'freesize'   => [
            'label'     => __('Free size'),
            'htmltype'  => 'number'
         ],
         'encryption_status' => [
             'label'    => __('Encryption status'),
             'type'     => 'select',
             'values'   => $this->getAllEncryptionStatus(),
             'listicon' => false,
             'addicon'  => false
         ],
         'encryption_tool' => [
             'label'  => __('Encryption tool')
         ],
         'encryption_algorithm' => [
            'label' => __('Encryption algorithm')
         ],
         'encryption_type' => [
            'label' => __('Encryption type')
         ]
      ] + parent::getFormFields();
      return $fields;
   }
}<|MERGE_RESOLUTION|>--- conflicted
+++ resolved
@@ -661,15 +661,9 @@
     */
    static function getAllEncryptionStatus() {
       return [
-<<<<<<< HEAD
-         self::ENCRYPTION_STATUS_YES         => __('Encrypted'),
-         self::ENCRYPTION_STATUS_PARTIALLY   => __('Partially encrypted'),
-         self::ENCRYPTION_STATUS_NO          => __('Not encrypted')
-=======
          self::ENCRYPTION_STATUS_NO          => __('Not encrypted'),
          self::ENCRYPTION_STATUS_PARTIALLY   => __('Partially encrypted'),
          self::ENCRYPTION_STATUS_YES         => __('Encrypted'),
->>>>>>> d82b9359
       ];
    }
 
