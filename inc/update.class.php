--- conflicted
+++ resolved
@@ -322,16 +322,12 @@
          case "9.4.0-dev":
             include_once("{$updir}update_93_94.php");
             update93to94();
-<<<<<<< HEAD
 
          case "9.4":
          case "9.4.0":
          case GLPI_PREVER:
             include_once("{$updir}update_94_100.php");
             update94to100();
-            break;
-=======
->>>>>>> 7de5ab25
 
          case "9.4.0":
             include_once "{$updir}update_940_941.php";
