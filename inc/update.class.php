<?php
/**
 * ---------------------------------------------------------------------
 * GLPI - Gestionnaire Libre de Parc Informatique
 * Copyright (C) 2015-2018 Teclib' and contributors.
 *
 * http://glpi-project.org
 *
 * based on GLPI - Gestionnaire Libre de Parc Informatique
 * Copyright (C) 2003-2014 by the INDEPNET Development Team.
 *
 * ---------------------------------------------------------------------
 *
 * LICENSE
 *
 * This file is part of GLPI.
 *
 * GLPI is free software; you can redistribute it and/or modify
 * it under the terms of the GNU General Public License as published by
 * the Free Software Foundation; either version 2 of the License, or
 * (at your option) any later version.
 *
 * GLPI is distributed in the hope that it will be useful,
 * but WITHOUT ANY WARRANTY; without even the implied warranty of
 * MERCHANTABILITY or FITNESS FOR A PARTICULAR PURPOSE.  See the
 * GNU General Public License for more details.
 *
 * You should have received a copy of the GNU General Public License
 * along with GLPI. If not, see <http://www.gnu.org/licenses/>.
 * ---------------------------------------------------------------------
 */

if (!defined('GLPI_ROOT')) {
   die("Sorry. You can't access this file directly");
}

/**
 *  Update class
**/
class Update extends CommonGLPI {
   private $args = [];
   private $DB;
   private $migration;
   private $version;
   private $dbversion;
   private $language;

   /**
    * Constructor
    *
    * @param object $DB   Database instance
    * @param array  $args Command line arguments; default to empty array
    */
   public function __construct($DB, $args = []) {
      $this->DB = $DB;
      $this->args = $args;
      $this->declareOldItems();
   }

   /**
    * Initialize session for update
    *
    * @return void
    */
   public function initSession() {
      if (is_writable(GLPI_SESSION_DIR)) {
         Session::setPath();
      } else {
         if (isCommandLine()) {
            die("Can't write in ".GLPI_SESSION_DIR."\n");
         }
      }
      Session::start();

      if (isCommandLine()) {
         // Init debug variable
         $_SESSION = ['glpilanguage' => (isset($this->args['lang']) ? $this->args['lang'] : 'en_GB')];
         $_SESSION["glpi_currenttime"] = date("Y-m-d H:i:s");
      }

      // Init debug variable
      // Only show errors
      Toolbox::setDebugMode(Session::DEBUG_MODE, 0, 0, 1);
   }

   /**
    * Get current values (versions, lang, ...)
    *
    * @return array
    */
   public function getCurrents() {
      $currents = [];
      $DB = $this->DB;

      if (!$DB->tableExists('glpi_config') && !$DB->tableExists('glpi_configs')) {
         //very, very old version!
         $currents = [
            'version'   => '0.1',
            'dbversion' => '0.1',
            'language'  => 'en_GB'
         ];
      } else if (!$DB->tableExists("glpi_configs")) {
         // < 0.78
         // Get current version
         $result = $DB->request([
            'SELECT' => ['version', 'language'],
            'FROM'   => 'glpi_config'
         ])->next();

         $currents['version']    = trim($result['version']);
         $currents['dbversion']  = $currents['version'];
         $currents['language']   = trim($result['language']);
      } else if ($DB->fieldExists('glpi_configs', 'version')) {
         // < 0.85
         // Get current version and language
         $result = $DB->request([
            'SELECT' => ['version', 'language'],
            'FROM'   => 'glpi_configs'
         ])->next();

         $currents['version']    = trim($result['version']);
         $currents['dbversion']  = $currents['version'];
         $currents['language']   = trim($result['language']);
      } else {
         $currents = Config::getConfigurationValues(
            'core',
            ['version', 'dbversion', 'language']
         );

         if (!isset($currents['dbversion'])) {
            $currents['dbversion'] = $currents['version'];
         }
      }

      $this->version    = $currents['version'];
      $this->dbversion  = $currents['dbversion'];
      $this->language   = $currents['language'];

      return $currents;
   }


   /**
    * Run updates
    *
    * @param string $current_version Current version
    *
    * @return void
    */
   public function doUpdates($current_version = null) {
      if ($current_version === null) {
         if ($this->version === null) {
            throw new \RuntimeException('Cannot process updates without any version specified!');
         }
         $current_version = $this->version;
      }

      $DB = $this->DB;

      // To prevent problem of execution time
      ini_set("max_execution_time", "0");

      $updir = __DIR__ . "/../install/";

      if (version_compare($current_version, '0.80', 'lt')) {
         die('Upgrade is not supported before 0.80!');
      }

      // Update process desactivate all plugins
      $plugin = new Plugin();
      $plugin->unactivateAll();

      switch ($current_version) {
         case "0.80" :
            include_once("{$updir}update_080_0801.php");
            update080to0801();

         case "0.80.1" :
         case "0.80.2" :
            include_once("{$updir}update_0801_0803.php");
            update0801to0803();

         case "0.80.3" :
         case "0.80.4" :
         case "0.80.5" :
         case "0.80.6" :
         case "0.80.61" :
         case "0.80.7" :
            include_once("{$updir}update_0803_083.php");
            update0803to083();

         case "0.83" :
            include_once("{$updir}update_083_0831.php");
            update083to0831();

         case "0.83.1" :
         case "0.83.2" :
            include_once("{$updir}update_0831_0833.php");
            update0831to0833();

         case "0.83.3" :
         case "0.83.31" :
         case "0.83.4" :
         case "0.83.5" :
         case "0.83.6" :
         case "0.83.7" :
         case "0.83.8" :
         case "0.83.9" :
         case "0.83.91" :
            include_once("{$updir}update_0831_084.php");
            update0831to084();

         case "0.84" :
            include_once("{$updir}update_084_0841.php");
            update084to0841();

         case "0.84.1" :
         case "0.84.2" :
            include_once("{$updir}update_0841_0843.php");
            update0841to0843();

         case "0.84.3" :
            include_once("{$updir}update_0843_0844.php");
            update0843to0844();

         case "0.84.4" :
         case "0.84.5" :
            include_once("{$updir}update_0845_0846.php");
            update0845to0846();

         case "0.84.6" :
         case "0.84.7" :
         case "0.84.8" :
         case "0.84.9" :
            include_once("{$updir}update_084_085.php");
            update084to085();

         case "0.85" :
         case "0.85.1" :
         case "0.85.2" :
            include_once("{$updir}update_085_0853.php");
            update085to0853();

         case "0.85.3" :
         case "0.85.4" :
            include_once("{$updir}update_0853_0855.php");
            update0853to0855();

         case "0.85.5" :
            include_once("{$updir}update_0855_090.php");
            update0855to090();

         case "0.90" :
            include_once("{$updir}update_090_0901.php");
            update090to0901();

         case "0.90.1" :
         case "0.90.2" :
         case "0.90.3" :
         case "0.90.4" :
            include_once("{$updir}update_0901_0905.php");
            update0901to0905();

         case "0.90.5" :
            include_once("{$updir}update_0905_91.php");
            update0905to91();

         case "9.1" :
         case "0.91":
            include_once("{$updir}update_91_911.php");
            update91to911();

         case "9.1.1":
         case "9.1.2":
            include_once("{$updir}update_911_913.php");
            update911to913();

         case "9.1.3":
         case "9.1.4":
         case "9.1.5":
         case "9.1.6":
         case "9.1.7":
         case "9.1.7.1":
         case "9.1.8":
         case "9.2-dev":
            include_once("{$updir}update_91_92.php");
            update91to92();

         case "9.2":
            include_once("{$updir}update_92_921.php");
            update92to921();

         case "9.2.1":
            include_once("{$updir}update_921_922.php");
            update921to922();

         case "9.2.2":
            //9.2.2 upgrade script was not run from the release, see https://github.com/glpi-project/glpi/issues/3659
            //see https://github.com/glpi-project/glpi/issues/3659
            include_once("{$updir}update_921_922.php");
            update921to922();
            include_once("{$updir}update_922_923.php");
            update922to923();

         case "9.2.3":
         case "9.2.4":
         case "9.3-dev":
            include_once("{$updir}update_92_93.php");
            update92to93();

         case "9.3":
         case "9.3.0":
            include_once "{$updir}update_930_931.php";
            update930to931();

         case "9.3.1":
            include_once "{$updir}update_931_932.php";
            update931to932();

         case "9.3.2":
         case "9.3.3":
<<<<<<< HEAD
=======
         case "9.4.0-dev":
>>>>>>> b6676576
            include_once("{$updir}update_93_94.php");
            update93to94();

         case "9.4":
         case "9.4.0":
         case GLPI_PREVER:
            include_once("{$updir}update_94_100.php");
            update94to100();
            break;

         case GLPI_VERSION:
         case GLPI_SCHEMA_VERSION:
            break;

         default :
            $message = sprintf(
               __('Unsupported version (%1$s)'),
               $current_version
            );
            if (isCommandLine()) {
               echo "$message\n";
               die(1);
            } else {
               $this->migration->displayWarning($message, true);
               die(1);
            }
      }

      // Update version number and default langage and new version_founded ---- LEAVE AT THE END
      Config::setConfigurationValues('core', ['version'             => GLPI_VERSION,
                                              'dbversion'           => GLPI_SCHEMA_VERSION,
                                              'language'            => $this->language,
                                              'founded_new_version' => '']);

      if (defined('GLPI_SYSTEM_CRON')) {
         // Downstream packages may provide a good system cron
         $DB->updateOrDie(
            'glpi_crontasks', [
               'mode'   => 2
            ], [
               'name'      => ['!=', 'watcher'],
               'allowmode' => ['&', 2]
            ]
         );
      }

      // reset telemetry
      $crontask_telemetry = new CronTask;
      $crontask_telemetry->getFromDBbyName("Telemetry", "telemetry");
      $crontask_telemetry->resetDate();
      $crontask_telemetry->resetState();
   }

   /**
    * Declare old items for compatibility
    *
    * @return void
    */
   public function declareOldItems() {
      // Old itemtypes
      define("GENERAL_TYPE", 0);
      define("COMPUTER_TYPE", 1);
      define("NETWORKING_TYPE", 2);
      define("PRINTER_TYPE", 3);
      define("MONITOR_TYPE", 4);
      define("PERIPHERAL_TYPE", 5);
      define("SOFTWARE_TYPE", 6);
      define("CONTACT_TYPE", 7);
      define("ENTERPRISE_TYPE", 8);
      define("INFOCOM_TYPE", 9);
      define("CONTRACT_TYPE", 10);
      define("CARTRIDGEITEM_TYPE", 11);
      define("TYPEDOC_TYPE", 12);
      define("DOCUMENT_TYPE", 13);
      define("KNOWBASE_TYPE", 14);
      define("USER_TYPE", 15);
      define("TRACKING_TYPE", 16);
      define("CONSUMABLEITEM_TYPE", 17);
      define("CONSUMABLE_TYPE", 18);
      define("CARTRIDGE_TYPE", 19);
      define("SOFTWARELICENSE_TYPE", 20);
      define("LINK_TYPE", 21);
      define("STATE_TYPE", 22);
      define("PHONE_TYPE", 23);
      define("DEVICE_TYPE", 24);
      define("REMINDER_TYPE", 25);
      define("STAT_TYPE", 26);
      define("GROUP_TYPE", 27);
      define("ENTITY_TYPE", 28);
      define("RESERVATION_TYPE", 29);
      define("AUTHMAIL_TYPE", 30);
      define("AUTHLDAP_TYPE", 31);
      define("OCSNG_TYPE", 32);
      define("REGISTRY_TYPE", 33);
      define("PROFILE_TYPE", 34);
      define("MAILGATE_TYPE", 35);
      define("RULE_TYPE", 36);
      define("TRANSFER_TYPE", 37);
      define("BOOKMARK_TYPE", 38);
      define("SOFTWAREVERSION_TYPE", 39);
      define("PLUGIN_TYPE", 40);
      define("COMPUTERDISK_TYPE", 41);
      define("NETWORKING_PORT_TYPE", 42);
      define("FOLLOWUP_TYPE", 43);
      define("BUDGET_TYPE", 44);

      // Old devicetypes
      define("MOBOARD_DEVICE", 1);
      define("PROCESSOR_DEVICE", 2);
      define("RAM_DEVICE", 3);
      define("HDD_DEVICE", 4);
      define("NETWORK_DEVICE", 5);
      define("DRIVE_DEVICE", 6);
      define("CONTROL_DEVICE", 7);
      define("GFX_DEVICE", 8);
      define("SND_DEVICE", 9);
      define("PCI_DEVICE", 10);
      define("CASE_DEVICE", 11);
      define("POWER_DEVICE", 12);
   }

   /**
    * Set migration
    *
    * @param Migration $migration Migration instance
    *
    * @return Update
    */
   public function setMigration(Migration $migration) {
      $this->migration = $migration;
      return $this;
   }
}<|MERGE_RESOLUTION|>--- conflicted
+++ resolved
@@ -319,10 +319,7 @@
 
          case "9.3.2":
          case "9.3.3":
-<<<<<<< HEAD
-=======
          case "9.4.0-dev":
->>>>>>> b6676576
             include_once("{$updir}update_93_94.php");
             update93to94();
 
