--- conflicted
+++ resolved
@@ -462,20 +462,17 @@
          case "9.4.5":
             include_once "{$updir}update_945_946.php";
             update945to946();
-<<<<<<< HEAD
+
          case "9.4.6":
+            include_once "{$updir}update_946_947.php";
+            update946to947();
+
          case "9.4.7":
          case "9.4.8":
          case "9.4.9":
          case "9.5.0-dev":
             include_once "{$updir}update_94_95.php";
             update94to95();
-=======
-
-         case "9.4.6":
-            include_once "{$updir}update_946_947.php";
-            update946to947();
->>>>>>> 20222445
             break;
 
          case GLPI_VERSION:
