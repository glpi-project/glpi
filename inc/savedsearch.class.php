<?php
/**
 * ---------------------------------------------------------------------
 * GLPI - Gestionnaire Libre de Parc Informatique
 * Copyright (C) 2015-2021 Teclib' and contributors.
 *
 * http://glpi-project.org
 *
 * based on GLPI - Gestionnaire Libre de Parc Informatique
 * Copyright (C) 2003-2014 by the INDEPNET Development Team.
 *
 * ---------------------------------------------------------------------
 *
 * LICENSE
 *
 * This file is part of GLPI.
 *
 * GLPI is free software; you can redistribute it and/or modify
 * it under the terms of the GNU General Public License as published by
 * the Free Software Foundation; either version 2 of the License, or
 * (at your option) any later version.
 *
 * GLPI is distributed in the hope that it will be useful,
 * but WITHOUT ANY WARRANTY; without even the implied warranty of
 * MERCHANTABILITY or FITNESS FOR A PARTICULAR PURPOSE.  See the
 * GNU General Public License for more details.
 *
 * You should have received a copy of the GNU General Public License
 * along with GLPI. If not, see <http://www.gnu.org/licenses/>.
 * ---------------------------------------------------------------------
 */

if (!defined('GLPI_ROOT')) {
   die("Sorry. You can't access this file directly");
}

/**
 * Saved searches class
 *
 * @since 9.2
**/
class SavedSearch extends CommonDBTM implements ExtraVisibilityCriteria {

   static $rightname               = 'bookmark_public';

   const SEARCH = 1; //SEARCH SYSTEM bookmark
   const URI    = 2;
   const ALERT  = 3; //SEARCH SYSTEM search alert

   const COUNT_NO = 0;
   const COUNT_YES = 1;
   const COUNT_AUTO = 2;


   static function getForbiddenActionsForMenu() {
      return ['add'];
   }


   public static function getTypeName($nb = 0) {
      return _n('Saved search', 'Saved searches', $nb);
   }


   function getForbiddenStandardMassiveAction() {

      $forbidden   = parent::getForbiddenStandardMassiveAction();
      $forbidden[] = 'update';
      return $forbidden;
   }


   function getSpecificMassiveActions($checkitem = null) {

      $actions[get_called_class().MassiveAction::CLASS_ACTION_SEPARATOR.'unset_default']
                     = __('Unset as default');
      $actions[get_called_class().MassiveAction::CLASS_ACTION_SEPARATOR.'change_count_method']
                     = __('Change count method');
      if (Session::haveRight('transfer', READ)) {
         $actions[get_called_class().MassiveAction::CLASS_ACTION_SEPARATOR.'change_entity']
                     = __('Change visibility');
      }
      return $actions;
   }


   static function showMassiveActionsSubForm(MassiveAction $ma) {

      switch ($ma->getAction()) {
         case 'change_count_method':
            $values = [self::COUNT_AUTO  => __('Auto'),
                       self::COUNT_YES   => __('Yes'),
                       self::COUNT_NO    => __('No')];
            Dropdown::showFromArray('do_count', $values, ['width' => '20%']);
            break;

         case 'change_entity':
            Entity::dropdown(['entity' => $_SESSION['glpiactiveentities'],
                              'value'  => $_SESSION['glpiactive_entity'],
                              'name'   => 'entities_id']);
            echo '<br/>';
            echo __('Child entities');
            Dropdown::showYesNo('is_recursive');
            echo '<br/>';
            break;
      }
      return parent::showMassiveActionsSubForm($ma);
   }


   static function processMassiveActionsForOneItemtype(MassiveAction $ma, CommonDBTM $item,
                                                       array $ids) {
      $input = $ma->getInput();
      switch ($ma->getAction()) {
         case 'unset_default' :
            if ($item->unmarkDefaults($ids)) {
               $ma->itemDone($item->getType(), $ids, MassiveAction::ACTION_OK);
            } else {
               $ma->itemDone($item->getType(), $ids, MassiveAction::ACTION_KO);
            }
            return;
            break;

         case 'change_count_method':
            if ($item->setDoCount($ids, $input['do_count'])) {
               $ma->itemDone($item->getType(), $ids, MassiveAction::ACTION_OK);
            } else {
               $ma->itemDone($item->getType(), $ids, MassiveAction::ACTION_KO);
            }
            break;

         case 'change_entity':
            if ($item->setEntityRecur($ids, $input['entities_id'], $input['is_recursive'])) {
               $ma->itemDone($item->getType(), $ids, MassiveAction::ACTION_OK);
            } else {
               $ma->itemDone($item->getType(), $ids, MassiveAction::ACTION_KO);
            }
            break;
      }
      parent::processMassiveActionsForOneItemtype($ma, $item, $ids);
   }


   function canCreateItem() {

      if ($this->fields['is_private'] == 1) {
         return (Session::haveRight('config', UPDATE)
                 || $this->fields['users_id'] == Session::getLoginUserID());
      }
      return parent::canCreateItem();
   }


   function canViewItem() {

      if ($this->fields['is_private'] == 1) {
         return (Session::haveRight('config', READ)
                 || $this->fields['users_id'] == Session::getLoginUserID());
      }
      return parent::canViewItem();
   }


   function isNewItem() {
      /// For tabs management : force isNewItem
      return false;
   }


   function defineTabs($options = []) {

      $ong = [];
      $this->addDefaultFormTab($ong)
           ->addStandardTab('SavedSearch_Alert', $ong, $options);
      return $ong;
   }


   function rawSearchOptions() {
      $tab = [];

      $tab[] = ['id'                 => 'common',
                'name'               => __('Characteristics')
               ];

      $tab[] = ['id'                 => '1',
                'table'              => $this->getTable(),
                'field'              => 'name',
                'name'               => __('Name'),
                'datatype'           => 'itemlink',
                'massiveaction'      => false, // implicit key==1
                'autocomplete'       => true,
               ];

      $tab[] = ['id'                 => '2',
                'table'              => $this->getTable(),
                'field'              => 'id',
                'name'               => __('ID'),
                'massiveaction'      => false, // implicit field is id
                'datatype'           => 'number'
               ];

      $tab[] = ['id'                 => 3,
                'table'              => User::getTable(),
                'field'              => 'name',
                'name'               => User::getTypeName(1),
                'datatype'           => 'dropdown'
               ];

      $tab[] = [
         'id'  => 4,
         'table'           => $this->getTable(),
         'field'           => 'is_private',
         'name'            => __('Is private'),
         'datatype'        => 'bool',
         'massiveaction'   => false,
      ];

      $tab[] = ['id'                 => '8',
                'table'              => $this->getTable(),
                'field'              => 'itemtype',
                'name'               => __('Item type'),
                'massiveaction'      => false,
                'datatype'           => 'itemtypename',
                'types'              => self::getUsedItemtypes()
               ];

      $tab[] = ['id'                 => 9,
                'table'              => $this->getTable(),
                'field'              => 'last_execution_time',
                'name'               => __('Last duration (ms)'),
                'massiveaction'      => false,
                'datatype'           => 'number'
               ];

      $tab[] = ['id'                 => 10,
                'table'              => $this->getTable(),
                'field'              => 'do_count',
                'name'               => __('Count'),
                'massiveaction'      => true,
                'datatype'           => 'specific',
                'searchtype'         => 'equals'
               ];

      $tab[] = ['id'                 => 11,
                'table'              => SavedSearch_User::getTable(),
                'field'              => 'users_id',
                'name'               => __('Default'),
                'massiveaction'      => false,
                'joinparams'         => ['jointype' => 'child'],
                'datatype'           => 'specific',
                'searchtype'         => [0 => 'equals',
                                         1 => 'notequals']
               ];

      $tab[] = ['id'                 => 12,
                'table'              => $this->getTable(),
                'field'              => 'counter',
                'name'               => __('Counter'),
                'massiveaction'      => false,
                'datatype'           => 'number'
               ];

      $tab[] = ['id'                 => 13,
                'table'              => $this->getTable(),
                'field'              => 'last_execution_date',
                'name'               => __('Last execution date'),
                'massiveaction'      => false,
                'datatype'           => 'datetime'
               ];

      return $tab;
   }

   /**
    * Prepare Search url before saving it do db on creation or update
    *
    * @param array $input
    *
    * @return array $input
    */
   public function prepareSearchUrlForDB(array $input): array {
      $taburl = parse_url(rawurldecode($input['url']));
<<<<<<< HEAD
      $index  = strpos($taburl["path"], "plugins");

=======

      $key = "plugins";
      if (preg_match('/marketplace/i', $taburl["path"])) {
         $key = "marketplace";
      }

      $index  = strpos($taburl["path"], $key);
>>>>>>> 54071a0e
      if (!$index) {
         $index = strpos($taburl["path"], "front");
      }

      $input['path'] = Toolbox::substr(
         $taburl["path"],
         $index,
         Toolbox::strlen($taburl["path"]) - $index
      );

      $query_tab = [];

      if (isset($taburl["query"])) {
         parse_str($taburl["query"], $query_tab);
      }

      $input['query'] = Toolbox::append_params(
         $this->prepareQueryToStore($input['type'], $query_tab)
      );

      return $input;
   }

   public function prepareInputForAdd($input) {

      if (!isset($input['url']) || !isset($input['type'])) {
         return false;
      }

      $input = $this->prepareSearchUrlForDB($input);
      return $input;
   }

   public function prepareInputForUpdate($input) {

      if (isset($input['url']) && $input['type']) {
         $input = $this->prepareSearchUrlForDB($input);
      }
      return $input;
   }

   function pre_updateInDB() {

      // Set new user if initial user have been deleted
      if (($this->fields['users_id'] == 0)
          && ($uid = Session::getLoginUserID())) {
         $this->input['users_id']  = $uid;
         $this->fields['users_id'] = $uid;
         $this->updates[]          = "users_id";
      }
   }


   function post_getEmpty() {

      $this->fields["users_id"]     = Session::getLoginUserID();
      $this->fields["is_private"]   = 1;
      $this->fields["is_recursive"] = 1;
      $this->fields["entities_id"]  = $_SESSION["glpiactive_entity"];
   }


   function cleanDBonPurge() {

      $this->deleteChildrenAndRelationsFromDb(
         [
            SavedSearch_Alert::class,
            SavedSearch_User::class,
         ]
      );
   }


   /**
    * Print the saved search form
    *
    * @param integer $ID      ID of the item
    * @param array   $options possible options:
    *                         - target for the Form
    *                         - type when adding
    *                         - url when adding
    *                         - itemtype when adding
    *
    * @return void
   **/
   function showForm($ID, $options = []) {

      // Try to load id from fields if not specified
      if ($ID == 0) {
         $ID = $this->getID();
      }

      $this->initForm($ID, $options);
      $options['formtitle'] = false;
      $this->showFormHeader($options);

      if (isset($options['itemtype'])) {
         echo Html::hidden('itemtype', ['value' => $options['itemtype']]);
      }

      if (isset($options['type']) && ($options['type'] != 0)) {
         echo Html::hidden('type', ['value' => $options['type']]);
      }

      if (isset($options['url'])) {
         echo Html::hidden('url', ['value' => rawurlencode($options['url'])]);
      }

      echo "<tr><th colspan='4'>";
      if ($ID > 0) {
         // TRANS: %1$s is the Itemtype name and $2$d the ID of the item
         printf(__('%1$s - ID %2$d'), $this->getTypeName(1), $ID);
      } else {
         echo __('New saved search');
      }

      echo "</th></tr>";

      echo "<tr><td class='tab_bg_1'>".__('Name')."</td>";
      echo "<td class='tab_bg_1'>";
      Html::autocompletionTextField($this, "name", ['user' => $this->fields["users_id"]]);
      echo "</td>";
      if (Session::haveRight("config", UPDATE)) {
         echo "<td class='tab_bg_1'>".__('Do count')."</td>".
              "<td class='tab_bg_1'>";
         $values = [self::COUNT_AUTO  => __('Auto'),
                    self::COUNT_YES   => __('Yes'),
                    self::COUNT_NO    => __('No')];
         Dropdown::showFromArray('do_count', $values, ['value' => $this->getField('do_count')]);
      } else {
         echo "<td colspan='2'>";
      }
      echo "</td></tr>";

      $rand = mt_rand();
      echo "<tr class='tab_bg_2'><td><label for='dropdown_is_private$rand'>".__('Visibility') . "</label></td>";
      if ($this->canCreate()) {
         echo "<td colspan='3'>";
         Dropdown::showFromArray(
            'is_private', [
               1  => __('Private'),
               0  => __('Public')
            ], [
               'value'  => $this->fields['is_private'],
               'rand'   => $rand
            ]
         );
         echo "</td></tr>";
         echo "<tr class='tab_bg_2'><td>".Entity::getTypeName(1)."</td>";
         echo "</td><td>";
         Entity::dropdown(['value' => $this->fields["entities_id"]]);
         echo "</td><td>". __('Child entities')."</td><td>";
         Dropdown::showYesNo('is_recursive', $this->fields["is_recursive"]);
      } else {
         echo "<td colspan='3'>";
         if ($this->fields["is_private"]) {
            echo __('Private');
         } else {
            echo __('Public');
         }
      }
      if ($ID <= 0) { // add
         echo Html::hidden('users_id', ['value' => $this->fields['users_id']]);
         if (!self::canCreate()) {
            echo Html::hidden('is_private', ['value' => 1]);
         }
      } else {
         echo Html::hidden('id', ['value' => $ID]);
      }
      echo "</td></tr>";

      if (isset($options['ajax'])) {
         $js = "$(function() {
            $('form[name=form_save_query]').submit(function (e) {
               e.preventDefault();
               var _this = $(this);
               $.ajax({
                  url: _this.attr('action').replace(/\/front\//, '/ajax/').replace(/\.form/, ''),
                  method: 'POST',
                  data: _this.serialize(),
                  success: function(res) {
                     if (res.success == true) {
                        savesearch.dialog('close');
                     }
                     displayAjaxMessageAfterRedirect();
                  }
               });
            });
         });";
         echo Html::scriptBlock($js);
      }

      // If this form is used to edit a saved search from the search screen
      $is_ajax = $options['ajax'] ?? false;
      if ($is_ajax && $ID > 0) {
         // Allow an extra option to save as a new search instead of editing the current one
         $options['addbuttons'] = ["add" => __("Save as a new search")];

         // Do not allow delete from this modal
         $options['candel'] = false;
      }

      $this->showFormButtons($options);
   }


   /**
    * Prepare query to store depending of the type
    *
    * @param integer $type      Saved search type (self::SEARCH, self::URI or self::ALERT)
    * @param array   $query_tab Parameters
    *
    * @return clean query array
   **/
   protected function prepareQueryToStore($type, $query_tab) {

      switch ($type) {
         case self::SEARCH:
         case self::ALERT:
            $fields_toclean = ['add_search_count',
                               'add_search_count2',
                               'delete_search_count',
                               'delete_search_count2',
                               'start',
                               '_glpi_csrf_token'
                              ];
            foreach ($fields_toclean as $field) {
               if (isset($query_tab[$field])) {
                  unset($query_tab[$field]);
               }
            }
            break;
      }
      return $query_tab;
   }


   /**
    * Prepare query to use depending of the type
    *
    * @param integer $type      Saved search type (see SavedSearch constants)
    * @param array   $query_tab Parameters array
    *
    * @return prepared query array
   **/
   function prepareQueryToUse($type, $query_tab) {

      switch ($type) {
         case self::SEARCH:
         case self::ALERT:
            // Check if all data are valid
            $opt            = Search::getCleanedOptions($this->fields['itemtype']);
            $query_tab_save = $query_tab;
            $partial_load   = false;
            // Standard search
            if (isset($query_tab_save['criteria']) && count($query_tab_save['criteria'])) {
               unset($query_tab['criteria']);
               $new_key = 0;
               foreach ($query_tab_save['criteria'] as $key => $val) {
                  if (isset($val['field'])
                      && $val['field'] != 'view'
                      && $val['field'] != 'all'
                      && (!isset($opt[$val['field']])
                          || (isset($opt[$val['field']]['nosearch'])
                              && $opt[$val['field']]['nosearch']))) {
                     $partial_load = true;
                  } else {
                     $query_tab['criteria'][$new_key] = $val;
                     $new_key++;
                  }
               }
            }
            // Meta search
            if (isset($query_tab_save['metacriteria']) && count($query_tab_save['metacriteria'])) {
               $meta_ok = Search::getMetaItemtypeAvailable($query_tab['itemtype']);
               unset($query_tab['metacriteria']);
               $new_key = 0;
               foreach ($query_tab_save['metacriteria'] as $key => $val) {
                  if (isset($val['itemtype'])) {
                     $opt = Search::getCleanedOptions($val['itemtype']);
                  }
                  // Use if meta type is valid and option available
                  if (!isset($val['itemtype']) || !in_array($val['itemtype'], $meta_ok)
                      || !isset($opt[$val['field']])) {
                     $partial_load = true;
                  } else {
                     $query_tab['metacriteria'][$new_key] = $val;
                     $new_key++;
                  }
               }
            }
            // Display message
            if ($partial_load) {
               Session::addMessageAfterRedirect(__('Partial load of the saved search.'), false, ERROR);
            }
            // add reset value
            $query_tab['reset'] = 'reset';
            break;
      }
      return $query_tab;
   }


   /**
    * Load a saved search
    *
    * @param integer $ID ID of the saved search
    *
    * @return void
   **/
   function load($ID) {
      global $CFG_GLPI;

      if ($params = $this->getParameters($ID)) {
         $url  = $CFG_GLPI['root_doc']."/".rawurldecode($this->fields["path"]);
         $url .= "?".Toolbox::append_params($params);

         Html::redirect($url);
      }
   }


   /**
    * Get saved search parameters
    *
    * @param integer $ID ID of the saved search
    *
    * @return array|false
   **/
   function getParameters($ID) {

      if ($this->getFromDB($ID)) {
         $query_tab = [];
         parse_str($this->fields["query"], $query_tab);
         $query_tab['savedsearches_id'] = $ID;
         if (class_exists($this->fields['itemtype']) || $this->fields['itemtype'] == 'AllAssets') {
            return $this->prepareQueryToUse($this->fields["type"], $query_tab);
         }
      }
      return false;
   }


   /**
    * Mark saved search as default view for the currect user
    *
    * @param integer $ID ID of the saved search
    *
    * @return void
   **/
   function markDefault($ID) {
      global $DB;

      if ($this->getFromDB($ID)
          && ($this->fields['type'] != self::URI)) {
         $dd = new SavedSearch_User();
         // Is default view for this itemtype already exists ?
         $iterator = $DB->request([
            'SELECT' => 'id',
            'FROM'   => 'glpi_savedsearches_users',
            'WHERE'  => [
               'users_id'  => Session::getLoginUserID(),
               'itemtype'  => $this->fields['itemtype']
            ]
         ]);

         if ($result = $iterator->next()) {
            // already exists update it
            $updateID = $result['id'];
            $dd->update([
               'id'                 => $updateID,
               'savedsearches_id'   => $ID
            ]);
         } else {
            $dd->add([
               'savedsearches_id'   => $ID,
               'users_id'           => Session::getLoginUserID(),
               'itemtype'           => $this->fields['itemtype']
            ]);
         }
      }
   }


   /**
    * Unmark savedsearch as default view for the current user
    *
    * @param integer $ID ID of the saved search
    *
    * @return void
   **/
   function unmarkDefault($ID) {
      global $DB;

      if ($this->getFromDB($ID)
          && ($this->fields['type'] != self::URI)) {
         $dd = new SavedSearch_User();
         // Is default view for this itemtype already exists ?
         $iterator = $DB->request([
            'SELECT' => 'id',
            'FROM'   => 'glpi_savedsearches_users',
            'WHERE'  => [
               'users_id'           => Session::getLoginUserID(),
               'savedsearches_id'   => $ID,
               'itemtype'           => $this->fields['itemtype']
            ]
         ]);

         if ($result = $iterator->next()) {
            // already exists delete it
            $deleteID = $result['id'];
            $dd->delete(['id' => $deleteID]);
         }
      }
   }


   /**
    * Unmark savedsearch as default view
    *
    * @param array $ids IDs of the saved searches
    *
    * @return boolean
   **/
   function unmarkDefaults(array $ids) {
      global $DB;

      if (Session::haveRight('config', UPDATE)) {
         return $DB->delete(
            'glpi_savedsearches_users', [
               'savedsearches_id'   => $ids
            ]
         );
      }
   }


   /**
    * Show user searches list
    *
    * @return void
    */
   function displayMine() {
      global $DB, $CFG_GLPI;

      $table = $this->getTable();
      $utable = 'glpi_savedsearches_users';
      $criteria = [
         'SELECT'    => [
            "$table.*",
            "$utable.id AS IS_DEFAULT"
         ],
         'FROM'      => $table,
         'LEFT JOIN' => [
            $utable => [
               'ON' => [
                  $utable  => 'savedsearches_id',
                  $table   => 'id', [
                     'AND' => [
                        "$table.itemtype"    => new \QueryExpression("$utable.itemtype"),
                        "$utable.users_id"   => Session::getLoginUserID()
                     ]
                  ]
               ]
            ]
         ],
         'WHERE'     => [],
         'ORDERBY'   => [
            'itemtype',
            'name'
         ]
      ];

      $public_criteria = $criteria;
      if ($this->canView()) {
         $public_criteria['WHERE'] = [
            "$table.is_private"  => 0,
         ] + getEntitiesRestrictCriteria($table, '', '', true);
      }
      $public_iterator = $DB->request($public_criteria);

      $private_criteria = $criteria;
      $private_criteria['WHERE'] = [
         "$table.is_private"  => 1,
         "$table.users_id"    => Session::getLoginUserID()
      ];
      $private_iterator = $DB->request($private_criteria);

      // get saved searches
      $searches = ['private'   => [],
                   'public'    => []];

      while ($data = $private_iterator->next()) {
         $searches['private'][$data['id']] = $data;
      }

      while ($data = $public_iterator->next()) {
         $searches['public'][$data['id']] = $data;
      }

      $ordered = [];

      // get personal order
      $user               = new User();
      $personalorderfield = $this->getPersonalOrderField();

      $personalorder = [];
      if ($user->getFromDB(Session::getLoginUserID())) {
         $personalorder = importArrayFromDB($user->fields[$personalorderfield]);
      }
      if (!is_array($personalorder)) {
         $personalorder = [];
      }

      // Add on personal order
      if (count($personalorder)) {
         foreach ($personalorder as $val) {
            if (isset($searches['private'][$val])) {
               $ordered[$val] = $searches['private'][$val];
               unset($searches['private'][$val]);
            }
         }
      }

      // Add unsaved in order
      if (count($searches['private'])) {
         foreach ($searches['private'] as $key => $val) {
            $ordered[$key] = $val;
         }
      }

      // New: save order
      $store = array_keys($ordered);
      $user->update(['id'                => Session::getLoginUserID(),
                     $personalorderfield => exportArrayToDB($store)]);
      $searches['private'] = $ordered;

      $rand    = mt_rand();

      echo "<div class='center' id='tabsbody' >";

      $colspan = 2;
      echo "<table class='tab_cadre_fixehov'>";
      echo "<thead><tr><th colspan='$colspan' class='search_header'>" .
                  "<input type='text' id='filter_savedsearch' placeholder='".__('Filter list')."' style='width: 95%; padding: 5px'></i>" .
           "</th></tr></thead>";
      echo "<thead><tr><th colspan='$colspan' class='private_header'>" .
                  sprintf(
                     _n('Private %1$s', 'Private %1$s', count($searches['private'])),
                     $this->getTypeName(count($searches['private']))
                  ) .
                  "<i class='toggle fa fa-chevron-circle-up' title='".__('Hide/Show elements')."'></i>" .
           "</th></tr></thead><tbody>";
      echo $this->displaySavedSearchType($searches['private']);
      echo "</tbody>";
      if ($this->canView()) {
         echo "<thead><tr><th colspan='$colspan'>" .
                     sprintf(
                        _n('Public %1$s', 'Public %1$s', count($searches['public'])),
                        $this->getTypeName(count($searches['public']))
                     ) .
                     "<i class='toggle fa fa-chevron-circle-up' title='".__('Hide/Show elements')."'></i>" .
              "</th></tr></thead><tbody>";
         echo $this->displaySavedSearchType($searches['public']);
         echo "</tbody>";
      }
      echo "</table></div>";
      Html::closeForm();

      if (count($searches['private']) || count($searches['public'])) {
         $js = "$(function() {
            $('.countSearches').on('click', function(e) {
               e.preventDefault();
               var _this = $(this);
               var _dest = _this.closest('tr').find('span.count');
               $.ajax({
                  url: _this.attr('href'),
                  beforeSend: function() {
                     var _img = '<span id=\'loading\'><img src=\'{$CFG_GLPI["root_doc"]}/pics/spinner.gif\' alt=\'" . addslashes(__('Loading...')) . "\'/></span>';
                     _dest.append(_img);
                  },
                  success: function(res) {
                     _dest.html(' (' + res.count + ')');
                  },
                  complete: function() {
                     $('#loading').remove();
                  }
               });
            });\n

            $('.slidepanel .default').on('click', function(e) {
               e.preventDefault();
               var _this = $(this);
               var _currentclass = (_this.hasClass('bookmark_record') ? 'bookmark_record' : 'bookmark_default');
               $.ajax({
                  url: _this.attr('href').replace(/\/front\//, '/ajax/'),
                  beforeSend: function() {
                     _this
                        .removeClass(_currentclass)
                        .addClass('fa-spinner fa-spin')
                  },
                  success: function(res) {
                     $('#showSavedSearches .contents').html(res);
                  },
                  error: function() {
                     alert('" . addslashes(__('Default bookmark has not been changed!'))  . "');
                     _this.addClass(_currentclass);
                  },
                  complete: function() {
                     _this.removeClass('fa-spin').removeClass('fa-spinner');
                  }
               });
            });\n

            $('.slidepanel .toggle').on('click', function() {
               var _this = $(this);
               var _elt = _this.parents('thead').next('tbody');
               _elt.toggle();
               if (_elt.is(':visible')) {
                  _this.removeClass('fa-chevron-circle-down')
                     .addClass('fa-chevron-circle-up');
               } else {
                  _this.removeClass('fa-chevron-circle-up')
                     .addClass('fa-chevron-circle-down');
               }
            });
            $('#filter_savedsearch').on('keyup', function() {
               var _this = $(this);
               var searchtext = _this.val() + '';
               var searchparts = searchtext.toLowerCase().split(/\s+/);
               var _rows = _this.parents('table').find('tbody tr');
               _rows.each(function() {
                  var _row = $(this);
                  var rowtext = _row.text().toLowerCase();

                  var show = true;

                  for (var i=0; i < searchparts.length; i++) {
                     if (rowtext.indexOf(searchparts[i]) == -1) {
                        show = false;
                        break;
                     }
                  }

                  if (show) {
                     _row.show();
                  } else {
                     _row.hide();
                  }
               });
            });

         });";

         echo Html::scriptBlock($js);
      }
   }


   /**
    * Display saved searches from a type
    *
    * @param string $searches Search type
    *
    * @return void
   **/
   private function displaySavedSearchType($searches) {
      global $CFG_GLPI;

      if ($totalcount = count($searches)) {
         $current_type      = -1;
         $number            = 0;
         $current_type_name = NOT_AVAILABLE;
         $is_private        = null;

         foreach ($searches as $key => $this->fields) {
            $number ++;
            if ($current_type != $this->fields['itemtype']) {
               $current_type      = $this->fields['itemtype'];
               $current_type_name = NOT_AVAILABLE;

               if ($current_type == "AllAssets") {
                  $current_type_name = __('Global');
               } else if ($item = getItemForItemtype($current_type)) {
                  $current_type_name = $item->getTypeName(Session::getPluralNumber());
               }
            }

            if ($_SESSION['glpishow_count_on_tabs']) {
               $count = null;
               try {
                  $data = $this->execute();
               } catch (\RuntimeException $e) {
                  Toolbox::logError($e);
                  $data = false;
               }
               if (isset($data['data']['totalcount'])) {
                  $count = $data['data']['totalcount'];
               } else {
                  $info_message = ($this->fields['do_count'] == self::COUNT_NO)
                                   ? __s('Count for this saved search has been disabled.')
                                   : __s('Counting this saved search would take too long, it has been skipped.');
                  if ($count === null) {
                     //no count, just inform the user
                     $count = "<span class='fa fa-info-circle' title='$info_message'></span>";
                  }
               }
            }

            if ($is_private === null) {
               $is_private = ($this->fields['is_private'] == 1);
            }

            echo "<tr class='tab_bg_1";
            if ($is_private) {
               echo " private' data-position='$number' data-id='{$this->getID()}";
            }
            echo "'>";
            echo "<td class='small no-wrap'>";
            if (is_null($this->fields['IS_DEFAULT'])) {
               echo "<a class='default fa fa-star bookmark_record' href=\"" .
                       $this->getSearchURL() . "?action=edit&amp; mark_default=1&amp;id=".
                       $this->fields["id"]."\" title=\"".__s('Not default search')."\">".
                       "<span class='sr-only'>" . __('Not default search')  . "</span></a>";
            } else {
               echo "<a class='default fa fa-star bookmark_default' href=\"".
                       $this->getSearchURL() . "?action=edit&amp;mark_default=0&amp;id=".
                       $this->fields["id"]."\" title=\"".__s('Default search')."\">".
                       "<span class='sr-only'>" . __('Default search') . "</span></a>";
            }
            echo "</td>";
            echo "<td>";
            $text = sprintf(__('%1$s on %2$s'), $this->fields['name'], $current_type_name);

            $title = ($is_private ? __s('Click to load or drag and drop to reorder')
                                  : __s('Click to load'));
            echo "<a class='savedsearchlink' href=\"".$this->getSearchURL()."?action=load&amp;id=".
                     $this->fields["id"]."\" title='".$title."'>".
                     $text;
            if ($_SESSION['glpishow_count_on_tabs']) {
               echo "<span class='primary-bg primary-fg count'>$count</span>";
            }
            echo "</a>";
            echo "</td>";
            echo "</tr>";
         }

         if ($is_private) {
            //private saved searches can be ordered
            $js = "$(function() {
               $('.slidepanel .contents table').sortable({
                  items: 'tr.private',
                  placeholder: 'ui-state-highlight',
                  create: function(event, ui) {
                     $('tr.private td:first-child').each(function() {
                        $(this).prepend('<span class=\'drag\'><img src=\'{$CFG_GLPI['root_doc']}/pics/drag.png\' alt=\'\'/></span>');
                     });
                  },
                  stop: function (event, ui) {
                     var _ids = $('tr.private').map(function(idx, ele) {
                        return $(ele).data('id');
                     }).get();

                     $.ajax({
                        url: '{$CFG_GLPI["root_doc"]}/ajax/savedsearch.php?action=reorder',
                        data: {
                           ids: _ids
                        },
                        beforeSend: function() {
                           var _img = '<span id=\'loading\'><img src=\'{$CFG_GLPI["root_doc"]}/pics/spinner.gif\' alt=\'" . addslashes(__('Loading...')) . "\'/></span>';
                           $('.private_header').prepend(_img);
                        },
                        error: function() {
                           alert('" . addslashes(__('Saved searches order cannot be saved!')) . "');
                        },
                        complete: function() {
                           $('#loading').remove();
                        }
                     });
                  }
               });
            });";

            echo Html::scriptBlock($js);
         }
      } else {
         echo "<tr class='tab_bg_1'><td colspan='3'>";
         echo sprintf(__('You have not recorded any %1$s yet'), mb_strtolower($this->getTypeName(1)));
         echo "</td></tr>";
      }
   }


   /**
    * Save order
    *
    * @param array $items Ordered ids
    *
    * @return boolean
    */
   function saveOrder(array $items) {
      if (count($items)) {
         $user               = new User();
         $personalorderfield = $this->getPersonalOrderField();

         $user->update(['id'                 => Session::getLoginUserID(),
                        $personalorderfield  => exportArrayToDB($items)]);
         return true;
      }
      return false;
   }

   /**
    * Display buttons
    *
    * @param integer $type     SavedSearch type to use
    * @param integer $itemtype Device type of item where is the bookmark (default 0)
    * @param bool    $active   Should the icon be displayed as active ?
    *
    * @return void
   **/
   static function showSaveButton($type, $itemtype = 0, bool $active = false) {
      global $CFG_GLPI;

      $icon_class = "fa fa-star bookmark_record save";
      if ($active) {
         $icon_class .= " active";
      }

      echo "<a href='#' onClick=\"savesearch.dialog('open'); return false;\"
             class='$icon_class' title='".__s('Save current search')."'>";
      echo "<span class='sr-only'>".__s('Save current search')."</span>";
      echo "</a>";

      $params = [
         'action'   => "create",
         'itemtype' => $itemtype,
         'type'     => $type,
         'url'      => rawurlencode($_SERVER["REQUEST_URI"])
      ];

      // If we are on a saved search, add the search id in the query so we can
      // update it if needed
      if (isset($_GET['savedsearches_id'])) {
         $params['id'] = $_GET['savedsearches_id'];
      }

      $url = $CFG_GLPI['root_doc'] . "/ajax/savedsearch.php?" . http_build_query($params);

      Ajax::createModalWindow('savesearch', $url, [
         'title' => __('Save current search')
      ]);
   }


   /**
    * Get personal order field name
    *
    * @return string
   **/
   protected function getPersonalOrderField() {
      return 'privatebookmarkorder';
   }


   /**
    * Get all itemtypes used
    *
    * @return array of itemtypes
   **/
   static function getUsedItemtypes() {
      global $DB;

      $types= [];
      $iterator = $DB->request([
         'SELECT'          => 'itemtype',
         'DISTINCT'        => true,
         'FROM'            => static::getTable()
      ]);
      while ($data = $iterator->next()) {
         $types[] = $data['itemtype'];
      }
      return $types;
   }


   /**
    * Update bookmark execution time after it has been loaded
    *
    * @param integer $id   Saved search ID
    * @param integer $time Execution time, in milliseconds
    *
    * @return void
   **/
   static public function updateExecutionTime($id, $time) {
      global $DB;

      if ($_SESSION['glpishow_count_on_tabs']) {
         $DB->update(
            static::getTable(), [
               'last_execution_time'   => $time,
               'last_execution_date'   => date('Y-m-d H:i:s'),
               'counter'               => new \QueryExpression($DB->quoteName('counter') . ' + 1')
            ], [
               'id' => $id
            ]
         );
      }
   }


   static function getSpecificValueToDisplay($field, $values, array $options = []) {

      if (!is_array($values)) {
         $values = [$field => $values];
      }
      switch ($field) {
         case 'do_count':
            switch ($values[$field]) {
               case SavedSearch::COUNT_NO:
                  return __('No');

               case SavedSearch::COUNT_YES:
                  return __('Yes');

               case SavedSearch::COUNT_AUTO:
                  return ('Auto');
            }
            break;
      }
      return parent::getSpecificValueToDisplay($field, $values, $options);
   }


   static function getSpecificValueToSelect($field, $name = '', $values = '', array $options = []) {

      if (!is_array($values)) {
         $values = [$field => $values];
      }
      $options['display'] = false;

      switch ($field) {
         case 'do_count' :
            $options['name']  = $name;
            $options['value'] = $values[$field];
            return self::dropdownDoCount($options);
      }
      return parent::getSpecificValueToSelect($field, $name, $values, $options);
   }


   /**
    * Dropdown of do_count possible values
    *
    * @param array $options array of options:
    *                       - name     : select name (default is do_count)
    *                       - value    : default value (default self::COUNT_AUTO)
    *                       - display  : boolean if false get string
    *
    * @return void|string
   **/
   static function dropdownDoCount(array $options = []) {

      $p['name']      = 'do_count';
      $p['value']     = self::COUNT_AUTO;
      $p['display']   = true;

      if (is_array($options) && count($options)) {
         foreach ($options as $key => $val) {
            $p[$key] = $val;
         }
      }

      $tab = [self::COUNT_AUTO  => __('Auto'),
              self::COUNT_YES   => __('Yes'),
              self::COUNT_NO    => __('No')];

      return Dropdown::showFromArray($p['name'], $tab, $p);
   }


   /**
    * Set do_count from massive actions
    *
    * @param array   $ids      Items IDs
    * @param integer $do_count One of self::COUNT_*
    *
    * @return boolean
    */
   public function setDoCount(array $ids, $do_count) {
      global $DB;

      $result = $DB->update(
         $this->getTable(), [
            'do_count' => $do_count
         ], [
            'id' => $ids
         ]
      );
      return $result;
   }


   /**
    * Set entity and recursivity from massive actions
    *
    * @param array   $ids   Items IDs
    * @param integer $eid   Entityy ID
    * @param boolean $recur Recursivity
    *
    * @return boolean
    */
   public function setEntityRecur(array $ids, $eid, $recur) {
      global $DB;

      $result = $DB->update(
         $this->getTable(), [
            'entities_id'  => $eid,
            'is_recursive' => $recur
         ], [
            'id' => $ids
         ]
      );
      return $result;
   }



   /**
    * Specific method to add where to a request
    *
    * @param string  $link       link string
    * @param boolean $nott       is it a negative search ?
    * @param string  $itemtype   item type
    * @param integer $ID         ID of the item to search
    * @param string  $searchtype searchtype used (equals or contains)
    * @param mixed   $val        item num in the request
    * @param integer $meta       is a meta search (meta=2 in search.class.php) (default 0)
    *
    * @return string where clause
    */
   public static function addWhere($link, $nott, $itemtype, $ID, $searchtype, $val, $meta = 0) {

      if ($ID == 11) { //search for defaults/not defaults
         if ($val == 0) {
            return "$link glpi_savedsearches_users.users_id IS NULL";
         }
         return "$link glpi_savedsearches_users.users_id IS NOT NULL";
      }
   }


   static function cronInfo($name) {

      switch ($name) {
         case 'countAll' :
            return ['description' => __('Update all bookmarks execution time')];
      }
      return [];
   }


   /**
    * Update all bookmarks execution time
    *
    * @param CronTask $task CronTask instance
    *
    * @return void
   **/
   static public function croncountAll($task) {
      global $DB, $CFG_GLPI;

      $cron_status = 0;

      if ($CFG_GLPI['show_count_on_tabs'] != -1) {
         $lastdate = new \DateTime($task->getField('lastrun'));
         $lastdate->sub(new \DateInterval('P7D'));

         $iterator = $DB->request(['FROM'   => self::getTable(),
                                   'FIELDS' => ['id', 'query', 'itemtype', 'type'],
                                   'WHERE'  => ['last_execution_date'
                                                => ['<' , $lastdate->format('Y-m-d H:i:s')]]]);

         if ($iterator->numrows()) {
            //prepare variables we'll use
            $self = new self();
            $now = date('Y-m-d H:i:s');

            $query = $DB->buildUpdate(
               self::getTable(), [
                  'last_execution_time'   => new QueryParam(),
                  'last_execution_date'   => new QueryParam()
               ], [
                  'id'                    => new QueryParam()
               ]
            );
            $stmt = $DB->prepare($query);

            if (!isset($_SESSION['glpiname'])) {
               //required from search class
               $_SESSION['glpiname'] = 'crontab';
            }
            if (!isset($_SESSION['glpigroups'])) {
               $_SESSION['glpigroups'] = [];
            }

            $in_transaction = $DB->inTransaction();
            if (!$in_transaction) {
               $DB->beginTransaction();
            }
            while ($row = $iterator->next()) {
               try {
                  $self->fields = $row;
                  if ($data = $self->execute(true)) {
                     $execution_time = $data['data']['execution_time'];

                     $stmt->bind_param('sss', $execution_time, $now, $row['id']);
                     $stmt->execute();
                  }
               } catch (\Exception $e) {
                  Toolbox::logError($e);
               }
            }

            $stmt->close();
            if (!$in_transaction) {
               $DB->commit();
            }

            $cron_status = 1;
         }
      } else {
         Toolbox::logWarning('Count on tabs has been disabled; crontask is inefficient.');
      }

      return $cron_status;
   }


   /**
    * Execute current saved search and return results
    *
    * @param boolean $force Force query execution even if it should not be executed
    *                       (default false)
    *
    * @throws RuntimeException
    *
    * @return array
   **/
   public function execute($force = false) {
      global $CFG_GLPI;

      if (($force === true)
          || (($this->fields['do_count'] == self::COUNT_YES)
              || ($this->fields['do_count'] == self::COUNT_AUTO)
              && ($this->getField('last_execution_time') != null)
              && ($this->fields['last_execution_time'] <= $CFG_GLPI['max_time_for_count']))) {

         $search = new Search();
         //Do the same as self::getParameters() but getFromDB is useless
         $query_tab = [];
         parse_str($this->getField('query'), $query_tab);

         $params = null;
         if (class_exists($this->getField('itemtype'))
             || ($this->getField('itemtype') == 'AllAssets')) {
            $params = $this->prepareQueryToUse($this->getField('type'), $query_tab);
         }

         if (!$params) {
            throw new \RuntimeException('Saved search #' . $this->getID() . ' seems to be broken!');
         } else {
            $data                   = $search->prepareDatasForSearch($this->getField('itemtype'),
                                                                     $params);
            $data['search']['sort'] = null;
            $search->constructSQL($data);
            $search->constructData($data, true);
            return $data;
         }
      }
   }


   /**
    * Create specific notification for a public saved search
    *
    * @return void
    */
   public function createNotif() {

      $notif = new Notification();
      $notif->getFromDBByCrit(['event' => 'alert_' . $this->getID()]);

      if ($notif->isNewItem()) {
         $notif->check(-1, CREATE);
         $notif->add(['name'            => SavedSearch::getTypeName(1) . ' ' . addslashes($this->getName()),
                      'entities_id'     => $_SESSION["glpidefault_entity"],
                      'itemtype'        => SavedSearch_Alert::getType(),
                      'event'           => 'alert_' . $this->getID(),
                      'is_active'       => 0,
                      'date_creation' => date('Y-m-d H:i:s')
                     ]);

         Session::addMessageAfterRedirect(__('Notification has been created!'), INFO);
      }
   }

   /**
    * Return visibility SQL restriction to add
    *
    * @return string restrict to add
   **/
   static function addVisibilityRestrict() {
      //not deprecated because used in Search

      if (Session::haveRight('config', UPDATE)) {
         return '';
      }

      //get and clean criteria
      $criteria = self::getVisibilityCriteria();
      unset($criteria['LEFT JOIN']);
      $criteria['FROM'] = self::getTable();

      $it = new \DBmysqlIterator(null);
      $it->buildQuery($criteria);
      $sql = $it->getSql();
      $sql = preg_replace('/.*WHERE /', '', $sql);

      return $sql;
   }

   /**
    * Return visibility joins to add to DBIterator parameters
    *
    * @since 9.4
    *
    * @param boolean $forceall force all joins (false by default)
    *
    * @return array
    */
   static public function getVisibilityCriteria(bool $forceall = false): array {
      $criteria = ['WHERE' => []];
      if (Session::haveRight('config', UPDATE)) {
         return $criteria;
      }

      $restrict = [
         self::getTable() . '.is_private' => 1,
         self::getTable() . '.users_id'    => Session::getLoginUserID()
      ];

      if (Session::haveRight(self::$rightname, READ)) {
         $restrict = [
            'OR' => [
               $restrict,
               self::getTable() . '.is_private' => 0
            ]
         ];
      }

      $criteria['WHERE'] = $restrict;
      return $criteria;
   }


   static function getIcon() {
      return "far fa-bookmark";
   }
}<|MERGE_RESOLUTION|>--- conflicted
+++ resolved
@@ -281,10 +281,6 @@
     */
    public function prepareSearchUrlForDB(array $input): array {
       $taburl = parse_url(rawurldecode($input['url']));
-<<<<<<< HEAD
-      $index  = strpos($taburl["path"], "plugins");
-
-=======
 
       $key = "plugins";
       if (preg_match('/marketplace/i', $taburl["path"])) {
@@ -292,7 +288,6 @@
       }
 
       $index  = strpos($taburl["path"], $key);
->>>>>>> 54071a0e
       if (!$index) {
          $index = strpos($taburl["path"], "front");
       }
