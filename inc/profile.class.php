--- conflicted
+++ resolved
@@ -2269,11 +2269,7 @@
          'rightname'          => 'tickettemplate',
          'joinparams'         => [
             'jointype'           => 'child',
-<<<<<<< HEAD
-            'condition'          => ['NEWTABLE.name' => 'itiltemplate']
-=======
-            'condition'          => "AND `NEWTABLE`.`name`= 'tickettemplate'"
->>>>>>> 1ba56d1f
+            'condition'          => ['NEWTABLE.name' => 'tickettemplate']
          ]
       ];
 
