<?php
/**
 * ---------------------------------------------------------------------
 * GLPI - Gestionnaire Libre de Parc Informatique
 * Copyright (C) 2015-2017 Teclib' and contributors.
 *
 * http://glpi-project.org
 *
 * based on GLPI - Gestionnaire Libre de Parc Informatique
 * Copyright (C) 2003-2014 by the INDEPNET Development Team.
 *
 * ---------------------------------------------------------------------
 *
 * LICENSE
 *
 * This file is part of GLPI.
 *
 * GLPI is free software; you can redistribute it and/or modify
 * it under the terms of the GNU General Public License as published by
 * the Free Software Foundation; either version 2 of the License, or
 * (at your option) any later version.
 *
 * GLPI is distributed in the hope that it will be useful,
 * but WITHOUT ANY WARRANTY; without even the implied warranty of
 * MERCHANTABILITY or FITNESS FOR A PARTICULAR PURPOSE.  See the
 * GNU General Public License for more details.
 *
 * You should have received a copy of the GNU General Public License
 * along with GLPI. If not, see <http://www.gnu.org/licenses/>.
 * ---------------------------------------------------------------------
 */

/** @file
* @brief
*/

if (!defined('GLPI_ROOT')) {
   die("Sorry. You can't access this file directly");
}

/**
 * Profile class
**/
class Profile extends CommonDBTM {

   // Specific ones

   /// Helpdesk fields of helpdesk profiles
   static public $helpdesk_rights = ['create_ticket_on_login', 'followup',
                                          'knowbase', 'helpdesk_hardware', 'helpdesk_item_type',
                                          'password_update', 'reminder_public',
                                          'reservation', 'rssfeed_public',
                                          'show_group_hardware', 'task', 'ticket',
                                          'tickettemplates_id', 'ticket_cost',
                                          'ticketvalidation', 'ticket_status'];


   /// Common fields used for all profiles type
   static public $common_fields  = ['id', 'interface', 'is_default', 'name'];

   public $dohistory             = true;

   static $rightname             = 'profile';



   function getForbiddenStandardMassiveAction() {

      $forbidden   = parent::getForbiddenStandardMassiveAction();
      $forbidden[] = 'update';
      return $forbidden;
   }


   static function getTypeName($nb = 0) {
      return _n('Profile', 'Profiles', $nb);
   }


   function defineTabs($options = []) {

      $ong = [];
      $this->addDefaultFormTab($ong);
      $this->addStandardTab(__CLASS__, $ong, $options);
      $this->addStandardTab('Profile_User', $ong, $options);
      $this->addStandardTab('Log', $ong, $options);
      return $ong;
   }


   function getTabNameForItem(CommonGLPI $item, $withtemplate = 0) {

      if (!$withtemplate) {
         switch ($item->getType()) {
            case __CLASS__ :
               if ($item->fields['interface'] == 'helpdesk') {
                  $ong[3] = __('Assistance'); // Helpdesk
                  $ong[4] = __('Life cycles');
                  $ong[6] = __('Tools');
               } else {
                  $ong[2] = __('Assets');
                  $ong[3] = __('Assistance');
                  $ong[4] = __('Life cycles');
                  $ong[5] = __('Management');
                  $ong[6] = __('Tools');
                  $ong[7] = __('Administration');
                  $ong[8] = __('Setup');

               }
               return $ong;
         }
      }
      return '';
   }


   static function displayTabContentForItem(CommonGLPI $item, $tabnum = 1, $withtemplate = 0) {

      if ($item->getType() == __CLASS__) {
         $item->cleanProfile();
         switch ($tabnum) {
            case 2 :
               $item->showFormAsset();
               break;

            case 3 :
               if ($item->fields['interface'] == 'helpdesk') {
                  $item->showFormTrackingHelpdesk();
               } else {
                  $item->showFormTracking();
               }
               break;

            case 4 :
               if ($item->fields['interface'] == 'helpdesk') {
                  $item->showFormLifeCycleHelpdesk();
               } else {
                  $item->showFormLifeCycle();
               }
               break;

            case 5 :
               $item->showFormManagement();
               break;

            case 6 :
               if ($item->fields['interface'] == 'helpdesk') {
                  $item->showFormToolsHelpdesk();
               } else {
                  $item->showFormTools();
               }
               break;

            case 7 :
               $item->showFormAdmin();
               break;

            case 8 :
               $item->showFormSetup();
               break;
         }
      }
      return true;
   }


   function post_updateItem($history = 1) {
      global $DB;

      if (count($this->profileRight) > 0) {
         ProfileRight::updateProfileRights($this->getID(), $this->profileRight);
         unset($this->profileRight);
      }

      if (in_array('is_default', $this->updates) && ($this->input["is_default"] == 1)) {
         $query = "UPDATE ". $this->getTable()."
                   SET `is_default` = '0'
                   WHERE `id` <> '".$this->input['id']."'";
         $DB->query($query);
      }

      // To avoid log out and login when rights change (very useful in debug mode)
      if (isset($_SESSION['glpiactiveprofile']['id'])
            && $_SESSION['glpiactiveprofile']['id'] == $this->input['id']) {

         if (in_array('helpdesk_item_type', $this->updates)) {
            $_SESSION['glpiactiveprofile']['helpdesk_item_type'] = importArrayFromDB($this->input['helpdesk_item_type']);
         }
         ///TODO other needed fields
      }
   }


   function post_addItem() {
      global $DB;

      $rights = ProfileRight::getAllPossibleRights();
      ProfileRight::updateProfileRights($this->fields['id'], $rights);
      unset($this->profileRight);

      if (isset($this->fields['is_default']) && ($this->fields["is_default"] == 1)) {
         $query = "UPDATE ". $this->getTable()."
                   SET `is_default` = '0'
                   WHERE `id` <> '".$this->fields['id']."'";
         $DB->query($query);
      }
   }


   function cleanDBonPurge() {
      global $DB;

      $gpr = new ProfileRight();
      $gpr->cleanDBonItemDelete($this->getType(), $this->fields['id']);

      $gpu = new Profile_User();
      $gpu->cleanDBonItemDelete($this->getType(), $this->fields['id']);

      Rule::cleanForItemAction($this);
      // PROFILES and UNIQUE_PROFILE in RuleMailcollector
      Rule::cleanForItemCriteria($this, 'PROFILES');
      Rule::cleanForItemCriteria($this, 'UNIQUE_PROFILE');

      $gki = new KnowbaseItem_Profile();
      $gki->cleanDBonItemDelete($this->getType(), $this->fields['id']);

      $gr = new Profile_Reminder();
      $gr->cleanDBonItemDelete($this->getType(), $this->fields['id']);

   }


   function prepareInputForUpdate($input) {

      if (isset($input["_helpdesk_item_types"])) {
         if ((!isset($input["helpdesk_item_type"])) || (!is_array($input["helpdesk_item_type"]))) {
            $input["helpdesk_item_type"] = [];
         }
         // Linear_HIT: $input["helpdesk_item_type"] = array_keys($input["helpdesk_item_type"]
         $input["helpdesk_item_type"] = exportArrayToDB($input["helpdesk_item_type"]);
      }

      if (isset($input['helpdesk_hardware']) && is_array($input['helpdesk_hardware'])) {
         $helpdesk_hardware = 0;
         foreach ($input['helpdesk_hardware'] as $right => $value) {
            if ($value) {
               $helpdesk_hardware += $right;
            }
         }
         $input['helpdesk_hardware'] = $helpdesk_hardware;
      }

      if (isset($input["_cycle_ticket"])) {
         $tab   = Ticket::getAllStatusArray();
         $cycle = [];
         foreach ($tab as $from => $label) {
            foreach ($tab as $dest => $label) {
               if (($from != $dest)
                   && (!isset($input["_cycle_ticket"][$from][$dest])
                      || ($input["_cycle_ticket"][$from][$dest] == 0))) {
                  $cycle[$from][$dest] = 0;
               }
            }
         }
         $input["ticket_status"] = exportArrayToDB($cycle);
      }

      if (isset($input["_cycle_problem"])) {
         $tab   = Problem::getAllStatusArray();
         $cycle = [];
         foreach ($tab as $from => $label) {
            foreach ($tab as $dest => $label) {
               if (($from != $dest)
                   && ($input["_cycle_problem"][$from][$dest] == 0)) {
                  $cycle[$from][$dest] = 0;
               }
            }
         }
         $input["problem_status"] = exportArrayToDB($cycle);
      }

      if (isset($input["_cycle_change"])) {
         $tab   = Change::getAllStatusArray();
         $cycle = [];
         foreach ($tab as $from => $label) {
            foreach ($tab as $dest => $label) {
               if (($from != $dest)
                   && ($input["_cycle_change"][$from][$dest] == 0)) {
                  $cycle[$from][$dest] = 0;
               }
            }
         }
         $input["change_status"] = exportArrayToDB($cycle);
      }

      $this->profileRight = [];
      foreach (ProfileRight::getAllPossibleRights() as $right => $default) {
         if (isset($input['_'.$right])) {
            if (!is_array($input['_'.$right])) {
               $input['_'.$right] = ['1' => $input['_'.$right]];
            }
            $newvalue = 0;
            foreach ($input['_'.$right] as $value => $valid) {
               if ($valid) {
                  if (($underscore_pos = strpos($value, '_')) !== false) {
                     $value = substr($value, 0, $underscore_pos);
                  }
                  $newvalue += $value;
               }
            }
            // Update rights only if changed
            if (!isset($this->fields[$right]) || ($this->fields[$right] != $newvalue)) {
               $this->profileRight[$right] = $newvalue;
            }
            unset($input['_'.$right]);
         }
      }

      // check if right if the last write profile on Profile object
      if (($this->fields['profile'] & UPDATE)
          && isset($input['profile']) && !($input['profile'] & UPDATE)
          && (countElementsInTable("glpi_profilerights",
                                   "`name` = 'profile' AND `rights` & ".UPDATE))) {
         Session::addMessageAfterRedirect(__("This profile is the last with write rights on profiles"),
         false, ERROR);
         Session::addMessageAfterRedirect(__("Deletion refused"), false, ERROR);
         unset($input["profile"]);
      }
      return $input;
   }


   /**
    * check right before delete
    *
    * @since version 0.85
    *
    * @return boolean
   **/
   function pre_deleteItem() {
      global $DB;

      if (($this->fields['profile'] & DELETE)
          && (countElementsInTable("glpi_profilerights",
                                   "`name` = 'profile' AND `rights` & ".DELETE))) {
          Session::addMessageAfterRedirect(__("This profile is the last with write rights on profiles"),
                                           false, ERROR);
          Session::addMessageAfterRedirect(__("Deletion refused"), false, ERROR);
          return false;
      }
      return true;
   }


   function prepareInputForAdd($input) {

      if (isset($input["helpdesk_item_type"])) {
         $input["helpdesk_item_type"] = exportArrayToDB($input["helpdesk_item_type"]);
      }

      $this->profileRight = [];
      foreach (ProfileRight::getAllPossibleRights() as $right => $default) {
         if (isset($input[$right])) {
            $this->profileRight[$right] = $input[$right];
            unset($input[$right]);
         }
      }

      return $input;
   }


   /**
    * Unset unused rights for helpdesk
   **/
   function cleanProfile() {

      if ($this->fields["interface"] == "helpdesk") {
         foreach ($this->fields as $key=>$val) {
            if (!in_array($key, self::$common_fields)
                && !in_array($key, self::$helpdesk_rights)) {
               unset($this->fields[$key]);
            }
         }
      }

      // decode array
      if (isset($this->fields["helpdesk_item_type"])
          && !is_array($this->fields["helpdesk_item_type"])) {

         $this->fields["helpdesk_item_type"] = importArrayFromDB($this->fields["helpdesk_item_type"]);
      }

      // Empty/NULL case
      if (!isset($this->fields["helpdesk_item_type"])
          || !is_array($this->fields["helpdesk_item_type"])) {

         $this->fields["helpdesk_item_type"] = [];
      }

      // Decode status array
      $fields_to_decode = ['ticket_status', 'problem_status', 'change_status'];
      foreach ($fields_to_decode as $val) {
         if (isset($this->fields[$val]) && !is_array($this->fields[$val])) {
            $this->fields[$val] = importArrayFromDB($this->fields[$val]);
            // Need to be an array not a null value
            if (is_null($this->fields[$val])) {
               $this->fields[$val] = [];
            }
         }
      }
   }


   /**
    * Get SQL restrict request to determine profiles with less rights than the active one
    *
    * @param $separator string   Separator used at the beginning of the request (default 'AND')
    *
    * @return SQL restrict string
   **/
   static function getUnderActiveProfileRestrictRequest($separator = "AND") {

      // I don't understand usefull of this code (yllen)
      /*
      if (in_array('reservation', self::$helpdesk_rights)
          && !Session::haveRight('reservation', ReservationItem::RESERVEANITEM)) {
         return false;
      }

      if (in_array('ticket', self::$helpdesk_rights)
          && !Session::haveRightsOr("ticket", array(CREATE, Ticket::READGROUP))) {
         return false;
      }
      if (in_array('followup', self::$helpdesk_rights)
          && !Session::haveRightsOr('followup',
                                    array(TicketFollowup::ADDMYTICKET, TicketFollowup::UPDATEMY,
                                          TicketFollowup::SEEPUBLIC))) {
         return false;
      }
      if (in_array('task', self::$helpdesk_rights)
         && !Session::haveRight('task', TicketTask::SEEPUBLIC)) {
         return false;
      }
      if (in_array('ticketvalidation', self::$helpdesk_rights)
            && !Session::haveRightsOr('ticketvalidation',
                                      array(TicketValidation::CREATEREQUEST,
                                            TicketValidation::CREATEINCIDENT,
                                            TicketValidation::VALIDATEREQUEST,
                                            TicketValidation::VALIDATEINCIDENT))) {
         return false;
      }
      */

      $query = $separator ." ";

      // Not logged -> no profile to see
      if (!isset($_SESSION['glpiactiveprofile'])) {
         return $query." 0 ";
      }

      // Profile right : may modify profile so can attach all profile
      if (Profile::canCreate()) {
         return $query." 1 ";
      }

      if ($_SESSION['glpiactiveprofile']['interface']=='central') {
         $query .= " (`glpi_profiles`.`interface` = 'helpdesk') ";
      }

      $query .= " OR (`glpi_profiles`.`interface` = '" .
                $_SESSION['glpiactiveprofile']['interface'] . "' ";

      // First, get all possible rights
      $right_subqueries = [];
      foreach (ProfileRight::getAllPossibleRights() as $key => $default) {
         $val = isset($_SESSION['glpiactiveprofile'][$key])?$_SESSION['glpiactiveprofile'][$key]:0;

         if (!is_array($val) // Do not include entities field added by login
             && (($_SESSION['glpiactiveprofile']['interface'] == 'central')
                 || in_array($key, self::$helpdesk_rights))) {

            $right_subqueries[] = "(`glpi_profilerights`.`name` = '$key'
                                   AND (`glpi_profilerights`.`rights` | $val) = $val)";
         }
      }
      $query .= " AND ".count($right_subqueries)." = (
                    SELECT count(*)
                    FROM `glpi_profilerights`
                    WHERE `glpi_profilerights`.`profiles_id` = `glpi_profiles`.`id`
                     AND (".implode(' OR ', $right_subqueries).")))";

      return $query;
   }


   /**
    * Is the current user have more right than all profiles in parameters
    *
    * @param $IDs array of profile ID to test
    *
    * @return boolean true if have more right
   **/
   static function currentUserHaveMoreRightThan($IDs = []) {
      global $DB;

      if (Session::isCron()) {
         return true;
      }
      if (count($IDs) == 0) {
         // Check all profiles (means more right than all possible profiles)
         return (countElementsInTable('glpi_profiles')
                     == countElementsInTable('glpi_profiles',
                                             self::getUnderActiveProfileRestrictRequest('')));
      }
      $under_profiles = [];
      $query          = "SELECT *
                         FROM `glpi_profiles` ".
                         self::getUnderActiveProfileRestrictRequest("WHERE");
      $result         = $DB->query($query);

      while ($data = $DB->fetch_assoc($result)) {
         $under_profiles[$data['id']] = $data['id'];
      }

      foreach ($IDs as $ID) {
         if (!isset($under_profiles[$ID])) {
            return false;
         }
      }
      return true;
   }


   function showLegend() {

      echo "<div class='spaced'>";
      echo "<table class='tab_cadre_fixe'>";
      echo "<tr class='tab_bg_2'><td width='70' style='text-decoration:underline' class='b'>";
      echo __('Caption')."</td>";
      echo "<td class='tab_bg_4' width='15' style='border:1px solid black'></td>";
      echo "<td class='b'>".__('Global right')."</td></tr>\n";
      echo "<tr class='tab_bg_2'><td></td>";
      echo "<td class='tab_bg_2' width='15' style='border:1px solid black'></td>";
      echo "<td class='b'>".__('Entity right')."</td></tr>";
      echo "</table></div>\n";
   }


   function post_getEmpty() {

      $this->fields["interface"] = "helpdesk";
      $this->fields["name"]      = __('Without name');
      unset($_SESSION['glpi_all_possible_rights']);
      $this->fields = array_merge($this->fields, ProfileRight::getAllPossibleRights());
   }


   function post_getFromDB() {
      $this->fields = array_merge($this->fields, ProfileRight::getProfileRights($this->getID()));
   }

   /**
    * Print the profile form headers
    *
    * @param $ID        integer : Id of the item to print
    * @param $options   array of possible options
    *     - target filename : where to go when done.
    *     - withtemplate boolean : template or basic item
    *
    * @return boolean item found
    **/
   function showForm($ID, $options = []) {

      $onfocus = "";
      $new     = false;
      $rowspan = 4;
      if ($ID > 0) {
         $rowspan++;
         $this->check($ID, READ);
      } else {
         // Create item
         $this->check(-1, CREATE);
         $onfocus = "onfocus=\"if (this.value=='".$this->fields["name"]."') this.value='';\"";
         $new     = true;
      }

      $rand = mt_rand();

      $this->showFormHeader($options);

      echo "<tr class='tab_bg_1'><td>".__('Name')."</td>";
      echo "<td><input type='text' name='name' value=\"".$this->fields["name"]."\" $onfocus></td>";
      echo "<td rowspan='$rowspan' class='middle right'>".__('Comments')."</td>";
      echo "<td class='center middle' rowspan='$rowspan'>";
      echo "<textarea cols='45' rows='4' name='comment' >".$this->fields["comment"]."</textarea>";
      echo "</td></tr>";

      echo "<tr class='tab_bg_1'><td>".__('Default profile')."</td><td>";
      Html::showCheckbox(['name'    => 'is_default',
                               'checked' => $this->fields['is_default']]);
      echo "</td></tr>\n";

      echo "<tr class='tab_bg_1'><td>".__("Profile's interface")."</td>";
      echo "<td>";
      Dropdown::showFromArray('interface', self::getInterfaces(),
                              ['value'=>$this->fields["interface"]]);
      echo "</td></tr>\n";

      echo "<tr class='tab_bg_1'><td>".__('Update password')."</td><td>";
      Html::showCheckbox(['name'    => '_password_update',
                               'checked' => $this->fields['password_update']]);
      echo "</td></tr>\n";

      echo "<tr class='tab_bg_1'><td>".__('Ticket creation form on login')."</td><td>";
      Html::showCheckbox(['name'    => 'create_ticket_on_login',
                               'checked' => $this->fields['create_ticket_on_login']]);
      echo "</td></tr>\n";

      $this->showFormButtons($options);

      return true;
   }


   /**
    * Print the helpdesk right form for the current profile
    *
    * @since version 0.85
   **/
   function showFormTrackingHelpdesk() {
      global $CFG_GLPI;

      if (!self::canView()) {
         return false;
      }

      echo "<div class='spaced'>";
      if ($canedit = Session::haveRightsOr(self::$rightname, [CREATE, UPDATE, PURGE])) {
         echo "<form method='post' action='".$this->getFormURL()."'>";
      }

      $matrix_options = ['canedit'       => $canedit,
                              'default_class' => 'tab_bg_2'];

      $rights = [['rights'     => Profile::getRightsFor('Ticket', 'helpdesk'),
                            'label'      => _n('Ticket', 'Tickets', Session::getPluralNumber()),
                            'field'      => 'ticket'],
                      ['rights'     => Profile::getRightsFor('TicketFollowup', 'helpdesk'),
                            'label'      => _n('Followup', 'Followups', Session::getPluralNumber()),
                            'field'      => 'followup'],
                      ['rights'     => Profile::getRightsFor('TicketTask', 'helpdesk'),
                            'label'      => _n('Task', 'Tasks', Session::getPluralNumber()),
                            'field'      => 'task'],
                      ['rights'     => Profile::getRightsFor('TicketValidation', 'helpdesk'),
                            'label'      => _n('Validation', 'Validations', Session::getPluralNumber()),
                            'field'      => 'ticketvalidation']];

      $matrix_options['title'] = __('Assistance');
      $this->displayRightsChoiceMatrix($rights, $matrix_options);

      echo "<table class='tab_cadre_fixehov'>";
      echo "<tr class='tab_bg_5'><th colspan='2'>".__('Association')."</th></tr>\n";

      echo "<tr class='tab_bg_2'>";
      echo "<td width=30%>".__('See hardware of my groups')."</td><td>";
      Html::showCheckbox(['name'    => '_show_group_hardware',
                               'checked' => $this->fields['show_group_hardware']]);
      echo "</td></tr>\n";

      echo "<tr class='tab_bg_2'>";
      echo "<td>".__('Link with items for the creation of tickets')."</td>";
      echo "<td>";
      self::getLinearRightChoice(self::getHelpdeskHardwareTypes(true),
                                 ['field' => 'helpdesk_hardware',
                                       'value' => $this->fields['helpdesk_hardware']]);
      echo "</td></tr>\n";

      echo "<tr class='tab_bg_2'>";
      echo "<td>".__('Associable items to a ticket')."</td>";
      echo "<td><input type='hidden' name='_helpdesk_item_types' value='1'>";
      self::dropdownHelpdeskItemtypes(['values' => $this->fields["helpdesk_item_type"]]);

      echo "</td>";
      echo "</tr>\n";

      echo "<tr class='tab_bg_2'>";
      echo "<td>".__('Default ticket template')."</td><td>";
      // Only root entity ones and recursive
      $options = ['value'     => $this->fields["tickettemplates_id"],
                       'entity'    => 0];
      if (Session::isMultiEntitiesMode()) {
         $options['condition'] = '`is_recursive`';
      }
      // Only add profile if on root entity
      if (!isset($_SESSION['glpiactiveentities'][0])) {
         $options['addicon'] = false;
      }
      TicketTemplate::dropdown($options);
      echo "</td>";
      echo "</tr>\n";

      if ($canedit) {
         echo "<tr class='tab_bg_1'>";
         echo "<td colspan='4' class='center'>";
         echo "<input type='hidden' name='id' value='".$this->fields['id']."'>";
         echo "<input type='submit' name='update' value=\""._sx('button', 'Save')."\" class='submit'>";
         echo "</td></tr>\n";
         echo "</table>\n";
         Html::closeForm();
      } else {
         echo "</table>\n";
      }
      echo "</div>";
   }


   /**
    * Print the helpdesk right form for the current profile
    *
    * @since version 0.85
   **/
   function showFormToolsHelpdesk() {
      global $CFG_GLPI;

      if (!self::canView()) {
         return false;
      }

      echo "<div class='spaced'>";
      if ($canedit = Session::haveRightsOr(self::$rightname, [CREATE, UPDATE, PURGE])) {
         echo "<form method='post' action='".$this->getFormURL()."'>";
      }

      $matrix_options = ['canedit'       => $canedit,
                              'default_class' => 'tab_bg_2'];

      $rights = [['rights'    => Profile::getRightsFor('KnowbaseItem', 'helpdesk'),
                            'label'     => __('FAQ'),
                            'field'     => 'knowbase'],
                      ['rights'  => Profile::getRightsFor('ReservationItem', 'helpdesk'),
                            'label'     => _n('Reservation', 'Reservations', Session::getPluralNumber()),
                            'field'     => 'reservation'],
                      ['rights'    => Profile::getRightsFor('Reminder', 'helpdesk'),
                            'label'     => _n('Public reminder', 'Public reminders', Session::getPluralNumber()),
                            'field'     => 'reminder_public'],
                      ['rights'    => Profile::getRightsFor('RSSFeed', 'helpdesk'),
                            'label'     => _n('Public RSS feed', 'Public RSS feeds', Session::getPluralNumber()),
                            'field'     => 'rssfeed_public']];

      $matrix_options['title'] = __('Tools');
      $this->displayRightsChoiceMatrix($rights, $matrix_options);

      if ($canedit) {
         echo "<div class='center'>";
         echo "<input type='hidden' name='id' value='".$this->fields['id']."'>";
         echo "<input type='submit' name='update' value=\""._sx('button', 'Save')."\" class='submit'>";
         echo "</div>\n";
         Html::closeForm();
      }
      echo "</div>";
   }



   /**
    * Print the Asset rights form for the current profile
    *
    * @since version 0.85
    *
    * @param $openform  boolean open the form (true by default)
    * @param $closeform boolean close the form (true by default)
    *
   **/
   function showFormAsset($openform = true, $closeform = true) {

      if (!self::canView()) {
         return false;
      }

      echo "<div class='spaced'>";
      if (($canedit = Session::haveRightsOr(self::$rightname, [UPDATE, CREATE, PURGE]))
          && $openform) {
         echo "<form method='post' action='".$this->getFormURL()."'>";
      }

      $rights = [['itemtype'  => 'Computer',
                            'label'     => _n('Computer', 'Computers', Session::getPluralNumber()),
                            'field'     => 'computer'],
                      ['itemtype'  => 'Monitor',
                            'label'     => _n('Monitor', 'Monitors', Session::getPluralNumber()),
                            'field'     => 'monitor'],
                      ['itemtype'  => 'Software',
                            'label'     => _n('Software', 'Software', Session::getPluralNumber()),
                            'field'     => 'software'],
                      ['itemtype'  => 'NetworkEquipment',
                            'label'     => _n('Network', 'Networks', Session::getPluralNumber()),
                            'field'     => 'networking'],
                      ['itemtype'  => 'Printer',
                            'label'     => _n('Printer', 'Printers', Session::getPluralNumber()),
                            'field'     => 'printer'],
                      ['itemtype'  => 'Cartridge',
                            'label'     => _n('Cartridge', 'Cartridges', Session::getPluralNumber()),
                            'field'     => 'cartridge'],
                      ['itemtype'  => 'Consumable',
                            'label'     => _n('Consumable', 'Consumables', Session::getPluralNumber()),
                            'field'     => 'consumable'],
                      ['itemtype'  => 'Phone',
                            'label'     => _n('Phone', 'Phones', Session::getPluralNumber()),
                            'field'     => 'phone'],
                      ['itemtype'  => 'Peripheral',
                            'label'     => _n('Device', 'Devices', Session::getPluralNumber()),
                            'field'     => 'peripheral'],
                      ['itemtype'  => 'NetworkName',
                            'label'     => __('Internet'),
                            'field'     => 'internet'],
                      ['itemtype'  => 'DeviceSimcard',
                            'label'     => __('Simcard PIN/PUK'),
                            'field'     => 'devicesimcard_pinpuk',
                            'rights'    => [READ    => __('Read'),
                                            UPDATE  => __('Update')]]];

      $this->displayRightsChoiceMatrix($rights, ['canedit'       => $canedit,
                                                      'default_class' => 'tab_bg_2',
                                                      'title'         => __('Assets')]);

      if ($canedit
          && $closeform) {
         echo "<div class='center'>";
         echo "<input type='hidden' name='id' value='".$this->fields['id']."'>";
         echo "<input type='submit' name='update' value=\""._sx('button', 'Save')."\" class='submit'>";
         echo "</div>\n";
         Html::closeForm();
      }

      echo "</div>";
   }


   /**
    * Print the Management rights form for the current profile
    *
    * @since version 0.85 (before showFormInventory)
    *
    * @param $openform  boolean open the form (true by default)
    * @param $closeform boolean close the form (true by default)
   **/
   function showFormManagement($openform = true, $closeform = true) {

      if (!self::canView()) {
         return false;
      }

      echo "<div class='spaced'>";

      if (($canedit = Session::haveRightsOr(self::$rightname, [UPDATE, CREATE, PURGE]))
          && $openform) {
         echo "<form method='post' action='".$this->getFormURL()."'>";
      }

      $matrix_options = ['canedit'       => $canedit,
                              'default_class' => 'tab_bg_2'];

      $rights = [['itemtype'  => 'SoftwareLicense',
                            'label'     => _n('License', 'Licenses', Session::getPluralNumber()),
                            'field'     => 'license'],
                      ['itemtype'  => 'Contact',
                            'label'     => _n('Contact', 'Contacts', Session::getPluralNumber())." / ".
                                           _n('Supplier', 'Suppliers', Session::getPluralNumber()),
                            'field'     => 'contact_enterprise'],
                      ['itemtype'  => 'Document',
                            'label'     => _n('Document', 'Documents', Session::getPluralNumber()),
                            'field'     => 'document'],
                      ['itemtype'  => 'Contract',
                            'label'     => _n('Contract', 'Contracts', Session::getPluralNumber()),
                            'field'     => 'contract'],
                      ['itemtype'  => 'Infocom',
                            'label'     => __('Financial and administratives information'),
                            'field'     => 'infocom'],
                      ['itemtype'  => 'Budget',
                            'label'     => __('Budget'),
                            'field'     => 'budget'],
                      ['itemtype'  => 'Line',
                            'label'     => __('Line'),
                            'field'     => 'line']];
      $matrix_options['title'] = __('Management');
      $this->displayRightsChoiceMatrix($rights, $matrix_options);

      if ($canedit
          && $closeform) {
         echo "<div class='center'>";
         echo "<input type='hidden' name='id' value='".$this->fields['id']."'>";
         echo "<input type='submit' name='update' value=\""._sx('button', 'Save')."\" class='submit'>";
         echo "</div>\n";
         Html::closeForm();
      }
      echo "</div>";
   }


   /**
    * Print the Tools rights form for the current profile
    *
    * @since version 0.85
    *
    * @param $openform  boolean open the form (true by default)
    * @param $closeform boolean close the form (true by default)
   **/
   function showFormTools($openform = true, $closeform = true) {

      if (!self::canView()) {
         return false;
      }

      echo "<div class='spaced'>";

      if (($canedit = Session::haveRightsOr(self::$rightname, [UPDATE, CREATE, PURGE]))
          && $openform) {
         echo "<form method='post' action='".$this->getFormURL()."'>";
      }

      $matrix_options = ['canedit'       => $canedit,
                              'default_class' => 'tab_bg_2'];

      $rights = [['itemtype'  => 'Reminder',
                            'label'     => _n('Public reminder', 'Public reminders', Session::getPluralNumber()),
                            'field'     => 'reminder_public'],
                      ['itemtype'  => 'RSSFeed',
                            'label'     => _n('Public RSS feed', 'Public RSS feeds', Session::getPluralNumber()),
                            'field'     => 'rssfeed_public'],
                      ['itemtype'  => 'SavedSearch',
                            'label'     => _n('Public saved search', 'Public saved searches', Session::getPluralNumber()),
                            'field'     => 'bookmark_public'],
                      ['itemtype'  => 'Report',
                            'label'     => _n('Report', 'Reports', Session::getPluralNumber()),
                            'field'     => 'reports'],
                      ['itemtype'  => 'KnowbaseItem',
                            'label'     => __('Knowledge base'),
                            'field'     => 'knowbase'],
                      ['itemtype'  => 'ReservationItem',
                            'label'     => __('Administration of reservations'),
                            'field'     => 'reservation']];
      $matrix_options['title'] = __('Tools');
      $this->displayRightsChoiceMatrix($rights, $matrix_options);

      $rights = [['itemtype'   => 'Project',
                            'label'      => _n('Project', 'Projects', Session::getPluralNumber()),
                            'field'      => 'project'],
                      ['itemtype'   => 'ProjectTask',
                            'label'      => _n('Task', 'Task', Session::getPluralNumber()),
                            'field'      => 'projecttask']];
      $matrix_options['title'] = _n('Project', 'Projects', Session::getPluralNumber());
      $this->displayRightsChoiceMatrix($rights, $matrix_options);

      if ($canedit
          && $closeform) {
         echo "<div class='center'>";
         echo "<input type='hidden' name='id' value='".$this->fields['id']."'>";
         echo "<input type='submit' name='update' value=\""._sx('button', 'Save')."\" class='submit'>";
         echo "</div>\n";
         Html::closeForm();
      }
      echo "</div>";
   }


   /**
    * Print the Tracking right form for the current profile
    *
    * @param $openform     boolean  open the form (true by default)
    * @param $closeform    boolean  close the form (true by default)
   **/
   function showFormTracking($openform = true, $closeform = true) {
      global $CFG_GLPI;

      if (!self::canView()) {
         return false;
      }

      echo "<div class='spaced'>";
      if (($canedit = Session::haveRightsOr(self::$rightname, [CREATE, UPDATE, PURGE]))
          && $openform) {
         echo "<form method='post' action='".$this->getFormURL()."'>";
      }

      echo "<table class='tab_cadre_fixe'>";
      // Assistance / Tracking-helpdesk
      echo "<tr class='tab_bg_1'><th colspan='2'>".__('Assistance')."</th></tr>\n";

      echo "<tr class='tab_bg_2'>";
      echo "<td>"._n('Ticket', 'Tickets', Session::getPluralNumber()).': '.__('Default ticket template')."</td><td  width='30%'>";
      // Only root entity ones and recursive
      $options = ['value'     => $this->fields["tickettemplates_id"],
                       'entity'    => 0];
      if (Session::isMultiEntitiesMode()) {
         $options['condition'] = '`is_recursive`';
      }
      // Only add profile if on root entity
      if (!isset($_SESSION['glpiactiveentities'][0])) {
         $options['addicon'] = false;
      }

      TicketTemplate::dropdown($options);
      echo "</td></tr>\n";

      echo "</table>";

      $matrix_options = ['canedit'       => $canedit,
                              'default_class' => 'tab_bg_2'];

      $rights = [['itemtype'  => 'Ticket',
                            'label'     => _n('Ticket', 'Tickets', Session::getPluralNumber()),
                            'field'     => 'ticket'],
                      ['itemtype'  => 'TicketCost',
                            'label'     => _n('Ticket cost', 'Ticket costs', Session::getPluralNumber()),
                            'field'     => 'ticketcost'],
                      ['itemtype'  => 'TicketRecurrent',
                            'label'     => __('Recurrent tickets'),
                            'field'     => 'ticketrecurrent'],
                      ['itemtype'  => 'TicketTemplate',
                            'label'     => _n('Ticket template', 'Ticket templates', Session::getPluralNumber()),
                            'field'     => 'tickettemplate']];
      $matrix_options['title'] = _n('Ticket', 'Tickets', Session::getPluralNumber());
      $this->displayRightsChoiceMatrix($rights, $matrix_options);

      $rights = [['itemtype'  => 'TicketFollowup',
                            'label'     => _n('Followup', 'Followups', Session::getPluralNumber()),
                            'field'     => 'followup'],
                      ['itemtype'  => 'TicketTask',
                            'label'     => _n('Task', 'Tasks', Session::getPluralNumber()),
                            'field'     => 'task']];
      $matrix_options['title'] = _n('Followup', 'Followups', Session::getPluralNumber())." / "._n('Task', 'Tasks', Session::getPluralNumber());
      $this->displayRightsChoiceMatrix($rights, $matrix_options);

      $rights = [['itemtype'  => 'TicketValidation',
                            'label'     => _n('Validation', 'Validations', Session::getPluralNumber()),
                            'field'     => 'ticketvalidation']];
      $matrix_options['title'] = _n('Validation', 'Validations', Session::getPluralNumber());
      $this->displayRightsChoiceMatrix($rights, $matrix_options);

      echo "<table class='tab_cadre_fixe'>";

      echo "<tr class='tab_bg_5'><th colspan='2'>".__('Association')."</th>";
      echo "</tr>\n";

      echo "<tr class='tab_bg_2'>";
      echo "<td>".__('See hardware of my groups')."</td><td>";
      Html::showCheckbox(['name'    => '_show_group_hardware',
                               'checked' => $this->fields['show_group_hardware']]);
      echo "</td></tr>";

      echo "<tr class='tab_bg_2'>";
      echo "<td>".__('Link with items for the creation of tickets')."</td>";
      echo "\n<td>";
      self::getLinearRightChoice(self::getHelpdeskHardwareTypes(true),
                                 ['field' => 'helpdesk_hardware',
                                       'value' => $this->fields['helpdesk_hardware']]);
      echo "</td></tr>\n";

      echo "<tr class='tab_bg_2'>";
      echo "<td>".__('Associable items to a ticket')."</td>";
      echo "<td><input type='hidden' name='_helpdesk_item_types' value='1'>";
      self::dropdownHelpdeskItemtypes(['values' => $this->fields["helpdesk_item_type"]]);
      // Linear_HIT
      // self::getLinearRightChoice(self::getHelpdeskItemtypes(),
      //                               array('field'         => 'helpdesk_item_type',
      //                                     'value'         => $this->fields['helpdesk_item_type'],
      //                                     'check_all'     => true,
      //                                     'zero_on_empty' => false,
      //                                     'max_per_line'  => 4,
      //                                     'check_method'  =>
      //                                     function ($element, $field) {
      //                                        return in_array($element,$field);
      //                                     }));
      echo "</td>";
      echo "</tr>\n";
      echo "</table>";

      $rights = [['itemtype'   => 'Stat',
                            'label'      => __('Statistics'),
                            'field'      => 'statistic'],
                      ['itemtype'   => 'Planning',
                            'label'      => __('Planning'),
                            'field'      => 'planning']];
      $matrix_options['title'] = __('Visibility');
      $this->displayRightsChoiceMatrix($rights, $matrix_options);

      $rights = [['itemtype'   => 'Problem',
                            'label'      => _n('Problem', 'Problems', Session::getPluralNumber()),
                            'field'      => 'problem']];
      $matrix_options['title'] = _n('Problem', 'Problems', Session::getPluralNumber());
      $this->displayRightsChoiceMatrix($rights, $matrix_options);

      $rights = [['itemtype'   => 'Change',
                            'label'      => _n('Change', 'Changes', Session::getPluralNumber()),
                            'field'      => 'change'],
                      ['itemtype'  => 'ChangeValidation',
                            'label'     => _n('Validation', 'Validations', Session::getPluralNumber()),
                            'field'     => 'changevalidation']];
      $matrix_options['title'] = _n('Change', 'Changes', Session::getPluralNumber());
      $this->displayRightsChoiceMatrix($rights, $matrix_options);

      if ($canedit
          && $closeform) {
         echo "<div class='center'>";
         echo "<input type='hidden' name='id' value='".$this->fields['id']."'>";
         echo "<input type='submit' name='update' value=\""._sx('button', 'Save')."\" class='submit'>";
         echo "</div>\n";
         Html::closeForm();
      }
      echo "</div>";
   }


   /**
    * Display the matrix of the elements lifecycle of the elements
    *
    * @since version 0.85
    *
    * @param $title          the kind of lifecycle
    * @param $html_field     field that is sent to _POST
    * @param $db_field       field inside the DB (to get current state)
    * @param $statuses       all available statuses for the given cycle (obj::getAllStatusArray())
    * @param $canedit        can we edit the elements ?
    *
    * @return nothing
   **/
   function displayLifeCycleMatrix($title, $html_field, $db_field, $statuses, $canedit) {

      $columns  = [];
      $rows     = [];

      foreach ($statuses as $index_1 => $status_1) {
         $columns[$index_1] = $status_1;
         $row               = ['label'      => $status_1,
                                    'columns'    => []];

         foreach ($statuses as $index_2 => $status_2) {
            $content = ['checked' => true];
            if (isset($this->fields[$db_field][$index_1][$index_2])) {
               $content['checked'] = $this->fields[$db_field][$index_1][$index_2];
            }
            if (($index_1 == $index_2) || (!$canedit)) {
               $content['readonly'] = true;
            }
            $row['columns'][$index_2] = $content;
         }
         $rows[$html_field."[$index_1]"] = $row;
      }
      Html::showCheckboxMatrix($columns, $rows,
                               ['title'         => $title,
                                     'row_check_all' => true,
                                     'col_check_all' => true,
                                     'first_cell'    => '<b>'.__("From \ To").'</b>']);
   }


   /**
   * Print the Life Cycles form for the current profile
   *
   * @param $openform   boolean  open the form (true by default)
   * @param $closeform  boolean  close the form (true by default)
   **/
   function showFormLifeCycle($openform = true, $closeform = true) {

      if (!self::canView()) {
         return false;
      }

      echo "<div class='spaced'>";

      if (($canedit = Session::haveRightsOr(self::$rightname, [CREATE, UPDATE, PURGE]))
          && $openform) {
         echo "<form method='post' action='".$this->getFormURL()."'>";
      }

      $this->displayLifeCycleMatrix(__('Life cycle of tickets'), '_cycle_ticket', 'ticket_status',
                                    Ticket::getAllStatusArray(), $canedit);

      $this->displayLifeCycleMatrix(__('Life cycle of problems'), '_cycle_problem',
                                    'problem_status', Problem::getAllStatusArray(), $canedit);

      $this->displayLifeCycleMatrix(__('Life cycle of changes'), '_cycle_change', 'change_status',
                                    Change::getAllStatusArray(), $canedit);

      if ($canedit
          && $closeform) {
         echo "<div class='center'>";
         echo "<input type='hidden' name='id' value='".$this->fields['id']."'>";
         echo "<input type='submit' name='update' value=\""._sx('button', 'Save')."\" class='submit'>";
         echo "</div>\n";
         Html::closeForm();
      }
      echo "</div>";
   }


   /**
    * Display the matrix of the elements lifecycle of the elements
    *
    * @since version 0.85
    *
    * @param $title          the kind of lifecycle
    * @param $html_field     field that is sent to _POST
    * @param $db_field       field inside the DB (to get current state)
    * @param $canedit        can we edit the elements ?
    *
    * @return nothing
   **/
   function displayLifeCycleMatrixTicketHelpdesk($title, $html_field, $db_field, $canedit) {

      $columns     = [];
      $rows        = [];
      $statuses    = [];
      $allstatuses = Ticket::getAllStatusArray();
      foreach ([Ticket::INCOMING, Ticket::SOLVED, Ticket::CLOSED] as $val) {
         $statuses[$val] = $allstatuses[$val];
      }
      $alwaysok     = [Ticket::INCOMING => [],
                            Ticket::SOLVED   => [Ticket::INCOMING],
                            Ticket::CLOSED   => []];

      $allowactions = [Ticket::INCOMING => [],
                            Ticket::SOLVED   => [Ticket::CLOSED],
                            Ticket::CLOSED   => [Ticket::CLOSED, Ticket::INCOMING]];

      foreach ($statuses as $index_1 => $status_1) {
         $columns[$index_1] = $status_1;
         $row               = ['label'      => $status_1,
                                    'columns'    => []];

         foreach ($statuses as $index_2 => $status_2) {
            $content = ['checked' => true];
            if (isset($this->fields[$db_field][$index_1][$index_2])) {
               $content['checked'] = $this->fields[$db_field][$index_1][$index_2];
            }

            if (in_array($index_2, $alwaysok[$index_1])) {
               $content['checked'] = true;
            }

            if (($index_1 == $index_2)
                || (!$canedit)
                || !in_array($index_2, $allowactions[$index_1])) {
               $content['readonly'] = true;
            }
            $row['columns'][$index_2] = $content;
         }
         $rows[$html_field."[$index_1]"] = $row;
      }
      Html::showCheckboxMatrix($columns, $rows,
                               ['title'         => $title,
                                     'first_cell'    => '<b>'.__("From \ To").'</b>']);
   }


   /**
   * Print the Life Cycles form for the current profile
   *
   *  @since version 0.85
   *
   * @param $openform   boolean  open the form (true by default)
   * @param $closeform  boolean  close the form (true by default)
   **/
   function showFormLifeCycleHelpdesk($openform = true, $closeform = true) {

      if (!self::canView()) {
         return false;
      }

      echo "<div class='spaced'>";

      if (($canedit = Session::haveRightsOr(self::$rightname, [CREATE, UPDATE, PURGE]))
          && $openform) {
         echo "<form method='post' action='".$this->getFormURL()."'>";
      }

      $this->displayLifeCycleMatrixTicketHelpdesk(__('Life cycle of tickets'), '_cycle_ticket',
                                                  'ticket_status', $canedit);

      if ($canedit
          && $closeform) {
         echo "<div class='center'>";
         echo "<input type='hidden' name='id' value='".$this->fields['id']."'>";
         echo "<input type='submit' name='update' value=\""._sx('button', 'Save')."\" class='submit'>";
         echo "</div>\n";
         Html::closeForm();
      }
      echo "</div>";
   }


   /**
    * Print the central form for a profile
    *
    * @param $openform     boolean  open the form (true by default)
    * @param $closeform    boolean  close the form (true by default)
   **/
   function showFormAdmin($openform = true, $closeform = true) {
      global $DB;

      if (!self::canView()) {
         return false;
      }

      echo "<div class='spaced'>";

      if (($canedit = Session::haveRightsOr(self::$rightname, [CREATE, UPDATE, PURGE]))
          && $openform) {
         echo "<form method='post' action='".$this->getFormURL()."'>";
      }

      $matrix_options = ['canedit'       => $canedit,
                              'default_class' => 'tab_bg_4'];

      $rights = [['itemtype'  => 'User',
                            'label'     => _n('User', 'Users', Session::getPluralNumber()),
                            'field'     => 'user',
                            'row_class' => 'tab_bg_2'],
                      ['itemtype'  => 'Entity',
                            'label'     => _n('Entity', 'Entities', Session::getPluralNumber()),
                            'field'     => 'entity'],
                      ['itemtype'  => 'Group',
                            'label'     => _n('Group', 'Groups', Session::getPluralNumber()),
                            'field'     => 'group'],
                      ['itemtype'  => 'Profile',
                            'label'     => _n('Profile', 'Profiles', Session::getPluralNumber()),
                            'field'     => 'profile'],
                      ['itemtype'  => 'QueuedNotification',
                            'label'     => __('Notification queue'),
                            'field'     => 'queuednotification'],
                      ['itemtype'  => 'Backup',
                            'label'     => __('Maintenance'),
                            'field'     => 'backup'],
                      ['itemtype'  => 'Log',
                            'label'     => _n('Log', 'Logs', Session::getPluralNumber()),
                            'field'     => 'logs']];
      $matrix_options['title'] = __('Administration');
      $this->displayRightsChoiceMatrix($rights, $matrix_options);

      $rights = [['itemtype'  => 'Rule',
                            'label'     => __('Authorizations assignment rules'),
                            'field'     => 'rule_ldap'],
                      ['itemtype'  => 'RuleImportComputer',
                            'label'     => __('Rules for assigning a computer to an entity'),
                            'field'     => 'rule_import'],
                      ['itemtype'  => 'RuleMailCollector',
                            'label'     => __('Rules for assigning a ticket created through a mails receiver'),
                            'field'     => 'rule_mailcollector'],
                      ['itemtype'  => 'RuleSoftwareCategory',
                            'label'     => __('Rules for assigning a category to a software'),
                            'field'     => 'rule_softwarecategories'],
                      ['itemtype'  => 'RuleTicket',
                            'label'     => __('Business rules for tickets (entity)'),
                            'field'     => 'rule_ticket',
                            'row_class' => 'tab_bg_2'],
                      ['itemtype'  => 'Transfer',
                            'label'     => __('Transfer'),
                            'field'     => 'transfer']];
      $matrix_options['title'] = _n('Rule', 'Rules', Session::getPluralNumber());
      $this->displayRightsChoiceMatrix($rights, $matrix_options);

      $rights = [['itemtype'  => 'RuleDictionnaryDropdown',
                            'label'     => __('Dropdowns dictionary'),
                            'field'     => 'rule_dictionnary_dropdown'],
                      ['itemtype'  => 'RuleDictionnarySoftware',
                            'label'     => __('Software dictionary'),
                            'field'     => 'rule_dictionnary_software'],
                      ['itemtype'  => 'RuleDictionnaryPrinter',
                            'label'     => __('Printers dictionnary'),
                            'field'     => 'rule_dictionnary_printer']];
      $matrix_options['title'] = __('Dropdowns dictionary');
      $this->displayRightsChoiceMatrix($rights, $matrix_options);

      if ($canedit
          && $closeform) {
         echo "<div class='center'>";
         echo "<input type='hidden' name='id' value='".$this->fields['id']."'>";
         echo "<input type='submit' name='update' value=\""._sx('button', 'Save')."\" class='submit'>";
         echo "</div>\n";
         Html::closeForm();
      }
      echo "</div>";

      $this->showLegend();
   }

   /**
    * Print the central form for a profile
    *
    * @param $openform     boolean  open the form (true by default)
    * @param $closeform    boolean  close the form (true by default)
   **/
   function showFormSetup($openform = true, $closeform = true) {

      if (!self::canView()) {
         return false;
      }

      echo "<div class='spaced'>";
      if (($canedit = Session::haveRightsOr(self::$rightname, [CREATE, UPDATE, PURGE]))
          && $openform) {
         echo "<form method='post' action='".$this->getFormURL()."'>";
      }

      $dropdown_rights = CommonDBTM::getRights();
      unset($dropdown_rights[DELETE]);
      unset($dropdown_rights[UNLOCK]);

      $rights = [['itemtype'  => 'Config',
                            'label'     => __('General setup'),
                            'field'     => 'config'],
                      ['itemtype'  => 'DisplayPreference',
                            'label'     => __('Search result display'),
                            'field'     => 'search_config'],
                      ['itemtype'  => 'Item_Devices',
                            'label'     => _n('Component', 'Components', Session::getPluralNumber()),
                            'field'     => 'device'],
                      ['rights'    => $dropdown_rights,
                            'label'     => _n('Global dropdown', 'Global dropdowns', Session::getPluralNumber()),
                            'field'     => 'dropdown'],
                      __('Entity dropdowns'),
                      ['itemtype'  => 'Domain',
                            'label'     => _n('Domain', 'Domains', Session::getPluralNumber()),
                            'field'     => 'domain'],
                      ['itemtype'  => 'Location',
                            'label'     => _n('Location', 'Locations', Session::getPluralNumber()),
                            'field'     => 'location'],
                      ['itemtype'  => 'ITILCategory',
                            'label'     => _n('Ticket category', 'Ticket categories', Session::getPluralNumber()),
                            'field'     => 'itilcategory'],
                      ['itemtype'  => 'KnowbaseItemCategory',
                            'label'     => _n('Knowledge base category', 'Knowledge base categories', Session::getPluralNumber()),
                            'field'     => 'knowbasecategory'],
                      ['itemtype'  => 'Netpoint',
                            'label'     => _n('Network outlet', 'Network outlets', Session::getPluralNumber()),
                            'field'     => 'netpoint'],
                      ['itemtype'  => 'TaskCategory',
                            'label'     => _n('Task category', 'Task categories', Session::getPluralNumber()),
                            'field'     => 'taskcategory'],
                      ['itemtype'  => 'State',
                            'label'     => _n('Status of items', 'Statuses of items', Session::getPluralNumber()),
                            'field'     => 'state'],
                      ['itemtype'  => 'SolutionTemplate',
                            'label'     => _n('Solution template', 'Solution templates', Session::getPluralNumber()),
                            'field'     => 'solutiontemplate'],
                      ['itemtype'  => 'Calendar',
                            'label'     => _n('Calendar', 'Calendars', Session::getPluralNumber()),
                            'field'     => 'calendar'],
                      ['itemtype'  => 'DocumentType',
                            'label'     => __('Document type'),
                            'field'     => 'typedoc'],
                      ['itemtype'  => 'Link',
                            'label'     => _n('External link', 'External links', Session::getPluralNumber()),
                            'field'     => 'link'],
                      ['itemtype'  => 'Notification',
                            'label'     => _n('Notification', 'Notifications', Session::getPluralNumber()),
<<<<<<< HEAD
                            'field'     => 'notification'),
                      array('itemtype'  => 'SLM',
                            'label'     => __('SLM'),
                            'field'     => 'slm'));
=======
                            'field'     => 'notification'],
                      ['itemtype'  => 'SLA',
                            'label'     => __('SLA'),
                            'field'     => 'sla'],
                      ['itemtype'  => 'LineOperator',
                       'label'     => _n('Line operator', 'Line operators', Session::getPluralNumber()),
                       'field'     => 'lineoperator']];
>>>>>>> 4fd4f703

      $this->displayRightsChoiceMatrix($rights, ['canedit'       => $canedit,
                                                      'default_class' => 'tab_bg_2',
                                                      'title'         => __('Setup')]);

      if ($canedit
          && $closeform) {
         echo "<div class='center'>";
         echo "<input type='hidden' name='id' value='".$this->fields['id']."'>";
         echo "<input type='submit' name='update' value=\""._sx('button', 'Save')."\" class='submit'>";
         echo "</div>\n";
         Html::closeForm();
      }
      echo "</div>";

      $this->showLegend();
   }


   function getSearchOptionsNew() {
      $tab = [];

      $tab[] = [
         'id'                 => 'common',
         'name'               => __('Characteristics')
      ];

      $tab[] = [
         'id'                 => '1',
         'table'              => $this->getTable(),
         'field'              => 'name',
         'name'               => __('Name'),
         'datatype'           => 'itemlink',
         'massiveaction'      => false
      ];

      $tab[] = [
         'id'                 => '19',
         'table'              => $this->getTable(),
         'field'              => 'date_mod',
         'name'               => __('Last update'),
         'datatype'           => 'datetime',
         'massiveaction'      => false
      ];

      $tab[] = [
         'id'                 => '121',
         'table'              => $this->getTable(),
         'field'              => 'date_creation',
         'name'               => __('Creation date'),
         'datatype'           => 'datetime',
         'massiveaction'      => false
      ];

      $tab[] = [
         'id'                 => '2',
         'table'              => $this->getTable(),
         'field'              => 'interface',
         'name'               => __("Profile's interface"),
         'massiveaction'      => false,
         'datatype'           => 'specific',
         'searchtype'         => ['equals', 'notequals']
      ];

      $tab[] = [
         'id'                 => '3',
         'table'              => $this->getTable(),
         'field'              => 'is_default',
         'name'               => __('Default profile'),
         'datatype'           => 'bool',
         'massiveaction'      => false
      ];

      $tab[] = [
         'id'                 => '118',
         'table'              => $this->getTable(),
         'field'              => 'create_ticket_on_login',
         'name'               => __('Ticket creation form on login'),
         'datatype'           => 'bool'
      ];

      $tab[] = [
         'id'                 => '16',
         'table'              => $this->getTable(),
         'field'              => 'comment',
         'name'               => __('Comments'),
         'datatype'           => 'text'
      ];

      // add objectlock search options
      $tab = array_merge($tab, ObjectLock::getSearchOptionsToAddNew(get_class($this)));

      $tab[] = [
         'id'                 => 'inventory',
         'name'               => __('Assets')
      ];

      $tab[] = [
         'id'                 => '20',
         'table'              => 'glpi_profilerights',
         'field'              => 'rights',
         'name'               => _n('Computer', 'Computers', Session::getPluralNumber()),
         'datatype'           => 'right',
         'rightclass'         => 'Computer',
         'rightname'          => 'computer',
         'joinparams'         => [
            'jointype'           => 'child',
            'condition'          => "AND `NEWTABLE`.`name`= 'computer'"
         ]
      ];

      $tab[] = [
         'id'                 => '21',
         'table'              => 'glpi_profilerights',
         'field'              => 'rights',
         'name'               => _n('Monitor', 'Monitors', Session::getPluralNumber()),
         'datatype'           => 'right',
         'rightclass'         => 'Monitor',
         'rightname'          => 'monitor',
         'joinparams'         => [
            'jointype'           => 'child',
            'condition'          => "AND `NEWTABLE`.`name`= 'monitor'"
         ]
      ];

      $tab[] = [
         'id'                 => '22',
         'table'              => 'glpi_profilerights',
         'field'              => 'rights',
         'name'               => _n('Software', 'Software', Session::getPluralNumber()),
         'datatype'           => 'right',
         'rightclass'         => 'Software',
         'rightname'          => 'software',
         'joinparams'         => [
            'jointype'           => 'child',
            'condition'          => "AND `NEWTABLE`.`name`= 'software'"
         ]
      ];

      $tab[] = [
         'id'                 => '23',
         'table'              => 'glpi_profilerights',
         'field'              => 'rights',
         'name'               => _n('Network', 'Networks', Session::getPluralNumber()),
         'datatype'           => 'right',
         'rightclass'         => 'Network',
         'rightname'          => 'networking',
         'joinparams'         => [
            'jointype'           => 'child',
            'condition'          => "AND `NEWTABLE`.`name`= 'networking'"
         ]
      ];

      $tab[] = [
         'id'                 => '24',
         'table'              => 'glpi_profilerights',
         'field'              => 'rights',
         'name'               => _n('Printer', 'Printers', Session::getPluralNumber()),
         'datatype'           => 'right',
         'rightclass'         => 'Printer',
         'rightname'          => 'printer',
         'joinparams'         => [
            'jointype'           => 'child',
            'condition'          => "AND `NEWTABLE`.`name`= 'printer'"
         ]
      ];

      $tab[] = [
         'id'                 => '25',
         'table'              => 'glpi_profilerights',
         'field'              => 'rights',
         'name'               => _n('Device', 'Devices', Session::getPluralNumber()),
         'datatype'           => 'right',
         'rightclass'         => 'Peripheral',
         'rightname'          => 'peripheral',
         'joinparams'         => [
            'jointype'           => 'child',
            'condition'          => "AND `NEWTABLE`.`name`= 'peripheral'"
         ]
      ];

      $tab[] = [
         'id'                 => '26',
         'table'              => 'glpi_profilerights',
         'field'              => 'rights',
         'name'               => _n('Cartridge', 'Cartridges', Session::getPluralNumber()),
         'datatype'           => 'right',
         'rightclass'         => 'Cartridge',
         'rightname'          => 'cartridge',
         'joinparams'         => [
            'jointype'           => 'child',
            'condition'          => "AND `NEWTABLE`.`name`= 'cartridge'"
         ]
      ];

      $tab[] = [
         'id'                 => '27',
         'table'              => 'glpi_profilerights',
         'field'              => 'rights',
         'name'               => _n('Consumable', 'Consumables', Session::getPluralNumber()),
         'datatype'           => 'right',
         'rightclass'         => 'Consumable',
         'rightname'          => 'consumable',
         'joinparams'         => [
            'jointype'           => 'child',
            'condition'          => "AND `NEWTABLE`.`name`= 'consumable'"
         ]
      ];

      $tab[] = [
         'id'                 => '28',
         'table'              => 'glpi_profilerights',
         'field'              => 'rights',
         'name'               => _n('Phone', 'Phones', Session::getPluralNumber()),
         'datatype'           => 'right',
         'rightclass'         => 'Phone',
         'rightname'          => 'phone',
         'joinparams'         => [
            'jointype'           => 'child',
            'condition'          => "AND `NEWTABLE`.`name`= 'phone'"
         ]
      ];

      $tab[] = [
         'id'                 => '129',
         'table'              => 'glpi_profilerights',
         'field'              => 'rights',
         'name'               => __('Internet'),
         'datatype'           => 'right',
         'rightclass'         => 'NetworkName',
         'rightname'          => 'internet',
         'joinparams'         => [
            'jointype'           => 'child',
            'condition'          => "AND `NEWTABLE`.`name`= 'internet'"
         ]
      ];

      $tab[] = [
         'id'                 => 'management',
         'name'               => __('Management')
      ];

      $tab[] = [
         'id'                 => '30',
         'table'              => 'glpi_profilerights',
         'field'              => 'rights',
         'name'               => __('Contact')." / ".__('Supplier'),
         'datatype'           => 'right',
         'rightclass'         => 'Contact',
         'rightname'          => 'contact_entreprise',
         'joinparams'         => [
            'jointype'           => 'child',
            'condition'          => "AND `NEWTABLE`.`name`= 'contact_enterprise'"
         ]
      ];

      $tab[] = [
         'id'                 => '31',
         'table'              => 'glpi_profilerights',
         'field'              => 'rights',
         'name'               => _n('Document', 'Documents', Session::getPluralNumber()),
         'datatype'           => 'right',
         'rightclass'         => 'Document',
         'rightname'          => 'document',
         'joinparams'         => [
            'jointype'           => 'child',
            'condition'          => "AND `NEWTABLE`.`name`= 'document'"
         ]
      ];

      $tab[] = [
         'id'                 => '32',
         'table'              => 'glpi_profilerights',
         'field'              => 'rights',
         'name'               => _n('Contract', 'Contracts', Session::getPluralNumber()),
         'datatype'           => 'right',
         'rightclass'         => 'Contract',
         'rightname'          => 'contract',
         'joinparams'         => [
            'jointype'           => 'child',
            'condition'          => "AND `NEWTABLE`.`name`= 'contract'"
         ]
      ];

      $tab[] = [
         'id'                 => '33',
         'table'              => 'glpi_profilerights',
         'field'              => 'rights',
         'name'               => __('Financial and administratives information'),
         'datatype'           => 'right',
         'rightclass'         => 'Infocom',
         'rightname'          => 'infocom',
         'joinparams'         => [
            'jointype'           => 'child',
            'condition'          => "AND `NEWTABLE`.`name`= 'infocom'"
         ]
      ];

      $tab[] = [
         'id'                 => '101',
         'table'              => 'glpi_profilerights',
         'field'              => 'rights',
         'name'               => __('Budget'),
         'datatype'           => 'right',
         'rightclass'         => 'Budget',
         'rightname'          => 'budget',
         'joinparams'         => [
            'jointype'           => 'child',
            'condition'          => "AND `NEWTABLE`.`name`= 'budget'"
         ]
      ];

      $tab[] = [
         'id'                 => 'tools',
         'name'               => __('Tools')
      ];

      $tab[] = [
         'id'                 => '34',
         'table'              => 'glpi_profilerights',
         'field'              => 'rights',
         'name'               => __('Knowledge base'),
         'datatype'           => 'right',
         'rightclass'         => 'KnowbaseItem',
         'rightname'          => 'knowbase',
         'joinparams'         => [
            'jointype'           => 'child',
            'condition'          => "AND `NEWTABLE`.`name`= 'knowbase'"
         ]
      ];

      $tab[] = [
         'id'                 => '36',
         'table'              => 'glpi_profilerights',
         'field'              => 'rights',
         'name'               => _n('Reservation', 'Reservations', Session::getPluralNumber()),
         'datatype'           => 'right',
         'rightclass'         => 'ReservationItem',
         'rightname'          => 'reservation',
         'joinparams'         => [
            'jointype'           => 'child',
            'condition'          => "AND `NEWTABLE`.`name`= 'reservation'"
         ]
      ];

      $tab[] = [
         'id'                 => '38',
         'table'              => 'glpi_profilerights',
         'field'              => 'rights',
         'name'               => _n('Report', 'Reports', Session::getPluralNumber()),
         'datatype'           => 'right',
         'rightclass'         => 'Report',
         'rightname'          => 'reports',
         'nowrite'            => true,
         'joinparams'         => [
            'jointype'           => 'child',
            'condition'          => "AND `NEWTABLE`.`name`= 'reports'"
         ]
      ];

      $tab[] = [
         'id'                 => 'config',
         'name'               => __('Setup')
      ];

      $tab[] = [
         'id'                 => '42',
         'table'              => 'glpi_profilerights',
         'field'              => 'rights',
         'name'               => _n('Dropdown', 'Dropdowns', Session::getPluralNumber()),
         'datatype'           => 'right',
         'rightclass'         => 'DropdownTranslation',
         'rightname'          => 'dropdown',
         'joinparams'         => [
            'jointype'           => 'child',
            'condition'          => "AND `NEWTABLE`.`name`= 'dropdown'"
         ]
      ];

      $tab[] = [
         'id'                 => '44',
         'table'              => 'glpi_profilerights',
         'field'              => 'rights',
         'name'               => _n('Component', 'Components', Session::getPluralNumber()),
         'datatype'           => 'right',
         'rightclass'         => 'Item_Devices',
         'rightname'          => 'device',
         'noread'             => true,
         'joinparams'         => [
            'jointype'           => 'child',
            'condition'          => "AND `NEWTABLE`.`name`= 'device'"
         ]
      ];

      $tab[] = [
         'id'                 => '106',
         'table'              => 'glpi_profilerights',
         'field'              => 'rights',
         'name'               => _n('Notification', 'Notifications', Session::getPluralNumber()),
         'datatype'           => 'right',
         'rightclass'         => 'Notification',
         'rightname'          => 'notification',
         'joinparams'         => [
            'jointype'           => 'child',
            'condition'          => "AND `NEWTABLE`.`name`= 'notification'"
         ]
      ];

      $tab[] = [
         'id'                 => '45',
         'table'              => 'glpi_profilerights',
         'field'              => 'rights',
         'name'               => __('Document type'),
         'datatype'           => 'right',
         'rightclass'         => 'DocumentType',
         'rightname'          => 'typedoc',
         'joinparams'         => [
            'jointype'           => 'child',
            'condition'          => "AND `NEWTABLE`.`name`= 'typedoc'"
         ]
      ];

      $tab[] = [
         'id'                 => '46',
         'table'              => 'glpi_profilerights',
         'field'              => 'rights',
         'name'               => _n('External link', 'External links', Session::getPluralNumber()),
         'datatype'           => 'right',
         'rightclass'         => 'Link',
         'rightname'          => 'link',
         'joinparams'         => [
            'jointype'           => 'child',
            'condition'          => "AND `NEWTABLE`.`name`= 'link'"
         ]
      ];

      $tab[] = [
         'id'                 => '47',
         'table'              => 'glpi_profilerights',
         'field'              => 'rights',
         'name'               => __('General setup'),
         'datatype'           => 'right',
         'rightclass'         => 'Config',
         'rightname'          => 'config',
         'noread'             => true,
         'joinparams'         => [
            'jointype'           => 'child',
            'condition'          => "AND `NEWTABLE`.`name`= 'config'"
         ]
      ];

      $tab[] = [
         'id'                 => '52',
         'table'              => 'glpi_profilerights',
         'field'              => 'rights',
         'name'               => __('Search result user display'),
         'datatype'           => 'right',
         'rightclass'         => 'DisplayPreference',
         'rightname'          => 'search_config',
         'noread'             => true,
         'joinparams'         => [
            'jointype'           => 'child',
            'condition'          => "AND `NEWTABLE`.`name`= 'search_config'"
         ]
      ];

      $tab[] = [
         'id'                 => '107',
         'table'              => 'glpi_profilerights',
         'field'              => 'rights',
         'name'               => _n('Calendar', 'Calendars', Session::getPluralNumber()),
         'datatype'           => 'right',
         'rightclass'         => 'Calendar',
         'rightname'          => 'calendar',
         'joinparams'         => [
            'jointype'           => 'child',
            'condition'          => "AND `NEWTABLE`.`name`= 'calendar'"
         ]
      ];

      $tab[] = [
         'id'                 => 'admin',
         'name'               => __('Administration')
      ];

      $tab[] = [
         'id'                 => '48',
         'table'              => 'glpi_profilerights',
         'field'              => 'rights',
         'name'               => __('Business rules for tickets'),
         'datatype'           => 'right',
         'rightclass'         => 'RuleTicket',
         'rightname'          => 'rule_ticket',
         'nowrite'            => true,
         'joinparams'         => [
            'jointype'           => 'child',
            'condition'          => "AND `NEWTABLE`.`name`= 'rule_ticket'"
         ]
      ];

      $tab[] = [
         'id'                 => '105',
         'table'              => 'glpi_profilerights',
         'field'              => 'rights',
         'name'               => __('Rules for assigning a ticket created through a mails receiver'),
         'datatype'           => 'right',
         'rightclass'         => 'RuleMailCollector',
         'rightname'          => 'rule_mailcollector',
         'joinparams'         => [
            'jointype'           => 'child',
            'condition'          => "AND `NEWTABLE`.`name`= 'rule_mailcollector'"
         ]
      ];

      $tab[] = [
         'id'                 => '49',
         'table'              => 'glpi_profilerights',
         'field'              => 'rights',
         'name'               => __('Rules for assigning a computer to an entity'),
         'datatype'           => 'right',
         'rightclass'         => 'RuleImportComputer',
         'rightname'          => 'rule_import',
         'joinparams'         => [
            'jointype'           => 'child',
            'condition'          => "AND `NEWTABLE`.`name`= 'rule_import'"
         ]
      ];

      $tab[] = [
         'id'                 => '50',
         'table'              => 'glpi_profilerights',
         'field'              => 'rights',
         'name'               => __('Authorizations assignment rules'),
         'datatype'           => 'right',
         'rightclass'         => 'Rule',
         'rightname'          => 'rule_ldap',
         'joinparams'         => [
            'jointype'           => 'child',
            'condition'          => "AND `NEWTABLE`.`name`= 'rule_ldap'"
         ]
      ];

      $tab[] = [
         'id'                 => '51',
         'table'              => 'glpi_profilerights',
         'field'              => 'rights',
         'name'               => __('Rules for assigning a category to a software'),
         'datatype'           => 'right',
         'rightclass'         => 'RuleSoftwareCategory',
         'rightname'          => 'rule_softwarecategories',
         'joinparams'         => [
            'jointype'           => 'child',
            'condition'          => "AND `NEWTABLE`.`name`= 'rule_softwarecategories'"
         ]
      ];

      $tab[] = [
         'id'                 => '90',
         'table'              => 'glpi_profilerights',
         'field'              => 'rights',
         'name'               => __('Software dictionary'),
         'datatype'           => 'right',
         'rightclass'         => 'RuleDictionnarySoftware',
         'rightname'          => 'rule_dictionnary_software',
         'joinparams'         => [
            'jointype'           => 'child',
            'condition'          => "AND `NEWTABLE`.`name`= 'rule_dictionnary_software'"
         ]
      ];

      $tab[] = [
         'id'                 => '91',
         'table'              => 'glpi_profilerights',
         'field'              => 'rights',
         'name'               => __('Dropdowns dictionary'),
         'datatype'           => 'right',
         'rightclass'         => 'RuleDictionnaryDropdown',
         'rightname'          => 'rule_dictionnary_dropdown',
         'joinparams'         => [
            'jointype'           => 'child',
            'condition'          => "AND `NEWTABLE`.`name`= 'rule_dictionnary_dropdown'"
         ]
      ];

      $tab[] = [
         'id'                 => '55',
         'table'              => 'glpi_profilerights',
         'field'              => 'rights',
         'name'               => self::getTypeName(Session::getPluralNumber()),
         'datatype'           => 'right',
         'rightclass'         => 'Profile',
         'rightname'          => 'profile',
         'joinparams'         => [
            'jointype'           => 'child',
            'condition'          => "AND `NEWTABLE`.`name`= 'profile'"
         ]
      ];

      $tab[] = [
         'id'                 => '56',
         'table'              => 'glpi_profilerights',
         'field'              => 'rights',
         'name'               => _n('User', 'Users', Session::getPluralNumber()),
         'datatype'           => 'right',
         'rightclass'         => 'User',
         'rightname'          => 'user',
         'joinparams'         => [
            'jointype'           => 'child',
            'condition'          => "AND `NEWTABLE`.`name`= 'user'"
         ]
      ];

      $tab[] = [
         'id'                 => '58',
         'table'              => 'glpi_profilerights',
         'field'              => 'rights',
         'name'               => _n('Group', 'Groups', Session::getPluralNumber()),
         'datatype'           => 'right',
         'rightclass'         => 'Group',
         'rightname'          => 'group',
         'joinparams'         => [
            'jointype'           => 'child',
            'condition'          => "AND `NEWTABLE`.`name`= 'group'"
         ]
      ];

      $tab[] = [
         'id'                 => '59',
         'table'              => 'glpi_profilerights',
         'field'              => 'rights',
         'name'               => _n('Entity', 'Entities', Session::getPluralNumber()),
         'datatype'           => 'right',
         'rightclass'         => 'Entity',
         'rightname'          => 'entity',
         'joinparams'         => [
            'jointype'           => 'child',
            'condition'          => "AND `NEWTABLE`.`name`= 'entity'"
         ]
      ];

      $tab[] = [
         'id'                 => '60',
         'table'              => 'glpi_profilerights',
         'field'              => 'rights',
         'name'               => __('Transfer'),
         'datatype'           => 'right',
         'rightclass'         => 'Transfer',
         'rightname'          => 'transfer',
         'joinparams'         => [
            'jointype'           => 'child',
            'condition'          => "AND `NEWTABLE`.`name`= 'transfer'"
         ]
      ];

      $tab[] = [
         'id'                 => '61',
         'table'              => 'glpi_profilerights',
         'field'              => 'rights',
         'name'               => _n('Log', 'Logs', Session::getPluralNumber()),
         'datatype'           => 'right',
         'rightclass'         => 'Log',
         'rightname'          => 'logs',
         'nowrite'            => true,
         'joinparams'         => [
            'jointype'           => 'child',
            'condition'          => "AND `NEWTABLE`.`name`= 'logs'"
         ]
      ];

      $tab[] = [
         'id'                 => '62',
         'table'              => 'glpi_profilerights',
         'field'              => 'rights',
         'name'               => __('Maintenance'),
         'datatype'           => 'right',
         'rightclass'         => 'Backup',
         'rightname'          => 'backup',
         'noread'             => true,
         'joinparams'         => [
            'jointype'           => 'child',
            'condition'          => "AND `NEWTABLE`.`name`= 'backup'"
         ]
      ];

      $tab[] = [
         'id'                 => 'ticket',
         'name'               => __('Assistance')
      ];

      $tab[] = [
         'id'                 => '102',
         'table'              => 'glpi_profilerights',
         'field'              => 'rights',
         'name'               => __('Create a ticket'),
         'datatype'           => 'right',
         'rightclass'         => 'Ticket',
         'rightname'          => 'ticket',
         'joinparams'         => [
            'jointype'           => 'child',
            'condition'          => "AND `NEWTABLE`.`name`= 'ticket'"
         ]
      ];

      $newtab = [
         'id'                 => '108',
         'table'              => 'glpi_tickettemplates',
         'field'              => 'name',
         'name'               => __('Default ticket template'),
         'datatype'           => 'dropdown',
      ];
      if (Session::isMultiEntitiesMode()) {
         $newtab['condition']     = '`entities_id` = 0 AND `is_recursive`';
      } else {
         $newtab['condition']     = '`entities_id` = 0';
      }
      $tab[] = $newtab;

      $tab[] = [
         'id'                 => '103',
         'table'              => 'glpi_profilerights',
         'field'              => 'rights',
         'name'               => _n('Ticket template', 'Ticket templates', Session::getPluralNumber()),
         'datatype'           => 'right',
         'rightclass'         => 'TicketTemplate',
         'rightname'          => 'tickettemplate',
         'joinparams'         => [
            'jointype'           => 'child',
            'condition'          => "AND `NEWTABLE`.`name`= 'tickettemplate'"
         ]
      ];

      $tab[] = [
         'id'                 => '79',
         'table'              => 'glpi_profilerights',
         'field'              => 'rights',
         'name'               => __('Planning'),
         'datatype'           => 'right',
         'rightclass'         => 'Planning',
         'rightname'          => 'planning',
         'joinparams'         => [
            'jointype'           => 'child',
            'condition'          => "AND `NEWTABLE`.`name`= 'planning'"
         ]
      ];

      $tab[] = [
         'id'                 => '85',
         'table'              => 'glpi_profilerights',
         'field'              => 'rights',
         'name'               => __('Statistics'),
         'datatype'           => 'right',
         'rightclass'         => 'Stat',
         'rightname'          => 'statistic',
         'joinparams'         => [
            'jointype'           => 'child',
            'condition'          => "AND `NEWTABLE`.`name`= 'statistic'"
         ]
      ];

      $tab[] = [
         'id'                 => '119',
         'table'              => 'glpi_profilerights',
         'field'              => 'rights',
         'name'               => _n('Ticket cost', 'Ticket costs', Session::getPluralNumber()),
         'datatype'           => 'right',
         'rightclass'         => 'TicketCost',
         'rightname'          => 'ticketcost',
         'joinparams'         => [
            'jointype'           => 'child',
            'condition'          => "AND `NEWTABLE`.`name`= 'ticketcost'"
         ]
      ];

      $tab[] = [
         'id'                 => '86',
         'table'              => $this->getTable(),
         'field'              => 'helpdesk_hardware',
         'name'               => __('Link with items for the creation of tickets'),
         'massiveaction'      => false,
         'datatype'           => 'specific'
      ];

      $tab[] = [
         'id'                 => '87',
         'table'              => $this->getTable(),
         'field'              => 'helpdesk_item_type',
         'name'               => __('Associable items to a ticket'),
         'massiveaction'      => false,
         'datatype'           => 'specific'
      ];

      $tab[] = [
         'id'                 => '89',
         'table'              => 'glpi_profilerights',
         'field'              => 'rights',
         'name'               => __('See hardware of my groups'),
         'datatype'           => 'bool',
         'joinparams'         => [
            'jointype'           => 'child',
            'condition'          => "AND `NEWTABLE`.`name`= 'show_group_hardware'"
         ]
      ];

      $tab[] = [
         'id'                 => '100',
         'table'              => $this->getTable(),
         'field'              => 'ticket_status',
         'name'               => __('Life cycle of tickets'),
         'nosearch'           => true,
         'datatype'           => 'text',
         'massiveaction'      => false
      ];

      $tab[] = [
         'id'                 => '110',
         'table'              => $this->getTable(),
         'field'              => 'problem_status',
         'name'               => __('Life cycle of problems'),
         'nosearch'           => true,
         'datatype'           => 'text',
         'massiveaction'      => false
      ];

      $tab[] = [
         'id'                 => '112',
         'table'              => 'glpi_profilerights',
         'field'              => 'rights',
         'name'               => _n('Problem', 'Problems', Session::getPluralNumber()),
         'datatype'           => 'right',
         'rightclass'         => 'Problem',
         'rightname'          => 'problem',
         'joinparams'         => [
            'jointype'           => 'child',
            'condition'          => "AND `NEWTABLE`.`name`= 'problem'"
         ]
      ];

      $tab[] = [
         'id'                 => '111',
         'table'              => $this->getTable(),
         'field'              => 'change_status',
         'name'               => __('Life cycle of changes'),
         'nosearch'           => true,
         'datatype'           => 'text',
         'massiveaction'      => false
      ];

      $tab[] = [
         'id'                 => '115',
         'table'              => 'glpi_profilerights',
         'field'              => 'rights',
         'name'               => _n('Change', 'Changes', Session::getPluralNumber()),
         'datatype'           => 'right',
         'rightclass'         => 'Change',
         'rightname'          => 'change',
         'joinparams'         => [
            'jointype'           => 'child',
            'condition'          => "AND `NEWTABLE`.`name`= 'change'"
         ]
      ];

      $tab[] = [
         'id'                 => 'other',
         'name'               => __('Other')
      ];

      $tab[] = [
         'id'                 => '4',
         'table'              => 'glpi_profilerights',
         'field'              => 'rights',
         'name'               => __('Update password'),
         'datatype'           => 'bool',
         'joinparams'         => [
            'jointype'           => 'child',
            'condition'          => "AND `NEWTABLE`.`name`= 'password_update'"
         ]
      ];

      $tab[] = [
         'id'                 => '63',
         'table'              => 'glpi_profilerights',
         'field'              => 'rights',
         'name'               => _n('Public reminder', 'Public reminders', Session::getPluralNumber()),
         'datatype'           => 'right',
         'rightclass'         => 'Reminder',
         'rightname'          => 'reminder_public',
         'joinparams'         => [
            'jointype'           => 'child',
            'condition'          => "AND `NEWTABLE`.`name`= 'reminder_public'"
         ]
      ];

      $tab[] = [
         'id'                 => '64',
         'table'              => 'glpi_profilerights',
         'field'              => 'rights',
         'name'               => _n('Public saved search', 'Public saved searches', Session::getPluralNumber()),
         'datatype'           => 'right',
         'rightclass'         => 'SavedSearch',
         'rightname'          => 'bookmark_public',
         'joinparams'         => [
            'jointype'           => 'child',
            'condition'          => "AND `NEWTABLE`.`name`= 'bookmark_public'"
         ]
      ];

      $tab[] = [
         'id'                 => '120',
         'table'              => 'glpi_profilerights',
         'field'              => 'rights',
         'name'               => _n('Public RSS feed', 'Public RSS feeds', Session::getPluralNumber()),
         'datatype'           => 'right',
         'rightclass'         => 'RSSFeed',
         'rightname'          => 'rssfeed_public',
         'joinparams'         => [
            'jointype'           => 'child',
            'condition'          => "AND `NEWTABLE`.`name`= 'rssfeed_public'"
         ]
      ];

      return $tab;
   }


   /**
    * @since version 0.84
    *
    * @param $field
    * @param $values
    * @param $options   array
    **/
   static function getSpecificValueToDisplay($field, $values, array $options = []) {

      if (!is_array($values)) {
         $values = [$field => $values];
      }
      switch ($field) {
         case 'interface':
            return self::getInterfaceName($values[$field]);

         case 'helpdesk_hardware':
            return self::getHelpdeskHardwareTypeName($values[$field]);

         case "helpdesk_item_type":
            $types = explode(',', $values[$field]);
            $message = [];
            foreach ($types as $type) {
               if ($item = getItemForItemtype($type)) {
                  $message[] = $item->getTypeName();
               }
            }
            return implode(', ', $message);
      }
      return parent::getSpecificValueToDisplay($field, $values, $options);
   }


   /**
    * @since version 0.84
    *
    * @param $field
    * @param $name               (default '')
    * @param $values             (default '')
    * @param $options      array
   **/
   static function getSpecificValueToSelect($field, $name = '', $values = '', array $options = []) {

      if (!is_array($values)) {
         $values = [$field => $values];
      }
      $options['display'] = false;
      switch ($field) {
         case 'interface' :
            $options['value'] = $values[$field];
            return Dropdown::showFromArray($name, self::getInterfaces(), $options);

         case 'helpdesk_hardware' :
            $options['value'] = $values[$field];
            return Dropdown::showFromArray($name, self::getHelpdeskHardwareTypes(), $options);

         case "helpdesk_item_type":
            $options['values'] = explode(',', $values[$field]);
            $options['name']   = $name;
            return self::dropdownHelpdeskItemtypes($options);
      }
      return parent::getSpecificValueToSelect($field, $name, $values, $options);
   }


   /**
    * Make a select box for a None Read Write choice
    *
    * @param $name      select name
    * @param $value     preselected value.
    * @param $none      display none choice ? (default 1)
    * @param $read      display read choice ? (default 1)
    * @param $write     display write choice ? (default 1)
    *
    * @return nothing (print out an HTML select box)
    * \deprecated since version 0.84 use dropdownRight instead
   **/
   static function dropdownNoneReadWrite($name, $value, $none = 1, $read = 1, $write = 1) {

      return self::dropdownRight($name, ['value'     => $value,
                                              'nonone'  => !$none,
                                              'noread'  => !$read,
                                              'nowrite' => !$write]);
   }


   /**
    * Make a select box for rights
    *
    * @since version 0.85
    *
    * @param $values    array    of values to display
    * @param $name      integer  name of the dropdown
    * @param $current   integer  value in database (sum of rights)
    * @param $options   array
   **/
   static function dropdownRights(array $values, $name, $current, $options = []) {

      foreach ($values as $key => $value) {
         if (is_array($value)) {
            $values[$key] = $value['long'];
         }
      }

      $param['multiple']= true;
      $param['display'] = true;
      $param['size']    = count($values);
      $tabselect = [];
      foreach ($values as $k => $v) {
         if ($current & $k) {
            $tabselect[] = $k;
         }
      }
      $param['values'] =  $tabselect;

      if (is_array($options) && count($options)) {
         foreach ($options as $key => $val) {
            $param[$key] = $val;
         }
      }

      // To allow dropdown with no value to be in prepareInputForUpdate
      // without this, you can't have an empty dropdown
      // done to avoid define NORIGHT value
      if ($param['multiple']) {
         echo "<input type='hidden' name='".$name."[]' value='0'>";
      }
      return Dropdown::showFromArray($name, $values, $param);
   }



   /**
    * Make a select box for a None Read Write choice
    *
    * @since version 0.84
    *
    * @param $name          select name
    * @param $options array of possible options:
    *       - value   : preselected value.
    *       - nonone  : hide none choice ? (default false)
    *       - noread  : hide read choice ? (default false)
    *       - nowrite : hide write choice ? (default false)
    *       - display : display or get string (default true)
    *       - rand    : specific rand (default is generated one)
    *
    * @return nothing (print out an HTML select box)
   **/
   static function dropdownRight($name, $options = []) {

      $param['value']   = '';
      $param['display'] = true;
      $param['nonone']  = false;
      $param['noread']  = false;
      $param['nowrite'] = false;
      $param['rand']    = mt_rand();

      if (is_array($options) && count($options)) {
         foreach ($options as $key => $val) {
            $param[$key] = $val;
         }
      }

      $values = [];
      if (!$param['nonone']) {
         $values[0] = __('No access');
      }
      if (!$param['noread']) {
         $values[READ] = __('Read');
      }
      if (!$param['nowrite']) {
         $values[CREATE] = __('Write');
      }
      return Dropdown::showFromArray($name, $values,
                                     ['value'   => $param['value'],
                                           'rand'    => $param['rand'],
                                           'display' => $param['display']]);
   }


   /**
    * Dropdown profiles which have rights under the active one
    *
    * @param $options array of possible options:
    *    - name : string / name of the select (default is profiles_id)
    *    - value : integer / preselected value (default 0)
    *
   **/
   static function dropdownUnder($options = []) {
      global $DB;

      $p['name']  = 'profiles_id';
      $p['value'] = '';

      if (is_array($options) && count($options)) {
         foreach ($options as $key => $val) {
            $p[$key] = $val;
         }
      }

      $query = "SELECT *
                FROM `glpi_profiles` ".
                self::getUnderActiveProfileRestrictRequest("WHERE")."
                ORDER BY `name`";
      $res = $DB->query($query);

      //New rule -> get the next free ranking
      if ($DB->numrows($res)) {
         while ($data = $DB->fetch_assoc($res)) {
            $profiles[$data['id']] = $data['name'];
         }
      }
      Dropdown::showFromArray($p['name'], $profiles,
                              ['value'               => $p['value'],
                                    'display_emptychoice' => true]);
   }


   /**
    * Get the default Profile for new user
    *
    * @return integer profiles_id
   **/
   static function getDefault() {
      global $DB;

      foreach ($DB->request('glpi_profiles', ['is_default'=>1]) as $data) {
         return $data['id'];
      }
      return 0;
   }


   /**
    * @since version 0.84
   **/
   static function getInterfaces() {

      return ['central'  => __('Standard interface'),
                   'helpdesk' => __('Simplified interface')];
   }


   /**
    * @param $value
   **/
   static function getInterfaceName($value) {

      $tab = self::getInterfaces();
      if (isset($tab[$value])) {
         return $tab[$value];
      }
      return NOT_AVAILABLE;
   }


   /**
    * @since version 0.84
    *
    * @param $rights   boolean   (false by default)
   **/
   static function getHelpdeskHardwareTypes($rights = false) {

      if ($rights) {
         return [pow(2, Ticket::HELPDESK_MY_HARDWARE)     => __('My devices'),
                      pow(2, Ticket::HELPDESK_ALL_HARDWARE)    => __('All items')];
      }

      return [0                                        => Dropdown::EMPTY_VALUE,
                   pow(2, Ticket::HELPDESK_MY_HARDWARE)     => __('My devices'),
                   pow(2, Ticket::HELPDESK_ALL_HARDWARE)    => __('All items'),
                   pow(2, Ticket::HELPDESK_MY_HARDWARE)
                    + pow(2, Ticket::HELPDESK_ALL_HARDWARE) => __('My devices and all items')];
   }


   /**
    * @since version 0.84
    *
    * @param $value
   **/
   static function getHelpdeskHardwareTypeName($value) {

      $tab = self::getHelpdeskHardwareTypes();
      if (isset($tab[$value])) {
         return $tab[$value];
      }
      return NOT_AVAILABLE;
   }


   /**
    * @since version 0.85
   **/
   static function getHelpdeskItemtypes() {
      global $CFG_GLPI;

      $values = [];
      foreach ($CFG_GLPI["ticket_types"] as $key => $itemtype) {
         if ($item = getItemForItemtype($itemtype)) {
            $values[$itemtype] = $item->getTypeName();
         } else {
            unset($CFG_GLPI["ticket_types"][$key]);
         }
      }
      return $values;
   }


   /**
    * Dropdown profiles which have rights under the active one
    *
    * @since version 0.84
    *
    * @param $options array of possible options:
    *    - name : string / name of the select (default is profiles_id)
    *    - values : array of values
   **/
   static function dropdownHelpdeskItemtypes($options) {
      global $CFG_GLPI;

      $p['name']    = 'helpdesk_item_type';
      $p['values']  = [];
      $p['display'] = true;

      if (is_array($options) && count($options)) {
         foreach ($options as $key => $val) {
            $p[$key] = $val;
         }
      }

      $values = self::getHelpdeskItemtypes();

      $p['multiple'] = true;
      $p['size']     = 3;
      return Dropdown::showFromArray($p['name'], $values, $p);
   }


   /**
    * function to check one right of a user
    *
    * @since version 0.84
    *
    * @param $user       integer                id of the user to check rights
    * @param $right      string                 right to check
    * @param $valright   integer/string/array   value of the rights searched
    * @param $entity     integer                id of the entity
    *
    * @return boolean
    */
   static function haveUserRight($user, $right, $valright, $entity) {
      global $DB;

      $query = "SELECT $right
                FROM `glpi_profiles`
                INNER JOIN `glpi_profiles_users`
                   ON (`glpi_profiles`.`id` = `glpi_profiles_users`.`profiles_id`)
                WHERE `glpi_profiles_users`.`users_id` = '$user'
                      AND $right IN ('$valright') ".
                      getEntitiesRestrictRequest(" AND ", "glpi_profiles_users", '', $entity, true);

      if ($result = $DB->query($query)) {
         if ($DB->numrows($result)) {
            return true;
         }
      }
      return false;
   }


   /**
    * Get rights for an itemtype
    *
    * @since version 0.85
    *
    * @param $itemtype   string   itemtype
    * @param $interface  string   (default 'central')
    *
    * @return rights
   **/
   static function getRightsFor($itemtype, $interface = 'central') {

      if (class_exists($itemtype)) {
         $item = new $itemtype();
         return $item->getRights($interface);
      }

   }


   /**
    * Display rights choice matrix
    *
    * @since version 0.85
    *
    * @param $rights array    possible:
    *             'itemtype'   => the type of the item to check (as passed to self::getRightsFor())
    *             'rights'     => when use of self::getRightsFor() is impossible
    *             'label'      => the label for the right
    *             'field'      => the name of the field inside the DB and HTML form (prefixed by '_')
    *             'html_field' => when $html_field != '_'.$field
    * @param $options array   possible:
    *             'title'         the title of the matrix
    *             'canedit'
    *             'default_class' the default CSS class used for the row
    *
    * @return random value used to generate the ids
   **/
   function displayRightsChoiceMatrix(array $rights, array $options = []) {

      $param                  = [];
      $param['title']         = '';
      $param['canedit']       = true;
      $param['default_class'] = '';

      if (is_array($options) && count($options)) {
         foreach ($options as $key => $val) {
            $param[$key] = $val;
         }
      }

      // To be completed before display to avoid non available rights in DB
       $availablerights = ProfileRight::getAllPossibleRights();

      $column_labels = [];
      $columns       = [];
      $rows          = [];

      foreach ($rights as $info) {

         if (is_string($info)) {
            $rows[] = $info;
            continue;
         }
         if (is_array($info)
             && ((!empty($info['itemtype'])) || (!empty($info['rights'])))
             && (!empty($info['label']))
             && (!empty($info['field']))) {
            // Add right if it does not exists : security for update
            if (!isset($availablerights[$info['field']])) {
               ProfileRight::addProfileRights([$info['field']]);
            }

            $row = ['label'   => $info['label'],
                         'columns' => []];
            if (!empty($info['row_class'])) {
               $row['class'] = $info['row_class'];
            } else {
               $row['class'] = $param['default_class'];
            }
            if (isset($this->fields[$info['field']])) {
               $profile_right = $this->fields[$info['field']];
            } else {
               $profile_right = 0;
            }

            if (isset($info['rights'])) {
               $rights = $info['rights'];
            } else {
               $rights = self::getRightsFor($info['itemtype']);
            }
            foreach ($rights as $right => $label) {
               if (!isset($column_labels[$right])) {
                  $column_labels[$right] = [];
               }
               if (is_array($label)) {
                  $long_label = $label['long'];
               } else {
                  $long_label = $label;
               }
               if (!isset($column_labels[$right][$long_label])) {
                  $column_labels[$right][$long_label] = count($column_labels[$right]);
               }
               $right_value                  = $right.'_'.$column_labels[$right][$long_label];

               $columns[$right_value]        = $label;

               $checked                      = ((($profile_right & $right) == $right) ? 1 : 0);
               $row['columns'][$right_value] = ['checked' => $checked];
               if (!$param['canedit']) {
                  $row['columns'][$right_value]['readonly'] = true;
               }
            }
            if (!empty($info['html_field'])) {
               $rows[$info['html_field']] = $row;
            } else {
               $rows['_'.$info['field']] = $row;
            }
         }
      }

      uksort($columns, function ($a, $b) {
         $a = explode('_', $a);
         $b = explode('_', $b);

         // For standard rights sort by right
         if (($a[0] < 1024)
             || ($b[0] < 1024)) {
            if ($a[0] > $b[0]) {
               return true;
            }
            if ($a[0] < $b[0]) {
               return false;
            }
            return ($a[1] > $b[1]);
            // For extra right sort by type
         }
         return ($a[1] > $b[1]);
      });

      return Html::showCheckboxMatrix($columns, $rows,
                                      ['title'                => $param['title'],
                                            'row_check_all'        => count($columns) > 1,
                                            'col_check_all'        => count($rows) > 1,
                                            'rotate_column_titles' => false]);
   }


   /**
    * Get right linear right choice.
    *
    * @since version 0.85
    *
    * @param $elements  array   all pair identifier => label
    * @param $options   array   possible:
    *             'canedit'
    *             'field'         name of the HTML field
    *             'value'         the value inside the database
    *             'max_per_line'  maximum number of elements per line
    *             'check_all'     add a checkbox to check or uncheck every checkbox
    *             'rand'          random value used to generate the ids
    *             'zero_on_empty' do we send 0 when checkbox is not checked ?
    *             'display'
    *             'check_method'  method used to check the right
    *
    * @return content if !display
   **/
   static function getLinearRightChoice(array $elements, array $options = []) {

      $param                  = [];
      $param['canedit']       = true;
      $param['field']         = '';
      $param['value']         = '';
      $param['max_per_line']  = 10;
      $param['check_all']     = false;
      $param['rand']          = mt_rand();
      $param['zero_on_empty'] = true;
      $param['display']       = true;
      $param['check_method']  = function ($element, $field) {
         return (($field & $element) == $element);
      };

      if (is_array($options) && count($options)) {
         foreach ($options as $key => $val) {
            $param[$key] = $val;
         }
      }

      if (empty($param['field'])) {
         return;
      }

      $nb_cbs      = count($elements);
      $cb_options  = ['readonly' => !$param['canedit']];
      if ($param['check_all']) {
         $nb_cbs ++;
         $massive_tag                = 'checkall_'.$param['field'].'_'.$param['rand'];
         $cb_options['massive_tags'] = $massive_tag;
      }

      $nb_lines         = ceil($nb_cbs / $param['max_per_line']);
      $nb_item_per_line = ceil($nb_cbs / $nb_lines);

      $out              = '';

      $count            = 0;
      $nb_checked       = 0;
      foreach ($elements as $element => $label) {
         if ($count != 0) {
            if (($count % $nb_item_per_line) == 0) {
               $out .= "<br>\n";
            } else {
               $out .= "&nbsp;-\n\t\t&nbsp;";
            }
         } else {
            $out .= "\n\t\t";
         }
         $out                        .= $label.'&nbsp;';
         $cb_options['name']          = $param['field'].'['.$element.']';
         $cb_options['id']            = Html::cleanId('checkbox_linear_'.$cb_options['name'].
                                                      '_'.$param['rand']);
         $cb_options['zero_on_empty'] = $param['zero_on_empty'];

         $cb_options['checked']       = $param['check_method']($element,
                                                               $param['value']);

         $out                        .= Html::getCheckbox($cb_options);
         $count ++;
         if ($cb_options['checked']) {
            $nb_checked ++;
         }
      }

      if ($param['check_all']) {
         $cb_options = ['criterion' => ['tag_for_massive' => $massive_tag],
                             'id'        => Html::cleanId('checkbox_linear_'.$param['rand'])];
         if ($nb_checked > (count($elements) / 2)) {
            $cb_options['checked'] = true;
         }
         $out .= "&nbsp;-&nbsp;<i><b>".__('Select/unselect all')."</b></i>&nbsp;".
                  Html::getCheckbox($cb_options);
      }

      if (!$param['display']) {
         return $out;
      }

      echo $out;
   }

}<|MERGE_RESOLUTION|>--- conflicted
+++ resolved
@@ -1455,20 +1455,13 @@
                             'field'     => 'link'],
                       ['itemtype'  => 'Notification',
                             'label'     => _n('Notification', 'Notifications', Session::getPluralNumber()),
-<<<<<<< HEAD
-                            'field'     => 'notification'),
-                      array('itemtype'  => 'SLM',
+                            'field'     => 'notification'],
+                      ['itemtype'  => 'SLM',
                             'label'     => __('SLM'),
-                            'field'     => 'slm'));
-=======
-                            'field'     => 'notification'],
-                      ['itemtype'  => 'SLA',
-                            'label'     => __('SLA'),
-                            'field'     => 'sla'],
+                            'field'     => 'slm'],
                       ['itemtype'  => 'LineOperator',
                        'label'     => _n('Line operator', 'Line operators', Session::getPluralNumber()),
                        'field'     => 'lineoperator']];
->>>>>>> 4fd4f703
 
       $this->displayRightsChoiceMatrix($rights, ['canedit'       => $canedit,
                                                       'default_class' => 'tab_bg_2',
