--- conflicted
+++ resolved
@@ -797,12 +797,11 @@
       return rtrim($this->fields['name'], '.') . '.';
    }
 
-<<<<<<< HEAD
    function post_getEmpty() {
       $this->fields['is_active'] = $this->fields['is_template'] ? 0 : 1;
-=======
+   }
+
    static function getIcon() {
       return "fas fa-globe-americas";
->>>>>>> 676eba5e
    }
 }