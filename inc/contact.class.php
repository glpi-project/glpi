--- conflicted
+++ resolved
@@ -279,126 +279,6 @@
    }
 
 
-<<<<<<< HEAD
-   function getSearchOptions() {
-
-      $tab                      = array();
-      $tab['common']            = __('Characteristics');
-
-      $tab[1]['table']          = $this->getTable();
-      $tab[1]['field']          = 'name';
-      $tab[1]['name']           = __('Surname');
-      $tab[1]['datatype']       = 'itemlink';
-      $tab[1]['massiveaction']  = false;
-
-      $tab[11]['table']         = $this->getTable();
-      $tab[11]['field']         = 'firstname';
-      $tab[11]['name']          = __('First name');
-      $tab[11]['datatype']      = 'string';
-
-      $tab[2]['table']          = $this->getTable();
-      $tab[2]['field']          = 'id';
-      $tab[2]['name']           = __('ID');
-      $tab[2]['massiveaction']  = false;
-      $tab[2]['datatype']       = 'number';
-
-      $tab[3]['table']          = $this->getTable();
-      $tab[3]['field']          = 'phone';
-      $tab[3]['name']           = __('Phone');
-      $tab[3]['datatype']       = 'string';
-
-      $tab[4]['table']          = $this->getTable();
-      $tab[4]['field']          = 'phone2';
-      $tab[4]['name']           = __('Phone 2');
-      $tab[4]['datatype']       = 'string';
-
-      $tab[10]['table']         = $this->getTable();
-      $tab[10]['field']         = 'mobile';
-      $tab[10]['name']          = __('Mobile phone');
-      $tab[10]['datatype']      = 'string';
-
-      $tab[5]['table']          = $this->getTable();
-      $tab[5]['field']          = 'fax';
-      $tab[5]['name']           = __('Fax');
-      $tab[5]['datatype']       = 'string';
-
-      $tab[6]['table']          = $this->getTable();
-      $tab[6]['field']          = 'email';
-      $tab[6]['name']           = _n('Email', 'Emails', 1);
-      $tab[6]['datatype']       = 'email';
-
-      $tab[82]['table']         = $this->getTable();
-      $tab[82]['field']         = 'address';
-      $tab[82]['name']          = __('Address');
-      $tab[83]['datatype']      = 'text';
-
-      $tab[84]['table']         = $this->getTable();
-      $tab[84]['field']         = 'town';
-      $tab[84]['name']          = __('City');
-      $tab[84]['datatype']      = 'string';
-
-      $tab[83]['table']         = $this->getTable();
-      $tab[83]['field']         = 'postcode';
-      $tab[83]['name']          = __('Postal code');
-      $tab[83]['datatype']      = 'string';
-
-      $tab[85]['table']         = $this->getTable();
-      $tab[85]['field']         = 'state';
-      $tab[85]['name']          = _x('location', 'State');
-      $tab[85]['datatype']      = 'string';
-
-      $tab[87]['table']         = $this->getTable();
-      $tab[87]['field']         = 'country';
-      $tab[87]['name']          = __('Country');
-      $tab[87]['datatype']      = 'string';
-
-      $tab[9]['table']          = 'glpi_contacttypes';
-      $tab[9]['field']          = 'name';
-      $tab[9]['name']           = __('Type');
-      $tab[9]['datatype']       = 'dropdown';
-
-      $tab[81]['table']         = 'glpi_usertitles';
-      $tab[81]['field']         = 'name';
-      $tab[81]['name']          = _x('person', 'Title');
-      $tab[81]['datatype']      = 'dropdown';
-
-      $tab[8]['table']          = 'glpi_suppliers';
-      $tab[8]['field']          = 'name';
-      $tab[8]['name']           = _n('Associated supplier', 'Associated suppliers', Session::getPluralNumber());
-      $tab[8]['forcegroupby']   = true;
-      $tab[8]['datatype']       = 'itemlink';
-      $tab[8]['joinparams']     = array('beforejoin'
-                                         => array('table'      => 'glpi_contacts_suppliers',
-                                                  'joinparams' => array('jointype' => 'child')));
-
-      $tab[16]['table']         = $this->getTable();
-      $tab[16]['field']         = 'comment';
-      $tab[16]['name']          = __('Comments');
-      $tab[16]['datatype']      = 'text';
-
-      $tab[80]['table']         = 'glpi_entities';
-      $tab[80]['field']         = 'completename';
-      $tab[80]['name']          = __('Entity');
-      $tab[80]['massiveaction'] = false;
-      $tab[80]['datatype']      = 'dropdown';
-
-      $tab[86]['table']         = $this->getTable();
-      $tab[86]['field']         = 'is_recursive';
-      $tab[86]['name']          = __('Child entities');
-      $tab[86]['datatype']      = 'bool';
-
-      $tab[19]['table']          = $this->getTable();
-      $tab[19]['field']          = 'date_mod';
-      $tab[19]['name']           = __('Last update');
-      $tab[19]['datatype']       = 'datetime';
-      $tab[19]['massiveaction']  = false;
-
-      $tab[121]['table']          = $this->getTable();
-      $tab[121]['field']          = 'date_creation';
-      $tab[121]['name']           = __('Creation date');
-      $tab[121]['datatype']       = 'datetime';
-      $tab[121]['massiveaction']  = false;
-=======
    function getSearchOptionsNew() {
       $tab = [];
 
@@ -587,7 +467,6 @@
          'datatype'           => 'datetime',
          'massiveaction'      => false
       ];
->>>>>>> 8f4d9ba1
 
       // add objectlock search options
       $tab = array_merge($tab, ObjectLock::getSearchOptionsToAddNew(get_class($this)));
