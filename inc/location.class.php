<?php
/*
 -------------------------------------------------------------------------
 GLPI - Gestionnaire Libre de Parc Informatique
 Copyright (C) 2015-2016 Teclib'.

 http://glpi-project.org

 based on GLPI - Gestionnaire Libre de Parc Informatique
 Copyright (C) 2003-2014 by the INDEPNET Development Team.

 -------------------------------------------------------------------------

 LICENSE

 This file is part of GLPI.

 GLPI is free software; you can redistribute it and/or modify
 it under the terms of the GNU General Public License as published by
 the Free Software Foundation; either version 2 of the License, or
 (at your option) any later version.

 GLPI is distributed in the hope that it will be useful,
 but WITHOUT ANY WARRANTY; without even the implied warranty of
 MERCHANTABILITY or FITNESS FOR A PARTICULAR PURPOSE.  See the
 GNU General Public License for more details.

 You should have received a copy of the GNU General Public License
 along with GLPI. If not, see <http://www.gnu.org/licenses/>.
 --------------------------------------------------------------------------
 */

/** @file
* @brief
*/

if (!defined('GLPI_ROOT')) {
   die("Sorry. You can't access this file directly");
}

/// Location class
class Location extends CommonTreeDropdown {

   // From CommonDBTM
   public $dohistory          = true;
   public $can_be_translated  = true;

   static $rightname          = 'location';



   function getAdditionalFields() {

      return array(array('name'  => $this->getForeignKeyField(),
                         'label' => __('As child of'),
                         'type'  => 'parent',
                         'list'  => false),
                   array('name'  => 'building',
                         'label' => __('Building number'),
                         'type'  => 'text',
                         'list'  => true),
                   array('name'  => 'room',
                         'label' => __('Room number'),
                         'type'  => 'text',
                         'list'  => true),
                   array('name'  => 'longitude',
                         'label' => __('Longitude'),
                         'type'  => 'text',
                         'list'  => true),
                   array('name'  => 'latitude',
                         'label' => __('Latitude'),
                         'type'  => 'text',
                         'list'  => true),
                   array('name'  => 'altitude',
                         'label' => __('Altitude'),
                         'type'  => 'text',
                         'list'  => true),
                         );
   }


   static function getTypeName($nb=0) {
      return _n('Location', 'Locations', $nb);
   }


   /**
    * Get the Search options to add to an item for the given Type
    *
    * @return a *not indexed* array of search options
    * More information on https://forge.indepnet.net/wiki/glpi/SearchEngine
    * @since 9.2
   **/
   static public function getSearchOptionsToAddNew() {
      $tab = [];

      $tab[] = [
         'id'                 => '3',
         'table'              => 'glpi_locations',
         'field'              => 'completename',
         'name'               => __('Location'),
         'datatype'           => 'dropdown'
      ];

      $tab[] = [
         'id'                 => '91',
         'table'              => 'glpi_locations',
         'field'              => 'building',
         'name'               => __('Building number'),
         'massiveaction'      => false,
         'datatype'           => 'string'
      ];

      $tab[] = [
         'id'                 => '92',
         'table'              => 'glpi_locations',
         'field'              => 'room',
         'name'               => __('Room number'),
         'massiveaction'      => false,
         'datatype'           => 'string'
      ];

      $tab[] = [
         'id'                 => '93',
         'table'              => 'glpi_locations',
         'field'              => 'comment',
         'name'               => __('Location comments'),
         'massiveaction'      => false,
         'datatype'           => 'text'
      ];

      return $tab;
   }

   function getSearchOptionsNew() {
      $tab = parent::getSearchOptionsNew();

      $tab[] = [
         'id'                 => '11',
         'table'              => 'glpi_locations',
         'field'              => 'building',
         'name'               => __('Building number'),
         'datatype'           => 'text'
      ];

      $tab[] = [
         'id'                 => '12',
         'table'              => 'glpi_locations',
         'field'              => 'room',
         'name'               => __('Room number'),
         'datatype'           => 'text'
      ];

      $tab[] = [
         'id'                 => '20',
         'table'              => 'glpi_locations',
         'field'              => 'longitude',
         'name'               => __('Longitude'),
         'massiveaction'      => false,
         'datatype'           => 'string'
      ];

      $tab[] = [
         'id'                 => '21',
         'table'              => 'glpi_locations',
         'field'              => 'latitude',
         'name'               => __('Latitude'),
         'massiveaction'      => false,
         'datatype'           => 'string'
      ];

      $tab[] = [
         'id'                 => '22',
         'table'              => 'glpi_locations',
         'field'              => 'altitude',
         'name'               => __('Altitude'),
         'massiveaction'      => false,
         'datatype'           => 'string'
      ];

      return $tab;
   }


   function defineTabs($options=array()) {

      $ong = parent::defineTabs($options);
      $this->addStandardTab('Netpoint', $ong, $options);
<<<<<<< HEAD
      $this->addStandardTab('Document_Item', $ong, $options);
      $this->addStandardTab(__CLASS__,$ong, $options);
=======
      $this->addStandardTab(__CLASS__, $ong, $options);
>>>>>>> 7479705f

      return $ong;
   }


   function cleanDBonPurge() {

      Rule::cleanForItemAction($this);
      Rule::cleanForItemCriteria($this, 'users_locations');
   }


   /**
    * @since version 0.85
    *
    * @see CommonTreeDropdown::getTabNameForItem()
   **/
   function getTabNameForItem(CommonGLPI $item, $withtemplate=0) {

      if (!$withtemplate) {
         switch ($item->getType()) {
            case __CLASS__ :
               $ong    = array();
               $ong[1] = $this->getTypeName(Session::getPluralNumber());
               $ong[2] = _n('Item', 'Items', Session::getPluralNumber());
               return $ong;
         }
      }
      return '';
   }


   /**
    * @since version 0.85
   **/
   static function displayTabContentForItem(CommonGLPI $item, $tabnum=1, $withtemplate=0) {

      if ($item->getType() == __CLASS__) {
         switch ($tabnum) {
            case 1 :
               $item->showChildren();
               break;
            case 2 :
               $item->showItems();
               break;
         }
      }
      return true;
   }


   /**
    * Print the HTML array of items for a location
    *
    * @since version 0.85
    *
    * @return Nothing (display)
   **/
   function showItems() {
      global $DB, $CFG_GLPI;

      $locations_id = $this->fields['id'];
      $crit         = Session::getSavedOption(__CLASS__, 'criterion', '');

      if (!$this->can($locations_id, READ)) {
         return false;
      }

      $first = 1;
      $query = '';

      if ($crit) {
         $table = getTableForItemType($crit);
         $query = "SELECT `$table`.`id`, '$crit' AS type
                   FROM `$table`
                   WHERE `$table`.`locations_id` = '$locations_id' ".
                         getEntitiesRestrictRequest(" AND", $table, "entities_id");
      } else {
         foreach ($CFG_GLPI['location_types'] as $type) {
            $table = getTableForItemType($type);
            $query .= ($first ? "SELECT " : " UNION SELECT  ")."`id`, '$type' AS type
                      FROM `$table`
                      WHERE `$table`.`locations_id` = '$locations_id' ".
                            getEntitiesRestrictRequest(" AND", $table, "entities_id");
            $first = 0;
         }
      }

      $result = $DB->query($query);
      $number = $DB->numrows($result);
      $start  = (isset($_REQUEST['start']) ? intval($_REQUEST['start']) : 0);
      if ($start >= $number) {
         $start = 0;
      }
      // Mini Search engine
      echo "<table class='tab_cadre_fixe'>";
      echo "<tr class='tab_bg_1'><th colspan='2'>".__('Type')."</th></tr>";
      echo "<tr class='tab_bg_1'><td class='center'>";
      echo __('Type')."&nbsp;";
      Dropdown::showItemType($CFG_GLPI['location_types'],
                             array('value'      => $crit,
                                   'on_change'  => 'reloadTab("start=0&criterion="+this.value)'));
      echo "</td></tr></table>";

      if ($number) {
         echo "<div class='spaced'>";
         Html::printAjaxPager('', $start, $number);

         echo "<table class='tab_cadre_fixe'>";
         echo "<tr><th>".__('Type')."</th>";
         echo "<th>".__('Entity')."</th>";
         echo "<th>".__('Name')."</th>";
         echo "<th>".__('Serial number')."</th>";
         echo "<th>".__('Inventory number')."</th>";
         echo "</tr>";

         $DB->data_seek($result, $start);
         for ($row=0 ; ($data=$DB->fetch_assoc($result)) && ($row<$_SESSION['glpilist_limit']) ; $row++) {
            $item = getItemForItemtype($data['type']);
            $item->getFromDB($data['id']);
            echo "<tr class='tab_bg_1'><td class='center top'>".$item->getTypeName()."</td>";
            echo "<td class='center'>".Dropdown::getDropdownName("glpi_entities",
                                                                 $item->getEntityID());
            echo "</td><td class='center'>".$item->getLink()."</td>";
            echo "<td class='center'>".
                  (isset($item->fields["serial"])? "".$item->fields["serial"]."" :"-");
            echo "</td>";
            echo "<td class='center'>".
                  (isset($item->fields["otherserial"])? "".$item->fields["otherserial"]."" :"-");
            echo "</td></tr>";
         }
      } else {
         echo "<p class='center b'>".__('No item found')."</p>";
      }
      echo "</table></div>";

   }

}<|MERGE_RESOLUTION|>--- conflicted
+++ resolved
@@ -186,12 +186,8 @@
 
       $ong = parent::defineTabs($options);
       $this->addStandardTab('Netpoint', $ong, $options);
-<<<<<<< HEAD
       $this->addStandardTab('Document_Item', $ong, $options);
-      $this->addStandardTab(__CLASS__,$ong, $options);
-=======
       $this->addStandardTab(__CLASS__, $ong, $options);
->>>>>>> 7479705f
 
       return $ong;
    }
