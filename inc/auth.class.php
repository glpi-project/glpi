--- conflicted
+++ resolved
@@ -38,11 +38,6 @@
    die("Sorry. You can't access this file directly");
 }
 
-<<<<<<< HEAD
-=======
-include_once GLPI_PASSWORD_COMPAT;
-
->>>>>>> 41fcea8b
 /**
  *  Identification class used to login
 **/
