--- conflicted
+++ resolved
@@ -218,88 +218,6 @@
       return $actions;
    }
 
-
-<<<<<<< HEAD
-   function getSearchOptions() {
-
-      $tab                          = array();
-
-      $tab['common']                = __('Characteristics');
-
-      $tab[1]['table']              = $this->getTable();
-      $tab[1]['field']              = 'name';
-      $tab[1]['name']               = __('Name');
-      $tab[1]['datatype']           = 'itemlink';
-      $tab[1]['massiveaction']      = false;
-
-      $tab[2]['table']              = $this->getTable();
-      $tab[2]['field']              = 'id';
-      $tab[2]['name']               = __('ID');
-      $tab[2]['massiveaction']      = false;
-      $tab[2]['datatype']           = 'number';
-
-      $tab[3]['table']              = $this->getTable();
-      $tab[3]['field']              = 'address';
-      $tab[3]['name']               = __('Address');
-      $tab[3]['datatype']           = 'text';
-
-      $tab[10]['table']             = $this->getTable();
-      $tab[10]['field']             = 'fax';
-      $tab[10]['name']              = __('Fax');
-      $tab[10]['datatype']          = 'string';
-
-      $tab[11]['table']             = $this->getTable();
-      $tab[11]['field']             = 'town';
-      $tab[11]['name']              = __('City');
-      $tab[11]['datatype']          = 'string';
-
-      $tab[14]['table']             = $this->getTable();
-      $tab[14]['field']             = 'postcode';
-      $tab[14]['name']              = __('Postal code');
-      $tab[14]['datatype']          = 'string';
-
-      $tab[12]['table']             = $this->getTable();
-      $tab[12]['field']             = 'state';
-      $tab[12]['name']              = _x('location', 'State');
-      $tab[12]['datatype']          = 'string';
-
-      $tab[13]['table']             = $this->getTable();
-      $tab[13]['field']             = 'country';
-      $tab[13]['name']              = __('Country');
-      $tab[13]['datatype']          = 'string';
-
-      $tab[4]['table']              = $this->getTable();
-      $tab[4]['field']              = 'website';
-      $tab[4]['name']               = __('Website');
-      $tab[4]['datatype']           = 'weblink';
-
-      $tab[5]['table']              = $this->getTable();
-      $tab[5]['field']              = 'phonenumber';
-      $tab[5]['name']               =  __('Phone');
-      $tab[5]['datatype']           = 'string';
-
-      $tab[6]['table']              = $this->getTable();
-      $tab[6]['field']              = 'email';
-      $tab[6]['name']               = _n('Email', 'Emails', 1);
-      $tab[6]['datatype']           = 'email';
-
-      $tab[9]['table']              = 'glpi_suppliertypes';
-      $tab[9]['field']              = 'name';
-      $tab[9]['name']               = __('Third party type');
-      $tab[9]['datatype']           = 'dropdown';
-
-      $tab[19]['table']          = $this->getTable();
-      $tab[19]['field']          = 'date_mod';
-      $tab[19]['name']           = __('Last update');
-      $tab[19]['datatype']       = 'datetime';
-      $tab[19]['massiveaction']  = false;
-
-      $tab[121]['table']          = $this->getTable();
-      $tab[121]['field']          = 'date_creation';
-      $tab[121]['name']           = __('Creation date');
-      $tab[121]['datatype']       = 'datetime';
-      $tab[121]['massiveaction']  = false;
-=======
    function getSearchOptionsNew() {
       $tab = [];
 
@@ -423,7 +341,6 @@
          'datatype'           => 'datetime',
          'massiveaction'      => false
       ];
->>>>>>> 8f4d9ba1
 
       if ($_SESSION["glpinames_format"] == User::FIRSTNAME_BEFORE) {
          $name1 = 'firstname';
