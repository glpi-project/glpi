<?php
/**
 * ---------------------------------------------------------------------
 * GLPI - Gestionnaire Libre de Parc Informatique
 * Copyright (C) 2015-2018 Teclib' and contributors.
 *
 * http://glpi-project.org
 *
 * based on GLPI - Gestionnaire Libre de Parc Informatique
 * Copyright (C) 2003-2014 by the INDEPNET Development Team.
 *
 * ---------------------------------------------------------------------
 *
 * LICENSE
 *
 * This file is part of GLPI.
 *
 * GLPI is free software; you can redistribute it and/or modify
 * it under the terms of the GNU General Public License as published by
 * the Free Software Foundation; either version 2 of the License, or
 * (at your option) any later version.
 *
 * GLPI is distributed in the hope that it will be useful,
 * but WITHOUT ANY WARRANTY; without even the implied warranty of
 * MERCHANTABILITY or FITNESS FOR A PARTICULAR PURPOSE.  See the
 * GNU General Public License for more details.
 *
 * You should have received a copy of the GNU General Public License
 * along with GLPI. If not, see <http://www.gnu.org/licenses/>.
 * ---------------------------------------------------------------------
 */

if (!defined('GLPI_ROOT')) {
   die("Sorry. You can't access this file directly");
}

class Transfer extends CommonDBTM {

   // Specific ones
   /// Already transfer item
   public $already_transfer      = [];
   /// Items simulate to move - non recursive item or recursive item not visible in destination entity
   public $needtobe_transfer     = [];
   /// Items simulate to move - recursive item visible in destination entity
   public $noneedtobe_transfer   = [];
   /// Options used to transfer
   public $options               = [];
   /// Destination entity id
   public $to                    = -1;
   /// type of initial item transfered
   public $inittype              = 0;

   static $rightname = 'transfer';

   function maxActionsCount() {
      return 0;
   }


   /**
    * @see CommonGLPI::defineTabs()
    *
    * @since 0.85
   **/
   function defineTabs($options = []) {

      $ong = [];
      $this->addDefaultFormTab($ong);

      return $ong;
   }


   function rawSearchOptions() {
      $tab = [];

      $tab[] = [
         'id'                 => 'common',
         'name'               => __('Characteristics')
      ];

      $tab[] = [
         'id'                 => '1',
         'table'              => $this->getTable(),
         'field'              => 'name',
         'name'               => __('Name'),
         'datatype'           => 'itemlink',
         'massiveaction'      => false
      ];

      $tab[] = [
         'id'                 => '19',
         'table'              => $this->getTable(),
         'field'              => 'date_mod',
         'name'               => __('Last update'),
         'datatype'           => 'datetime',
         'massiveaction'      => false
      ];

      $tab[] = [
         'id'                 => '16',
         'table'              => $this->getTable(),
         'field'              => 'comment',
         'name'               => __('Comments'),
         'datatype'           => 'text'
      ];

      return $tab;
   }


   /**
    * Transfer items
    *
    *@param $items      items to transfer
    *@param $to         entity destination ID
    *@param $options    options used to transfer
   **/
   function moveItems($items, $to, $options) {
      global $CFG_GLPI, $DB;

      // unset notifications
      NotificationSetting::disableAll();

      $this->options = ['keep_ticket'         => 0,
                             'keep_networklink'    => 0,
                             'keep_reservation'    => 0,
                             'keep_history'        => 0,
                             'keep_device'         => 0,
                             'keep_infocom'        => 0,

                             'keep_dc_monitor'     => 0,
                             'clean_dc_monitor'    => 0,

                             'keep_dc_phone'       => 0,
                             'clean_dc_phone'      => 0,

                             'keep_dc_peripheral'  => 0,
                             'clean_dc_peripheral' => 0,

                             'keep_dc_printer'     => 0,
                             'clean_dc_printer'    => 0,

                             'keep_supplier'       => 0,
                             'clean_supplier'      => 0,

                             'keep_contact'        => 0,
                             'clean_contact'       => 0,

                             'keep_contract'       => 0,
                             'clean_contract'      => 0,

                             'keep_disk'           => 0,

                             'keep_software'       => 0,
                             'clean_software'      => 0,

                             'keep_document'       => 0,
                             'clean_document'      => 0,

                             'keep_cartridgeitem'  => 0,
                             'clean_cartridgeitem' => 0,
                             'keep_cartridge'      => 0,

                             'keep_consumable'     => 0];

      if ($to >= 0) {
         // Store to
         $this->to = $to;
         // Store options
         if (is_array($options) && count($options)) {
            foreach ($options as $key => $val) {
               $this->options[$key] = $val;
            }
         }

         $in_transaction = $DB->inTransaction();
         if (!$in_transaction) {
            $DB->beginTransaction();
         }
         try {
            // Simulate transfers To know which items need to be transfer
            $this->simulateTransfer($items);

            // Inventory Items : MONITOR....
            $INVENTORY_TYPES = [
               'Software', // Software first (to avoid copy during computer transfer)
               'Computer', // Computer before all other items
               'CartridgeItem',
               'ConsumableItem',
               'Monitor',
               'NetworkEquipment',
               'Peripheral',
               'Phone',
               'Printer',
               'SoftwareLicense',
               'Contact',
               'Contract',
               'Document',
               'Supplier',
               'Group',
               'Link',
               'Ticket',
               'Problem',
               'Change'
            ];

            foreach ($INVENTORY_TYPES as $itemtype) {
               $this->inittype = $itemtype;
               if (isset($items[$itemtype]) && count($items[$itemtype])) {
                  foreach ($items[$itemtype] as $ID) {
                     $this->transferItem($itemtype, $ID, $ID);
                  }
               }
            }

            //handle all other types
            foreach (array_keys($items) as $itemtype) {
               if (!in_array($itemtype, $INVENTORY_TYPES)) {
                  $this->inittype = $itemtype;
                  if (isset($items[$itemtype]) && count($items[$itemtype])) {
                     foreach ($items[$itemtype] as $ID) {
                        $this->transferItem($itemtype, $ID, $ID);
                     }
                  }
               }
            }

            // Clean unused
            // FIXME: only if Software or SoftwareLicense has been changed?
            $this->cleanSoftwareVersions();
            if (!$in_transaction) {
               $DB->commit();
            }
         } catch (Exception $e) {
            if (!$in_transaction) {
               $DB->rollBack();
            }
            Toolbox::logError($e->getMessage());
         }
      } // $to >= 0
   }


   /**
    * Add an item in the needtobe_transfer list
    *
    * @param $itemtype  of the item
    * @param $ID        of the item
   **/
   function addToBeTransfer($itemtype, $ID) {

      if (!isset($this->needtobe_transfer[$itemtype])) {
         $this->needtobe_transfer[$itemtype] = [];
      }

      // Can't be in both list (in fact, always false)
      if (isset($this->noneedtobe_transfer[$itemtype][$ID])) {
         unset($this->noneedtobe_transfer[$itemtype][$ID]);
      }

      $this->needtobe_transfer[$itemtype][$ID] = $ID;
   }


   /**
    * Add an item in the noneedtobe_transfer list
    *
    * @param $itemtype  of the item
    * @param $ID        of the item
   **/
   function addNotToBeTransfer($itemtype, $ID) {

      if (!isset($this->noneedtobe_transfer[$itemtype])) {
         $this->noneedtobe_transfer[$itemtype] = [];
      }

      // Can't be in both list (in fact, always true)
      if (!isset($this->needtobe_transfer[$itemtype][$ID])) {
         $this->noneedtobe_transfer[$itemtype][$ID] = $ID;
      }
   }


   /**
    * simulate the transfer to know which items need to be transfer
    *
    * @param $items Array of the items to transfer
   **/
   function simulateTransfer($items) {
      global $DB, $CFG_GLPI;

      // Init types :
      $types = ['Computer', 'CartridgeItem', 'Change', 'ConsumableItem', 'Contact', 'Contract',
                     'Document', 'Link', 'Monitor', 'NetworkEquipment', 'Peripheral', 'Phone',
                     'Printer', 'Problem', 'Software', 'SoftwareLicense', 'SoftwareVersion',
                     'Supplier', 'Ticket'];
      $types = array_merge($types, $CFG_GLPI['device_types']);
      $types = array_merge($types, Item_Devices::getDeviceTypes());
      foreach ($types as $t) {
         if (!isset($this->needtobe_transfer[$t])) {
            $this->needtobe_transfer[$t] = [];
         }
         if (!isset($this->noneedtobe_transfer[$t])) {
            $this->noneedtobe_transfer[$t] = [];
         }
      }

      $to_entity_ancestors = getAncestorsOf("glpi_entities", $this->to);

      // Copy items to needtobe_transfer
      foreach ($items as $key => $tab) {
         if (count($tab)) {
            foreach ($tab as $ID) {
               $this->addToBeTransfer($key, $ID);
            }
         }
      }

      // DIRECT CONNECTIONS

      $DC_CONNECT = [];
      if ($this->options['keep_dc_monitor']) {
         $DC_CONNECT[] = 'Monitor';
      }
      if ($this->options['keep_dc_phone']) {
         $DC_CONNECT[] = 'Phone';
      }
      if ($this->options['keep_dc_peripheral']) {
         $DC_CONNECT[] = 'Peripheral';
      }
      if ($this->options['keep_dc_printer']) {
         $DC_CONNECT[] = 'Printer';
      }

      if (count($DC_CONNECT)
          && (count($this->needtobe_transfer['Computer']) > 0)) {

         foreach ($DC_CONNECT as $itemtype) {
            $itemtable = getTableForItemType($itemtype);

            // Clean DB / Search unexisting links and force disconnect
            $DB->delete(
               'glpi_computers_items',
               [
                  "$itemtable.id" => null,
                  'glpi_computers_items.itemtype' => $itemtype,
               ],
               [
                  'LEFT JOIN' => [
                     $itemtable  => [
                        'ON' => [
                           'glpi_computers_items'  => 'items_id',
                           $itemtable              => 'id',
                        ]
                     ]
                  ]
               ]
            );

            if (!($item = getItemForItemtype($itemtype))) {
               continue;
            }

<<<<<<< HEAD
            if (count($this->needtobe_transfer['Computer'])) {
               $iterator = $DB->request([
                  'SELECT'          => 'items_id',
                  'DISTINCT'        => true,
                  'FROM'            => 'glpi_computers_items',
                  'WHERE'           => [
                     'itemtype'     => $itemtype,
                     'computers_id' => $this->needtobe_transfer['Computer']
                  ]
               ]);
=======
            $iterator = $DB->request([
               'SELECT DISTINCT' => 'items_id',
               'FROM'            => 'glpi_computers_items',
               'WHERE'           => [
                  'itemtype'     => $itemtype,
                  'computers_id' => $this->needtobe_transfer['Computer']
               ]
            ]);
>>>>>>> 6b51dd11

            while ($data = $iterator->next()) {
               if ($item->getFromDB($data['items_id'])
                     && $item->isRecursive()
                     && in_array($item->getEntityID(), $to_entity_ancestors)) {
                  $this->addNotToBeTransfer($itemtype, $data['items_id']);
               } else {
                  $this->addToBeTransfer($itemtype, $data['items_id']);
               }
            }
         }
      } // End of direct connections

      // License / Software :  keep / delete + clean unused / keep unused
      if ($this->options['keep_software']) {
         // Clean DB
         $DB->delete('glpi_items_softwareversions', ['glpi_softwareversions.id'  => null], [
            'LEFT JOIN' => [
               'glpi_softwareversions'  => [
                  'ON' => [
                     'glpi_items_softwareversions' => 'softwareversions_id',
                     'glpi_softwareversions'       => 'id'
                  ]
               ]
            ]
         ]);

         // Clean DB
         $DB->delete('glpi_softwareversions', ['glpi_softwares.id'  => null], [
            'LEFT JOIN' => [
               'glpi_softwares'  => [
                  'ON' => [
                     'glpi_softwareversions' => 'softwares_id',
                     'glpi_softwares'        => 'id'
                  ]
               ]
            ]
         ]);
         foreach ($CFG_GLPI['software_types'] as $itemtype) {
            $itemtable = getTableForItemType($itemtype);
            // Clean DB
            $DB->delete('glpi_items_softwareversions', ["{$itemtable}.id"  => null], [
               'LEFT JOIN' => [
                  $itemtable  => [
                     'ON' => [
                        'glpi_items_softwareversions' => 'items_id',
                        $itemtable                    => 'id', [
                           'AND' => [
                              'glpi_items_softwareversions.itemtype' => $itemtype
                           ]
                        ]
                     ]
                  ]
               ]
            ]);

            if (count($this->needtobe_transfer[$itemtype])) {
               $iterator = $DB->request([
                  'SELECT'       => [
                     'glpi_softwares.id',
                     'glpi_softwares.entities_id',
                     'glpi_softwares.is_recursive',
                     'glpi_softwareversions.id AS vID'
                  ],
                  'FROM'         => 'glpi_items_softwareversions',
                  'INNER JOIN'   => [
                     'glpi_softwareversions' => [
                        'ON' => [
                           'glpi_items_softwareversions' => 'softwareversions_id',
                           'glpi_softwareversions'       => 'id'
                        ]
                     ],
                     'glpi_softwares'        => [
                        'ON' => [
                           'glpi_softwareversions' => 'softwares_id',
                           'glpi_softwares'        => 'id'
                        ]
                     ]
                  ],
                  'WHERE'        => [
                     'glpi_items_softwareversions.items_id' => $this->needtobe_transfer[$itemtype],
                     'glpi_items_softwareversions.itemtype' => $itemtype
                  ]
               ]);

               if (count($iterator)) {
                  while ($data = $iterator->next()) {
                     if ($data['is_recursive']
                        && in_array($data['entities_id'], $to_entity_ancestors)) {
                        $this->addNotToBeTransfer('SoftwareVersion', $data['vID']);
                     } else {
                        $this->addToBeTransfer('SoftwareVersion', $data['vID']);
                     }
                  }
               }
            }
         }
      }

      if (count($this->needtobe_transfer['Software'])) {
         // Move license of software
         // TODO : should we transfer "affected license" ?
         $iterator = $DB->request([
            'SELECT' => ['id', 'softwareversions_id_buy', 'softwareversions_id_use'],
            'FROM'   => 'glpi_softwarelicenses',
            'WHERE'  => ['softwares_id' => $this->needtobe_transfer['Software']]
         ]);

         while ($lic = $iterator->next()) {
            $this->addToBeTransfer('SoftwareLicense', $lic['id']);

            // Force version transfer
            if ($lic['softwareversions_id_buy'] > 0) {
               $this->addToBeTransfer('SoftwareVersion', $lic['softwareversions_id_buy']);
            }
            if ($lic['softwareversions_id_use'] > 0) {
               $this->addToBeTransfer('SoftwareVersion', $lic['softwareversions_id_use']);
            }
         }
      }

      // Devices
      if ($this->options['keep_device']) {
         foreach (Item_Devices::getConcernedItems() as $itemtype) {
            $itemtable = getTableForItemType($itemtype);
            if (isset($this->needtobe_transfer[$itemtype]) && count($this->needtobe_transfer[$itemtype])) {
               foreach (Item_Devices::getItemAffinities($itemtype) as $itemdevicetype) {
                  $itemdevicetable = getTableForItemType($itemdevicetype);
                  $devicetype      = $itemdevicetype::getDeviceType();
                  $devicetable     = getTableForItemType($devicetype);
                  $fk              = getForeignKeyFieldForTable($devicetable);
                  $iterator = $DB->request([
                     'SELECT'          => [
                        "$itemdevicetable.$fk",
                        "$devicetable.entities_id",
                        "$devicetable.is_recursive"
                     ],
                     'DISTINCT'        => true,
                     'FROM'            => $itemdevicetable,
                     'LEFT JOIN'       => [
                        $devicetable   => [
                           'ON' => [
                              $itemdevicetable  => $fk,
                              $devicetable      => 'id'
                           ]
                        ]
                     ],
                     'WHERE'           => [
                        "$itemdevicetable.itemtype"   => $itemtype,
                        "$itemdevicetable.items_id"   => $this->needtobe_transfer[$itemtype]
                     ]
                  ]);

                  while ($data = $iterator->next()) {
                     if ($data['is_recursive']
                         && in_array($data['entities_id'], $to_entity_ancestors)) {
                        $this->addNotToBeTransfer($devicetype, $data[$fk]);
                     } else {
                        if (!isset($this->needtobe_transfer[$devicetype][$data[$fk]])) {
                           $this->addToBeTransfer($devicetype, $data[$fk]);
                           $iterator2 = $DB->request([
                              'SELECT' => 'id',
                              'FROM'   => $itemdevicetable,
                              'WHERE'  => [
                                 $fk   => $data[$fk],
                                 'itemtype'  => $itemtype,
                                 'items_id'  => $this->needtobe_transfer[$itemtype]
                              ]
                           ]);
                           while ($data2 = $iterator2->next()) {
                              $this->addToBeTransfer($itemdevicetype, $data2['id']);
                           }
                        }
                     }
                  }
               }
            }
         }
      }

      // Tickets
      if ($this->options['keep_ticket']) {
         foreach ($CFG_GLPI["ticket_types"] as $itemtype) {
            if (isset($this->needtobe_transfer[$itemtype]) && count($this->needtobe_transfer[$itemtype])) {
               $iterator = $DB->request([
                  'SELECT'    => 'glpi_tickets.id',
                  'FROM'      => 'glpi_tickets',
                  'LEFT JOIN' => [
                     'glpi_items_tickets' => [
                        'ON' => [
                           'glpi_items_tickets' => 'tickets_id',
                           'glpi_tickets'       => 'id'
                        ]
                     ]
                  ],
                  'WHERE'     => [
                     'itemtype'  => $itemtype,
                     'items_id'  => $this->needtobe_transfer[$itemtype]
                  ]
               ]);

               while ($data = $iterator->next()) {
                  $this->addToBeTransfer('Ticket', $data['id']);
               }
            }
         }
      }

      // Contract : keep / delete + clean unused / keep unused
      if ($this->options['keep_contract']) {
         foreach ($CFG_GLPI["contract_types"] as $itemtype) {
            if (isset($this->needtobe_transfer[$itemtype]) && count($this->needtobe_transfer[$itemtype])) {
               $contracts_items = [];
               $itemtable = getTableForItemType($itemtype);

               // Clean DB
               $DB->delete(
                  'glpi_contracts_items',
                  [
                     "$itemtable.id"                 => null,
                     "glpi_contracts_items.itemtype" => $itemtype
                  ],
                  [
                     'LEFT JOIN' => [
                        $itemtable  => [
                           'ON' => [
                              'glpi_contracts_items'  => 'items_id',
                              $itemtable              => 'id',
                           ]
                        ]
                     ]
                  ]
               );

               // Clean DB
               $DB->delete('glpi_contracts_items', ['glpi_contracts.id'  => null], [
                  'LEFT JOIN' => [
                     'glpi_contracts'  => [
                        'ON' => [
                           'glpi_contracts_items'  => 'contracts_id',
                           'glpi_contracts'        => 'id'
                        ]
                     ]
                  ]
               ]);

               $iterator = $DB->request([
                  'SELECT'    => [
                     'contracts_id',
                     'glpi_contracts.entities_id',
                     'glpi_contracts.is_recursive'
                  ],
                  'FROM'      => 'glpi_contracts_items',
                  'LEFT JOIN' => [
                     'glpi_contracts' => [
                        'ON' => [
                           'glpi_contracts_items'  => 'contracts_id',
                           'glpi_contracts'        => 'id'
                        ]
                     ]
                  ],
                  'WHERE'     => [
                     'itemtype'  => $itemtype,
                     'items_id'  => $this->needtobe_transfer[$itemtype]
                  ]
               ]);

               while ($data = $iterator->next()) {
                  if ($data['is_recursive']
                        && in_array($data['entities_id'], $to_entity_ancestors)) {
                     $this->addNotToBeTransfer('Contract', $data['contracts_id']);
                  } else {
                     $this->addToBeTransfer('Contract', $data['contracts_id']);
                  }
               }
            }
         }
      }
      // Supplier (depending of item link) / Contract - infocoms : keep / delete + clean unused / keep unused
      if ($this->options['keep_supplier']) {
         $contracts_suppliers = [];
         // Clean DB
         $DB->delete('glpi_contracts_suppliers', ['glpi_contracts.id'  => null], [
            'LEFT JOIN' => [
               'glpi_contracts'  => [
                  'ON' => [
                     'glpi_contracts_suppliers' => 'contracts_id',
                     'glpi_contracts'           => 'id'
                  ]
               ]
            ]
         ]);

         // Clean DB
         $DB->delete('glpi_contracts_suppliers', ['glpi_suppliers.id'  => null], [
            'LEFT JOIN' => [
               'glpi_suppliers'  => [
                  'ON' => [
                     'glpi_contracts_suppliers' => 'suppliers_id',
                     'glpi_suppliers'           => 'id'
                  ]
               ]
            ]
         ]);

         if (isset($this->needtobe_transfer['Contract']) && count($this->needtobe_transfer['Contract'])) {
            // Supplier Contract
            $iterator = $DB->request([
               'SELECT'    => [
                  'suppliers_id',
                  'glpi_suppliers.entities_id',
                  'glpi_suppliers.is_recursive'
               ],
               'FROM'      => 'glpi_contracts_suppliers',
               'LEFT JOIN' => [
                  'glpi_suppliers' => [
                     'ON' => [
                        'glpi_contracts_suppliers' => 'suppliers_id',
                        'glpi_suppliers'           => 'id'
                     ]
                  ]
               ],
               'WHERE'     => [
                  'contracts_id' => $this->needtobe_transfer['Contract']
               ]
            ]);

            while ($data = $iterator->next()) {
               if ($data['is_recursive']
                     && in_array($data['entities_id'], $to_entity_ancestors)) {
                  $this->addNotToBeTransfer('Supplier', $data['suppliers_id']);
               } else {
                  $this->addToBeTransfer('Supplier', $data['suppliers_id']);
               }
            }
         }

         if (isset($this->needtobe_transfer['Ticket']) && count($this->needtobe_transfer['Ticket'])) {
            // Ticket Supplier
            $iterator = $DB->request([
               'SELECT'    => [
                  'glpi_suppliers_tickets.suppliers_id',
                  'glpi_suppliers.entities_id',
                  'glpi_suppliers.is_recursive'
               ],
               'FROM'      => 'glpi_tickets',
               'LEFT JOIN' => [
                  'glpi_suppliers_tickets'   => [
                     'ON' => [
                        'glpi_suppliers_tickets'   => 'tickets_id',
                        'glpi_tickets'             => 'id'
                     ]
                  ],
                  'glpi_suppliers'           => [
                     'ON' => [
                        'glpi_suppliers_tickets'   => 'suppliers_id',
                        'glpi_suppliers'           => 'id'
                     ]
                  ]
               ],
               'WHERE'     => [
                  'glpi_suppliers_tickets.suppliers_id'  => ['>', 0],
                  'glpi_tickets.id'                      => $this->needtobe_transfer['Ticket']
               ]
            ]);

            while ($data = $iterator->next()) {
               if ($data['is_recursive']
                     && in_array($data['entities_id'], $to_entity_ancestors)) {
                  $this->addNotToBeTransfer('Supplier', $data['suppliers_id']);
               } else {
                  $this->addToBeTransfer('Supplier', $data['suppliers_id']);
               }

            }
         }

         if (isset($this->needtobe_transfer['Problem']) && count($this->needtobe_transfer['Problem'])) {
            // Problem Supplier
            $iterator = $DB->request([
               'SELECT'    => [
                  'glpi_problems_suppliers.suppliers_id',
                  'glpi_suppliers.entities_id',
                  'glpi_suppliers.is_recursive'
               ],
               'FROM'      => 'glpi_problems',
               'LEFT JOIN' => [
                  'glpi_problems_suppliers'   => [
                     'ON' => [
                        'glpi_problems_suppliers'  => 'problems_id',
                        'glpi_problems'            => 'id'
                     ]
                  ],
                  'glpi_suppliers'           => [
                     'ON' => [
                        'glpi_problems_suppliers'  => 'suppliers_id',
                        'glpi_suppliers'           => 'id'
                     ]
                  ]
               ],
               'WHERE'     => [
                  'glpi_problems_suppliers.suppliers_id' => ['>', 0],
                  'glpi_problems.id'                     => $this->needtobe_transfer['Problem']
               ]
            ]);

            while ($data = $iterator->next()) {
               if ($data['is_recursive']
                     && in_array($data['entities_id'], $to_entity_ancestors)) {
                  $this->addNotToBeTransfer('Supplier', $data['suppliers_id']);
               } else {
                  $this->addToBeTransfer('Supplier', $data['suppliers_id']);
               }
            }
         }

         if (isset($this->needtobe_transfer['Change']) && count($this->needtobe_transfer['Change'])) {
            // Change Supplier
            $iterator = $DB->request([
               'SELECT'    => [
                  'glpi_changes_suppliers.suppliers_id',
                  'glpi_suppliers.entities_id',
                  'glpi_suppliers.is_recursive'
               ],
               'FROM'      => 'glpi_changes',
               'LEFT JOIN' => [
                  'glpi_changes_suppliers'   => [
                     'ON' => [
                        'glpi_changes_suppliers'  => 'changes_id',
                        'glpi_changes'            => 'id'
                     ]
                  ],
                  'glpi_suppliers'           => [
                     'ON' => [
                        'glpi_changes_suppliers'   => 'suppliers_id',
                        'glpi_suppliers'           => 'id'
                     ]
                  ]
               ],
               'WHERE'     => [
                  'glpi_changes_suppliers.suppliers_id' => ['>', 0],
                  'glpi_changes.id'                     => $this->needtobe_transfer['Change']
               ]
            ]);

            while ($data = $iterator->next()) {
               if ($data['is_recursive']
                     && in_array($data['entities_id'], $to_entity_ancestors)) {
                  $this->addNotToBeTransfer('Supplier', $data['suppliers_id']);
               } else {
                  $this->addToBeTransfer('Supplier', $data['suppliers_id']);
               }
            }
         }

         // Supplier infocoms
         if ($this->options['keep_infocom']) {
            foreach (Infocom::getItemtypesThatCanHave() as $itemtype) {
               if (isset($this->needtobe_transfer[$itemtype]) && count($this->needtobe_transfer[$itemtype])) {
                  $itemtable = getTableForItemType($itemtype);

                  // Clean DB
                  $DB->delete(
                     'glpi_infocoms',
                     [
                        "$itemtable.id"  => null,
                        'glpi_infocoms.itemtype' => $itemtype,
                     ],
                     [
                        'LEFT JOIN' => [
                           $itemtable => [
                              'ON' => [
                                 'glpi_infocoms'   => 'items_id',
                                 $itemtable        => 'id',
                              ]
                           ]
                        ]
                     ]
                  );

                  $iterator = $DB->request([
                     'SELECT'    => [
                        'suppliers_id',
                        'glpi_suppliers.entities_id',
                        'glpi_suppliers.is_recursive'
                     ],
                     'FROM'      => 'glpi_infocoms',
                     'LEFT JOIN' => [
                        'glpi_suppliers'  => [
                           'ON' => [
                              'glpi_infocoms'   => 'suppliers_id',
                              'glpi_suppliers'  => 'id'
                           ]
                        ]
                     ],
                     'WHERE'     => [
                        'suppliers_id' => ['>', 0],
                        'itemtype'     => $itemtype,
                        'items_id'     => $this->needtobe_transfer[$itemtype]
                     ]
                  ]);

                  while ($data = $iterator->next()) {
                     if ($data['is_recursive']
                           && in_array($data['entities_id'], $to_entity_ancestors)) {
                        $this->addNotToBeTransfer('Supplier', $data['suppliers_id']);
                     } else {
                        $this->addToBeTransfer('Supplier', $data['suppliers_id']);
                     }
                  }
               }
            }
         }

      }

      // Contact / Supplier : keep / delete + clean unused / keep unused
      if ($this->options['keep_contact']) {
         $contact_suppliers = [];
         // Clean DB
         $DB->delete('glpi_contacts_suppliers', ['glpi_contacts.id'  => null], [
            'LEFT JOIN' => [
               'glpi_contacts' => [
                  'ON' => [
                     'glpi_contacts_suppliers'  => 'contacts_id',
                     'glpi_contacts'            => 'id'
                  ]
               ]
            ]
         ]);

         // Clean DB
         $DB->delete('glpi_contacts_suppliers', ['glpi_suppliers.id'  => null], [
            'LEFT JOIN' => [
               'glpi_suppliers' => [
                  'ON' => [
                     'glpi_contacts_suppliers'  => 'suppliers_id',
                     'glpi_suppliers'           => 'id'
                  ]
               ]
            ]
         ]);

         if (isset($this->needtobe_transfer['Supplier']) && count($this->needtobe_transfer['Supplier'])) {
            // Supplier Contact
            $iterator = $DB->request([
               'SELECT'    => [
                  'contacts_id',
                  'glpi_contacts.entities_id',
                  'glpi_contacts.is_recursive'
               ],
               'FROM'      => 'glpi_contacts_suppliers',
               'LEFT JOIN' => [
                  'glpi_contacts'  => [
                     'ON' => [
                        'glpi_contacts_suppliers'  => 'contacts_id',
                        'glpi_contacts'            => 'id'
                     ]
                  ]
               ],
               'WHERE'     => [
                  'suppliers_id' => $this->needtobe_transfer['Supplier']
               ]
            ]);

            while ($data = $iterator->next()) {
               if ($data['is_recursive']
                     && in_array($data['entities_id'], $to_entity_ancestors)) {
                  $this->addNotToBeTransfer('Contact', $data['contacts_id']);
               } else {
                  $this->addToBeTransfer('Contact', $data['contacts_id']);
               }
            }
         }
      }

      // Document : keep / delete + clean unused / keep unused
      if ($this->options['keep_document']) {
         foreach (Document::getItemtypesThatCanHave() as $itemtype) {
            if (isset($this->needtobe_transfer[$itemtype]) && count($this->needtobe_transfer[$itemtype])) {
               $itemtable = getTableForItemType($itemtype);
               // Clean DB
               $DB->delete(
                  'glpi_documents_items',
                  [
                     "$itemtable.id"  => null,
                     'glpi_documents_items.itemtype' => $itemtype,
                  ],
                  [
                     'LEFT JOIN' => [
                        $itemtable => [
                           'ON' => [
                              'glpi_documents_items'  => 'items_id',
                              $itemtable              => 'id',
                           ]
                        ]
                     ]
                  ]
               );

               $iterator = $DB->request([
                  'SELECT'    => [
                     'documents_id',
                     'glpi_documents.entities_id',
                     'glpi_documents.is_recursive'
                  ],
                  'FROM'      => 'glpi_documents_items',
                  'LEFT JOIN' => [
                     'glpi_documents'  => [
                        'ON' => [
                           'glpi_documents_items'  => 'documents_id',
                           'glpi_documents'        => 'id', [
                              'AND' => [
                                 'itemtype' => $itemtype
                              ]
                           ]
                        ]
                     ]
                  ],
                  'WHERE'     => [
                     'items_id' => $this->needtobe_transfer[$itemtype]
                  ]
               ]);

               while ($data = $iterator->next()) {
                  if ($data['is_recursive']
                        && in_array($data['entities_id'], $to_entity_ancestors)) {
                     $this->addNotToBeTransfer('Document', $data['documents_id']);
                  } else {
                     $this->addToBeTransfer('Document', $data['documents_id']);
                  }
               }
            }
         }
      }

      // printer -> cartridges : keep / delete + clean
      if ($this->options['keep_cartridgeitem']) {
         if (isset($this->needtobe_transfer['Printer']) && count($this->needtobe_transfer['Printer'])) {
            $iterator = $DB->request([
               'SELECT' => 'cartridgeitems_id',
               'FROM'   => 'glpi_cartridges',
               'WHERE'  => ['printers_id' => $this->needtobe_transfer['Printer']]
            ]);

            while ($data = $iterator->next()) {
               $this->addToBeTransfer('CartridgeItem', $data['cartridgeitems_id']);
            }
         }
      }

      // Init all types if not defined
      foreach ($types as $itemtype) {
         if (!isset($this->needtobe_transfer[$itemtype])) {
            $this->needtobe_transfer[$itemtype] = [-1];
         }
      }

   }


   /**
    * Create IN condition for SQL requests based on a array if ID
    *
    * @deprecated 9.4
    *
    * @param $array array of ID
    *
    * @return string of the IN condition
   **/
   function createSearchConditionUsingArray($array) {
      Toolbox::deprecated();

      if (is_array($array) && count($array)) {
         return "('".implode("','", $array)."')";
      }
      return "(-1)";
   }


   /**
    * transfer an item to another item (may be the same) in the new entity
    *
    * @param $itemtype     item type to transfer
    * @param $ID           ID of the item to transfer
    * @param $newID        new ID of the ite
    *
    * Transfer item to a new Item if $ID==$newID : only update entities_id field :
    *                                $ID!=$new ID -> copy datas (like template system)
    * @return nothing (diplays)
   **/
   function transferItem($itemtype, $ID, $newID) {
      global $CFG_GLPI, $DB;

      if (!($item = getItemForItemtype($itemtype))) {
         return;
      }

      // Is already transfer ?
      if (!isset($this->already_transfer[$itemtype][$ID])) {
         // Check computer exists ?
         if ($item->getFromDB($newID)) {

            // Network connection ? keep connected / keep_disconnected / delete
            if (in_array($itemtype, ['Computer', 'Monitor', 'NetworkEquipment', 'Peripheral',
                                          'Phone', 'Printer'])) {
               $this->transferNetworkLink($itemtype, $ID, $newID);
            }

            // Device : keep / delete : network case : delete if net connection delete in import case
            if (in_array($itemtype, Item_Devices::getConcernedItems())) {
               $this->transferDevices($itemtype, $ID, $newID);
            }

            // Reservation : keep / delete
            if (in_array($itemtype, $CFG_GLPI["reservation_types"])) {
               $this->transferReservations($itemtype, $ID, $newID);
            }

            // History : keep / delete
            $this->transferHistory($itemtype, $ID, $newID);
            // Ticket : delete / keep and clean ref / keep and move
            $this->transferTickets($itemtype, $ID, $newID);
            // Infocoms : keep / delete

            if (InfoCom::canApplyOn($itemtype)) {
               $this->transferInfocoms($itemtype, $ID, $newID);
            }

            if ($itemtype == 'Software') {
               $this->transferSoftwareLicensesAndVersions($ID);
            }

            // Connected item is transfered
            if (in_array($itemtype, $CFG_GLPI["directconnect_types"])) {
               $this->manageConnectionComputer($itemtype, $ID);
            }

            // Contract : keep / delete + clean unused / keep unused
            if (in_array($itemtype, $CFG_GLPI["contract_types"])) {
               $this->transferContracts($itemtype, $ID, $newID);
            }

            // Contact / Supplier : keep / delete + clean unused / keep unused
            if ($itemtype == 'Supplier') {
               $this->transferSupplierContacts($ID, $newID);
            }

            // Document : keep / delete + clean unused / keep unused
            if (Document::canApplyOn($itemtype)) {
               $this->transferDocuments($itemtype, $ID, $newID);
            }

            // Transfer compatible printers
            if ($itemtype == 'CartridgeItem') {
               $this->transferCompatiblePrinters($ID, $newID);
            }

            // Cartridges  and cartridges items linked to printer
            if ($itemtype == 'Printer') {
               $this->transferPrinterCartridges($ID, $newID);
            }

            // Transfer Item
            $input = ['id'          => $newID,
                           'entities_id' => $this->to];

            // Manage Location dropdown
            if (isset($item->fields['locations_id'])) {
               $input['locations_id'] = $this->transferDropdownLocation($item->fields['locations_id']);
            }

            if (in_array($itemtype, ['Ticket', 'Problem', 'Change'])) {
               $input2 = $this->transferHelpdeskAdditionalInformations($item->fields);
               $input  = array_merge($input, $input2);
               $this->transferTaskCategory($itemtype, $ID, $newID);
               $this->transferLinkedSuppliers($itemtype, $ID, $newID);
            }

            $item->update($input);
            $this->addToAlreadyTransfer($itemtype, $ID, $newID);

            // Do it after item transfer for entity checks
            if ($itemtype == 'Computer') {
               // Monitor Direct Connect : keep / delete + clean unused / keep unused
               $this->transferDirectConnection($itemtype, $ID, 'Monitor');
               // Peripheral Direct Connect : keep / delete + clean unused / keep unused
               $this->transferDirectConnection($itemtype, $ID, 'Peripheral');
               // Phone Direct Connect : keep / delete + clean unused / keep unused
               $this->transferDirectConnection($itemtype, $ID, 'Phone');
               // Printer Direct Connect : keep / delete + clean unused / keep unused
               $this->transferDirectConnection($itemtype, $ID, 'Printer');
               // Computer Disks :  delete them or not ?
               $this->transferItem_Disks($itemtype, $ID);
            }

            if (in_array($itemtype, $CFG_GLPI['software_types'])) {
               // License / Software :  keep / delete + clean unused / keep unused
               $this->transferItemSoftwares($itemtype, $ID);
            }

            Plugin::doHook("item_transfer", ['type'        => $itemtype,
                                                  'id'          => $ID,
                                                  'newID'       => $newID,
                                                  'entities_id' => $this->to]);
         }
      }
   }


   /**
    * Add an item to already transfer array
    *
    * @param $itemtype  item type
    * @param $ID        item original ID
    * @param $newID     item new ID
   **/
   function addToAlreadyTransfer($itemtype, $ID, $newID) {

      if (!isset($this->already_transfer[$itemtype])) {
         $this->already_transfer[$itemtype] = [];
      }
      $this->already_transfer[$itemtype][$ID]=$newID;
   }


   /**
    * Transfer location
    *
    * @param $locID location ID
    *
    * @return new location ID
   **/
   function transferDropdownLocation($locID) {
      global $DB;

      if ($locID > 0) {
         if (isset($this->already_transfer['locations_id'][$locID])) {
            return $this->already_transfer['locations_id'][$locID];
         }
         // else  // Not already transfer
         // Search init item
         $location = new Location();
         if ($location->getFromDB($locID)) {
            $data = Toolbox::addslashes_deep($location->fields);

            $input['entities_id']  = $this->to;
            $input['completename'] = $data['completename'];
            $newID                 = $location->findID($input);

            if ($newID < 0) {
               $newID = $location->import($input);
            }

            $this->addToAlreadyTransfer('locations_id', $locID, $newID);
            return $newID;
         }
      }
      return 0;
   }


   /**
    * Transfer netpoint
    *
    * @param $netpoints_id netpoint ID
    *
    * @return new netpoint ID
   **/
   function transferDropdownNetpoint($netpoints_id) {
      global $DB;

      if ($netpoints_id > 0) {
         if (isset($this->already_transfer['netpoints_id'][$netpoints_id])) {
            return $this->already_transfer['netpoints_id'][$netpoints_id];
         }
         // else  // Not already transfer
         // Search init item
         $netpoint = new Netpoint();
         if ($netpoint->getFromDB($netpoints_id)) {
            $data  = Toolbox::addslashes_deep($netpoint->fields);
            $locID = $this->transferDropdownLocation($netpoint->fields['locations_id']);

            // Search if the locations_id already exists in the destination entity
            $iterator = $DB->request([
               'SELECT' => 'id',
               'FROM'   => 'glpi_netpoints',
               'WHERE'  => [
                  'entities_id'  => $this->to,
                  'name'         => Toolbox::addslashes_deep($netpoint->fields['name']),
                  'locations_id' => $locID
               ]
            ]);

            if (count($iterator)) {
               // Found : -> use it
               $row = $iterator->next();
               $newID = $row['id'];
               $this->addToAlreadyTransfer('netpoints_id', $netpoints_id, $newID);
               return $newID;
            }

            // Not found :
            // add item
            $newID    = $netpoint->add(['name'         => $data['name'],
                                             'comment'      => $data['comment'],
                                             'entities_id'  => $this->to,
                                             'locations_id' => $locID]);

            $this->addToAlreadyTransfer('netpoints_id', $netpoints_id, $newID);
            return $newID;
         }
      }
      return 0;
   }


   /**
    * Transfer cartridges of a printer
    *
    * @param $ID     original ID of the printer
    * @param $newID  new ID of the printer
   **/
   function transferPrinterCartridges($ID, $newID) {
      global $DB;

      // Get cartrdiges linked
      $iterator = $DB->request([
         'FROM'   => 'glpi_cartridges',
         'WHERE'  => ['printers_id' => $ID]
      ]);

      if (count($iterator)) {
         $cart     = new Cartridge();
         $carttype = new CartridgeItem();

         while ($data = $iterator->next()) {
            $need_clean_process = false;

            // Foreach cartridges
            // if keep
            if ($this->options['keep_cartridgeitem']) {
               $newcartID     =- 1;
               $newcarttypeID = -1;

               // 1 - Search carttype destination ?
               // Already transfer carttype :
               if (isset($this->already_transfer['CartridgeItem'][$data['cartridgeitems_id']])) {
                  $newcarttypeID
                        = $this->already_transfer['CartridgeItem'][$data['cartridgeitems_id']];

               } else {
                  if (isset($this->needtobe_transfer['Printer']) && count($this->needtobe_transfer['Printer'])) {
                     // Not already transfer cartype
                     $ccriteria = [
                        'COUNT'  => 'cpt',
                        'FROM'   => 'glpi_cartridges',
                        'WHERE'  => [
                           'cartridgeitems_id'  => $data['cartridgeitems_id'],
                           'printers_id'        => ['>', 0],
                           'NOT'                => [
                              'printers_id'  => $this->needtobe_transfer['Printer']
                           ]
                        ]
                     ];

                     $result = $DB->request($ccriteria)->next();

                     // Is the carttype will be completly transfer ?
                     if ($result['cpt'] == 0) {
                        // Yes : transfer
                        $need_clean_process = false;
                        $this->transferItem('CartridgeItem', $data['cartridgeitems_id'],
                                             $data['cartridgeitems_id']);
                        $newcarttypeID = $data['cartridgeitems_id'];

                     } else {
                        // No : copy carttype
                        $need_clean_process = true;
                        $carttype->getFromDB($data['cartridgeitems_id']);
                        // Is existing carttype in the destination entity ?
                        $items_iterator = $DB->request([
                           'FROM'   => 'glpi_cartridgeitems',
                           'WHERE'  => [
                              'entities_id'  => $this->to,
                              'name'         => addslashes($carttype->fields['name'])
                           ]
                        ]);

                        if (count($items_iterator)) {
                           $row = $items_iterator->next();
                           $newcarttypeID = $row['id'];
                        }

                        // Not found -> transfer copy
                        if ($newcarttypeID < 0) {
                           // 1 - create new item
                           unset($carttype->fields['id']);
                           $input                = $carttype->fields;
                           $input['entities_id'] = $this->to;
                           unset($carttype->fields);
                           $newcarttypeID        = $carttype->add(toolbox::addslashes_deep($input));
                           // 2 - transfer as copy
                           $this->transferItem('CartridgeItem', $data['cartridgeitems_id'],
                                                $newcarttypeID);
                        }
                     }

                     // Found -> use to link : nothing to do
                  }

               }

               // Update cartridge if needed
               if (($newcarttypeID > 0)
                     && ($newcarttypeID != $data['cartridgeitems_id'])) {
                  $cart->update(['id'                => $data['id'],
                                       'cartridgeitems_id' => $newcarttypeID]);
               }

            } else { // Do not keep
               // If same printer : delete cartridges
               if ($ID == $newID) {
                  $DB->delete('glpi_cartridges', ['printers_id' => $ID]);
               }
               $need_clean_process = true;
            }

            // CLean process
            if ($need_clean_process
                  && $this->options['clean_cartridgeitem']) {

               // Clean carttype
               $result = $DB->request([
                  'COUNT'  => 'cpt',
                  'FROM'   => 'glpi_cartridges',
                  'WHERE'  => [
                     'cartridgeitems_id'  => $data['cartridgeitems_id']
                  ]
               ])->next();

               if ($result['cpt'] == 0) {
                  if ($this->options['clean_cartridgeitem'] == 1) { // delete
                     $carttype->delete(['id' => $data['cartridgeitems_id']]);
                  }
                  if ($this->options['clean_cartridgeitem'] == 2) { // purge
                     $carttype->delete(['id' => $data['cartridgeitems_id']], 1);
                  }
               }
            }

         }
      }
   }


   /**
    * Copy (if needed) One software to the destination entity
    *
    * @param $ID of the software
    *
    * @return $ID of the new software (could be the same)
   **/
   function copySingleSoftware($ID) {
      global $DB;

      if (isset($this->already_transfer['Software'][$ID])) {
         return $this->already_transfer['Software'][$ID];
      }

      $soft = new Software();
      if ($soft->getFromDB($ID)) {
         if ($soft->fields['is_recursive']
             && in_array($soft->fields['entities_id'], getAncestorsOf("glpi_entities",
                                                                      $this->to))) {
            // no need to copy
            $newsoftID = $ID;

         } else {
            $manufacturer = [];
            if (isset($soft->fields['manufacturers_id'])
                && ($soft->fields['manufacturers_id'] > 0)) {
               $manufacturer = ['manufacturers_id' => $soft->fields['manufacturers_id']];
            }

            $iterator = $DB->request([
               'SELECT' => 'id',
               'FROM'   => 'glpi_softwares',
               'WHERE'  => [
                  'entities_id'  => $this->to,
                  'name'         => addslashes($soft->fields['name'])
               ] + $manufacturer
            ]);

            if ($data = $iterator->next()) {
               $newsoftID = $data["id"];

            } else {
               // create new item (don't check if move possible => clean needed)
               unset($soft->fields['id']);
               $input                = $soft->fields;
               $input['entities_id'] = $this->to;
               unset($soft->fields);
               $newsoftID            = $soft->add(toolbox::addslashes_deep($input));
            }

         }

         $this->addToAlreadyTransfer('Software', $ID, $newsoftID);
         return $newsoftID;
      }

      return -1;
   }


   /**
    * Copy (if needed) One softwareversion to the Dest Entity
    *
    * @param $ID of the version
    *
    * @return $ID of the new version (could be the same)
   **/
   function copySingleVersion($ID) {
      global $DB;

      if (isset($this->already_transfer['SoftwareVersion'][$ID])) {
         return $this->already_transfer['SoftwareVersion'][$ID];
      }

      $vers = new SoftwareVersion();
      if ($vers->getFromDB($ID)) {
         $newsoftID = $this->copySingleSoftware($vers->fields['softwares_id']);

         if ($newsoftID == $vers->fields['softwares_id']) {
            // no need to copy
            $newversID = $ID;

         } else {
            $iterator = $DB->request([
               'SELECT' => 'id',
               'FROM'   => 'glpi_softwareversions',
               'WHERE'  => [
                  'softwares_id' => $newsoftID,
                  'name'         => addslashes($vers->fields['name'])
               ]
            ]);

            if ($data = $iterator->next()) {
               $newversID = $data["id"];

            } else {
               // create new item (don't check if move possible => clean needed)
               unset($vers->fields['id']);
               $input                 = $vers->fields;
               $vers->fields = [];
               // entities_id and is_recursive from new software are set in prepareInputForAdd
               $input['softwares_id'] = $newsoftID;
               $newversID             = $vers->add(toolbox::addslashes_deep($input));
            }

         }

         $this->addToAlreadyTransfer('SoftwareVersion', $ID, $newversID);
         return $newversID;
      }

      return -1;
   }


   /**
    * Transfer disks of an item
    *
    * @param string  $itemtype Item type
    * @param integer $ID       ID of the item
    */
   function transferItem_Disks($itemtype, $ID) {
      if (!$this->options['keep_disk']) {
         $disk = new Item_Disk();
         $disk->cleanDBonItemDelete($itemtype, $ID);
      }
   }

   /**
    * Transfer softwares of a computer
    *
    * @param $ID           ID of the computer
   **/
   function transferComputerSoftwares($ID) {
      Toolbox::deprecated('Use transferItemSoftwares()');
      return $this->transferItemSoftwares('Computer', $ID);
   }

   /**
    * Transfer software of an item
    *
    * @param string $itemtype  Type of the item
    * @param int    $ID        ID of the item
   **/
   function transferItemSoftwares($itemtype, $ID) {
      global $DB;

      if (isset($this->noneedtobe_transfer['SoftwareVersion']) && count($this->noneedtobe_transfer['SoftwareVersion'])) {
         // Get Installed version
<<<<<<< HEAD
         $iterator = $DB->request([
            'FROM'   => 'glpi_items_softwareversions',
            'WHERE'  => [
               'items_id'     => $ID,
               'itemtype'     => $itemtype,
               'NOT'          => ['softwareversions_id' => $this->noneedtobe_transfer['SoftwareVersion']]
=======
         $criteria = [
            'FROM'   => 'glpi_computers_softwareversions',
            'WHERE'  => [
               'computers_id' => $ID,
               'NOT'          => [
                  'softwareversions_id'   => $this->noneedtobe_transfer['SoftwareVersion']
               ]
>>>>>>> 6b51dd11
            ]
         ];

         $iterator = $DB->request($criteria);

         while ($data = $iterator->next()) {
            if ($this->options['keep_software']) {
               $newversID = $this->copySingleVersion($data['softwareversions_id']);

               if (($newversID > 0)
                   && ($newversID != $data['softwareversions_id'])) {
                  $DB->update(
                     'glpi_items_softwareversions', [
                        'softwareversions_id' => $newversID
                     ], [
                        'id' => $data['id']
                     ]
                  );
               }

            } else { // Do not keep
               // Delete inst software for item
               $DB->delete('glpi_items_softwareversions', ['id' => $data['id']]);
            }
         } // each installed version
      }

      // Affected licenses
      if ($this->options['keep_software']) {
         $iterator = $DB->request([
            'SELECT' => 'id',
            'FROM'   => 'glpi_items_softwarelicenses',
            'WHERE'  => [
               'items_id'  => $ID,
               'itemtype'  => $itemtype
            ]
         ]);
         while ($data = $iterator->next()) {
            $this->transferAffectedLicense($data['id']);
         }
      } else {
         $DB->delete('glpi_items_softwarelicenses', [
            'items_id'  => $ID,
            'itemtype'  => $itemtype
         ]);
      }
   }


   /**
    * Transfer affected licenses to an item
    *
    * @param $ID ID of the License
   **/
   function transferAffectedLicense($ID) {
      global $DB;

      $item_softwarelicense = new Item_SoftwareLicense();
      $license                  = new SoftwareLicense();

      if ($item_softwarelicense->getFromDB($ID)) {
         if ($license->getFromDB($item_softwarelicense->getField('softwarelicenses_id'))) {

            //// Update current : decrement number by 1 if valid
            if ($license->getField('number') > 1) {
               $license->update(['id'     => $license->getID(),
                                      'number' => ($license->getField('number')-1)]);
            } else if ($license->getField('number') == 1) {
               // Drop license
               $license->delete(['id' => $license->getID()]);
            }

            // Create new license : need to transfer softwre and versions before
            $input     = [];
            $newsoftID = $this->copySingleSoftware($license->fields['softwares_id']);

            if ($newsoftID > 0) {
               //// If license already exists : increment number by one
               $iterator = $DB->request([
                  'SELECT' => ['id', 'number'],
                  'FROM'   => 'glpi_softwarelicenses',
                  'WHERE'  => [
                     'softwares_id' => $newsoftID,
                     'name'         => addslashes($license->fields['name']),
                     'serial'       => addslashes($license->fields['serial'])
                  ]
               ]);

               $newlicID = -1;
               //// If exists : increment number by 1
               if (count($iterator)) {
                  $data     = $iterator->next();
                  $newlicID = $data['id'];
                  $license->update(['id'     => $data['id'],
                                          'number' => $data['number']+1]);

               } else {
                  //// If not exists : create with number = 1
                  $input = $license->fields;
                  foreach (['softwareversions_id_buy',
                                 'softwareversions_id_use'] as $field) {
                     if ($license->fields[$field] > 0) {
                        $newversID = $this->copySingleVersion($license->fields[$field]);
                        if (($newversID > 0)
                              && ($newversID != $license->fields[$field])) {
                           $input[$field] = $newversID;
                        }
                     }
                  }

                  unset($input['id']);
                  $input['number']       = 1;
                  $input['entities_id']  = $this->to;
                  $input['softwares_id'] = $newsoftID;
                  $newlicID              = $license->add(toolbox::addslashes_deep($input));
               }

               if ($newlicID > 0) {
                  $input = ['id'                  => $ID,
                                 'softwarelicenses_id' => $newlicID];
                  $item_softwarelicense->update($input);
               }
            }
         }
      } // getFromDB

   }


   /**
    * Transfer License and Version of a Software
    *
    * @param $ID ID of the Software
   **/
   function transferSoftwareLicensesAndVersions($ID) {
      global $DB;

      $iterator = $DB->request([
         'SELECT' => 'id',
         'FROM'   => 'glpi_softwarelicenses',
         'WHERE'  => ['softwares_id' => $ID]
      ]);

      while ($data = $iterator->next()) {
         $this->transferItem('SoftwareLicense', $data['id'], $data['id']);
      }

      $iterator = $DB->request([
         'SELECT' => 'id',
         'FROM'   => 'glpi_softwareversions',
         'WHERE'  => ['softwares_id' => $ID]
      ]);

      while ($data = $iterator->next()) {
         // Just Store the info.
         $this->addToAlreadyTransfer('SoftwareVersion', $data['id'], $data['id']);
      }
   }


   function cleanSoftwareVersions() {

      if (!isset($this->already_transfer['SoftwareVersion'])) {
         return;
      }

      $vers = new SoftwareVersion();
      foreach ($this->already_transfer['SoftwareVersion'] AS $old => $new) {
         if ((countElementsInTable("glpi_softwarelicenses", ['softwareversions_id_buy'=>$old]) == 0)
             && (countElementsInTable("glpi_softwarelicenses", ['softwareversions_id_use'=>$old]) == 0)
             && (countElementsInTable("glpi_items_softwareversions",
                                      ['softwareversions_id'=>$old]) == 0)) {

            $vers->delete(['id' => $old]);
         }
      }
   }


   function cleanSoftwares() {

      if (!isset($this->already_transfer['Software'])) {
         return;
      }

      $soft = new Software();
      foreach ($this->already_transfer['Software'] AS $old => $new) {
         if ((countElementsInTable("glpi_softwarelicenses", ['softwares_id'=>$old]) == 0)
             && (countElementsInTable("glpi_softwareversions", ['softwares_id'=>$old]) == 0)) {

            if ($this->options['clean_software'] == 1) { // delete
               $soft->delete(['id' => $old], 0);

            } else if ($this->options['clean_software'] ==  2) { // purge
               $soft->delete(['id' => $old], 1);
            }
         }
      }

   }


   /**
    * Transfer contracts
    *
    * @param $itemtype  original type of transfered item
    * @param $ID        original ID of the contract
    * @param $newID     new ID of the contract
   **/
   function transferContracts($itemtype, $ID, $newID) {
      global $DB;

      $need_clean_process = false;

      // if keep
      if ($this->options['keep_contract'] && isset($this->noneedtobe_transfer['Contract'])
         && count($this->noneedtobe_transfer['Contract'])) {
         $contract = new Contract();
         // Get contracts for the item
         $iterator = $DB->request([
            'FROM'   => 'glpi_contracts_items',
            'WHERE'  => [
               'items_id'  => $ID,
               'itemtype'  => $itemtype,
               'NOT'       => ['contracts_id' => $this->noneedtobe_transfer['Contract']]
            ]
         ]);

         // Foreach get item
         while ($data = $iterator->next()) {
            $need_clean_process = false;
            $item_ID            = $data['contracts_id'];
            $newcontractID      = -1;

            // is already transfer ?
            if (isset($this->already_transfer['Contract'][$item_ID])) {
               $newcontractID = $this->already_transfer['Contract'][$item_ID];
               if ($newcontractID != $item_ID) {
                  $need_clean_process = true;
               }

            } else {
               // No
               // Can be transfer without copy ? = all linked items need to be transfer (so not copy)
               $canbetransfer = true;
               $types_iterator = Contract_Item::getDistinctTypes($item_ID);

               while (($data_type = $types_iterator->next())
                        && $canbetransfer) {
                  $dtype = $data_type['itemtype'];

                  if (isset($this->needtobe_transfer[$dtype]) && count($this->needtobe_transfer[$dtype])) {
                     // No items to transfer -> exists links
                     $result = $DB->request([
                        'COUNT'  => 'cpt',
                        'FROM'   => 'glpi_contracts_items',
                        'WHERE'  => [
                           'contracts_id' => $item_ID,
                           'itemtype'     => $dtype,
                           'NOT'          => ['items_id' => $this->needtobe_transfer[$dtype]]
                        ]
                     ])->next();

                     if ($result['cpt'] > 0) {
                        $canbetransfer = false;
                     }
                  } else {
                     $canbetransfer = false;
                  }

               }

               // Yes : transfer
               if ($canbetransfer) {
                  $this->transferItem('Contract', $item_ID, $item_ID);
                  $newcontractID = $item_ID;

               } else {
                  $need_clean_process = true;
                  $contract->getFromDB($item_ID);
                  // No : search contract
                  $contract_iterator = $DB->request([
                     'SELECT' => 'id',
                     'FROM'   => 'glpi_contracts',
                     'WHERE'  => [
                        'entities_id'  => $this->to,
                        'name'         => addslashes($contract->fields['name'])
                     ]
                  ]);

                  if (count($contract_iterator)) {
                     $result = $iterator->next();
                     $newcontractID = $result['id'];
                     $this->addToAlreadyTransfer('Contract', $item_ID, $newcontractID);
                  }

                  // found : use it
                  // not found : copy contract
                  if ($newcontractID < 0) {
                     // 1 - create new item
                     unset($contract->fields['id']);
                     $input                = $contract->fields;
                     $input['entities_id'] = $this->to;
                     unset($contract->fields);
                     $newcontractID        = $contract->add(toolbox::addslashes_deep($input));
                     // 2 - transfer as copy
                     $this->transferItem('Contract', $item_ID, $newcontractID);
                  }

               }
            }

            // Update links
            if ($ID == $newID) {
               if ($item_ID != $newcontractID) {
                  $DB->update(
                     'glpi_contracts_items', [
                        'contracts_id' => $newcontractID
                     ], [
                        'id' => $data['id']
                     ]
                  );
               }
            } else { // Same Item -> update links
               // Copy Item -> copy links
               if ($item_ID != $newcontractID) {
                  $DB->insert(
                     'glpi_contracts_items', [
                        'contracts_id' => $newcontractID,
                        'items_id'     => $newID,
                        'itemtype'     => $itemtype
                     ]
                  );
               } else { // same contract for new item update link
                  $DB->update(
                     'glpi_contracts_items', [
                        'items_id' => $newID
                     ], [
                        'id' => $data['id']
                     ]
                  );
               }
            }

            // If clean and unused ->
            if ($need_clean_process
                  && $this->options['clean_contract']) {
               $remain = $DB->request([
                  'COUNT'  => 'cpt',
                  'FROM'   => 'glpi_contracts_items',
                  'WHERE'  => ['contracts_id' => $item_ID]
               ])->next();

               if ($remain['cpt'] == 0) {
                  if ($this->options['clean_contract'] == 1) {
                     $contract->delete(['id' => $item_ID]);
                  }
                  if ($this->options['clean_contract']==2) { // purge
                     $contract->delete(['id' => $item_ID], 1);
                  }
               }
            }
         }
      } else {// else unlink
         $DB->delete(
            'glpi_contracts_items', [
               'items_id'  => $ID,
               'itemtype'  => $itemtype
            ]
         );
      }
   }


   /**
    * Transfer documents
    *
    * @param $itemtype  original type of transfered item
    * @param $ID        original ID of the document
    * @param $newID     new ID of the document
   **/
   function transferDocuments($itemtype, $ID, $newID) {
      global $DB;

      $need_clean_process = false;
      // if keep
      if ($this->options['keep_document']) {
         $document = new Document();
         // Get documents for the item
         $documents_items_query = [
            'FROM'   => 'glpi_documents_items',
            'WHERE'  => [
               'items_id'  => $ID,
               'itemtype'  => $itemtype,
            ]
         ];
         if (isset($this->noneedtobe_transfer['Document'])
             && count($this->noneedtobe_transfer['Document']) > 0) {
            $documents_items_query['WHERE'][] = [
               'NOT' => ['documents_id' => $this->noneedtobe_transfer['Document']]
            ];
         }
         $iterator = $DB->request($documents_items_query);

         // Foreach get item
         while ($data = $iterator->next()) {
            $need_clean_process = false;
            $item_ID            = $data['documents_id'];
            $newdocID           = -1;

            // is already transfer ?
            if (isset($this->already_transfer['Document'][$item_ID])) {
               $newdocID = $this->already_transfer['Document'][$item_ID];
               if ($newdocID != $item_ID) {
                  $need_clean_process = true;
               }

            } else {
               // No
               // Can be transfer without copy ? = all linked items need to be transfer (so not copy)
               $canbetransfer = true;
               $types_iterator = Document_Item::getDistinctTypes($item_ID);

               while (($data_type = $types_iterator->next())
                        && $canbetransfer) {
                  $dtype = $data_type['itemtype'];
                  if (isset($this->needtobe_transfer[$dtype])) {
                     // No items to transfer -> exists links
                     $NOT = $this->needtobe_transfer[$dtype];

                     // contacts, contracts, and enterprises are linked as device.
                     if (isset($this->noneedtobe_transfer[$dtype])) {
                        $NOT = array_merge($NOT, $this->noneedtobe_transfer[$dtype]);
                     }

                     $where = [
                        'documents_id' => $item_ID,
                        'itemtype'     => $dtype
                     ];
                     if (count($NOT)) {
                        $where['NOT'] = ['items_id' => $NOT];
                     }

                     $result = $DB->request([
                        'COUNT'  => 'cpt',
                        'FROM'   => 'glpi_documents_items',
                        'WHERE'  => $where
                     ])->next();

                     if ($result['cpt'] > 0) {
                        $canbetransfer = false;
                     }

                  }
               }

               // Yes : transfer
               if ($canbetransfer) {
                  $this->transferItem('Document', $item_ID, $item_ID);
                  $newdocID = $item_ID;

               } else {
                  $need_clean_process = true;
                  $document->getFromDB($item_ID);
                  // No : search contract
                  $doc_iterator = $DB->request([
                     'SELECT' => 'id',
                     'FROM'   => 'glpi_documents',
                     'WHERE'  => [
                        'entities_id'  => $this->to,
                        'name'         => addslashes($document->fields['name'])
                     ]
                  ]);

                  if (count($doc_iterator)) {
                     $result = $doc_iterator->next();
                     $newdocID = $result['id'];
                     $this->addToAlreadyTransfer('Document', $item_ID, $newdocID);
                  }

                  // found : use it
                  // not found : copy doc
                  if ($newdocID < 0) {
                     // 1 - create new item
                     unset($document->fields['id']);
                     $input    = $document->fields;
                     // Not set new entity Do by transferItem
                     unset($document->fields);
                     $newdocID = $document->add(toolbox::addslashes_deep($input));
                     // 2 - transfer as copy
                     $this->transferItem('Document', $item_ID, $newdocID);
                  }
               }
            }

            // Update links
            if ($ID == $newID) {
               if ($item_ID != $newdocID) {
                  $DB->update(
                     'glpi_documents_items', [
                        'documents_id' => $newdocID
                     ], [
                        'id' => $data['id']
                     ]
                  );
               }

            } else { // Same Item -> update links
               // Copy Item -> copy links
               if ($item_ID != $newdocID) {
                  $DB->insert(
                     'glpi_documents_items', [
                        'documents_id' => $newdocID,
                        'items_id'     => $newID,
                        'itemtype'     => $itemtype
                     ]
                  );
               } else { // same doc for new item update link
                  $DB->update(
                     'glpi_documents_items', [
                        'items_id' => $newID
                     ], [
                        'id' => $data['id']
                     ]
                  );
               }

            }

            // If clean and unused ->
            if ($need_clean_process
                  && $this->options['clean_document']) {
               $remain = $DB->request([
                  'COUNT'  => 'cpt',
                  'FROM'   => 'glpi_documents_items',
                  'WHERE'  => [
                     'documents_id' => $item_ID
                  ]
               ])->next();

               if ($remain['cpt'] == 0) {
                  if ($this->options['clean_document'] == 1) {
                     $document->delete(['id' => $item_ID]);
                  }
                  if ($this->options['clean_document'] == 2) { // purge
                     $document->delete(['id' => $item_ID], 1);
                  }
               }

            }
         }
      } else {// else unlink
         $DB->delete(
            'glpi_documents_items', [
               'items_id'  => $ID,
               'itemtype'  => $itemtype
            ]
         );
      }
   }


   /**
    * Delete direct connection for a linked item
    *
    * @param $itemtype        original type of transfered item
    * @param $ID              ID of the item
    * @param $link_type       type of the linked items to transfer
   **/
   function transferDirectConnection($itemtype, $ID, $link_type) {
      global $DB;

      // Only same Item case : no duplication of computers
      // Default : delete
      $keep      = 0;
      $clean     = 0;

      switch ($link_type) {
         case 'Printer' :
            $keep      = $this->options['keep_dc_printer'];
            $clean     = $this->options['clean_dc_printer'];
            break;

         case 'Monitor' :
            $keep      = $this->options['keep_dc_monitor'];
            $clean     = $this->options['clean_dc_monitor'];
            break;

         case 'Peripheral' :
            $keep      = $this->options['keep_dc_peripheral'];
            $clean     = $this->options['clean_dc_peripheral'];
            break;

         case 'Phone' :
            $keep  = $this->options['keep_dc_phone'];
            $clean = $this->options['clean_dc_phone'];
            break;
      }

      if (!($link_item = getItemForItemtype($link_type))) {
         return;
      }

      // Get connections
      $criteria = [
         'FROM'   => 'glpi_computers_items',
         'WHERE'  => [
            'computers_id' => $ID,
            'itemtype'     => $link_type
         ]
      ];

      if ($link_item->maybeRecursive() && count($this->noneedtobe_transfer[$link_type])) {
         $criteria['WHERE']['NOT'] = ['items_id' => $this->noneedtobe_transfer[$link_type]];
      }

      $iterator = $DB->request($criteria);

      // Foreach get item
      while ($data = $iterator->next()) {
         $item_ID = $data['items_id'];
         if ($link_item->getFromDB($item_ID)) {
            // If global :
            if ($link_item->fields['is_global'] == 1) {
               $need_clean_process = false;
               // if keep
               if ($keep) {
                  $newID = -1;

                  // Is already transfer ?
                  if (isset($this->already_transfer[$link_type][$item_ID])) {
                     $newID = $this->already_transfer[$link_type][$item_ID];
                     // Already transfer as a copy : need clean process
                     if ($newID != $item_ID) {
                        $need_clean_process = true;
                     }

                  } else { // Not yet tranfer
                     // Can be managed like a non global one ?
                     // = all linked computers need to be transfer (so not copy)
                     $comp_criteria = [
                        'COUNT'  => 'cpt',
                        'FROM'   => 'glpi_computers_items',
                        'WHERE'  => [
                           'itemtype'  => $link_type,
                           'items_id'  => $item_ID
                        ]
                     ];
                     if (count($this->needtobe_transfer['Compputer'])) {
                        $comp_criteria['WHERE']['NOT'] = ['computers_id' => $this->needtobe_transfer['Computer']];
                     }
                     $result = $DB->request($comp_criteria)->next();

                     // All linked computers need to be transfer -> use unique transfer system
                     if ($result['cpt'] == 0) {
                        $need_clean_process = false;
                        $this->transferItem($link_type, $item_ID, $item_ID);
                        $newID = $item_ID;

                     } else { // else Transfer by Copy
                        $need_clean_process = true;
                        // Is existing global item in the destination entity ?
                        $type_iterator = $DB->request([
                           'SELECT' =>'id',
                           'FROM'   => getTableForItemType($link_type),
                           'WHERE'  => [
                              'is_global'    => 1,
                              'entities_id'  => $this->to,
                              'name'         => addslashes($link_item->getField('name'))
                           ]
                        ]);

                        if (count($type_iterator)) {
                           $result = $type_iterator->next();
                           $newID = $result['id'];
                           $this->addToAlreadyTransfer($link_type, $item_ID, $newID);
                        }

                        // Not found -> transfer copy
                        if ($newID <0) {
                           // 1 - create new item
                           unset($link_item->fields['id']);
                           $input                = $link_item->fields;
                           $input['entities_id'] = $this->to;
                           unset($link_item->fields);
                           $newID = $link_item->add(toolbox::addslashes_deep($input));
                           // 2 - transfer as copy
                           $this->transferItem($link_type, $item_ID, $newID);
                        }

                        // Found -> use to link : nothing to do
                     }
                  }

                  // Finish updated link if needed
                  if (($newID > 0)
                        && ($newID != $item_ID)) {
                     $DB->update(
                        'glpi_computers_items', [
                           'items_id' => $newID
                        ], [
                           'id' => $data['id']
                        ]
                     );
                  }

               } else {
                  // Else delete link
                  // Call Disconnect for global device (no disconnect behavior, but history )
                  $conn = new Computer_Item();
                  $conn->delete(['id'              => $data['id'],
                                       '_no_auto_action' => true]);

                  $need_clean_process = true;

               }
               // If clean and not linked dc -> delete
               if ($need_clean_process && $clean) {
                  $result = $DB->request([
                     'COUNT'  => 'cpt',
                     'FROM'   => 'glpi_computers_items',
                     'WHERE'  => [
                        'items_id'  => $item_ID,
                        'itemtype'  => $link_type
                     ]
                  ])->next();

                  if ($result['cpt'] == 0) {
                     if ($clean == 1) {
                        $link_item->delete(['id' => $item_ID]);
                     }
                     if ($clean == 2) { // purge
                        $link_item->delete(['id' => $item_ID], 1);
                     }
                  }

               }

            } else { // If unique :
               //if keep -> transfer list else unlink
               if ($keep) {
                  $this->transferItem($link_type, $item_ID, $item_ID);

               } else {
                  // Else delete link (apply disconnect behavior)
                  $conn = new Computer_Item();
                  $conn->delete(['id' => $data['id']]);

                  //if clean -> delete
                  if ($clean == 1) {
                     $link_item->delete(['id' => $item_ID]);

                  } else if ($clean == 2) { // purge
                     $link_item->delete(['id' => $item_ID], 1);
                  }

               }

            }

         } else {
            // Unexisting item / Force disconnect
            $conn = new Computer_Item();
            $conn->delete(['id'             => $data['id'],
                                 '_no_history'    => true,
                                 '_no_auto_action'=> true]);
         }

      }
   }


   /**
    * Delete direct connection beetween an item and a computer when transfering the item
    *
    * @param $itemtype        itemtype to tranfer
    * @param $ID              ID of the item
    *
    * @since 0.84.4
    **/
   function manageConnectionComputer($itemtype, $ID) {
      global $DB;

      // Get connections
      $criteria = [
         'FROM'   => 'glpi_computers_items',
         'WHERE'  => [
            'itemtype'  => $itemtype,
            'items_id'  => $ID
         ]
      ];
      if (count($this->needtobe_transfer['Computer'])) {
         $criteria['WHERE']['NOT'] = ['computers_id' => $this->needtobe_transfer['Computer']];
      }
      $iterator = $DB->request($criteria);

      if (count($iterator)) {
         // Foreach get item
         $conn = new Computer_Item();
         $comp = New Computer();
         while ($data = $iterator->next()) {
            $item_ID = $data['items_id'];
            if ($comp->getFromDB($item_ID)) {
               $conn->delete(['id' => $data['id']]);
            } else {
               // Unexisting item / Force disconnect
               $conn->delete(['id'             => $data['id'],
                     '_no_history'    => true,
                     '_no_auto_action'=> true]);
            }

         }
      }
   }


   /**
    * Transfer tickets
    *
    * @param $itemtype  type of transfered item
    * @param $ID        original ID of the ticket
    * @param $newID     new ID of the ticket
   **/
   function transferTickets($itemtype, $ID, $newID) {
      global $DB;

      $job   = new Ticket();
      $rel   = new Item_Ticket();

      $iterator = $DB->request([
         'SELECT'    => [
            'glpi_tickets.*',
            'glpi_items_tickets.id AS _relid'
         ],
         'FROM'      => 'glpi_tickets',
         'LEFT JOIN' => [
            'glpi_items_tickets' => [
               'ON' => [
                  'glpi_items_tickets' => 'tickets_id',
                  'glpi_tickets'       => 'id'
               ]
            ]
         ],
         'WHERE'     => [
            'items_id'  => $ID,
            'itemtype'  => $itemtype
         ]
      ]);

      if (count($iterator)) {
         switch ($this->options['keep_ticket']) {
            // Transfer
            case 2 :
               // Same Item / Copy Item -> update entity
               while ($data = $iterator->next()) {
                  $input                = $this->transferHelpdeskAdditionalInformations($data);
                  $input['id']          = $data['id'];
                  $input['entities_id'] = $this->to;

                  $job->update($input);

                  $input = [];
                  $input['id']          = $data['_relid'];
                  $input['items_id']    = $newID;
                  $input['itemtype']    = $itemtype;

                  $rel->update($input);

                  $this->addToAlreadyTransfer('Ticket', $data['id'], $data['id']);
                  $this->transferTaskCategory('Ticket', $data['id'], $data['id']);
               }
               break;

            // Clean ref : keep ticket but clean link
            case 1 :
               // Same Item / Copy Item : keep and clean ref
               while ($data = $iterator->next()) {
                  $rel->delete(['id'       => $data['relid']]);
                  $this->addToAlreadyTransfer('Ticket', $data['id'], $data['id']);
               }
               break;

            // Delete
            case 0 :
               // Same item -> delete
               if ($ID == $newID) {
                  while ($data = $iterator->next()) {
                     $job->delete(['id' => $data['id']]);
                  }
               }
               // Copy Item : nothing to do
               break;
         }
      }

   }

   /**
    * Transfer suppliers for specified tickets or problems
    *
    * @since 0.84
    *
    * @param $itemtype  itemtype : Problem / Ticket
    * @param $ID        original ticket ID
    * @param $newID     new ticket ID
   **/
   function transferLinkedSuppliers($itemtype, $ID, $newID) {
      global $DB;

      switch ($itemtype) {
         case 'Ticket' :
            $table = 'glpi_suppliers_tickets';
            $field = 'tickets_id';
            $link  = new Supplier_Ticket();
            break;

         case 'Problem' :
            $table = 'glpi_problems_suppliers';
            $field = 'problems_id';
            $link  = new Problem_Supplier();
            break;

         case 'Change' :
            $table = 'glpi_changes_suppliers';
            $field = 'changes_id';
            $link  = new Change_Supplier();
            break;
      }

      $iterator = $DB->request([
         'FROM'   => $table,
         'WHERE'  => [$field => $ID]
      ]);

      while ($data = $iterator->next()) {
         $input = [];

         if ($data['suppliers_id'] > 0) {
            $supplier = new Supplier();

            if ($supplier->getFromDB($data['suppliers_id'])) {
               $newID = -1;
               $iterator = $DB->request([
                  'SELECT' => 'id',
                  'FROM'   => 'glpi_suppliers',
                  'WHERE'  => [
                     'entities_id'  => $this->to,
                     'name'         => addslashes($supplier->fields['name'])
                  ]
               ]);

               if (count($iterator)) {
                  $result = $iterator->next();
                  $newID = $result['id'];
               }
               if ($newID < 0) {
                  // 1 - create new item
                  unset($supplier->fields['id']);
                  $input                 = $supplier->fields;
                  $input['entities_id']  = $this->to;
                  // Not set new entity Do by transferItem
                  unset($supplier->fields);
                  $newID                 = $supplier->add(toolbox::addslashes_deep($input));
               }

               $input2['id']           = $data['id'];
               $input2[$field]         = $ID;
               $input2['suppliers_id'] = $newID;
               $link->update($input2);
            }

         }

      }

   }


   /**
    * Transfer task categories for specified tickets
    *
    * @since 0.83
    *
    * @param $itemtype  itemtype : Problem / Ticket
    * @param $ID        original ticket ID
    * @param $newID     new ticket ID
   **/
   function transferTaskCategory($itemtype, $ID, $newID) {
      global $DB;

      switch ($itemtype) {
         case 'Ticket' :
            $table = 'glpi_tickettasks';
            $field = 'tickets_id';
            $task  = new TicketTask();
            break;

         case 'Problem' :
            $table = 'glpi_problemtasks';
            $field = 'problems_id';
            $task  = new ProblemTask();
            break;

         case 'Change' :
            $table = 'glpi_changetasks';
            $field = 'changes_id';
            $task  = new ProblemTask();
            break;
      }

      $iterator = $DB->request([
         'FROM'   => $table,
         'WHERE'  => [$field => $ID]
      ]);

      while ($data = $iterator->next()) {
         $input = [];

         if ($data['taskcategories_id'] > 0) {
            $categ = new TaskCategory();

            if ($categ->getFromDB($data['taskcategories_id'])) {
               $inputcat['entities_id']  = $this->to;
               $inputcat['completename'] = addslashes($categ->fields['completename']);
               $catid                    = $categ->findID($inputcat);
               if ($catid < 0) {
                  $catid = $categ->import($inputcat);
               }
               $input['id']                = $data['id'];
               $input[$field]              = $ID;
               $input['taskcategories_id'] = $catid;
               $task->update($input);
            }

         }
      }
   }


   /**
    * Transfer ticket/problem infos
    *
    * @param $data ticket data fields
    *
    * @since 0.85 (before transferTicketAdditionalInformations)
   **/
   function transferHelpdeskAdditionalInformations($data) {

      $input               = [];
      $suppliers_id_assign = 0;

      // if ($data['suppliers_id_assign'] > 0) {
      //   $suppliers_id_assign = $this->transferSingleSupplier($data['suppliers_id_assign']);
      // }

      // Transfer ticket category
      $catid = 0;
      if ($data['itilcategories_id'] > 0) {
         $categ = new ITILCategory();

         if ($categ->getFromDB($data['itilcategories_id'])) {
            $inputcat['entities_id']  = $this->to;
            $inputcat['completename'] = addslashes($categ->fields['completename']);
            $catid                    = $categ->findID($inputcat);
            if ($catid < 0) {
               $catid = $categ->import($inputcat);
            }
         }

      }

      $input['itilcategories_id'] = $catid;
      return $input;
   }


   /**
    * Transfer history
    *
    * @param $itemtype  original type of transfered item
    * @param $ID        original ID of the history
    * @param $newID     new ID of the history
   **/
   function transferHistory($itemtype, $ID, $newID) {
      global $DB;

      switch ($this->options['keep_history']) {
         // delete
         case 0 :
            // Same item -> delete
            if ($ID == $newID) {
               $DB->delete(
                  'glpi_logs', [
                     'items_id'  => $ID,
                     'itemtype'  => $itemtype
                  ]
               );
            }
            // Copy -> nothing to do
            break;

         // Keep history
         default :
            // Copy -> Copy datas
            if ($ID != $newID) {
               $iterator = $DB->request([
                  'FROM'   => 'glpi_logs',
                  'WHERE'  => [
                     'itemtype'  => $itemtype,
                     'items_id'  => $ID
                  ]
               ]);

               while ($data = $iterator->next()) {
                  unset($data['id']);
                  $data = Toolbox::addslashes_deep($data);
                  $data = [
                     'items_id'  => $newID,
                     'itemtype'  => $itemtype
                  ] + $data;
                  $DB->insert('glpi_logs', $data);
               }

            }
            // Same item -> nothing to do
            break;
      }
   }


   /**
    * Transfer compatible printers for a cartridge type
    *
    * @param $ID     original ID of the cartridge type
    * @param $newID  new ID of the cartridge type
   **/
   function transferCompatiblePrinters($ID, $newID) {
      global $DB;

      if ($ID != $newID) {
         $iterator = $DB->request([
            'FROM'   => 'glpi_cartridgeitems_printermodels',
            'WHERE'  => ['cartridgeitems_id' => $ID]
         ]);

         if (count($iterator)) {
            $cartitem = new CartridgeItem();

            while ($data = $iterator->next()) {
               $data = Toolbox::addslashes_deep($data);
               $cartitem->addCompatibleType($newID, $data["printermodels_id"]);
            }

         }

      }
   }


   /**
    * Transfer infocoms of an item
    *
    * @param $itemtype  type of the item to transfer
    * @param $ID        original ID of the item
    * @param $newID     new ID of the item
   **/
   function transferInfocoms($itemtype, $ID, $newID) {
      global $DB;

      $ic = new Infocom();
      if ($ic->getFromDBforDevice($itemtype, $ID)) {
         switch ($this->options['keep_infocom']) {
            // delete
            case 0 :
               // Same item -> delete
               if ($ID == $newID) {
                  $DB->delete(
                     'glpi_infocoms', [
                        'items_id'  => $ID,
                        'itemtype'  => $itemtype
                     ]
                  );
               }
               // Copy : nothing to do
               break;

            // Keep
            default :
               // transfer enterprise
               $suppliers_id = 0;
               if ($ic->fields['suppliers_id'] > 0) {
                  $suppliers_id = $this->transferSingleSupplier($ic->fields['suppliers_id']);
               }

               // Copy : copy infocoms
               if ($ID != $newID) {
                  // Copy items
                  $input                 = $ic->fields;
                  $input['items_id']     = $newID;
                  $input['suppliers_id'] = $suppliers_id;
                  unset($input['id']);
                  unset($ic->fields);
                  $ic->add(toolbox::addslashes_deep($input));

               } else {
                  // Same Item : manage only enterprise move
                  // Update enterprise
                  if (($suppliers_id > 0)
                      && ($suppliers_id != $ic->fields['suppliers_id'])) {
                     $ic->update(['id'           => $ic->fields['id'],
                                       'suppliers_id' => $suppliers_id]);
                  }
               }

               break;
         }
      }
   }


   /**
    * Transfer an enterprise
    *
    * @param $ID ID of the enterprise
   **/
   function transferSingleSupplier($ID) {
      global $DB, $CFG_GLPI;

      // TODO clean system : needed ?
      $ent = new Supplier();
      if ($this->options['keep_supplier']
          && $ent->getFromDB($ID)) {

         if (isset($this->noneedtobe_transfer['Supplier'][$ID])) {
            // recursive enterprise
            return $ID;
         }
         if (isset($this->already_transfer['Supplier'][$ID])) {
            // Already transfer
            return $this->already_transfer['Supplier'][$ID];
         }

         $newID           = -1;
         // Not already transfer
         $links_remaining = 0;
         // All linked items need to be transfer so transfer enterprise ?
         // Search for contract
         $criteria = [
            'COUNT'  => 'cpt',
            'FROM'   => 'glpi_contracts_suppliers',
            'WHERE'  => [
               'suppliers_id' => $ID
            ]
         ];
         if (count($this->needtobe_transfer['Contract'])) {
            $criteria['WHERE']['NOT'] = ['contracts_id' => $this->needtobe_transfer['Contract']];
         }

         $result = $DB->request($criteria)->next();
         $links_remaining = $result['cpt'];

         if ($links_remaining == 0) {
            // Search for infocoms
            if ($this->options['keep_infocom']) {
               foreach (Infocom::getItemtypesThatCanHave() as $itemtype) {
                  if (isset($this->needtobe_transfer[$itemtype])) {
                     $icriteria = [
                        'COUNT'  => 'cpt',
                        'FROM'   => 'glpi_infocoms',
                        'WHERE'  => [
                           'suppliers_id' => $ID,
                           'itemtype'     => $itemtype
                        ]
                     ];
                     if (count($this->needtobe_transfer[$itemtype])) {
                        $icriteria['WHERE']['NOT'] = ['items_id' => $this->needtobe_transfer[$itemtype]];
                     }

                     $result = $DB->request($icriteria)->next();
                     $links_remaining += $result['cpt'];
                  }
               }
            }
         }

         // All linked items need to be transfer -> use unique transfer system
         if ($links_remaining == 0) {
            $this->transferItem('Supplier', $ID, $ID);
            $newID = $ID;

         } else { // else Transfer by Copy
            // Is existing item in the destination entity ?
            $iterator = $DB->request([
               'FROM'   => 'glpi_suppliers',
               'WHERE'  => [
                  'entities_id'  => $this->to,
                  'name'         => addslashes($ent->fields['name'])
               ]
            ]);

            if (count($iterator)) {
               $result = $iterator->next();
               $newID = $result['id'];
               $this->addToAlreadyTransfer('Supplier', $ID, $newID);
            }

            // Not found -> transfer copy
            if ($newID < 0) {
               // 1 - create new item
               unset($ent->fields['id']);
               $input                = $ent->fields;
               $input['entities_id'] = $this->to;
               unset($ent->fields);
               $newID                = $ent->add(toolbox::addslashes_deep($input));
               // 2 - transfer as copy
               $this->transferItem('Supplier', $ID, $newID);
            }

            // Found -> use to link : nothing to do
         }
         return $newID;
      }
      return 0;
   }


   /**
    * Transfer contacts of an enterprise
    *
    * @param $ID     original ID of the enterprise
    * @param $newID  new ID of the enterprise
   **/
   function transferSupplierContacts($ID, $newID) {
      global $DB;

      $need_clean_process = false;
      // if keep
      if ($this->options['keep_contact']) {
         $contact = new Contact();
         // Get contracts for the item
         $criteria = [
            'FROM'   => 'glpi_contacts_suppliers',
            'WHERE'  => [
               'suppliers_id' => $ID,
            ]
         ];
         if (count($this->noneedtobe_transfer['Contact'])) {
            $criteria['WHERE']['NOT'] = ['contacts_id' => $this->noneedtobe_transfer['Contact']];
         }
         $iterator = $DB->request($criteria);

         // Foreach get item
         while ($data = $iterator->next()) {
            $need_clean_process = false;
            $item_ID            = $data['contacts_id'];
            $newcontactID       = -1;

            // is already transfer ?
            if (isset($this->already_transfer['Contact'][$item_ID])) {
               $newcontactID = $this->already_transfer['Contact'][$item_ID];
               if ($newcontactID != $item_ID) {
                  $need_clean_process = true;
               }

            } else {
               $canbetransfer = true;
               // Transfer enterprise : is the contact used for another enterprise ?
               if ($ID == $newID) {
                  $scriteria = [
                     'COUNT'  => 'cpt',
                     'FROM'   => 'glpi_contacts_suppliers',
                     'WHERE'  => [
                        'contacts_id'  => $item_ID
                     ]
                  ];
                  if (count($this->needtobe_transfer['Supplier'])
                      || count($this->noneedtobe_transfer['Supplier'])
                  ) {
                     $scriteria['WHERE']['NOT'] = ['suppliers_id' => $this->needtobe_transfer['Supplier'] + $this->noneedtobe_transfer['Supplier']];
                  }

                  $result = $DB->request($scriteria)->next();
                  if ($result['cpt'] > 0) {
                     $canbetransfer = false;
                  }
               }

               // Yes : transfer
               if ($canbetransfer) {
                  $this->transferItem('Contact', $item_ID, $item_ID);
                  $newcontactID = $item_ID;

               } else {
                  $need_clean_process = true;
                  $contact->getFromDB($item_ID);
                  // No : search contract
                  $contact_iterator = $DB->request([
                     'SELECT' => 'id',
                     'FROM'   => 'glpi_contacts',
                     'WHERE'  => [
                        'entities_id'  => $this->to,
                        'name'         => addslashes($contact->fields['name']),
                        'firstname'    => addslashes($contact->fields['firstname'])
                     ]
                  ]);

                  if (count($contact_iterator)) {
                     $result = $contact_iterator->next();
                     $newcontactID = $result['id'];
                     $this->addToAlreadyTransfer('Contact', $item_ID, $newcontactID);
                  }

                  // found : use it
                  // not found : copy contract
                  if ($newcontactID < 0) {
                     // 1 - create new item
                     unset($contact->fields['id']);
                     $input                = $contact->fields;
                     $input['entities_id'] = $this->to;
                     unset($contact->fields);
                     $newcontactID         = $contact->add(toolbox::addslashes_deep($input));
                     // 2 - transfer as copy
                     $this->transferItem('Contact', $item_ID, $newcontactID);
                  }

               }
            }

            // Update links
            if ($ID == $newID) {
               if ($item_ID != $newcontactID) {
                  $DB->update(
                     'glpi_contacts_suppliers', [
                        'contacts_id' => $newcontactID
                     ], [
                        'id' => $data['id']
                     ]
                  );
               }

            } else { // Same Item -> update links
               // Copy Item -> copy links
               if ($item_ID != $newcontactID) {
                  $DB->insert(
                     'glpi_contacts_suppliers', [
                        'contacts_id'  => $newcontactID,
                        'suppliers_id' => $newID
                     ]
                  );
               } else { // transfer contact but copy enterprise : update link
                  $DB->update(
                     'glpi_contacts_suppliers', [
                        'suppliers_id' => $newID
                     ], [
                        'id' => $data['id']
                     ]
                  );
               }
            }

            // If clean and unused ->
            if ($need_clean_process
                  && $this->options['clean_contact']) {
               $remain = $DB->request([
                  'COUNT'  => 'cpt',
                  'FROM'   => 'glpi_contacts_suppliers',
                  'WHERE'  => ['contacts_id' => $item_ID]
               ])->next();

               if ($remain['cpt'] == 0) {
                  if ($this->options['clean_contact'] == 1) {
                     $contact->delete(['id' => $item_ID]);
                  }
                  if ($this->options['clean_contact'] == 2) { // purge
                     $contact->delete(['id' => $item_ID], 1);
                  }
               }
            }

         }
      } else {// else unlink
         $DB->delete(
            'glpi_contacts_suppliers', [
               'suppliers_id' => $ID
            ]
         );
      }
   }


   /**
    * Transfer reservations of an item
    *
    * @param $itemtype  original type of transfered item
    * @param $ID        original ID of the item
    * @param $newID     new ID of the item
   **/
   function transferReservations($itemtype, $ID, $newID) {
      global $DB;

      $ri = new ReservationItem();

      if ($ri->getFromDBbyItem($itemtype, $ID)) {
         switch ($this->options['keep_reservation']) {
            // delete
            case 0 :
               // Same item -> delete
               if ($ID == $newID) {
                  $ri->delete(['id' => $ri->fields['id']]);
               }
               // Copy : nothing to do
               break;

            // Keep
            default :
               // Copy : set item as reservable
               if ($ID != $newID) {
                  $input['itemtype']  = $itemtype;
                  $input['items_id']  = $newID;
                  $input['is_active'] = $ri->fields['is_active'];
                  unset($ri->fields);
                  $ri->add(toolbox::addslashes_deep($input));
               }
               // Same item -> nothing to do
               break;
         }
      }
   }


   /**
    * Transfer devices of an item
    *
    * @param $itemtype        original type of transfered item
    * @param $ID              ID of the item
    * @param $newID           new ID of the item
   **/
   function transferDevices($itemtype, $ID, $newID) {
      global $DB, $CFG_GLPI;

      // Only same case because no duplication of computers
      switch ($this->options['keep_device']) {
         // delete devices
         case 0 :
            foreach (Item_Devices::getItemAffinities($itemtype) as $type) {
               $table = getTableForItemType($type);
               $DB->delete(
                  $table, [
                     'items_id'  => $ID,
                     'itemtype'  => $itemtype
                  ]
               );
            }

         default : // Keep devices
            foreach (Item_Devices::getItemAffinities($itemtype) as $itemdevicetype) {
               $itemdevicetable = getTableForItemType($itemdevicetype);
               $devicetype      = $itemdevicetype::getDeviceType();
               $devicetable     = getTableForItemType($devicetype);
               $fk              = getForeignKeyFieldForTable($devicetable);

               $device          = new $devicetype();
               // Get contracts for the item
               $criteria = [
                  'FROM'   => $itemdevicetable,
                  'WHERE'  => [
                     'items_id'  => $ID,
                     'itemtype'  => $itemtype
                  ]
               ];
               if (isset($this->noneedtobe_transfer[$devicetype])
                  && count($this->noneedtobe_transfer[$devicetype])
               ) {
                  $criteria['WHERE']['NOT'] = [$fk => $this->noneedtobe_transfer[$devicetype]];
               }
               $iterator = $DB->request($criteria);

               if (count($iterator)) {
                  // Foreach get item
                  while ($data = $iterator->next()) {
                     $item_ID     = $data[$fk];
                     $newdeviceID = -1;

                     // is already transfer ?
                     if (isset($this->already_transfer[$devicetype][$item_ID])) {
                        $newdeviceID = $this->already_transfer[$devicetype][$item_ID];

                     } else {
                        // No
                        // Can be transfer without copy ? = all linked items need to be transfer (so not copy)
                        $canbetransfer = true;
                        $type_iterator = $DB->request([
                           'SELECT'          => 'itemtype',
                           'DISTINCT'        => true,
                           'FROM'            => $itemdevicetable,
                           'WHERE'           => [$fk => $item_ID]
                        ]);

                        while (($data_type = $type_iterator->next())
                                 && $canbetransfer) {
                           $dtype = $data_type['itemtype'];

                           if (isset($this->needtobe_transfer[$dtype]) && count($this->needtobe_transfer[$dtype])) {
                              // No items to transfer -> exists links
                              $dcriteria = [
                                 'COUNT'  => 'cpt',
                                 'FROM'   => $itemdevicetable,
                                 'WHERE'  => [
                                    $fk         => $item_ID,
                                    'itemtype'  => $dtype,
                                    'NOT'       => [
                                       'items_id'  => $this->needtobe_transfer[$dtype]
                                    ]
                                 ]
                              ];

                              $result = $DB->request($dcriteria)->next();

                              if ($result['cpt'] > 0) {
                                 $canbetransfer = false;
                              }

                           } else {
                              $canbetransfer = false;
                           }

                        }

                        // Yes : transfer
                        if ($canbetransfer) {
                           $this->transferItem($devicetype, $item_ID, $item_ID);
                           $newdeviceID = $item_ID;

                        } else {
                           $device->getFromDB($item_ID);
                           // No : search device
                           $field = "name";
                           if (!$DB->fieldExists($devicetable, "name")) {
                              $field = "designation";
                           }

                           $device_iterator = $DB->request([
                              'SELECT' => 'id',
                              'FROM'   => $devicetable,
                              'WHERE'  => [
                                 'entities_id'  => $this->to,
                                 $field         => addslashes($device->fields[$field])
                              ]
                           ]);

                           if (count($device_iterator)) {
                              $result = $device_iterator->next();
                              $newdeviceID = $result['id'];
                              $this->addToAlreadyTransfer($devicetype, $item_ID, $newdeviceID);
                           }

                           // found : use it
                           // not found : copy contract
                           if ($newdeviceID < 0) {
                              // 1 - create new item
                              unset($device->fields['id']);
                              $input                = $device->fields;
                              // Fix for fields with NULL in DB
                              foreach ($input as $key=>$value) {
                                 if ($value == '') {
                                    unset($input[$key]);
                                 }
                              }
                              $input['entities_id'] = $this->to;
                              unset($device->fields);
                              $newdeviceID = $device->add(Toolbox::addslashes_deep($input));
                              // 2 - transfer as copy
                              $this->transferItem($devicetype, $item_ID, $newdeviceID);
                           }
                        }
                     }

                     // Update links
                     $DB->update(
                        $itemdevicetable, [
                           $fk         => $newdeviceID,
                           'items_id'  => $newID
                        ], [
                           'id' => $data['id']
                        ]
                     );
                     $this->transferItem($itemdevicetype, $data['id'], $data['id']);
                  }
               }
            }
            break;
      }
   }


   /**
    * Transfer network links
    *
    * @param $itemtype     original type of transfered item
    * @param $ID           original ID of the item
    * @param $newID        new ID of the item
   **/
   function transferNetworkLink($itemtype, $ID, $newID) {
      global $DB;
      /// TODO manage with new network system
      $np = new NetworkPort();
      $nn = new NetworkPort_NetworkPort();

      $iterator = $DB->request([
         'SELECT'    => [
            'glpi_networkports.*',
            'glpi_networkportethernets.netpoints_id'
         ],
         'FROM'      => 'glpi_networkports',
         'LEFT JOIN' => [
            'glpi_networkportethernets'   => [
               'ON' => [
                  'glpi_networkportethernets'   => 'networkports_id',
                  'glpi_networkports'           => 'id'
               ]
            ]
         ],
         'WHERE'     => [
            'glpi_networkports.items_id'  => $ID,
            'glpi_networkports.itemtype'  => $itemtype
         ]
      ]);

      if (count($iterator)) {

         switch ($this->options['keep_networklink']) {
            // Delete netport
            case 0 :
               // Not a copy -> delete
               if ($ID == $newID) {
                  while ($data = $iterator->next()) {
                     $np->delete(['id' => $data['id']]);
                  }
               }
               // Copy -> do nothing
               break;

            // Disconnect
            case 1 :
               // Not a copy -> disconnect
               if ($ID == $newID) {
                  while ($data = $iterator->next()) {
                     if ($nn->getFromDBForNetworkPort($data['id'])) {
                        $nn->delete($data);
                     }
                     if ($data['netpoints_id']) {
                        $netpointID  = $this->transferDropdownNetpoint($data['netpoints_id']);
                        $input['id']           = $data['id'];
                        $input['netpoints_id'] = $netpointID;
                        $np->update($input);
                     }
                  }
               } else { // Copy -> copy netports
                  while ($data = $iterator->next()) {
                     $data             = Toolbox::addslashes_deep($data);
                     unset($data['id']);
                     $data['items_id'] = $newID;
                     $data['netpoints_id']
                                       = $this->transferDropdownNetpoint($data['netpoints_id']);
                     unset($np->fields);
                     $np->add(toolbox::addslashes_deep($data));
                  }
               }
               break;

            // Keep network links
            default :
               // Copy -> Copy netpoints (do not keep links)
               if ($ID != $newID) {
                  while ($data = $iterator->next()) {
                     unset($data['id']);
                     $data['items_id'] = $newID;
                     $data['netpoints_id']
                                       = $this->transferDropdownNetpoint($data['netpoints_id']);
                     unset($np->fields);
                     $np->add(toolbox::addslashes_deep($data));
                  }
               } else {
                  while ($data = $iterator->next()) {
                     // Not a copy -> only update netpoint
                     if ($data['netpoints_id']) {
                        $netpointID  = $this->transferDropdownNetpoint($data['netpoints_id']);
                        $input['id']           = $data['id'];
                        $input['netpoints_id'] = $netpointID;
                        $np->update($input);
                     }
                  }
               }

         }
      }
   }


   /**
    * Print the transfer form
    *
    * @param $ID        integer : Id of the contact to print
    * @param $options   array
    *     - target filename : where to go when done.
    *     - withtemplate boolean : template or basic item
    *
    * @return boolean item found
   **/
   function showForm($ID, $options = []) {
      global $CFG_GLPI;

      $edit_form = true;
      if (strpos($_SERVER['HTTP_REFERER'], "transfer.form.php") === false) {
         $edit_form = false;
      }

      $this->initForm($ID, $options);

      $params = [];
      if (!Session::haveRightsOr("transfer", [CREATE, UPDATE, PURGE])) {
         $params['readonly'] = true;
      }

      if ($edit_form) {
         $this->showFormHeader($options);

      } else {
         echo "<form method='post' name=form action='".$options['target']."'>";
         echo "<div class='center' id='tabsbody' >";
         echo "<table class='tab_cadre_fixe'>";

         echo "<tr><td class='tab_bg_2 top' colspan='4'>";
         echo "<div class='center'>";
         Entity::dropdown(['name' => 'to_entity']);
         echo "&nbsp;<input type='submit' name='transfer' value=\"".__s('Execute')."\"
                      class='submit'></div>";
         echo "</td></tr>";
      }

      if ($edit_form) {
         echo "<tr class='tab_bg_1'>";
         echo "<td>".__('Name')."</td><td>";
         Html::autocompletionTextField($this, "name");
         echo "</td>";
         echo "<td rowspan='3' class='middle right'>".__('Comments')."</td>";
         echo "<td class='center middle' rowspan='3'>
               <textarea cols='45' rows='3' name='comment' >".$this->fields["comment"]."</textarea>";
         echo "</td></tr>";

         echo "<tr class='tab_bg_1'>";
         echo "<td>".__('Last update')."</td>";
         echo "<td>".($this->fields["date_mod"] ? Html::convDateTime($this->fields["date_mod"])
                                                : __('Never'));
         echo "</td></tr>";
      }

      $keep  = [0 => _x('button', 'Delete permanently'),
                     1 => __('Preserve')];

      $clean = [0 => __('Preserve'),
                     1 => _x('button', 'Put in trashbin'),
                     2 => _x('button', 'Delete permanently')];

      echo "<tr class='tab_bg_1'>";
      echo "<td>".__('Historical')."</td><td>";
      $params['value'] = $this->fields['keep_history'];
      Dropdown::showFromArray('keep_history', $keep, $params);
      echo "</td>";
      if (!$edit_form) {
         echo "<td colspan='2'>&nbsp;</td>";
      }
      echo "</tr>";

      echo "<tr class='tab_bg_2'>";
      echo "<td colspan='4' class='center b'>".__('Assets')."</td></tr>";

      echo "<tr class='tab_bg_1'>";
      echo "<td>"._n('Network port', 'Network ports', Session::getPluralNumber())."</td><td>";
      $options = [0 => _x('button', 'Delete permanently'),
                       1 => _x('button', 'Disconnect') ,
                       2 => __('Keep') ];
      $params['value'] = $this->fields['keep_networklink'];
      Dropdown::showFromArray('keep_networklink', $options, $params);
      echo "</td>";
      echo "<td>"._n('Ticket', 'Tickets', Session::getPluralNumber())."</td><td>";
      $options = [0 => _x('button', 'Delete permanently'),
                       1 => _x('button', 'Disconnect') ,
                       2 => __('Keep') ];
      $params['value'] = $this->fields['keep_ticket'];
      Dropdown::showFromArray('keep_ticket', $options, $params);
      echo "</td></tr>";

      echo "<tr class='tab_bg_1'>";
      echo "<td>".__('Software of items')."</td><td>";
      $params['value'] = $this->fields['keep_software'];
      Dropdown::showFromArray('keep_software', $keep, $params);
      echo "</td>";
      echo "<td>".__('If software are no longer used')."</td><td>";
      $params['value'] = $this->fields['clean_software'];
      Dropdown::showFromArray('clean_software', $clean, $params);
      echo "</td></tr>";

      echo "<tr class='tab_bg_1'>";
      echo "<td>"._n('Reservation', 'Reservations', Session::getPluralNumber())."</td><td>";
      $params['value'] = $this->fields['keep_reservation'];
      Dropdown::showFromArray('keep_reservation', $keep, $params);
      echo "</td>";
      echo "<td>"._n('Component', 'Components', Session::getPluralNumber())."</td><td>";
      $params['value'] = $this->fields['keep_device'];
      Dropdown::showFromArray('keep_device', $keep, $params);
      echo "</td></tr>";

      echo "<tr class='tab_bg_1'>";
      echo "<td>".__('Links between printers and cartridge types and cartridges');
      echo "</td><td>";
      $params['value'] = $this->fields['keep_cartridgeitem'];
      Dropdown::showFromArray('keep_cartridgeitem', $keep, $params);
      echo "</td>";
      echo "<td>".__('If the cartridge types are no longer used')."</td><td>";
      $params['value'] = $this->fields['clean_cartridgeitem'];
      Dropdown::showFromArray('clean_cartridgeitem', $clean, $params);
      echo "</td></tr>";

      echo "<tr class='tab_bg_1'>";
      echo "<td>".__('Links between cartridge types and cartridges')."</td><td>";
      $params['value'] = $this->fields['keep_cartridge'];
      Dropdown::showFromArray('keep_cartridge', $keep, $params);
      echo "</td>";
      echo "<td>".__('Financial and administrative information')."</td><td>";
      $params['value'] = $this->fields['keep_infocom'];
      Dropdown::showFromArray('keep_infocom', $keep, $params);
      echo "</td></tr>";

      echo "<tr class='tab_bg_1'>";
      echo "<td>".__('Links between consumable types and consumables')."</td><td>";
      $params['value'] = $this->fields['keep_consumable'];
      Dropdown::showFromArray('keep_consumable', $keep, $params);
      echo "</td>";
      echo "<td>".__('Links between computers and volumes')."</td><td>";
      $params['value'] = $this->fields['keep_disk'];
      Dropdown::showFromArray('keep_disk', $keep, $params);
      echo "</td></tr>";

      echo "<tr class='tab_bg_2'>";
      echo "<td colspan='4' class='center b'>".__('Direct connections')."</td></tr>";

      echo "<tr class='tab_bg_1'>";
      echo "<td>"._n('Monitor', 'Monitors', Session::getPluralNumber())."</td><td>";
      $params['value'] = $this->fields['keep_dc_monitor'];
      Dropdown::showFromArray('keep_dc_monitor', $keep, $params);
      echo "</td>";
      echo "<td>".__('If monitors are no longer used')."</td><td>";
      $params['value'] = $this->fields['clean_dc_monitor'];
      Dropdown::showFromArray('clean_dc_monitor', $clean, $params);
      echo "</td></tr>";

      echo "<tr class='tab_bg_1'>";
      echo "<td>"._n('Printer', 'Printers', Session::getPluralNumber())."</td><td>";
      $params['value'] = $this->fields['keep_dc_printer'];
      Dropdown::showFromArray('keep_dc_printer', $keep, $params);
      echo "</td>";
      echo "<td>".__('If printers are no longer used')."</td><td>";
      $params['value'] = $this->fields['clean_dc_printer'];
      Dropdown::showFromArray('clean_dc_printer', $clean, $params);
      echo "</td></tr>";

      echo "<tr class='tab_bg_1'>";
      echo "<td>"._n('Device', 'Devices', Session::getPluralNumber())."</td><td>";
      $params['value'] = $this->fields['keep_dc_peripheral'];
      Dropdown::showFromArray('keep_dc_peripheral', $keep, $params);
      echo "</td>";
      echo "<td>".__('If devices are no longer used')."</td><td>";
      $params['value'] = $this->fields['clean_dc_peripheral'];
      Dropdown::showFromArray('clean_dc_peripheral', $clean, $params);
      echo "</td></tr>";

      echo "<tr class='tab_bg_1'>";
      echo "<td>"._n('Phone', 'Phones', Session::getPluralNumber())."</td><td>";
      $params['value'] = $this->fields['keep_dc_phone'];
      Dropdown::showFromArray('keep_dc_phone', $keep, $params);
      echo "</td>";
      echo "<td>".__('If phones are no longer used')."</td><td>";
      $params['value'] = $this->fields['clean_dc_phone'];
      Dropdown::showFromArray('clean_dc_phone', $clean, $params);
      echo "</td></tr>";

      echo "<tr class='tab_bg_2'>";
      echo "<td colspan='4' class='center b'>".__('Management')."</td></tr>";

      echo "<tr class='tab_bg_1'>";
      echo "<td>"._n('Supplier', 'Suppliers', Session::getPluralNumber())."</td><td>";
      $params['value'] = $this->fields['keep_supplier'];
      Dropdown::showFromArray('keep_supplier', $keep, $params);
      echo "</td>";
      echo "<td>".__('If suppliers are no longer used')."</td><td>";
      $params['value'] = $this->fields['clean_supplier'];
      Dropdown::showFromArray('clean_supplier', $clean, $params);
      echo "</td></tr>";

      echo "<tr class='tab_bg_1'>";
      echo "<td>".__('Links between suppliers and contacts')."&nbsp;:</td><td>";
      $params['value'] = $this->fields['keep_contact'];
      Dropdown::showFromArray('keep_contact', $keep, $params);
      echo "</td>";
      echo "<td>".__('If contacts are no longer used')."</td><td>";
      $params['value'] = $this->fields['clean_contact'];
      Dropdown::showFromArray('clean_contact', $clean, $params);
      echo "</td></tr>";

      echo "<tr class='tab_bg_1'>";
      echo "<td>"._n('Document', 'Documents', Session::getPluralNumber())."</td><td>";
      $params['value'] = $this->fields['keep_document'];
      Dropdown::showFromArray('keep_document', $keep, $params);
      echo "</td>";
      echo "<td>".__('If documents are no longer used')."</td><td>";
      $params['value'] = $this->fields['clean_document'];
      Dropdown::showFromArray('clean_document', $clean, $params);
      echo "</td></tr>";

      echo "<tr class='tab_bg_1'>";
      echo "<td>"._n('Contract', 'Contracts', Session::getPluralNumber())."</td><td>";
      $params['value'] = $this->fields['keep_contract'];
      Dropdown::showFromArray('keep_contract', $keep, $params);
      echo "</td>";
      echo "<td>".__('If contracts are no longer used')."</td><td>";
      $params['value'] = $this->fields['clean_contract'];
      Dropdown::showFromArray('clean_contract', $clean, $params);
      echo "</td></tr>";

      if ($edit_form) {
         $this->showFormButtons($options);
      } else {
         echo "</table></div>";
         Html::closeForm();
      }
   }


   // Display items to transfers
   function showTransferList() {
      global $DB, $CFG_GLPI;

      if (isset($_SESSION['glpitransfer_list']) && count($_SESSION['glpitransfer_list'])) {
         echo "<div class='center b'>".
                __('You can continue to add elements to be transferred or execute the transfer now');
         echo "<br>".__('Think of making a backup before transferring items.')."</div>";
         echo "<table class='tab_cadre_fixe' >";
         echo '<tr><th>'.__('Items to transfer').'</th><th>'.__('Transfer mode')."&nbsp;";
         $rand = Transfer::dropdown(['name'     => 'id',
                                          'comments' => false,
                                          'toupdate' => ['value_fieldname'
                                                                           => 'id',
                                                              'to_update'  => "transfer_form",
                                                              'url'        => $CFG_GLPI["root_doc"].
                                                                              "/ajax/transfers.php"]]);
         echo '</th></tr>';

         echo "<tr><td class='tab_bg_1 top'>";
         foreach ($_SESSION['glpitransfer_list'] as $itemtype => $tab) {
            if (count($tab)) {
               if (!($item = getItemForItemtype($itemtype))) {
                  continue;
               }
               $table = getTableForItemType($itemtype);

               $iterator = $DB->request([
                  'SELECT'    => [
                     "$table.id",
                     "$table.name",
                     'entities.completename AS locname',
                     'entities.id AS entID'
                  ],
                  'FROM'      => $table,
                  'LEFT JOIN' => [
                     'glpi_entities AS entities'   => [
                        'ON' => [
                           'entities' => 'id',
                           $table     => 'entities_id'
                        ]
                     ]
                  ],
                  'WHERE'     => ["$table.id" => $tab],
                  'ORDERBY'   => ['locname', "$table.name"]
               ]);
               $entID = -1;

               if (count($iterator)) {
                  echo '<h3>'.$item->getTypeName().'</h3>';
                  while ($data = $iterator->next()) {
                     if ($entID != $data['entID']) {
                        if ($entID != -1) {
                           echo '<br>';
                        }
                        $entID = $data['entID'];
                        echo "<span class='b spaced'>".$data['locname']."</span><br>";
                     }
                     echo ($data['name'] ? $data['name'] : "(".$data['id'].")")."<br>";
                  }
               }
            }
         }
         echo "</td><td class='tab_bg_2 top'>";

         if (countElementsInTable('glpi_transfers') == 0) {
            echo __('No item found');
         } else {
            $params = ['id' => '__VALUE__'];
            Ajax::updateItemOnSelectEvent("dropdown_id$rand", "transfer_form",
                                          $CFG_GLPI["root_doc"]."/ajax/transfers.php", $params);
         }

         echo "<div class='center' id='transfer_form'><br>";
         Html::showSimpleForm($CFG_GLPI["root_doc"]."/front/transfer.action.php", 'clear',
                              __('To empty the list of elements to be transferred'));
         echo "</div>";
         echo '</td></tr>';
         echo '</table>';

      } else {
         echo __('No selected element or badly defined operation');
      }
   }


   function cleanRelationData() {

      parent::cleanRelationData();

      if ($this->isUsedAsAutomaticTransferModel()) {
         Config::setConfigurationValues(
            'core',
            [
               'transfers_id_auto' => 0,
            ]
         );
      }
   }


   /**
    * Check if used as automatic transfer model.
    *
    * @return boolean
    */
   private function isUsedAsAutomaticTransferModel() {

      $config_values = Config::getConfigurationValues('core', ['transfers_id_auto']);

      return array_key_exists('transfers_id_auto', $config_values)
         && $config_values['transfers_id_auto'] == $this->fields['id'];
   }
}<|MERGE_RESOLUTION|>--- conflicted
+++ resolved
@@ -362,27 +362,15 @@
                continue;
             }
 
-<<<<<<< HEAD
-            if (count($this->needtobe_transfer['Computer'])) {
-               $iterator = $DB->request([
+            $iterator = $DB->request([
                   'SELECT'          => 'items_id',
                   'DISTINCT'        => true,
-                  'FROM'            => 'glpi_computers_items',
-                  'WHERE'           => [
-                     'itemtype'     => $itemtype,
-                     'computers_id' => $this->needtobe_transfer['Computer']
-                  ]
-               ]);
-=======
-            $iterator = $DB->request([
-               'SELECT DISTINCT' => 'items_id',
                'FROM'            => 'glpi_computers_items',
                'WHERE'           => [
                   'itemtype'     => $itemtype,
                   'computers_id' => $this->needtobe_transfer['Computer']
                ]
             ]);
->>>>>>> 6b51dd11
 
             while ($data = $iterator->next()) {
                if ($item->getFromDB($data['items_id'])
@@ -1588,22 +1576,13 @@
 
       if (isset($this->noneedtobe_transfer['SoftwareVersion']) && count($this->noneedtobe_transfer['SoftwareVersion'])) {
          // Get Installed version
-<<<<<<< HEAD
-         $iterator = $DB->request([
+         $criteria = [
             'FROM'   => 'glpi_items_softwareversions',
             'WHERE'  => [
                'items_id'     => $ID,
                'itemtype'     => $itemtype,
-               'NOT'          => ['softwareversions_id' => $this->noneedtobe_transfer['SoftwareVersion']]
-=======
-         $criteria = [
-            'FROM'   => 'glpi_computers_softwareversions',
-            'WHERE'  => [
-               'computers_id' => $ID,
-               'NOT'          => [
                   'softwareversions_id'   => $this->noneedtobe_transfer['SoftwareVersion']
                ]
->>>>>>> 6b51dd11
             ]
          ];
 
