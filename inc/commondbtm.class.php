<?php
/**
 * ---------------------------------------------------------------------
 * GLPI - Gestionnaire Libre de Parc Informatique
 * Copyright (C) 2015-2018 Teclib' and contributors.
 *
 * http://glpi-project.org
 *
 * based on GLPI - Gestionnaire Libre de Parc Informatique
 * Copyright (C) 2003-2014 by the INDEPNET Development Team.
 *
 * ---------------------------------------------------------------------
 *
 * LICENSE
 *
 * This file is part of GLPI.
 *
 * GLPI is free software; you can redistribute it and/or modify
 * it under the terms of the GNU General Public License as published by
 * the Free Software Foundation; either version 2 of the License, or
 * (at your option) any later version.
 *
 * GLPI is distributed in the hope that it will be useful,
 * but WITHOUT ANY WARRANTY; without even the implied warranty of
 * MERCHANTABILITY or FITNESS FOR A PARTICULAR PURPOSE.  See the
 * GNU General Public License for more details.
 *
 * You should have received a copy of the GNU General Public License
 * along with GLPI. If not, see <http://www.gnu.org/licenses/>.
 * ---------------------------------------------------------------------
 */

use Glpi\Event;
use Glpi\Event\ItemEvent;
use Glpi\EventDispatcher\EventDispatcher;

if (!defined('GLPI_ROOT')) {
   die("Sorry. You can't access this file directly");
}

/**
*  Common DataBase Table Manager Class - Persistent Object
**/
class CommonDBTM extends CommonGLPI {

   /**
    * Data fields of the Item.
    *
    * @var mixed[]
    */
   public $fields = [];

   /**
    * Fields mapping.
    *
    * @var mixed[]
    */
   protected $mapped_fields = [];


   /**
    * Flag to determine whether or not changes must be logged into history.
    *
    * @var boolean
    */
   public $dohistory = false;

   /**
    * List of fields that must not be taken into account when logging history or computating last
    * modification date.
    *
    * @var string[]
    */
   public $history_blacklist = [];

   /**
    * Flag to determine whether or not automatic messages must be generated on actions.
    *
    * @var boolean
    */
   public $auto_message_on_action = true;

   /**
    * Flag to determine whether or not a link to item form can be automatically generated via
    * self::getLink() method.
    *
    * @var boolean
    */
   public $no_form_page = false;

   /**
    * Flag to determine whether or not table name of item can be automatically generated via
    * self::getTable() method.
    *
    * @var boolean
    */
   static protected $notable = false;

   /**
    * List of fields that must not be taken into account for dictionnary processing.
    *
    * @var string[]
    */
   public $additional_fields_for_dictionnary = [];

   /**
    * List of linked item types on which entities informations should be forwarded on update.
    *
    * @var string[]
    */
   static protected $forward_entity_to = [];

   /**
    * Foreign key field cache : set dynamically calling getForeignKeyField
    *
    * @TODO Remove this variable as it is not used ?
    */
   protected $fkfield = "";

   /**
    * Search option of item. Initialized on first call to self::getOptions() and used as cache.
    *
    * @var array
    *
    * @TODO Should be removed and replaced by real cache usage.
    */
   protected $searchopt = false;

   /**
    * {@inheritDoc}
    */
   public $taborientation = 'vertical';

   /**
    * {@inheritDoc}
    */
   public $get_item_to_display_tab = true;

   /**
    * List of linked item types from plugins on which entities informations should be forwarded on update.
    *
    * @var array
    */
   static protected $plugins_forward_entity = [];

   /**
    * Rightname used to check rights to do actions on item.
    *
    * @var string
    */
   static $rightname = '';

   /**
    * Flag to determine whether or not notification queu should be flushed immediately when an
    * action is performed on item.
    *
    * @var boolean
    */
   public $notificationqueueonaction = false;

   /**
    * FIelds that does not exists in database but should not be celaned from
    * form builder
    *
    * @var array
    */
   private $noclean = [];

   /**
    * Computed/forced values of classes tables.
    * @var string[]
    */
   protected static $tables_of = [];

   /**
    * Computed values of classes foreign keys.
    * @var string[]
    */
   protected static $foreign_key_fields_of = [];

   /**
    * Constructor
   **/
   function __construct () {
   }

<<<<<<< HEAD
=======

>>>>>>> b3e7b253
   /**
    * Return the table used to store this object
    *
    * @param string $classname Force class (to avoid late_binding on inheritance)
    *
    * @return string
   **/
   static function getTable($classname = null) {
      if ($classname === null) {
         $classname = get_called_class();
      }

      if (!class_exists($classname) || $classname::$notable) {
         return '';
      }

      if (!isset(self::$tables_of[$classname]) || empty(self::$tables_of[$classname])) {
         self::$tables_of[$classname] = getTableForItemType($classname);
      }

      return self::$tables_of[$classname];
   }

<<<<<<< HEAD
=======

   /**
    * force table value (used for config management for old versions)
    *
    * @param string $table name of the table to be forced
    *
    * @return void
   **/
   static function forceTable($table) {
      self::$tables_of[get_called_class()] = $table;
   }


>>>>>>> b3e7b253
   static function getForeignKeyField() {
      $classname = get_called_class();

      if (!isset(self::$foreign_key_fields_of[$classname])
         || empty(self::$foreign_key_fields_of[$classname])) {
         self::$foreign_key_fields_of[$classname] = getForeignKeyFieldForTable(static::getTable());
      }

      return self::$foreign_key_fields_of[$classname];
   }

   /**
    * Return SQL path to access a field.
    *
    * @param string      $field     Name of the field (or SQL keyword like '*')
    * @param string|null $classname Forced classname (to avoid late_binding on inheritance)
    *
    * @return string
    *
    * @throws InvalidArgumentException
    * @throws LogicException
    **/
   static function getTableField($field, $classname = null) {

      if (empty($field)) {
         throw new InvalidArgumentException('Argument $field cannot be empty.');
      }

      $tablename = self::getTable($classname);
      if (empty($tablename)) {
         throw new LogicException('Invalid table name.');
      }

      return sprintf('%s.%s', $tablename, $field);
   }

   /**
    * Retrieve an item from the database
    *
    * @param integer $ID ID of the item to get
    *
    * @return boolean true if succeed else false
   **/
   function getFromDB($ID) {
      global $DB;
      // Make new database object and fill variables

      // != 0 because 0 is consider as empty
      if (strlen($ID) == 0) {
         return false;
      }

      $iterator = $DB->request([
         'FROM'   => $this->getTable(),
         'WHERE'  => [
            $this->getTable() . '.' . $this->getIndexName() => Toolbox::cleanInteger($ID)
         ],
         'LIMIT'  => 1
      ]);

      if (count($iterator) == 1) {
         $this->fields = $iterator->next();
         $this->post_getFromDB();
         return true;
      } else if (count($iterator) > 1) {
         Toolbox::logWarning(
            sprintf(
               'getFromDB expects to get one result, %1$s found!',
               count($iterator)
            )
         );
      }

      return false;
   }


   /**
    * Hydrate an object from a resultset row
    *
    * @param array $rs The row
    *
    * @return void
    */
   function getFromResultSet($rs) {
      //just set fields!
      $this->fields = $rs;
   }


   /**
    * Generator to browse object from an iterator
    * @see http://php.net/manual/en/language.generators.syntax.php
    *
    * @since 9.2
    *
    * @param DBmysqlIterator $iter Iterator instance
    *
    * @return CommonDBTM
    */
   public static function getFromIter(DBmysqlIterator $iter) {
      $item = new static;

      foreach ($iter as $row) {
         if (!isset($row["id"])) {
            continue;
         }
         if ($item->getFromDB($row["id"])) {
            yield $item;
         }
      }
   }


   /**
    * Get an object using some criteria
    *
    * @since 9.2
    *
    * @param Array $crit search criteria
    *
    * @return boolean|array
    */
   public function getFromDBByCrit(array $crit) {
      global $DB;

      $crit = ['SELECT' => 'id',
               'FROM'   => $this->getTable(),
               'WHERE'  => $crit];

      $iter = $DB->request($crit);
      if (count($iter) == 1) {
         $row = $iter->next();
         return $this->getFromDB($row['id']);
      } else if (count($iter) > 1) {
         Toolbox::logWarning(
            sprintf(
               'getFromDBByCrit expects to get one result, %1$s found!',
               count($iter)
            )
         );
      }
      return false;
   }


   /**
    * Retrieve an item from the database by request. The request is an array
    * similar to the one expected in DB::request().
    *
    * @since 9.3
    *
    * @see DB::request()
    *
    * @param array $request expression
    *
    * @return boolean true if succeed else false
    **/
   public function getFromDBByRequest(array $request) {
      global $DB;

      // Limit the request to the useful expressions
      $request = array_diff_key($request, [
         'FROM' => '',
         'SELECT' => '',
         'COUNT' => '',
         'GROUPBY' => '',
      ]);
      $request['FROM'] = $this->getTable();
      $request['SELECT'] = $this->getTable() . '.*';

      $iterator = $DB->request($request);
      if (count($iterator) == 1) {
         $this->fields = $iterator->next();
         $this->post_getFromDB();
         return true;
      } else if (count($iterator) > 1) {
         Toolbox::logWarning(
               sprintf(
                     'getFromDBByRequest expects to get one result, %1$s found!',
                     count($iterator)
                     )
               );
      }
      return false;
   }

   /**
    * Get the identifier of the current item
    *
    * @return integer ID
   **/
   function getID() {

      if (isset($this->fields[static::getIndexName()])) {
         return $this->fields[static::getIndexName()];
      }
      return -1;
   }


   /**
    * Actions done at the end of the getFromDB function
    *
    * @return void
   **/
   function post_getFromDB() {
   }


   /**
    * Actions done to not show some fields when geting a single item from API calls
    *
    * @param array $fields Fields to unset undiscloseds
    *
    * @return void
    */
   static public function unsetUndisclosedFields(&$fields) {
   }


   /**
    * Retrieve all items from the database
    *
    * @param array        $condition condition used to search if needed (empty get all) (default '')
    * @param array|string $order     order field if needed (default '')
    * @param integer      $limit     limit retrieved data if needed (default '')
    *
    * @return array all retrieved data in a associative array by id
   **/
   function find($condition = [], $order = [], $limit = null) {
      global $DB;

      $criteria = [
         'FROM'   => $this->getTable()
      ];

      if (count($condition)) {
         $criteria['WHERE'] = $condition;
      }

      if (!is_array($order)) {
         $order = [$order];
      }
      if (count($order)) {
         $criteria['ORDERBY'] = $order;
      }

      if ((int)$limit > 0) {
         $criteria['LIMIT'] = (int)$limit;
      }

      $data = [];
      $iterator = $DB->request($criteria);
      while ($line = $iterator->next()) {
         $data[$line['id']] = $line;
      }

      return $data;
   }


   /**
    * Get the name of the index field
    *
    * @return string name of the index field
   **/
   static function getIndexName() {
      return "id";
   }


   /**
    * Get an empty item
    *
    *@return boolean true if succeed else false
   **/
   function getEmpty() {
      global $DB;

      //make an empty database object
      $table = $this->getTable();

      if (!empty($table) &&
          ($fields = $DB->listFields($table))) {

         foreach (array_keys($fields) as $key) {
            $this->fields[$key] = "";
         }
      } else {
         return false;
      }

      if (array_key_exists('entities_id', $this->fields)
          && isset($_SESSION["glpiactive_entity"])) {
         $this->fields['entities_id'] = $_SESSION["glpiactive_entity"];
      }

      $this->post_getEmpty();

      // Dispatch "item.get_empty" event. $this->fields can be altered.
      $this->dispatchItemEvent(ItemEvent::ITEM_GET_EMPTY);

      return true;
   }


   /**
    * Actions done at the end of the getEmpty function
    *
    * @return void
   **/
   function post_getEmpty() {
   }


   /**
    * Get type to register log on
    *
    * @since 0.83
    *
    * @return array array of type + ID
   **/
   function getLogTypeID() {
      return [$this->getType(), $this->fields['id']];
   }


   /**
    * Update the item in the database
    *
    * @param string[] $updates   fields to update
    * @param string[] $oldvalues array of old values of the updated fields
    *
    * @return void
   **/
   function updateInDB($updates, $oldvalues = []) {
      global $DB;

      foreach ($updates as $field) {
         if (isset($this->fields[$field])) {
            $result = $DB->update(
               $this->getTable(),
               [$field => $this->fields[$field]],
               ['id' => $this->fields['id']]
            );
            if ($result->rowCount() == 0) {
               if (isset($oldvalues[$field])) {
                  unset($oldvalues[$field]);
               }
            }
         } else {
            // Clean oldvalues
            if (isset($oldvalues[$field])) {
               unset($oldvalues[$field]);
            }
         }

      }

      if (count($oldvalues)) {
         Log::constructHistory($this, $oldvalues, $this->fields);
      }

      return true;
   }


   /**
    * Add an item to the database
    *
    * @return integer|boolean new ID of the item is insert successfull else false
   **/
   function addToDB() {
      global $DB;

      $nb_fields = count($this->fields);
      if ($nb_fields > 0) {
         $params = [];
         foreach ($this->fields as $key => $value) {
            //FIXME: why is that handled here?
            if (($this->getType() == 'ProfileRight') && ($value == '')) {
               $value = 0;
            }
            $params[$key] = $value;
         }

         $result = $DB->insert($this->getTable(), $params);
         if ($result) {
            if (!isset($this->fields['id'])
                  || is_null($this->fields['id'])
                  || ($this->fields['id'] == 0)) {
               $this->fields['id'] = $DB->insertId(self::getTable());
            }

            return $this->fields['id'];
         }
      }
      return false;
   }


   /**
    * Restore item = set deleted flag to 0
    *
    * @return boolean true if succeed else false
   **/
   function restoreInDB() {
      global $DB;

      if ($this->maybeDeleted()) {
         $params = ['is_deleted' => 0];
         // Auto set date_mod if exsist
         if (isset($this->fields['date_mod'])) {
            $params['date_mod'] = $_SESSION["glpi_currenttime"];
         }

         if ($DB->update($this->getTable(), $params, ['id' => $this->fields['id']])) {
            return true;
         }

      }
      return false;
   }


   /**
    * Mark deleted or purge an item in the database
    *
    * @param boolean $force force the purge of the item (not used if the table do not have a deleted field)
    *               (default 0)
    *
    * @return boolean true if succeed else false
   **/
   function deleteFromDB($force = 0) {
      global $DB;

      //set flag when transaction has been set by caller
      $intransaction = $DB->inTransaction();
      try {
         if (!$intransaction) {
            $DB->beginTransaction();
         }

         if (($force == 1)
            || !$this->maybeDeleted()
            || ($this->useDeletedToLockIfDynamic()
               && !$this->isDynamic())) {
            $this->cleanDBonPurge();
            if ($this instanceof CommonDropdown) {
               $this->cleanTranslations();
            }
            $this->cleanHistory();
            $this->cleanRelationData();
            $this->cleanRelationTable();

            $result = $DB->delete(
               $this->getTable(), [
                  'id' => $this->fields['id']
               ]
            );

            if (!$result) {
               throw new \RuntimeException(
                  str_replace(
                     ['%type', '%id'],
                     [$this->getType(), $this->getID()],
                     'Unable to delete %type %id'
                  )
               );
            }

            $this->post_deleteFromDB();
            if (!$intransaction && $DB->inTransaction()) {
               $DB->commit();
            }
            return true;
         } else {
            // Auto set date_mod if exsist
            $params = ['is_deleted' => 1];
            if (isset($this->fields['date_mod'])) {
               $params['date_mod'] = $_SESSION['glpi_currenttime'];
            }

            $result = $DB->update(
               $this->getTable(),
               $params,
               ['id' => $this->fields['id']]
            );
            $this->cleanDBonMarkDeleted();

            if ($result->rowCount() != 1) {
               throw new \RuntimeException(
                  str_replace(
                     ['%type', '%id'],
                     [$this->getType(), $this->getID()],
                     'Unable to mark %type %id as deleted'
                  )
               );
            }
            if (!$intransaction && $DB->inTransaction()) {
               $DB->commit();
            }
            return true;
         }
      } catch (\Exception $e) {
         if (!$intransaction && $DB->inTransaction()) {
            $DB->rollBack();
         } else {
            throw $e;
         }
         Toolbox::logError($e);
         return false;
      }
   }


   /**
    * Clean data in the tables which have linked the deleted item
    *
    * @return void
   **/
   function cleanHistory() {
      global $DB;

      if ($this->dohistory) {
         $DB->delete(
            'glpi_logs', [
               'itemtype'  => $this->getType(),
               'items_id'  => $this->fields['id']
            ]
         );
      }
   }


   /**
    * Clean data in the tables which have linked the deleted item
    * Clear 1/N Relation
    *
    * @return void
   **/
   function cleanRelationData() {
      global $DB, $CFG_GLPI;

      $RELATION = getDbRelations();
      if (isset($RELATION[$this->getTable()])) {
         $newval = (isset($this->input['_replace_by']) ? $this->input['_replace_by'] : 0);

         foreach ($RELATION[$this->getTable()] as $tablename => $field) {
            if ($tablename[0] != '_') {

               $itemtype = getItemTypeForTable($tablename);

               // Code factorization : we transform the singleton to an array
               if (!is_array($field)) {
                  $field = [$field];
               }

               foreach ($field as $f) {
                  $result = $DB->request(
                     [
                        'FROM'  => $tablename,
                        'WHERE' => [$f => $this->getID()],
                     ]
                  );
                  foreach ($result as $data) {
                     // Be carefull : we must use getIndexName because self::update rely on that !
                     if ($object = getItemForItemtype($itemtype)) {
                        $idName = $object->getIndexName();
                        // And we must ensure that the index name is not the same as the field
                        // we try to modify. Otherwise we will loose this element because all
                        // will be set to $newval ...
                        if ($idName != $f) {
                           $object->update([$idName          => $data[$idName],
                                            $f               => $newval,
                                            '_disablenotif'  => true]); // Disable notifs
                        }
                     }
                  }
               }

            }
         }

      }

      // Clean ticket open against the item
      if (in_array($this->getType(), $CFG_GLPI["ticket_types"])) {
         $job         = new Ticket();
         $itemsticket = new Item_Ticket();

         $iterator = $DB->request([
            'FROM'   => 'glpi_items_tickets',
            'WHERE'  => [
               'items_id'  => $this->getID(),
               'itemtype'  => $this->getType()
            ]
         ]);

         while ($data = $iterator->next()) {
            $cnt = countElementsInTable('glpi_items_tickets', ['tickets_id' => $data['tickets_id']]);
            $job->getFromDB($data['tickets_id']);
            if ($cnt == 1) {
               if ($CFG_GLPI["keep_tickets_on_delete"] == 1) {
                  $itemsticket->delete(["id" => $data["id"]]);
               } else {
                  $job->delete(["id" => $data["tickets_id"]]);
               }
            } else {
               $itemsticket->delete(["id" => $data["id"]]);
            }
         }

      }
   }


   /**
    * Actions done after the DELETE of the item in the database
    *
    * @return void
   **/
   function post_deleteFromDB() {
   }


   /**
    * Actions done when item is deleted from the database
    *
    * @return void
   **/
   function cleanDBonPurge() {
   }


   /**
    * Delete children items and relation with other items from database.
    *
    * @param array $relations_classes List of classname on which deletion will be done
    *                                 Classes needs to extends CommonDBConnexity.
    *
    * @return void
    **/
   protected function deleteChildrenAndRelationsFromDb(array $relations_classes) {

      foreach ($relations_classes as $classname) {
         if (!is_a($classname, CommonDBConnexity::class, true)) {
            Toolbox::logWarning(
               sprintf(
                  'Unable to clean elements of class %s as it does not extends "CommonDBConnexity"',
                  $classname
               )
            );
            continue;
         }

         /** @var CommonDBConnexity $relation_item */
         $relation_item = new $classname();
         $relation_item->cleanDBonItemDelete($this->getType(), $this->fields['id']);
      }
   }


   /**
    * Clean translations associated to a dropdown
    *
    * @since 0.85
    *
    * @return void
   **/
   function cleanTranslations() {

      //Do not try to clean is dropdown translation is globally off
      if (DropdownTranslation::isDropdownTranslationActive()) {
         $translation = new DropdownTranslation();
         $translation->deleteByCriteria(['itemtype' => get_class($this),
                                         'items_id' => $this->getID()]);
      }
   }


   /**
    * Clean the date in the relation tables for the deleted item
    * Clear N/N Relation
    *
    * @return void
   **/
   function cleanRelationTable() {
      global $CFG_GLPI, $DB;

      // If this type have INFOCOM, clean one associated to purged item
      if (Infocom::canApplyOn($this)) {
         $infocom = new Infocom();

         if ($infocom->getFromDBforDevice($this->getType(), $this->fields['id'])) {
             $infocom->delete(['id' => $infocom->fields['id']]);
         }
      }

      // If this type have NETPORT, clean one associated to purged item
      if (in_array($this->getType(), $CFG_GLPI['networkport_types'])) {
         // If we don't use delete, then cleanDBonPurge() is not call and the NetworkPorts are not
         // clean properly
         $networkPortObject = new NetworkPort();
         $networkPortObject->cleanDBonItemDelete($this->getType(), $this->getID());
         // Manage networkportmigration if exists
         if ($DB->tableExists('glpi_networkportmigrations')) {
            $networkPortMigObject = new NetworkPortMigration();
            $networkPortMigObject->cleanDBonItemDelete($this->getType(), $this->getID());
         }
      }

      // If this type is RESERVABLE clean one associated to purged item
      if (in_array($this->getType(), $CFG_GLPI['reservation_types'])) {
         $rr = new ReservationItem();

         if ($rr->getFromDBbyItem($this->getType(), $this->fields['id'])) {
             $rr->delete(['id' => $infocom->fields['id']]);
         }
      }

      // If this type have CONTRACT, clean one associated to purged item
      if (in_array($this->getType(), $CFG_GLPI['contract_types'])) {
         $ci = new Contract_Item();
         $ci->cleanDBonItemDelete($this->getType(), $this->fields['id']);
      }

      // If this type have DOCUMENT, clean one associated to purged item
      if (Document::canApplyOn($this)) {
         $di = new Document_Item();
         $di->cleanDBonItemDelete($this->getType(), $this->fields['id']);
      }

      // If this type have NOTEPAD, clean one associated to purged item
      if ($this->usenotepad) {
         $note = new Notepad();
         $note->cleanDBonItemDelete($this->getType(), $this->fields['id']);
      }

      if (in_array($this->getType(), $CFG_GLPI['rackable_types'])) {
         //delete relation beetween rackable type and its rack
         $item_rack = new Item_Rack();
         $item_rack->deleteByCriteria(
            [
               'itemtype' => $this->getType(),
               'items_id' => $this->fields['id']
            ]
         );

         $item_enclosure = new Item_Enclosure();
         $item_enclosure->deleteByCriteria(
            [
               'itemtype' => $this->getType(),
               'items_id' => $this->fields['id']
            ]
         );
      }
   }


   /**
    * Actions done when item flag deleted is set to an item
    *
    * @return void
   **/
   function cleanDBonMarkDeleted() {
   }


   /**
    * Save the input data in the Session
    *
    * @since 0.84
    *
    * @return void
   **/
   protected function saveInput() {
      $_SESSION['saveInput'][$this->getType()] = $this->input;
   }


   /**
    * Clear the saved data stored in the session
    *
    * @since 0.84
    *
    * @return void
   **/
   protected function clearSavedInput() {
      unset($_SESSION['saveInput'][$this->getType()]);
   }


   /**
    * Get the data saved in the session
    *
    * @since 0.84
    *
    * @param array $default Array of value used if session is empty
    *
    * @return array Array of value
   **/
   protected function restoreInput(Array $default = []) {

      if (isset($_SESSION['saveInput'][$this->getType()])) {
         $saved = Html::cleanPostForTextArea($_SESSION['saveInput'][$this->getType()]);

         // clear saved data when restored (only need once)
         $this->clearSavedInput();

         return $saved;
      }

      return $default;
   }


   // Common functions
   /**
    * Add an item in the database with all it's items.
    *
    * @param array   $input   the _POST vars returned by the item form when press add
    * @param array   $options with the insert options
    *   - unicity_message : do not display message if item it a duplicate (default is yes)
    * @param boolean $history do history log ? (true by default)
    *
    * @return integer the new ID of the added item (or false if fail)
   **/
   function add(array $input, $options = [], $history = true) {
      global $DB, $CFG_GLPI;

      if ($DB->isSlave()) {
         return false;
      }

      // Store input in the object to be available in all sub-method / hook
      $this->input = $input;

      // Manage the _no_history
      if (!isset($this->input['_no_history'])) {
         $this->input['_no_history'] = !$history;
      }

      if (isset($this->input['add'])) {
         // Input from the interface
         // Save this data to be available if add fail
         $this->saveInput();
      }

      // Dispatch "item.pre_add" event. $this->input can be altered.
      // This event get the data from the form, not yet altered.
      $this->dispatchItemEvent(ItemEvent::ITEM_PRE_ADD);

      if ($this->input && is_array($this->input)) {

         if (isset($this->input['add'])) {
            $this->input['_add'] = $this->input['add'];
            unset($this->input['add']);
         }

         $this->input = $this->prepareInputForAdd($this->input);
      }

      if ($this->input && is_array($this->input)) {
         // Dispatch "item.post_prepareadd" event. $this->input can be altered.
         // This event get the data altered by the object method.
         $this->dispatchItemEvent(ItemEvent::ITEM_POST_PREPARE_ADD);
      }

      if ($this->input && is_array($this->input)) {
         //Check values to inject
         $this->filterValues(!isCommandLine());
      }

      //Process business rules for assets
      $this->assetBusinessRules(\RuleAsset::ONADD);

      if ($this->input && is_array($this->input)) {
         $this->fields = [];
         $table_fields = $DB->listFields($this->getTable());

         // fill array for add
         foreach (array_keys($this->input) as $key) {
            if (($key[0] != '_')
                && isset($table_fields[$key])) {
               $this->fields[$key] = $this->input[$key];
            }
         }

         // Auto set date_creation if exsist
         if (isset($table_fields['date_creation']) && !isset($this->input['date_creation'])) {
            $this->fields['date_creation'] = $_SESSION["glpi_currenttime"];
         }

         // Auto set date_mod if exsist
         if (isset($table_fields['date_mod']) && !isset($this->input['date_mod'])) {
            $this->fields['date_mod'] = $_SESSION["glpi_currenttime"];
         }

         if ($this->checkUnicity(true, $options)) {
            if ($this->addToDB() !== false) {
               $this->post_addItem();
               $this->addMessageOnAddAction();

               if ($this->dohistory && $history) {
                  $changes = [
                     0,
                     '',
                     '',
                  ];
                  Log::history($this->fields["id"], $this->getType(), $changes, 0,
                               Log::HISTORY_CREATE_ITEM);
               }

                // Auto create infocoms
               if (isset($CFG_GLPI["auto_create_infocoms"]) && $CFG_GLPI["auto_create_infocoms"]
                   && Infocom::canApplyOn($this)) {

                  $ic = new Infocom();
                  if (!$ic->getFromDBforDevice($this->getType(), $this->fields['id'])) {
                     $ic->add(['itemtype' => $this->getType(),
                               'items_id' => $this->fields['id']]);
                  }
               }

               // If itemtype is in infocomtype and if states_id field is filled
               // and item is not a template
               if (InfoCom::canApplyOn($this)
                   && isset($this->input['states_id'])
                            && (!isset($this->input['is_template'])
                                || !$this->input['is_template'])) {

                  //Check if we have to automatical fill dates
                  Infocom::manageDateOnStatusChange($this);
               }
               $this->dispatchItemEvent(ItemEvent::ITEM_POST_ADD);

               // As add have suceed, clean the old input value
               if (isset($this->input['_add'])) {
                  $this->clearSavedInput();
               }
               if ($this->notificationqueueonaction) {
                  QueuedNotification::forceSendFor($this->getType(), $this->fields['id']);
               }
               return $this->fields['id'];
            }
         }

      }

      return false;
   }


   /**
    * Get the link to an item
    *
    * @param array $options array of options
    *    - comments     : boolean / display comments
    *    - complete     : boolean / display completename instead of name
    *    - additional   : boolean / display additionals information
    *    - linkoption   : string  / additional options to add to <a>
    *
    * @return string HTML link
   **/
   function getLink($options = []) {

      $p = [
         'linkoption' => '',
      ];

      if (isset($options['linkoption'])) {
         $p['linkoption'] = $options['linkoption'];
      }

      if (!isset($this->fields['id'])) {
         return '';
      }

      if ($this->no_form_page
          || !$this->can($this->fields['id'], READ)) {
         return $this->getNameID($options);
      }

      $link = $this->getLinkURL();

      $label = $this->getNameID($options);
      $title = '';
      if (!preg_match('/title=/', $p['linkoption'])) {
         $thename = $this->getName(['complete' => true]);
         if ($thename != NOT_AVAILABLE) {
            $title = ' data-toggle="tooltip" title="' . htmlentities($thename, ENT_QUOTES, 'utf-8') . '"';
         }
      }

      return "<a ".$p['linkoption']." href='$link' $title>$label</a>";
   }


   /**
    * Get the link url to an item
    *
    * @return string HTML link
   **/
   function getLinkURL() {

      if (!isset($this->fields['id'])) {
         return '';
      }

      $link  = $this->getFormURLWithID($this->getID());
      $link .= ($this->isTemplate() ? "&withtemplate=1" : "");

      return $link;
   }


   /**
    * Add a message on add action
    *
    * @return void
   **/
   function addMessageOnAddAction() {

      $addMessAfterRedirect = false;
      if (isset($this->input['_add'])) {
         $addMessAfterRedirect = true;
      }

      if (isset($this->input['_no_message'])
          || !$this->auto_message_on_action) {
         $addMessAfterRedirect = false;
      }

      if ($addMessAfterRedirect) {
         $link = $this->getFormURL();
         if (!isset($link)) {
            return;
         }
         if ($this->getName() == NOT_AVAILABLE) {
            //TRANS: %1$s is the itemtype, %2$d is the id of the item
            $this->fields['name'] = sprintf(__('%1$s - ID %2$d'),
                                            $this->getTypeName(1), $this->fields['id']);
         }
         $display = (isset($this->input['_no_message_link'])?$this->getNameID()
                                                            :$this->getLink());

         // Do not display quotes
         //TRANS : %s is the description of the added item
         Session::addMessageAfterRedirect(sprintf(__('%1$s: %2$s'), __('Item successfully added'),
                                                  $display));

      }
   }


   /**
    * Add needed information to $input (example entities_id)
    *
    * @param array $input datas used to add the item
    *
    * @since 0.84
    *
    * @return array the modified $input array
   **/
   function addNeededInfoToInput($input) {
      return $input;
   }


   /**
    * Prepare input datas for adding the item
    *
    * @param array $input datas used to add the item
    *
    * @return array the modified $input array
   **/
   function prepareInputForAdd($input) {
      return $input;
   }


   /**
    * Actions done after the ADD of the item in the database
    *
    * @return void
   **/
   function post_addItem() {
   }


   /**
    * Update some elements of an item in the database.
    *
    * @param array   $input   the _POST vars returned by the item form when press update
    * @param boolean $history do history log ? (default 1)
    * @param array   $options with the insert options
    *
    * @return boolean true on success
   **/
   function update(array $input, $history = 1, $options = []) {
      global $DB;

      if ($DB->isSlave()) {
         return false;
      }

      if (!$this->getFromDB($input[static::getIndexName()])) {
         return false;
      }

      // Store input in the object to be available in all sub-method / hook
      $this->input = $input;

      // Manage the _no_history
      if (!isset($this->input['_no_history'])) {
         $this->input['_no_history'] = !$history;
      }

      // Dispatch "item.pre_update" event. $this->input can be altered.
      $this->dispatchItemEvent(ItemEvent::ITEM_PRE_UPDATE);
      if ($this->input && is_array($this->input)) {
         $this->input = $this->prepareInputForUpdate($this->input);

         if (isset($this->input['update'])) {
            $this->input['_update'] = $this->input['update'];
            unset($this->input['update']);
         }
         $this->filterValues(!isCommandLine());
      }

      //Process business rules for assets
      $this->assetBusinessRules(\RuleAsset::ONUPDATE);

      // Valid input for update
      if ($this->checkUnicity(false, $options)) {
         if ($this->input && is_array($this->input)) {
            // Fill the update-array with changes
            $x               = 0;
            $this->updates   = [];
            $this->oldvalues = [];

            foreach (array_keys($this->input) as $key) {
               if (array_key_exists($key, $this->fields)) {

                  // Prevent history for date statement (for date for example)
                  if (is_null($this->fields[$key])
                      && ($this->input[$key] == 'NULL')) {
                     $this->fields[$key] = 'NULL';
                  }
                  // Compare item
                  $ischanged = true;
                  $searchopt = $this->getSearchOptionByField('field', $key, $this->getTable());
                  if (isset($searchopt['datatype'])) {
                     switch ($searchopt['datatype']) {
                        case 'string' :
                        case 'text' :
                           $ischanged = (strcmp($this->fields[$key],
                                                $this->input[$key]) != 0);
                           break;

                        case 'itemlink' :
                           if ($key == 'name') {
                              $ischanged = (strcmp($this->fields[$key],
                                                   $this->input[$key]) != 0);
                              break;
                           } // else default

                        default :
                           $ischanged = ($this->fields[$key] != $this->input[$key]);
                           break;
                     }
                  } else {
                     // No searchoption case
                     $ischanged = ($this->fields[$key] != $this->input[$key]);

                  }
                  if ($ischanged) {
                     if ($key != "id") {

                        // Store old values
                        if (!in_array($key, $this->history_blacklist)) {
                           $this->oldvalues[$key] = $this->fields[$key];
                        }

                        $this->fields[$key] = $this->input[$key];
                        $this->updates[$x]  = $key;
                        $x++;
                     }
                  }

               }
            }
            if (count($this->updates)) {
               if (array_key_exists('date_mod', $this->fields)) {
                  // is a non blacklist field exists
                  if (count(array_diff($this->updates, $this->history_blacklist)) > 0) {
                     $this->fields['date_mod'] = $_SESSION["glpi_currenttime"];
                     $this->updates[$x++]      = 'date_mod';
                  }
               }
               $this->pre_updateInDB();

               if (count($this->updates)) {
                  if ($this->updateInDB($this->updates,
                                        ($this->dohistory && $history ? $this->oldvalues
                                                                      : []))) {
                     $this->addMessageOnUpdateAction();
                     $this->dispatchItemEvent(ItemEvent::ITEM_POST_UPDATE);

                     //Fill forward_entity_to array with itemtypes coming from plugins
                     if (isset(self::$plugins_forward_entity[$this->getType()])) {
                        foreach (self::$plugins_forward_entity[$this->getType()] as $itemtype) {
                           static::$forward_entity_to[] = $itemtype;
                        }
                     }
                     // forward entity information if needed
                     if (count(static::$forward_entity_to)
                         && (in_array("entities_id", $this->updates)
                             || in_array("is_recursive", $this->updates)) ) {
                        $this->forwardEntityInformations();
                     }

                     // If itemtype is in infocomtype and if states_id field is filled
                     // and item not a template
                     if (InfoCom::canApplyOn($this)
                         && in_array('states_id', $this->updates)
                         && ($this->getField('is_template') != NOT_AVAILABLE)) {
                        //Check if we have to automatical fill dates
                        Infocom::manageDateOnStatusChange($this, false);
                     }
                  }
               }
            }
            $this->post_updateItem($history);

            if ($this->notificationqueueonaction) {
               QueuedNotification::forceSendFor($this->getType(), $this->fields['id']);
            }

            return true;
         }
      }

      return false;
   }


   /**
    * Forward entity information to linked items
    *
    * @return void
   **/
   protected function forwardEntityInformations() {
      global $DB;

      if (!isset($this->fields['id']) || !($this->fields['id'] >= 0)) {
         return false;
      }

      if (count(static::$forward_entity_to)) {
         foreach (static::$forward_entity_to as $type) {
            $item  = new $type();
            $query = [
               'SELECT' => ['id'],
               'FROM'   => $item->getTable()
            ];

            $OR = [];
            if ($item->isField('itemtype')) {
               $OR[] = [
                  'itemtype'  => $this->getType(),
                  'items_id'  => $this->getID()
               ];
            }
            if ($item->isField($this->getForeignKeyField())) {
               $OR[] = [$this->getForeignKeyField() => $this->getID()];
            }
            $query['WHERE'][] = ['OR' => $OR];

            $input = ['entities_id' => $this->getEntityID()];
            if ($this->maybeRecursive()) {
               $input['is_recursive'] = $this->isRecursive();
            }

            $iterator = $DB->request($query);
            while ($data = $iterator->next()) {
               $input['id'] = $data['id'];
               // No history for such update
               $item->update($input, 0);
            }
         }
      }
   }


   /**
    * Add a message on update action
    *
    * @return void
   **/
   function addMessageOnUpdateAction() {

      $addMessAfterRedirect = false;

      if (isset($this->input['_update'])) {
         $addMessAfterRedirect = true;
      }

      if (isset($this->input['_no_message'])
          || !$this->auto_message_on_action) {
         $addMessAfterRedirect = false;
      }

      if ($addMessAfterRedirect) {
         $link = $this->getFormURL();
         if (!isset($link)) {
            return;
         }
         // Do not display quotes
         if (!isset($this->fields['name'])) {
            //TRANS: %1$s is the itemtype, %2$d is the id of the item
            $this->fields['name'] = sprintf(__('%1$s - ID %2$d'),
                                            $this->getTypeName(1), $this->fields['id']);
         }

         if (isset($this->input['_no_message_link'])) {
            $display = $this->getNameID();
         } else {
            $display = $this->getLink();
         }
         //TRANS : %s is the description of the updated item
         Session::addMessageAfterRedirect(sprintf(__('%1$s: %2$s'), __('Item successfully updated'), $display));

      }

   }


   /**
    * Prepare input datas for updating the item
    *
    * @param array $input data used to update the item
    *
    * @return array the modified $input array
   **/
   function prepareInputForUpdate($input) {
      return $input;
   }


   /**
    * Actions done after the UPDATE of the item in the database
    *
    * @param boolean $history store changes history ? (default 1)
    *
    * @return void
   **/
   function post_updateItem($history = 1) {
   }


   /**
    * Actions done before the UPDATE of the item in the database
    *
    * @return void
   **/
   function pre_updateInDB() {
   }


   /**
    * Delete an item in the database.
    *
    * @param array   $input   the _POST vars returned by the item form when press delete
    * @param boolean $force   force deletion (default 0)
    * @param boolean $history do history log ? (default 1)
    *
    * @return boolean true on success
   **/
   function delete(array $input, $force = 0, $history = 1) {
      global $DB;

      if ($DB->isSlave()) {
         return false;
      }

      if (!$this->getFromDB($input[static::getIndexName()])) {
         return false;
      }

      // Force purge for templates / may not to be deleted / not dynamic lockable items
      if ($this->isTemplate()
          || !$this->maybeDeleted()
          // Do not take into account deleted field if maybe dynamic but not dynamic
          || ($this->useDeletedToLockIfDynamic()
              && !$this->isDynamic())) {
         $force = 1;
      }

      // Store input in the object to be available in all sub-method / hook
      $this->input = $input;

      if (isset($this->input['purge'])) {
         $this->input['_purge'] = $this->input['purge'];
         unset($this->input['purge']);
      }

      if (isset($this->input['delete'])) {
         $this->input['_delete'] = $this->input['delete'];
         unset($this->input['delete']);
      }

      if (!isset($this->input['_no_history'])) {
         $this->input['_no_history'] = !$history;
      }

      // Purge
      if ($force) {
         $this->dispatchItemEvent(ItemEvent::ITEM_PRE_PURGE);
      } else {
         $this->dispatchItemEvent(ItemEvent::ITEM_PRE_DELETE);
      }

      if (!is_array($this->input)) {
         // $input clear by a hook to cancel delete
         return false;
      }

      if ($this->pre_deleteItem()) {

         if ($this->deleteFromDB($force)) {

            if ($force) {
               $this->addMessageOnPurgeAction();
               $this->post_purgeItem();
               $this->dispatchItemEvent(ItemEvent::ITEM_POST_PURGE);

            } else {
               $this->addMessageOnDeleteAction();

               if ($this->dohistory && $history) {
                  $changes = [
                     0,
                     '',
                     '',
                  ];
                  $logaction  = Log::HISTORY_DELETE_ITEM;
                  if ($this->useDeletedToLockIfDynamic()
                      && $this->isDynamic()) {
                     $logaction = Log::HISTORY_LOCK_ITEM;
                  }

                  Log::history($this->fields["id"], $this->getType(), $changes, 0,
                               $logaction);
               }
               $this->post_deleteItem();

               $this->dispatchItemEvent(ItemEvent::ITEM_POST_DELETE);
            }
            if ($this->notificationqueueonaction) {
               QueuedNotification::forceSendFor($this->getType(), $this->fields['id']);
            }
            return true;
         }

      }
      return false;
   }


   /**
    * Actions done after the DELETE (mark as deleted) of the item in the database
    *
    * @return void
   **/
   function post_deleteItem() {
   }


   /**
    * Actions done after the PURGE of the item in the database
    *
    * @return void
   **/
   function post_purgeItem() {
   }


   /**
    * Add a message on delete action
    *
    * @return void
   **/
   function addMessageOnDeleteAction() {

      if (!$this->maybeDeleted()) {
         return;
      }

      $addMessAfterRedirect = false;
      if (isset($this->input['_delete'])) {
         $addMessAfterRedirect = true;
      }

      if (isset($this->input['_no_message'])
          || !$this->auto_message_on_action) {
         $addMessAfterRedirect = false;
      }

      if ($addMessAfterRedirect) {
         $link = $this->getFormURL();
         if (!isset($link)) {
            return;
         }
         if (isset($this->input['_no_message_link'])) {
            $display = $this->getNameID();
         } else {
            $display = $this->getLink();
         }
         //TRANS : %s is the description of the updated item
         Session::addMessageAfterRedirect(sprintf(__('%1$s: %2$s'), __('Item successfully deleted'), $display));

      }
   }


   /**
    * Add a message on purge action
    *
    * @return void
   **/
   function addMessageOnPurgeAction() {

      $addMessAfterRedirect = false;

      if (isset($this->input['_purge'])
          || isset($this->input['_delete'])) {
         $addMessAfterRedirect = true;
      }

      if (isset($this->input['_purge'])) {
         $this->input['_no_message_link'] = true;
      }

      if (isset($this->input['_no_message'])
          || !$this->auto_message_on_action) {
         $addMessAfterRedirect = false;
      }

      if ($addMessAfterRedirect) {
         $link = $this->getFormURL();
         if (!isset($link)) {
            return;
         }
         if (isset($this->input['_no_message_link'])) {
            $display = $this->getNameID();
         } else {
            $display = $this->getLink();
         }
          //TRANS : %s is the description of the updated item
         Session::addMessageAfterRedirect(sprintf(__('%1$s: %2$s'), __('Item successfully purged'),
                                                  $display));
      }
   }


   /**
    * Actions done before the DELETE of the item in the database /
    * Maybe used to add another check for deletion
    *
    * @return boolean true if item need to be deleted else false
   **/
   function pre_deleteItem() {
      return true;
   }


   /**
    * Restore an item put in the trashbin in the database.
    *
    * @param array   $input   the _POST vars returned by the item form when press restore
    * @param boolean $history do history log ? (default 1)
    *
    * @return boolean true on success
   **/
   function restore(array $input, $history = 1) {

      if (!$this->getFromDB($input[static::getIndexName()])) {
         return false;
      }

      if (isset($input['restore'])) {
         $input['_restore'] = $input['restore'];
         unset($input['restore']);
      }

      // Store input in the object to be available in all sub-method / hook
      $this->input = $input;
      $this->dispatchItemEvent(ItemEvent::ITEM_PRE_RESTORE);
      if (!is_array($this->input)) {
         // $input clear by a hook to cancel retore
         return false;
      }

      if ($this->restoreInDB()) {
         $this->addMessageOnRestoreAction();

         if ($this->dohistory && $history) {
            $changes = [
               0,
               '',
               '',
            ];
            $logaction  = Log::HISTORY_RESTORE_ITEM;
            if ($this->useDeletedToLockIfDynamic()
                && $this->isDynamic()) {
               $logaction = Log::HISTORY_UNLOCK_ITEM;
            }
            Log::history($this->input["id"], $this->getType(), $changes, 0, $logaction);
         }

         $this->post_restoreItem();
         $this->dispatchItemEvent(ItemEvent::ITEM_POST_RESTORE);
         if ($this->notificationqueueonaction) {
            QueuedNotification::forceSendFor($this->getType(), $this->fields['id']);
         }
         return true;
      }

      return false;
   }


   /**
    * Actions done after the restore of the item
    *
    * @return void
   **/
   function post_restoreItem() {
   }


   /**
    * Add a message on restore action
    *
    * @return void
   **/
   function addMessageOnRestoreAction() {

      $addMessAfterRedirect = false;
      if (isset($this->input['_restore'])) {
         $addMessAfterRedirect = true;
      }

      if (isset($this->input['_no_message'])
          || !$this->auto_message_on_action) {
         $addMessAfterRedirect = false;
      }

      if ($addMessAfterRedirect) {
         $link = $this->getFormURL();
         if (!isset($link)) {
            return;
         }
         if (isset($this->input['_no_message_link'])) {
            $display = $this->getNameID();
         } else {
            $display = $this->getLink();
         }
         //TRANS : %s is the description of the updated item
         Session::addMessageAfterRedirect(sprintf(__('%1$s: %2$s'), __('Item successfully restored'), $display));
      }
   }


   /**
    * Reset fields of the item
    *
    * @return void
   **/
   function reset() {
      $this->fields = [];
   }


   /**
    * Have I the global right to add an item for the Object
    * May be overloaded if needed (ex Ticket)
    *
    * @since 0.83
    *
    * @param string $type itemtype of object to add
    *
    * @return boolean
   **/
   function canAddItem($type) {
      return $this->can($this->getID(), UPDATE);
   }


   /**
    * Have I the global right to "create" the Object
    * May be overloaded if needed (ex KnowbaseItem)
    *
    * @return boolean
   **/
   static function canCreate() {

      if (static::$rightname) {
         return Session::haveRight(static::$rightname, CREATE);
      }
      return false;
   }


   /**
    * Have I the global right to "delete" the Object
    *
    * May be overloaded if needed
    *
    * @return boolean
   **/
   static function canDelete() {

      if (static::$rightname) {
         return Session::haveRight(static::$rightname, DELETE);
      }
      return false;
   }


   /**
    * Have I the global right to "purge" the Object
    *
    * May be overloaded if needed
    *
    * @return boolean
    **/
   static function canPurge() {

      if (static::$rightname) {
         return Session::haveRight(static::$rightname, PURGE);
      }
      return false;
   }


   /**
    * Have I the global right to "update" the Object
    *
    * Default is calling canCreate
    * May be overloaded if needed
    *
    * @return boolean
   **/
   static function canUpdate() {

      if (static::$rightname) {
         return Session::haveRight(static::$rightname, UPDATE);
      }
   }


   /**
    * Have I the right to "create" the Object
    *
    * Default is true and check entity if the objet is entity assign
    *
    * May be overloaded if needed
    *
    * @return boolean
    **/
   function canCreateItem() {

      if (!$this->checkEntity()) {
         return false;
      }
      return true;
   }


   /**
    * Have I the right to "update" the Object
    *
    * Default is true and check entity if the objet is entity assign
    *
    * May be overloaded if needed
    *
    * @return boolean
   **/
   function canUpdateItem() {

      if (!$this->checkEntity()) {
         return false;
      }
      return true;
   }


   /**
    * Have I the right to "delete" the Object
    *
    * Default is true and check entity if the objet is entity assign
    *
    * May be overloaded if needed
    *
    * @return boolean
   **/
   function canDeleteItem() {

      if (!$this->checkEntity()) {
         return false;
      }
      return true;
   }


   /**
    * Have I the right to "purge" the Object
    *
    * Default is true and check entity if the objet is entity assign
    *
    * @since 0.85
    *
    * @return boolean
   **/
   function canPurgeItem() {

      if (!$this->checkEntity()) {
         return false;
      }

      // Can purge an object with Infocom only if can purge Infocom
      if (InfoCom::canApplyOn($this)) {
         $infocom = new Infocom();

         if ($infocom->getFromDBforDevice($this->getType(), $this->fields['id'])) {
            return $infocom->canPurge();
         }
      }
      return true;
   }


   /**
    * Have I the global right to "view" the Object
    *
    * Default is true and check entity if the objet is entity assign
    *
    * May be overloaded if needed
    *
    * @return boolean
   **/
   static function canView() {

      if (static::$rightname) {
         return Session::haveRight(static::$rightname, READ);
      }
      return false;
   }


   /**
    * Have I the right to "view" the Object
    * May be overloaded if needed
    *
    * @return boolean
   **/
   function canViewItem() {

      if (!$this->checkEntity(true)) {
         return false;
      }

      // else : Global item
      return true;
   }


   /**
    * Have i right to see action button
    *
    * @param integer $ID ID to check
    *
    * @since 0.85
    *
    * @return boolean
   **/
   function canEdit($ID) {

      if ($this->maybeDeleted()) {
         return ($this->can($ID, CREATE)
                 || $this->can($ID, UPDATE)
                 || $this->can($ID, DELETE)
                 || $this->can($ID, PURGE));
      }
      return ($this->can($ID, CREATE)
              || $this->can($ID, UPDATE)
              || $this->can($ID, PURGE));
   }


   /**
    * Can I change recursive flag to false
    * check if there is "linked" object in another entity
    *
    * May be overloaded if needed
    *
    * @return boolean
   **/
   function canUnrecurs() {
      global $DB;

      $ID  = $this->fields['id'];
      if (($ID < 0)
          || !$this->fields['is_recursive']) {
         return true;
      }

      $entities = getAncestorsOf('glpi_entities', $this->fields['entities_id']);
      $entities[] = $this->fields['entities_id'];
      $RELATION  = getDbRelations();

      if ($this instanceof CommonTreeDropdown) {
         $f = getForeignKeyFieldForTable($this->getTable());

         if (countElementsInTable($this->getTable(),
                                  [ $f => $ID, 'NOT' => [ 'entities_id' => $entities ]]) > 0) {
            return false;
         }
      }

      if (isset($RELATION[$this->getTable()])) {
         foreach ($RELATION[$this->getTable()] as $tablename => $field) {
            if ($tablename[0] != '_') {

               $itemtype = getItemTypeForTable($tablename);
               $item     = new $itemtype();

               if ($item->isEntityAssign()) {

                  // 1->N Relation
                  if (is_array($field)) {
                     foreach ($field as $f) {
                        if (countElementsInTable($tablename,
                                                 [ $f => $ID, 'NOT' => [ 'entities_id' => $entities ]]) > 0) {
                           return false;
                        }
                     }

                  } else {
                     if (countElementsInTable($tablename,
                                              [ $field => $ID, 'NOT' => [ 'entities_id' => $entities ]]) > 0) {
                        return false;
                     }
                  }

               } else {
                  foreach ($RELATION as $othertable => $rel) {
                     // Search for a N->N Relation with devices
                     if (($othertable == "_virtual_device")
                         && isset($rel[$tablename])) {
                        $devfield  = $rel[$tablename][0]; // items_id...
                        $typefield = $rel[$tablename][1]; // itemtype...

                        $iterator = $DB->request([
                           'SELECT'          => $typefield,
                           'DISTINCT'        => true,
                           'FROM'            => $tablename,
                           'WHERE'           => [$field => $ID]
                        ]);

                        // Search linked device of each type
                        while ($data = $iterator->next()) {
                           $itemtype  = $data[$typefield];
                           $itemtable = getTableForItemType($itemtype);
                           $item      = new $itemtype();

                           if ($item->isEntityAssign()) {
                              if (countElementsInTable([$tablename, $itemtable],
                                                         ["$tablename.$field"     => $ID,
                                                         "$tablename.$typefield" => $itemtype,
                                                         'FKEY' => [$tablename => $devfield, $itemtable => 'id'],
                                                         'NOT'  => [$itemtable.'.entities_id' => $entities ]]) > '0') {
                                 return false;
                              }
                           }
                        }

                     } else if (($othertable != $this->getTable())
                              && isset($rel[$tablename])) {

                        // Search for another N->N Relation
                        $itemtype = getItemTypeForTable($othertable);
                        $item     = new $itemtype();

                        if ($item->isEntityAssign()) {
                           if (is_array($rel[$tablename])) {
                              foreach ($rel[$tablename] as $otherfield) {
                                 if (countElementsInTable([$tablename, $othertable],
                                                          ["$tablename.$field" => $ID,
                                                           'FKEY' => [$tablename => $otherfield, $othertable => 'id'],
                                                           'NOT'  => [$othertable.'.entities_id' => $entities ]]) > '0') {
                                    return false;
                                 }
                              }

                           } else {
                              $otherfield = $rel[$tablename];
                              if (countElementsInTable([$tablename, $othertable],
                                                       ["$tablename.$field" => $ID,
                                                        'FKEY' => [$tablename => $otherfield, $othertable =>'id'],
                                                        'NOT'  => [ $othertable.'.entities_id' => $entities ]]) > '0') {
                                 return false;
                              }
                           }

                        }
                     }
                  }
               }
            }
         }
      }

      // Doc links to this item
      if (($this->getType() > 0)
          && countElementsInTable(['glpi_documents_items', 'glpi_documents'],
                                  ['glpi_documents_items.items_id'=> $ID,
                                   'glpi_documents_items.itemtype'=> $this->getType(),
                                   'FKEY' => ['glpi_documents_items' => 'documents_id','glpi_documents' => 'id'],
                                   'NOT'  => ['glpi_documents.entities_id' => $entities]]) > '0') {
         return false;
      }
      // TODO : do we need to check all relations in $RELATION["_virtual_device"] for this item

      // check connections of a computer
      $connectcomputer = ['Monitor', 'Peripheral', 'Phone', 'Printer'];
      if (in_array($this->getType(), $connectcomputer)) {
         return Computer_Item::canUnrecursSpecif($this, $entities);
      }
      return true;
   }


   /**
    * check if this action can be done on this field of this item by massive actions
    *
    * @since 0.83
    *
    * @param string  $action name of the action
    * @param integer $field  id of the field
    * @param string  $value  value of the field
    *
    * @return boolean
   **/
   function canMassiveAction($action, $field, $value) {
      return true;
   }


   /**
    * @since 9.1
    *
    * @param array $options Options
    *
    * @return boolean
   **/
   function showDates($options = []) {

      $isNewID = ((isset($options['withtemplate']) && ($options['withtemplate'] == 2))
         || $this->isNewID($this->getID()));

      if ($isNewID) {
         return true;
      }

      $date_creation_exists = ($this->getField('date_creation') != NOT_AVAILABLE);
      $date_mod_exists = ($this->getField('date_mod') != NOT_AVAILABLE);

      $colspan = $options['colspan'];
      if ((!isset($options['withtemplate']) || ($options['withtemplate'] == 0))
          && !empty($this->fields['template_name'])) {
         $colspan = 1;
      }

      echo "<tr class='tab_bg_1 footerRow'>";
      //Display when it's not a new asset being created
      if ($date_creation_exists
         && $this->getID() > 0
            && (!isset($options['withtemplate']) || $options['withtemplate'] == 0)) {
         echo "<th colspan='$colspan'>";
         printf(__('Created on %s'), Html::convDateTime($this->fields["date_creation"]));
         echo "</th>";
      } else if (!isset($options['withtemplate']) || $options['withtemplate'] == 0) {
         echo "<th colspan='$colspan'>";
         echo "</th>";
      }

      if (isset($options['withtemplate']) && $options['withtemplate']) {
         echo "<th colspan='$colspan'>";
         //TRANS: %s is the datetime of insertion
         printf(__('Created on %s'), Html::convDateTime($_SESSION["glpi_currenttime"]));
         echo "</th>";
      }

      if ($date_mod_exists) {
         echo "<th colspan='$colspan'>";
         //TRANS: %s is the datetime of update
         printf(__('Last update on %s'), Html::convDateTime($this->fields["date_mod"]));
         echo "</th>";
      } else {
         echo "<th colspan='$colspan'>";
         echo "</th>";
      }

      if ((!isset($options['withtemplate']) || ($options['withtemplate'] == 0))
          && !empty($this->fields['template_name'])) {
         echo "<th colspan='".($colspan * 2)."'>";
         printf(__('Created from the template %s'), $this->fields['template_name']);
         echo "</th>";
      }

      echo "</tr>";
   }

   /**
    * Display a 2 columns Footer for Form buttons
    * Close the form is user can edit
    *
    * @param array $options array of possible options:
    *     - withtemplate : 1 for newtemplate, 2 for newobject from template
    *     - colspan for each column (default 2)
    *     - candel : set to false to hide "delete" button
    *     - canedit : set to false to hide all buttons
    *     - addbuttons : array of buttons to add
    *
    * @return void
   **/
   function showFormButtons($options = []) {

      // for single object like config
      if (isset($this->fields['id'])) {
         $ID = $this->fields['id'];
      } else {
         $ID = 1;
      }

      $params = [
         'colspan'      => 2,
         'withtemplate' => '',
         'candel'       => true,
         'canedit'      => true,
         'addbuttons'   => [],
         'formfooter'   => null,
      ];

      if (is_array($options) && count($options)) {
         foreach ($options as $key => $val) {
            $params[$key] = $val;
         }
      }

      Plugin::doHook("post_item_form", ['item' => $this, 'options' => &$params]);

      if ($params['formfooter'] === null) {
          $this->showDates($params);
      }

      if (!$params['canedit']
          || !$this->canEdit($ID)) {
         echo "</table></div>";
         // Form Header always open form
         Html::closeForm();
         return false;
      }

      echo "<tr class='tab_bg_2'>";

      if ($params['withtemplate']
          ||$this->isNewID($ID)) {

         echo "<td class='center' colspan='".($params['colspan']*2)."'>";

         if (($ID <= 0) || ($params['withtemplate'] == 2)) {
            echo Html::submit(_x('button', 'Add'), ['name' => 'add']);
         } else {
            //TRANS : means update / actualize
            echo Html::submit(_x('button', 'Save'), ['name' => 'update']);
         }

      } else {
         if ($params['candel']
             && !$this->can($ID, DELETE)
             && !$this->can($ID, PURGE)) {
            $params['candel'] = false;
         }

         if ($params['canedit'] && $this->can($ID, UPDATE)) {
            echo "<td class='center' colspan='".($params['colspan']*2)."'>\n";
            echo Html::submit(_x('button', 'Save'), ['name' => 'update']);
         }

         if ($params['candel']) {
            if ($params['canedit'] && $this->can($ID, UPDATE)) {
               echo "</td></tr><tr class='tab_bg_2'>\n";
            }
            if ($this->isDeleted()) {
               if ($this->can($ID, DELETE)) {
                  echo "<td class='right' colspan='".($params['colspan']*2)."' >\n";
                  echo Html::submit(_x('button', 'Restore'), ['name' => 'restore']);
               }

               if ($this->can($ID, PURGE)) {
                  echo "<span class='very_small_space'>";
                  if (in_array($this->getType(), Item_Devices::getConcernedItems())) {
                     Html::showToolTip(__('Check to keep the devices while deleting this item'));
                     echo "&nbsp;";
                     echo "<input type='checkbox' name='keep_devices' value='1'";
                     if (!empty($_SESSION['glpikeep_devices_when_purging_item'])) {
                        echo " checked";
                     }
                     echo ">&nbsp;";
                  }
                  echo Html::submit(_x('button', 'Delete permanently'), ['name' => 'purge']);
                  echo "</span>";
               }

            } else {
               echo "<td class='right' colspan='".($params['colspan']*2)."' >\n";
               // If maybe dynamic : do not take into account  is_deleted  field
               if (!$this->maybeDeleted()
                   || $this->useDeletedToLockIfDynamic()) {
                  if ($this->can($ID, PURGE)) {
                     echo Html::submit(_x('button', 'Delete permanently'),
                                       ['name'    => 'purge',
                                             'confirm' => __('Confirm the final deletion?')]);
                  }
               } else if (!$this->isDeleted()
                          && $this->can($ID, DELETE)) {
                  echo Html::submit(_x('button', 'Put in trashbin'), ['name' => 'delete']);
               }
            }

         }
         if ($this->isField('date_mod')) {
            echo "<input type='hidden' name='_read_date_mod' value='".$this->getField('date_mod')."'>";
         }
      }

      if (!$this->isNewID($ID)) {
         echo "<input type='hidden' name='id' value='$ID'>";
      }
      echo "</td>";
      echo "</tr>\n";

      if ($params['canedit']
          && count($params['addbuttons'])) {
         echo "<tr class='tab_bg_2'>";
         if ((($params['colspan']*2) - count($params['addbuttons'])) > 0) {
            echo "<td colspan='".($params['colspan']*2 - count($params['addbuttons']))."'>&nbsp;".
                 "</td>";
         }
         foreach ($params['addbuttons'] as $key => $val) {
            echo "<td><input class='submit' type='submit' name='$key' value=\"".
                        Html::entities_deep($val)."\"></td>";
         }
         echo "</tr>";
      }

      // Close for Form
      echo "</table></div>";
      Html::closeForm();
   }


   /**
    * Initialize item and check right before managing the edit form
    *
    * @since 0.84
    *
    * @param integer $ID      ID of the item/template
    * @param array   $options Array of possible options:
    *     - withtemplate : 1 for newtemplate, 2 for newobject from template
    *
    * @return integer|void value of withtemplate option (exit of no right)
   **/
   function initForm($ID, Array $options = []) {

      if (isset($options['withtemplate'])
          && ($options['withtemplate'] == 2)
          && !$this->isNewID($ID)) {
         // Create item from template
         // Check read right on the template
         $this->check($ID, READ);

         // Restore saved input or template data
         $input = $this->restoreInput($this->fields);

         // If entity assign force current entity to manage recursive templates
         if ($this->isEntityAssign()) {
            $input['entities_id'] = $_SESSION['glpiactive_entity'];
         }

         // Check create right
         $this->check(-1, CREATE, $input);

      } else if ($this->isNewID($ID)) {
         // Restore saved input if available
         $input = $this->restoreInput($options);
         // Create item
         $this->check(-1, CREATE, $input);
      } else {
         // Existing item
         $this->check($ID, READ);
      }

      return (isset($options['withtemplate']) ? $options['withtemplate'] : '');
   }


   /**
    *
    * Display a 2 columns Header 1 for ID, 1 for recursivity menu
    * Open the form is user can edit
    *
    * @param array $options array of possible options:
    *     - target for the Form
    *     - withtemplate : 1 for newtemplate, 2 for newobject from template
    *     - colspan for each column (default 2)
    *     - formoptions string (javascript p.e.)
    *     - canedit boolean edit mode of form ?
    *     - formtitle specific form title
    *     - noid Set to true if ID should not be append (eg. already done in formtitle)
    *
    * @return void
   **/
   function showFormHeader($options = []) {

      $ID     = $this->fields['id'];

      $params = [
         'target'       => $this->getFormURL(),
         'colspan'      => 2,
         'withtemplate' => '',
         'formoptions'  => '',
         'canedit'      => true,
         'formtitle'    => null,
         'noid'         => false
      ];

      if (is_array($options) && count($options)) {
         foreach ($options as $key => $val) {
            $params[$key] = $val;
         }
      }

      // Template case : clean entities data
      if (($params['withtemplate'] == 2)
          && $this->isEntityAssign()) {
         $this->fields['entities_id']  = $_SESSION['glpiactive_entity'];
      }

      $rand = mt_rand();
      if ($this->canEdit($ID)) {
         echo "<form name='form' method='post' action='".$params['target']."' ".
                $params['formoptions']." enctype=\"multipart/form-data\">";

         //Should add an hidden entities_id field ?
         //If the table has an entities_id field
         if ($this->isField("entities_id")) {
            //The object type can be assigned to an entity
            if ($this->isEntityAssign()) {
               if (isset($params['entities_id'])) {
                  $entity = $this->fields['entities_id'] = $params['entities_id'];

               } else if ($this->isNewID($ID)
                          || ($params['withtemplate'] == 2)) {
                  //It's a new object to be added
                  $entity = $_SESSION['glpiactive_entity'];

               } else {
                  //It's an existing object to be displayed
                  $entity = $this->fields['entities_id'];
               }

               echo "<input type='hidden' name='entities_id' value='$entity'>";

            } else if ($this->getType() != 'User') {
               // For Rules except ruleticket and slalevel
               echo "<input type='hidden' name='entities_id' value='0'>";

            }
         }
      }

      echo "<div class='spaced' id='tabsbody'>";
      echo "<table class='tab_cadre_fixe' id='mainformtable'>";

      if ($params['formtitle'] !== '' && $params['formtitle'] !== false) {
         echo "<tr class='headerRow'><th colspan='".$params['colspan']."'>";

         if (!empty($params['withtemplate']) && ($params['withtemplate'] == 2)
            && !$this->isNewID($ID)) {

            echo "<input type='hidden' name='template_name' value='".$this->fields["template_name"]."'>";

            //TRANS: %s is the template name
            printf(__('Created from the template %s'), $this->fields["template_name"]);

         } else if (!empty($params['withtemplate']) && ($params['withtemplate'] == 1)) {
            echo "<input type='hidden' name='is_template' value='1'>\n";
            echo "<label for='textfield_template_name$rand'>" . __('Template name') . "</label>";
            Html::autocompletionTextField(
               $this,
               'template_name',
               [
                  'size'      => 25,
                  'required'  => true,
                  'rand'      => $rand
               ]
            );
         } else if ($this->isNewID($ID)) {
            $nametype = $params['formtitle'] !== null ? $params['formtitle'] : $this->getTypeName(1);
            printf(__('%1$s - %2$s'), __('New item'), $nametype);
         } else {
            $nametype = $params['formtitle'] !== null ? $params['formtitle'] : $this->getTypeName(1);
            if (!$params['noid'] && ($_SESSION['glpiis_ids_visible'] || empty($nametype))) {
               //TRANS: %1$s is the Itemtype name and $2$d the ID of the item
               $nametype = sprintf(__('%1$s - ID %2$d'), $nametype, $ID);
            }
            echo $nametype;
         }
         $entityname = '';
         if (isset($this->fields["entities_id"])
            && Session::isMultiEntitiesMode()
            && $this->isEntityAssign()) {
            $entityname = Dropdown::getDropdownName("glpi_entities", $this->fields["entities_id"]);
         }

         echo "</th><th colspan='".$params['colspan']."'>";
         if (get_class($this) != 'Entity') {
            if ($this->maybeRecursive()) {
               if (Session::isMultiEntitiesMode()) {
                  echo "<table class='tab_format'><tr class='headerRow responsive_hidden'><th>".$entityname."</th>";
                  echo "<th class='right'><label for='dropdown_is_recursive$rand'>".__('Child entities')."</label></th><th>";
                  if ($params['canedit']) {
                     if ($this instanceof CommonDBChild) {
                        echo Dropdown::getYesNo($this->isRecursive());
                        if (isset($this->fields["is_recursive"])) {
                           echo "<input type='hidden' name='is_recursive' value='".$this->fields["is_recursive"]."'>";
                        }
                        $comment = __("Can't change this attribute. It's inherited from its parent.");
                        // CommonDBChild : entity data is get or copy from parent

                     } else if (!$this->can($ID, 'recursive')) {
                        echo Dropdown::getYesNo($this->fields["is_recursive"]);
                        $comment = __('You are not allowed to change the visibility flag for child entities.');

                     } else if (!$this->canUnrecurs()) {
                        echo Dropdown::getYesNo($this->fields["is_recursive"]);
                        $comment = __('Flag change forbidden. Linked items found.');

                     } else {
                        Dropdown::showYesNo("is_recursive", $this->fields["is_recursive"], -1, ['rand' => $rand]);
                        $comment = __('Change visibility in child entities');
                     }
                     echo " ";
                     Html::showToolTip($comment);
                  } else {
                     echo Dropdown::getYesNo($this->fields["is_recursive"]);
                  }
                  echo "</th></tr></table>";
               } else {
                  echo $entityname;
                  echo "<input type='hidden' name='is_recursive' value='0'>";
               }
            } else {
               echo $entityname;
            }
         }
         echo "</th></tr>\n";
      }

      Plugin::doHook("pre_item_form", ['item' => $this, 'options' => &$params]);

      // If in modal : do not display link on message after redirect
      if (isset($_REQUEST['_in_modal']) && $_REQUEST['_in_modal']) {
         echo "<input type='hidden' name='_no_message_link' value='1'>";
      }

   }


   /**
    * is the parameter ID must be considered as new one ?
    * Default is empty of <0 may be overriden (for entity for example)
    *
    * @param integer $ID ID of the item (-1 if new item)
    *
    * @return boolean
   **/
   static function isNewID($ID) {
      return (empty($ID) || ($ID <= 0));
   }


   /**
    * is the current object a new  one
    *
    * @since 0.83
    *
    * @return boolean
   **/
   function isNewItem() {

      if (isset($this->fields['id'])) {
         return $this->isNewID($this->fields['id']);
      }
      return true;
   }


   /**
    * Check right on an item
    *
    * @param integer $ID    ID of the item (-1 if new item)
    * @param mixed   $right Right to check : r / w / recursive / READ / UPDATE / DELETE
    * @param array   $input array of input data (used for adding item) (default NULL)
    *
    * @return boolean
   **/
   function can($ID, $right, array &$input = null) {
      // Clean ID :
      $ID = Toolbox::cleanInteger($ID);

      // Create process
      if ($this->isNewID($ID)) {
         if (!isset($this->fields['id'])) {
            // Only once
            $this->getEmpty();
         }

         if (is_array($input)) {
            $input = $this->addNeededInfoToInput($input);
            // Copy input field to allow getEntityID() to work
            // from entites_id field or from parent item ref
            foreach ($input as $key => $val) {
               if (isset($this->fields[$key])) {
                  $this->fields[$key] = $val;
               }
            }
            // Store to be available for others functions
            $this->input = $input;
         }

         if ($this->isPrivate()
             && ($this->fields['users_id'] === Session::getLoginUserID())) {
            return true;
         }
         return (static::canCreate() && $this->canCreateItem());

      }
      // else : Get item if not already loaded
      if (!isset($this->fields['id']) || ($this->fields['id'] != $ID)) {
         // Item not found : no right
         if (!$this->getFromDB($ID)) {
            return false;
         }
      }

      /* Hook to restrict user right on current item @since 9.2 */
      $this->right = $right;
      Plugin::doHook("item_can", $this);
      if ($this->right !== $right) {
         return false;
      }
      unset($this->right);

      switch ($right) {
         case READ :
            // Personnal item
            if ($this->isPrivate()
                && ($this->fields['users_id'] === Session::getLoginUserID())) {
               return true;
            }
            return (static::canView() && $this->canViewItem());

         case UPDATE :
            // Personnal item
            if ($this->isPrivate()
                && ($this->fields['users_id'] === Session::getLoginUserID())) {
               return true;
            }
            return (static::canUpdate() && $this->canUpdateItem());

         case DELETE :
            // Personnal item
            if ($this->isPrivate()
                && ($this->fields['users_id'] === Session::getLoginUserID())) {
               return true;
            }
            return (static::canDelete() && $this->canDeleteItem());

         case PURGE :
            // Personnal item
            if ($this->isPrivate()
                && ($this->fields['users_id'] === Session::getLoginUserID())) {
               return true;
            }
            return (static::canPurge() && $this->canPurgeItem());

         case CREATE :
            // Personnal item
            if ($this->isPrivate()
                && ($this->fields['users_id'] === Session::getLoginUserID())) {
               return true;
            }
            return (static::canCreate() && $this->canCreateItem());

         case 'recursive' :
            if ($this->isEntityAssign()
                && $this->maybeRecursive()) {
               if (static::canCreate()
                   && Session::haveAccessToEntity($this->getEntityID())) {
                  // Can make recursive if recursive access to entity
                  return Session::haveRecursiveAccessToEntity($this->getEntityID());
               }
            }
            break;

      }
      return false;
   }


   /**
    * Check right on an item with block
    *
    * @param integer $ID    ID of the item (-1 if new item)
    * @param mixed   $right Right to check : r / w / recursive
    * @param array   $input array of input data (used for adding item) (default NULL)
    *
    * @return void
   **/
   function check($ID, $right, array &$input = null) {

      // Check item exists
      if (!$this->isNewID($ID)
          && (!isset($this->fields['id']) || $this->fields['id'] != $ID)
          && !$this->getFromDB($ID)) {
         // Gestion timeout session
         Session::redirectIfNotLoggedIn();
         Html::displayNotFoundError();

      } else {
         if (!$this->can($ID, $right, $input)) {
            // Gestion timeout session
            Session::redirectIfNotLoggedIn();
            Html::displayRightError();
         }
      }
   }


   /**
    * Check if have right on this entity
    *
    * @param boolean $recursive set true to accept recursive items of ancestors
    *                           of active entities (View case for example) (default false)
    * @since 0.85
    *
    * @return boolean
   **/
   function checkEntity($recursive = false) {

      // Is an item assign to an entity
      if ($this->isEntityAssign()) {
         // Can be recursive check
         if ($recursive && $this->maybeRecursive()) {
            return Session::haveAccessToEntity($this->getEntityID(), $this->isRecursive());
         }
         //  else : No recursive item         // Have access to entity
         return Session::haveAccessToEntity($this->getEntityID());
      }
      // else : Global item
      return true;
   }


   /**
    * Check global right on an object
    *
    * @param mixed $right Right to check : c / r / w / d
    *
    * @return void
   **/
   function checkGlobal($right) {

      if (!$this->canGlobal($right)) {
         // Gestion timeout session
         Session::redirectIfNotLoggedIn();
         Html::displayRightError();
      }
   }


   /**
    * Get global right on an object
    *
    * @param mixed $right Right to check : c / r / w / d / READ / UPDATE / CREATE / DELETE
    *
    * @return void
   **/
   function canGlobal($right) {

      switch ($right) {
         case READ :
            return static::canView();

         case UPDATE :
            return static::canUpdate();

         case CREATE :
            return static::canCreate();

         case DELETE :
            return static::canDelete();

         case PURGE :
            return static::canPurge();

      }

      return false;
   }


   /**
    * Get the ID of entity assigned to the object
    *
    * Can be overloaded (ex : infocom)
    *
    * @return integer ID of the entity
   **/
   function getEntityID() {

      if ($this->isEntityAssign()) {
         return $this->fields["entities_id"];
      }
      return  -1;
   }


   /**
    * Is the object assigned to an entity
    *
    * Can be overloaded (ex : infocom)
    *
    * @return boolean
   **/
   function isEntityAssign() {

      if (!array_key_exists('id', $this->fields)) {
         $this->getEmpty();
      }
      return array_key_exists('entities_id', $this->fields);
   }


   /**
    * Is the object may be recursive
    *
    * Can be overloaded (ex : infocom)
    *
    * @return boolean
   **/
   function maybeRecursive() {

      if (!array_key_exists('id', $this->fields)) {
         $this->getEmpty();
      }
      return array_key_exists('is_recursive', $this->fields);
   }


   /**
    * Is the object recursive
    *
    * Can be overloaded (ex : infocom)
    *
    * @return boolean
   **/
   function isRecursive() {

      if ($this->maybeRecursive()) {
         return $this->fields["is_recursive"];
      }
      // Return integer value to be used to fill is_recursive field
      return 0;
   }


   /**
    * Is the object may be deleted
    *
    * @return boolean
   **/
   function maybeDeleted() {

      if (!isset($this->fields['id'])) {
         $this->getEmpty();
      }
      return array_key_exists('is_deleted', $this->fields);
   }


   /**
    * Is the object deleted
    *
    * @return boolean
   **/
   function isDeleted() {

      if ($this->maybeDeleted()) {
         return $this->fields["is_deleted"];
      }
      // Return integer value to be used to fill is_deleted field
      return 0;

   }


   /**
    * Can object be activated
    *
    * @since 9.2
    *
    * @return boolean
    **/
   function maybeActive() {

      if (!isset($this->fields['id'])) {
         $this->getEmpty();
      }
      return array_key_exists('is_active', $this->fields);
   }


   /**
    * Is the object active
    *
    * @since 9.2
    *
    * @return boolean
    **/
   function isActive() {

      if ($this->maybeActive()) {
         return $this->fields["is_active"];
      }
      // Return integer value to be used to fill is_active field
      return 1;

   }


   /**
    * Is the object may be a template
    *
    * @return boolean
   **/
   function maybeTemplate() {

      if (!isset($this->fields['id'])) {
         $this->getEmpty();
      }
      return isset($this->fields['is_template']);
   }


   /**
    * Is the object a template
    *
    * @return boolean
   **/
   function isTemplate() {

      if ($this->maybeTemplate()) {
         return $this->fields["is_template"];
      }
      // Return integer value to be used to fill is_template field
      return 0;
   }


   /**
    * Can the object be dynamic
    *
    * @since 0.84
    *
    * @return boolean
   **/
   function maybeDynamic() {

      if (!isset($this->fields['id'])) {
         $this->getEmpty();
      }
      return array_key_exists('is_dynamic', $this->fields);
   }


   /**
    * Use deleted field in case of dynamic management to lock ?
    *
    * need to be overriden if object need to use standard deleted management (Computer...)
    * @since 0.84
    *
    * @return boolean
   **/
   function useDeletedToLockIfDynamic() {
      return $this->maybeDynamic();
   }


   /**
    * Is an object dynamic or not
    *
    * @since 0.84
    *
    * @return boolean
   **/
   function isDynamic() {

      if ($this->maybeDynamic()) {
         return $this->fields['is_dynamic'];
      }
      return 0;
   }


   /**
    * Is the object may be private
    *
    * @return boolean
   **/
   function maybePrivate() {

      if (!isset($this->fields['id'])) {
         $this->getEmpty();
      }
      return (array_key_exists('is_private', $this->fields)
              && array_key_exists('users_id', $this->fields));
   }


   /**
    * Is the object private
    *
    * @return boolean
   **/
   function isPrivate() {

      if ($this->maybePrivate()) {
         return $this->fields["is_private"];
      }
      return false;
   }

   /**
    * Can object have a location
    *
    * @since 9.3
    *
    * @return boolean
    */
   function maybeLocated() {

      if (!array_key_exists('id', $this->fields)) {
         $this->getEmpty();
      }
      return array_key_exists('locations_id', $this->fields);
   }

   /**
    * Return the linked items (in computers_items)
    *
    * @return array an array of linked items  like array('Computer' => array(1,2), 'Printer' => array(5,6))
    * @since 0.84.4
   **/
   function getLinkedItems() {
      return [];
   }


   /**
    * Return the count of linked items (in computers_items)
    *
    * @return integer number of linked items
    * @since 0.84.4
   **/
   function getLinkedItemsCount() {

      $linkeditems = $this->getLinkedItems();
      $nb          = 0;
      if (count($linkeditems)) {
         foreach ($linkeditems as $tab) {
            $nb += count($tab);
         }
      }
      return $nb;
   }


   /**
    * Return a field Value if exists
    *
    * @param string $field field name
    *
    * @return mixed value of the field / false if not exists
   **/
   function getField($field) {

      if (array_key_exists($field, $this->fields)) {
         return $this->fields[$field];
      }
      return NOT_AVAILABLE;
   }


   /**
    * Determine if a field exists
    *
    * @param string $field field name
    *
    * @return boolean
   **/
   function isField($field) {

      if (!isset($this->fields['id'])) {
         $this->getEmpty();
      }
       return array_key_exists($field, $this->fields);
   }


   /**
    * Get comments of the Object
    *
    * @return string comments of the object in the current language (HTML)
   **/
   function getComments() {

      $comment = "";
      $toadd   = [];
      if ($this->isField('completename')) {
         $toadd[] = ['name'  => __('Complete name'),
                          'value' => nl2br($this->getField('completename'))];
      }

      if ($this->isField('serial')) {
         $toadd[] = ['name'  => __('Serial number'),
                          'value' => nl2br($this->getField('serial'))];
      }

      if ($this->isField('otherserial')) {
         $toadd[] = ['name'  => __('Inventory number'),
                          'value' => nl2br($this->getField('otherserial'))];
      }

      if ($this->isField('states_id') && $this->getType()!='State') {
         $tmp = Dropdown::getDropdownName('glpi_states', $this->getField('states_id'));
         if ((strlen($tmp) != 0) && ($tmp != '&nbsp;')) {
            $toadd[] = ['name'  => __('Status'),
                             'value' => $tmp];
         }
      }

      if ($this->isField('locations_id') && $this->getType()!='Location') {
         $tmp = Dropdown::getDropdownName("glpi_locations", $this->getField('locations_id'));
         if ((strlen($tmp) != 0) && ($tmp != '&nbsp;')) {
            $toadd[] = ['name'  => __('Location'),
                             'value' => $tmp];
         }
      }

      if ($this->isField('users_id')) {
         $tmp = getUserName($this->getField('users_id'));
         if ((strlen($tmp) != 0) && ($tmp != '&nbsp;')) {
            $toadd[] = ['name'  => __('User'),
                             'value' => $tmp];
         }
      }

      if ($this->isField('groups_id')
          && ($this->getType() != 'Group')) {
         $tmp = Dropdown::getDropdownName("glpi_groups", $this->getField('groups_id'));
         if ((strlen($tmp) != 0) && ($tmp != '&nbsp;')) {
            $toadd[] = ['name'  => __('Group'),
                             'value' => $tmp];
         }
      }

      if ($this->isField('users_id_tech')) {
         $tmp = getUserName($this->getField('users_id_tech'));
         if ((strlen($tmp) != 0) && ($tmp != '&nbsp;')) {
            $toadd[] = ['name'  => __('Technician in charge of the hardware'),
                             'value' => $tmp];
         }
      }

      if ($this->isField('contact')) {
         $toadd[] = ['name'  => __('Alternate username'),
                          'value' => nl2br($this->getField('contact'))];
      }

      if ($this->isField('contact_num')) {
         $toadd[] = ['name'  => __('Alternate username number'),
                          'value' => nl2br($this->getField('contact_num'))];
      }

      if (InfoCom::canApplyOn($this)) {
         $infocom = new Infocom();
         if ($infocom->getFromDBforDevice($this->getType(), $this->fields['id'])) {
            $toadd[] = ['name'  => __('Warranty expiration date'),
                             'value' => Infocom::getWarrantyExpir($infocom->fields["warranty_date"],
                                                                  $infocom->fields["warranty_duration"],
                                                                  0, true)];
         }
      }

      if (($this instanceof CommonDropdown)
          && $this->isField('comment')) {
         $toadd[] = ['name'  => __('Comments'),
                          'value' => nl2br($this->getField('comment'))];
      }

      if (count($toadd)) {
         foreach ($toadd as $data) {
            // Do not use SPAN here
            $comment .= sprintf(__('%1$s: %2$s')."<br>",
                                "<strong>".$data['name'], "</strong>".$data['value']);
         }
      }

      if (!empty($comment)) {
         return Html::showToolTip($comment, ['display' => false]);
      }

      return $comment;
   }


   /**
    * @since 0.84
    *
    * Get field used for name
    *
    * @return string
   **/
   static function getNameField() {
      return 'name';
   }


   /**
    * @since 0.84
    *
    * Get field used for completename
    *
    * @return string
   **/
   static function getCompleteNameField() {
      return 'completename';
   }


   /** Get raw name of the object
    * Maybe overloaded
    *
    * @see CommonDBTM::getNameField
    *
    * @since 0.85
    *
    * @return string
   **/
   function getRawName() {

      if (isset($this->fields[static::getNameField()])) {
         return $this->fields[static::getNameField()];
      }
      return '';
   }


   /** Get raw completename of the object
    * Maybe overloaded
    *
    * @see CommonDBTM::getCompleteNameField
    *
    * @since 0.85
    *
    * @return string
   **/
   function getRawCompleteName() {

      if (isset($this->fields[static::getCompleteNameField()])) {
         return $this->fields[static::getCompleteNameField()];
      }
      return '';
   }


   /**
    * Get the name of the object
    *
    * @param array $options array of options
    *    - comments     : boolean / display comments
    *    - complete     : boolean / display completename instead of name
    *    - additional   : boolean / display aditionals information
    *
    * @return string name of the object in the current language
    *
    * @see CommonDBTM::getRawCompleteName
    * @see CommonDBTM::getRawName
   **/
   function getName($options = []) {

      $p = [
         'comments'   => false,
         'complete'   => false,
         'additional' => false,
      ];

      if (is_array($options)) {
         foreach ($options as $key => $val) {
            $p[$key] = $val;
         }
      }

      $name = '';
      if ($p['complete']) {
         $name = $this->getRawCompleteName();
      }
      if (empty($name)) {
         $name = $this->getRawName();
      }

      if (strlen($name) != 0) {
         if ($p['additional']) {
            $pre = $this->getPreAdditionalInfosForName();
            if (!empty($pre)) {
               $name = sprintf(__('%1$s - %2$s'), $pre, $name);
            }
            $post = $this->getPostAdditionalInfosForName();
            if (!empty($post)) {
               $name = sprintf(__('%1$s - %2$s'), $name, $post);
            }
         }
         if ($p['comments']) {
            $comment = $this->getComments();
            if (!empty($comment)) {
               $name = sprintf(__('%1$s - %2$s'), $name, $comment);
            }
         }
         return $name;
      }
      return NOT_AVAILABLE;
   }


   /**
    * Get additionals information to add before name
    *
    * @since 0.84
    *
    * @return string string to add
   **/
   function getPreAdditionalInfosForName() {
      return '';
   }

   /**
    * Get additionals information to add after name
    *
    * @since 0.84
    *
    * @return string string to add
   **/
   function getPostAdditionalInfosForName() {
      return '';
   }


   /**
    * Get the name of the object with the ID if the config is set
    * Should Not be overloaded (overload getName() instead)
    *
    * @see CommonDBTM::getName
    *
    * @param array $options array of options
    *    - comments     : boolean / display comments
    *    - complete     : boolean / display completename instead of name
    *    - additional   : boolean / display aditionals information
    *    - forceid      : boolean  override config and display item's ID (false by default)
    *
    * @return string name of the object in the current language
   **/
   function getNameID($options = []) {

      $p = [
         'forceid'  => false,
         'comments' => false,
      ];

      if (is_array($options)) {
         foreach ($options as $key => $val) {
            $p[$key] = $val;
         }
      }

      if ($p['forceid']
          || $_SESSION['glpiis_ids_visible']) {
         $addcomment = $p['comments'];

         // unset comment
         $p['comments'] = false;
         $name = $this->getName($p);

         //TRANS: %1$s is a name, %2$s is ID
         $name = sprintf(__('%1$s (%2$s)'), $name, $this->getField('id'));

         if ($addcomment) {
            $comment = $this->getComments();
            if (!empty($comment)) {
               $name = sprintf(__('%1$s - %2$s'), $name, $comment);
            }
         }
         return $name;
      }
      return $this->getName($options);
   }

   /**
    * Get the Search options for the given Type
    * If you want to work on search options, @see CommonDBTM::rawSearchOptions
    *
    * @return array an *indexed* array of search options
    *
    * @see https://glpi-developer-documentation.rtfd.io/en/master/devapi/search.html
   **/
   public final function searchOptions() {
      static $options;

      if (!isset($options)) {
         $options = [];

         foreach ($this->rawSearchOptions() as $opt) {
            $missingFields = [];
            if (!isset($opt['id'])) {
               $missingFields[] = 'id';
            }
            if (!isset($opt['name'])) {
               $missingFields[] = 'name';
            }
            if (count($missingFields) > 0) {
               throw new \Exception(
                  vsprintf(
                     'Invalid search option in "%1$s": missing "%2$s" field(s). %3$s',
                     [
                        get_called_class(),
                        implode('", "', $missingFields),
                        print_r($opt, true)
                     ]
                  )
               );
            }

            $optid = $opt['id'];
            unset($opt['id']);

            if (isset($options[$optid])) {
               $message = "Duplicate key $optid ({$options[$optid]['name']}/{$opt['name']}) in ".
                   get_class($this) . " searchOptions!";

               Toolbox::logError($message);
            }

            foreach ($opt as $k => $v) {
               $options[$optid][$k] = $v;
            }
         }
      }

      return $options;
   }


   /**
    * Provides search options configuration. Do not rely directly
    * on this, @see CommonDBTM::searchOptions instead.
    *
    * @since 9.3
    *
    * This should be overloaded in Class
    *
    * @return array a *not indexed* array of search options
    *
    * @see https://glpi-developer-documentation.rtfd.io/en/master/devapi/search.html
   **/
   public function rawSearchOptions() {
      $tab = [];

      $tab[] = [
          'id'   => 'common',
          'name' => __('Characteristics')
      ];

      $tab[] = [
         'id'            => 1,
         'table'         => $this->getTable(),
         'field'         => 'name',
         'name'          => __('Name'),
         'datatype'      => 'itemlink',
         'massiveaction' => false
      ];

      if ($this->maybeRecursive()) {
         $tab[] = ['id'       => 86,
                   'table'    => $this->getTable(),
                   'field'    => 'is_recursive',
                   'name'     => __('Child entities'),
                   'datatype' =>'bool'];
      }

      // add objectlock search options
      $tab = array_merge($tab, ObjectLock::rawSearchOptionsToAdd(get_class($this)));

      return $tab;
   }

   /**
    * Summary of getSearchOptionsToAdd
    * @since 9.2
    *
    * @param string $itemtype Item type, defaults to null
    *
    * @return array
   **/
   static function getSearchOptionsToAdd($itemtype = null) {
      $options = [];

      $classname = get_called_class();
      $method_name = 'rawSearchOptionsToAdd';
      if (!method_exists($classname, $method_name)) {
         return $options;
      }

      if (defined('TU_USER') && $itemtype != null) {
         $item = new $itemtype;
         $all_options = $item->searchOptions();
      }

      foreach ($classname::$method_name($itemtype) as $opt) {
         if (!isset($opt['id'])) {
            throw new \Exception(get_called_class() . ': invalid search option! ' . print_r($opt, true));
         }
         $optid = $opt['id'];
         unset($opt['id']);

         if (defined('TU_USER') && $itemtype != null) {
            if (isset($all_options[$optid])) {
               $message = "Duplicate key $optid ({$all_options[$optid]['name']}/{$opt['name']}) in ".
                  self::class . " searchOptionsToAdd for $itemtype!";

               Toolbox::logError($message);
            }
         }

         foreach ($opt as $k => $v) {
            $options[$optid][$k] = $v;
            if (defined('TU_USER') && $itemtype != null) {
               $all_options[$optid][$k] = $v;
            }
         }
      }

      return $options;
   }

   /**
    * Get all the massive actions available for the current class regarding given itemtype
    *
    * @since 0.85
    *
    * @param array      $actions    array of the actions to update
    * @param string     $itemtype   the type of the item for which we want the actions
    * @param boolean    $is_deleted (default 0)
    * @param CommonDBTM $checkitem  (default NULL)
    *
    * @return void (update is set inside $actions)
   **/
   static function getMassiveActionsForItemtype(array &$actions, $itemtype, $is_deleted = 0,
                                                CommonDBTM $checkitem = null) {
   }


   /**
    * Class-specific method used to show the fields to specify the massive action
    *
    * @since 0.85
    *
    * @param MassiveAction $ma the current massive action object
    *
    * @return boolean false if parameters displayed ?
   **/
   static function showMassiveActionsSubForm(MassiveAction $ma) {
      return false;
   }


   /**
    * Class specific execution of the massive action (new system) by itemtypes
    *
    * @since 0.85
    *
    * @param MassiveAction $ma   the current massive action object
    * @param CommonDBTM    $item the item on which apply the massive action
    * @param array         $ids  an array of the ids of the item on which apply the action
    *
    * @return void (direct submit to $ma object)
   **/
   static function processMassiveActionsForOneItemtype(MassiveAction $ma, CommonDBTM $item,
                                                       array $ids) {
   }


   /**
    * Get the standard massive actions which are forbidden
    *
    * @since 0.84
    *
    * This should be overloaded in Class
    *
    * @return array an array of massive actions
   **/
   function getForbiddenStandardMassiveAction() {
      return [];
   }


   /**
    * Get the specific massive actions
    *
    * @since 0.84
    *
    * This should be overloaded in Class
    *
    * @param object $checkitem link item to check right (default NULL)
    *
    * @return array an array of massive actions
   **/
   function getSpecificMassiveActions($checkitem = null) {
      global $DB;

      $actions = [];
      // test if current profile has rights to unlock current item type
      if (Session::haveRight( static::$rightname, UNLOCK)) {
         $actions['ObjectLock'.MassiveAction::CLASS_ACTION_SEPARATOR.'unlock']
                        = _x('button', 'Unlock items');
      }
      if ($DB->fieldExists(static::getTable(), 'entities_id') && static::canUpdate()) {
         MassiveAction::getAddTransferList($actions);
      }

      return $actions;
   }


   /**
    * Print out an HTML "<select>" for a dropdown
    *
    * This should be overloaded in Class
    *
    * @param array $options array of possible options:
    * Parameters which could be used in options array :
    *    - name : string / name of the select (default is depending itemtype)
    *    - value : integer / preselected value (default 0)
    *    - comments : boolean / is the comments displayed near the dropdown (default true)
    *    - entity : integer or array / restrict to a defined entity or array of entities
    *                   (default -1 : no restriction)
    *    - toupdate : array / Update a specific item on select change on dropdown
    *                   (need value_fieldname, to_update, url (see Ajax::updateItemOnSelectEvent for information)
    *                   and may have moreparams)
    *    - used : array / Already used items ID: not to display in dropdown (default empty)
    *
    * @return void display the dropdown
   **/
   static function dropdown($options = []) {
      /// TODO try to revert usage : Dropdown::show calling this function
      /// TODO use this function instead of Dropdown::show
      return Dropdown::show(get_called_class(), $options);
   }


   /**
    * Return a search option by looking for a value of a specific field and maybe a specific table
    *
    * @param string $field the field in which looking for the value (for example : table, name, etc)
    * @param string $value the value to look for in the field
    * @param string $table the table (default '')
    *
    * @return array the search option array, or an empty array if not found
   **/
   function getSearchOptionByField($field, $value, $table = '') {

      foreach ($this->searchOptions() as $id => $searchOption) {
         if ((isset($searchOption['linkfield']) && ($searchOption['linkfield'] == $value))
             || (isset($searchOption[$field]) && ($searchOption[$field] == $value))) {
            if (($table == '')
                || (($table != '') && ($searchOption['table'] == $table))) {
               // Set ID;
               $searchOption['id'] = $id;
               return $searchOption;
            }
         }
      }
      return [];
   }


   /**
    * Get search options
    *
    * @since 0.85
    *
    * @return array the search option array
   **/
   function getOptions() {

      if (!$this->searchopt) {
         $this->searchopt = Search::getOptions($this->getType());
      }

      return $this->searchopt;
   }


   /**
    * Return a search option ID by looking for a value of a specific field and maybe a specific table
    *
    * @since 0.83
    *
    * @param string $field the field in which looking for the value (for example : table, name, etc)
    * @param string $value the value to look for in the field
    * @param string $table the table (default '')
    *
    * @return mixed the search option id, or -1 if not found
   **/
   function getSearchOptionIDByField($field, $value, $table = '') {

      $tab = $this->getSearchOptionByField($field, $value, $table);
      if (isset($tab['id'])) {
         return $tab['id'];
      }
      return -1;
   }


   /**
    * Check float and decimal values
    *
    * @param boolean $display display or not messages in and addAfterRedirect (true by default)
    *
    * @return void
   **/
   function filterValues($display = true) {
      // MoYo : comment it because do not understand why filtering is disable
      // if (in_array('CommonDBRelation', class_parents($this))) {
      //    return true;
      // }
      //Type mismatched fields
      $fails = [];
      if (isset($this->input) && is_array($this->input) && count($this->input)) {

         foreach ($this->input as $key => $value) {
            $unset        = false;
            $regs         = [];
            $searchOption = $this->getSearchOptionByField('field', $key);

            if (isset($searchOption['datatype'])
                && (is_null($value) || ($value == '') || ($value == 'NULL'))) {

               switch ($searchOption['datatype']) {
                  case 'date' :
                  case 'datetime' :
                     // don't use $unset', because this is not a failure
                     $this->input[$key] = 'NULL';
                     break;
               }
            } else if (isset($searchOption['datatype'])
                       && !is_null($value)
                       && ($value != '')
                       && ($value != 'NULL')) {

               switch ($searchOption['datatype']) {
                  case 'integer' :
                  case 'count' :
                  case 'number' :
                  case 'decimal' :
                     $value = str_replace(',', '.', $value);
                     if ($searchOption['datatype'] == 'decimal') {
                        $this->input[$key] = floatval(Toolbox::cleanDecimal($value));
                     } else {
                        $this->input[$key] = intval(Toolbox::cleanInteger($value));
                     }
                     if (!is_numeric($this->input[$key])) {
                        $unset = true;
                     }
                     break;

                  case 'bool' :
                     if (!in_array($value, [0,1])) {
                        $unset = true;
                     }
                     break;

                  case 'ip' :
                     $address = new IPAddress();
                     if (!$address->setAddressFromString($value)) {
                        $unset = true;
                     } else if (!$address->is_ipv4()) {
                        $unset = true;
                     }
                     break;

                  case 'mac' :
                     preg_match("/([0-9a-fA-F]{1,2}([:-]|$)){6}$/", $value, $regs);
                     if (empty($regs)) {
                        $unset = true;
                     }
                     // Define the MAC address to lower to reduce complexity of SQL queries
                     $this->input[$key] = strtolower ($value);
                     break;

                  case 'date' :
                  case 'datetime' :
                     // Date is already "reformat" according to getDateFormat()
                     $pattern  = "/^([0-9]{4})-([0-9]{1,2})-([0-9]{1,2})";
                     $pattern .= "([_][01][0-9]|2[0-3]:[0-5][0-9]:[0-5]?[0-9])?/";
                     preg_match($pattern, $value, $regs);
                     if (empty($regs)) {
                        $unset = true;
                     }
                     break;

                  case 'itemtype' :
                     //Want to insert an itemtype, but the associated class doesn't exists
                     if (!class_exists($value)) {
                        $unset = true;
                     }

                  case 'email' :
                  case 'string' :
                     if (strlen($value) > 255) {
                        Toolbox::logWarning("$value exceed 255 characters long (".strlen($value)."), it will be truncated.");
                        $this->input[$key] = substr($value, 0, 254);
                     }
                     break;

                  default :
                     //Plugins can implement their own checks
                     if (!$this->checkSpecificValues($searchOption['datatype'], $value)) {
                        $unset = true;
                     }
                     // Copy value if check have update it
                     $this->input[$key] = $value;
                     break;
               }
            }

            if ($unset) {
               $fails[] = $searchOption['name'];
               unset($this->input[$key]);
            }
         }
      }
      if ($display && count($fails)) {
         //Display a message to indicate that one or more value where filtered
         //TRANS: %s is the list of the failed fields
         $message = sprintf(__('%1$s: %2$s'), __('At least one field has an incorrect value'),
                            implode(',', $fails));
         Session::addMessageAfterRedirect($message, INFO, true);
      }
   }


   /**
    * Add more check for values
    *
    * @param string $datatype datatype of the value
    * @param array  $value    value to check (pass by reference)
    *
    * @return boolean true if value is ok, false if not
   **/
   function checkSpecificValues($datatype, &$value) {
      return true;
   }


   /**
    * Get fields to display in the unicity error message
    *
    * @return array an array which contains field => label
   **/
   function getUnicityFieldsToDisplayInErrorMessage() {

      return ['id'          => __('ID'),
                   'serial'      => __('Serial number'),
                   'entities_id' => __('Entity')];
   }


   function getUnallowedFieldsForUnicity() {
      return ['alert', 'comment', 'date_mod', 'id', 'is_recursive', 'items_id'];
   }


   /**
    * Build an unicity error message
    *
    * @param array $msgs    the string not transleted to be display on the screen, or to be sent in a notification
    * @param array $unicity the unicity criterion that failed to match
    * @param array $doubles the items that are already present in DB
    *
    * @return string
   **/
   function getUnicityErrorMessage($msgs, $unicity, $doubles) {

      $message = [];
      foreach ($msgs as $field => $value) {
         $table = getTableNameForForeignKeyField($field);
         if ($table != '') {
            $searchOption = $this->getSearchOptionByField('field', 'name', $table);
         } else {
            $searchOption = $this->getSearchOptionByField('field', $field);
         }
         $message[] = sprintf(__('%1$s = %2$s'), $searchOption['name'], $value);
      }

      if ($unicity['action_refuse']) {
         $message_text = sprintf(__('Impossible record for %s'),
                                 implode('&nbsp;&amp;&nbsp;', $message));
      } else {
         $message_text = sprintf(__('Item successfully added but duplicate record on %s'),
                                 implode('&nbsp;&amp;&nbsp;', $message));
      }
      $message_text .= '<br>'.__('Other item exist');

      foreach ($doubles as $double) {
         if (in_array('CommonDBChild', class_parents($this))) {
            if ($this->getField($this->itemtype)) {
               $item = new $double['itemtype']();
            } else {
               $item = new $this->itemtype();
            }

            $item->getFromDB($double['items_id']);
         } else {
            $item = clone $this;
            $item->getFromDB($double['id']);
         }

         $double_text = '';
         if ($item->canView() && $item->canViewItem()) {
            $double_text = $item->getLink();
         }

         foreach ($this->getUnicityFieldsToDisplayInErrorMessage() as $key => $value) {
            $field_value = $item->getField($key);
            if ($field_value != NOT_AVAILABLE) {
               if (getTableNameForForeignKeyField($key) != '') {
                  $field_value = Dropdown::getDropdownName(getTableNameForForeignKeyField($key),
                                                           $field_value);
               }
               $new_text = sprintf(__('%1$s: %2$s'), $value, $field_value);
               if (empty($double_text)) {
                  $double_text = $new_text;
               } else {
                  $double_text = sprintf(__('%1$s - %2$s'), $double_text, $new_text);
               }
            }
         }
         // Add information on item in trashbin
         if ($item->isField('is_deleted') && $item->getField('is_deleted')) {
            $double_text = sprintf(__('%1$s - %2$s'), $double_text, __('Item in the trashbin'));
         }

         $message_text .= "<br>[$double_text]";
      }
      return $message_text;
   }


   /**
    * Check field unicity before insert or update
    *
    * @param boolean $add     true for insert, false for update (false by default)
    * @param array   $options array
    *
    * @return boolean true if item can be written in DB, false if not
   **/
   function checkUnicity($add = false, $options = []) {
      global $CFG_GLPI;

      $p = [
         'unicity_error_message'  => true,
         'add_event_on_duplicate' => true,
         'disable_unicity_check'  => false,
      ];

      if (is_array($options) && count($options)) {
         foreach ($options as $key => $value) {
            $p[$key] = $value;
         }
      }

      // Do not check for template
      if (isset($this->input['is_template']) && $this->input['is_template']) {
         return true;
      }

      $result = true;

      //Do not check unicity when creating infocoms or if checking is expliclty disabled
      if ($p['disable_unicity_check']) {
         return $result;
      }

      //Get all checks for this itemtype and this entity
      if (in_array(get_class($this), $CFG_GLPI["unicity_types"])) {
         // Get input entities if set / else get object one
         if (isset($this->input['entities_id'])) {
            $entities_id = $this->input['entities_id'];
         } else if (isset($this->fields['entities_id'])) {
            $entities_id = $this->fields['entities_id'];
         } else {
            $message = 'Missing entity ID!';
            Toolbox::logError($message);
         }

         $all_fields =  FieldUnicity::getUnicityFieldsConfig(get_class($this), $entities_id);
         foreach ($all_fields as $key => $fields) {

            //If there's fields to check
            if (!empty($fields) && !empty($fields['fields'])) {
               $where    = [];
               $continue = true;
               foreach (explode(',', $fields['fields']) as $field) {
                  if (isset($this->input[$field]) //Field is set
                      //Standard field not null
                      && (((getTableNameForForeignKeyField($field) == '')
                           && ($this->input[$field] != ''))
                          //Foreign key and value is not 0
                          || ((getTableNameForForeignKeyField($field) != '')
                              && ($this->input[$field] > 0)))
                      && !Fieldblacklist::isFieldBlacklisted(get_class($this), $entities_id, $field,
                                                             $this->input[$field])) {
                     $where[$this->getTable() . '.' . $field] = $this->input[$field];
                  } else {
                     $continue = false;
                  }
               }

               if ($continue
                   && count($where)) {
                  $entities = $fields['entities_id'];
                  if ($fields['is_recursive']) {
                     $entities = getSonsOf('glpi_entities', $fields['entities_id']);
                  }
                  $where[] = getEntitiesRestrictCriteria($this->getTable(), '', $entities);

                  $tmp = clone $this;
                  if ($tmp->maybeTemplate()) {
                     $where['is_template'] = 0;
                  }

                  //If update, exclude ID of the current object
                  if (!$add) {
                     $where['NOT'] = [$this->getTable() . '.id' => $this->input['id']];
                  }

                  if (countElementsInTable($this->getTable(), $where) > 0) {
                     if ($p['unicity_error_message']
                         || $p['add_event_on_duplicate']) {
                        $message = [];
                        foreach (explode(',', $fields['fields']) as $field) {
                           $message[$field] = $this->input[$field];
                        }

                        $doubles      = getAllDataFromTable($this->getTable(), $where);
                        $message_text = $this->getUnicityErrorMessage($message, $fields, $doubles);
                        if ($p['unicity_error_message']) {
                           if (!$fields['action_refuse']) {
                              $show_other_messages = ($fields['action_refuse']?true:false);
                           } else {
                              $show_other_messages = true;
                           }
                           Session::addMessageAfterRedirect($message_text, true,
                                                            $show_other_messages,
                                                            $show_other_messages);
                        }
                        if ($p['add_event_on_duplicate']) {
                           Event::log ((!$add?$this->fields['id']:0), get_class($this), 4,
                                       'inventory',
                                       //TRANS: %1$s is the user login, %2$s the message
                                       sprintf(__('%1$s trying to add an item that already exists: %2$s'),
                                               $_SESSION["glpiname"], $message_text));
                        }
                     }
                     if ($fields['action_refuse']) {
                        $result = false;
                     }
                     if ($fields['action_notify']) {
                        $params = [
                           'action_type' => $add,
                           'action_user' => getUserName(Session::getLoginUserID()),
                           'entities_id' => $entities_id,
                           'itemtype'    => get_class($this),
                           'date'        => $_SESSION['glpi_currenttime'],
                           'refuse'      => $fields['action_refuse'],
                           'label'       => $message,
                           'field'       => $fields,
                           'double'      => $doubles];
                        NotificationEvent::raiseEvent('refuse', new FieldUnicity(), $params);
                     }
                  }
               }
            }
         }

      }

      return $result;
   }


   /**
    * Clean all infos which match some criteria
    *
    * @param array   $crit    array of criteria (ex array('is_active'=>'1'))
    * @param boolean $force   force purge not on put in trashbin (default 0)
    * @param boolean $history do history log ? (true by default)
    *
    * @return boolean
   **/
   function deleteByCriteria($crit = [], $force = 0, $history = 1) {
      global $DB;

      $ok = false;
      if (is_array($crit) && (count($crit) > 0)) {
         $crit['FIELDS'] = [$this::getTable() => 'id'];
         $ok = true;
         foreach ($DB->request($this->getTable(), $crit) as $row) {
            if (!$this->delete($row, $force, $history)) {
               $ok = false;
            }
         }

      }
      return $ok;
   }


   /**
    * get the Entity of an Item
    *
    * @param string  $itemtype item type
    * @param integer $items_id id of the item
    *
    * @return integer ID of the entity or -1
   **/
   static function getItemEntity($itemtype, $items_id) {

      if ($itemtype
          && ($item = getItemForItemtype($itemtype))) {

         if ($item->getFromDB($items_id)) {
            return $item->getEntityID();
         }

      }
      return -1;
   }


   /**
    * display a specific field value
    *
    * @since 0.83
    *
    * @param string       $field   name of the field
    * @param string|array $values  with the value to display or a Single value
    * @param array        $options Array of options
    *
    * @return string the string to display
   **/
   static function getSpecificValueToDisplay($field, $values, array $options = []) {
      return '';
   }


   /**
    * display a field using standard system
    *
    * @since 0.83
    *
    * @param integer|string|array $field_id_or_search_options id of the search option field
    *                                                             or field name
    *                                                             or search option array
    * @param mixed                $values                     value to display
    * @param array                $options                    array of possible options:
    * Parameters which could be used in options array :
    *    - comments : boolean / is the comments displayed near the value (default false)
    *    - any others options passed to specific display method
    *
    * @return string the string to display
   **/
   function getValueToDisplay($field_id_or_search_options, $values, $options = []) {
      global $CFG_GLPI;

      $param = [
         'comments' => false,
         'html'     => false,
      ];
      foreach ($param as $key => $val) {
         if (!isset($options[$key])) {
            $options[$key] = $val;
         }
      }

      $searchoptions = [];
      if (is_array($field_id_or_search_options)) {
         $searchoptions = $field_id_or_search_options;
      } else {
         $searchopt = $this->searchOptions();

         // Get if id of search option is passed
         if (is_numeric($field_id_or_search_options)) {
            if (isset($searchopt[$field_id_or_search_options])) {
               $searchoptions = $searchopt[$field_id_or_search_options];
            }
         } else { // Get if field name is passed
            $searchoptions = $this->getSearchOptionByField('field', $field_id_or_search_options,
                                                           $this->getTable());
         }
      }

      if (count($searchoptions)) {
         $field = $searchoptions['field'];

         // Normalize option
         if (is_array($values)) {
            $value = $values[$field];
         } else {
            $value  = $values;
            $values = [$field => $value];
         }

         if (isset($searchoptions['datatype'])) {
            $unit = '';
            if (isset($searchoptions['unit'])) {
               $unit = $searchoptions['unit'];
            }

            switch ($searchoptions['datatype']) {
               case "count" :
               case "number" :
                  if (isset($searchoptions['toadd']) && isset($searchoptions['toadd'][$value])) {
                     return $searchoptions['toadd'][$value];
                  }
                  if ($options['html']) {
                     return Dropdown::getValueWithUnit(Html::formatNumber($value, false, 0), $unit);
                  }
                  return $value;

               case "decimal" :
                  if ($options['html']) {
                     return Dropdown::getValueWithUnit(Html::formatNumber($value), $unit);
                  }
                  return $value;

               case "string" :
               case "mac" :
               case "ip" :
                  return $value;

               case "text" :

                  if ($options['html']) {
                     $text = nl2br($value);
                  } else {
                     $text = $value;
                  }
                  if (isset($searchoptions['htmltext']) && $searchoptions['htmltext']) {
                     $text = Html::clean(Toolbox::unclean_cross_side_scripting_deep($text));
                  }
                  return $text;

               case "bool" :
                  return Dropdown::getYesNo($value);

               case "date" :
               case "date_delay" :
                  if (isset($options['relative_dates']) && $options['relative_dates']) {
                     $dates = Html::getGenericDateTimeSearchItems(['with_time'   => true,
                                                                        'with_future' => true]);
                     return $dates[$value];
                  }
                  return Html::convDate(Html::computeGenericDateTimeSearch($value, true));

               case "datetime" :
                  if (isset($options['relative_dates']) && $options['relative_dates']) {
                     $dates = Html::getGenericDateTimeSearchItems(['with_time'   => true,
                                                                        'with_future' => true]);
                     return $dates[$value];
                  }
                  return Html::convDateTime(Html::computeGenericDateTimeSearch($value, false));

               case "timestamp" :
                  if (($value == 0)
                      && isset($searchoptions['emptylabel'])) {
                     return $searchoptions['emptylabel'];
                  }
                  $withseconds = false;
                  if (isset($searchoptions['withseconds'])) {
                     $withseconds = $searchoptions['withseconds'];
                  }
                  return Html::timestampToString($value, $withseconds);

               case "email" :
                  if ($options['html']) {
                     return "<a href='mailto:$value'>$value</a>";
                  }
                  return $value;

               case "weblink" :
                  $orig_link = trim($value);
                  if (!empty($orig_link)) {
                     // strip begin of link
                     $link = preg_replace('/https?:\/\/(www[^\.]*\.)?/', '', $orig_link);
                     $link = preg_replace('/\/$/', '', $link);
                     if (Toolbox::strlen($link) > $CFG_GLPI["url_maxlength"]) {
                        $link = Toolbox::substr($link, 0, $CFG_GLPI["url_maxlength"])."...";
                     }
                     return "<a href=\"".Toolbox::formatOutputWebLink($orig_link)."\" target='_blank'>$link".
                            "</a>";
                  }
                  return "&nbsp;";

               case "itemlink" :
                  if ($searchoptions['table'] == $this->getTable()) {
                     break;
                  }

               case "dropdown" :
                  if (isset($searchoptions['toadd']) && isset($searchoptions['toadd'][$value])) {
                     return $searchoptions['toadd'][$value];
                  }
                  if (!is_numeric($value)) {
                     return $value;
                  }

                  if (($value == 0)
                      && isset($searchoptions['emptylabel'])) {
                     return $searchoptions['emptylabel'];
                  }

                  if ($searchoptions['table'] == 'glpi_users') {
                     if ($param['comments']) {
                        $tmp = getUserName($value, 2);
                        return $tmp['name'].'&nbsp;'.Html::showToolTip($tmp['comment'],
                                                                       ['display' => false]);
                     }
                     return getUserName($value);
                  }
                  if ($param['comments']) {
                     $tmp = Dropdown::getDropdownName($searchoptions['table'], $value, 1);
                     return $tmp['name'].'&nbsp;'.Html::showToolTip($tmp['comment'],
                                                                    ['display' => false]);
                  }
                  return Dropdown::getDropdownName($searchoptions['table'], $value);

               case "itemtypename" :
                  if ($obj = getItemForItemtype($value)) {
                     return $obj->getTypeName(1);
                  }
                  break;

               case "language" :
                  if (isset($CFG_GLPI['languages'][$value])) {
                     return $CFG_GLPI['languages'][$value][0];
                  }
                  return __('Default value');

            }
         }
         // Get specific display if available
         $itemtype = getItemTypeForTable($searchoptions['table']);
         if ($item = getItemForItemtype($itemtype)) {
            $options['searchopt'] = $searchoptions;
            $specific = $item->getSpecificValueToDisplay($field, $values, $options);
            if (!empty($specific)) {
               return $specific;
            }
         }

      }
      return $value;
   }

   /**
    * display a specific field selection system
    *
    * @since 0.83
    *
    * @param string       $field   name of the field
    * @param string       $name    name of the select (if empty use linkfield) (default '')
    * @param string|array $values  with the value to select or a Single value (default '')
    * @param array        $options aArray of options
    *
    * @return string the string to display
   **/
   static function getSpecificValueToSelect($field, $name = '', $values = '', array $options = []) {
      return '';
   }


   /**
    * Select a field using standard system
    *
    * @since 0.83
    *
    * @param integer|string|array $field_id_or_search_options id of the search option field
    *                                                             or field name
    *                                                             or search option array
    * @param string               $name                       name of the select (if empty use linkfield)
    *                                                         (default '')
    * @param mixed                $values                     default value to display
    *                                                         (default '')
    * @param array                $options                    array of possible options:
    * Parameters which could be used in options array :
    *    - comments : boolean / is the comments displayed near the value (default false)
    *    - any others options passed to specific display method
    *
    * @return string the string to display
   **/
   function getValueToSelect($field_id_or_search_options, $name = '', $values = '', $options = []) {
      global $CFG_GLPI;

      $param = [
         'comments' => false,
         'html'     => false,
      ];
      foreach ($param as $key => $val) {
         if (!isset($options[$key])) {
            $options[$key] = $val;
         }
      }

      $searchoptions = [];
      if (is_array($field_id_or_search_options)) {
         $searchoptions = $field_id_or_search_options;
      } else {
         $searchopt = $this->searchOptions();

         // Get if id of search option is passed
         if (is_numeric($field_id_or_search_options)) {
            if (isset($searchopt[$field_id_or_search_options])) {
               $searchoptions = $searchopt[$field_id_or_search_options];
            }
         } else { // Get if field name is passed
            $searchoptions = $this->getSearchOptionByField('field', $field_id_or_search_options,
                                                           $this->getTable());
         }
      }
      if (count($searchoptions)) {
         $field = $searchoptions['field'];
         // Normalize option
         if (is_array($values)) {
            $value = $values[$field];
         } else {
            $value  = $values;
            $values = [$field => $value];
         }

         if (empty($name)) {
            $name = $searchoptions['linkfield'];
         }
         // If not set : set to specific
         if (!isset($searchoptions['datatype'])) {
            $searchoptions['datatype'] = 'specific';
         }

         $options['display'] = false;

         if (isset($options[$searchoptions['table'].'.'.$searchoptions['field']])) {
            $options = array_merge($options,
                                   $options[$searchoptions['table'].'.'.$searchoptions['field']]);
         }

         switch ($searchoptions['datatype']) {
            case "count" :
            case "number" :
            case "integer" :
               $copytooption = ['min', 'max', 'step', 'toadd', 'unit'];
               foreach ($copytooption as $key) {
                  if (isset($searchoptions[$key]) && !isset($options[$key])) {
                     $options[$key] = $searchoptions[$key];
                  }
               }
               $options['value'] = $value;
               return Dropdown::showNumber($name, $options);

            case "decimal" :
            case "mac" :
            case "ip" :
            case "string" :
            case "email" :
            case "weblink" :
               $this->fields[$name] = $value;
               return Html::autocompletionTextField($this, $name, $options);

            case "text" :
               $out = '';
               if (isset($searchoptions['htmltext']) && $searchoptions['htmltext']) {
                  $out = Html::initEditorSystem($name, '', false);
               }
               return $out."<textarea cols='45' rows='5' name='$name'>$value</textarea>";

            case "bool" :
               return Dropdown::showYesNo($name, $value, -1, $options);

            case "color" :
               return Html::showColorField($name, $options);

            case "date" :
            case "date_delay" :
               if (isset($options['relative_dates']) && $options['relative_dates']) {
                  if (isset($searchoptions['maybefuture']) && $searchoptions['maybefuture']) {
                     $options['with_future'] = true;
                  }
                  return Html::showGenericDateTimeSearch($name, $value, $options);
               }
               $copytooption = ['min', 'max', 'maybeempty', 'showyear'];
               foreach ($copytooption as $key) {
                  if (isset($searchoptions[$key]) && !isset($options[$key])) {
                     $options[$key] = $searchoptions[$key];
                  }
               }
               $options['value'] = $value;
               return Html::showDateField($name, $options);

            case "datetime" :
               if (isset($options['relative_dates']) && $options['relative_dates']) {
                  if (isset($searchoptions['maybefuture']) && $searchoptions['maybefuture']) {
                     $options['with_future'] = true;
                  }
                  $options['with_time'] = true;
                  return Html::showGenericDateTimeSearch($name, $value, $options);
               }
               $copytooption = ['mindate', 'maxdate', 'mintime', 'maxtime',
                                     'maybeempty', 'timestep'];
               foreach ($copytooption as $key) {
                  if (isset($searchoptions[$key]) && !isset($options[$key])) {
                     $options[$key] = $searchoptions[$key];
                  }
               }
               $options['value'] = $value;
               return Html::showDateTimeField($name, $options);

            case "timestamp" :
               $copytooption = ['addfirstminutes', 'emptylabel', 'inhours',  'max', 'min',
                                     'step', 'toadd', 'display_emptychoice'];
               foreach ($copytooption as $key) {
                  if (isset($searchoptions[$key]) && !isset($options[$key])) {
                     $options[$key] = $searchoptions[$key];
                  }
               }
               $options['value'] = $value;
               return Dropdown::showTimeStamp($name, $options);

            case "itemlink" :
               // Do not use dropdown if wanted to select string value instead of ID
               if (isset($options['itemlink_as_string']) && $options['itemlink_as_string']) {
                  break;
               }

            case "dropdown" :
               $copytooption     = ['condition', 'displaywith', 'emptylabel',
                                         'right', 'toadd'];
               $options['name']  = $name;
               $options['value'] = $value;
               foreach ($copytooption as $key) {
                  if (isset($searchoptions[$key]) && !isset($options[$key])) {
                     $options[$key] = $searchoptions[$key];
                  }
               }
               if (!isset($options['entity'])) {
                  $options['entity'] = $_SESSION['glpiactiveentities'];
               }
               $itemtype = getItemTypeForTable($searchoptions['table']);

               return $itemtype::dropdown($options);

            case "right" :
                return Profile::dropdownRights(Profile::getRightsFor($searchoptions['rightclass']),
                                               $name, $value, ['multiple' => false,
                                                                    'display'  => false]);

            case "itemtypename" :
               if (isset($searchoptions['itemtype_list'])) {
                  $options['types'] = $CFG_GLPI[$searchoptions['itemtype_list']];
               }
               $copytooption     = ['types'];
               $options['value'] = $value;
               foreach ($copytooption as $key) {
                  if (isset($searchoptions[$key]) && !isset($options[$key])) {
                     $options[$key] = $searchoptions[$key];
                  }
               }
               if (isset($options['types'])) {
                  return Dropdown::showItemTypes($name, $options['types'],
                                                   $options);
               }
               return false;

            case "language" :
               $copytooption = ['emptylabel', 'display_emptychoice'];
               foreach ($copytooption as $key) {
                  if (isset($searchoptions[$key]) && !isset($options[$key])) {
                     $options[$key] = $searchoptions[$key];
                  }
               }
               $options['value'] = $value;
               return Dropdown::showLanguages($name, $options);

         }
         // Get specific display if available
         $itemtype = getItemTypeForTable($searchoptions['table']);
         if ($item = getItemForItemtype($itemtype)) {
            $specific = $item->getSpecificValueToSelect($searchoptions['field'], $name,
                                                        $values, $options);
            if (strlen($specific)) {
               return $specific;
            }
         }
      }
      // default case field text
      $this->fields[$name] = $value;
      return Html::autocompletionTextField($this, $name, $options);
   }


   /**
    * @param string  $itemtype Item type
    * @param string  $target   Target
    * @param boolean $add      (default 0)
    *
    * @return false|void
    */
   static function listTemplates($itemtype, $target, $add = 0) {
      global $DB;

      if (!($item = getItemForItemtype($itemtype))) {
         return false;
      }

      if (!$item->maybeTemplate()) {
         return false;
      }

      // Avoid to get old data
      $item->clearSavedInput();

      //Check is user have minimum right r
      if (!$item->canView()
          && !$item->canCreate()) {
         return false;
      }

      $request = [
         'FROM'   => $item->getTable(),
         'WHERE'  => [
            'is_template'  => 1
         ],
         'ORDER'  => ['template_name']
      ];

      if ($item->isEntityAssign()) {
         $request['WHERE'] = $request['WHERE'] + getEntitiesRestrictCriteria(
            $item->getTable(),
            'entities_id',
            $_SESSION['glpiactiveentities'],
            $item->maybeRecursive()
         );
      }

      if (Session::isMultiEntitiesMode()) {
         $colspan=3;
      } else {
         $colspan=2;
      }

      $iterator = $DB->request($request);
      $blank_params = (strpos($target, '?') ? '&' : '?') . "id=-1&withtemplate=2";
      $target_blank = $target . $blank_params;

      if ($add && count($iterator) == 0) {
         //if there is no template, just use blank
         Html::redirect($target_blank);
      }

      echo "<div class='center'><table class='tab_cadre'>";
      if ($add) {
         echo "<tr><th>" . $item->getTypeName(1)."</th>";
         echo "<th>".__('Choose a template')."</th></tr>";
         echo "<tr><td class='tab_bg_1 center' colspan='$colspan'>";
         echo "<a href=\"" . Html::entities_deep($target_blank) . "\">".__('Blank Template')."</a></td>";
         echo "</tr>";
      } else {
         echo "<tr><th>".$item->getTypeName(1)."</th>";
         if (Session::isMultiEntitiesMode()) {
            echo "<th>".__('Entity')."</th>";
         }
         echo "<th>".__('Templates')."</th></tr>";
      }

      while ($data = $iterator->next()) {
         $templname = $data["template_name"];
         if ($_SESSION["glpiis_ids_visible"] || empty($data["template_name"])) {
            $templname = sprintf(__('%1$s (%2$s)'), $templname, $data["id"]);
         }
         if (Session::isMultiEntitiesMode()) {
            $entity = Dropdown::getDropdownName('glpi_entities', $data['entities_id']);
         }
         if ($item->canCreate() && !$add) {
            $modify_params =
               (strpos($target, '?') ? '&amp;' : '?')
               . "id=".$data['id']
               . "&amp;withtemplate=1";
            $target_modify = $target . $modify_params;

            echo "<tr><td class='tab_bg_1 center'>";
            echo "<a href=\"$target_modify\">";
            echo "&nbsp;&nbsp;&nbsp;$templname&nbsp;&nbsp;&nbsp;</a></td>";
            if (Session::isMultiEntitiesMode()) {
               echo "<td class='tab_bg_1 center'>$entity</td>";
            }
            echo "<td class='tab_bg_2 center b'>";
            if ($item->can($data['id'], PURGE)) {
               Html::showSimpleForm($target, 'purge', _x('button', 'Delete permanently'),
                                    ['withtemplate' => 1,
                                       'id'           => $data['id']]);
            }
            echo "</td>";
         } else {
            $add_params =
               (strpos($target, '?') ? '&amp;' : '?')
               . "id=".$data['id']
               . "&amp;withtemplate=2";
            $target_add = $target . $add_params;

            echo "<tr><td class='tab_bg_1 center' colspan='2'>";
            echo "<a href=\"$target_add\">";
            echo "&nbsp;&nbsp;&nbsp;$templname&nbsp;&nbsp;&nbsp;</a></td>";
         }
         echo "</tr>";
      }

      if ($item->canCreate() && !$add) {
         $create_params =
            (strpos($target, '?') ? '&amp;' : '?')
            . "withtemplate=1";
         $target_create = $target . $create_params;
         echo "<tr><td class='tab_bg_2 center b' colspan='3'>";
         echo "<a href=\"$target_create\">" . __('Add a template...') . "</a>";
         echo "</td></tr>";
      }
      echo "</table></div>\n";
   }


   /**
    * Specificy a plugin itemtype for which entities_id and is_recursive should be forwarded
    *
    * @since 0.83
    *
    * @param string $for_itemtype change of entity for this itemtype will be forwarder
    * @param string $to_itemtype  change of entity will affect this itemtype
    *
    * @return void
   **/
   static function addForwardEntity($for_itemtype, $to_itemtype) {
      self::$plugins_forward_entity[$for_itemtype][] = $to_itemtype;
   }


   /**
    * Is entity informations forward To ?
    *
    * @since 0.84
    *
    * @param string $itemtype itemtype to check
    *
    * @return boolean
   **/
   static function isEntityForwardTo($itemtype) {

      if (in_array($itemtype, static::$forward_entity_to)) {
         return true;
      }
      //Fill forward_entity_to array with itemtypes coming from plugins
      if (isset(static::$plugins_forward_entity[static::getType()])
          && in_array($itemtype, static::$plugins_forward_entity[static::getType()])) {
         return true;
      }
      return false;
   }


   /**
    * Get rights for an item _ may be overload by object
    *
    * @since 0.85
    *
    * @param string $interface (defalt 'central')
    *
    * @return array array of rights to display
   **/
   function getRights($interface = 'central') {

      $values = [CREATE  => __('Create'),
                      READ    => __('Read'),
                      UPDATE  => __('Update'),
                      PURGE   => ['short' => __('Purge'),
                                       'long'  => _x('button', 'Delete permanently')]];

      $values += ObjectLock::getRightsToAdd( get_class($this), $interface );

      if ($this->maybeDeleted()) {
         $values[DELETE] = ['short' => __('Delete'),
                                 'long'  => _x('button', 'Put in trashbin')];
      }
      if ($this->usenotepad) {
         $values[READNOTE] = ['short' => __('Read notes'),
                                   'long' => __("Read the item's notes")];
         $values[UPDATENOTE] = ['short' => __('Update notes'),
                                     'long' => __("Update the item's notes")];
      }

      return $values;
   }

   /**
    * Generate link
    *
    * @since 9.1
    *
    * @param string     $link original string content
    * @param CommonDBTM $item item used to make replacements
    *
    * @return array of link contents (may have several when item have several IP / MAC cases)
   **/
   static function generateLinkContents($link, CommonDBTM $item) {
      return Link::generateLinkContents($link, $item);
   }


   /**
    * add files (from $this->input['_filename']) to an CommonDBTM object
    * create document if needed
    * create link from document to CommonDBTM object
    *
    * @since 9.2
    *
    * @param array $input   Input data
    * @param array $options array with theses keys
    *                        - force_update (default false) update the content field of the object
    *                        - content_field (default content) the field who receive the main text
    *                                                          (with images)
    *
    * @return array the input param transformed
   **/
   function addFiles(array $input, $options = []) {
      global $CFG_GLPI;

      $default_options = [
         'force_update'  => false,
         'content_field' => 'content'
      ];
      $options = array_merge($default_options, $options);

      if (!isset($input['_filename'])
          || (count($input['_filename']) == 0)) {
         return $input;
      }
      $docadded     = [];
      $donotif      = isset($input['_donotif']) ? $input['_donotif'] : 0;
      $disablenotif = isset($input['_disablenotif']) ? $input['_disablenotif'] : 0;

      foreach ($input['_filename'] as $key => $file) {
         $doc      = new Document();
         $docitem  = new Document_Item();
         $docID    = 0;
         $filename = GLPI_TMP_DIR."/".$file;
         $input2   = [];

         //If file tag is present
         if (isset($input['_tag_filename'])
             && !empty($input['_tag_filename'][$key])) {
            $input['_tag'][$key] = $input['_tag_filename'][$key];
         }

         //retrieve entity
         $entities_id = isset($_SESSION['glpiactive_entity']) ? $_SESSION['glpiactive_entity'] : 0;
         if (isset($this->fields["entities_id"])) {
            $entities_id = $this->fields["entities_id"];
         } else if (isset($input['entities_id'])) {
            $entities_id = $input['entities_id'];
         } else if (isset($input['_job']->fields['entities_id'])) {
            $entities_id = $input['_job']->fields['entities_id'];
         }

         // Check for duplicate
         if ($doc->getFromDBbyContent($entities_id, $filename)) {
            if (!$doc->fields['is_blacklisted']) {
               $docID = $doc->fields["id"];
            }
            // File already exist, we replace the tag by the existing one
            if (isset($input['_tag'][$key])
                && ($docID > 0)
                && isset($input[$options['content_field']])) {

               $input[$options['content_field']] = str_replace(
                  $input['_tag'][$key],
                  $doc->fields["tag"],
                  $input[$options['content_field']]
               );
               $docadded[$docID]['tag'] = $doc->fields["tag"];
            }

         } else {
            if ($this->getType() == 'Ticket') {
               //TRANS: Default document to files attached to tickets : %d is the ticket id
               $input2["name"] = sprintf(__('Document Ticket %d'), $this->getID());
               $input2["tickets_id"] = $this->getID();
            }

            if (isset($input['_tag'][$key])) {
               // Insert image tag
               $input2["tag"] = $input['_tag'][$key];
            }

            $input2["entities_id"]             = $entities_id;
            $input2["is_recursive"]            = 1;
            $input2["documentcategories_id"]   = $CFG_GLPI["documentcategories_id_forticket"];
            $input2["_only_if_upload_succeed"] = 1;
            $input2["_filename"]               = [$file];
            if (isset($this->input['_prefix_filename'][$key])) {
               $input2["_prefix_filename"]  = [$this->input['_prefix_filename'][$key]];
            }
            $docID = $doc->add($input2);

            if (isset($input['_tag'][$key])) {
               // Store image tag
               $docadded[$docID]['tag'] = $doc->fields["tag"];
            }
         }

         if ($docID > 0) {
            // complete doc information
            $docadded[$docID]['data'] = sprintf(__('%1$s - %2$s'),
                                                $doc->fields["name"],
                                                $doc->fields["filename"]);
            $docadded[$docID]['filepath'] = $doc->fields["filepath"];

            // for sub item, attach to document to parent item
            $item_fordocitem = $this;
            $skip_docitem = false;
            if (isset($input['_job'])) {
               $item_fordocitem = $input['_job'];
            }

            // if doc is an image and already inserted in content, do not attach in docitem
            if (isset($input[$options['content_field']])
                && strpos($input[$options['content_field']], $doc->fields["tag"]) !== false
                && strpos($doc->fields['mime'], 'image/') !== false) {
               $skip_docitem = true;
            }

            // add doc - item link
            if (!$skip_docitem) {
               $toadd = [
                  'documents_id'  => $docID,
                  '_do_notif'     => $donotif,
                  '_disablenotif' => $disablenotif,
                  'itemtype'      => $item_fordocitem->getType(),
                  'items_id'      => $item_fordocitem->getID()
               ];
               if (isset($input['users_id'])) {
                  $toadd['users_id'] = $input['users_id'];
               }
               $docitem->add($toadd);
            }
         }
         // Only notification for the first New doc
         $donotif = false;
      }

      // manage content transformation
      if (isset($input[$options['content_field']])) {
         $input[$options['content_field']] = Toolbox::convertTagToImage(
            $input[$options['content_field']],
            $this,
            $docadded
         );

         if (isset($this->input['_forcenotif'])) {
            $input['_forcenotif'] = $this->input['_forcenotif'];
            unset($input['_disablenotif']);
         }

         // force update of content on add process (we are in post_addItem function)
         if ($options['force_update']) {
            $this->fields[$options['content_field']] = $input[$options['content_field']];
            $this->updateInDB([$options['content_field']]);
         }
      }

      return $input;
   }

   /**
    * Get autofill mark for/from templates
    *
    * @param string $field   Field name
    * @param array  $options Withtemplate parameter
    * @param string $value   Optional value (if field to check is not part of current itemtype)
    *
    * @return string
    */
   public function getAutofillMark($field, $options, $value = null) {
      $mark = '';
      $title = null;
      if (($this->isTemplate() || $this->isNewItem()) && $options['withtemplate'] == 1) {
         $title = __s('You can define an autofill template');
      } else if ($this->isTemplate()) {
         if ($value === null) {
            $value = $this->getField($field);
         }
         $len = Toolbox::strlen($value);
         if ($len > 8
            && Toolbox::substr($value, 0, 4) === '&lt;'
            && Toolbox::substr($value, $len -4, 4) === '&gt;'
            && preg_match("/\\#{1,10}/", Toolbox::substr($value, 4, $len - 8))
         ) {
            $title = __s('Autofilled from template');
         } else {
            return '';
         }
      }
      if ($title !== null) {
         $mark = "<i class='fa fa-magic' title='$title'></i>";
      }
      return $mark;
   }

   /**
   * Manage business rules for assets
   *
   * @since 9.4
   *
   * @param boolean $condition the condition (RuleAsset::ONADD or RuleAsset::ONUPDATE)
   *
   * @return void
   */
   private function assetBusinessRules($condition) {
      global $CFG_GLPI;

      //Only process itemtype that are assets
      if (in_array($this->getType(), $CFG_GLPI['asset_types'])) {
         $ruleasset          = new RuleAssetCollection();
         $input              = $this->input;
         $input['_itemtype'] = $this->getType();

         //If _auto is not defined : it's a manual process : set it's value to 0
         if (!isset($this->input['_auto'])) {
            $input['_auto'] = 0;
         }
         //Set the condition (add or update)
         $params = [
            'condition' => $condition
         ];
         $output = $ruleasset->processAllRules($input, [], $params);
         //If at least one rule has matched
         if (isset($output['_rule_process'])) {
            foreach ($output as $key => $value) {
               if ($key == '_rule_process' || $key == '_no_rule_matches') {
                  continue;
               }
               //Add the rule output to the input array
               $this->input[$key] = $value;
            }
         }
      }
   }

   /**
    * Dispatch item event.
    *
    * @param string $eventName Event name.
    *
    * @return void
    */
   private function dispatchItemEvent(string $eventName) {
      global $CONTAINER;

      if (!isset($CONTAINER) || !$CONTAINER->has(EventDispatcher::class)) {
         // Prevent an error to be thrown a CRUD operation is made prior to container compilation.
         // Known case: during cache instanciation process, if UUID of instance is not yet defined,
         // it will be generated and stored in DB. As cache instanciation is made during container
         // compilation, the dispatcher service is not yet available.
         return;
      }

      /** @var EventDispatcher $dispatcher */
      $dispatcher = $CONTAINER->get(EventDispatcher::class);
      $dispatcher->dispatch($eventName, new ItemEvent($this));
   }

   /**
    * Form fields configuration and mapping.
    *
    * Array order will define fields display order.
    *
    * Missing fields from database will be automatically displayed.
    * If you want to avoid this;
    * @see getFormHiddenFields and/or @see getFormFieldsToDrop
    *
    * @since 10.0.0
    *
    * @return array
    */
   protected function getFormFields() {
      $fields = [
         'name'         => [
            'label'  => __('Name')
         ],
         'completename' => [
            'label'  => __('Complete name')
         ]
      ];

      if (method_exists($this, 'getDcBreadcrumb')) {
         $this->noclean['dcbreadcrumb'] = 'dcbreadcrumb';
         $fields['dcbreadcrumb'] = [
            'type'   => 'dcbreadcrumb',
            'label'  => __('Data center position'),
            'name'      => 'dcbreadcrumb'
         ];
      }

      $fields = $fields + [
         'states_id'    => [
            'label'  => __('Status')
         ],
         'locations_id' => [
            'label'  => __('Location')
         ],
         'computertypes_id'   => [
            'label'  => __('Type')
         ],
         'groups_id_tech'  => [
            'label'  => __('Group in charge')
         ],
         'manufacturers_id'   => [
            'label'  => __('Manufacturer')
         ],
         'computermodels_id' => [
            'label'  => __('Model')
         ],
         'users_id_tech'   => [
            'label'  => __('Technician in charge')
         ],
         'contact_num'     => [
            'label'  => __('Alternate user number')
         ],
         'serial'          => [
            'label'     => __('Serial'),
            'autofill'  => true
         ],
         'contact'         => [
            'label'     => __('Alternate username')
         ],
         'otherserial'     => [
            'label'     => __('Inventory number')
         ],
         'users_id'        => [
            'label'     => __('User')
         ],
         'groups_id'       => [
            'label'     => __('Group')
         ],
         'networks_id'     => [
            'label'     => __('Network')
         ],
         'comment'         => [
            'label'     => __('Comment'),
         ],
         'domains_id'      => [
            'label'     => __('Domain')
         ],
         'uuid'            => [
            'label'     => __('UUID')
         ],
         'autoupdatesystems_id'  => [
            'label'     => __('Update source')
         ]
      ];

      $fields = $this->cleanFormFields($fields);

      return $fields;
   }

   /**
    * Clean form fields that does not exists in current table
    *
    * @since 10.0.0
    *
    * @return array
    */
   protected function cleanFormFields($fields) {
      global $DB;
      if ($dbfields = $DB->listFields($this->getTable())) {
         foreach (array_keys($fields) as $field) {
            if (!isset($dbfields[$field]) && !isset($this->noclean[$field])) {
               unset($fields[$field]);
            }
         }
      }
      return $fields;
   }

   /**
    * Get hidden fields building form
    *
    * @since 10.0.0
    *
    * @param boolean $add Add or update
    *
    * @return array
    */
   protected function getFormHiddenFields($add = false) {
      $fields = [
         'is_dynamic',
         'is_template',
         'date_mod',
         'date_creation'
      ];
      if ($add == false) {
         $fields[] = 'id';
         $fields[] = 'is_deleted';
      }
      return $fields;
   }

   /**
    * Get field to be dropped building form
    *
    * @since 10.0.0
    *
    * @param boolean $add Add or update
    *
    * @return array
    */
   protected function getFormFieldsToDrop($add = false) {
      $fields = [
         'is_recursive',
         'template_name',
         'ticket_tco' //what is this one?
      ];

      if ($this->isEntityAssign()) {
         $fields[] = 'entities_id';
      }

      if ($add == true) {
         $fields[] = 'id';
         $fields[] = 'is_deleted';
      }
      return $fields;
   }

   /**
    * Get add form
    *
    * @since 10.0.0
    *
    * @return array
    */
   public function getAddForm() {
      return $this->getForm(true);
   }

   /**
    * Get edit form
    *
    * @since 10.0.0
    *
    * @return array
    */
   public function getEditForm() {
      return $this->getForm(false);
   }

   /**
    * Get form
    *
    * @since 10.0.0
    *
    * @param boolean $add Add or edit
    *
    * @return array
    */
   public function getForm($add = false) {
      global $DB;
      $columns = $DB->listFields($this->getTable());

      $this->form_elements = [];
      $form_fields = $this->getFormFields($add);
      foreach ($form_fields as $name => $form_field) {
         $form_field['autofocus'] = (count($this->form_elements) === 0);
         $this->form_elements[$name] = $form_field;
      }

      foreach ($this->getFormFieldsToDrop($add) as $field) {
         //unset($this->form_elements[$field]);
         unset($columns[$field]);
      }

      foreach ($columns as $column) {
         $this->form_elements[$column['Field']] = $this->buildFormElement($column, $add);
      }

      foreach ($this->mapped_fields as $field => $mapping) {
         $mapped_elt = array_merge(
            $this->form_elements[$field],
            [
               'name'         => $field,
               'autofocus'    => (count($this->form_elements) == 0),
            ]
         );

         $values = [];
         if (!is_array($mapping)) {
            $mapping = [$mapping];
         }
         foreach ($mapping as $mfield) {
            $values[$mfield] = $this->fields[$mfield];
         }

         $mapped_elt['value'] = $values;
         $this->noclean[$field] = $field;
         $this->form_elements[$field] = $mapped_elt;
      }

      if (method_exists($this, 'getDcBreadcrumb')) {
         $this->noclean['dcbreadcrumb'] = 'dcbreadcrumb';
         $this->form_elements['dcbreadcrumb'] = array_merge(
            $this->form_elements['dcbreadcrumb'], [
               'value'     => array_reverse($this->getDcBreadcrumb())
            ]
         );
      }

      /*if ($this->$p['maybeempty'] && $p['canedit']) {
         $output .= "<span class='fa fa-times-circle pointer' title='".__s('Clear').
                      "' id='resetdate".$p['rand']."'>" .
                      "<span class='sr-only'>" . __('Clear') . "</span></span>";
      }
      $output .= "</div>";*/

      $form = [
         'columns'      => 2,
         'submit_label' => $add ? __('Add') : __('Update'),
         'elements'     => $this->form_elements
      ];

      //handle fieldsets
      $fieldsets = $this->getFieldsets();
      if (count($fieldsets)) {
         $elements = &$form['elements'];

         foreach ($elements as $key => $element) {
            if (isset($element['fieldset'])) {
               $fieldset = $element['fieldset'];
               if (!isset($fieldsets[$fieldset])) {
                  Toolbox::logWarning("Unknown fieldset $fieldset");
               } else {
                  $fieldsets[$fieldset]['elements'][] = $element;
                  unset($elements[$key]);
               }
            }
         }

         $form['parts'] = $fieldsets;
      }

      return $form;
   }

   /**
    * Get fieldsets configuration
    *
    * @return array
    */
   public function getFieldsets() :array {
      return [];
   }

   /**
    * Builds a form element
    *
    * @since 10.0.0
    *
    * @param array $column Database column informations
    * @param boolean $add Add or edit
    *
    * @return array
    */
   protected function buildFormElement(array $column, $add = false) {
      $element = [
         'type'         => null,
         'name'         => $column['Field'],
         'autofocus'    => (count($this->form_elements) == 0),
         'label'        => __($column['Field'])
      ];

      //$form_fields = $this->getFormFields();
      if (isset($this->form_elements[$column['Field']])) {
         $element = $this->form_elements[$column['Field']] + $element;
      }

      $hiddens = $this->getFormHiddenFields($add);
      if (in_array($column['Field'], $hiddens) || Toolbox::endsWith($column['Field'], '_cache')) {
         $element['type'] = 'hidden';
      } else if (Toolbox::endsWith($column['Field'], '_id') || strstr($column['Field'], '_id_')) {
         if ($column['Field'] == 'locations_id') {
            $element['type'] = 'location';
         } else {
            $element['type'] = 'select';
         }

         //specific cases
         if ($column['Field'] == 'default_requesttypes_id') {
            $column['Field'] = 'requesttypes_id';
         }
         if ($column['Field'] == 'slas_ttr_id' || $column['Field'] == 'slas_tto_id') {
            $column['Field'] = 'slas_id';
         }
         if ($column['Field'] == 'olas_ttr_id' || $column['Field'] == 'olas_tto_id') {
            $column['Field'] = 'olas_id';
         }
         if ($column['Field'] == 'ttr_slalevels_id' || $column['Field'] == 'ttr_olalevels_id') {
            $column['Field'] = 'slalevels_id';
         }

         $table = getTableNameForForeignKeyField($column['Field']);
         $itemtype = getItemTypeForTable($table);
         $element['itemtype'] = $itemtype;
         $element['itemtype_name'] = $itemtype::getTypeName(Session::getPluralNumber());
         $element['values'] = [];
      } else if (strstr($column['Field'], 'date') && !isset($element['type'])) {
         $element['type'] = 'date';
      } else if ($column['Field'] == 'comment' || $column['Field'] == 'content') {
         $element['type'] = 'textarea';
      } else if (Toolbox::startsWith($column['Field'], 'is_') || strstr($column['Field'], '_is_')) {
         $element['type'] = 'yesno';
      } else {
         if (!isset($element['type']) || empty($element['type'])) {
            switch ($column['Type']) {
               default:
                  $element['type'] = 'text';
                  break;
            }
         }
      }
      if (isset($this->fields[$column['Field']])) {
         $element['value'] = $this->fields[$column['Field']];
         if (isForeignKeyField($column['Field']) && (int)$element['value'] > 0) {
            $element['value_txt'] = Dropdown::getDropdownName(
               getTableNameForForeignKeyField($column['Field']),
               $element['value']
            );
         }
      }

      if ($element['type'] != 'hidden' && isForeignKeyField($column['Field']) && $element['label'] == $element['name']) {
         $itemtype = getItemTypeForTable(getTableNameForForeignKeyField($column['Field']));
         $element['label'] = $itemtype::getTypeName(1);
      }

      if (!$add && !$this->canEdit($this->fields['id'])) {
         $element['showonly'] = true;
      }

      return $element;
   }

   /**
    * Count for one tab
    *
    * @since 10.0.0
    *
    * @param CommonDBTM $obj Object instance
    * @param string     $tab Tab ID
    * @param integer    $deleted Get deleted results. 0 only not deleted, 1 only deleted, 2 both
    * @param integer    $template Get template results. ° only not templates, 1 only templates, 2 both
    *
    * @return integer|false
    */
   protected function genericCountForTab($item, $tab, $deleted = 0, $template = 0) {
      //TODO: override method in classes like CommonDBRelation, CommonDBVisible, etc.
      $where = [
         'itemtype'  => $item->getType(),
         'items_id'  => $item->getID()
      ];

      if ($this->maybeDeleted()) {
         switch ($deleted) {
            case 0:
               $where['is_deleted'] = 0;
               break;
            case 1:
               $where['is_deleted'] = 1;
               break;
         }
      }

      if ($this->maybeTemplate()) {
         switch ($deleted) {
            case 0:
               $where['is_template'] = 0;
               break;
            case 1:
               $where['is_deleted'] = 1;
               break;
         }
      }

      $count = countElementsInTable(
         $this->getTable(),
         $where
      );
      return $count;
   }

}<|MERGE_RESOLUTION|>--- conflicted
+++ resolved
@@ -184,11 +184,6 @@
    function __construct () {
    }
 
-<<<<<<< HEAD
-=======
-
->>>>>>> b3e7b253
-   /**
     * Return the table used to store this object
     *
     * @param string $classname Force class (to avoid late_binding on inheritance)
@@ -211,22 +206,6 @@
       return self::$tables_of[$classname];
    }
 
-<<<<<<< HEAD
-=======
-
-   /**
-    * force table value (used for config management for old versions)
-    *
-    * @param string $table name of the table to be forced
-    *
-    * @return void
-   **/
-   static function forceTable($table) {
-      self::$tables_of[get_called_class()] = $table;
-   }
-
-
->>>>>>> b3e7b253
    static function getForeignKeyField() {
       $classname = get_called_class();
 
