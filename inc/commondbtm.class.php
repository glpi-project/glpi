<?php
/**
 * ---------------------------------------------------------------------
 * GLPI - Gestionnaire Libre de Parc Informatique
 * Copyright (C) 2015-2018 Teclib' and contributors.
 *
 * http://glpi-project.org
 *
 * based on GLPI - Gestionnaire Libre de Parc Informatique
 * Copyright (C) 2003-2014 by the INDEPNET Development Team.
 *
 * ---------------------------------------------------------------------
 *
 * LICENSE
 *
 * This file is part of GLPI.
 *
 * GLPI is free software; you can redistribute it and/or modify
 * it under the terms of the GNU General Public License as published by
 * the Free Software Foundation; either version 2 of the License, or
 * (at your option) any later version.
 *
 * GLPI is distributed in the hope that it will be useful,
 * but WITHOUT ANY WARRANTY; without even the implied warranty of
 * MERCHANTABILITY or FITNESS FOR A PARTICULAR PURPOSE.  See the
 * GNU General Public License for more details.
 *
 * You should have received a copy of the GNU General Public License
 * along with GLPI. If not, see <http://www.gnu.org/licenses/>.
 * ---------------------------------------------------------------------
 */

use Glpi\Event;
use Glpi\Event\ItemEvent;
use Glpi\EventDispatcher\EventDispatcher;

if (!defined('GLPI_ROOT')) {
   die("Sorry. You can't access this file directly");
}

/**
*  Common DataBase Table Manager Class - Persistent Object
**/
class CommonDBTM extends CommonGLPI {

   /**
    * Data fields of the Item.
    *
    * @var mixed[]
    */
   public $fields = [];

   /**
    * Fields mapping.
    *
    * @var mixed[]
    */
   protected $mapped_fields = [];


   /**
    * Flag to determine whether or not changes must be logged into history.
    *
    * @var boolean
    */
   public $dohistory = false;

   /**
    * List of fields that must not be taken into account when logging history or computating last
    * modification date.
    *
    * @var string[]
    */
   public $history_blacklist = [];

   /**
    * Flag to determine whether or not automatic messages must be generated on actions.
    *
    * @var boolean
    */
   public $auto_message_on_action = true;

   /**
    * Flag to determine whether or not a link to item form can be automatically generated via
    * self::getLink() method.
    *
    * @var boolean
    */
   public $no_form_page = false;

   /**
    * Flag to determine whether or not table name of item can be automatically generated via
    * self::getTable() method.
    *
    * @var boolean
    */
   static protected $notable = false;

   /**
    * List of fields that must not be taken into account for dictionnary processing.
    *
    * @var string[]
    */
   public $additional_fields_for_dictionnary = [];

   /**
    * List of linked item types on which entities informations should be forwarded on update.
    *
    * @var string[]
    */
   static protected $forward_entity_to = [];

   /**
    * Foreign key field cache : set dynamically calling getForeignKeyField
    *
    * @TODO Remove this variable as it is not used ?
    */
   protected $fkfield = "";

   /**
    * Search option of item. Initialized on first call to `self::getOptions()` and used as cache.
    *
    * @var array
    *
    * @TODO Should be removed and replaced by real cache usage.
    */
   protected $searchopt = false;

   /**
    * {@inheritDoc}
    */
   public $taborientation = 'vertical';

   /**
    * {@inheritDoc}
    */
   public $get_item_to_display_tab = true;

   /**
    * List of linked item types from plugins on which entities informations should be forwarded on update.
    *
    * @var array
    */
   static protected $plugins_forward_entity = [];

   /**
    * Rightname used to check rights to do actions on item.
    *
    * @var string
    */
   static $rightname = '';

   /**
    * Flag to determine whether or not notification queu should be flushed immediately when an
    * action is performed on item.
    *
    * @var boolean
    */
   public $notificationqueueonaction = false;

   /**
    * FIelds that does not exists in database but should not be celaned from
    * form builder
    *
    * @var array
    */
   private $noclean = [];

   /**
    * Computed/forced values of classes tables.
    * @var string[]
    */
   protected static $tables_of = [];

   /**
    * Computed values of classes foreign keys.
    * @var string[]
    */
   protected static $foreign_key_fields_of = [];

   /**
    * Constructor
   **/
   function __construct () {
   }


   /**
<<<<<<< HEAD
=======
    * Get known tables
    *
    * @return array
    *
    * @deprecated 9.4.2
    */
   public static function getTablesOf() {
      Toolbox::deprecated();

      return self::$tables_of;
   }


   /**
>>>>>>> 559f005e
    * Return the table used to store this object
    *
    * @param string $classname Force class (to avoid late_binding on inheritance)
    *
    * @return string
   **/
   static function getTable($classname = null) {
      if ($classname === null) {
         $classname = get_called_class();
      }

      if (!class_exists($classname) || $classname::$notable) {
         return '';
      }

<<<<<<< HEAD
      return getTableForItemType($classname);
   }

   static function getForeignKeyField() {

      return getForeignKeyFieldForTable(static::getTable());
=======
      if (!isset(self::$tables_of[$classname]) || empty(self::$tables_of[$classname])) {
         self::$tables_of[$classname] = getTableForItemType($classname);
      }

      return self::$tables_of[$classname];
   }


   /**
    * force table value (used for config management for old versions)
    *
    * @param string $table name of the table to be forced
    *
    * @return void
   **/
   static function forceTable($table) {
      self::$tables_of[get_called_class()] = $table;
   }


   /**
    * Get known foreign keys
    *
    * @return array
    *
    * @deprecated 9.4.2
    */
   public static function getForeignKeyFieldsOf() {
      Toolbox::deprecated();

      return self::$foreign_key_fields_of;
   }


   static function getForeignKeyField() {
      $classname = get_called_class();

      if (!isset(self::$foreign_key_fields_of[$classname])
         || empty(self::$foreign_key_fields_of[$classname])) {
         self::$foreign_key_fields_of[$classname] = getForeignKeyFieldForTable(static::getTable());
      }

      return self::$foreign_key_fields_of[$classname];
>>>>>>> 559f005e
   }

   /**
    * Return SQL path to access a field.
    *
    * @param string      $field     Name of the field (or SQL keyword like '*')
    * @param string|null $classname Forced classname (to avoid late_binding on inheritance)
    *
    * @return string
    *
    * @throws InvalidArgumentException
    * @throws LogicException
    **/
   static function getTableField($field, $classname = null) {

      if (empty($field)) {
         throw new InvalidArgumentException('Argument $field cannot be empty.');
      }

      $tablename = self::getTable($classname);
      if (empty($tablename)) {
         throw new LogicException('Invalid table name.');
      }

      return sprintf('%s.%s', $tablename, $field);
   }

   /**
    * Retrieve an item from the database
    *
    * @param integer $ID ID of the item to get
    *
    * @return boolean true if succeed else false
   **/
   function getFromDB($ID) {
      global $DB;
      // Make new database object and fill variables

      // != 0 because 0 is consider as empty
      if (strlen($ID) == 0) {
         return false;
      }

      $iterator = $DB->request([
         'FROM'   => $this->getTable(),
         'WHERE'  => [
            $this->getTable() . '.' . $this->getIndexName() => Toolbox::cleanInteger($ID)
         ],
         'LIMIT'  => 1
      ]);

      if (count($iterator) == 1) {
         $this->fields = $iterator->next();
         $this->post_getFromDB();
         return true;
      } else if (count($iterator) > 1) {
         Toolbox::logWarning(
            sprintf(
               'getFromDB expects to get one result, %1$s found!',
               count($iterator)
            )
         );
      }

      return false;
   }


   /**
    * Hydrate an object from a resultset row
    *
    * @param array $rs The row
    *
    * @return void
    */
   function getFromResultSet($rs) {
      //just set fields!
      $this->fields = $rs;
   }


   /**
    * Generator to browse object from an iterator
    * @see http://php.net/manual/en/language.generators.syntax.php
    *
    * @since 9.2
    *
    * @param DBmysqlIterator $iter Iterator instance
    *
    * @return CommonDBTM
    */
   public static function getFromIter(DBmysqlIterator $iter) {
      $item = new static;

      foreach ($iter as $row) {
         if (!isset($row["id"])) {
            continue;
         }
         if ($item->getFromDB($row["id"])) {
            yield $item;
         }
      }
   }


   /**
    * Get an object using some criteria
    *
    * @since 9.2
    *
    * @param Array $crit search criteria
    *
    * @return boolean|array
    */
   public function getFromDBByCrit(array $crit) {
      global $DB;

      $crit = ['SELECT' => 'id',
               'FROM'   => $this->getTable(),
               'WHERE'  => $crit];

      $iter = $DB->request($crit);
      if (count($iter) == 1) {
         $row = $iter->next();
         return $this->getFromDB($row['id']);
      } else if (count($iter) > 1) {
         Toolbox::logWarning(
            sprintf(
               'getFromDBByCrit expects to get one result, %1$s found!',
               count($iter)
            )
         );
      }
      return false;
   }


   /**
    * Retrieve an item from the database by request. The request is an array
    * similar to the one expected in DB::request().
    *
    * @since 9.3
    *
    * @see DB::request()
    *
    * @param array $request expression
    *
    * @return boolean true if succeed else false
    **/
   public function getFromDBByRequest(array $request) {
      global $DB;

      // Limit the request to the useful expressions
      $request = array_diff_key($request, [
         'FROM' => '',
         'SELECT' => '',
         'COUNT' => '',
         'GROUPBY' => '',
      ]);
      $request['FROM'] = $this->getTable();
      $request['SELECT'] = $this->getTable() . '.*';

      $iterator = $DB->request($request);
      if (count($iterator) == 1) {
         $this->fields = $iterator->next();
         $this->post_getFromDB();
         return true;
      } else if (count($iterator) > 1) {
         Toolbox::logWarning(
               sprintf(
                     'getFromDBByRequest expects to get one result, %1$s found!',
                     count($iterator)
                     )
               );
      }
      return false;
   }

   /**
    * Get the identifier of the current item
    *
    * @return integer ID
   **/
   function getID() {

      if (isset($this->fields[static::getIndexName()])) {
         return $this->fields[static::getIndexName()];
      }
      return -1;
   }


   /**
    * Actions done at the end of the getFromDB function
    *
    * @return void
   **/
   function post_getFromDB() {
   }


   /**
    * Actions done to not show some fields when geting a single item from API calls
    *
    * @param array $fields Fields to unset undiscloseds
    *
    * @return void
    */
   static public function unsetUndisclosedFields(&$fields) {
   }


   /**
    * Retrieve all items from the database
    *
    * @since 9.4 string condition is deprecated
    *
    * @param array        $condition condition used to search if needed (empty get all) (default '')
    * @param array|string $order     order field if needed (default '')
    * @param integer      $limit     limit retrieved data if needed (default '')
    *
    * @return array all retrieved data in a associative array by id
   **/
   function find($condition = [], $order = [], $limit = null) {
      global $DB;
      // Make new database object and fill variables

      if (!is_array($condition)) {
         Toolbox::deprecated('Using string condition in find is deprecated!');

         $query = "SELECT *
                  FROM `".$this->getTable()."`";

         if (!empty($condition)) {
            $query .= " WHERE $condition";
         }

         if (!empty($order)) {
            $query .= " ORDER BY $order";
         }

         if (!empty($limit)) {
            $query .= " LIMIT ".intval($limit);
         }

         $data = [];
         if ($result = $DB->query($query)) {
            if ($DB->numrows($result)) {
               while ($line = $DB->fetchAssoc($result)) {
                  $data[$line['id']] = $line;
               }
            }
         }
      } else {
         //@since 9.4: use iterator
         $criteria = [
            'FROM'   => $this->getTable()
         ];

         if (count($condition)) {
            $criteria['WHERE'] = $condition;
         }

         if (!is_array($order)) {
            $order = [$order];
         }
         if (count($order)) {
            $criteria['ORDERBY'] = $order;
         }

         if ((int)$limit > 0) {
            $criteria['LIMIT'] = (int)$limit;
         }

         $data = [];
         $iterator = $DB->request($criteria);
         while ($line = $iterator->next()) {
            $data[$line['id']] = $line;
         }
      }

      return $data;
   }


   /**
    * Get the name of the index field
    *
    * @return string name of the index field
   **/
   static function getIndexName() {
      return "id";
   }


   /**
    * Get an empty item
    *
    *@return boolean true if succeed else false
   **/
   function getEmpty() {
      global $DB;

      //make an empty database object
      $table = $this->getTable();

      if (!empty($table) &&
          ($fields = $DB->listFields($table))) {

         foreach (array_keys($fields) as $key) {
            $this->fields[$key] = "";
         }
      } else {
         return false;
      }

      if (array_key_exists('entities_id', $this->fields)
          && isset($_SESSION["glpiactive_entity"])) {
         $this->fields['entities_id'] = $_SESSION["glpiactive_entity"];
      }

      $this->post_getEmpty();

      // Dispatch "item.get_empty" event. $this->fields can be altered.
      $this->dispatchItemEvent(ItemEvent::ITEM_GET_EMPTY);

      return true;
   }


   /**
    * Actions done at the end of the getEmpty function
    *
    * @return void
   **/
   function post_getEmpty() {
   }


   /**
    * Get type to register log on
    *
    * @since 0.83
    *
    * @return array array of type + ID
   **/
   function getLogTypeID() {
      return [$this->getType(), $this->fields['id']];
   }


   /**
    * Update the item in the database
    *
    * @param string[] $updates   fields to update
    * @param string[] $oldvalues array of old values of the updated fields
    *
    * @return void
   **/
   function updateInDB($updates, $oldvalues = []) {
      global $DB;

      foreach ($updates as $field) {
         if (isset($this->fields[$field])) {
            $result = $DB->update(
               $this->getTable(),
               [$field => $this->fields[$field]],
               ['id' => $this->fields['id']]
            );
            if ($result->rowCount() == 0) {
               if (isset($oldvalues[$field])) {
                  unset($oldvalues[$field]);
               }
            }
         } else {
            // Clean oldvalues
            if (isset($oldvalues[$field])) {
               unset($oldvalues[$field]);
            }
         }

      }

      if (count($oldvalues)) {
         Log::constructHistory($this, $oldvalues, $this->fields);
      }

      return true;
   }


   /**
    * Add an item to the database
    *
    * @return integer|boolean new ID of the item is insert successfull else false
   **/
   function addToDB() {
      global $DB;

      $nb_fields = count($this->fields);
      if ($nb_fields > 0) {
         $params = [];
         foreach ($this->fields as $key => $value) {
            //FIXME: why is that handled here?
            if (($this->getType() == 'ProfileRight') && ($value == '')) {
               $value = 0;
            }
            $params[$key] = $value;
         }

         $result = $DB->insert($this->getTable(), $params);
         if ($result) {
            if (!isset($this->fields['id'])
                  || is_null($this->fields['id'])
                  || ($this->fields['id'] == 0)) {
               $this->fields['id'] = $DB->insertId();
            }

            return $this->fields['id'];
         }
      }
      return false;
   }


   /**
    * Restore item = set deleted flag to 0
    *
    * @return boolean true if succeed else false
   **/
   function restoreInDB() {
      global $DB;

      if ($this->maybeDeleted()) {
         $params = ['is_deleted' => 0];
         // Auto set date_mod if exsist
         if (isset($this->fields['date_mod'])) {
            $params['date_mod'] = $_SESSION["glpi_currenttime"];
         }

         if ($DB->update($this->getTable(), $params, ['id' => $this->fields['id']])) {
            return true;
         }

      }
      return false;
   }


   /**
    * Mark deleted or purge an item in the database
    *
    * @param boolean $force force the purge of the item (not used if the table do not have a deleted field)
    *               (default 0)
    *
    * @return boolean true if succeed else false
   **/
   function deleteFromDB($force = 0) {
      global $DB;

      //set flag when transaction has been set by caller
      $intransaction = $DB->inTransaction();
      try {
         if (!$intransaction) {
            $DB->beginTransaction();
         }

         if (($force == 1)
            || !$this->maybeDeleted()
            || ($this->useDeletedToLockIfDynamic()
               && !$this->isDynamic())) {
            $this->cleanDBonPurge();
            if ($this instanceof CommonDropdown) {
               $this->cleanTranslations();
            }
            $this->cleanHistory();
            $this->cleanRelationData();
            $this->cleanRelationTable();

            $result = $DB->delete(
               $this->getTable(), [
                  'id' => $this->fields['id']
               ]
            );

            if (!$result) {
               throw new \RuntimeException(
                  str_replace(
                     ['%type', '%id'],
                     [$this->getType(), $this->getID()],
                     'Unable to delete %type %id'
                  )
               );
            }

            $this->post_deleteFromDB();
            if (!$intransaction && $DB->inTransaction()) {
               $DB->commit();
            }
            return true;
         } else {
            // Auto set date_mod if exsist
            $params = ['is_deleted' => 1];
            if (isset($this->fields['date_mod'])) {
               $params['date_mod'] = $_SESSION['glpi_currenttime'];
            }

            $result = $DB->update(
               $this->getTable(),
               $params,
               ['id' => $this->fields['id']]
            );
            $this->cleanDBonMarkDeleted();

            if ($result->rowCount() != 1) {
               throw new \RuntimeException(
                  str_replace(
                     ['%type', '%id'],
                     [$this->getType(), $this->getID()],
                     'Unable to mark %type %id as deleted'
                  )
               );
            }
            if (!$intransaction && $DB->inTransaction()) {
               $DB->commit();
            }
            return true;
         }
      } catch (\Exception $e) {
         if (!$intransaction && $DB->inTransaction()) {
            $DB->rollBack();
         } else {
            throw $e;
         }
         Toolbox::logError($e);
         return false;
      }
   }


   /**
    * Clean data in the tables which have linked the deleted item
    *
    * @return void
   **/
   function cleanHistory() {
      global $DB;

      if ($this->dohistory) {
         $DB->delete(
            'glpi_logs', [
               'itemtype'  => $this->getType(),
               'items_id'  => $this->fields['id']
            ]
         );
      }
   }


   /**
    * Clean data in the tables which have linked the deleted item
    * Clear 1/N Relation
    *
    * @return void
   **/
   function cleanRelationData() {
      global $DB, $CFG_GLPI;

      $RELATION = getDbRelations();
      if (isset($RELATION[$this->getTable()])) {
         $newval = (isset($this->input['_replace_by']) ? $this->input['_replace_by'] : 0);

         foreach ($RELATION[$this->getTable()] as $tablename => $field) {
            if ($tablename[0] != '_') {

               $itemtype = getItemTypeForTable($tablename);

               // Code factorization : we transform the singleton to an array
               if (!is_array($field)) {
                  $field = [$field];
               }

               foreach ($field as $f) {
                  $result = $DB->request(
                     [
                        'FROM'  => $tablename,
                        'WHERE' => [$f => $this->getID()],
                     ]
                  );
                  foreach ($result as $data) {
                     // Be carefull : we must use getIndexName because self::update rely on that !
                     if ($object = getItemForItemtype($itemtype)) {
                        $idName = $object->getIndexName();
                        // And we must ensure that the index name is not the same as the field
                        // we try to modify. Otherwise we will loose this element because all
                        // will be set to $newval ...
                        if ($idName != $f) {
                           $object->update([$idName          => $data[$idName],
                                            $f               => $newval,
                                            '_disablenotif'  => true]); // Disable notifs
                        }
                     }
                  }
               }

            }
         }

      }

      // Clean ticket open against the item
      if (in_array($this->getType(), $CFG_GLPI["ticket_types"])) {
         $job         = new Ticket();
         $itemsticket = new Item_Ticket();

         $iterator = $DB->request([
            'FROM'   => 'glpi_items_tickets',
            'WHERE'  => [
               'items_id'  => $this->getID(),
               'itemtype'  => $this->getType()
            ]
         ]);

         while ($data = $iterator->next()) {
            $cnt = countElementsInTable('glpi_items_tickets', ['tickets_id' => $data['tickets_id']]);
            $job->getFromDB($data['tickets_id']);
            if ($cnt == 1) {
               if ($CFG_GLPI["keep_tickets_on_delete"] == 1) {
                  $itemsticket->delete(["id" => $data["id"]]);
               } else {
                  $job->delete(["id" => $data["tickets_id"]]);
               }
            } else {
               $itemsticket->delete(["id" => $data["id"]]);
            }
         }

      }
   }


   /**
    * Actions done after the DELETE of the item in the database
    *
    * @return void
   **/
   function post_deleteFromDB() {
   }


   /**
    * Actions done when item is deleted from the database
    *
    * @return void
   **/
   function cleanDBonPurge() {
   }


   /**
    * Delete children items and relation with other items from database.
    *
    * @param array $relations_classes List of classname on which deletion will be done
    *                                 Classes needs to extends CommonDBConnexity.
    *
    * @return void
    **/
   protected function deleteChildrenAndRelationsFromDb(array $relations_classes) {

      foreach ($relations_classes as $classname) {
         if (!is_a($classname, CommonDBConnexity::class, true)) {
            Toolbox::logWarning(
               sprintf(
                  'Unable to clean elements of class %s as it does not extends "CommonDBConnexity"',
                  $classname
               )
            );
            continue;
         }

         /** @var CommonDBConnexity $relation_item */
         $relation_item = new $classname();
         $relation_item->cleanDBonItemDelete($this->getType(), $this->fields['id']);
      }
   }


   /**
    * Clean translations associated to a dropdown
    *
    * @since 0.85
    *
    * @return void
   **/
   function cleanTranslations() {

      //Do not try to clean is dropdown translation is globally off
      if (DropdownTranslation::isDropdownTranslationActive()) {
         $translation = new DropdownTranslation();
         $translation->deleteByCriteria(['itemtype' => get_class($this),
                                         'items_id' => $this->getID()]);
      }
   }


   /**
    * Clean the date in the relation tables for the deleted item
    * Clear N/N Relation
    *
    * @return void
   **/
   function cleanRelationTable() {
      global $CFG_GLPI, $DB;

      // If this type have INFOCOM, clean one associated to purged item
      if (Infocom::canApplyOn($this)) {
         $infocom = new Infocom();

         if ($infocom->getFromDBforDevice($this->getType(), $this->fields['id'])) {
             $infocom->delete(['id' => $infocom->fields['id']]);
         }
      }

      // If this type have NETPORT, clean one associated to purged item
      if (in_array($this->getType(), $CFG_GLPI['networkport_types'])) {
         // If we don't use delete, then cleanDBonPurge() is not call and the NetworkPorts are not
         // clean properly
         $networkPortObject = new NetworkPort();
         $networkPortObject->cleanDBonItemDelete($this->getType(), $this->getID());
         // Manage networkportmigration if exists
         if ($DB->tableExists('glpi_networkportmigrations')) {
            $networkPortMigObject = new NetworkPortMigration();
            $networkPortMigObject->cleanDBonItemDelete($this->getType(), $this->getID());
         }
      }

      // If this type is RESERVABLE clean one associated to purged item
      if (in_array($this->getType(), $CFG_GLPI['reservation_types'])) {
         $rr = new ReservationItem();

         if ($rr->getFromDBbyItem($this->getType(), $this->fields['id'])) {
             $rr->delete(['id' => $infocom->fields['id']]);
         }
      }

      // If this type have CONTRACT, clean one associated to purged item
      if (in_array($this->getType(), $CFG_GLPI['contract_types'])) {
         $ci = new Contract_Item();
         $ci->cleanDBonItemDelete($this->getType(), $this->fields['id']);
      }

      // If this type have DOCUMENT, clean one associated to purged item
      if (Document::canApplyOn($this)) {
         $di = new Document_Item();
         $di->cleanDBonItemDelete($this->getType(), $this->fields['id']);
      }

      // If this type have NOTEPAD, clean one associated to purged item
      if ($this->usenotepad) {
         $note = new Notepad();
         $note->cleanDBonItemDelete($this->getType(), $this->fields['id']);
      }

      if (in_array($this->getType(), $CFG_GLPI['rackable_types'])) {
         //delete relation beetween rackable type and its rack
         $item_rack = new Item_Rack();
         $item_rack->deleteByCriteria(
            [
               'itemtype' => $this->getType(),
               'items_id' => $this->fields['id']
            ]
         );

         $item_enclosure = new Item_Enclosure();
         $item_enclosure->deleteByCriteria(
            [
               'itemtype' => $this->getType(),
               'items_id' => $this->fields['id']
            ]
         );
      }
   }


   /**
    * Actions done when item flag deleted is set to an item
    *
    * @return void
   **/
   function cleanDBonMarkDeleted() {
   }


   /**
    * Save the input data in the Session
    *
    * @since 0.84
    *
    * @return void
   **/
   protected function saveInput() {
      $_SESSION['saveInput'][$this->getType()] = $this->input;
   }


   /**
    * Clear the saved data stored in the session
    *
    * @since 0.84
    *
    * @return void
   **/
   protected function clearSavedInput() {
      unset($_SESSION['saveInput'][$this->getType()]);
   }


   /**
    * Get the data saved in the session
    *
    * @since 0.84
    *
    * @param array $default Array of value used if session is empty
    *
    * @return array Array of value
   **/
   protected function restoreInput(Array $default = []) {

      if (isset($_SESSION['saveInput'][$this->getType()])) {
         $saved = Html::cleanPostForTextArea($_SESSION['saveInput'][$this->getType()]);

         // clear saved data when restored (only need once)
         $this->clearSavedInput();

         return $saved;
      }

      return $default;
   }


   // Common functions
   /**
    * Add an item in the database with all it's items.
    *
    * @param array   $input   the _POST vars returned by the item form when press add
    * @param array   $options with the insert options
    *   - unicity_message : do not display message if item it a duplicate (default is yes)
    * @param boolean $history do history log ? (true by default)
    *
    * @return integer the new ID of the added item (or false if fail)
   **/
   function add(array $input, $options = [], $history = true) {
      global $DB, $CFG_GLPI;

      if ($DB->isSlave()) {
         return false;
      }

      // Store input in the object to be available in all sub-method / hook
      $this->input = $input;

      // Manage the _no_history
      if (!isset($this->input['_no_history'])) {
         $this->input['_no_history'] = !$history;
      }

      if (isset($this->input['add'])) {
         // Input from the interface
         // Save this data to be available if add fail
         $this->saveInput();
      }

      // Dispatch "item.pre_add" event. $this->input can be altered.
      // This event get the data from the form, not yet altered.
      $this->dispatchItemEvent(ItemEvent::ITEM_PRE_ADD);

      if ($this->input && is_array($this->input)) {

         if (isset($this->input['add'])) {
            $this->input['_add'] = $this->input['add'];
            unset($this->input['add']);
         }

         $this->input = $this->prepareInputForAdd($this->input);
      }

      if ($this->input && is_array($this->input)) {
         // Dispatch "item.post_prepareadd" event. $this->input can be altered.
         // This event get the data altered by the object method.
         $this->dispatchItemEvent(ItemEvent::ITEM_POST_PREPARE_ADD);
      }

      if ($this->input && is_array($this->input)) {
         //Check values to inject
         $this->filterValues(!isCommandLine());
      }

      //Process business rules for assets
      $this->assetBusinessRules(\RuleAsset::ONADD);

      if ($this->input && is_array($this->input)) {
         $this->fields = [];
         $table_fields = $DB->listFields($this->getTable());

         // fill array for add
         foreach (array_keys($this->input) as $key) {
            if (($key[0] != '_')
                && isset($table_fields[$key])) {
               $this->fields[$key] = $this->input[$key];
            }
         }

         // Auto set date_creation if exsist
         if (isset($table_fields['date_creation']) && !isset($this->input['date_creation'])) {
            $this->fields['date_creation'] = $_SESSION["glpi_currenttime"];
         }

         // Auto set date_mod if exsist
         if (isset($table_fields['date_mod']) && !isset($this->input['date_mod'])) {
            $this->fields['date_mod'] = $_SESSION["glpi_currenttime"];
         }

         if ($this->checkUnicity(true, $options)) {
            if ($this->addToDB() !== false) {
               $this->post_addItem();
               $this->addMessageOnAddAction();

               if ($this->dohistory && $history) {
                  $changes = [
                     0,
                     '',
                     '',
                  ];
                  Log::history($this->fields["id"], $this->getType(), $changes, 0,
                               Log::HISTORY_CREATE_ITEM);
               }

                // Auto create infocoms
               if (isset($CFG_GLPI["auto_create_infocoms"]) && $CFG_GLPI["auto_create_infocoms"]
                   && Infocom::canApplyOn($this)) {

                  $ic = new Infocom();
                  if (!$ic->getFromDBforDevice($this->getType(), $this->fields['id'])) {
                     $ic->add(['itemtype' => $this->getType(),
                               'items_id' => $this->fields['id']]);
                  }
               }

               // If itemtype is in infocomtype and if states_id field is filled
               // and item is not a template
               if (InfoCom::canApplyOn($this)
                   && isset($this->input['states_id'])
                            && (!isset($this->input['is_template'])
                                || !$this->input['is_template'])) {

                  //Check if we have to automatical fill dates
                  Infocom::manageDateOnStatusChange($this);
               }
               $this->dispatchItemEvent(ItemEvent::ITEM_POST_ADD);

               // As add have suceed, clean the old input value
               if (isset($this->input['_add'])) {
                  $this->clearSavedInput();
               }
               if ($this->notificationqueueonaction) {
                  QueuedNotification::forceSendFor($this->getType(), $this->fields['id']);
               }
               return $this->fields['id'];
            }
         }

      }

      return false;
   }


   /**
    * Get the link to an item
    *
    * @param array $options array of options
    *    - comments     : boolean / display comments
    *    - complete     : boolean / display completename instead of name
    *    - additional   : boolean / display additionals information
    *    - linkoption   : string  / additional options to add to <a>
    *
    * @return string HTML link
   **/
   function getLink($options = []) {

      $p = [
         'linkoption' => '',
      ];

      if (isset($options['linkoption'])) {
         $p['linkoption'] = $options['linkoption'];
      }

      if (!isset($this->fields['id'])) {
         return '';
      }

      if ($this->no_form_page
          || !$this->can($this->fields['id'], READ)) {
         return $this->getNameID($options);
      }

      $link = $this->getLinkURL();

      $label = $this->getNameID($options);
      $title = '';
      if (!preg_match('/title=/', $p['linkoption'])) {
         $thename = $this->getName(['complete' => true]);
         if ($thename != NOT_AVAILABLE) {
            $title = ' data-toggle="tooltip" title="' . htmlentities($thename, ENT_QUOTES, 'utf-8') . '"';
         }
      }

      return "<a ".$p['linkoption']." href='$link' $title>$label</a>";
   }


   /**
    * Get the link url to an item
    *
    * @return string HTML link
   **/
   function getLinkURL() {

      if (!isset($this->fields['id'])) {
         return '';
      }

      $link  = $this->getFormURLWithID($this->getID());
      $link .= ($this->isTemplate() ? "&withtemplate=1" : "");

      return $link;
   }


   /**
    * Add a message on add action
    *
    * @return void
   **/
   function addMessageOnAddAction() {

      $addMessAfterRedirect = false;
      if (isset($this->input['_add'])) {
         $addMessAfterRedirect = true;
      }

      if (isset($this->input['_no_message'])
          || !$this->auto_message_on_action) {
         $addMessAfterRedirect = false;
      }

      if ($addMessAfterRedirect) {
         $link = $this->getFormURL();
         if (!isset($link)) {
            return;
         }
         if ($this->getName() == NOT_AVAILABLE) {
            //TRANS: %1$s is the itemtype, %2$d is the id of the item
            $this->fields['name'] = sprintf(__('%1$s - ID %2$d'),
                                            $this->getTypeName(1), $this->fields['id']);
         }
         $display = (isset($this->input['_no_message_link'])?$this->getNameID()
                                                            :$this->getLink());

         // Do not display quotes
         //TRANS : %s is the description of the added item
         Session::addMessageAfterRedirect(sprintf(__('%1$s: %2$s'), __('Item successfully added'),
                                                  $display));

      }
   }


   /**
    * Add needed information to $input (example entities_id)
    *
    * @param array $input datas used to add the item
    *
    * @since 0.84
    *
    * @return array the modified $input array
   **/
   function addNeededInfoToInput($input) {
      return $input;
   }


   /**
    * Prepare input datas for adding the item
    *
    * @param array $input datas used to add the item
    *
    * @return array the modified $input array
   **/
   function prepareInputForAdd($input) {
      return $input;
   }


   /**
    * Actions done after the ADD of the item in the database
    *
    * @return void
   **/
   function post_addItem() {
   }


   /**
    * Update some elements of an item in the database.
    *
    * @param array   $input   the _POST vars returned by the item form when press update
    * @param boolean $history do history log ? (default 1)
    * @param array   $options with the insert options
    *
    * @return boolean true on success
   **/
   function update(array $input, $history = 1, $options = []) {
      global $DB;

      if ($DB->isSlave()) {
         return false;
      }

      if (!$this->getFromDB($input[static::getIndexName()])) {
         return false;
      }

      // Store input in the object to be available in all sub-method / hook
      $this->input = $input;

      // Manage the _no_history
      if (!isset($this->input['_no_history'])) {
         $this->input['_no_history'] = !$history;
      }

      // Dispatch "item.pre_update" event. $this->input can be altered.
      $this->dispatchItemEvent(ItemEvent::ITEM_PRE_UPDATE);
      if ($this->input && is_array($this->input)) {
         $this->input = $this->prepareInputForUpdate($this->input);

         if (isset($this->input['update'])) {
            $this->input['_update'] = $this->input['update'];
            unset($this->input['update']);
         }
         $this->filterValues(!isCommandLine());
      }

      //Process business rules for assets
      $this->assetBusinessRules(\RuleAsset::ONUPDATE);

      // Valid input for update
      if ($this->checkUnicity(false, $options)) {
         if ($this->input && is_array($this->input)) {
            // Fill the update-array with changes
            $x               = 0;
            $this->updates   = [];
            $this->oldvalues = [];

            foreach (array_keys($this->input) as $key) {
               if (array_key_exists($key, $this->fields)) {

                  // Prevent history for date statement (for date for example)
                  if (is_null($this->fields[$key])
                      && ($this->input[$key] == 'NULL')) {
                     $this->fields[$key] = 'NULL';
                  }
                  // Compare item
                  $ischanged = true;
                  $searchopt = $this->getSearchOptionByField('field', $key, $this->getTable());
                  if (isset($searchopt['datatype'])) {
                     switch ($searchopt['datatype']) {
                        case 'string' :
                        case 'text' :
                           $ischanged = (strcmp($this->fields[$key],
                                                $this->input[$key]) != 0);
                           break;

                        case 'itemlink' :
                           if ($key == 'name') {
                              $ischanged = (strcmp($this->fields[$key],
                                                   $this->input[$key]) != 0);
                              break;
                           } // else default

                        default :
                           $ischanged = ($this->fields[$key] != $this->input[$key]);
                           break;
                     }
                  } else {
                     // No searchoption case
                     $ischanged = ($this->fields[$key] != $this->input[$key]);

                  }
                  if ($ischanged) {
                     if ($key != "id") {

                        // Store old values
                        if (!in_array($key, $this->history_blacklist)) {
                           $this->oldvalues[$key] = $this->fields[$key];
                        }

                        $this->fields[$key] = $this->input[$key];
                        $this->updates[$x]  = $key;
                        $x++;
                     }
                  }

               }
            }
            if (count($this->updates)) {
               if (array_key_exists('date_mod', $this->fields)) {
                  // is a non blacklist field exists
                  if (count(array_diff($this->updates, $this->history_blacklist)) > 0) {
                     $this->fields['date_mod'] = $_SESSION["glpi_currenttime"];
                     $this->updates[$x++]      = 'date_mod';
                  }
               }
               $this->pre_updateInDB();

               if (count($this->updates)) {
                  if ($this->updateInDB($this->updates,
                                        ($this->dohistory && $history ? $this->oldvalues
                                                                      : []))) {
                     $this->addMessageOnUpdateAction();
                     $this->dispatchItemEvent(ItemEvent::ITEM_POST_UPDATE);

                     //Fill forward_entity_to array with itemtypes coming from plugins
                     if (isset(self::$plugins_forward_entity[$this->getType()])) {
                        foreach (self::$plugins_forward_entity[$this->getType()] as $itemtype) {
                           static::$forward_entity_to[] = $itemtype;
                        }
                     }
                     // forward entity information if needed
                     if (count(static::$forward_entity_to)
                         && (in_array("entities_id", $this->updates)
                             || in_array("is_recursive", $this->updates)) ) {
                        $this->forwardEntityInformations();
                     }

                     // If itemtype is in infocomtype and if states_id field is filled
                     // and item not a template
                     if (InfoCom::canApplyOn($this)
                         && in_array('states_id', $this->updates)
                         && ($this->getField('is_template') != NOT_AVAILABLE)) {
                        //Check if we have to automatical fill dates
                        Infocom::manageDateOnStatusChange($this, false);
                     }
                  }
               }
            }
            $this->post_updateItem($history);

            if ($this->notificationqueueonaction) {
               QueuedNotification::forceSendFor($this->getType(), $this->fields['id']);
            }

            return true;
         }
      }

      return false;
   }


   /**
    * Forward entity information to linked items
    *
    * @return void
   **/
   protected function forwardEntityInformations() {
      global $DB;

      if (!isset($this->fields['id']) || !($this->fields['id'] >= 0)) {
         return false;
      }

      if (count(static::$forward_entity_to)) {
         foreach (static::$forward_entity_to as $type) {
            $item  = new $type();
            $query = [
               'SELECT' => ['id'],
               'FROM'   => $item->getTable()
            ];

            if ($item->isField('itemtype')) {
               $query['WHERE'] = [
                  'itemtype'  => $this->getType(),
                  'items_id'  => $this->getID()
               ];
            } else {
               $query['WHERE'] = [$this->getForeignKeyField() => $this->getID()];
            }

            $input = ['entities_id' => $this->getEntityID()];
            if ($this->maybeRecursive()) {
               $input['is_recursive'] = $this->isRecursive();
            }

            $iterator = $DB->request($query);
            while ($data = $iterator->next()) {
               $input['id'] = $data['id'];
               // No history for such update
               $item->update($input, 0);
            }
         }
      }
   }


   /**
    * Add a message on update action
    *
    * @return void
   **/
   function addMessageOnUpdateAction() {

      $addMessAfterRedirect = false;

      if (isset($this->input['_update'])) {
         $addMessAfterRedirect = true;
      }

      if (isset($this->input['_no_message'])
          || !$this->auto_message_on_action) {
         $addMessAfterRedirect = false;
      }

      if ($addMessAfterRedirect) {
         $link = $this->getFormURL();
         if (!isset($link)) {
            return;
         }
         // Do not display quotes
         if (!isset($this->fields['name'])) {
            //TRANS: %1$s is the itemtype, %2$d is the id of the item
            $this->fields['name'] = sprintf(__('%1$s - ID %2$d'),
                                            $this->getTypeName(1), $this->fields['id']);
         }

         if (isset($this->input['_no_message_link'])) {
            $display = $this->getNameID();
         } else {
            $display = $this->getLink();
         }
         //TRANS : %s is the description of the updated item
         Session::addMessageAfterRedirect(sprintf(__('%1$s: %2$s'), __('Item successfully updated'), $display));

      }

   }


   /**
    * Prepare input datas for updating the item
    *
    * @param array $input data used to update the item
    *
    * @return array the modified $input array
   **/
   function prepareInputForUpdate($input) {
      return $input;
   }


   /**
    * Actions done after the UPDATE of the item in the database
    *
    * @param boolean $history store changes history ? (default 1)
    *
    * @return void
   **/
   function post_updateItem($history = 1) {
   }


   /**
    * Actions done before the UPDATE of the item in the database
    *
    * @return void
   **/
   function pre_updateInDB() {
   }


   /**
    * Delete an item in the database.
    *
    * @param array   $input   the _POST vars returned by the item form when press delete
    * @param boolean $force   force deletion (default 0)
    * @param boolean $history do history log ? (default 1)
    *
    * @return boolean true on success
   **/
   function delete(array $input, $force = 0, $history = 1) {
      global $DB;

      if ($DB->isSlave()) {
         return false;
      }

      if (!$this->getFromDB($input[static::getIndexName()])) {
         return false;
      }

      // Force purge for templates / may not to be deleted / not dynamic lockable items
      if ($this->isTemplate()
          || !$this->maybeDeleted()
          // Do not take into account deleted field if maybe dynamic but not dynamic
          || ($this->useDeletedToLockIfDynamic()
              && !$this->isDynamic())) {
         $force = 1;
      }

      // Store input in the object to be available in all sub-method / hook
      $this->input = $input;

      if (isset($this->input['purge'])) {
         $this->input['_purge'] = $this->input['purge'];
         unset($this->input['purge']);
      }

      if (isset($this->input['delete'])) {
         $this->input['_delete'] = $this->input['delete'];
         unset($this->input['delete']);
      }

      if (!isset($this->input['_no_history'])) {
         $this->input['_no_history'] = !$history;
      }

      // Purge
      if ($force) {
         $this->dispatchItemEvent(ItemEvent::ITEM_PRE_PURGE);
      } else {
         $this->dispatchItemEvent(ItemEvent::ITEM_PRE_DELETE);
      }

      if (!is_array($this->input)) {
         // $input clear by a hook to cancel delete
         return false;
      }

      if ($this->pre_deleteItem()) {

         if ($this->deleteFromDB($force)) {

            if ($force) {
               $this->addMessageOnPurgeAction();
               $this->post_purgeItem();
               $this->dispatchItemEvent(ItemEvent::ITEM_POST_PURGE);

            } else {
               $this->addMessageOnDeleteAction();

               if ($this->dohistory && $history) {
                  $changes = [
                     0,
                     '',
                     '',
                  ];
                  $logaction  = Log::HISTORY_DELETE_ITEM;
                  if ($this->useDeletedToLockIfDynamic()
                      && $this->isDynamic()) {
                     $logaction = Log::HISTORY_LOCK_ITEM;
                  }

                  Log::history($this->fields["id"], $this->getType(), $changes, 0,
                               $logaction);
               }
               $this->post_deleteItem();

               $this->dispatchItemEvent(ItemEvent::ITEM_POST_DELETE);
            }
            if ($this->notificationqueueonaction) {
               QueuedNotification::forceSendFor($this->getType(), $this->fields['id']);
            }
            return true;
         }

      }
      return false;
   }


   /**
    * Actions done after the DELETE (mark as deleted) of the item in the database
    *
    * @return void
   **/
   function post_deleteItem() {
   }


   /**
    * Actions done after the PURGE of the item in the database
    *
    * @return void
   **/
   function post_purgeItem() {
   }


   /**
    * Add a message on delete action
    *
    * @return void
   **/
   function addMessageOnDeleteAction() {

      if (!$this->maybeDeleted()) {
         return;
      }

      $addMessAfterRedirect = false;
      if (isset($this->input['_delete'])) {
         $addMessAfterRedirect = true;
      }

      if (isset($this->input['_no_message'])
          || !$this->auto_message_on_action) {
         $addMessAfterRedirect = false;
      }

      if ($addMessAfterRedirect) {
         $link = $this->getFormURL();
         if (!isset($link)) {
            return;
         }
         if (isset($this->input['_no_message_link'])) {
            $display = $this->getNameID();
         } else {
            $display = $this->getLink();
         }
         //TRANS : %s is the description of the updated item
         Session::addMessageAfterRedirect(sprintf(__('%1$s: %2$s'), __('Item successfully deleted'), $display));

      }
   }


   /**
    * Add a message on purge action
    *
    * @return void
   **/
   function addMessageOnPurgeAction() {

      $addMessAfterRedirect = false;

      if (isset($this->input['_purge'])
          || isset($this->input['_delete'])) {
         $addMessAfterRedirect = true;
      }

      if (isset($this->input['_purge'])) {
         $this->input['_no_message_link'] = true;
      }

      if (isset($this->input['_no_message'])
          || !$this->auto_message_on_action) {
         $addMessAfterRedirect = false;
      }

      if ($addMessAfterRedirect) {
         $link = $this->getFormURL();
         if (!isset($link)) {
            return;
         }
         if (isset($this->input['_no_message_link'])) {
            $display = $this->getNameID();
         } else {
            $display = $this->getLink();
         }
          //TRANS : %s is the description of the updated item
         Session::addMessageAfterRedirect(sprintf(__('%1$s: %2$s'), __('Item successfully purged'),
                                                  $display));
      }
   }


   /**
    * Actions done before the DELETE of the item in the database /
    * Maybe used to add another check for deletion
    *
    * @return boolean true if item need to be deleted else false
   **/
   function pre_deleteItem() {
      return true;
   }


   /**
    * Restore an item put in the trashbin in the database.
    *
    * @param array   $input   the _POST vars returned by the item form when press restore
    * @param boolean $history do history log ? (default 1)
    *
    * @return boolean true on success
   **/
   function restore(array $input, $history = 1) {

      if (!$this->getFromDB($input[static::getIndexName()])) {
         return false;
      }

      if (isset($input['restore'])) {
         $input['_restore'] = $input['restore'];
         unset($input['restore']);
      }

      // Store input in the object to be available in all sub-method / hook
      $this->input = $input;
      $this->dispatchItemEvent(ItemEvent::ITEM_PRE_RESTORE);
      if (!is_array($this->input)) {
         // $input clear by a hook to cancel retore
         return false;
      }

      if ($this->restoreInDB()) {
         $this->addMessageOnRestoreAction();

         if ($this->dohistory && $history) {
            $changes = [
               0,
               '',
               '',
            ];
            $logaction  = Log::HISTORY_RESTORE_ITEM;
            if ($this->useDeletedToLockIfDynamic()
                && $this->isDynamic()) {
               $logaction = Log::HISTORY_UNLOCK_ITEM;
            }
            Log::history($this->input["id"], $this->getType(), $changes, 0, $logaction);
         }

         $this->post_restoreItem();
         $this->dispatchItemEvent(ItemEvent::ITEM_POST_RESTORE);
         if ($this->notificationqueueonaction) {
            QueuedNotification::forceSendFor($this->getType(), $this->fields['id']);
         }
         return true;
      }

      return false;
   }


   /**
    * Actions done after the restore of the item
    *
    * @return void
   **/
   function post_restoreItem() {
   }


   /**
    * Add a message on restore action
    *
    * @return void
   **/
   function addMessageOnRestoreAction() {

      $addMessAfterRedirect = false;
      if (isset($this->input['_restore'])) {
         $addMessAfterRedirect = true;
      }

      if (isset($this->input['_no_message'])
          || !$this->auto_message_on_action) {
         $addMessAfterRedirect = false;
      }

      if ($addMessAfterRedirect) {
         $link = $this->getFormURL();
         if (!isset($link)) {
            return;
         }
         if (isset($this->input['_no_message_link'])) {
            $display = $this->getNameID();
         } else {
            $display = $this->getLink();
         }
         //TRANS : %s is the description of the updated item
         Session::addMessageAfterRedirect(sprintf(__('%1$s: %2$s'), __('Item successfully restored'), $display));
      }
   }


   /**
    * Reset fields of the item
    *
    * @return void
   **/
   function reset() {
      $this->fields = [];
   }


   /**
    * Have I the global right to add an item for the Object
    * May be overloaded if needed (ex Ticket)
    *
    * @since 0.83
    *
    * @param string $type itemtype of object to add
    *
    * @return boolean
   **/
   function canAddItem($type) {
      return $this->can($this->getID(), UPDATE);
   }


   /**
    * Have I the global right to "create" the Object
    * May be overloaded if needed (ex KnowbaseItem)
    *
    * @return boolean
   **/
   static function canCreate() {

      if (static::$rightname) {
         return Session::haveRight(static::$rightname, CREATE);
      }
      return false;
   }


   /**
    * Have I the global right to "delete" the Object
    *
    * May be overloaded if needed
    *
    * @return boolean
   **/
   static function canDelete() {

      if (static::$rightname) {
         return Session::haveRight(static::$rightname, DELETE);
      }
      return false;
   }


   /**
    * Have I the global right to "purge" the Object
    *
    * May be overloaded if needed
    *
    * @return boolean
    **/
   static function canPurge() {

      if (static::$rightname) {
         return Session::haveRight(static::$rightname, PURGE);
      }
      return false;
   }


   /**
    * Have I the global right to "update" the Object
    *
    * Default is calling canCreate
    * May be overloaded if needed
    *
    * @return boolean
   **/
   static function canUpdate() {

      if (static::$rightname) {
         return Session::haveRight(static::$rightname, UPDATE);
      }
   }


   /**
    * Have I the right to "create" the Object
    *
    * Default is true and check entity if the objet is entity assign
    *
    * May be overloaded if needed
    *
    * @return boolean
    **/
   function canCreateItem() {

      if (!$this->checkEntity()) {
         return false;
      }
      return true;
   }


   /**
    * Have I the right to "update" the Object
    *
    * Default is true and check entity if the objet is entity assign
    *
    * May be overloaded if needed
    *
    * @return boolean
   **/
   function canUpdateItem() {

      if (!$this->checkEntity()) {
         return false;
      }
      return true;
   }


   /**
    * Have I the right to "delete" the Object
    *
    * Default is true and check entity if the objet is entity assign
    *
    * May be overloaded if needed
    *
    * @return boolean
   **/
   function canDeleteItem() {

      if (!$this->checkEntity()) {
         return false;
      }
      return true;
   }


   /**
    * Have I the right to "purge" the Object
    *
    * Default is true and check entity if the objet is entity assign
    *
    * @since 0.85
    *
    * @return boolean
   **/
   function canPurgeItem() {

      if (!$this->checkEntity()) {
         return false;
      }

      // Can purge an object with Infocom only if can purge Infocom
      if (InfoCom::canApplyOn($this)) {
         $infocom = new Infocom();

         if ($infocom->getFromDBforDevice($this->getType(), $this->fields['id'])) {
            return $infocom->canPurge();
         }
      }
      return true;
   }


   /**
    * Have I the global right to "view" the Object
    *
    * Default is true and check entity if the objet is entity assign
    *
    * May be overloaded if needed
    *
    * @return boolean
   **/
   static function canView() {

      if (static::$rightname) {
         return Session::haveRight(static::$rightname, READ);
      }
      return false;
   }


   /**
    * Have I the right to "view" the Object
    * May be overloaded if needed
    *
    * @return boolean
   **/
   function canViewItem() {

      if (!$this->checkEntity(true)) {
         return false;
      }

      // else : Global item
      return true;
   }


   /**
    * Have i right to see action button
    *
    * @param integer $ID ID to check
    *
    * @since 0.85
    *
    * @return boolean
   **/
   function canEdit($ID) {

      if ($this->maybeDeleted()) {
         return ($this->can($ID, CREATE)
                 || $this->can($ID, UPDATE)
                 || $this->can($ID, DELETE)
                 || $this->can($ID, PURGE));
      }
      return ($this->can($ID, CREATE)
              || $this->can($ID, UPDATE)
              || $this->can($ID, PURGE));
   }


   /**
    * Can I change recursive flag to false
    * check if there is "linked" object in another entity
    *
    * May be overloaded if needed
    *
    * @return boolean
   **/
   function canUnrecurs() {
      global $DB;

      $ID  = $this->fields['id'];
      if (($ID < 0)
          || !$this->fields['is_recursive']) {
         return true;
      }

      $entities = getAncestorsOf('glpi_entities', $this->fields['entities_id']);
      $entities[] = $this->fields['entities_id'];
      $RELATION  = getDbRelations();

      if ($this instanceof CommonTreeDropdown) {
         $f = getForeignKeyFieldForTable($this->getTable());

         if (countElementsInTable($this->getTable(),
                                  [ $f => $ID, 'NOT' => [ 'entities_id' => $entities ]]) > 0) {
            return false;
         }
      }

      if (isset($RELATION[$this->getTable()])) {
         foreach ($RELATION[$this->getTable()] as $tablename => $field) {
            if ($tablename[0] != '_') {

               $itemtype = getItemTypeForTable($tablename);
               $item     = new $itemtype();

               if ($item->isEntityAssign()) {

                  // 1->N Relation
                  if (is_array($field)) {
                     foreach ($field as $f) {
                        if (countElementsInTable($tablename,
                                                 [ $f => $ID, 'NOT' => [ 'entities_id' => $entities ]]) > 0) {
                           return false;
                        }
                     }

                  } else {
                     if (countElementsInTable($tablename,
                                              [ $field => $ID, 'NOT' => [ 'entities_id' => $entities ]]) > 0) {
                        return false;
                     }
                  }

               } else {
                  foreach ($RELATION as $othertable => $rel) {
                     // Search for a N->N Relation with devices
                     if (($othertable == "_virtual_device")
                         && isset($rel[$tablename])) {
                        $devfield  = $rel[$tablename][0]; // items_id...
                        $typefield = $rel[$tablename][1]; // itemtype...

                        $iterator = $DB->request([
                           'SELECT'          => $typefield,
                           'DISTINCT'        => true,
                           'FROM'            => $tablename,
                           'WHERE'           => [$field => $ID]
                        ]);

                        // Search linked device of each type
                        while ($data = $iterator->next()) {
                           $itemtype  = $data[$typefield];
                           $itemtable = getTableForItemType($itemtype);
                           $item      = new $itemtype();

                           if ($item->isEntityAssign()) {
                              if (countElementsInTable([$tablename, $itemtable],
                                                         ["$tablename.$field"     => $ID,
                                                         "$tablename.$typefield" => $itemtype,
                                                         'FKEY' => [$tablename => $devfield, $itemtable => 'id'],
                                                         'NOT'  => [$itemtable.'.entities_id' => $entities ]]) > '0') {
                                 return false;
                              }
                           }
                        }

                     } else if (($othertable != $this->getTable())
                              && isset($rel[$tablename])) {

                        // Search for another N->N Relation
                        $itemtype = getItemTypeForTable($othertable);
                        $item     = new $itemtype();

                        if ($item->isEntityAssign()) {
                           if (is_array($rel[$tablename])) {
                              foreach ($rel[$tablename] as $otherfield) {
                                 if (countElementsInTable([$tablename, $othertable],
                                                          ["$tablename.$field" => $ID,
                                                           'FKEY' => [$tablename => $otherfield, $othertable => 'id'],
                                                           'NOT'  => [$othertable.'.entities_id' => $entities ]]) > '0') {
                                    return false;
                                 }
                              }

                           } else {
                              $otherfield = $rel[$tablename];
                              if (countElementsInTable([$tablename, $othertable],
                                                       ["$tablename.$field" => $ID,
                                                        'FKEY' => [$tablename => $otherfield, $othertable =>'id'],
                                                        'NOT'  => [ $othertable.'.entities_id' => $entities ]]) > '0') {
                                 return false;
                              }
                           }

                        }
                     }
                  }
               }
            }
         }
      }

      // Doc links to this item
      if (($this->getType() > 0)
          && countElementsInTable(['glpi_documents_items', 'glpi_documents'],
                                  ['glpi_documents_items.items_id'=> $ID,
                                   'glpi_documents_items.itemtype'=> $this->getType(),
                                   'FKEY' => ['glpi_documents_items' => 'documents_id','glpi_documents' => 'id'],
                                   'NOT'  => ['glpi_documents.entities_id' => $entities]]) > '0') {
         return false;
      }
      // TODO : do we need to check all relations in $RELATION["_virtual_device"] for this item

      // check connections of a computer
      $connectcomputer = ['Monitor', 'Peripheral', 'Phone', 'Printer'];
      if (in_array($this->getType(), $connectcomputer)) {
         return Computer_Item::canUnrecursSpecif($this, $entities);
      }
      return true;
   }


   /**
    * check if this action can be done on this field of this item by massive actions
    *
    * @since 0.83
    *
    * @param string  $action name of the action
    * @param integer $field  id of the field
    * @param string  $value  value of the field
    *
    * @return boolean
   **/
   function canMassiveAction($action, $field, $value) {
      return true;
   }


   /**
    * @since 9.1
    *
    * @param array $options Options
    *
    * @return boolean
   **/
   function showDates($options = []) {

      $isNewID = ((isset($options['withtemplate']) && ($options['withtemplate'] == 2))
         || $this->isNewID($this->getID()));

      if ($isNewID) {
         return true;
      }

      $date_creation_exists = ($this->getField('date_creation') != NOT_AVAILABLE);
      $date_mod_exists = ($this->getField('date_mod') != NOT_AVAILABLE);

      $colspan = $options['colspan'];
      if ((!isset($options['withtemplate']) || ($options['withtemplate'] == 0))
          && !empty($this->fields['template_name'])) {
         $colspan = 1;
      }

      echo "<tr class='tab_bg_1 footerRow'>";
      //Display when it's not a new asset being created
      if ($date_creation_exists
         && $this->getID() > 0
            && (!isset($options['withtemplate']) || $options['withtemplate'] == 0)) {
         echo "<th colspan='$colspan'>";
         printf(__('Created on %s'), Html::convDateTime($this->fields["date_creation"]));
         echo "</th>";
      } else if (!isset($options['withtemplate']) || $options['withtemplate'] == 0) {
         echo "<th colspan='$colspan'>";
         echo "</th>";
      }

      if (isset($options['withtemplate']) && $options['withtemplate']) {
         echo "<th colspan='$colspan'>";
         //TRANS: %s is the datetime of insertion
         printf(__('Created on %s'), Html::convDateTime($_SESSION["glpi_currenttime"]));
         echo "</th>";
      }

      if ($date_mod_exists) {
         echo "<th colspan='$colspan'>";
         //TRANS: %s is the datetime of update
         printf(__('Last update on %s'), Html::convDateTime($this->fields["date_mod"]));
         echo "</th>";
      } else {
         echo "<th colspan='$colspan'>";
         echo "</th>";
      }

      if ((!isset($options['withtemplate']) || ($options['withtemplate'] == 0))
          && !empty($this->fields['template_name'])) {
         echo "<th colspan='".($colspan * 2)."'>";
         printf(__('Created from the template %s'), $this->fields['template_name']);
         echo "</th>";
      }

      echo "</tr>";
   }

   /**
    * Display a 2 columns Footer for Form buttons
    * Close the form is user can edit
    *
    * @param array $options array of possible options:
    *     - withtemplate : 1 for newtemplate, 2 for newobject from template
    *     - colspan for each column (default 2)
    *     - candel : set to false to hide "delete" button
    *     - canedit : set to false to hide all buttons
    *     - addbuttons : array of buttons to add
    *
    * @return void
   **/
   function showFormButtons($options = []) {

      // for single object like config
      if (isset($this->fields['id'])) {
         $ID = $this->fields['id'];
      } else {
         $ID = 1;
      }

      $params = [
         'colspan'      => 2,
         'withtemplate' => '',
         'candel'       => true,
         'canedit'      => true,
         'addbuttons'   => [],
         'formfooter'   => null,
      ];

      if (is_array($options) && count($options)) {
         foreach ($options as $key => $val) {
            $params[$key] = $val;
         }
      }

      Plugin::doHook("post_item_form", ['item' => $this, 'options' => &$params]);

      if ($params['formfooter'] === null) {
          $this->showDates($params);
      }

      if (!$params['canedit']
          || !$this->canEdit($ID)) {
         echo "</table></div>";
         // Form Header always open form
         Html::closeForm();
         return false;
      }

      echo "<tr class='tab_bg_2'>";

      if ($params['withtemplate']
          ||$this->isNewID($ID)) {

         echo "<td class='center' colspan='".($params['colspan']*2)."'>";

         if (($ID <= 0) || ($params['withtemplate'] == 2)) {
            echo Html::submit(_x('button', 'Add'), ['name' => 'add']);
         } else {
            //TRANS : means update / actualize
            echo Html::submit(_x('button', 'Save'), ['name' => 'update']);
         }

      } else {
         if ($params['candel']
             && !$this->can($ID, DELETE)
             && !$this->can($ID, PURGE)) {
            $params['candel'] = false;
         }

         if ($params['canedit'] && $this->can($ID, UPDATE)) {
            echo "<td class='center' colspan='".($params['colspan']*2)."'>\n";
            echo Html::submit(_x('button', 'Save'), ['name' => 'update']);
         }

         if ($params['candel']) {
            if ($params['canedit'] && $this->can($ID, UPDATE)) {
               echo "</td></tr><tr class='tab_bg_2'>\n";
            }
            if ($this->isDeleted()) {
               if ($this->can($ID, DELETE)) {
                  echo "<td class='right' colspan='".($params['colspan']*2)."' >\n";
                  echo Html::submit(_x('button', 'Restore'), ['name' => 'restore']);
               }

               if ($this->can($ID, PURGE)) {
                  echo "<span class='very_small_space'>";
                  if (in_array($this->getType(), Item_Devices::getConcernedItems())) {
                     Html::showToolTip(__('Check to keep the devices while deleting this item'));
                     echo "&nbsp;";
                     echo "<input type='checkbox' name='keep_devices' value='1'";
                     if (!empty($_SESSION['glpikeep_devices_when_purging_item'])) {
                        echo " checked";
                     }
                     echo ">&nbsp;";
                  }
                  echo Html::submit(_x('button', 'Delete permanently'), ['name' => 'purge']);
                  echo "</span>";
               }

            } else {
               echo "<td class='right' colspan='".($params['colspan']*2)."' >\n";
               // If maybe dynamic : do not take into account  is_deleted  field
               if (!$this->maybeDeleted()
                   || $this->useDeletedToLockIfDynamic()) {
                  if ($this->can($ID, PURGE)) {
                     echo Html::submit(_x('button', 'Delete permanently'),
                                       ['name'    => 'purge',
                                             'confirm' => __('Confirm the final deletion?')]);
                  }
               } else if (!$this->isDeleted()
                          && $this->can($ID, DELETE)) {
                  echo Html::submit(_x('button', 'Put in trashbin'), ['name' => 'delete']);
               }
            }

         }
         if ($this->isField('date_mod')) {
            echo "<input type='hidden' name='_read_date_mod' value='".$this->getField('date_mod')."'>";
         }
      }

      if (!$this->isNewID($ID)) {
         echo "<input type='hidden' name='id' value='$ID'>";
      }
      echo "</td>";
      echo "</tr>\n";

      if ($params['canedit']
          && count($params['addbuttons'])) {
         echo "<tr class='tab_bg_2'>";
         if ((($params['colspan']*2) - count($params['addbuttons'])) > 0) {
            echo "<td colspan='".($params['colspan']*2 - count($params['addbuttons']))."'>&nbsp;".
                 "</td>";
         }
         foreach ($params['addbuttons'] as $key => $val) {
            echo "<td><input class='submit' type='submit' name='$key' value=\"".
                        Html::entities_deep($val)."\"></td>";
         }
         echo "</tr>";
      }

      // Close for Form
      echo "</table></div>";
      Html::closeForm();
   }


   /**
    * Initialize item and check right before managing the edit form
    *
    * @since 0.84
    *
    * @param integer $ID      ID of the item/template
    * @param array   $options Array of possible options:
    *     - withtemplate : 1 for newtemplate, 2 for newobject from template
    *
    * @return integer|void value of withtemplate option (exit of no right)
   **/
   function initForm($ID, Array $options = []) {

      if (isset($options['withtemplate'])
          && ($options['withtemplate'] == 2)
          && !$this->isNewID($ID)) {
         // Create item from template
         // Check read right on the template
         $this->check($ID, READ);

         // Restore saved input or template data
         $input = $this->restoreInput($this->fields);

         // If entity assign force current entity to manage recursive templates
         if ($this->isEntityAssign()) {
            $input['entities_id'] = $_SESSION['glpiactive_entity'];
         }

         // Check create right
         $this->check(-1, CREATE, $input);

      } else if ($this->isNewID($ID)) {
         // Restore saved input if available
         $input = $this->restoreInput($options);
         // Create item
         $this->check(-1, CREATE, $input);
      } else {
         // Existing item
         $this->check($ID, READ);
      }

      return (isset($options['withtemplate']) ? $options['withtemplate'] : '');
   }


   /**
    *
    * Display a 2 columns Header 1 for ID, 1 for recursivity menu
    * Open the form is user can edit
    *
    * @param array $options array of possible options:
    *     - target for the Form
    *     - withtemplate : 1 for newtemplate, 2 for newobject from template
    *     - colspan for each column (default 2)
    *     - formoptions string (javascript p.e.)
    *     - canedit boolean edit mode of form ?
    *     - formtitle specific form title
    *     - noid Set to true if ID should not be append (eg. already done in formtitle)
    *
    * @return void
   **/
   function showFormHeader($options = []) {

      $ID     = $this->fields['id'];

      $params = [
         'target'       => $this->getFormURL(),
         'colspan'      => 2,
         'withtemplate' => '',
         'formoptions'  => '',
         'canedit'      => true,
         'formtitle'    => null,
         'noid'         => false
      ];

      if (is_array($options) && count($options)) {
         foreach ($options as $key => $val) {
            $params[$key] = $val;
         }
      }

      // Template case : clean entities data
      if (($params['withtemplate'] == 2)
          && $this->isEntityAssign()) {
         $this->fields['entities_id']  = $_SESSION['glpiactive_entity'];
      }

      $rand = mt_rand();
      if ($this->canEdit($ID)) {
         echo "<form name='form' method='post' action='".$params['target']."' ".
                $params['formoptions']." enctype=\"multipart/form-data\">";

         //Should add an hidden entities_id field ?
         //If the table has an entities_id field
         if ($this->isField("entities_id")) {
            //The object type can be assigned to an entity
            if ($this->isEntityAssign()) {
               if (isset($params['entities_id'])) {
                  $entity = $this->fields['entities_id'] = $params['entities_id'];

               } else if ($this->isNewID($ID)
                          || ($params['withtemplate'] == 2)) {
                  //It's a new object to be added
                  $entity = $_SESSION['glpiactive_entity'];

               } else {
                  //It's an existing object to be displayed
                  $entity = $this->fields['entities_id'];
               }

               echo "<input type='hidden' name='entities_id' value='$entity'>";

            } else if ($this->getType() != 'User') {
               // For Rules except ruleticket and slalevel
               echo "<input type='hidden' name='entities_id' value='0'>";

            }
         }
      }

      echo "<div class='spaced' id='tabsbody'>";
      echo "<table class='tab_cadre_fixe' id='mainformtable'>";

      if ($params['formtitle'] !== '' && $params['formtitle'] !== false) {
         echo "<tr class='headerRow'><th colspan='".$params['colspan']."'>";

         if (!empty($params['withtemplate']) && ($params['withtemplate'] == 2)
            && !$this->isNewID($ID)) {

            echo "<input type='hidden' name='template_name' value='".$this->fields["template_name"]."'>";

            //TRANS: %s is the template name
            printf(__('Created from the template %s'), $this->fields["template_name"]);

         } else if (!empty($params['withtemplate']) && ($params['withtemplate'] == 1)) {
            echo "<input type='hidden' name='is_template' value='1'>\n";
            echo "<label for='textfield_template_name$rand'>" . __('Template name') . "</label>";
            Html::autocompletionTextField(
               $this,
               'template_name',
               [
                  'size'      => 25,
                  'required'  => true,
                  'rand'      => $rand
               ]
            );
         } else if ($this->isNewID($ID)) {
            $nametype = $params['formtitle'] !== null ? $params['formtitle'] : $this->getTypeName(1);
            printf(__('%1$s - %2$s'), __('New item'), $nametype);
         } else {
            $nametype = $params['formtitle'] !== null ? $params['formtitle'] : $this->getTypeName(1);
            if (!$params['noid'] && ($_SESSION['glpiis_ids_visible'] || empty($nametype))) {
               //TRANS: %1$s is the Itemtype name and $2$d the ID of the item
               $nametype = sprintf(__('%1$s - ID %2$d'), $nametype, $ID);
            }
            echo $nametype;
         }
         $entityname = '';
         if (isset($this->fields["entities_id"])
            && Session::isMultiEntitiesMode()
            && $this->isEntityAssign()) {
            $entityname = Dropdown::getDropdownName("glpi_entities", $this->fields["entities_id"]);
         }

         echo "</th><th colspan='".$params['colspan']."'>";
         if (get_class($this) != 'Entity') {
            if ($this->maybeRecursive()) {
               if (Session::isMultiEntitiesMode()) {
                  echo "<table class='tab_format'><tr class='headerRow responsive_hidden'><th>".$entityname."</th>";
                  echo "<th class='right'><label for='dropdown_is_recursive$rand'>".__('Child entities')."</label></th><th>";
                  if ($params['canedit']) {
                     if ($this instanceof CommonDBChild) {
                        echo Dropdown::getYesNo($this->isRecursive());
                        if (isset($this->fields["is_recursive"])) {
                           echo "<input type='hidden' name='is_recursive' value='".$this->fields["is_recursive"]."'>";
                        }
                        $comment = __("Can't change this attribute. It's inherited from its parent.");
                        // CommonDBChild : entity data is get or copy from parent

                     } else if (!$this->can($ID, 'recursive')) {
                        echo Dropdown::getYesNo($this->fields["is_recursive"]);
                        $comment = __('You are not allowed to change the visibility flag for child entities.');

                     } else if (!$this->canUnrecurs()) {
                        echo Dropdown::getYesNo($this->fields["is_recursive"]);
                        $comment = __('Flag change forbidden. Linked items found.');

                     } else {
                        Dropdown::showYesNo("is_recursive", $this->fields["is_recursive"], -1, ['rand' => $rand]);
                        $comment = __('Change visibility in child entities');
                     }
                     echo " ";
                     Html::showToolTip($comment);
                  } else {
                     echo Dropdown::getYesNo($this->fields["is_recursive"]);
                  }
                  echo "</th></tr></table>";
               } else {
                  echo $entityname;
                  echo "<input type='hidden' name='is_recursive' value='0'>";
               }
            } else {
               echo $entityname;
            }
         }
         echo "</th></tr>\n";
      }

      Plugin::doHook("pre_item_form", ['item' => $this, 'options' => &$params]);

      // If in modal : do not display link on message after redirect
      if (isset($_REQUEST['_in_modal']) && $_REQUEST['_in_modal']) {
         echo "<input type='hidden' name='_no_message_link' value='1'>";
      }

   }


   /**
    * is the parameter ID must be considered as new one ?
    * Default is empty of <0 may be overriden (for entity for example)
    *
    * @param integer $ID ID of the item (-1 if new item)
    *
    * @return boolean
   **/
   static function isNewID($ID) {
      return (empty($ID) || ($ID <= 0));
   }


   /**
    * is the current object a new  one
    *
    * @since 0.83
    *
    * @return boolean
   **/
   function isNewItem() {

      if (isset($this->fields['id'])) {
         return $this->isNewID($this->fields['id']);
      }
      return true;
   }


   /**
    * Check right on an item
    *
    * @param integer $ID    ID of the item (-1 if new item)
    * @param mixed   $right Right to check : r / w / recursive / READ / UPDATE / DELETE
    * @param array   $input array of input data (used for adding item) (default NULL)
    *
    * @return boolean
   **/
   function can($ID, $right, array &$input = null) {
      // Clean ID :
      $ID = Toolbox::cleanInteger($ID);

      // Create process
      if ($this->isNewID($ID)) {
         if (!isset($this->fields['id'])) {
            // Only once
            $this->getEmpty();
         }

         if (is_array($input)) {
            $input = $this->addNeededInfoToInput($input);
            // Copy input field to allow getEntityID() to work
            // from entites_id field or from parent item ref
            foreach ($input as $key => $val) {
               if (isset($this->fields[$key])) {
                  $this->fields[$key] = $val;
               }
            }
            // Store to be available for others functions
            $this->input = $input;
         }

         if ($this->isPrivate()
             && ($this->fields['users_id'] === Session::getLoginUserID())) {
            return true;
         }
         return (static::canCreate() && $this->canCreateItem());

      }
      // else : Get item if not already loaded
      if (!isset($this->fields['id']) || ($this->fields['id'] != $ID)) {
         // Item not found : no right
         if (!$this->getFromDB($ID)) {
            return false;
         }
      }

      /* Hook to restrict user right on current item @since 9.2 */
      $this->right = $right;
      Plugin::doHook("item_can", $this);
      if ($this->right !== $right) {
         return false;
      }
      unset($this->right);

      switch ($right) {
         case READ :
            // Personnal item
            if ($this->isPrivate()
                && ($this->fields['users_id'] === Session::getLoginUserID())) {
               return true;
            }
            return (static::canView() && $this->canViewItem());

         case UPDATE :
            // Personnal item
            if ($this->isPrivate()
                && ($this->fields['users_id'] === Session::getLoginUserID())) {
               return true;
            }
            return (static::canUpdate() && $this->canUpdateItem());

         case DELETE :
            // Personnal item
            if ($this->isPrivate()
                && ($this->fields['users_id'] === Session::getLoginUserID())) {
               return true;
            }
            return (static::canDelete() && $this->canDeleteItem());

         case PURGE :
            // Personnal item
            if ($this->isPrivate()
                && ($this->fields['users_id'] === Session::getLoginUserID())) {
               return true;
            }
            return (static::canPurge() && $this->canPurgeItem());

         case CREATE :
            // Personnal item
            if ($this->isPrivate()
                && ($this->fields['users_id'] === Session::getLoginUserID())) {
               return true;
            }
            return (static::canCreate() && $this->canCreateItem());

         case 'recursive' :
            if ($this->isEntityAssign()
                && $this->maybeRecursive()) {
               if (static::canCreate()
                   && Session::haveAccessToEntity($this->getEntityID())) {
                  // Can make recursive if recursive access to entity
                  return Session::haveRecursiveAccessToEntity($this->getEntityID());
               }
            }
            break;

      }
      return false;
   }


   /**
    * Check right on an item with block
    *
    * @param integer $ID    ID of the item (-1 if new item)
    * @param mixed   $right Right to check : r / w / recursive
    * @param array   $input array of input data (used for adding item) (default NULL)
    *
    * @return void
   **/
   function check($ID, $right, array &$input = null) {

      // Check item exists
      if (!$this->isNewID($ID)
          && (!isset($this->fields['id']) || $this->fields['id'] != $ID)
          && !$this->getFromDB($ID)) {
         // Gestion timeout session
         Session::redirectIfNotLoggedIn();
         Html::displayNotFoundError();

      } else {
         if (!$this->can($ID, $right, $input)) {
            // Gestion timeout session
            Session::redirectIfNotLoggedIn();
            Html::displayRightError();
         }
      }
   }


   /**
    * Check if have right on this entity
    *
    * @param boolean $recursive set true to accept recursive items of ancestors
    *                           of active entities (View case for example) (default false)
    * @since 0.85
    *
    * @return boolean
   **/
   function checkEntity($recursive = false) {

      // Is an item assign to an entity
      if ($this->isEntityAssign()) {
         // Can be recursive check
         if ($recursive && $this->maybeRecursive()) {
            return Session::haveAccessToEntity($this->getEntityID(), $this->isRecursive());
         }
         //  else : No recursive item         // Have access to entity
         return Session::haveAccessToEntity($this->getEntityID());
      }
      // else : Global item
      return true;
   }


   /**
    * Check global right on an object
    *
    * @param mixed $right Right to check : c / r / w / d
    *
    * @return void
   **/
   function checkGlobal($right) {

      if (!$this->canGlobal($right)) {
         // Gestion timeout session
         Session::redirectIfNotLoggedIn();
         Html::displayRightError();
      }
   }


   /**
    * Get global right on an object
    *
    * @param mixed $right Right to check : c / r / w / d / READ / UPDATE / CREATE / DELETE
    *
    * @return void
   **/
   function canGlobal($right) {

      switch ($right) {
         case READ :
            return static::canView();

         case UPDATE :
            return static::canUpdate();

         case CREATE :
            return static::canCreate();

         case DELETE :
            return static::canDelete();

         case PURGE :
            return static::canPurge();

      }

      return false;
   }


   /**
    * Get the ID of entity assigned to the object
    *
    * Can be overloaded (ex : infocom)
    *
    * @return integer ID of the entity
   **/
   function getEntityID() {

      if ($this->isEntityAssign()) {
         return $this->fields["entities_id"];
      }
      return  -1;
   }


   /**
    * Is the object assigned to an entity
    *
    * Can be overloaded (ex : infocom)
    *
    * @return boolean
   **/
   function isEntityAssign() {

      if (!array_key_exists('id', $this->fields)) {
         $this->getEmpty();
      }
      return array_key_exists('entities_id', $this->fields);
   }


   /**
    * Is the object may be recursive
    *
    * Can be overloaded (ex : infocom)
    *
    * @return boolean
   **/
   function maybeRecursive() {

      if (!array_key_exists('id', $this->fields)) {
         $this->getEmpty();
      }
      return array_key_exists('is_recursive', $this->fields);
   }


   /**
    * Is the object recursive
    *
    * Can be overloaded (ex : infocom)
    *
    * @return boolean
   **/
   function isRecursive() {

      if ($this->maybeRecursive()) {
         return $this->fields["is_recursive"];
      }
      // Return integer value to be used to fill is_recursive field
      return 0;
   }


   /**
    * Is the object may be deleted
    *
    * @return boolean
   **/
   function maybeDeleted() {

      if (!isset($this->fields['id'])) {
         $this->getEmpty();
      }
      return array_key_exists('is_deleted', $this->fields);
   }


   /**
    * Is the object deleted
    *
    * @return boolean
   **/
   function isDeleted() {

      if ($this->maybeDeleted()) {
         return $this->fields["is_deleted"];
      }
      // Return integer value to be used to fill is_deleted field
      return 0;

   }


   /**
    * Can object be activated
    *
    * @since 9.2
    *
    * @return boolean
    **/
   function maybeActive() {

      if (!isset($this->fields['id'])) {
         $this->getEmpty();
      }
      return array_key_exists('is_active', $this->fields);
   }


   /**
    * Is the object active
    *
    * @since 9.2
    *
    * @return boolean
    **/
   function isActive() {

      if ($this->maybeActive()) {
         return $this->fields["is_active"];
      }
      // Return integer value to be used to fill is_active field
      return 1;

   }


   /**
    * Is the object may be a template
    *
    * @return boolean
   **/
   function maybeTemplate() {

      if (!isset($this->fields['id'])) {
         $this->getEmpty();
      }
      return isset($this->fields['is_template']);
   }


   /**
    * Is the object a template
    *
    * @return boolean
   **/
   function isTemplate() {

      if ($this->maybeTemplate()) {
         return $this->fields["is_template"];
      }
      // Return integer value to be used to fill is_template field
      return 0;
   }


   /**
    * Can the object be dynamic
    *
    * @since 0.84
    *
    * @return boolean
   **/
   function maybeDynamic() {

      if (!isset($this->fields['id'])) {
         $this->getEmpty();
      }
      return array_key_exists('is_dynamic', $this->fields);
   }


   /**
    * Use deleted field in case of dynamic management to lock ?
    *
    * need to be overriden if object need to use standard deleted management (Computer...)
    * @since 0.84
    *
    * @return boolean
   **/
   function useDeletedToLockIfDynamic() {
      return $this->maybeDynamic();
   }


   /**
    * Is an object dynamic or not
    *
    * @since 0.84
    *
    * @return boolean
   **/
   function isDynamic() {

      if ($this->maybeDynamic()) {
         return $this->fields['is_dynamic'];
      }
      return 0;
   }


   /**
    * Is the object may be private
    *
    * @return boolean
   **/
   function maybePrivate() {

      if (!isset($this->fields['id'])) {
         $this->getEmpty();
      }
      return (array_key_exists('is_private', $this->fields)
              && array_key_exists('users_id', $this->fields));
   }


   /**
    * Is the object private
    *
    * @return boolean
   **/
   function isPrivate() {

      if ($this->maybePrivate()) {
         return $this->fields["is_private"];
      }
      return false;
   }

   /**
    * Can object have a location
    *
    * @since 9.3
    *
    * @return boolean
    */
   function maybeLocated() {

      if (!array_key_exists('id', $this->fields)) {
         $this->getEmpty();
      }
      return array_key_exists('locations_id', $this->fields);
   }

   /**
    * Return the linked items (in computers_items)
    *
    * @return array an array of linked items  like array('Computer' => array(1,2), 'Printer' => array(5,6))
    * @since 0.84.4
   **/
   function getLinkedItems() {
      return [];
   }


   /**
    * Return the count of linked items (in computers_items)
    *
    * @return integer number of linked items
    * @since 0.84.4
   **/
   function getLinkedItemsCount() {

      $linkeditems = $this->getLinkedItems();
      $nb          = 0;
      if (count($linkeditems)) {
         foreach ($linkeditems as $tab) {
            $nb += count($tab);
         }
      }
      return $nb;
   }


   /**
    * Return a field Value if exists
    *
    * @param string $field field name
    *
    * @return mixed value of the field / false if not exists
   **/
   function getField($field) {

      if (array_key_exists($field, $this->fields)) {
         return $this->fields[$field];
      }
      return NOT_AVAILABLE;
   }


   /**
    * Determine if a field exists
    *
    * @param string $field field name
    *
    * @return boolean
   **/
   function isField($field) {

      if (!isset($this->fields['id'])) {
         $this->getEmpty();
      }
       return array_key_exists($field, $this->fields);
   }


   /**
    * Get comments of the Object
    *
    * @return string comments of the object in the current language (HTML)
   **/
   function getComments() {

      $comment = "";
      $toadd   = [];
      if ($this->isField('completename')) {
         $toadd[] = ['name'  => __('Complete name'),
                          'value' => nl2br($this->getField('completename'))];
      }

      if ($this->isField('serial')) {
         $toadd[] = ['name'  => __('Serial number'),
                          'value' => nl2br($this->getField('serial'))];
      }

      if ($this->isField('otherserial')) {
         $toadd[] = ['name'  => __('Inventory number'),
                          'value' => nl2br($this->getField('otherserial'))];
      }

      if ($this->isField('states_id') && $this->getType()!='State') {
         $tmp = Dropdown::getDropdownName('glpi_states', $this->getField('states_id'));
         if ((strlen($tmp) != 0) && ($tmp != '&nbsp;')) {
            $toadd[] = ['name'  => __('Status'),
                             'value' => $tmp];
         }
      }

      if ($this->isField('locations_id') && $this->getType()!='Location') {
         $tmp = Dropdown::getDropdownName("glpi_locations", $this->getField('locations_id'));
         if ((strlen($tmp) != 0) && ($tmp != '&nbsp;')) {
            $toadd[] = ['name'  => __('Location'),
                             'value' => $tmp];
         }
      }

      if ($this->isField('users_id')) {
         $tmp = getUserName($this->getField('users_id'));
         if ((strlen($tmp) != 0) && ($tmp != '&nbsp;')) {
            $toadd[] = ['name'  => __('User'),
                             'value' => $tmp];
         }
      }

      if ($this->isField('groups_id')
          && ($this->getType() != 'Group')) {
         $tmp = Dropdown::getDropdownName("glpi_groups", $this->getField('groups_id'));
         if ((strlen($tmp) != 0) && ($tmp != '&nbsp;')) {
            $toadd[] = ['name'  => __('Group'),
                             'value' => $tmp];
         }
      }

      if ($this->isField('users_id_tech')) {
         $tmp = getUserName($this->getField('users_id_tech'));
         if ((strlen($tmp) != 0) && ($tmp != '&nbsp;')) {
            $toadd[] = ['name'  => __('Technician in charge of the hardware'),
                             'value' => $tmp];
         }
      }

      if ($this->isField('contact')) {
         $toadd[] = ['name'  => __('Alternate username'),
                          'value' => nl2br($this->getField('contact'))];
      }

      if ($this->isField('contact_num')) {
         $toadd[] = ['name'  => __('Alternate username number'),
                          'value' => nl2br($this->getField('contact_num'))];
      }

      if (InfoCom::canApplyOn($this)) {
         $infocom = new Infocom();
         if ($infocom->getFromDBforDevice($this->getType(), $this->fields['id'])) {
            $toadd[] = ['name'  => __('Warranty expiration date'),
                             'value' => Infocom::getWarrantyExpir($infocom->fields["warranty_date"],
                                                                  $infocom->fields["warranty_duration"],
                                                                  0, true)];
         }
      }

      if (($this instanceof CommonDropdown)
          && $this->isField('comment')) {
         $toadd[] = ['name'  => __('Comments'),
                          'value' => nl2br($this->getField('comment'))];
      }

      if (count($toadd)) {
         foreach ($toadd as $data) {
            // Do not use SPAN here
            $comment .= sprintf(__('%1$s: %2$s')."<br>",
                                "<strong>".$data['name'], "</strong>".$data['value']);
         }
      }

      if (!empty($comment)) {
         return Html::showToolTip($comment, ['display' => false]);
      }

      return $comment;
   }


   /**
    * @since 0.84
    *
    * Get field used for name
    *
    * @return string
   **/
   static function getNameField() {
      return 'name';
   }


   /**
    * @since 0.84
    *
    * Get field used for completename
    *
    * @return string
   **/
   static function getCompleteNameField() {
      return 'completename';
   }


   /** Get raw name of the object
    * Maybe overloaded
    *
    * @see CommonDBTM::getNameField
    *
    * @since 0.85
    *
    * @return string
   **/
   function getRawName() {

      if (isset($this->fields[static::getNameField()])) {
         return $this->fields[static::getNameField()];
      }
      return '';
   }


   /** Get raw completename of the object
    * Maybe overloaded
    *
    * @see CommonDBTM::getCompleteNameField
    *
    * @since 0.85
    *
    * @return string
   **/
   function getRawCompleteName() {

      if (isset($this->fields[static::getCompleteNameField()])) {
         return $this->fields[static::getCompleteNameField()];
      }
      return '';
   }


   /**
    * Get the name of the object
    *
    * @param array $options array of options
    *    - comments     : boolean / display comments
    *    - complete     : boolean / display completename instead of name
    *    - additional   : boolean / display aditionals information
    *
    * @return string name of the object in the current language
    *
    * @see CommonDBTM::getRawCompleteName
    * @see CommonDBTM::getRawName
   **/
   function getName($options = []) {

      $p = [
         'comments'   => false,
         'complete'   => false,
         'additional' => false,
      ];

      if (is_array($options)) {
         foreach ($options as $key => $val) {
            $p[$key] = $val;
         }
      }

      $name = '';
      if ($p['complete']) {
         $name = $this->getRawCompleteName();
      }
      if (empty($name)) {
         $name = $this->getRawName();
      }

      if (strlen($name) != 0) {
         if ($p['additional']) {
            $pre = $this->getPreAdditionalInfosForName();
            if (!empty($pre)) {
               $name = sprintf(__('%1$s - %2$s'), $pre, $name);
            }
            $post = $this->getPostAdditionalInfosForName();
            if (!empty($post)) {
               $name = sprintf(__('%1$s - %2$s'), $name, $post);
            }
         }
         if ($p['comments']) {
            $comment = $this->getComments();
            if (!empty($comment)) {
               $name = sprintf(__('%1$s - %2$s'), $name, $comment);
            }
         }
         return $name;
      }
      return NOT_AVAILABLE;
   }


   /**
    * Get additionals information to add before name
    *
    * @since 0.84
    *
    * @return string string to add
   **/
   function getPreAdditionalInfosForName() {
      return '';
   }

   /**
    * Get additionals information to add after name
    *
    * @since 0.84
    *
    * @return string string to add
   **/
   function getPostAdditionalInfosForName() {
      return '';
   }


   /**
    * Get the name of the object with the ID if the config is set
    * Should Not be overloaded (overload getName() instead)
    *
    * @see CommonDBTM::getName
    *
    * @param array $options array of options
    *    - comments     : boolean / display comments
    *    - complete     : boolean / display completename instead of name
    *    - additional   : boolean / display aditionals information
    *    - forceid      : boolean  override config and display item's ID (false by default)
    *
    * @return string name of the object in the current language
   **/
   function getNameID($options = []) {

      $p = [
         'forceid'  => false,
         'comments' => false,
      ];

      if (is_array($options)) {
         foreach ($options as $key => $val) {
            $p[$key] = $val;
         }
      }

      if ($p['forceid']
          || $_SESSION['glpiis_ids_visible']) {
         $addcomment = $p['comments'];

         // unset comment
         $p['comments'] = false;
         $name = $this->getName($p);

         //TRANS: %1$s is a name, %2$s is ID
         $name = sprintf(__('%1$s (%2$s)'), $name, $this->getField('id'));

         if ($addcomment) {
            $comment = $this->getComments();
            if (!empty($comment)) {
               $name = sprintf(__('%1$s - %2$s'), $name, $comment);
            }
         }
         return $name;
      }
      return $this->getName($options);
   }

   /**
    * Get the Search options for the given Type
    * If you want to work on search options, @see CommonDBTM::rawSearchOptions
    *
    * @return array an *indexed* array of search options
    *
    * @see https://glpi-developer-documentation.rtfd.io/en/master/devapi/search.html
   **/
   public final function searchOptions() {
      static $options;

      if (!isset($options)) {
         $options = [];

         foreach ($this->rawSearchOptions() as $opt) {
            $missingFields = [];
            if (!isset($opt['id'])) {
               $missingFields[] = 'id';
            }
            if (!isset($opt['name'])) {
               $missingFields[] = 'name';
            }
            if (count($missingFields) > 0) {
               throw new \Exception(
                  vsprintf(
                     'Invalid search option in "%1$s": missing "%2$s" field(s). %3$s',
                     [
                        get_called_class(),
                        implode('", "', $missingFields),
                        print_r($opt, true)
                     ]
                  )
               );
            }

            $optid = $opt['id'];
            unset($opt['id']);

            if (isset($options[$optid])) {
               $message = "Duplicate key $optid ({$options[$optid]['name']}/{$opt['name']}) in ".
                   get_class($this) . " searchOptions!";

               Toolbox::logError($message);
            }

            foreach ($opt as $k => $v) {
               $options[$optid][$k] = $v;
            }
         }
      }

      return $options;
   }


   /**
    * Provides search options configuration. Do not rely directly
    * on this, @see CommonDBTM::searchOptions instead.
    *
    * @since 9.3
    *
    * This should be overloaded in Class
    *
    * @return array a *not indexed* array of search options
    *
    * @see https://glpi-developer-documentation.rtfd.io/en/master/devapi/search.html
   **/
   public function rawSearchOptions() {
      $tab = [];

      $tab[] = [
          'id'   => 'common',
          'name' => __('Characteristics')
      ];

      $tab[] = [
         'id'            => 1,
         'table'         => $this->getTable(),
         'field'         => 'name',
         'name'          => __('Name'),
         'datatype'      => 'itemlink',
         'massiveaction' => false
      ];

      if ($this->maybeRecursive()) {
         $tab[] = ['id'       => 86,
                   'table'    => $this->getTable(),
                   'field'    => 'is_recursive',
                   'name'     => __('Child entities'),
                   'datatype' =>'bool'];
      }

      // add objectlock search options
      $tab = array_merge($tab, ObjectLock::rawSearchOptionsToAdd(get_class($this)));

      return $tab;
   }

   /**
    * Summary of getSearchOptionsToAdd
    * @since 9.2
    *
    * @param string $itemtype Item type, defaults to null
    *
    * @return array
   **/
   static function getSearchOptionsToAdd($itemtype = null) {
      $options = [];

      $classname = get_called_class();
      $method_name = 'rawSearchOptionsToAdd';
      if (!method_exists($classname, $method_name)) {
         return $options;
      }

      if (defined('TU_USER') && $itemtype != null) {
         $item = new $itemtype;
         $all_options = $item->searchOptions();
      }

      foreach ($classname::$method_name($itemtype) as $opt) {
         if (!isset($opt['id'])) {
            throw new \Exception(get_called_class() . ': invalid search option! ' . print_r($opt, true));
         }
         $optid = $opt['id'];
         unset($opt['id']);

         if (defined('TU_USER') && $itemtype != null) {
            if (isset($all_options[$optid])) {
               $message = "Duplicate key $optid ({$all_options[$optid]['name']}/{$opt['name']}) in ".
                  self::class . " searchOptionsToAdd for $itemtype!";

               Toolbox::logError($message);
            }
         }

         foreach ($opt as $k => $v) {
            $options[$optid][$k] = $v;
            if (defined('TU_USER') && $itemtype != null) {
               $all_options[$optid][$k] = $v;
            }
         }
      }

      return $options;
   }

   /**
    * Get all the massive actions available for the current class regarding given itemtype
    *
    * @since 0.85
    *
    * @param array      $actions    array of the actions to update
    * @param string     $itemtype   the type of the item for which we want the actions
    * @param boolean    $is_deleted (default 0)
    * @param CommonDBTM $checkitem  (default NULL)
    *
    * @return void (update is set inside $actions)
   **/
   static function getMassiveActionsForItemtype(array &$actions, $itemtype, $is_deleted = 0,
                                                CommonDBTM $checkitem = null) {
   }


   /**
    * Class-specific method used to show the fields to specify the massive action
    *
    * @since 0.85
    *
    * @param MassiveAction $ma the current massive action object
    *
    * @return boolean false if parameters displayed ?
   **/
   static function showMassiveActionsSubForm(MassiveAction $ma) {
      return false;
   }


   /**
    * Class specific execution of the massive action (new system) by itemtypes
    *
    * @since 0.85
    *
    * @param MassiveAction $ma   the current massive action object
    * @param CommonDBTM    $item the item on which apply the massive action
    * @param array         $ids  an array of the ids of the item on which apply the action
    *
    * @return void (direct submit to $ma object)
   **/
   static function processMassiveActionsForOneItemtype(MassiveAction $ma, CommonDBTM $item,
                                                       array $ids) {
   }


   /**
    * Get the standard massive actions which are forbidden
    *
    * @since 0.84
    *
    * This should be overloaded in Class
    *
    * @return array an array of massive actions
   **/
   function getForbiddenStandardMassiveAction() {
      return [];
   }


   /**
    * Get the specific massive actions
    *
    * @since 0.84
    *
    * This should be overloaded in Class
    *
    * @param object $checkitem link item to check right (default NULL)
    *
    * @return array an array of massive actions
   **/
   function getSpecificMassiveActions($checkitem = null) {
      global $DB;

      $actions = [];
      // test if current profile has rights to unlock current item type
      if (Session::haveRight( static::$rightname, UNLOCK)) {
         $actions['ObjectLock'.MassiveAction::CLASS_ACTION_SEPARATOR.'unlock']
                        = _x('button', 'Unlock items');
      }
      if ($DB->fieldExists(static::getTable(), 'entities_id') && static::canUpdate()) {
         MassiveAction::getAddTransferList($actions);
      }

      return $actions;
   }


   /**
    * Print out an HTML "<select>" for a dropdown
    *
    * This should be overloaded in Class
    *
    * @param array $options array of possible options:
    * Parameters which could be used in options array :
    *    - name : string / name of the select (default is depending itemtype)
    *    - value : integer / preselected value (default 0)
    *    - comments : boolean / is the comments displayed near the dropdown (default true)
    *    - entity : integer or array / restrict to a defined entity or array of entities
    *                   (default -1 : no restriction)
    *    - toupdate : array / Update a specific item on select change on dropdown
    *                   (need value_fieldname, to_update, url (see Ajax::updateItemOnSelectEvent for information)
    *                   and may have moreparams)
    *    - used : array / Already used items ID: not to display in dropdown (default empty)
    *
    * @return void display the dropdown
   **/
   static function dropdown($options = []) {
      /// TODO try to revert usage : Dropdown::show calling this function
      /// TODO use this function instead of Dropdown::show
      return Dropdown::show(get_called_class(), $options);
   }


   /**
    * Return a search option by looking for a value of a specific field and maybe a specific table
    *
    * @param string $field the field in which looking for the value (for example : table, name, etc)
    * @param string $value the value to look for in the field
    * @param string $table the table (default '')
    *
    * @return array the search option array, or an empty array if not found
   **/
   function getSearchOptionByField($field, $value, $table = '') {

      foreach ($this->searchOptions() as $id => $searchOption) {
         if ((isset($searchOption['linkfield']) && ($searchOption['linkfield'] == $value))
             || (isset($searchOption[$field]) && ($searchOption[$field] == $value))) {
            if (($table == '')
                || (($table != '') && ($searchOption['table'] == $table))) {
               // Set ID;
               $searchOption['id'] = $id;
               return $searchOption;
            }
         }
      }
      return [];
   }


   /**
    * Get search options
    *
    * @since 0.85
    *
    * @return array the search option array
   **/
   function getOptions() {

      if (!$this->searchopt) {
         $this->searchopt = Search::getOptions($this->getType());
      }

      return $this->searchopt;
   }


   /**
    * Return a search option ID by looking for a value of a specific field and maybe a specific table
    *
    * @since 0.83
    *
    * @param string $field the field in which looking for the value (for example : table, name, etc)
    * @param string $value the value to look for in the field
    * @param string $table the table (default '')
    *
    * @return mixed the search option id, or -1 if not found
   **/
   function getSearchOptionIDByField($field, $value, $table = '') {

      $tab = $this->getSearchOptionByField($field, $value, $table);
      if (isset($tab['id'])) {
         return $tab['id'];
      }
      return -1;
   }


   /**
    * Check float and decimal values
    *
    * @param boolean $display display or not messages in and addAfterRedirect (true by default)
    *
    * @return void
   **/
   function filterValues($display = true) {
      // MoYo : comment it because do not understand why filtering is disable
      // if (in_array('CommonDBRelation', class_parents($this))) {
      //    return true;
      // }
      //Type mismatched fields
      $fails = [];
      if (isset($this->input) && is_array($this->input) && count($this->input)) {

         foreach ($this->input as $key => $value) {
            $unset        = false;
            $regs         = [];
            $searchOption = $this->getSearchOptionByField('field', $key);

            if (isset($searchOption['datatype'])
                && (is_null($value) || ($value == '') || ($value == 'NULL'))) {

               switch ($searchOption['datatype']) {
                  case 'date' :
                  case 'datetime' :
                     // don't use $unset', because this is not a failure
                     $this->input[$key] = 'NULL';
                     break;
               }
            } else if (isset($searchOption['datatype'])
                       && !is_null($value)
                       && ($value != '')
                       && ($value != 'NULL')) {

               switch ($searchOption['datatype']) {
                  case 'integer' :
                  case 'count' :
                  case 'number' :
                  case 'decimal' :
                     $value = str_replace(',', '.', $value);
                     if ($searchOption['datatype'] == 'decimal') {
                        $this->input[$key] = floatval(Toolbox::cleanDecimal($value));
                     } else {
                        $this->input[$key] = intval(Toolbox::cleanInteger($value));
                     }
                     if (!is_numeric($this->input[$key])) {
                        $unset = true;
                     }
                     break;

                  case 'bool' :
                     if (!in_array($value, [0,1])) {
                        $unset = true;
                     }
                     break;

                  case 'ip' :
                     $address = new IPAddress();
                     if (!$address->setAddressFromString($value)) {
                        $unset = true;
                     } else if (!$address->is_ipv4()) {
                        $unset = true;
                     }
                     break;

                  case 'mac' :
                     preg_match("/([0-9a-fA-F]{1,2}([:-]|$)){6}$/", $value, $regs);
                     if (empty($regs)) {
                        $unset = true;
                     }
                     // Define the MAC address to lower to reduce complexity of SQL queries
                     $this->input[$key] = strtolower ($value);
                     break;

                  case 'date' :
                  case 'datetime' :
                     // Date is already "reformat" according to getDateFormat()
                     $pattern  = "/^([0-9]{4})-([0-9]{1,2})-([0-9]{1,2})";
                     $pattern .= "([_][01][0-9]|2[0-3]:[0-5][0-9]:[0-5]?[0-9])?/";
                     preg_match($pattern, $value, $regs);
                     if (empty($regs)) {
                        $unset = true;
                     }
                     break;

                  case 'itemtype' :
                     //Want to insert an itemtype, but the associated class doesn't exists
                     if (!class_exists($value)) {
                        $unset = true;
                     }

                  case 'email' :
                  case 'string' :
                     if (strlen($value) > 255) {
                        Toolbox::logWarning("$value exceed 255 characters long (".strlen($value)."), it will be truncated.");
                        $this->input[$key] = substr($value, 0, 254);
                     }
                     break;

                  default :
                     //Plugins can implement their own checks
                     if (!$this->checkSpecificValues($searchOption['datatype'], $value)) {
                        $unset = true;
                     }
                     // Copy value if check have update it
                     $this->input[$key] = $value;
                     break;
               }
            }

            if ($unset) {
               $fails[] = $searchOption['name'];
               unset($this->input[$key]);
            }
         }
      }
      if ($display && count($fails)) {
         //Display a message to indicate that one or more value where filtered
         //TRANS: %s is the list of the failed fields
         $message = sprintf(__('%1$s: %2$s'), __('At least one field has an incorrect value'),
                            implode(',', $fails));
         Session::addMessageAfterRedirect($message, INFO, true);
      }
   }


   /**
    * Add more check for values
    *
    * @param string $datatype datatype of the value
    * @param array  $value    value to check (pass by reference)
    *
    * @return boolean true if value is ok, false if not
   **/
   function checkSpecificValues($datatype, &$value) {
      return true;
   }


   /**
    * Get fields to display in the unicity error message
    *
    * @return array an array which contains field => label
   **/
   function getUnicityFieldsToDisplayInErrorMessage() {

      return ['id'          => __('ID'),
                   'serial'      => __('Serial number'),
                   'entities_id' => __('Entity')];
   }


   function getUnallowedFieldsForUnicity() {
      return ['alert', 'comment', 'date_mod', 'id', 'is_recursive', 'items_id'];
   }


   /**
    * Build an unicity error message
    *
    * @param array $msgs    the string not transleted to be display on the screen, or to be sent in a notification
    * @param array $unicity the unicity criterion that failed to match
    * @param array $doubles the items that are already present in DB
    *
    * @return string
   **/
   function getUnicityErrorMessage($msgs, $unicity, $doubles) {

      $message = [];
      foreach ($msgs as $field => $value) {
         $table = getTableNameForForeignKeyField($field);
         if ($table != '') {
            $searchOption = $this->getSearchOptionByField('field', 'name', $table);
         } else {
            $searchOption = $this->getSearchOptionByField('field', $field);
         }
         $message[] = sprintf(__('%1$s = %2$s'), $searchOption['name'], $value);
      }

      if ($unicity['action_refuse']) {
         $message_text = sprintf(__('Impossible record for %s'),
                                 implode('&nbsp;&amp;&nbsp;', $message));
      } else {
         $message_text = sprintf(__('Item successfully added but duplicate record on %s'),
                                 implode('&nbsp;&amp;&nbsp;', $message));
      }
      $message_text .= '<br>'.__('Other item exist');

      foreach ($doubles as $double) {
         if (in_array('CommonDBChild', class_parents($this))) {
            if ($this->getField($this->itemtype)) {
               $item = new $double['itemtype']();
            } else {
               $item = new $this->itemtype();
            }

            $item->getFromDB($double['items_id']);
         } else {
            $item = clone $this;
            $item->getFromDB($double['id']);
         }

         $double_text = '';
         if ($item->canView() && $item->canViewItem()) {
            $double_text = $item->getLink();
         }

         foreach ($this->getUnicityFieldsToDisplayInErrorMessage() as $key => $value) {
            $field_value = $item->getField($key);
            if ($field_value != NOT_AVAILABLE) {
               if (getTableNameForForeignKeyField($key) != '') {
                  $field_value = Dropdown::getDropdownName(getTableNameForForeignKeyField($key),
                                                           $field_value);
               }
               $new_text = sprintf(__('%1$s: %2$s'), $value, $field_value);
               if (empty($double_text)) {
                  $double_text = $new_text;
               } else {
                  $double_text = sprintf(__('%1$s - %2$s'), $double_text, $new_text);
               }
            }
         }
         // Add information on item in trashbin
         if ($item->isField('is_deleted') && $item->getField('is_deleted')) {
            $double_text = sprintf(__('%1$s - %2$s'), $double_text, __('Item in the trashbin'));
         }

         $message_text .= "<br>[$double_text]";
      }
      return $message_text;
   }


   /**
    * Check field unicity before insert or update
    *
    * @param boolean $add     true for insert, false for update (false by default)
    * @param array   $options array
    *
    * @return boolean true if item can be written in DB, false if not
   **/
   function checkUnicity($add = false, $options = []) {
      global $CFG_GLPI;

      $p = [
         'unicity_error_message'  => true,
         'add_event_on_duplicate' => true,
         'disable_unicity_check'  => false,
      ];

      if (is_array($options) && count($options)) {
         foreach ($options as $key => $value) {
            $p[$key] = $value;
         }
      }

      // Do not check for template
      if (isset($this->input['is_template']) && $this->input['is_template']) {
         return true;
      }

      $result = true;

      //Do not check unicity when creating infocoms or if checking is expliclty disabled
      if ($p['disable_unicity_check']) {
         return $result;
      }

      //Get all checks for this itemtype and this entity
      if (in_array(get_class($this), $CFG_GLPI["unicity_types"])) {
         // Get input entities if set / else get object one
         if (isset($this->input['entities_id'])) {
            $entities_id = $this->input['entities_id'];
         } else if (isset($this->fields['entities_id'])) {
            $entities_id = $this->fields['entities_id'];
         } else {
            $message = 'Missing entity ID!';
            Toolbox::logError($message);
         }

         $all_fields =  FieldUnicity::getUnicityFieldsConfig(get_class($this), $entities_id);
         foreach ($all_fields as $key => $fields) {

            //If there's fields to check
            if (!empty($fields) && !empty($fields['fields'])) {
               $where    = [];
               $continue = true;
               foreach (explode(',', $fields['fields']) as $field) {
                  if (isset($this->input[$field]) //Field is set
                      //Standard field not null
                      && (((getTableNameForForeignKeyField($field) == '')
                           && ($this->input[$field] != ''))
                          //Foreign key and value is not 0
                          || ((getTableNameForForeignKeyField($field) != '')
                              && ($this->input[$field] > 0)))
                      && !Fieldblacklist::isFieldBlacklisted(get_class($this), $entities_id, $field,
                                                             $this->input[$field])) {
                     $where[$this->getTable() . '.' . $field] = $this->input[$field];
                  } else {
                     $continue = false;
                  }
               }

               if ($continue
                   && count($where)) {
                  $entities = $fields['entities_id'];
                  if ($fields['is_recursive']) {
                     $entities = getSonsOf('glpi_entities', $fields['entities_id']);
                  }
                  $where[] = getEntitiesRestrictCriteria($this->getTable(), '', $entities);

                  $tmp = clone $this;
                  if ($tmp->maybeTemplate()) {
                     $where['is_template'] = 0;
                  }

                  //If update, exclude ID of the current object
                  if (!$add) {
                     $where['NOT'] = [$this->getTable() . '.id' => $this->input['id']];
                  }

                  if (countElementsInTable($this->getTable(), $where) > 0) {
                     if ($p['unicity_error_message']
                         || $p['add_event_on_duplicate']) {
                        $message = [];
                        foreach (explode(',', $fields['fields']) as $field) {
                           $message[$field] = $this->input[$field];
                        }

                        $doubles      = getAllDatasFromTable($this->getTable(), $where);
                        $message_text = $this->getUnicityErrorMessage($message, $fields, $doubles);
                        if ($p['unicity_error_message']) {
                           if (!$fields['action_refuse']) {
                              $show_other_messages = ($fields['action_refuse']?true:false);
                           } else {
                              $show_other_messages = true;
                           }
                           Session::addMessageAfterRedirect($message_text, true,
                                                            $show_other_messages,
                                                            $show_other_messages);
                        }
                        if ($p['add_event_on_duplicate']) {
                           Event::log ((!$add?$this->fields['id']:0), get_class($this), 4,
                                       'inventory',
                                       //TRANS: %1$s is the user login, %2$s the message
                                       sprintf(__('%1$s trying to add an item that already exists: %2$s'),
                                               $_SESSION["glpiname"], $message_text));
                        }
                     }
                     if ($fields['action_refuse']) {
                        $result = false;
                     }
                     if ($fields['action_notify']) {
                        $params = [
                           'action_type' => $add,
                           'action_user' => getUserName(Session::getLoginUserID()),
                           'entities_id' => $entities_id,
                           'itemtype'    => get_class($this),
                           'date'        => $_SESSION['glpi_currenttime'],
                           'refuse'      => $fields['action_refuse'],
                           'label'       => $message,
                           'field'       => $fields,
                           'double'      => $doubles];
                        NotificationEvent::raiseEvent('refuse', new FieldUnicity(), $params);
                     }
                  }
               }
            }
         }

      }

      return $result;
   }


   /**
    * Clean all infos which match some criteria
    *
    * @param array   $crit    array of criteria (ex array('is_active'=>'1'))
    * @param boolean $force   force purge not on put in trashbin (default 0)
    * @param boolean $history do history log ? (true by default)
    *
    * @return boolean
   **/
   function deleteByCriteria($crit = [], $force = 0, $history = 1) {
      global $DB;

      $ok = false;
      if (is_array($crit) && (count($crit) > 0)) {
         $crit['FIELDS'] = [$this::getTable() => 'id'];
         $ok = true;
         foreach ($DB->request($this->getTable(), $crit) as $row) {
            if (!$this->delete($row, $force, $history)) {
               $ok = false;
            }
         }

      }
      return $ok;
   }


   /**
    * get the Entity of an Item
    *
    * @param string  $itemtype item type
    * @param integer $items_id id of the item
    *
    * @return integer ID of the entity or -1
   **/
   static function getItemEntity($itemtype, $items_id) {

      if ($itemtype
          && ($item = getItemForItemtype($itemtype))) {

         if ($item->getFromDB($items_id)) {
            return $item->getEntityID();
         }

      }
      return -1;
   }


   /**
    * display a specific field value
    *
    * @since 0.83
    *
    * @param string       $field   name of the field
    * @param string|array $values  with the value to display or a Single value
    * @param array        $options Array of options
    *
    * @return string the string to display
   **/
   static function getSpecificValueToDisplay($field, $values, array $options = []) {
      return '';
   }


   /**
    * display a field using standard system
    *
    * @since 0.83
    *
    * @param integer|string|array $field_id_or_search_options id of the search option field
    *                                                             or field name
    *                                                             or search option array
    * @param mixed                $values                     value to display
    * @param array                $options                    array of possible options:
    * Parameters which could be used in options array :
    *    - comments : boolean / is the comments displayed near the value (default false)
    *    - any others options passed to specific display method
    *
    * @return string the string to display
   **/
   function getValueToDisplay($field_id_or_search_options, $values, $options = []) {
      global $CFG_GLPI;

      $param = [
         'comments' => false,
         'html'     => false,
      ];
      foreach ($param as $key => $val) {
         if (!isset($options[$key])) {
            $options[$key] = $val;
         }
      }

      $searchoptions = [];
      if (is_array($field_id_or_search_options)) {
         $searchoptions = $field_id_or_search_options;
      } else {
         $searchopt = $this->searchOptions();

         // Get if id of search option is passed
         if (is_numeric($field_id_or_search_options)) {
            if (isset($searchopt[$field_id_or_search_options])) {
               $searchoptions = $searchopt[$field_id_or_search_options];
            }
         } else { // Get if field name is passed
            $searchoptions = $this->getSearchOptionByField('field', $field_id_or_search_options,
                                                           $this->getTable());
         }
      }

      if (count($searchoptions)) {
         $field = $searchoptions['field'];

         // Normalize option
         if (is_array($values)) {
            $value = $values[$field];
         } else {
            $value  = $values;
            $values = [$field => $value];
         }

         if (isset($searchoptions['datatype'])) {
            $unit = '';
            if (isset($searchoptions['unit'])) {
               $unit = $searchoptions['unit'];
            }

            switch ($searchoptions['datatype']) {
               case "count" :
               case "number" :
                  if (isset($searchoptions['toadd']) && isset($searchoptions['toadd'][$value])) {
                     return $searchoptions['toadd'][$value];
                  }
                  if ($options['html']) {
                     return Dropdown::getValueWithUnit(Html::formatNumber($value, false, 0), $unit);
                  }
                  return $value;

               case "decimal" :
                  if ($options['html']) {
                     return Dropdown::getValueWithUnit(Html::formatNumber($value), $unit);
                  }
                  return $value;

               case "string" :
               case "mac" :
               case "ip" :
                  return $value;

               case "text" :

                  if ($options['html']) {
                     $text = nl2br($value);
                  } else {
                     $text = $value;
                  }
                  if (isset($searchoptions['htmltext']) && $searchoptions['htmltext']) {
                     $text = Html::clean(Toolbox::unclean_cross_side_scripting_deep($text));
                  }
                  return $text;

               case "bool" :
                  return Dropdown::getYesNo($value);

               case "date" :
               case "date_delay" :
                  if (isset($options['relative_dates']) && $options['relative_dates']) {
                     $dates = Html::getGenericDateTimeSearchItems(['with_time'   => true,
                                                                        'with_future' => true]);
                     return $dates[$value];
                  }
                  return Html::convDate(Html::computeGenericDateTimeSearch($value, true));

               case "datetime" :
                  if (isset($options['relative_dates']) && $options['relative_dates']) {
                     $dates = Html::getGenericDateTimeSearchItems(['with_time'   => true,
                                                                        'with_future' => true]);
                     return $dates[$value];
                  }
                  return Html::convDateTime(Html::computeGenericDateTimeSearch($value, false));

               case "timestamp" :
                  if (($value == 0)
                      && isset($searchoptions['emptylabel'])) {
                     return $searchoptions['emptylabel'];
                  }
                  $withseconds = false;
                  if (isset($searchoptions['withseconds'])) {
                     $withseconds = $searchoptions['withseconds'];
                  }
                  return Html::timestampToString($value, $withseconds);

               case "email" :
                  if ($options['html']) {
                     return "<a href='mailto:$value'>$value</a>";
                  }
                  return $value;

               case "weblink" :
                  $orig_link = trim($value);
                  if (!empty($orig_link)) {
                     // strip begin of link
                     $link = preg_replace('/https?:\/\/(www[^\.]*\.)?/', '', $orig_link);
                     $link = preg_replace('/\/$/', '', $link);
                     if (Toolbox::strlen($link) > $CFG_GLPI["url_maxlength"]) {
                        $link = Toolbox::substr($link, 0, $CFG_GLPI["url_maxlength"])."...";
                     }
                     return "<a href=\"".Toolbox::formatOutputWebLink($orig_link)."\" target='_blank'>$link".
                            "</a>";
                  }
                  return "&nbsp;";

               case "itemlink" :
                  if ($searchoptions['table'] == $this->getTable()) {
                     break;
                  }

               case "dropdown" :
                  if (isset($searchoptions['toadd']) && isset($searchoptions['toadd'][$value])) {
                     return $searchoptions['toadd'][$value];
                  }
                  if (!is_numeric($value)) {
                     return $value;
                  }

                  if (($value == 0)
                      && isset($searchoptions['emptylabel'])) {
                     return $searchoptions['emptylabel'];
                  }

                  if ($searchoptions['table'] == 'glpi_users') {
                     if ($param['comments']) {
                        $tmp = getUserName($value, 2);
                        return $tmp['name'].'&nbsp;'.Html::showToolTip($tmp['comment'],
                                                                       ['display' => false]);
                     }
                     return getUserName($value);
                  }
                  if ($param['comments']) {
                     $tmp = Dropdown::getDropdownName($searchoptions['table'], $value, 1);
                     return $tmp['name'].'&nbsp;'.Html::showToolTip($tmp['comment'],
                                                                    ['display' => false]);
                  }
                  return Dropdown::getDropdownName($searchoptions['table'], $value);

               case "itemtypename" :
                  if ($obj = getItemForItemtype($value)) {
                     return $obj->getTypeName(1);
                  }
                  break;

               case "language" :
                  if (isset($CFG_GLPI['languages'][$value])) {
                     return $CFG_GLPI['languages'][$value][0];
                  }
                  return __('Default value');

            }
         }
         // Get specific display if available
         $itemtype = getItemTypeForTable($searchoptions['table']);
         if ($item = getItemForItemtype($itemtype)) {
            $options['searchopt'] = $searchoptions;
            $specific = $item->getSpecificValueToDisplay($field, $values, $options);
            if (!empty($specific)) {
               return $specific;
            }
         }

      }
      return $value;
   }

   /**
    * display a specific field selection system
    *
    * @since 0.83
    *
    * @param string       $field   name of the field
    * @param string       $name    name of the select (if empty use linkfield) (default '')
    * @param string|array $values  with the value to select or a Single value (default '')
    * @param array        $options aArray of options
    *
    * @return string the string to display
   **/
   static function getSpecificValueToSelect($field, $name = '', $values = '', array $options = []) {
      return '';
   }


   /**
    * Select a field using standard system
    *
    * @since 0.83
    *
    * @param integer|string|array $field_id_or_search_options id of the search option field
    *                                                             or field name
    *                                                             or search option array
    * @param string               $name                       name of the select (if empty use linkfield)
    *                                                         (default '')
    * @param mixed                $values                     default value to display
    *                                                         (default '')
    * @param array                $options                    array of possible options:
    * Parameters which could be used in options array :
    *    - comments : boolean / is the comments displayed near the value (default false)
    *    - any others options passed to specific display method
    *
    * @return string the string to display
   **/
   function getValueToSelect($field_id_or_search_options, $name = '', $values = '', $options = []) {
      global $CFG_GLPI;

      $param = [
         'comments' => false,
         'html'     => false,
      ];
      foreach ($param as $key => $val) {
         if (!isset($options[$key])) {
            $options[$key] = $val;
         }
      }

      $searchoptions = [];
      if (is_array($field_id_or_search_options)) {
         $searchoptions = $field_id_or_search_options;
      } else {
         $searchopt = $this->searchOptions();

         // Get if id of search option is passed
         if (is_numeric($field_id_or_search_options)) {
            if (isset($searchopt[$field_id_or_search_options])) {
               $searchoptions = $searchopt[$field_id_or_search_options];
            }
         } else { // Get if field name is passed
            $searchoptions = $this->getSearchOptionByField('field', $field_id_or_search_options,
                                                           $this->getTable());
         }
      }
      if (count($searchoptions)) {
         $field = $searchoptions['field'];
         // Normalize option
         if (is_array($values)) {
            $value = $values[$field];
         } else {
            $value  = $values;
            $values = [$field => $value];
         }

         if (empty($name)) {
            $name = $searchoptions['linkfield'];
         }
         // If not set : set to specific
         if (!isset($searchoptions['datatype'])) {
            $searchoptions['datatype'] = 'specific';
         }

         $options['display'] = false;

         if (isset($options[$searchoptions['table'].'.'.$searchoptions['field']])) {
            $options = array_merge($options,
                                   $options[$searchoptions['table'].'.'.$searchoptions['field']]);
         }

         switch ($searchoptions['datatype']) {
            case "count" :
            case "number" :
            case "integer" :
               $copytooption = ['min', 'max', 'step', 'toadd', 'unit'];
               foreach ($copytooption as $key) {
                  if (isset($searchoptions[$key]) && !isset($options[$key])) {
                     $options[$key] = $searchoptions[$key];
                  }
               }
               $options['value'] = $value;
               return Dropdown::showNumber($name, $options);

            case "decimal" :
            case "mac" :
            case "ip" :
            case "string" :
            case "email" :
            case "weblink" :
               $this->fields[$name] = $value;
               return Html::autocompletionTextField($this, $name, $options);

            case "text" :
               $out = '';
               if (isset($searchoptions['htmltext']) && $searchoptions['htmltext']) {
                  $out = Html::initEditorSystem($name, '', false);
               }
               return $out."<textarea cols='45' rows='5' name='$name'>$value</textarea>";

            case "bool" :
               return Dropdown::showYesNo($name, $value, -1, $options);

            case "color" :
               return Html::showColorField($name, $options);

            case "date" :
            case "date_delay" :
               if (isset($options['relative_dates']) && $options['relative_dates']) {
                  if (isset($searchoptions['maybefuture']) && $searchoptions['maybefuture']) {
                     $options['with_future'] = true;
                  }
                  return Html::showGenericDateTimeSearch($name, $value, $options);
               }
               $copytooption = ['min', 'max', 'maybeempty', 'showyear'];
               foreach ($copytooption as $key) {
                  if (isset($searchoptions[$key]) && !isset($options[$key])) {
                     $options[$key] = $searchoptions[$key];
                  }
               }
               $options['value'] = $value;
               return Html::showDateField($name, $options);

            case "datetime" :
               if (isset($options['relative_dates']) && $options['relative_dates']) {
                  if (isset($searchoptions['maybefuture']) && $searchoptions['maybefuture']) {
                     $options['with_future'] = true;
                  }
                  $options['with_time'] = true;
                  return Html::showGenericDateTimeSearch($name, $value, $options);
               }
               $copytooption = ['mindate', 'maxdate', 'mintime', 'maxtime',
                                     'maybeempty', 'timestep'];
               foreach ($copytooption as $key) {
                  if (isset($searchoptions[$key]) && !isset($options[$key])) {
                     $options[$key] = $searchoptions[$key];
                  }
               }
               $options['value'] = $value;
               return Html::showDateTimeField($name, $options);

            case "timestamp" :
               $copytooption = ['addfirstminutes', 'emptylabel', 'inhours',  'max', 'min',
                                     'step', 'toadd', 'display_emptychoice'];
               foreach ($copytooption as $key) {
                  if (isset($searchoptions[$key]) && !isset($options[$key])) {
                     $options[$key] = $searchoptions[$key];
                  }
               }
               $options['value'] = $value;
               return Dropdown::showTimeStamp($name, $options);

            case "itemlink" :
               // Do not use dropdown if wanted to select string value instead of ID
               if (isset($options['itemlink_as_string']) && $options['itemlink_as_string']) {
                  break;
               }

            case "dropdown" :
               $copytooption     = ['condition', 'displaywith', 'emptylabel',
                                         'right', 'toadd'];
               $options['name']  = $name;
               $options['value'] = $value;
               foreach ($copytooption as $key) {
                  if (isset($searchoptions[$key]) && !isset($options[$key])) {
                     $options[$key] = $searchoptions[$key];
                  }
               }
               if (!isset($options['entity'])) {
                  $options['entity'] = $_SESSION['glpiactiveentities'];
               }
               $itemtype = getItemTypeForTable($searchoptions['table']);

               return $itemtype::dropdown($options);

            case "right" :
                return Profile::dropdownRights(Profile::getRightsFor($searchoptions['rightclass']),
                                               $name, $value, ['multiple' => false,
                                                                    'display'  => false]);

            case "itemtypename" :
               if (isset($searchoptions['itemtype_list'])) {
                  $options['types'] = $CFG_GLPI[$searchoptions['itemtype_list']];
               }
               $copytooption     = ['types'];
               $options['value'] = $value;
               foreach ($copytooption as $key) {
                  if (isset($searchoptions[$key]) && !isset($options[$key])) {
                     $options[$key] = $searchoptions[$key];
                  }
               }
               if (isset($options['types'])) {
                  return Dropdown::showItemTypes($name, $options['types'],
                                                   $options);
               }
               return false;

            case "language" :
               $copytooption = ['emptylabel', 'display_emptychoice'];
               foreach ($copytooption as $key) {
                  if (isset($searchoptions[$key]) && !isset($options[$key])) {
                     $options[$key] = $searchoptions[$key];
                  }
               }
               $options['value'] = $value;
               return Dropdown::showLanguages($name, $options);

         }
         // Get specific display if available
         $itemtype = getItemTypeForTable($searchoptions['table']);
         if ($item = getItemForItemtype($itemtype)) {
            $specific = $item->getSpecificValueToSelect($searchoptions['field'], $name,
                                                        $values, $options);
            if (strlen($specific)) {
               return $specific;
            }
         }
      }
      // default case field text
      $this->fields[$name] = $value;
      return Html::autocompletionTextField($this, $name, $options);
   }


   /**
    * @param string  $itemtype Item type
    * @param string  $target   Target
    * @param boolean $add      (default 0)
    *
    * @return false|void
    */
   static function listTemplates($itemtype, $target, $add = 0) {
      global $DB;

      if (!($item = getItemForItemtype($itemtype))) {
         return false;
      }

      if (!$item->maybeTemplate()) {
         return false;
      }

      // Avoid to get old data
      $item->clearSavedInput();

      //Check is user have minimum right r
      if (!$item->canView()
          && !$item->canCreate()) {
         return false;
      }

      $request = [
         'FROM'   => $item->getTable(),
         'WHERE'  => [
            'is_template'  => 1
         ],
         'ORDER'  => ['template_name']
      ];

      if ($item->isEntityAssign()) {
         $request['WHERE'] = $request['WHERE'] + getEntitiesRestrictCriteria(
            $item->getTable(),
            'entities_id',
            $_SESSION['glpiactiveentities'],
            $item->maybeRecursive()
         );
      }

      if (Session::isMultiEntitiesMode()) {
         $colspan=3;
      } else {
         $colspan=2;
      }

      $iterator = $DB->request($request);
      $blank_params = (strpos($target, '?') ? '&' : '?') . "id=-1&withtemplate=2";
      $target_blank = $target . $blank_params;

      if ($add && count($iterator) == 0) {
         //if there is no template, just use blank
         Html::redirect($target_blank);
      }

      echo "<div class='center'><table class='tab_cadre'>";
      if ($add) {
         echo "<tr><th>" . $item->getTypeName(1)."</th>";
         echo "<th>".__('Choose a template')."</th></tr>";
         echo "<tr><td class='tab_bg_1 center' colspan='$colspan'>";
         echo "<a href=\"" . Html::entities_deep($target_blank) . "\">".__('Blank Template')."</a></td>";
         echo "</tr>";
      } else {
         echo "<tr><th>".$item->getTypeName(1)."</th>";
         if (Session::isMultiEntitiesMode()) {
            echo "<th>".__('Entity')."</th>";
         }
         echo "<th>".__('Templates')."</th></tr>";
      }

      while ($data = $iterator->next()) {
         $templname = $data["template_name"];
         if ($_SESSION["glpiis_ids_visible"] || empty($data["template_name"])) {
            $templname = sprintf(__('%1$s (%2$s)'), $templname, $data["id"]);
         }
         if (Session::isMultiEntitiesMode()) {
            $entity = Dropdown::getDropdownName('glpi_entities', $data['entities_id']);
         }
         if ($item->canCreate() && !$add) {
            $modify_params =
               (strpos($target, '?') ? '&amp;' : '?')
               . "id=".$data['id']
               . "&amp;withtemplate=1";
            $target_modify = $target . $modify_params;

            echo "<tr><td class='tab_bg_1 center'>";
            echo "<a href=\"$target_modify\">";
            echo "&nbsp;&nbsp;&nbsp;$templname&nbsp;&nbsp;&nbsp;</a></td>";
            if (Session::isMultiEntitiesMode()) {
               echo "<td class='tab_bg_1 center'>$entity</td>";
            }
            echo "<td class='tab_bg_2 center b'>";
            if ($item->can($data['id'], PURGE)) {
               Html::showSimpleForm($target, 'purge', _x('button', 'Delete permanently'),
                                    ['withtemplate' => 1,
                                       'id'           => $data['id']]);
            }
            echo "</td>";
         } else {
            $add_params =
               (strpos($target, '?') ? '&amp;' : '?')
               . "id=".$data['id']
               . "&amp;withtemplate=2";
            $target_add = $target . $add_params;

            echo "<tr><td class='tab_bg_1 center' colspan='2'>";
            echo "<a href=\"$target_add\">";
            echo "&nbsp;&nbsp;&nbsp;$templname&nbsp;&nbsp;&nbsp;</a></td>";
         }
         echo "</tr>";
      }

      if ($item->canCreate() && !$add) {
         $create_params =
            (strpos($target, '?') ? '&amp;' : '?')
            . "withtemplate=1";
         $target_create = $target . $create_params;
         echo "<tr><td class='tab_bg_2 center b' colspan='3'>";
         echo "<a href=\"$target_create\">" . __('Add a template...') . "</a>";
         echo "</td></tr>";
      }
      echo "</table></div>\n";
   }


   /**
    * Specificy a plugin itemtype for which entities_id and is_recursive should be forwarded
    *
    * @since 0.83
    *
    * @param string $for_itemtype change of entity for this itemtype will be forwarder
    * @param string $to_itemtype  change of entity will affect this itemtype
    *
    * @return void
   **/
   static function addForwardEntity($for_itemtype, $to_itemtype) {
      self::$plugins_forward_entity[$for_itemtype][] = $to_itemtype;
   }


   /**
    * Is entity informations forward To ?
    *
    * @since 0.84
    *
    * @param string $itemtype itemtype to check
    *
    * @return boolean
   **/
   static function isEntityForwardTo($itemtype) {

      if (in_array($itemtype, static::$forward_entity_to)) {
         return true;
      }
      //Fill forward_entity_to array with itemtypes coming from plugins
      if (isset(static::$plugins_forward_entity[static::getType()])
          && in_array($itemtype, static::$plugins_forward_entity[static::getType()])) {
         return true;
      }
      return false;
   }


   /**
    * Get rights for an item _ may be overload by object
    *
    * @since 0.85
    *
    * @param string $interface (defalt 'central')
    *
    * @return array array of rights to display
   **/
   function getRights($interface = 'central') {

      $values = [CREATE  => __('Create'),
                      READ    => __('Read'),
                      UPDATE  => __('Update'),
                      PURGE   => ['short' => __('Purge'),
                                       'long'  => _x('button', 'Delete permanently')]];

      $values += ObjectLock::getRightsToAdd( get_class($this), $interface );

      if ($this->maybeDeleted()) {
         $values[DELETE] = ['short' => __('Delete'),
                                 'long'  => _x('button', 'Put in trashbin')];
      }
      if ($this->usenotepad) {
         $values[READNOTE] = ['short' => __('Read notes'),
                                   'long' => __("Read the item's notes")];
         $values[UPDATENOTE] = ['short' => __('Update notes'),
                                     'long' => __("Update the item's notes")];
      }

      return $values;
   }

   /**
    * Generate link
    *
    * @since 9.1
    *
    * @param string     $link original string content
    * @param CommonDBTM $item item used to make replacements
    *
    * @return array of link contents (may have several when item have several IP / MAC cases)
   **/
   static function generateLinkContents($link, CommonDBTM $item) {
      return Link::generateLinkContents($link, $item);
   }


   /**
    * add files (from $this->input['_filename']) to an CommonDBTM object
    * create document if needed
    * create link from document to CommonDBTM object
    *
    * @since 9.2
    *
    * @param array $input   Input data
    * @param array $options array with theses keys
    *                        - force_update (default false) update the content field of the object
    *                        - content_field (default content) the field who receive the main text
    *                                                          (with images)
    *
    * @return array the input param transformed
   **/
   function addFiles(array $input, $options = []) {
      global $CFG_GLPI;

      $default_options = [
         'force_update'  => false,
         'content_field' => 'content'
      ];
      $options = array_merge($default_options, $options);

      if (!isset($input['_filename'])
          || (count($input['_filename']) == 0)) {
         return $input;
      }
      $docadded     = [];
      $donotif      = isset($input['_donotif']) ? $input['_donotif'] : 0;
      $disablenotif = isset($input['_disablenotif']) ? $input['_disablenotif'] : 0;

      foreach ($input['_filename'] as $key => $file) {
         $doc      = new Document();
         $docitem  = new Document_Item();
         $docID    = 0;
         $filename = GLPI_TMP_DIR."/".$file;
         $input2   = [];

         //If file tag is present
         if (isset($input['_tag_filename'])
             && !empty($input['_tag_filename'][$key])) {
            $input['_tag'][$key] = $input['_tag_filename'][$key];
         }

         //retrieve entity
         $entities_id = isset($_SESSION['glpiactive_entity']) ? $_SESSION['glpiactive_entity'] : 0;
         if (isset($this->fields["entities_id"])) {
            $entities_id = $this->fields["entities_id"];
         } else if (isset($input['entities_id'])) {
            $entities_id = $input['entities_id'];
         } else if (isset($input['_job']->fields['entities_id'])) {
            $entities_id = $input['_job']->fields['entities_id'];
         }

         // Check for duplicate
         if ($doc->getFromDBbyContent($entities_id, $filename)) {
            if (!$doc->fields['is_blacklisted']) {
               $docID = $doc->fields["id"];
            }
            // File already exist, we replace the tag by the existing one
            if (isset($input['_tag'][$key])
                && ($docID > 0)
                && isset($input[$options['content_field']])) {

               $input[$options['content_field']] = str_replace(
                  $input['_tag'][$key],
                  $doc->fields["tag"],
                  $input[$options['content_field']]
               );
               $docadded[$docID]['tag'] = $doc->fields["tag"];
            }

         } else {
            if ($this->getType() == 'Ticket') {
               //TRANS: Default document to files attached to tickets : %d is the ticket id
               $input2["name"] = sprintf(__('Document Ticket %d'), $this->getID());
               $input2["tickets_id"] = $this->getID();
            }

            if (isset($input['_tag'][$key])) {
               // Insert image tag
               $input2["tag"] = $input['_tag'][$key];
            }

            $input2["entities_id"]             = $entities_id;
            $input2["is_recursive"]            = 1;
            $input2["documentcategories_id"]   = $CFG_GLPI["documentcategories_id_forticket"];
            $input2["_only_if_upload_succeed"] = 1;
            $input2["_filename"]               = [$file];
            if (isset($this->input['_prefix_filename'][$key])) {
               $input2["_prefix_filename"]  = [$this->input['_prefix_filename'][$key]];
            }
            $docID = $doc->add($input2);

            if (isset($input['_tag'][$key])) {
               // Store image tag
               $docadded[$docID]['tag'] = $doc->fields["tag"];
            }
         }

         if ($docID > 0) {
            // complete doc information
            $docadded[$docID]['data'] = sprintf(__('%1$s - %2$s'),
                                                $doc->fields["name"],
                                                $doc->fields["filename"]);
            $docadded[$docID]['filepath'] = $doc->fields["filepath"];

            // for sub item, attach to document to parent item
            $item_fordocitem = $this;
            $skip_docitem = false;
            if (isset($input['_job'])) {
               $item_fordocitem = $input['_job'];
            }

            // if doc is an image and already inserted in content, do not attach in docitem
            if (isset($input[$options['content_field']])
                && strpos($input[$options['content_field']], $doc->fields["tag"]) !== false
                && strpos($doc->fields['mime'], 'image/') !== false) {
               $skip_docitem = true;
            }

            // add doc - item link
            if (!$skip_docitem) {
               $toadd = [
                  'documents_id'  => $docID,
                  '_do_notif'     => $donotif,
                  '_disablenotif' => $disablenotif,
                  'itemtype'      => $item_fordocitem->getType(),
                  'items_id'      => $item_fordocitem->getID()
               ];
               if (isset($input['users_id'])) {
                  $toadd['users_id'] = $input['users_id'];
               }
               $docitem->add($toadd);
            }
         }
         // Only notification for the first New doc
         $donotif = false;
      }

      // manage content transformation
      if (isset($input[$options['content_field']])) {
         $input[$options['content_field']] = Toolbox::convertTagToImage(
            $input[$options['content_field']],
            $this,
            $docadded
         );

         if (isset($this->input['_forcenotif'])) {
            $input['_forcenotif'] = $this->input['_forcenotif'];
            unset($input['_disablenotif']);
         }

         // force update of content on add process (we are in post_addItem function)
         if ($options['force_update']) {
            $this->fields[$options['content_field']] = $input[$options['content_field']];
            $this->updateInDB([$options['content_field']]);
         }
      }

      return $input;
   }

   /**
    * Get autofill mark for/from templates
    *
    * @param string $field   Field name
    * @param array  $options Withtemplate parameter
    * @param string $value   Optional value (if field to check is not part of current itemtype)
    *
    * @return string
    */
   public function getAutofillMark($field, $options, $value = null) {
      $mark = '';
      $title = null;
      if (($this->isTemplate() || $this->isNewItem()) && $options['withtemplate'] == 1) {
         $title = __s('You can define an autofill template');
      } else if ($this->isTemplate()) {
         if ($value === null) {
            $value = $this->getField($field);
         }
         $len = Toolbox::strlen($value);
         if ($len > 8
            && Toolbox::substr($value, 0, 4) === '&lt;'
            && Toolbox::substr($value, $len -4, 4) === '&gt;'
            && preg_match("/\\#{1,10}/", Toolbox::substr($value, 4, $len - 8))
         ) {
            $title = __s('Autofilled from template');
         } else {
            return '';
         }
      }
      if ($title !== null) {
         $mark = "<i class='fa fa-magic' title='$title'></i>";
      }
      return $mark;
   }

   /**
   * Manage business rules for assets
   *
   * @since 9.4
   *
   * @param boolean $condition the condition (RuleAsset::ONADD or RuleAsset::ONUPDATE)
   *
   * @return void
   */
   private function assetBusinessRules($condition) {
      global $CFG_GLPI;

      //Only process itemtype that are assets
      if (in_array($this->getType(), $CFG_GLPI['asset_types'])) {
         $ruleasset          = new RuleAssetCollection();
         $input              = $this->input;
         $input['_itemtype'] = $this->getType();

         //If _auto is not defined : it's a manual process : set it's value to 0
         if (!isset($this->input['_auto'])) {
            $input['_auto'] = 0;
         }
         //Set the condition (add or update)
         $params = [
            'condition' => $condition
         ];
         $output = $ruleasset->processAllRules($input, [], $params);
         //If at least one rule has matched
         if (isset($output['_rule_process'])) {
            foreach ($output as $key => $value) {
               if ($key == '_rule_process' || $key == '_no_rule_matches') {
                  continue;
               }
               //Add the rule output to the input array
               $this->input[$key] = $value;
            }
         }
      }
   }

   /**
    * Dispatch item event.
    *
    * @param string $eventName Event name.
    *
    * @return void
    */
   private function dispatchItemEvent(string $eventName) {
      global $CONTAINER;

      if (!isset($CONTAINER) || !$CONTAINER->has(EventDispatcher::class)) {
         // Prevent an error to be thrown a CRUD operation is made prior to container compilation.
         // Known case: during cache instanciation process, if UUID of instance is not yet defined,
         // it will be generated and stored in DB. As cache instanciation is made during container
         // compilation, the dispatcher service is not yet available.
         return;
      }

      /** @var EventDispatcher $dispatcher */
      $dispatcher = $CONTAINER->get(EventDispatcher::class);
      $dispatcher->dispatch($eventName, new ItemEvent($this));
   }

   /**
    * Form fields configuration and mapping.
    *
    * Array order will define fields display order.
    *
    * Missing fields from database will be automatically displayed.
    * If you want to avoid this;
    * @see getFormHiddenFields and/or @see getFormFieldsToDrop
    *
    * @since 10.0.0
    *
    * @return array
    */
   protected function getFormFields() {
      $fields = [
         'name'         => [
            'label'  => __('Name')
         ],
         'completename' => [
            'label'  => __('Complete name')
         ]
      ];

      if (method_exists($this, 'getDcBreadcrumb')) {
         $this->noclean['dcbreadcrumb'] = 'dcbreadcrumb';
         $fields['dcbreadcrumb'] = [
            'type'   => 'dcbreadcrumb',
            'label'  => __('Data center position'),
            'name'      => 'dcbreadcrumb'
         ];
      }

      $fields = $fields + [
         'states_id'    => [
            'label'  => __('Status')
         ],
         'locations_id' => [
            'label'  => __('Location')
         ],
         'computertypes_id'   => [
            'label'  => __('Type')
         ],
         'groups_id_tech'  => [
            'label'  => __('Group in charge')
         ],
         'manufacturers_id'   => [
            'label'  => __('Manufacturer')
         ],
         'computermodels_id' => [
            'label'  => __('Model')
         ],
         'users_id_tech'   => [
            'label'  => __('Technician in charge')
         ],
         'contact_num'     => [
            'label'  => __('Alternate user number')
         ],
         'serial'          => [
            'label'     => __('Serial'),
            'autofill'  => true
         ],
         'contact'         => [
            'label'     => __('Alternate username')
         ],
         'otherserial'     => [
            'label'     => __('Inventory number')
         ],
         'users_id'        => [
            'label'     => __('User')
         ],
         'groups_id'       => [
            'label'     => __('Group')
         ],
         'networks_id'     => [
            'label'     => __('Network')
         ],
         'comment'         => [
            'label'     => __('Comment'),
         ],
         'domains_id'      => [
            'label'     => __('Domain')
         ],
         'uuid'            => [
            'label'     => __('UUID')
         ],
         'autoupdatesystems_id'  => [
            'label'     => __('Update source')
         ]
      ];

      $fields = $this->cleanFormFields($fields);

      return $fields;
   }

   /**
    * Clean form fields that does not exists in current table
    *
    * @since 10.0.0
    *
    * @return array
    */
   protected function cleanFormFields($fields) {
      global $DB;
      if ($dbfields = $DB->listFields($this->getTable())) {
         foreach (array_keys($fields) as $field) {
            if (!isset($dbfields[$field]) && !isset($this->noclean[$field])) {
               unset($fields[$field]);
            }
         }
      }
      return $fields;
   }

   /**
    * Get hidden fields building form
    *
    * @since 10.0.0
    *
    * @param boolean $add Add or update
    *
    * @return array
    */
   protected function getFormHiddenFields($add = false) {
      $fields = [
         'is_dynamic',
         'is_template',
         'date_mod',
         'date_creation'
      ];
      if ($add == false) {
         $fields[] = 'id';
         $fields[] = 'is_deleted';
      }
      return $fields;
   }

   /**
    * Get field to be dropped building form
    *
    * @since 10.0.0
    *
    * @param boolean $add Add or update
    *
    * @return array
    */
   protected function getFormFieldsToDrop($add = false) {
      $fields = [
         'is_recursive',
         'template_name',
         'ticket_tco' //what is this one?
      ];

      if ($this->isEntityAssign()) {
         $fields[] = 'entities_id';
      }

      if ($add == true) {
         $fields[] = 'id';
         $fields[] = 'is_deleted';
      }
      return $fields;
   }

   /**
    * Get add form
    *
    * @since 10.0.0
    *
    * @return array
    */
   public function getAddForm() {
      return $this->getForm(true);
   }

   /**
    * Get edit form
    *
    * @since 10.0.0
    *
    * @return array
    */
   public function getEditForm() {
      return $this->getForm(false);
   }

   /**
    * Get form
    *
    * @since 10.0.0
    *
    * @param boolean $add Add or edit
    *
    * @return array
    */
   public function getForm($add = false) {
      global $DB;
      $columns = $DB->listFields($this->getTable());

      $this->form_elements = [];
      $form_fields = $this->getFormFields($add);
      foreach ($form_fields as $name => $form_field) {
         $form_field['autofocus'] = (count($this->form_elements) === 0);
         $this->form_elements[$name] = $form_field;
      }

      foreach ($this->getFormFieldsToDrop($add) as $field) {
         //unset($this->form_elements[$field]);
         unset($columns[$field]);
      }

      foreach ($columns as $column) {
         $this->form_elements[$column['Field']] = $this->buildFormElement($column, $add);
      }

      foreach ($this->mapped_fields as $field => $mapping) {
         $mapped_elt = array_merge(
            $this->form_elements[$field],
            [
               'name'         => $field,
               'autofocus'    => (count($this->form_elements) == 0),
            ]
         );

         $values = [];
         if (!is_array($mapping)) {
            $mapping = [$mapping];
         }
         foreach ($mapping as $mfield) {
            $values[$mfield] = $this->fields[$mfield];
         }

         $mapped_elt['value'] = $values;
         $this->noclean[$field] = $field;
         $this->form_elements[$field] = $mapped_elt;
      }

      if (method_exists($this, 'getDcBreadcrumb')) {
         $this->noclean['dcbreadcrumb'] = 'dcbreadcrumb';
         $this->form_elements['dcbreadcrumb'] = array_merge(
            $this->form_elements['dcbreadcrumb'], [
               'value'     => array_reverse($this->getDcBreadcrumb())
            ]
         );
      }

      /*if ($this->$p['maybeempty'] && $p['canedit']) {
         $output .= "<span class='fa fa-times-circle pointer' title='".__s('Clear').
                      "' id='resetdate".$p['rand']."'>" .
                      "<span class='sr-only'>" . __('Clear') . "</span></span>";
      }
      $output .= "</div>";*/

      $form = [
         'columns'      => 2,
         'submit_label' => $add ? __('Add') : __('Update'),
         'elements'     => $this->form_elements
      ];

      //handle fieldsets
      $fieldsets = $this->getFieldsets();
      if (count($fieldsets)) {
         $elements = &$form['elements'];

         foreach ($elements as $key => $element) {
            if (isset($element['fieldset'])) {
               $fieldset = $element['fieldset'];
               if (!isset($fieldsets[$fieldset])) {
                  Toolbox::logWarning("Unknown fieldset $fieldset");
               } else {
                  $fieldsets[$fieldset]['elements'][] = $element;
                  unset($elements[$key]);
               }
            }
         }

         $form['parts'] = $fieldsets;
      }

      return $form;
   }

   /**
    * Get fieldsets configuration
    *
    * @return array
    */
   public function getFieldsets() :array {
      return [];
   }

   /**
    * Builds a form element
    *
    * @since 10.0.0
    *
    * @param array $column Database column informations
    * @param boolean $add Add or edit
    *
    * @return array
    */
   protected function buildFormElement(array $column, $add = false) {
      $element = [
         'type'         => null,
         'name'         => $column['Field'],
         'autofocus'    => (count($this->form_elements) == 0),
         'label'        => __($column['Field'])
      ];

      //$form_fields = $this->getFormFields();
      if (isset($this->form_elements[$column['Field']])) {
         $element = $this->form_elements[$column['Field']] + $element;
      }

      $hiddens = $this->getFormHiddenFields($add);
      if (in_array($column['Field'], $hiddens) || Toolbox::endsWith($column['Field'], '_cache')) {
         $element['type'] = 'hidden';
      } else if (Toolbox::endsWith($column['Field'], '_id') || strstr($column['Field'], '_id_')) {
         if ($column['Field'] == 'locations_id') {
            $element['type'] = 'location';
         } else {
            $element['type'] = 'select';
         }

         //specific cases
         if ($column['Field'] == 'default_requesttypes_id') {
            $column['Field'] = 'requesttypes_id';
         }
         if ($column['Field'] == 'slas_ttr_id' || $column['Field'] == 'slas_tto_id') {
            $column['Field'] = 'slas_id';
         }
         if ($column['Field'] == 'olas_ttr_id' || $column['Field'] == 'olas_tto_id') {
            $column['Field'] = 'olas_id';
         }
         if ($column['Field'] == 'ttr_slalevels_id' || $column['Field'] == 'ttr_olalevels_id') {
            $column['Field'] = 'slalevels_id';
         }

         $table = getTableNameForForeignKeyField($column['Field']);
         $itemtype = getItemTypeForTable($table);
         $element['itemtype'] = $itemtype;
         $element['itemtype_name'] = $itemtype::getTypeName(Session::getPluralNumber());
         $element['values'] = [];
      } else if (strstr($column['Field'], 'date') && !isset($element['type'])) {
         $element['type'] = 'date';
      } else if ($column['Field'] == 'comment' || $column['Field'] == 'content') {
         $element['type'] = 'textarea';
      } else if (Toolbox::startsWith($column['Field'], 'is_') || strstr($column['Field'], '_is_')) {
         $element['type'] = 'yesno';
      } else {
         if (!isset($element['type']) || empty($element['type'])) {
            switch ($column['Type']) {
               default:
                  $element['type'] = 'text';
                  break;
            }
         }
      }
      if (isset($this->fields[$column['Field']])) {
         $element['value'] = $this->fields[$column['Field']];
         if (isForeignKeyField($column['Field']) && (int)$element['value'] > 0) {
            $element['value_txt'] = Dropdown::getDropdownName(
               getTableNameForForeignKeyField($column['Field']),
               $element['value']
            );
         }
      }

      if ($element['type'] != 'hidden' && isForeignKeyField($column['Field']) && $element['label'] == $element['name']) {
         $itemtype = getItemTypeForTable(getTableNameForForeignKeyField($column['Field']));
         $element['label'] = $itemtype::getTypeName(1);
      }

      if (!$add && !$this->canEdit($this->fields['id'])) {
         $element['showonly'] = true;
      }

      return $element;
   }

   /**
    * Count for one tab
    *
    * @since 10.0.0
    *
    * @param CommonDBTM $obj Object instance
    * @param string     $tab Tab ID
    * @param integer    $deleted Get deleted results. 0 only not deleted, 1 only deleted, 2 both
    * @param integer    $template Get template results. ° only not templates, 1 only templates, 2 both
    *
    * @return integer|false
    */
   protected function genericCountForTab($item, $tab, $deleted = 0, $template = 0) {
      //TODO: override method in classes like CommonDBRelation, CommonDBVisible, etc.
      $where = [
         'itemtype'  => $item->getType(),
         'items_id'  => $item->getID()
      ];

      if ($this->maybeDeleted()) {
         switch ($deleted) {
            case 0:
               $where['is_deleted'] = 0;
               break;
            case 1:
               $where['is_deleted'] = 1;
               break;
         }
      }

      if ($this->maybeTemplate()) {
         switch ($deleted) {
            case 0:
               $where['is_template'] = 0;
               break;
            case 1:
               $where['is_deleted'] = 1;
               break;
         }
      }

      $count = countElementsInTable(
         $this->getTable(),
         $where
      );
      return $count;
   }

}<|MERGE_RESOLUTION|>--- conflicted
+++ resolved
@@ -186,23 +186,8 @@
 
 
    /**
-<<<<<<< HEAD
-=======
-    * Get known tables
-    *
-    * @return array
     *
     * @deprecated 9.4.2
-    */
-   public static function getTablesOf() {
-      Toolbox::deprecated();
-
-      return self::$tables_of;
-   }
-
-
-   /**
->>>>>>> 559f005e
     * Return the table used to store this object
     *
     * @param string $classname Force class (to avoid late_binding on inheritance)
@@ -218,58 +203,12 @@
          return '';
       }
 
-<<<<<<< HEAD
       return getTableForItemType($classname);
    }
 
    static function getForeignKeyField() {
-
       return getForeignKeyFieldForTable(static::getTable());
-=======
-      if (!isset(self::$tables_of[$classname]) || empty(self::$tables_of[$classname])) {
-         self::$tables_of[$classname] = getTableForItemType($classname);
-      }
-
-      return self::$tables_of[$classname];
-   }
-
-
-   /**
-    * force table value (used for config management for old versions)
-    *
-    * @param string $table name of the table to be forced
-    *
-    * @return void
-   **/
-   static function forceTable($table) {
-      self::$tables_of[get_called_class()] = $table;
-   }
-
-
-   /**
-    * Get known foreign keys
-    *
-    * @return array
-    *
-    * @deprecated 9.4.2
-    */
-   public static function getForeignKeyFieldsOf() {
-      Toolbox::deprecated();
-
-      return self::$foreign_key_fields_of;
-   }
-
-
-   static function getForeignKeyField() {
-      $classname = get_called_class();
-
-      if (!isset(self::$foreign_key_fields_of[$classname])
-         || empty(self::$foreign_key_fields_of[$classname])) {
          self::$foreign_key_fields_of[$classname] = getForeignKeyFieldForTable(static::getTable());
-      }
-
-      return self::$foreign_key_fields_of[$classname];
->>>>>>> 559f005e
    }
 
    /**
