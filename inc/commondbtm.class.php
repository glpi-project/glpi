--- conflicted
+++ resolved
@@ -5173,7 +5173,41 @@
    }
 
    /**
-<<<<<<< HEAD
+    * Ensure the relation would not create a circular parent-child relation.
+    * @since 9.5.0
+    * @param int    $items_id The ID of the item to evaluate.
+    * @param int    $parents_id  The wanted parent of the specified item.
+    * @return bool True if there is a circular relation.
+    */
+   static function checkCircularRelation($items_id, $parents_id) {
+      global $DB;
+      $fk = static::getForeignKeyField();
+      if ($items_id == 0 || $parents_id == 0 || !$DB->fieldExists(static::getTable(), $fk)) {
+         return false;
+      }
+      $next_parent = $parents_id;
+      while ($next_parent > 0) {
+         if ($next_parent == $items_id) {
+            // This item is a parent higher up
+            return true;
+         }
+         $iterator = $DB->request([
+            'SELECT' => [$fk],
+            'FROM'   => static::getTable(),
+            'WHERE'  => ['id' => $next_parent]
+         ]);
+         if ($iterator->count()) {
+            $next_parent = $iterator->next()[$fk];
+         } else {
+            // Invalid parent
+            return false;
+         }
+      }
+      // No circular relations
+      return false;
+   }
+
+   /**
     * Dispatch item event.
     *
     * @param string $eventName Event name.
@@ -5624,41 +5658,4 @@
       return $count;
    }
 
-=======
-    * Ensure the relation would not create a circular parent-child relation.
-    * @since 9.5.0
-    * @param int    $items_id The ID of the item to evaluate.
-    * @param int    $parents_id  The wanted parent of the specified item.
-    * @return bool True if there is a circular relation.
-    */
-   static function checkCircularRelation($items_id, $parents_id) {
-      global $DB;
-
-      $fk = static::getForeignKeyField();
-      if ($items_id == 0 || $parents_id == 0 || !$DB->fieldExists(static::getTable(), $fk)) {
-         return false;
-      }
-
-      $next_parent = $parents_id;
-      while ($next_parent > 0) {
-         if ($next_parent == $items_id) {
-            // This item is a parent higher up
-            return true;
-         }
-         $iterator = $DB->request([
-            'SELECT' => [$fk],
-            'FROM'   => static::getTable(),
-            'WHERE'  => ['id' => $next_parent]
-         ]);
-         if ($iterator->count()) {
-            $next_parent = $iterator->next()[$fk];
-         } else {
-            // Invalid parent
-            return false;
-         }
-      }
-      // No circular relations
-      return false;
-   }
->>>>>>> cd7b27d8
 }