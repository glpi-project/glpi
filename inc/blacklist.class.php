--- conflicted
+++ resolved
@@ -95,22 +95,6 @@
     *
     * @return array of search option
    **/
-<<<<<<< HEAD
-   function getSearchOptions() {
-
-      $tab                    = parent::getSearchOptions();
-
-      $tab[11]['table']       = $this->getTable();
-      $tab[11]['field']       = 'value';
-      $tab[11]['name']        = __('Value');
-      $tab[11]['datatype']    = 'text';
-
-      $tab[12]['table']      = $this->getTable();
-      $tab[12]['field']      = 'type';
-      $tab[12]['name']       = _n('Type', 'Types', 1);
-      $tab[12]['searchtype'] = array('equals', 'notequals');
-      $tab[12]['datatype']   = 'specific';
-=======
    function getSearchOptionsNew() {
       $tab = parent::getSearchOptionsNew();
 
@@ -130,7 +114,6 @@
          'searchtype'         => ['equals', 'notequals'],
          'datatype'           => 'specific'
       ];
->>>>>>> 8f4d9ba1
 
       return $tab;
    }
