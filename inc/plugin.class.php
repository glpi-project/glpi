--- conflicted
+++ resolved
@@ -99,12 +99,7 @@
       $appCache = Toolbox::getAppCache();
       $appCache->set('plugins', []);
 
-<<<<<<< HEAD
-      if (!$DB->isConnected() || !$DB->tableExists(self::getTable())) {
-=======
-      if (!isset($DB) || !$DB->connected) {
-         // Cannot init plugins list if DB is not connected
->>>>>>> 43362f3f
+      if (!isset($DB) || !$DB->isConnected() || !$DB->tableExists(self::getTable())) {
          return;
       }
 
