--- conflicted
+++ resolved
@@ -2055,62 +2055,6 @@
       return $plugin->isActivated($plugin_key);
    }
 
-<<<<<<< HEAD
-=======
-   /**
-    * Set plugin loaded
-    *
-    * @since 9.3.2
-    * @deprecated 9.5.0
-    *
-    * @param integer $id   Plugin id
-    * @param string  $name Plugin name
-    *
-    * @return void
-    */
-   public static function setLoaded($id, $name) {
-      Toolbox::deprecated();
-      if (!in_array($name, self::$loaded_plugins)) {
-         self::$loaded_plugins[] = $name;
-      }
-   }
-
-   /**
-    * Set plugin unloaded
-    *
-    * @since 9.3.2
-    * @deprecated 9.5.0
-    *
-    * @param integer $id Plugin id
-    *
-    * @return void
-    */
-   public static function setUnloaded($id) {
-      Toolbox::deprecated();
-
-      $plugin = new self();
-      $plugin->getFromDB($id);
-      $plugin->unload($plugin->fields['directory']);
-   }
-
-   /**
-    * Set plugin unloaded from its name
-    *
-    * @since 9.3.2
-    * @deprecated 9.5.0
-    *
-    * @param integer $name System name (Plugin directory)
-    *
-    * @return void
-    */
-   public static function setUnloadedByName($name) {
-      Toolbox::deprecated();
-
-      $plugin = new self();
-      $plugin->unload($name);
-   }
-
->>>>>>> 0a147501
    function rawSearchOptions() {
       $tab = [];
 
