<?php
/**
 * ---------------------------------------------------------------------
 * GLPI - Gestionnaire Libre de Parc Informatique
 * Copyright (C) 2015-2021 Teclib' and contributors.
 *
 * http://glpi-project.org
 *
 * based on GLPI - Gestionnaire Libre de Parc Informatique
 * Copyright (C) 2003-2014 by the INDEPNET Development Team.
 *
 * ---------------------------------------------------------------------
 *
 * LICENSE
 *
 * This file is part of GLPI.
 *
 * GLPI is free software; you can redistribute it and/or modify
 * it under the terms of the GNU General Public License as published by
 * the Free Software Foundation; either version 2 of the License, or
 * (at your option) any later version.
 *
 * GLPI is distributed in the hope that it will be useful,
 * but WITHOUT ANY WARRANTY; without even the implied warranty of
 * MERCHANTABILITY or FITNESS FOR A PARTICULAR PURPOSE.  See the
 * GNU General Public License for more details.
 *
 * You should have received a copy of the GNU General Public License
 * along with GLPI. If not, see <http://www.gnu.org/licenses/>.
 * ---------------------------------------------------------------------
 */

if (!defined('GLPI_ROOT')) {
   die("Sorry. You can't access this file directly");
}


/**
 * Log Class
**/
class Log extends CommonDBTM {

   const HISTORY_ADD_DEVICE         = 1;
   const HISTORY_UPDATE_DEVICE      = 2;
   const HISTORY_DELETE_DEVICE      = 3;
   const HISTORY_INSTALL_SOFTWARE   = 4;
   const HISTORY_UNINSTALL_SOFTWARE = 5;
   const HISTORY_DISCONNECT_DEVICE  = 6;
   const HISTORY_CONNECT_DEVICE     = 7;
   const HISTORY_LOCK_DEVICE        = 8;
   const HISTORY_UNLOCK_DEVICE      = 9;

   const HISTORY_LOG_SIMPLE_MESSAGE = 12;
   const HISTORY_DELETE_ITEM        = 13;
   const HISTORY_RESTORE_ITEM       = 14;
   const HISTORY_ADD_RELATION       = 15;
   const HISTORY_DEL_RELATION       = 16;
   const HISTORY_ADD_SUBITEM        = 17;
   const HISTORY_UPDATE_SUBITEM     = 18;
   const HISTORY_DELETE_SUBITEM     = 19;
   const HISTORY_CREATE_ITEM        = 20;
   const HISTORY_UPDATE_RELATION    = 21;
   const HISTORY_LOCK_RELATION      = 22;
   const HISTORY_LOCK_SUBITEM       = 23;
   const HISTORY_UNLOCK_RELATION    = 24;
   const HISTORY_UNLOCK_SUBITEM     = 25;
   const HISTORY_LOCK_ITEM          = 26;
   const HISTORY_UNLOCK_ITEM        = 27;

   // Plugin must use value starting from
   const HISTORY_PLUGIN             = 1000;

   static $rightname = 'logs';



   static function getTypeName($nb = 0) {
      return __('Historical');
   }


   function getTabNameForItem(CommonGLPI $item, $withtemplate = 0) {

      $nb = 0;
      if ($_SESSION['glpishow_count_on_tabs']) {
         $nb = countElementsInTable('glpi_logs',
                                    ['itemtype' => $item->getType(),
                                     'items_id' => $item->getID()]);
      }
      return self::createTabEntry(self::getTypeName(1), $nb);
   }


   static function displayTabContentForItem(CommonGLPI $item, $tabnum = 1, $withtemplate = 0) {

      self::showForItem($item);
      return true;
   }


   /**
    * Construct  history for an item
    *
    * @param $item               CommonDBTM object
    * @param $oldvalues    array of old values updated
    * @param $values       array of all values of the item
    *
    * @return boolean for success (at least 1 log entry added)
   **/
   static function constructHistory(CommonDBTM $item, $oldvalues, $values) {

      if (!count($oldvalues)) {
         return false;
      }
      // needed to have  $SEARCHOPTION
      list($real_type, $real_id) = $item->getLogTypeID();
      $searchopt                 = Search::getOptions($real_type);
      if (!is_array($searchopt)) {
         return false;
      }
      $result = 0;

      foreach ($oldvalues as $key => $oldval) {
         if (in_array($key, $item->getNonLoggedFields())) {
            continue;
         }
         $changes = [];

         // Parsing $SEARCHOPTION to find changed field
         foreach ($searchopt as $key2 => $val2) {
            if (!isset($val2['table'])) {
               // skip sub-title
               continue;
            }
            // specific for profile
            if (($item->getType() == 'ProfileRight')
                && ($key == 'rights')) {
               if (isset($val2['rightname'])
                   && ($val2['rightname'] == $item->fields['name'])) {

                  $id_search_option = $key2;
                  $changes          =  [$id_search_option, addslashes($oldval), $values[$key]];
               }

            } else if (($val2['linkfield'] == $key && $real_type === $item->getType())
                       || ($key == $val2['field'] && $val2['table'] == $item->getTable())) {
               // Linkfield or standard field not massive action enable
               $id_search_option = $key2; // Give ID of the $SEARCHOPTION

               if ($val2['table'] == $item->getTable()) {
                  $changes = [$id_search_option, addslashes($oldval), $values[$key]];
               } else {
                  // other cases; link field -> get data from dropdown
                  if ($val2["table"] != 'glpi_auth_tables') {
                     $changes = [$id_search_option,
                                      addslashes(sprintf(__('%1$s (%2$s)'),
                                                         Dropdown::getDropdownName($val2["table"],
                                                                                   $oldval),
                                                         $oldval)),
                                      addslashes(sprintf(__('%1$s (%2$s)'),
                                                         Dropdown::getDropdownName($val2["table"],
                                                                                   $values[$key]),
                                                         $values[$key]))];
                  }
               }
               break;
            }
         }
         if (count($changes)) {
            $result = self::history($real_id, $real_type, $changes);
         }
      }
      return $result;
   } // function construct_history


   /**
    * Log history
    *
    * @param $items_id
    * @param $itemtype
    * @param $changes
    * @param $itemtype_link   (default '')
    * @param $linked_action   (default '0')
    *
    * @return boolean success
   **/
   static function history ($items_id, $itemtype, $changes, $itemtype_link = '', $linked_action = '0') {
      global $DB;

      $date_mod = $_SESSION["glpi_currenttime"];
      if (empty($changes)) {
         return false;
      }

      // create a query to insert history
      $id_search_option = $changes[0];
      $old_value        = $changes[1];
      $new_value        = $changes[2];

      if ($uid = Session::getLoginUserID(false)) {
         if (is_numeric($uid)) {
            $username = sprintf(__('%1$s (%2$s)'), getUserName($uid), $uid);
         } else { // For cron management
            $username = $uid;
         }

      } else {
         $username = "";
      }

      if (Session::isImpersonateActive()) {
         $impersonator_id = Session::getImpersonatorId();
         $username = sprintf(
            __('%1$s impersonated by %2$s'),
            $username,
            sprintf(__('%1$s (%2$s)'), getUserName($impersonator_id), $impersonator_id)
         );
      }

      $old_value = $DB->escape(Toolbox::substr(stripslashes($old_value), 0, 180));
      $new_value = $DB->escape(Toolbox::substr(stripslashes($new_value), 0, 180));

      // Security to be sure that values do not pass over the max length
      if (Toolbox::strlen($old_value) > 255) {
         $old_value = Toolbox::substr($old_value, 0, 250);
      }
      if (Toolbox::strlen($new_value) > 255) {
         $new_value = Toolbox::substr($new_value, 0, 250);
      }

      $params = [
         'items_id'          => $items_id,
         'itemtype'          => $itemtype,
         'itemtype_link'     => $itemtype_link,
         'linked_action'     => $linked_action,
         'user_name'         => addslashes($username),
         'date_mod'          => $date_mod,
         'id_search_option'  => $id_search_option,
         'old_value'         => $old_value,
         'new_value'         => $new_value
      ];
      $result = $DB->insert(self::getTable(), $params);

      if ($result && $DB->affectedRows($result) > 0) {
         return $_SESSION['glpi_maxhistory'] = $DB->insertId();
      }
      return false;
   }


   /**
    * Show History of an item
    *
    * @param $item                     CommonDBTM object
    * @param $withtemplate    integer  withtemplate param (default 0)

   **/
   static function showForItem(CommonDBTM $item, $withtemplate = 0) {
      global $CFG_GLPI;

      $itemtype = $item->getType();
      $items_id = $item->getField('id');

      $SEARCHOPTION = Search::getOptions($itemtype);
      if (isset($_GET["start"])) {
         $start = intval($_GET["start"]);
      } else {
         $start = 0;
      }

      $sql_filters = self::convertFiltersValuesToSqlCriteria(isset($_GET['filters']) ? $_GET['filters'] : []);

      // Total Number of events
      $total_number    = countElementsInTable("glpi_logs", ['items_id' => $items_id, 'itemtype' => $itemtype ]);
      $filtered_number = countElementsInTable("glpi_logs", ['items_id' => $items_id, 'itemtype' => $itemtype ] + $sql_filters);

      // No Events in database
      if ($total_number < 1) {
         echo "<div class='center'>";
         echo "<table class='tab_cadre_fixe'>";
         echo "<tr><th>".__('No historical')."</th></tr>";
         echo "</table>";
         echo "</div><br>";
         return;
      }

      // CSV export link
      $href = $CFG_GLPI['root_doc'] . "/front/log/export.php?" . http_build_query([
         'filter'   => $_GET['filters'] ?? [],
         'itemtype' => $item::getType(),
         'id'       => $item->getId()
      ]);

      // Display the pager
      $additional_params = isset($_GET['filters']) ? http_build_query(['filters' => $_GET['filters']]) : '';
      Html::printAjaxPager(self::getTypeName(1), $start, $filtered_number, '', true, $additional_params);

      // Output events
      echo "<div class='center'>";
      echo "<table class='tab_cadre_fixehov'>";

      $header = "<tr>";
      $header .= "<th>".__('ID')."</th>";
      $header .= "<th>"._n('Date', 'Dates', 1)."</th>";
      $header .= "<th>".User::getTypeName(1)."</th>";
      $header .= "<th>"._n('Field', 'Fields', 1)."</th>";
      //TRANS: a noun, modification, change
      $header .= "<th>"._x('name', 'Update')."</th>";
      $header .= "<th class='log-toolbar'>";
      if (isset($_GET['filters'])) {
         $header .= "<i title='".__('Show filters')."' class='fas fa-filter log-toolbar-item show_log_filters active'></i>";
      } else {
         $header .= "<i title='".__('Show filters')."' class='fas fa-filter log-toolbar-item show_log_filters'></i>";
      }
      $header .= "<a href='$href'>";
      $header .= "<i title='".__('Export to CSV')."' class='fas fa-file-download log-toolbar-item'></i>";
      $header .= "</a>";
      $header .= "</th>";
      $header .= "</tr>";

      echo "<thead>";
      echo $header;
      if (isset($_GET['filters'])) {
         echo "<tr class='log_history_filter_row'>";
         echo "<th>";
         echo "<input type='hidden' name='filters[active]' value='1' />";
         echo "<input type='hidden' name='items_id' value='$items_id' />";
         echo "</th>";
         $dateValue = isset($_GET['filters']['date']) ? Html::cleanInputText($_GET['filters']['date']) : null;
         echo "<th><input type='date' name='filters[date]' value='$dateValue' /></th>";
         echo "<th>";
         Dropdown::showFromArray(
            "filters[users_names]",
            Log::getDistinctUserNamesValuesInItemLog($item),
            [
               'multiple'            => true,
               'display_emptychoice' => true,
               'values'              => isset($_GET['filters']['users_names']) ? $_GET['filters']['users_names'] : [],
               'width'               => "100%",
            ]
         );
         echo "</th>";
         echo "<th>";
         Dropdown::showFromArray(
            "filters[affected_fields]",
            Log::getDistinctAffectedFieldValuesInItemLog($item),
            [
               'multiple'            => true,
               'display_emptychoice' => true,
               'values'              => isset($_GET['filters']['affected_fields']) ? $_GET['filters']['affected_fields'] : [],
               'width'               => "100%",
            ]
         );
         echo "</th>";
         echo "<th colspan='2'>";
         Dropdown::showFromArray(
            "filters[linked_actions]",
            Log::getDistinctLinkedActionValuesInItemLog($item),
            [
               'multiple'            => true,
               'display_emptychoice' => true,
               'values'              => isset($_GET['filters']['linked_actions']) ? $_GET['filters']['linked_actions'] : [],
               'width'               => "100%",
            ]
         );
         echo "</th>";
         echo "</tr>";
      }
      echo "</thead>";

      echo "<tfoot>$header</tfoot>";

      echo "<tbody>";
      if ($filtered_number > 0) {
         foreach (self::getHistoryData($item, $start, $_SESSION['glpilist_limit'], $sql_filters) as $data) {
            if ($data['display_history']) {
               // show line
               echo "<tr class='tab_bg_2'>";
               echo "<td>".$data['id']."</td>";
               echo "<td class='tab_date'>".$data['date_mod']."</td>";
               echo "<td>".$data['user_name']."</td>";
               echo "<td>".$data['field']."</td>";
<<<<<<< HEAD
               echo "<td width='60%' colspan='2'>".$data['change']."</td>";
=======
               echo "<td width='60%'>".Html::entities_deep($data['change'])."</td>";
>>>>>>> f6a14d72
               echo "</tr>";
            }
         }
      } else {
         echo "<tr>";
         echo "<th colspan='6'>" . __('No historical matching your filters') . "</th>";
         echo "</tr>";
      }
      echo "</tbody>";

      echo "</table>";
      echo "</div>";

      Html::printAjaxPager(self::getTypeName(1), $start, $filtered_number, '', true, $additional_params);
   }

   /**
    * Retrieve last history Data for an item
    *
    * @param CommonDBTM $item       Object instance
    * @param integer    $start      First line to retrieve (default 0)
    * @param integer    $limit      Max number of line to retrieve (0 for all) (default 0)
    * @param array      $sqlfilters SQL filters applied to history (default [])
    *
    * @return array of localized log entry (TEXT only, no HTML)
   **/
   static function getHistoryData(CommonDBTM $item, $start = 0, $limit = 0, array $sqlfilters = []) {
      $DBread = DBConnection::getReadConnection();

      $itemtype  = $item->getType();
      $items_id  = $item->getField('id');
      $itemtable = $item->getTable();

      $SEARCHOPTION = Search::getOptions($itemtype);

      $query = [
         'FROM'   => self::getTable(),
         'WHERE'  => [
            'items_id'  => $items_id,
            'itemtype'  => $itemtype
         ] + $sqlfilters,
         'ORDER'  => 'id DESC'
      ];

      if ($limit) {
         $query['START'] = (int)$start;
         $query['LIMIT'] = (int)$limit;
      }

      $iterator = $DBread->request($query);

      $changes = [];
      while ($data = $iterator->next()) {
         $tmp = [];
         $tmp['display_history'] = true;
         $tmp['id']              = $data["id"];
         $tmp['date_mod']        = Html::convDateTime($data["date_mod"]);
         $tmp['user_name']       = $data["user_name"];
         $tmp['field']           = "";
         $tmp['change']          = "";
         $tmp['datatype']        = "";

         // This is an internal device ?
         if ($data["linked_action"]) {
            $action_label = self::getLinkedActionLabel($data["linked_action"]);

            // Yes it is an internal device
            switch ($data["linked_action"]) {
               case self::HISTORY_CREATE_ITEM :
               case self::HISTORY_DELETE_ITEM :
               case self::HISTORY_LOCK_ITEM :
               case self::HISTORY_UNLOCK_ITEM :
               case self::HISTORY_RESTORE_ITEM :
                  $tmp['change'] = $action_label;
                  break;

               case self::HISTORY_ADD_DEVICE :
                  $tmp['field'] = NOT_AVAILABLE;
                  if ($item2 = getItemForItemtype($data["itemtype_link"])) {
                     if ($item2 instanceof Item_Devices) {
                        $tmp['field'] = $item2->getDeviceTypeName(1);
                     } else {
                        $tmp['field'] = $item2->getTypeName(1);
                     }
                  }
                  //TRANS: %s is the component name
                  $tmp['change'] = sprintf(__('%1$s: %2$s'), $action_label, $data["new_value"]);
                  break;

               case self::HISTORY_UPDATE_DEVICE :
                  $tmp['field'] = NOT_AVAILABLE;
                  $change = '';
                  $linktype_field = explode('#', $data["itemtype_link"]);
                  $linktype       = $linktype_field[0];
                  $field          = $linktype_field[1];
                  $devicetype     = $linktype::getDeviceType();
                  $tmp['field']   = $devicetype;
                  $specif_fields  = $linktype::getSpecificities();
                  if (isset($specif_fields[$field]['short name'])) {
                     $tmp['field']   = $devicetype;
                     $tmp['field']  .= " (".$specif_fields[$field]['short name'].")";
                  }
                  //TRANS: %1$s is the old_value, %2$s is the new_value
                  $tmp['change']  = sprintf(__('%1$s: %2$s'),
                                            sprintf(__('%1$s (%2$s)'), $action_label, $tmp['field']),
                                            sprintf(__('%1$s by %2$s'), $data["old_value"], $data[ "new_value"]));
                  break;

               case self::HISTORY_DELETE_DEVICE :
                  $tmp['field']=NOT_AVAILABLE;
                  if ($item2 = getItemForItemtype($data["itemtype_link"])) {
                     if ($item2 instanceof Item_Devices) {
                        $tmp['field'] = $item2->getDeviceTypeName(1);
                     } else {
                        $tmp['field'] = $item2->getTypeName(1);
                     }

                  }
                  //TRANS: %s is the component name
                  $tmp['change'] = sprintf(__('%1$s: %2$s'), $action_label, $data["old_value"]);
                  break;

               case self::HISTORY_LOCK_DEVICE :
                  $tmp['field'] = NOT_AVAILABLE;
                  if ($item2 = getItemForItemtype($data["itemtype_link"])) {
                     if ($item2 instanceof Item_Devices) {
                        $tmp['field'] = $item2->getDeviceTypeName(1);
                     } else {
                        $tmp['field'] = $item2->getTypeName(1);
                     }

                  }
                  //TRANS: %s is the component name
                  $tmp['change'] = sprintf(__('%1$s: %2$s'), $action_label, $data["old_value"]);
                  break;

               case self::HISTORY_UNLOCK_DEVICE :
                  $tmp['field'] = NOT_AVAILABLE;
                  if ($item2 = getItemForItemtype($data["itemtype_link"])) {
                     if ($item2 instanceof Item_Devices) {
                        $tmp['field'] = $item2->getDeviceTypeName(1);
                     } else {
                        $tmp['field'] = $item2->getTypeName(1);
                     }

                  }
                  //TRANS: %s is the component name
                  $tmp['change'] = sprintf(__('%1$s: %2$s'), $action_label, $data["new_value"]);
                  break;

               case self::HISTORY_INSTALL_SOFTWARE :
                  $tmp['field']  = _n('Software', 'Software', 1);
                  //TRANS: %s is the software name
                  $tmp['change'] = sprintf(__('%1$s: %2$s'), $action_label, $data["new_value"]);
                  break;

               case self::HISTORY_UNINSTALL_SOFTWARE :
                  $tmp['field']  = _n('Software', 'Software', 1);
                  //TRANS: %s is the software name
                  $tmp['change'] = sprintf(__('%1$s: %2$s'), $action_label, $data["old_value"]);
                  break;

               case self::HISTORY_DISCONNECT_DEVICE :
                  $tmp['field'] = NOT_AVAILABLE;
                  if ($item2 = getItemForItemtype($data["itemtype_link"])) {
                     if ($item2 instanceof Item_Devices) {
                        $tmp['field'] = $item2->getDeviceTypeName(1);
                     } else {
                        $tmp['field'] = $item2->getTypeName(1);
                     }

                  }
                  //TRANS: %s is the item name
                  $tmp['change'] = sprintf(__('%1$s: %2$s'), $action_label, $data["old_value"]);
                  break;

               case self::HISTORY_CONNECT_DEVICE :
                  $tmp['field'] = NOT_AVAILABLE;
                  if ($item2 = getItemForItemtype($data["itemtype_link"])) {
                     if ($item2 instanceof Item_Devices) {
                        $tmp['field'] = $item2->getDeviceTypeName(1);
                     } else {
                        $tmp['field'] = $item2->getTypeName(1);
                     }

                  }
                  //TRANS: %s is the item name
                  $tmp['change'] = sprintf(__('%1$s: %2$s'), $action_label, $data["new_value"]);
                  break;

               case self::HISTORY_LOG_SIMPLE_MESSAGE :
                  $tmp['field']  = "";
                  $tmp['change'] = $data["new_value"];
                  break;

               case self::HISTORY_ADD_RELATION :
                  $tmp['field'] = NOT_AVAILABLE;
                  if ($item2 = getItemForItemtype($data["itemtype_link"])) {
                     $tmp['field'] = $item2->getTypeName(1);
                  }
                  $tmp['change'] = sprintf(__('%1$s: %2$s'), $action_label, $data["new_value"]);

                  if ($data['itemtype'] == 'Ticket') {
                     if ($data['id_search_option']) { // Recent record - see CommonITILObject::getSearchOptionsActors()
                        $as = $SEARCHOPTION[$data['id_search_option']]['name'];
                     } else { // Old record
                        switch ($data['itemtype_link']) {
                           case 'Group':
                              $is = 'isGroup';
                              break;

                           case 'User':
                              $is = 'isUser';
                              break;

                           case 'Supplier':
                              $is = 'isSupplier';
                              break;

                           default:
                              $is = $isr = $isa = $iso = false;
                              break;
                        }
                        if ($is) {
                           $iditem = intval(substr($data['new_value'], strrpos($data['new_value'], '(')+1)); // This is terrible idea
                           $isr = $item->$is(CommonITILActor::REQUESTER, $iditem);
                           $isa = $item->$is(CommonITILActor::ASSIGN, $iditem);
                           $iso = $item->$is(CommonITILActor::OBSERVER, $iditem);
                        }
                        // Simple Heuristic, of course not enough
                        if ($isr && !$isa && !$iso) {
                           $as = _n('Requester', 'Requesters', 1);
                        } else if (!$isr && $isa && !$iso) {
                           $as = __('Assigned to');
                        } else if (!$isr && !$isa && $iso) {
                           $as = _n('Watcher', 'Watchers', 1);
                        } else {
                           // Deleted or Ambiguous
                           $as = false;
                        }
                     }
                     if ($as) {
                        $tmp['change'] = sprintf(__('%1$s: %2$s'),
                                                 $action_label,
                                                 sprintf(__('%1$s (%2$s)'), $data["new_value"], $as));
                     } else {
                        $tmp['change'] = sprintf(__('%1$s: %2$s'), $action_label, $data["new_value"]);
                     }
                  }
                  break;

               case self::HISTORY_UPDATE_RELATION :
                  $tmp['field']   = NOT_AVAILABLE;
                  if ($linktype_field = explode('#', $data["itemtype_link"])) {
                     $linktype     = $linktype_field[0];
                     $tmp['field'] = $linktype::getTypeName();
                  }
                  $tmp['change'] = sprintf(__('%1$s: %2$s'),
                                           $action_label,
                                           sprintf(__('%1$s (%2$s)'), $data["old_value"], $data["new_value"]));
                  break;

               case self::HISTORY_DEL_RELATION :
                  $tmp['field'] = NOT_AVAILABLE;
                  if ($item2 = getItemForItemtype($data["itemtype_link"])) {
                     $tmp['field'] = $item2->getTypeName(1);
                  }
                  $tmp['change'] = sprintf(__('%1$s: %2$s'), $action_label, $data["old_value"]);
                  break;

               case self::HISTORY_LOCK_RELATION :
                  $tmp['field'] = NOT_AVAILABLE;
                  if ($item2 = getItemForItemtype($data["itemtype_link"])) {
                     $tmp['field'] = $item2->getTypeName(1);
                  }
                  $tmp['change'] = sprintf(__('%1$s: %2$s'), $action_label, $data["old_value"]);
                  break;

               case self::HISTORY_UNLOCK_RELATION :
                  $tmp['field'] = NOT_AVAILABLE;
                  if ($item2 = getItemForItemtype($data["itemtype_link"])) {
                     $tmp['field'] = $item2->getTypeName(1);
                  }
                  $tmp['change'] = sprintf(__('%1$s: %2$s'), $action_label, $data["new_value"]);
                  break;

               case self::HISTORY_ADD_SUBITEM :
                  $tmp['field'] = '';
                  if ($item2 = getItemForItemtype($data["itemtype_link"])) {
                     $tmp['field'] = $item2->getTypeName(1);
                  }
                  $tmp['change'] = sprintf(__('%1$s: %2$s'),
                                           $action_label,
                                           sprintf(__('%1$s (%2$s)'), $tmp['field'], $data["new_value"]));

                  break;

               case self::HISTORY_UPDATE_SUBITEM :
                  $tmp['field'] = '';
                  if ($item2 = getItemForItemtype($data["itemtype_link"])) {
                     $tmp['field'] = $item2->getTypeName(1);
                  }
                  $tmp['change'] = sprintf(__('%1$s: %2$s'),
                                           $action_label,
                                           sprintf(__('%1$s (%2$s)'), $tmp['field'], $data["new_value"]));
                  break;

               case self::HISTORY_DELETE_SUBITEM :
                  $tmp['field'] = '';
                  if ($item2 = getItemForItemtype($data["itemtype_link"])) {
                     $tmp['field'] = $item2->getTypeName(1);
                  }
                  $tmp['change'] = sprintf(__('%1$s: %2$s'),
                                           $action_label,
                                           sprintf(__('%1$s (%2$s)'), $tmp['field'], $data["new_value"]));
                  break;

               case self::HISTORY_LOCK_SUBITEM :
                  $tmp['field'] = '';
                  if ($item2 = getItemForItemtype($data["itemtype_link"])) {
                     $tmp['field'] = $item2->getTypeName(1);
                  }
                  $tmp['change'] = sprintf(__('%1$s: %2$s'),
                                           $action_label,
                                           sprintf(__('%1$s (%2$s)'), $tmp['field'], $data["old_value"]));
                  break;

               case self::HISTORY_UNLOCK_SUBITEM :
                  $tmp['field'] = '';
                  if ($item2 = getItemForItemtype($data["itemtype_link"])) {
                     $tmp['field'] = $item2->getTypeName(1);
                  }
                  $tmp['change'] = sprintf(__('%1$s: %2$s'),
                                           $action_label,
                                           sprintf(__('%1$s (%2$s)'), $tmp['field'], $data["new_value"]));
                  break;

               default :
                  $fct = [$data['itemtype_link'], 'getHistoryEntry'];
                  if (($data['linked_action'] >= self::HISTORY_PLUGIN)
                      && $data['itemtype_link']
                      && is_callable($fct)) {
                     $tmp['field']  = $data['itemtype_link']::getTypeName(1);
                     $tmp['change'] = call_user_func($fct, $data);
                  }
                  $tmp['display_history'] = !empty($tmp['change']);
            }

         } else {
            $fieldname = "";
            $searchopt = [];
            $tablename = '';
            // It's not an internal device
            foreach ($SEARCHOPTION as $key2 => $val2) {
               if ($key2 === $data["id_search_option"]) {
                  $tmp['field'] =  $val2["name"];
                  $tablename    =  $val2["table"];
                  $fieldname    = $val2["field"];
                  $searchopt    = $val2;
                  if (isset($val2['datatype'])) {
                     $tmp['datatype'] = $val2["datatype"];
                  }
                  break;
               }
            }
            if (($itemtable == $tablename)
                || ($tmp['datatype'] == 'right')) {
               switch ($tmp['datatype']) {
                  // specific case for text field
                  case 'text' :
                     $tmp['change'] = __('Update of the field');
                     break;

                  default :
                     $data["old_value"] = $item->getValueToDisplay($searchopt, $data["old_value"]);
                     $data["new_value"] = $item->getValueToDisplay($searchopt, $data["new_value"]);
                     break;
               }
            }

            if (empty($tmp['change'])) {
               $newval = $data["new_value"];
               $oldval = $data["old_value"];

               if ($data['id_search_option'] == '70') {
                  $newval_expl = explode(' ', $newval);
                  $oldval_expl = explode(' ', $oldval);

                  if ($oldval_expl[0] == '&nbsp;') {
                     $oldval = $data["old_value"];
                  } else {
                     $old_iterator = $DBread->request('glpi_users', ['name' => $oldval_expl[0]]);
                     while ($val = $old_iterator->next()) {
                        $oldval = sprintf(__('%1$s %2$s'),
                              formatUserName($val['id'], $oldval_expl[0], $val['realname'],
                                    $val['firstname']),
                              ($oldval_expl[1] ?? "0"));
                     }
                  }

                  if ($newval_expl[0] == '&nbsp;') {
                     $newval = $data["new_value"];
                  } else {
                     $new_iterator = $DBread->request('glpi_users', ['name' => $newval_expl[0]]);
                     while ($val = $new_iterator->next()) {
                        $newval = sprintf(__('%1$s %2$s'),
                              formatUserName($val['id'], $newval_expl[0], $val['realname'],
                                    $val['firstname']),
                              ($newval_expl[1] ?? "0"));
                     }
                  }
               }
               $tmp['change'] = sprintf(__('Change %1$s to %2$s'), $oldval, $newval);
            }
         }
         $changes[] = $tmp;
      }
      return $changes;
   }

   /**
    * Retrieve distinct values for user_name field in item log.
    * Return is made to be used as select tag options.
    *
    * @param CommonDBTM $item  Object instance
    *
    * @return array
    *
    * @since 9.3
    **/
   static function getDistinctUserNamesValuesInItemLog(CommonDBTM $item) {
      global $DB;

      $itemtype = $item->getType();
      $items_id = $item->getField('id');

      $iterator = $DB->request([
         'SELECT'          => 'user_name',
         'DISTINCT'        => true,
         'FROM'            => self::getTable(),
         'WHERE'  => [
               'items_id'  => $items_id,
               'itemtype'  => $itemtype
            ],
         'ORDER'  => 'id DESC'
      ]);

      $values = [];
      while ($data = $iterator->next()) {
         if (empty($data['user_name'])) {
            continue;
         }
         $values[$data['user_name']] = $data['user_name'];
      }

      asort($values, SORT_NATURAL | SORT_FLAG_CASE);

      return $values;
   }

   /**
    * Retrieve distinct values for affected field in item log.
    * Return is made to be used as select tag options.
    *
    * @param CommonDBTM $item  Object instance
    *
    * @return array
    *
    * @since 9.3
    **/
   static function getDistinctAffectedFieldValuesInItemLog(CommonDBTM $item) {
      global $DB;

      $itemtype = $item->getType();
      $items_id = $item->getField('id');

      $affected_fields = ['linked_action', 'itemtype_link', 'id_search_option'];

      $iterator = $DB->request([
         'SELECT'  => $affected_fields,
         'FROM'    => self::getTable(),
         'WHERE'   => [
               'items_id'  => $items_id,
               'itemtype'  => $itemtype
            ],
         'GROUPBY' => $affected_fields,
         'ORDER'   => 'id DESC'
      ]);

      $values = [];
      while ($data = $iterator->next()) {
         $key = null;
         $value = null;

         // This is an internal device ?
         if ($data["linked_action"]) {
            // Yes it is an internal device
            switch ($data["linked_action"]) {
               case self::HISTORY_ADD_DEVICE :
               case self::HISTORY_DELETE_DEVICE :
               case self::HISTORY_LOCK_DEVICE :
               case self::HISTORY_UNLOCK_DEVICE :
               case self::HISTORY_DISCONNECT_DEVICE :
               case self::HISTORY_CONNECT_DEVICE :
               case self::HISTORY_ADD_RELATION :
               case self::HISTORY_DEL_RELATION :
               case self::HISTORY_LOCK_RELATION :
               case self::HISTORY_UNLOCK_RELATION :
               case self::HISTORY_ADD_SUBITEM :
               case self::HISTORY_UPDATE_SUBITEM :
               case self::HISTORY_DELETE_SUBITEM :
               case self::HISTORY_UPDATE_RELATION :
               case self::HISTORY_LOCK_SUBITEM :
               case self::HISTORY_UNLOCK_SUBITEM :
                  $linked_action_values = [
                     self::HISTORY_ADD_DEVICE,
                     self::HISTORY_DELETE_DEVICE,
                     self::HISTORY_LOCK_DEVICE,
                     self::HISTORY_UNLOCK_DEVICE,
                     self::HISTORY_DISCONNECT_DEVICE,
                     self::HISTORY_CONNECT_DEVICE,
                     self::HISTORY_ADD_RELATION,
                     self::HISTORY_UPDATE_RELATION,
                     self::HISTORY_DEL_RELATION,
                     self::HISTORY_LOCK_RELATION,
                     self::HISTORY_UNLOCK_RELATION,
                     self::HISTORY_ADD_SUBITEM,
                     self::HISTORY_UPDATE_SUBITEM,
                     self::HISTORY_DELETE_SUBITEM,
                     self::HISTORY_LOCK_SUBITEM,
                     self::HISTORY_UNLOCK_SUBITEM,
                  ];
                  $key = 'linked_action::' . implode(',', $linked_action_values) . ';'
                     . 'itemtype_link::' . $data['itemtype_link'] . ';';

                  if ($linked_item = getItemForItemtype($data["itemtype_link"])) {
                     if ($linked_item instanceof Item_Devices) {
                        $value = $linked_item->getDeviceTypeName(1);
                     } else {
                        $value = $linked_item->getTypeName(1);
                     }
                  }
                  break;

               case self::HISTORY_UPDATE_DEVICE :
                  $key = 'linked_action::' . self::HISTORY_UPDATE_DEVICE . ';'
                     . 'itemtype_link::' . $data['itemtype_link'] . ';';

                  $linktype_field = explode('#', $data["itemtype_link"]);
                  $linktype       = $linktype_field[0];
                  $field          = $linktype_field[1];
                  $devicetype     = $linktype::getDeviceType();
                  $specif_fields  = $linktype::getSpecificities();

                  $value = $devicetype;
                  if (isset($specif_fields[$field]['short name'])) {
                     $value .= " (".$specif_fields[$field]['short name'].")";
                  }
                  break;

               case self::HISTORY_INSTALL_SOFTWARE :
               case self::HISTORY_UNINSTALL_SOFTWARE :
                  $linked_action_values = [
                     self::HISTORY_INSTALL_SOFTWARE,
                     self::HISTORY_UNINSTALL_SOFTWARE,
                  ];
                  $key = 'linked_action::' . implode(',', $linked_action_values) . ';';

                  $value = _n('Software', 'Software', 1);
                  break;

               default :
                  $linked_action_values_to_exclude = [
                     0, //Exclude lines corresponding to no action.
                     self::HISTORY_ADD_DEVICE,
                     self::HISTORY_DELETE_DEVICE,
                     self::HISTORY_LOCK_DEVICE,
                     self::HISTORY_UNLOCK_DEVICE,
                     self::HISTORY_DISCONNECT_DEVICE,
                     self::HISTORY_CONNECT_DEVICE,
                     self::HISTORY_ADD_RELATION,
                     self::HISTORY_UPDATE_RELATION,
                     self::HISTORY_DEL_RELATION,
                     self::HISTORY_LOCK_RELATION,
                     self::HISTORY_UNLOCK_RELATION,
                     self::HISTORY_ADD_SUBITEM,
                     self::HISTORY_UPDATE_SUBITEM,
                     self::HISTORY_DELETE_SUBITEM,
                     self::HISTORY_LOCK_SUBITEM,
                     self::HISTORY_UNLOCK_SUBITEM,
                     self::HISTORY_UPDATE_DEVICE,
                     self::HISTORY_INSTALL_SOFTWARE,
                     self::HISTORY_UNINSTALL_SOFTWARE,
                  ];

                  $key = 'linked_action:NOT:' . implode(',', $linked_action_values_to_exclude) . ';';
                  $value = __('Others');
                  break;
            }

         } else {
            // It's not an internal device
            foreach (Search::getOptions($itemtype) as $search_opt_key => $search_opt_val) {
               if ($search_opt_key == $data["id_search_option"]) {
                  $key = 'id_search_option::' . $data['id_search_option'] . ';';
                  $value = $search_opt_val["name"];
                  break;
               }
            }
         }

         if (null !== $key && null !== $value) {
            $values[$key] = $value;
         }
      }

      uasort(
         $values,
         function ($a, $b) {
            $other = __('Others');
            if ($a === $other) {
               return 1;
            } else if ($b === $other) {
               return -1;
            }

            return strcmp($a, $b);
         }
      );

      return $values;
   }

   /**
    * Retrieve distinct values for action in item log.
    * Return is made to be used as select tag options.
    *
    * @param CommonDBTM $item  Object instance
    *
    * @return array
    *
    * @since 9.3
    **/
   static function getDistinctLinkedActionValuesInItemLog(CommonDBTM $item) {
      global $DB;

      $itemtype = $item->getType();
      $items_id = $item->getField('id');

      $iterator = $DB->request([
         'SELECT'          => 'linked_action',
         'DISTINCT'        => true,
         'FROM'            => self::getTable(),
         'WHERE'  => [
               'items_id'  => $items_id,
               'itemtype'  => $itemtype
            ],
         'ORDER'           => 'id DESC'
      ]);

      $values = [];
      while ($data = $iterator->next()) {
         $key = $data["linked_action"];
         $value = null;

         // This is an internal device ?
         if ($data["linked_action"]) {
            $value = self::getLinkedActionLabel($data["linked_action"]);

            if (null === $value) {
               $key = 'other';
               $value = __('Others');
            }
         } else {
            $value = __('Update a field');
         }

         if (null !== $value) {
            $values[$key] = $value;
         }
      }

      uasort(
         $values,
         function ($a, $b) {
            $other = __('Others');
            if ($a === $other) {
               return 1;
            } else if ($b === $other) {
               return -1;
            }

            return strcmp($a, $b);
         }
      );

      return $values;
   }

   /**
    * Returns label corresponding to the linked action of a log entry.
    *
    * @param integer $linked_action  Linked action value of a log entry.
    *
    * @return string
    *
    * @since 9.3
    **/
   static function getLinkedActionLabel($linked_action) {
      $label = null;

      switch ($linked_action) {
         case self::HISTORY_CREATE_ITEM :
            $label = __('Add the item');
            break;

         case self::HISTORY_DELETE_ITEM :
            $label = __('Delete the item');
            break;

         case self::HISTORY_LOCK_ITEM :
            $label = __('Lock the item');
            break;

         case self::HISTORY_UNLOCK_ITEM :
            $label = __('Unlock the item');
            break;

         case self::HISTORY_RESTORE_ITEM :
            $label = __('Restore the item');
            break;

         case self::HISTORY_ADD_DEVICE :
            $label = __('Add a component');
            break;

         case self::HISTORY_UPDATE_DEVICE :
            $label = __('Change a component');
            break;

         case self::HISTORY_DELETE_DEVICE :
            $label = __('Delete a component');
            break;

         case self::HISTORY_LOCK_DEVICE :
            $label = __('Lock a component');
            break;

         case self::HISTORY_UNLOCK_DEVICE :
            $label = __('Unlock a component');
            break;

         case self::HISTORY_INSTALL_SOFTWARE :
            $label = __('Install a software');
            break;

         case self::HISTORY_UNINSTALL_SOFTWARE :
            $label = __('Uninstall a software');
            break;

         case self::HISTORY_DISCONNECT_DEVICE :
            $label = __('Disconnect an item');
            break;

         case self::HISTORY_CONNECT_DEVICE :
            $label = __('Connect an item');
            break;

         case self::HISTORY_ADD_RELATION :
            $label = __('Add a link with an item');
            break;

         case self::HISTORY_UPDATE_RELATION :
            $label = __('Update a link with an item');
            break;

         case self::HISTORY_DEL_RELATION :
            $label = __('Delete a link with an item');
            break;

         case self::HISTORY_LOCK_RELATION :
            $label = __('Lock a link with an item');
            break;

         case self::HISTORY_UNLOCK_RELATION :
            $label = __('Unlock a link with an item');
            break;

         case self::HISTORY_ADD_SUBITEM :
            $label = __('Add an item');
            break;

         case self::HISTORY_UPDATE_SUBITEM :
            $label = __('Update an item');
            break;

         case self::HISTORY_DELETE_SUBITEM :
            $label = __('Delete an item');
            break;

         case self::HISTORY_LOCK_SUBITEM :
            $label = __('Lock an item');
            break;

         case self::HISTORY_UNLOCK_SUBITEM :
            $label = __('Unlock an item');
            break;

         case self::HISTORY_LOG_SIMPLE_MESSAGE :
         default :
            break;
      }

      return $label;
   }

   /**
    * Convert filters values into SQL filters usable in 'WHERE' condition of request build with 'DBmysqlIterator'.
    *
    * @param array $filters  Filters values.
    *    Filters values must be passed as indexed array using following rules :
    *     - 'affected_fields' key for values corresponding to values built in 'self::getDistinctAffectedFieldValuesInItemLog()',
    *     - 'date' key for a date value in 'Y-m-d H:i:s' format,
    *     - 'linked_actions' key for values corresponding to values built in 'self::getDistinctLinkedActionValuesInItemLog()',
    *     - 'users_names' key for values corresponding to values built in 'self::getDistinctUserNamesValuesInItemLog()'.
    *
    * @return array
    *
    * @since 9.3
    **/
   static function convertFiltersValuesToSqlCriteria(array $filters) {
      $sql_filters = [];

      if (isset($filters['affected_fields']) && !empty($filters['affected_fields'])) {
         $affected_field_crit = [];
         foreach ($filters['affected_fields'] as $index => $affected_field) {
            $affected_field_crit[$index] = [];
            foreach (explode(";", $affected_field) as $var) {
               if (1 === preg_match('/^(?P<key>.+):(?P<operator>.*):(?P<values>.+)$/', $var, $matches)) {
                  $key = $matches['key'];
                  $operator = $matches['operator'];
                  // Each field can have multiple values for a given filter
                  $values = explode(',', $matches['values']);

                  // linked_action and id_search_option are stored as integers
                  if (in_array($key, ['linked_action', 'id_search_option'])) {
                     $values = array_map('intval', $values);
                  }

                  if (!empty($operator)) {
                     $affected_field_crit[$index][$operator][$key] = $values;
                  } else {
                     $affected_field_crit[$index][$key] = $values;
                  }
               }
            }
         }
         $sql_filters[] = [
            'OR' => $affected_field_crit
         ];
      }

      if (isset($filters['date']) && !empty($filters['date'])) {
         $sql_filters[] = [
            ['date_mod' => ['>=', "{$filters['date']} 00:00:00"]],
            ['date_mod' => ['<=', "{$filters['date']} 23:59:59"]],
         ];
      }

      if (isset($filters['linked_actions']) && !empty($filters['linked_actions'])) {
         $linked_action_crit = [];
         foreach ($filters['linked_actions'] as $linked_action) {
            if ($linked_action === 'other') {
               $linked_action_crit[] = ['linked_action' => self::HISTORY_LOG_SIMPLE_MESSAGE];
               $linked_action_crit[] = ['linked_action' => ['>=', self::HISTORY_PLUGIN]];
            } else {
               $linked_action_crit[] = ['linked_action' => $linked_action];
            }
         }
         $sql_filters[] = ['OR' => $linked_action_crit];
      }

      if (isset($filters['users_names']) && !empty($filters['users_names'])) {
         $sql_filters['user_name'] = $filters['users_names'];
      }

      return $sql_filters;
   }

   /**
    * Actions done after the ADD of the item in the database
    *
    * @since 0.83
    *
    * @see CommonDBTM::post_addItem()
   **/
   function post_addItem() {
      $_SESSION['glpi_maxhistory'] = $this->fields['id'];
   }

   function getRights($interface = 'central') {

      $values = [ READ => __('Read')];
      return $values;
   }

}<|MERGE_RESOLUTION|>--- conflicted
+++ resolved
@@ -381,11 +381,7 @@
                echo "<td class='tab_date'>".$data['date_mod']."</td>";
                echo "<td>".$data['user_name']."</td>";
                echo "<td>".$data['field']."</td>";
-<<<<<<< HEAD
-               echo "<td width='60%' colspan='2'>".$data['change']."</td>";
-=======
-               echo "<td width='60%'>".Html::entities_deep($data['change'])."</td>";
->>>>>>> f6a14d72
+               echo "<td width='60%' colspan='2'>".Html::entities_deep($data['change'])."</td>";
                echo "</tr>";
             }
          }
