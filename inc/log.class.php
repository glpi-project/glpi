<?php
/**
 * ---------------------------------------------------------------------
 * GLPI - Gestionnaire Libre de Parc Informatique
 * Copyright (C) 2015-2018 Teclib' and contributors.
 *
 * http://glpi-project.org
 *
 * based on GLPI - Gestionnaire Libre de Parc Informatique
 * Copyright (C) 2003-2014 by the INDEPNET Development Team.
 *
 * ---------------------------------------------------------------------
 *
 * LICENSE
 *
 * This file is part of GLPI.
 *
 * GLPI is free software; you can redistribute it and/or modify
 * it under the terms of the GNU General Public License as published by
 * the Free Software Foundation; either version 2 of the License, or
 * (at your option) any later version.
 *
 * GLPI is distributed in the hope that it will be useful,
 * but WITHOUT ANY WARRANTY; without even the implied warranty of
 * MERCHANTABILITY or FITNESS FOR A PARTICULAR PURPOSE.  See the
 * GNU General Public License for more details.
 *
 * You should have received a copy of the GNU General Public License
 * along with GLPI. If not, see <http://www.gnu.org/licenses/>.
 * ---------------------------------------------------------------------
 */

if (!defined('GLPI_ROOT')) {
   die("Sorry. You can't access this file directly");
}

/**
 * Log Class
**/
class Log extends CommonDBTM {

   const HISTORY_ADD_DEVICE         = 1;
   const HISTORY_UPDATE_DEVICE      = 2;
   const HISTORY_DELETE_DEVICE      = 3;
   const HISTORY_INSTALL_SOFTWARE   = 4;
   const HISTORY_UNINSTALL_SOFTWARE = 5;
   const HISTORY_DISCONNECT_DEVICE  = 6;
   const HISTORY_CONNECT_DEVICE     = 7;
   const HISTORY_LOCK_DEVICE        = 8;
   const HISTORY_UNLOCK_DEVICE      = 9;

   const HISTORY_LOG_SIMPLE_MESSAGE = 12;
   const HISTORY_DELETE_ITEM        = 13;
   const HISTORY_RESTORE_ITEM       = 14;
   const HISTORY_ADD_RELATION       = 15;
   const HISTORY_DEL_RELATION       = 16;
   const HISTORY_ADD_SUBITEM        = 17;
   const HISTORY_UPDATE_SUBITEM     = 18;
   const HISTORY_DELETE_SUBITEM     = 19;
   const HISTORY_CREATE_ITEM        = 20;
   const HISTORY_UPDATE_RELATION    = 21;
   const HISTORY_LOCK_RELATION      = 22;
   const HISTORY_LOCK_SUBITEM       = 23;
   const HISTORY_UNLOCK_RELATION    = 24;
   const HISTORY_UNLOCK_SUBITEM     = 25;
   const HISTORY_LOCK_ITEM          = 26;
   const HISTORY_UNLOCK_ITEM        = 27;

   // Plugin must use value starting from
   const HISTORY_PLUGIN             = 1000;

   static $rightname = 'logs';



   static function getTypeName($nb = 0) {
      return __('Historical');
   }


   //TODO: remove with old UI
   function getTabNameForItem(CommonGLPI $item, $withtemplate = 0) {
      global $IS_TWIG;

      if (!$withtemplate) {
         $nb = 0;
         if ($_SESSION['glpishow_count_on_tabs'] && !$IS_TWIG) {
            $nb = countElementsInTable('glpi_logs',
                                       ['itemtype' => $item->getType(),
                                        'items_id' => $item->getID()]);
         }
         return self::createTabEntry(self::getTypeName(1), $nb);
      }
      return '';
   }


   static function displayTabContentForItem(CommonGLPI $item, $tabnum = 1, $withtemplate = 0) {

      self::showForItem($item);
      return true;
   }


   /**
    * Construct  history for an item
    *
    * @param $item               CommonDBTM object
    * @param $oldvalues    array of old values updated
    * @param $values       array of all values of the item
    *
    * @return boolean for success (at least 1 log entry added)
   **/
   static function constructHistory(CommonDBTM $item, &$oldvalues, &$values) {

      if (!count($oldvalues)) {
         return false;
      }
      // needed to have  $SEARCHOPTION
      list($real_type, $real_id) = $item->getLogTypeID();
      $searchopt                 = Search::getOptions($real_type);
      if (!is_array($searchopt)) {
         return false;
      }
      $result = 0;

      foreach ($oldvalues as $key => $oldval) {
         $changes = [];

         // Parsing $SEARCHOPTION to find changed field
         foreach ($searchopt as $key2 => $val2) {
            if (!isset($val2['table'])) {
               // skip sub-title
               continue;
            }
            // specific for profile
            if (($item->getType() == 'ProfileRight')
                && ($key == 'rights')) {
               if (isset($val2['rightname'])
                   && ($val2['rightname'] == $item->fields['name'])) {

                  $id_search_option = $key2;
                  $changes          =  [$id_search_option, $oldval, $values[$key]];
               }

            } else if (($val2['linkfield'] == $key && $real_type === $item->getType())
                       || ($key == $val2['field'] && $val2['table'] == $item->getTable())) {
               // Linkfield or standard field not massive action enable
               $id_search_option = $key2; // Give ID of the $SEARCHOPTION

               if ($val2['table'] == $item->getTable()) {
                  $changes = [$id_search_option, $oldval, $values[$key]];
               } else {
                  // other cases; link field -> get data from dropdown
                  if ($val2["table"] != 'glpi_auth_tables') {
                     $changes = [$id_search_option,
                                 sprintf(__('%1$s (%2$s)'),
                                         Dropdown::getDropdownName($val2["table"],
                                                                   $oldval),
                                         $oldval),
                                 sprintf(__('%1$s (%2$s)'),
                                         Dropdown::getDropdownName($val2["table"],
                                                                   $values[$key]),
                                         $values[$key])];
                  }
               }
               break;
            }
         }
         if (count($changes)) {
            $result = self::history($real_id, $real_type, $changes);
         }
      }
      return $result;
   } // function construct_history


   /**
    * Log history
    *
    * @param $items_id
    * @param $itemtype
    * @param $changes
    * @param $itemtype_link   (default '')
    * @param $linked_action   (default '0')
    *
    * @return boolean success
   **/
   static function history ($items_id, $itemtype, $changes, $itemtype_link = '', $linked_action = '0') {
      global $DB;

      $date_mod = $_SESSION["glpi_currenttime"];
      if (empty($changes)) {
         return false;
      }

      // create a query to insert history
      $id_search_option = $changes[0];
      $old_value        = $changes[1];
      $new_value        = $changes[2];

      if ($uid = Session::getLoginUserID(false)) {
         if (is_numeric($uid)) {
            $username = sprintf(__('%1$s (%2$s)'), getUserName($uid), $uid);
         } else { // For cron management
            $username = $uid;
         }

      } else {
         $username = "";
      }

<<<<<<< HEAD
      $old_value = Toolbox::substr($old_value, 0, 180);
      $new_value = Toolbox::substr($new_value, 0, 180);
=======
      if (Session::isImpersonateActive()) {
         $impersonator_id = Session::getImpersonatorId();
         $username = sprintf(
            __('%1$s impersonated by %2$s'),
            $username,
            sprintf(__('%1$s (%2$s)'), getUserName($impersonator_id), $impersonator_id)
         );
      }

      $old_value = $DB->escape(Toolbox::substr(stripslashes($old_value), 0, 180));
      $new_value = $DB->escape(Toolbox::substr(stripslashes($new_value), 0, 180));
>>>>>>> 1ba56d1f

      // Security to be sure that values do not pass over the max length
      if (Toolbox::strlen($old_value) > 255) {
         $old_value = Toolbox::substr($old_value, 0, 250);
      }
      if (Toolbox::strlen($new_value) > 255) {
         $new_value = Toolbox::substr($new_value, 0, 250);
      }

      $params = [
         'items_id'          => $items_id,
         'itemtype'          => $itemtype,
         'itemtype_link'     => $itemtype_link,
         'linked_action'     => $linked_action,
         'user_name'         => $username,
         'date_mod'          => $date_mod,
         'id_search_option'  => $id_search_option,
         'old_value'         => $old_value,
         'new_value'         => $new_value
      ];
      $result = $DB->insert(self::getTable(), $params);

      if ($result && $result->rowCount() > 0) {
         return $_SESSION['glpi_maxhistory'] = $DB->insertId();
      }
      return false;
   }


   /**
    * Show History of an item
    *
    * @param $item                     CommonDBTM object
    * @param $withtemplate    integer  withtemplate param (default 0)

   **/
   static function showForItem(CommonDBTM $item, $withtemplate = 0) {
      global $DB;

      $itemtype = $item->getType();
      $items_id = $item->getField('id');

      $SEARCHOPTION = Search::getOptions($itemtype);
      if (isset($_GET["start"])) {
         $start = intval($_GET["start"]);
      } else {
         $start = 0;
      }

      $sql_filters = self::convertFiltersValuesToSqlCriteria(isset($_GET['filters']) ? $_GET['filters'] : []);

      // Total Number of events
      $total_number    = countElementsInTable("glpi_logs", ['items_id' => $items_id, 'itemtype' => $itemtype ]);
      $filtered_number = countElementsInTable("glpi_logs", ['items_id' => $items_id, 'itemtype' => $itemtype ] + $sql_filters);

      // No Events in database
      if ($total_number < 1) {
         echo "<div class='center'>";
         echo "<table class='tab_cadre_fixe'>";
         echo "<tr><th>".__('No historical')."</th></tr>";
         echo "</table>";
         echo "</div><br>";
         return;
      }

      // Display the pager
      $additional_params = isset($_GET['filters']) ? http_build_query(['filters' => $_GET['filters']]) : '';
      Html::printAjaxPager(self::getTypeName(1), $start, $filtered_number, '', true, $additional_params);

      // Output events
      echo "<div class='center'>";
      echo "<table class='tab_cadre_fixehov'>";

      $header = "<tr>";
      $header .= "<th>".__('ID')."</th>";
      $header .= "<th>".__('Date')."</th>";
      $header .= "<th>".__('User')."</th>";
      $header .= "<th>".__('Field')."</th>";
      //TRANS: a noun, modification, change
      $header .= "<th>"._x('name', 'Update')."</th>";
      $header .= "</tr>";

      echo "<thead>";
      echo $header;
      if (isset($_GET['filters'])) {
         echo "<tr class='log_history_filter_row'>";
         echo "<th>";
         echo "<input type='hidden' name='filters[active]' value='1' />";
         echo "<input type='hidden' name='items_id' value='$items_id' />";
         echo "</th>";
         $dateValue = isset($_GET['filters']['date']) ? Html::cleanInputText($_GET['filters']['date']) : null;
         echo "<th><input type='date' name='filters[date]' value='$dateValue' /></th>";
         echo "<th>";
         Dropdown::showFromArray(
            "filters[users_names]",
            Log::getDistinctUserNamesValuesInItemLog($item),
            [
               'multiple'            => true,
               'display_emptychoice' => true,
               'values'              => isset($_GET['filters']['users_names']) ? $_GET['filters']['users_names'] : [],
               'width'               => "100%",
            ]
         );
         echo "</th>";
         echo "<th>";
         Dropdown::showFromArray(
            "filters[affected_fields]",
            Log::getDistinctAffectedFieldValuesInItemLog($item),
            [
               'multiple'            => true,
               'display_emptychoice' => true,
               'values'              => isset($_GET['filters']['affected_fields']) ? $_GET['filters']['affected_fields'] : [],
               'width'               => "100%",
            ]
         );
         echo "</th>";
         echo "<th>";
         Dropdown::showFromArray(
            "filters[linked_actions]",
            Log::getDistinctLinkedActionValuesInItemLog($item),
            [
               'multiple'            => true,
               'display_emptychoice' => true,
               'values'              => isset($_GET['filters']['linked_actions']) ? $_GET['filters']['linked_actions'] : [],
               'width'               => "100%",
            ]
         );
         echo "</th>";
         echo "</tr>";
      } else {
         echo "<tr>";
         echo "<th colspan='5'>";
         echo "<a href='#' class='show_log_filters'>" . __('Show filters') . " <span class='fa fa-filter pointer'></span></a>";
         echo "</th>";
         echo "</tr>";
      }
      echo "</thead>";

      echo "<tfoot>$header</tfoot>";

      echo "<tbody>";
      if ($filtered_number > 0) {
         foreach (self::getHistoryData($item, $start, $_SESSION['glpilist_limit'], $sql_filters) as $data) {
            if ($data['display_history']) {
               // show line
               echo "<tr class='tab_bg_2'>";
               echo "<td>".$data['id']."</td>";
               echo "<td class='tab_date'>".$data['date_mod']."</td>";
               echo "<td>".$data['user_name']."</td>";
               echo "<td>".$data['field']."</td>";
               echo "<td width='60%'>".$data['change']."</td>";
               echo "</tr>";
            }
         }
      } else {
         echo "<tr>";
         echo "<th colspan='5'>" . __('No historical matching your filters') . "</th>";
         echo "</tr>";
      }
      echo "</tbody>";

      echo "</table>";
      echo "</div>";

      Html::printAjaxPager(self::getTypeName(1), $start, $filtered_number, '', true, $additional_params);
   }

   /**
    * Retrieve last history Data for an item
    *
    * @param CommonDBTM $item       Object instance
    * @param integer    $start      First line to retrieve (default 0)
    * @param integer    $limit      Max number of line to retrieve (0 for all) (default 0)
    * @param array      $sqlfilters SQL filters applied to history (default [])
    *
    * @return array of localized log entry (TEXT only, no HTML)
   **/
   static function getHistoryData(CommonDBTM $item, $start = 0, $limit = 0, array $sqlfilters = []) {
      global $DB;

      $itemtype  = $item->getType();
      $items_id  = $item->getField('id');
      $itemtable = $item->getTable();

      $SEARCHOPTION = Search::getOptions($itemtype);

      $query = [
         'FROM'   => self::getTable(),
         'WHERE'  => [
            'items_id'  => $items_id,
            'itemtype'  => $itemtype
         ] + $sqlfilters,
         'ORDER'  => 'id DESC'
      ];

      if ($limit) {
         $query['START'] = (int)$start;
         $query['LIMIT'] = (int)$limit;
      }

      $iterator = $DB->request($query);

      $changes = [];
      while ($data = $iterator->next()) {
         $tmp = [];
         $tmp['display_history'] = true;
         $tmp['id']              = $data["id"];
         $tmp['date_mod']        = Html::convDateTime($data["date_mod"]);
         $tmp['user_name']       = $data["user_name"];
         $tmp['field']           = "";
         $tmp['change']          = "";
         $tmp['datatype']        = "";

         // This is an internal device ?
         if ($data["linked_action"]) {
            $action_label = self::getLinkedActionLabel($data["linked_action"]);

            // Yes it is an internal device
            switch ($data["linked_action"]) {
               case self::HISTORY_CREATE_ITEM :
               case self::HISTORY_DELETE_ITEM :
               case self::HISTORY_LOCK_ITEM :
               case self::HISTORY_UNLOCK_ITEM :
               case self::HISTORY_RESTORE_ITEM :
                  $tmp['change'] = $action_label;
                  break;

               case self::HISTORY_ADD_DEVICE :
                  $tmp['field'] = NOT_AVAILABLE;
                  if ($item2 = getItemForItemtype($data["itemtype_link"])) {
                     $tmp['field'] = $item2->getTypeName(1);
                  }
                  //TRANS: %s is the component name
                  $tmp['change'] = sprintf(__('%1$s: %2$s'), $action_label, $data["new_value"]);
                  break;

               case self::HISTORY_UPDATE_DEVICE :
                  $tmp['field'] = NOT_AVAILABLE;
                  $change = '';
                  $linktype_field = explode('#', $data["itemtype_link"]);
                  $linktype       = $linktype_field[0];
                  $field          = $linktype_field[1];
                  $devicetype     = $linktype::getDeviceType();
                  $tmp['field']   = $devicetype;
                  $specif_fields  = $linktype::getSpecificities();
                  if (isset($specif_fields[$field]['short name'])) {
                     $tmp['field']   = $devicetype;
                     $tmp['field']  .= " (".$specif_fields[$field]['short name'].")";
                  }
                  //TRANS: %1$s is the old_value, %2$s is the new_value
                  $tmp['change']  = sprintf(__('%1$s: %2$s'),
                                            sprintf(__('%1$s (%2$s)'), $action_label, $tmp['field']),
                                            sprintf(__('%1$s by %2$s'), $data["old_value"], $data[ "new_value"]));
                  break;

               case self::HISTORY_DELETE_DEVICE :
                  $tmp['field']=NOT_AVAILABLE;
                  if ($item2 = getItemForItemtype($data["itemtype_link"])) {
                     $tmp['field'] = $item2->getTypeName(1);
                  }
                  //TRANS: %s is the component name
                  $tmp['change'] = sprintf(__('%1$s: %2$s'), $action_label, $data["old_value"]);
                  break;

               case self::HISTORY_LOCK_DEVICE :
                  $tmp['field'] = NOT_AVAILABLE;
                  if ($item2 = getItemForItemtype($data["itemtype_link"])) {
                     $tmp['field'] = $item2->getTypeName(1);
                  }
                  //TRANS: %s is the component name
                  $tmp['change'] = sprintf(__('%1$s: %2$s'), $action_label, $data["old_value"]);
                  break;

               case self::HISTORY_UNLOCK_DEVICE :
                  $tmp['field'] = NOT_AVAILABLE;
                  if ($item2 = getItemForItemtype($data["itemtype_link"])) {
                     $tmp['field'] = $item2->getTypeName(1);
                  }
                  //TRANS: %s is the component name
                  $tmp['change'] = sprintf(__('%1$s: %2$s'), $action_label, $data["new_value"]);
                  break;

               case self::HISTORY_INSTALL_SOFTWARE :
                  $tmp['field']  = _n('Software', 'Software', 1);
                  //TRANS: %s is the software name
                  $tmp['change'] = sprintf(__('%1$s: %2$s'), $action_label, $data["new_value"]);
                  break;

               case self::HISTORY_UNINSTALL_SOFTWARE :
                  $tmp['field']  = _n('Software', 'Software', 1);
                  //TRANS: %s is the software name
                  $tmp['change'] = sprintf(__('%1$s: %2$s'), $action_label, $data["old_value"]);
                  break;

               case self::HISTORY_DISCONNECT_DEVICE :
                  $tmp['field'] = NOT_AVAILABLE;
                  if ($item2 = getItemForItemtype($data["itemtype_link"])) {
                     $tmp['field'] = $item2->getTypeName(1);
                  }
                  //TRANS: %s is the item name
                  $tmp['change'] = sprintf(__('%1$s: %2$s'), $action_label, $data["old_value"]);
                  break;

               case self::HISTORY_CONNECT_DEVICE :
                  $tmp['field'] = NOT_AVAILABLE;
                  if ($item2 = getItemForItemtype($data["itemtype_link"])) {
                     $tmp['field'] = $item2->getTypeName(1);
                  }
                  //TRANS: %s is the item name
                  $tmp['change'] = sprintf(__('%1$s: %2$s'), $action_label, $data["new_value"]);
                  break;

               case self::HISTORY_LOG_SIMPLE_MESSAGE :
                  $tmp['field']  = "";
                  $tmp['change'] = $data["new_value"];
                  break;

               case self::HISTORY_ADD_RELATION :
                  $tmp['field'] = NOT_AVAILABLE;
                  if ($item2 = getItemForItemtype($data["itemtype_link"])) {
                     $tmp['field'] = $item2->getTypeName(1);
                  }
                  $tmp['change'] = sprintf(__('%1$s: %2$s'), $action_label, $data["new_value"]);

                  if ($data['itemtype'] == 'Ticket') {
                     if ($data['id_search_option']) { // Recent record - see CommonITILObject::getSearchOptionsActors()
                        $as = $SEARCHOPTION[$data['id_search_option']]['name'];
                     } else { // Old record
                        switch ($data['itemtype_link']) {
                           case 'Group':
                              $is = 'isGroup';
                              break;

                           case 'User':
                              $is = 'isUser';
                              break;

                           case 'Supplier':
                              $is = 'isSupplier';
                              break;

                           default:
                              $is = $isr = $isa = $iso = false;
                              break;
                        }
                        if ($is) {
                           $iditem = intval(substr($data['new_value'], strrpos($data['new_value'], '(')+1)); // This is terrible idea
                           $isr = $item->$is(CommonITILActor::REQUESTER, $iditem);
                           $isa = $item->$is(CommonITILActor::ASSIGN, $iditem);
                           $iso = $item->$is(CommonITILActor::OBSERVER, $iditem);
                        }
                        // Simple Heuristic, of course not enough
                        if ($isr && !$isa && !$iso) {
                           $as = __('Requester');
                        } else if (!$isr && $isa && !$iso) {
                           $as = __('Assigned to');
                        } else if (!$isr && !$isa && $iso) {
                           $as = __('Watcher');
                        } else {
                           // Deleted or Ambiguous
                           $as = false;
                        }
                     }
                     if ($as) {
                        $tmp['change'] = sprintf(__('%1$s: %2$s'),
                                                 $action_label,
                                                 sprintf(__('%1$s (%2$s)'), $data["new_value"], $as));
                     } else {
                        $tmp['change'] = sprintf(__('%1$s: %2$s'), $action_label, $data["new_value"]);
                     }
                  }
                  break;

               case self::HISTORY_UPDATE_RELATION :
                  $tmp['field']   = NOT_AVAILABLE;
                  if ($linktype_field = explode('#', $data["itemtype_link"])) {
                     $linktype     = $linktype_field[0];
                     $tmp['field'] = $linktype::getTypeName();
                  }
                  $tmp['change'] = sprintf(__('%1$s: %2$s'),
                                           $action_label,
                                           sprintf(__('%1$s (%2$s)'), $data["old_value"], $data["new_value"]));
                  break;

               case self::HISTORY_DEL_RELATION :
                  $tmp['field'] = NOT_AVAILABLE;
                  if ($item2 = getItemForItemtype($data["itemtype_link"])) {
                     $tmp['field'] = $item2->getTypeName(1);
                  }
                  $tmp['change'] = sprintf(__('%1$s: %2$s'), $action_label, $data["old_value"]);
                  break;

               case self::HISTORY_LOCK_RELATION :
                  $tmp['field'] = NOT_AVAILABLE;
                  if ($item2 = getItemForItemtype($data["itemtype_link"])) {
                     $tmp['field'] = $item2->getTypeName(1);
                  }
                  $tmp['change'] = sprintf(__('%1$s: %2$s'), $action_label, $data["old_value"]);
                  break;

               case self::HISTORY_UNLOCK_RELATION :
                  $tmp['field'] = NOT_AVAILABLE;
                  if ($item2 = getItemForItemtype($data["itemtype_link"])) {
                     $tmp['field'] = $item2->getTypeName(1);
                  }
                  $tmp['change'] = sprintf(__('%1$s: %2$s'), $action_label, $data["new_value"]);
                  break;

               case self::HISTORY_ADD_SUBITEM :
                  $tmp['field'] = '';
                  if ($item2 = getItemForItemtype($data["itemtype_link"])) {
                     $tmp['field'] = $item2->getTypeName(1);
                  }
                  $tmp['change'] = sprintf(__('%1$s: %2$s'),
                                           $action_label,
                                           sprintf(__('%1$s (%2$s)'), $tmp['field'], $data["new_value"]));

                  break;

               case self::HISTORY_UPDATE_SUBITEM :
                  $tmp['field'] = '';
                  if ($item2 = getItemForItemtype($data["itemtype_link"])) {
                     $tmp['field'] = $item2->getTypeName(1);
                  }
                  $tmp['change'] = sprintf(__('%1$s: %2$s'),
                                           $action_label,
                                           sprintf(__('%1$s (%2$s)'), $tmp['field'], $data["new_value"]));
                  break;

               case self::HISTORY_DELETE_SUBITEM :
                  $tmp['field'] = '';
                  if ($item2 = getItemForItemtype($data["itemtype_link"])) {
                     $tmp['field'] = $item2->getTypeName(1);
                  }
                  $tmp['change'] = sprintf(__('%1$s: %2$s'),
                                           $action_label,
                                           sprintf(__('%1$s (%2$s)'), $tmp['field'], $data["old_value"]));
                  break;

               case self::HISTORY_LOCK_SUBITEM :
                  $tmp['field'] = '';
                  if ($item2 = getItemForItemtype($data["itemtype_link"])) {
                     $tmp['field'] = $item2->getTypeName(1);
                  }
                  $tmp['change'] = sprintf(__('%1$s: %2$s'),
                                           $action_label,
                                           sprintf(__('%1$s (%2$s)'), $tmp['field'], $data["old_value"]));
                  break;

               case self::HISTORY_UNLOCK_SUBITEM :
                  $tmp['field'] = '';
                  if ($item2 = getItemForItemtype($data["itemtype_link"])) {
                     $tmp['field'] = $item2->getTypeName(1);
                  }
                  $tmp['change'] = sprintf(__('%1$s: %2$s'),
                                           $action_label,
                                           sprintf(__('%1$s (%2$s)'), $tmp['field'], $data["new_value"]));
                  break;

               default :
                  $fct = [$data['itemtype_link'], 'getHistoryEntry'];
                  if (($data['linked_action'] >= self::HISTORY_PLUGIN)
                      && $data['itemtype_link']
                      && is_callable($fct)) {
                     $tmp['field']  = $data['itemtype_link']::getTypeName(1);
                     $tmp['change'] = call_user_func($fct, $data);
                  }
                  $tmp['display_history'] = !empty($tmp['change']);
            }

         } else {
            $fieldname = "";
            $searchopt = [];
            $tablename = '';
            // It's not an internal device
            foreach ($SEARCHOPTION as $key2 => $val2) {
               if ($key2 == $data["id_search_option"]) {
                  $tmp['field'] =  $val2["name"];
                  $tablename    =  $val2["table"];
                  $fieldname    = $val2["field"];
                  $searchopt    = $val2;
                  if (isset($val2['datatype'])) {
                     $tmp['datatype'] = $val2["datatype"];
                  }
                  break;
               }
            }
            if (($itemtable == $tablename)
                || ($tmp['datatype'] == 'right')) {
               switch ($tmp['datatype']) {
                  // specific case for text field
                  case 'text' :
                     $tmp['change'] = __('Update of the field');
                     break;

                  default :
                     $data["old_value"] = $item->getValueToDisplay($searchopt, $data["old_value"]);
                     $data["new_value"] = $item->getValueToDisplay($searchopt, $data["new_value"]);
                     break;
               }
            }

            if (empty($tmp['change'])) {
               $newval = $data["new_value"];
               $oldval = $data["old_value"];

               if ($data['id_search_option'] == '70') {
                  $newval_expl = explode(' ', $newval);
                  $oldval_expl = explode(' ', $oldval);

                  if ($oldval_expl[0] == '&nbsp;') {
                     $oldval = $data["old_value"];
                  } else {
                     $old_iterator = $DB->request('glpi_users', ['name' => $oldval_expl[0]]);
                     while ($val = $old_iterator->next()) {
                        $oldval = sprintf(__('%1$s %2$s'),
                              formatUserName($val['id'], $oldval_expl[0], $val['realname'],
                                    $val['firstname']),
                              $oldval_expl[1]);
                     }
                  }

                  if ($newval_expl[0] == '&nbsp;') {
                     $newval = $data["new_value"];
                  } else {
                     $new_iterator = $DB->request('glpi_users', ['name' => $newval_expl[0]]);
                     while ($val = $new_iterator->next()) {
                        $newval = sprintf(__('%1$s %2$s'),
                              formatUserName($val['id'], $newval_expl[0], $val['realname'],
                                    $val['firstname']),
                              $newval_expl[1]);
                     }
                  }
               }
               $tmp['change'] = sprintf(__('Change %1$s to %2$s'), $oldval, $newval);
            }
         }
         $changes[] = $tmp;
      }
      return $changes;
   }

   /**
    * Retrieve distinct values for user_name field in item log.
    * Return is made to be used as select tag options.
    *
    * @param CommonDBTM $item  Object instance
    *
    * @return array
    *
    * @since 9.3
    **/
   static function getDistinctUserNamesValuesInItemLog(CommonDBTM $item) {
      global $DB;

      $itemtype = $item->getType();
      $items_id = $item->getField('id');

      $iterator = $DB->request([
         'SELECT'          => 'user_name',
         'DISTINCT'        => true,
         'FROM'            => self::getTable(),
         'WHERE'  => [
               'items_id'  => $items_id,
               'itemtype'  => $itemtype
            ],
         'ORDER'  => 'id DESC'
      ]);

      $values = [];
      while ($data = $iterator->next()) {
         if (empty($data['user_name'])) {
            continue;
         }
         $values[$data['user_name']] = $data['user_name'];
      }

      asort($values, SORT_NATURAL | SORT_FLAG_CASE);

      return $values;
   }

   /**
    * Retrieve distinct values for affected field in item log.
    * Return is made to be used as select tag options.
    *
    * @param CommonDBTM $item  Object instance
    *
    * @return array
    *
    * @since 9.3
    **/
   static function getDistinctAffectedFieldValuesInItemLog(CommonDBTM $item) {
      global $DB;

      $itemtype = $item->getType();
      $items_id = $item->getField('id');

      $affected_fields = ['linked_action', 'itemtype_link', 'id_search_option'];

      $iterator = $DB->request([
         'SELECT'  => $affected_fields,
         'FROM'    => self::getTable(),
         'WHERE'   => [
               'items_id'  => $items_id,
               'itemtype'  => $itemtype
            ],
         'GROUPBY' => $affected_fields,
         'ORDER'   => 'id DESC'
      ]);

      $values = [];
      while ($data = $iterator->next()) {
         $key = null;
         $value = null;

         // This is an internal device ?
         if ($data["linked_action"]) {
            // Yes it is an internal device
            switch ($data["linked_action"]) {
               case self::HISTORY_ADD_DEVICE :
               case self::HISTORY_DELETE_DEVICE :
               case self::HISTORY_LOCK_DEVICE :
               case self::HISTORY_UNLOCK_DEVICE :
               case self::HISTORY_DISCONNECT_DEVICE :
               case self::HISTORY_CONNECT_DEVICE :
               case self::HISTORY_ADD_RELATION :
               case self::HISTORY_DEL_RELATION :
               case self::HISTORY_LOCK_RELATION :
               case self::HISTORY_UNLOCK_RELATION :
               case self::HISTORY_ADD_SUBITEM :
               case self::HISTORY_UPDATE_SUBITEM :
               case self::HISTORY_DELETE_SUBITEM :
               case self::HISTORY_UPDATE_RELATION :
               case self::HISTORY_LOCK_SUBITEM :
               case self::HISTORY_UNLOCK_SUBITEM :
                  $linked_action_values = [
                     self::HISTORY_ADD_DEVICE,
                     self::HISTORY_DELETE_DEVICE,
                     self::HISTORY_LOCK_DEVICE,
                     self::HISTORY_UNLOCK_DEVICE,
                     self::HISTORY_DISCONNECT_DEVICE,
                     self::HISTORY_CONNECT_DEVICE,
                     self::HISTORY_ADD_RELATION,
                     self::HISTORY_UPDATE_RELATION,
                     self::HISTORY_DEL_RELATION,
                     self::HISTORY_LOCK_RELATION,
                     self::HISTORY_UNLOCK_RELATION,
                     self::HISTORY_ADD_SUBITEM,
                     self::HISTORY_UPDATE_SUBITEM,
                     self::HISTORY_DELETE_SUBITEM,
                     self::HISTORY_LOCK_SUBITEM,
                     self::HISTORY_UNLOCK_SUBITEM,
                  ];
                  $key = 'linked_action::' . implode(',', $linked_action_values) . ';'
                     . 'itemtype_link::' . $data['itemtype_link'] . ';';

                  if ($linked_item = getItemForItemtype($data["itemtype_link"])) {
                     $value = $linked_item->getTypeName(1);
                  }
                  break;

               case self::HISTORY_UPDATE_DEVICE :
                  $key = 'linked_action::' . self::HISTORY_UPDATE_DEVICE . ';'
                     . 'itemtype_link::' . $data['itemtype_link'] . ';';

                  $linktype_field = explode('#', $data["itemtype_link"]);
                  $linktype       = $linktype_field[0];
                  $field          = $linktype_field[1];
                  $devicetype     = $linktype::getDeviceType();
                  $specif_fields  = $linktype::getSpecificities();

                  $value = $devicetype;
                  if (isset($specif_fields[$field]['short name'])) {
                     $value .= " (".$specif_fields[$field]['short name'].")";
                  }
                  break;

               case self::HISTORY_INSTALL_SOFTWARE :
               case self::HISTORY_UNINSTALL_SOFTWARE :
                  $linked_action_values = [
                     self::HISTORY_INSTALL_SOFTWARE,
                     self::HISTORY_UNINSTALL_SOFTWARE,
                  ];
                  $key = 'linked_action::' . implode(',', $linked_action_values) . ';';

                  $value = _n('Software', 'Software', 1);
                  break;

               default :
                  $linked_action_values_to_exclude = [
                     0, //Exclude lines corresponding to no action.
                     self::HISTORY_ADD_DEVICE,
                     self::HISTORY_DELETE_DEVICE,
                     self::HISTORY_LOCK_DEVICE,
                     self::HISTORY_UNLOCK_DEVICE,
                     self::HISTORY_DISCONNECT_DEVICE,
                     self::HISTORY_CONNECT_DEVICE,
                     self::HISTORY_ADD_RELATION,
                     self::HISTORY_UPDATE_RELATION,
                     self::HISTORY_DEL_RELATION,
                     self::HISTORY_LOCK_RELATION,
                     self::HISTORY_UNLOCK_RELATION,
                     self::HISTORY_ADD_SUBITEM,
                     self::HISTORY_UPDATE_SUBITEM,
                     self::HISTORY_DELETE_SUBITEM,
                     self::HISTORY_LOCK_SUBITEM,
                     self::HISTORY_UNLOCK_SUBITEM,
                     self::HISTORY_UPDATE_DEVICE,
                     self::HISTORY_INSTALL_SOFTWARE,
                     self::HISTORY_UNINSTALL_SOFTWARE,
                  ];

                  $key = 'linked_action:NOT:' . implode(',', $linked_action_values_to_exclude) . ';';
                  $value = __('Others');
                  break;
            }

         } else {
            // It's not an internal device
            foreach (Search::getOptions($itemtype) as $search_opt_key => $search_opt_val) {
               if ($search_opt_key == $data["id_search_option"]) {
                  $key = 'id_search_option::' . $data['id_search_option'] . ';';
                  $value = $search_opt_val["name"];
                  break;
               }
            }
         }

         if (null !== $key && null !== $value) {
            $values[$key] = $value;
         }
      }

      uasort(
         $values,
         function ($a, $b) {
            $other = __('Others');
            if ($a === $other) {
               return 1;
            } else if ($b === $other) {
               return -1;
            }

            return strcmp($a, $b);
         }
      );

      return $values;
   }

   /**
    * Retrieve distinct values for action in item log.
    * Return is made to be used as select tag options.
    *
    * @param CommonDBTM $item  Object instance
    *
    * @return array
    *
    * @since 9.3
    **/
   static function getDistinctLinkedActionValuesInItemLog(CommonDBTM $item) {
      global $DB;

      $itemtype = $item->getType();
      $items_id = $item->getField('id');

      $iterator = $DB->request([
         'SELECT'          => 'linked_action',
         'DISTINCT'        => true,
         'FROM'            => self::getTable(),
         'WHERE'  => [
               'items_id'  => $items_id,
               'itemtype'  => $itemtype
            ],
         'ORDER'           => 'id DESC'
      ]);

      $values = [];
      while ($data = $iterator->next()) {
         $key = $data["linked_action"];
         $value = null;

         // This is an internal device ?
         if ($data["linked_action"]) {
            $value = self::getLinkedActionLabel($data["linked_action"]);

            if (null === $value) {
               $key = 'other';
               $value = __('Others');
            }
         } else {
            $value = __('Update a field');
         }

         if (null !== $value) {
            $values[$key] = $value;
         }
      }

      uasort(
         $values,
         function ($a, $b) {
            $other = __('Others');
            if ($a === $other) {
               return 1;
            } else if ($b === $other) {
               return -1;
            }

            return strcmp($a, $b);
         }
      );

      return $values;
   }

   /**
    * Returns label corresponding to the linked action of a log entry.
    *
    * @param integer $linked_action  Linked action value of a log entry.
    *
    * @return string
    *
    * @since 9.3
    **/
   static function getLinkedActionLabel($linked_action) {
      $label = null;

      switch ($linked_action) {
         case self::HISTORY_CREATE_ITEM :
            $label = __('Add the item');
            break;

         case self::HISTORY_DELETE_ITEM :
            $label = __('Delete the item');
            break;

         case self::HISTORY_LOCK_ITEM :
            $label = __('Lock the item');
            break;

         case self::HISTORY_UNLOCK_ITEM :
            $label = __('Unlock the item');
            break;

         case self::HISTORY_RESTORE_ITEM :
            $label = __('Restore the item');
            break;

         case self::HISTORY_ADD_DEVICE :
            $label = __('Add a component');
            break;

         case self::HISTORY_UPDATE_DEVICE :
            $label = __('Change a component');
            break;

         case self::HISTORY_DELETE_DEVICE :
            $label = __('Delete a component');
            break;

         case self::HISTORY_LOCK_DEVICE :
            $label = __('Lock a component');
            break;

         case self::HISTORY_UNLOCK_DEVICE :
            $label = __('Unlock a component');
            break;

         case self::HISTORY_INSTALL_SOFTWARE :
            $label = __('Install a software');
            break;

         case self::HISTORY_UNINSTALL_SOFTWARE :
            $label = __('Uninstall a software');
            break;

         case self::HISTORY_DISCONNECT_DEVICE :
            $label = __('Disconnect an item');
            break;

         case self::HISTORY_CONNECT_DEVICE :
            $label = __('Connect an item');
            break;

         case self::HISTORY_ADD_RELATION :
            $label = __('Add a link with an item');
            break;

         case self::HISTORY_UPDATE_RELATION :
            $label = __('Update a link with an item');
            break;

         case self::HISTORY_DEL_RELATION :
            $label = __('Delete a link with an item');
            break;

         case self::HISTORY_LOCK_RELATION :
            $label = __('Lock a link with an item');
            break;

         case self::HISTORY_UNLOCK_RELATION :
            $label = __('Unlock a link with an item');
            break;

         case self::HISTORY_ADD_SUBITEM :
            $label = __('Add an item');
            break;

         case self::HISTORY_UPDATE_SUBITEM :
            $label = __('Update an item');
            break;

         case self::HISTORY_DELETE_SUBITEM :
            $label = __('Delete an item');
            break;

         case self::HISTORY_LOCK_SUBITEM :
            $label = __('Lock an item');
            break;

         case self::HISTORY_UNLOCK_SUBITEM :
            $label = __('Unlock an item');
            break;

         case self::HISTORY_LOG_SIMPLE_MESSAGE :
         default :
            break;
      }

      return $label;
   }

   /**
    * Convert filters values into SQL filters usable in 'WHERE' condition of request build with 'DBmysqlIterator'.
    *
    * @param array $filters  Filters values.
    *    Filters values must be passed as indexed array using following rules :
    *     - 'affected_fields' key for values corresponding to values built in 'self::getDistinctAffectedFieldValuesInItemLog()',
    *     - 'date' key for a date value in 'Y-m-d H:i:s' format,
    *     - 'linked_actions' key for values corresponding to values built in 'self::getDistinctLinkedActionValuesInItemLog()',
    *     - 'users_names' key for values corresponding to values built in 'self::getDistinctUserNamesValuesInItemLog()'.
    *
    * @return array
    *
    * @since 9.3
    **/
   static function convertFiltersValuesToSqlCriteria(array $filters) {
      $sql_filters = [];

      if (isset($filters['affected_fields']) && !empty($filters['affected_fields'])) {
         $affected_field_crit = [];
         foreach ($filters['affected_fields'] as $index => $affected_field) {
            $affected_field_crit[$index] = [];
            foreach (explode(";", $affected_field) as $var) {
               if (1 === preg_match('/^(?P<key>.+):(?P<operator>.*):(?P<values>.+)$/', $var, $matches)) {
                  $key = $matches['key'];
                  $operator = $matches['operator'];
                  // Each field can have multiple values for a given filter
                  $values = explode(',', $matches['values']);

                  // linked_action and id_search_option are stored as integers
                  if (in_array($key, ['linked_action', 'id_search_option'])) {
                     $values = array_map('intval', $values);
                  }

                  if (!empty($operator)) {
                     $affected_field_crit[$index][$operator][$key] = $values;
                  } else {
                     $affected_field_crit[$index][$key] = $values;
                  }
               }
            }
         }
         $sql_filters[] = [
            'OR' => $affected_field_crit
         ];
      }

      if (isset($filters['date']) && !empty($filters['date'])) {
         $sql_filters['date_mod'] = ['LIKE', "%{$filters['date']}%"];
      }

      if (isset($filters['linked_actions']) && !empty($filters['linked_actions'])) {
         $linked_action_crit = [];
         foreach ($filters['linked_actions'] as $linked_action) {
            if ($linked_action === 'other') {
               $linked_action_crit[] = ['linked_action' => self::HISTORY_LOG_SIMPLE_MESSAGE];
               $linked_action_crit[] = ['linked_action' => ['>=', self::HISTORY_PLUGIN]];
            } else {
               $linked_action_crit[] = ['linked_action' => $linked_action];
            }
         }
         $sql_filters[] = ['OR' => $linked_action_crit];
      }

      if (isset($filters['users_names']) && !empty($filters['users_names'])) {
         $sql_filters['user_name'] = $filters['users_names'];
      }

      return $sql_filters;
   }

   /**
    * Actions done after the ADD of the item in the database
    *
    * @since 0.83
    *
    * @see CommonDBTM::post_addItem()
   **/
   function post_addItem() {
      $_SESSION['glpi_maxhistory'] = $this->fields['id'];
   }


   /**
    * @since 0.85
    *
    * @see commonDBTM::getRights()
   **/
   function getRights($interface = 'central') {

      $values = [ READ => __('Read')];
      return $values;
   }

   /**
    * Get display type for sub item
    *
    * @since 10.0.0
    *
    * @return integer
    */
   public function getSubItemDisplay() {
      return self::SUBITEM_SHOW_SPEC;
   }
}<|MERGE_RESOLUTION|>--- conflicted
+++ resolved
@@ -210,10 +210,6 @@
          $username = "";
       }
 
-<<<<<<< HEAD
-      $old_value = Toolbox::substr($old_value, 0, 180);
-      $new_value = Toolbox::substr($new_value, 0, 180);
-=======
       if (Session::isImpersonateActive()) {
          $impersonator_id = Session::getImpersonatorId();
          $username = sprintf(
@@ -222,10 +218,8 @@
             sprintf(__('%1$s (%2$s)'), getUserName($impersonator_id), $impersonator_id)
          );
       }
-
       $old_value = $DB->escape(Toolbox::substr(stripslashes($old_value), 0, 180));
       $new_value = $DB->escape(Toolbox::substr(stripslashes($new_value), 0, 180));
->>>>>>> 1ba56d1f
 
       // Security to be sure that values do not pass over the max length
       if (Toolbox::strlen($old_value) > 255) {
