<?php
/**
 * ---------------------------------------------------------------------
 * GLPI - Gestionnaire Libre de Parc Informatique
 * Copyright (C) 2015-2018 Teclib' and contributors.
 *
 * http://glpi-project.org
 *
 * based on GLPI - Gestionnaire Libre de Parc Informatique
 * Copyright (C) 2003-2014 by the INDEPNET Development Team.
 *
 * ---------------------------------------------------------------------
 *
 * LICENSE
 *
 * This file is part of GLPI.
 *
 * GLPI is free software; you can redistribute it and/or modify
 * it under the terms of the GNU General Public License as published by
 * the Free Software Foundation; either version 2 of the License, or
 * (at your option) any later version.
 *
 * GLPI is distributed in the hope that it will be useful,
 * but WITHOUT ANY WARRANTY; without even the implied warranty of
 * MERCHANTABILITY or FITNESS FOR A PARTICULAR PURPOSE.  See the
 * GNU General Public License for more details.
 *
 * You should have received a copy of the GNU General Public License
 * along with GLPI. If not, see <http://www.gnu.org/licenses/>.
 * ---------------------------------------------------------------------
 */

use Glpi\Event;

if (!defined('GLPI_ROOT')) {
   die("Sorry. You can't access this file directly");
}

/**
 * KnowbaseItem Class
**/
class KnowbaseItem extends CommonDBVisible {


   // From CommonDBTM
   public $dohistory    = true;

   // For visibility checks
   protected $users     = [];
   protected $groups    = [];
   protected $profiles  = [];
   protected $entities  = [];
   protected $items     = [];

   const KNOWBASEADMIN = 1024;
   const READFAQ       = 2048;
   const PUBLISHFAQ    = 4096;
   const COMMENTS      = 8192;

   static $rightname   = 'knowbase';


   static function getTypeName($nb = 0) {
      return __('Knowledge base');
   }


   /**
    * @see CommonGLPI::getMenuShorcut()
    *
    * @since 0.85
   **/
   static function getMenuShorcut() {
      return 'b';
   }

   /**
    * @see CommonGLPI::getMenuName()
    *
    * @since 0.85
   **/
   static function getMenuName() {
      if (!Session::haveRight('knowbase', READ)) {
         return __('FAQ');
      } else {
         return static::getTypeName(Session::getPluralNumber());
      }
   }


   static function canCreate() {

      return Session::haveRightsOr(self::$rightname, [CREATE, self::PUBLISHFAQ]);
   }


   /**
    * @since 0.85
   **/
   static function canUpdate() {
      return Session::haveRightsOr(self::$rightname, [UPDATE, self::KNOWBASEADMIN]);
   }


   static function canView() {
      global $CFG_GLPI;

      return (Session::haveRightsOr(self::$rightname, [READ, self::READFAQ])
              || ((Session::getLoginUserID() === false) && $CFG_GLPI["use_public_faq"]));
   }


   function canViewItem() {
      global $CFG_GLPI;

      if ($this->fields['users_id'] == Session::getLoginUserID()) {
         return true;
      }
      if (Session::haveRight(self::$rightname, self::KNOWBASEADMIN)) {
         return true;
      }

      if ($this->fields["is_faq"]) {
         return ((Session::haveRightsOr(self::$rightname, [READ, self::READFAQ])
                  && $this->haveVisibilityAccess())
                 || ((Session::getLoginUserID() === false) && $this->isPubliclyVisible()));
      }
      return (Session::haveRight(self::$rightname, READ) && $this->haveVisibilityAccess());
   }


   function canUpdateItem() {
      // Personal knowbase or visibility and write access
      return (Session::haveRight(self::$rightname, self::KNOWBASEADMIN)
              || (Session::getCurrentInterface() == "central"
                  && $this->fields['users_id'] == Session::getLoginUserID())
              || ((($this->fields["is_faq"] && Session::haveRight(self::$rightname, self::PUBLISHFAQ))
                   || (!$this->fields["is_faq"]
                       && Session::haveRight(self::$rightname, UPDATE)))
                  && $this->haveVisibilityAccess()));
   }

   /**
    * Check if current user can comment on KB entries
    *
    * @return boolean
    */
   public function canComment() {
      return $this->canViewItem() && Session::haveRight(self::$rightname, self::COMMENTS);
   }

   /**
    * Get the search page URL for the current classe
    *
    * @since 0.84
    *
    * @param $full path or relative one (true by default)
   **/
   static function getSearchURL($full = true) {
      global $CFG_GLPI, $router;

      if ($router != null) {
         $page = $router->pathFor('knowbase');
         return $page;
      }

      $dir = ($full ? $CFG_GLPI['root_doc'] : '');

      if (Session::getCurrentInterface() == "central") {
         return "$dir/front/knowbaseitem.php";
      }
      return "$dir/front/helpdesk.faq.php";
   }


   function defineTabs($options = []) {

      $ong = [];
      $this->addStandardTab(__CLASS__, $ong, $options);
      $this->addStandardTab('KnowbaseItem_Item', $ong, $options);
      $this->addStandardTab('Document_Item', $ong, $options);

      $this->addStandardTab('KnowbaseItemTranslation', $ong, $options);
      $this->addStandardTab('Log', $ong, $options);
      $this->addStandardTab('KnowbaseItem_Revision', $ong, $options);
      $this->addStandardTab('KnowbaseItem_Comment', $ong, $options);

      return $ong;
   }


   function getTabNameForItem(CommonGLPI $item, $withtemplate = 0) {

      if (!$withtemplate) {
         $nb = 0;
         switch ($item->getType()) {
            case __CLASS__ :
               $ong[1] = $this->getTypeName(1);
               if ($item->canUpdateItem()) {
                  if ($_SESSION['glpishow_count_on_tabs']) {
                     $nb = $item->countVisibilities();
                  }
                  $ong[2] = self::createTabEntry(_n('Target', 'Targets', Session::getPluralNumber()),
                                                    $nb);
                  $ong[3] = __('Edit');
               }
               return $ong;
         }
      }
      return '';
   }


   static function displayTabContentForItem(CommonGLPI $item, $tabnum = 1, $withtemplate = 0) {

      if ($item->getType() == __CLASS__) {
         switch ($tabnum) {
            case 1 :
               $item->showFull();
               break;

            case 2 :
               $item->showVisibility();
               break;

            case 3 :
               $item->showForm($item->getID());
               break;
         }
      }
      return true;
   }


   /**
    * Actions done at the end of the getEmpty function
    *
    *@return nothing
   **/
   function post_getEmpty() {

      if (Session::haveRight(self::$rightname, self::PUBLISHFAQ)
          && !Session::haveRight("knowbase", UPDATE)) {
         $this->fields["is_faq"] = 1;
      }
   }


   /**
    * @since 0.85
    * @see CommonDBTM::post_addItem()
   **/
   function post_addItem() {

      // add documents (and replace inline pictures)
      $this->input = $this->addFiles(
         $this->input, [
            'force_update'  => true,
            'content_field' => 'answer'
         ]
      );

      if (isset($this->input["_visibility"])
          && isset($this->input["_visibility"]['_type'])
          && !empty($this->input["_visibility"]["_type"])) {

         $this->input["_visibility"]['knowbaseitems_id'] = $this->getID();
         $item                                           = null;

         switch ($this->input["_visibility"]['_type']) {
            case 'User' :
               if (isset($this->input["_visibility"]['users_id'])
                   && $this->input["_visibility"]['users_id']) {
                  $item = new KnowbaseItem_User();
               }
               break;

            case 'Group' :
               if (isset($this->input["_visibility"]['groups_id'])
                   && $this->input["_visibility"]['groups_id']) {
                  $item = new Group_KnowbaseItem();
               }
               break;

            case 'Profile' :
               if (isset($this->input["_visibility"]['profiles_id'])
                   && $this->input["_visibility"]['profiles_id']) {
                  $item = new KnowbaseItem_Profile();
               }
               break;

            case 'Entity' :
               $item = new Entity_KnowbaseItem();
               break;
         }
         if (!is_null($item)) {
            $item->add($this->input["_visibility"]);
            Event::log($this->getID(), "knowbaseitem", 4, "tools",
                     //TRANS: %s is the user login
                     sprintf(__('%s adds a target'), $_SESSION["glpiname"]));
         }
      }

      if (isset($this->input['_do_item_link']) && $this->input['_do_item_link'] == 1) {
         $params = [
            'knowbaseitems_id' => $this->getID(),
            'itemtype'         => $this->input['_itemtype'],
            'items_id'         => $this->input['_items_id']
         ];
         $kb_item_item = new KnowbaseItem_Item();
         $kb_item_item->add($params);
      }
   }


   /**
    * @since 0.83
   **/
   function post_getFromDB() {

      // Users
      $this->users    = KnowbaseItem_User::getUsers($this->fields['id']);

      // Entities
      $this->entities = Entity_KnowbaseItem::getEntities($this->fields['id']);

      // Group / entities
      $this->groups   = Group_KnowbaseItem::getGroups($this->fields['id']);

      // Profile / entities
      $this->profiles = KnowbaseItem_Profile::getProfiles($this->fields['id']);

      //Linked kb items
      $this->knowbase_items = KnowbaseItem_Item::getItems($this);
   }


   /**
    * @see CommonDBTM::cleanDBonPurge()
    *
    * @since 0.83.1
   **/
   function cleanDBonPurge() {

      $this->deleteChildrenAndRelationsFromDb(
         [
            Entity_KnowbaseItem::class,
            Group_KnowbaseItem::class,
            KnowbaseItem_Item::class,
            KnowbaseItem_Profile::class,
            KnowbaseItem_User::class,
            KnowbaseItemTranslation::class,
         ]
      );

      /// KnowbaseItem_Comment does not extends CommonDBConnexity
      $kbic = new KnowbaseItem_Comment();
      $kbic->deleteByCriteria(['knowbaseitems_id' => $this->fields['id']]);

      /// KnowbaseItem_Revision does not extends CommonDBConnexity
      $kbir = new KnowbaseItem_Revision();
      $kbir->deleteByCriteria(['knowbaseitems_id' => $this->fields['id']]);
   }

   /**
    * Check is this item if visible to everybody (anonymous users)
    *
    * @since 0.83
    *
    * @return Boolean
   **/
   function isPubliclyVisible() {
      global $CFG_GLPI;

      if (!$CFG_GLPI['use_public_faq']) {
         return false;
      }

      if (isset($this->entities[0])) { // Browse root entity rights
         foreach ($this->entities[0] as $entity) {
            if ($entity['is_recursive']) {
               return true;
            }
         }
      }
      return false;
   }

   public function haveVisibilityAccess() {
      // No public knowbaseitem right : no visibility check
      if (!Session::haveRightsOr(self::$rightname, [self::READFAQ, READ])) {
         return false;
      }

      // KB Admin
      if (Session::haveRight(self::$rightname, self::KNOWBASEADMIN)) {
         return true;
      }

      return parent::haveVisibilityAccess();
   }

   /**
   * Return visibility joins to add to SQL
   *
   * @since 0.83
   *
   * @param $forceall force all joins (false by default)
   *
   * @return string joins to add
   **/
   static function addVisibilityJoins($forceall = false) {
      //not deprecated because used in self::getListRequest and self::showRecentPopular

      global $DB;

      //get and clean criteria
      $criteria = self::getVisibilityCriteria($forceall);
      unset($criteria['WHERE']);
      $criteria['FROM'] = self::getTable();

      $it = new \DBmysqlIterator($DB);
      $it->buildQuery($criteria);
      $sql = $it->getSql();
      $sql = str_replace(
         'SELECT * FROM '.$DB->quoteName(self::getTable()).'',
         '',
         $sql
      );
      return $sql;
   }

   /**
    * Return visibility SQL restriction to add
    *
    * @since 0.83
    * @since 10.0.0 Return value changed from string to array
    *
    * @return array with 'sql' and 'params'
   **/
   static function addVisibilityRestrict() {
      //not deprecated because used in self::getListRequest and self::showRecentPopular

      global $DB;

      //get and clean criteria
      $criteria = self::getVisibilityCriteria();
      unset($criteria['LEFT JOIN']);
      $criteria['FROM'] = self::getTable();

      $it = new \DBmysqlIterator($DB);
      $it->buildQuery($criteria);
      $sql = $it->getSql();
      $sql = str_replace(
         'SELECT * FROM '.$DB->quoteName(self::getTable()).'',
         '',
         $sql
      );
      $sql = preg_replace('/.*WHERE /', '', $sql);

      //No where restrictions. Add a placeholder for compatibility with later restrictions
      if (strlen(trim($sql)) == 0) {
         $sql = "1";
      }
      return ['sql' => $sql, 'params' => $it->getParameters()];
   }

   /**
    * Return visibility joins to add to DBIterator parameters
    *
    * @since 9.2
    *
    * @param boolean $forceall force all joins (false by default)
    *
    * @return array
    */
   static public function getVisibilityCriteria($forceall = false) {
      global $CFG_GLPI;

      $is_public_faq_context = !Session::getLoginUserID() && $CFG_GLPI["use_public_faq"];
      $has_session_groups = isset($_SESSION["glpigroups"]) && count($_SESSION["glpigroups"]);
      $has_active_profile = isset($_SESSION["glpiactiveprofile"])
         && isset($_SESSION["glpiactiveprofile"]['id']);
      $has_active_entity = isset($_SESSION["glpiactiveentities"])
         && count($_SESSION["glpiactiveentities"]);

      $where = [];
      $join = [
         'glpi_knowbaseitems_users' => [
            'ON' => [
               'glpi_knowbaseitems_users' => 'knowbaseitems_id',
               'glpi_knowbaseitems'       => 'id'
            ]
         ]
      ];
      if ($forceall || $has_session_groups) {
         $join['glpi_groups_knowbaseitems'] = [
            'ON' => [
               'glpi_groups_knowbaseitems' => 'knowbaseitems_id',
               'glpi_knowbaseitems'       => 'id'
            ]
         ];
      }
      if ($forceall || $has_active_profile) {
         $join['glpi_knowbaseitems_profiles'] = [
            'ON' => [
               'glpi_knowbaseitems_profiles' => 'knowbaseitems_id',
               'glpi_knowbaseitems'       => 'id'
            ]
         ];
      }
      if ($forceall || $has_active_entity || $is_public_faq_context) {
         $join['glpi_entities_knowbaseitems'] = [
            'ON' => [
               'glpi_entities_knowbaseitems' => 'knowbaseitems_id',
               'glpi_knowbaseitems'       => 'id'
            ]
         ];
      }

      if (Session::haveRight(self::$rightname, self::KNOWBASEADMIN)) {
         return [
            'LEFT JOIN' => $join,
            'WHERE' => [],
         ];
      }

      // Users
      if (Session::getLoginUserID()) {
         $where['OR'] = [
               'glpi_knowbaseitems.users_id'       => Session::getLoginUserID(),
               'glpi_knowbaseitems_users.users_id' => Session::getLoginUserID(),
         ];

         // public faq
         if (!Session::haveRight(self::$rightname, READ)) {
            $where['AND']['glpi_knowbaseitems.is_faq'] = 1;
         }
      } else if ($is_public_faq_context) {
         $where = [
            "glpi_knowbaseitems.is_faq" => 1,
         ];
         if (Session::isMultiEntitiesMode()) {
            $where += [
               "glpi_entities_knowbaseitems.entities_id" => 0,
               "glpi_entities_knowbaseitems.is_recursive" => 1,
            ];
         }
      } else {
         $where = [
            0
         ];
      }
      // Groups
      if ($forceall || $has_session_groups) {
         if (Session::getLoginUserID()) {
            $restrict = getEntitiesRestrictCriteria('glpi_groups_knowbaseitems', '', '', true, true);
            $where['OR'][] = [
               'glpi_groups_knowbaseitems.groups_id' => count($_SESSION["glpigroups"])
                                                         ? $_SESSION["glpigroups"]
                                                         : [-1],
               'OR' => [
                  'glpi_groups_knowbaseitems.entities_id' => ['<', '0'],
               ] + $restrict
            ];
         }
      }

      // Profiles
      if ($forceall || $has_active_profile) {
         if (Session::getLoginUserID()) {
            $where['OR'][] = [
               'glpi_knowbaseitems_profiles.profiles_id' => $_SESSION["glpiactiveprofile"]['id'],
               'OR' => [
                  'glpi_knowbaseitems_profiles.entities_id' => ['<', '0'],
                  getEntitiesRestrictCriteria('glpi_knowbaseitems_profiles', '', '', true, true)
               ]
            ];
         }
      }

      // Entities
      if ($forceall || $has_active_entity) {
         if (Session::getLoginUserID()) {
            $restrict = getEntitiesRestrictCriteria('glpi_entities_knowbaseitems', '', '', true, true);
            if (count($restrict)) {
               $where['OR'] = $where['OR'] + $restrict;
            } else {
               $where['glpi_entities_knowbaseitems.entities_id'] = null;
            }
         }
      }

      $criteria = ['LEFT JOIN' => $join];
      if (count($where)) {
         $criteria['WHERE'] = $where;
      }

      return $criteria;
   }

   /**
    * @see CommonDBTM::prepareInputForAdd()
   **/
   function prepareInputForAdd($input) {

      // set new date if not exists
      if (!isset($input["date"]) || empty($input["date"])) {
         $input["date"] = $_SESSION["glpi_currenttime"];
      }
      // set users_id

      // set title for question if empty
      if (isset($input["name"]) && empty($input["name"])) {
         $input["name"] = __('New item');
      }

      if (Session::haveRight(self::$rightname, self::PUBLISHFAQ)
          && !Session::haveRight(self::$rightname, UPDATE)) {
         $input["is_faq"] = 1;
      }
      if (!Session::haveRight(self::$rightname, self::PUBLISHFAQ)
          && Session::haveRight(self::$rightname, UPDATE)) {
         $input["is_faq"] = 0;
      }
      return $input;
   }


   /**
    * @see CommonDBTM::prepareInputForUpdate()
   **/
   function prepareInputForUpdate($input) {

      // add documents (and replace inline pictures)
      $input = $this->addFiles(
         $input,
         ['content_field' => 'answer']
      );

      // set title for question if empty
      if (isset($input["name"]) && empty($input["name"])) {
         $input["name"] = __('New item');
      }
      return $input;
   }


   /**
    * Print out an HTML "<form>" for knowbase item
    *
    * @param $ID
    * @param $options array
    *     - target for the Form
    *
    * @return nothing (display the form)
   **/
   function showForm($ID, $options = []) {
      global $CFG_GLPI;

      // show kb item form
      if (!Session::haveRightsOr(self::$rightname,
                                 [UPDATE, self::PUBLISHFAQ, self::KNOWBASEADMIN])) {
         return false;
      }

      $canedit = $this->can($ID, UPDATE);

      $item = null;
      // Load ticket solution
      if (empty($ID)
          && isset($options['item_itemtype']) && !empty($options['item_itemtype'])
          && isset($options['item_items_id']) && !empty($options['item_items_id'])) {

         if ($item = getItemForItemtype($options['item_itemtype'])) {
            if ($item->getFromDB($options['item_items_id'])) {
               $this->fields['name']   = $item->getField('name');
               $solution = new ITILSolution();
               $solution->getFromDBByCrit([
                  'itemtype'     => $item->getType(),
                  'items_id'     => $item->getID(),
                  [
                     'NOT' => ['status'       => CommonITILValidation::REFUSED]
                  ]
               ]);
               $this->fields['answer'] = $solution->getField('content');
               if ($item->isField('itilcategories_id')) {
                  $ic = new ItilCategory();
                  if ($ic->getFromDB($item->getField('itilcategories_id'))) {
                     $this->fields['knowbaseitemcategories_id']
                           = $ic->getField('knowbaseitemcategories_id');
                  }
               }
            }
         }
      }
      $rand = mt_rand();

      $this->initForm($ID, $options);
      $this->showFormHeader($options);
      echo "<tr class='tab_bg_1'>";
      echo "<td>".__('Category name')."</td>";
      echo "<td>";
      echo "<input type='hidden' name='users_id' value=\"".Session::getLoginUserID()."\">";
      KnowbaseItemCategory::dropdown(['value' => $this->fields["knowbaseitemcategories_id"]]);
      echo "</td>";
      echo "<td>";
      if ($this->fields["date"]) {
         //TRANS: %s is the datetime of insertion
         printf(__('Created on %s'), Html::convDateTime($this->fields["date"]));
      }
      echo "</td><td>";
      if ($this->fields["date_mod"]) {
         //TRANS: %s is the datetime of update
         printf(__('Last update on %s'), Html::convDateTime($this->fields["date_mod"]));
      }
      echo "</td>";
      echo "</tr>\n";

      echo "<tr class='tab_bg_1'>";
      if (Session::haveRight(self::$rightname, self::PUBLISHFAQ)) {
         echo "<td>".__('Put this item in the FAQ')."</td>";
         echo "<td>";
         Dropdown::showYesNo('is_faq', $this->fields["is_faq"]);
         echo "</td>";
      } else {
         echo "<td colspan='2'>";
         if ($this->fields["is_faq"]) {
            echo __('This item is part of the FAQ');
         } else {
            echo __('This item is not part of the FAQ');
         }
         echo "</td>";
      }
      echo "<td>";
      $showuserlink = 0;
      if (Session::haveRight('user', READ)) {
         $showuserlink = 1;
      }
      if ($this->fields["users_id"]) {
         //TRANS: %s is the writer name
         printf(__('%1$s: %2$s'), __('Writer'), getUserName($this->fields["users_id"],
                                                            $showuserlink));
      }
      echo "</td><td>";
      //TRANS: %d is the number of view
      if ($ID) {
         printf(_n('%d view', '%d views', $this->fields["view"]), $this->fields["view"]);
      }
      echo "</td>";
      echo "</tr>\n";

      //Link with solution
      if ($item != null) {

         if ($item = getItemForItemtype($options['item_itemtype'])) {
            if ($item->getFromDB($options['item_items_id'])) {
               echo "<tr>";
               echo "<td>".__('Add link')."</td>";
               echo "<td colspan='3'>";
               echo "<input type='checkbox' name='_do_item_link' value='1' checked='checked'/> ";
               echo Html::hidden('_itemtype', ['value' => $item->getType()]);
               echo Html::hidden('_items_id', ['value' => $item->getID()]);
               echo sprintf(
                  __('link with %1$s'),
                  $item->getLink()
               );
               echo "</td>";
               echo "</tr>\n";
            }
         }
      }

      echo "<tr class='tab_bg_1'>";
      echo "<td>".__('Visible since')."</td><td>";
      Html::showDateTimeField("begin_date", ['value'       => $this->fields["begin_date"],
                                                  'timestep'    => 1,
                                                  'maybeempty' => true,
                                                  'canedit'    => $canedit]);
      echo "</td>";
      echo "<td>".__('Visible until')."</td><td>";
      Html::showDateTimeField("end_date", ['value'       => $this->fields["end_date"],
                                                'timestep'    => 1,
                                                'maybeempty' => true,
                                                'canedit'    => $canedit]);
      echo "</td></tr>";

      echo "<tr class='tab_bg_1'>";
      echo "<td>".__('Subject')."</td>";
      echo "<td colspan='3'>";
      echo "<textarea cols='100' rows='1' name='name'>".$this->fields["name"]."</textarea>";
      echo "</td>";
      echo "</tr>\n";

      echo "<tr class='tab_bg_1'>";
      echo "<td>".__('Content')."</td>";
      echo "<td colspan='3'>";

      $cols = 100;
      $rows = 30;
      if (isset($options['_in_modal']) && $options['_in_modal']) {
         $rows = 15;
         echo Html::hidden('_in_modal', ['value' => 1]);
      }
      Html::textarea(['name'              => 'answer',
                      'value'             => $this->fields["answer"],
                      'enable_fileupload' => true,
                      'enable_richtext'   => true,
                      'cols'              => $cols,
                      'rows'              => $rows]);
      echo "</td>";
      echo "</tr>";

      if ($this->isNewID($ID)) {
         echo "<tr class='tab_bg_1'>";
         echo "<td>"._n('Target', 'Targets', 1)."</td>";
         echo "<td>";
         $types   = ['Entity', 'Group', 'Profile', 'User'];
         $addrand = Dropdown::showItemTypes('_visibility[_type]', $types);
         echo "</td><td colspan='2'>";
         $params  = ['type'     => '__VALUE__',
                          'right'    => 'knowbase',
                          'prefix'   => '_visibility',
                          'nobutton' => 1];

         Ajax::updateItemOnSelectEvent("dropdown__visibility__type_".$addrand, "visibility$rand",
                                       $CFG_GLPI["root_doc"]."/ajax/visibility.php",
                                       $params);
         echo "<span id='visibility$rand'></span>";
         echo "</td></tr>\n";
      }

      $this->showFormButtons($options);
      return true;
   } // function showForm


   /**
    * Add kb item to the public FAQ
    *
    * @return nothing
   **/
   function addToFaq() {
      global $DB;

      $DB->update(
         $this->getTable(), [
            'is_faq' => 1
         ], [
            'id' => $this->fields['id']
         ]
      );
   }

   /**
    * Increase the view counter of the current knowbaseitem
    *
    * @since 0.83
    */
   function updateCounter() {
      global $DB;

      //update counter view
      $DB->update(
         'glpi_knowbaseitems', [
            'view'   => new \QueryExpression($DB->quoteName('view') . ' + 1')
         ], [
            'id' => $this->getID()
         ]
      );
   }


   /**
    * Print out (html) show item : question and answer
    *
    * @param $options      array of options
    *
    * @return nothing (display item : question and answer)
   **/
   function showFull($options = []) {
      global $DB, $CFG_GLPI;

      if (!$this->can($this->fields['id'], READ)) {
         return false;
      }

      $default_options = [
         'display' => true,
      ];
      $options = array_merge($default_options, $options);

      $out = "";

      $linkusers_id = true;
      // show item : question and answer
      if (((Session::getLoginUserID() === false) && $CFG_GLPI["use_public_faq"])
          || (Session::getCurrentInterface() == "helpdesk")
          || !User::canView()) {
         $linkusers_id = false;
      }

      $this->updateCounter();

      $knowbaseitemcategories_id = $this->fields["knowbaseitemcategories_id"];
      $fullcategoryname          = getTreeValueCompleteName("glpi_knowbaseitemcategories",
                                                            $knowbaseitemcategories_id);

      $tmp = "<a href='".$this->getSearchURL().
             "?knowbaseitemcategories_id=$knowbaseitemcategories_id&forcetab=Knowbase$2'>".
             $fullcategoryname."</a>";
      $out.= "<table class='tab_cadre_fixe'>";
      $out.= "<tr><th colspan='4'>".sprintf(__('%1$s: %2$s'), __('Category'), $tmp);
      $out.= "</th></tr>";

      $out.= "<tr><td class='left' colspan='4'><h2>".__('Subject')."</h2>";
      if (KnowbaseItemTranslation::canBeTranslated($this)) {
         $out.= KnowbaseItemTranslation::getTranslatedValue($this, 'name');
      } else {
         $out.= $this->fields["name"];
      }

      $out.= "</td></tr>";
      $out.= "<tr><td class='left' colspan='4'><h2>".__('Content')."</h2>\n";

      $out.= "<div id='kbanswer'>";
      $out.= $this->getAnswer();
      $out.= "</div>";
      $out.= "</td></tr>";

      $out.= "<tr><th class='tdkb'  colspan='2'>";
      if ($this->fields["users_id"]) {
         // Integer because true may be 2 and getUserName return array
         if ($linkusers_id) {
            $linkusers_id = 1;
         } else {
            $linkusers_id = 0;
         }

         $out.= sprintf(__('%1$s: %2$s'), __('Writer'), getUserName($this->fields["users_id"],
                $linkusers_id));
         $out.= "<br>";
      }

      if ($this->fields["date"]) {
         //TRANS: %s is the datetime of update
         $out.= sprintf(__('Created on %s'), Html::convDateTime($this->fields["date"]));
         $out.= "<br>";
      }
      if ($this->fields["date_mod"]) {
         //TRANS: %s is the datetime of update
         $out.= sprintf(__('Last update on %s'), Html::convDateTime($this->fields["date_mod"]));
      }

      $out.= "</th>";
      $out.= "<th class='tdkb' colspan='2'>";
      if ($this->countVisibilities() == 0) {
         $out.= "<span class='red'>".__('Unpublished')."</span><br>";
      }

      $out.= sprintf(_n('%d view', '%d views', $this->fields["view"]), $this->fields["view"]);
      $out.= "<br>";
      if ($this->fields["is_faq"]) {
         $out.= __('This item is part of the FAQ');
      } else {
         $out.= __('This item is not part of the FAQ');
      }
      $out.= "</th></tr>";
      $out.= "</table>";

      if ($options['display']) {
         echo $out;
      } else {
         return $out;
      }

      return true;
   }


   /**
    * Print out an HTML form for Search knowbase item
    *
    * @param $options   $_GET
    *
    * @return nothing (display the form)
   **/
   function searchForm($options) {
      global $CFG_GLPI;

      if (!$CFG_GLPI["use_public_faq"]
          && !Session::haveRightsOr(self::$rightname, [READ, self::READFAQ])) {
         return false;
      }

      // Default values of parameters
      $params["contains"]                  = "";
      $params["target"]                    = $_SERVER['PHP_SELF'];

      if (is_array($options) && count($options)) {
         foreach ($options as $key => $val) {
            $params[$key] = $val;
         }
      }

      echo "<div>";
      echo "<form method='get' action='".$this->getSearchURL()."'>";
      echo "<table class='tab_cadre_fixe'>";
      echo "<tr class='tab_bg_2'><td class='right' width='50%'>";
      echo "<input type='text' size='50' name='contains' value=\"".
             Html::cleanInputText($params["contains"])."\"></td>";
      echo "<td class='left'>";
      echo "<input type='submit' value=\""._sx('button', 'Search')."\" class='submit'></td></tr>";
      echo "</table>";
      if (isset($options['item_itemtype'])
          && isset($options['item_items_id'])) {
         echo "<input type='hidden' name='item_itemtype' value='".$options['item_itemtype']."'>";
         echo "<input type='hidden' name='item_items_id' value='".$options['item_items_id']."'>";
      }
      Html::closeForm();

      echo "</div>";
   }


   /**
    * Print out an HTML "<form>" for Search knowbase item
    *
    * @since 0.84
    *
    * @param $options   $_GET
    *
    * @return nothing (display the form)
   **/
   function showBrowseForm($options) {
      global $CFG_GLPI;

      if (!$CFG_GLPI["use_public_faq"]
          && !Session::haveRightsOr(self::$rightname, [READ, self::READFAQ])) {
         return false;
      }

      // Default values of parameters
      $params["knowbaseitemcategories_id"] = "";

      if (is_array($options) && count($options)) {
         foreach ($options as $key => $val) {
            $params[$key] = $val;
         }
      }
      $faq = !Session::haveRight(self::$rightname, READ);

      // Category select not for anonymous FAQ
      if (Session::getLoginUserID()
          && !$faq) {
         echo "<div>";
         echo "<form method='get' action='".$this->getSearchURL()."'>";
         echo "<table class='tab_cadre_fixe'>";
         echo "<tr class='tab_bg_2'><td class='right' width='50%'>".__('Category')."&nbsp;";
         KnowbaseItemCategory::dropdown(['value' => $params["knowbaseitemcategories_id"]]);
         echo "</td><td class='left'>";
         echo "<input type='submit' value=\""._sx('button', 'Post')."\" class='submit'></td>";
         echo "</tr></table>";
         if (isset($options['item_itemtype'])
             && isset($options['item_items_id'])) {
            echo "<input type='hidden' name='item_itemtype' value='".$options['item_itemtype']."'>";
            echo "<input type='hidden' name='item_items_id' value='".$options['item_items_id']."'>";
         }
         Html::closeForm();
         echo "</div>";
      }
   }


   /**
    * Print out an HTML form for Search knowbase item
    *
    * @since 0.84
    *
    * @param $options   $_GET
    *
    * @return nothing (display the form)
   **/
   function showManageForm($options) {
      global $CFG_GLPI;

      if (!Session::haveRightsOr(self::$rightname,
                                 [UPDATE, self::PUBLISHFAQ, self::KNOWBASEADMIN])) {
         return false;
      }
      $params['unpublished'] = 'my';
      if (is_array($options) && count($options)) {
         foreach ($options as $key => $val) {
            $params[$key] = $val;
         }
      }

      $faq = !Session::haveRight(self::$rightname, UPDATE);

      echo "<div>";
      echo "<form method='get' action='".$this->getSearchURL()."'>";
      echo "<table class='tab_cadre_fixe'>";
      echo "<tr class='tab_bg_2'><td class='right' width='50%'>";
      $values = ['myunpublished' => __('My unpublished articles'),
                      'allmy'         => __('All my articles')];
      if (Session::haveRight(self::$rightname, self::KNOWBASEADMIN)) {
         $values['allunpublished'] = __('All unpublished articles');
         $values['allpublished'] = __('All published articles');
      }
      Dropdown::showFromArray('unpublished', $values, ['value' => $params['unpublished']]);
      echo "</td><td class='left'>";
      echo "<input type='submit' value=\""._sx('button', 'Post')."\" class='submit'></td>";
      echo "</tr></table>";
      Html::closeForm();
      echo "</div>";
   }


   /**
    * Build request for showList
    *
    * @since 0.83
    *
    * @param $params array  (contains, knowbaseitemcategories_id, faq)
    * @param $type   string search type : browse / search (default search)
    *
    * @return String : SQL request
   **/
   static function getListRequest(array $params, $type = 'search') {
      global $DB;

      $criteria = [
         'SELECT' => [
            'glpi_knowbaseitems.*',
            'glpi_knowbaseitemcategories.completename AS category',
            new QueryExpression(
               'COUNT(' . $DB->quoteName('glpi_knowbaseitems_users.id') . ')' .
                  ' + COUNT(' . $DB->quoteName('glpi_groups_knowbaseitems.id') . ')' .
                  ' + COUNT(' . $DB->quoteName('glpi_knowbaseitems_profiles.id') . ')' .
                  ' + COUNT(' . $DB->quoteName('glpi_entities_knowbaseitems.id') .') AS ' .
                  $DB->quoteName('visibility_count')
            )
         ],
         'FROM'   => 'glpi_knowbaseitems',
         'WHERE'     => [], //to be filled
         'LEFT JOIN' => [], //to be filled
         'GROUPBY'   => ['glpi_knowbaseitems.id', 'glpi_knowbaseitemcategories.completename']
      ];

      // Lists kb Items
      $restrict = self::getVisibilityCriteria(true);
      $restrict_where = $restrict['WHERE'];
      unset($restrict['WHERE']);
      unset($restrict['SELECT']);
      $criteria = array_merge_recursive($criteria, $restrict);

      switch ($type) {
         case 'myunpublished':
         case 'allmy':
         case 'allunpublished':
            break;

         default:
            // Build query
            if (Session::getLoginUserID()) {
               $criteria['WHERE'] = array_merge(
                  $criteria['WHERE'],
                  $restrict_where
               );
            } else {
               // Anonymous access
               if (Session::isMultiEntitiesMode()) {
                  $criteria['WHERE']['glpi_entities_knowbaseitems.entities_id'] = 0;
                  $criteria['WHERE']['glpi_entities_knowbaseitems.is_recursive'] = 1;
               }
            }
            break;
      }

      if ($params['faq']) { // helpdesk
         $criteria['WHERE']['glpi_knowbaseitems.is_faq'] = 1;
      }

      if (KnowbaseItemTranslation::isKbTranslationActive()
          && (countElementsInTable('glpi_knowbaseitemtranslations') > 0)) {
         $criteria['LEFT JOIN']['glpi_knowbaseitemtranslations'] = [
            'ON'  => [
               'glpi_knowbaseitemtranslations'  => 'knowbaseitems_id',
               'glpi_knowbaseitems'             => 'id',
               'AND'                            => [
                  'glpi_knowbaseitemtranslations.language' => $_SESSION['glpilanguage']
               ]
            ]
         ];
         $criteria['SELECT'][] = 'glpi_knowbaseitemtranslations.name AS transname';
         $criteria['SELECT'][] = 'glpi_knowbaseitemtranslations.answer AS transanswer';
      }

      // a search with $contains
      switch ($type) {
         case 'allmy' :
            $criteria['WHERE']['glpi_knowbaseitems.users_id'] = Session::getLoginUserID();
            break;

         case 'myunpublished' :
            $criteria['WHERE']['glpi_knowbaseitems.users_id'] = Session::getLoginUserID();
            $criteria['WHERE']['glpi_entities_knowbaseitems.entities_id'] = null;
            $criteria['WHERE']['glpi_knowbaseitems_profiles.profiles_id'] = null;
            $criteria['WHERE']['glpi_groups_knowbaseitems.groups_id'] = null;
            $criteria['WHERE']['glpi_knowbaseitems_users.users_id'] = null;
            break;

         case 'allunpublished' :
            // Only published
            $criteria['WHERE']['glpi_entities_knowbaseitems.entities_id'] = null;
            $criteria['WHERE']['glpi_knowbaseitems_profiles.profiles_id'] = null;
            $criteria['WHERE']['glpi_groups_knowbaseitems.groups_id'] = null;
            $criteria['WHERE']['glpi_knowbaseitems_users.users_id'] = null;
            break;

         case 'search' :
            if (strlen($params["contains"]) > 0) {
               $search  = Toolbox::unclean_cross_side_scripting_deep($params["contains"]);
               $search_wilcard = explode(' ', $search);
               $search_wilcard = implode('* ', $search_wilcard).'*';

               $addscore = [];
               if (KnowbaseItemTranslation::isKbTranslationActive()
                   && (countElementsInTable('glpi_knowbaseitemtranslations') > 0)) {
                  $addscore = [
                     'glpi_knowbaseitemtranslations.name',
                     'glpi_knowbaseitemtranslations.answer'
                  ];
               }

               $expr = "(MATCH(" . $DB->quoteName('glpi_knowbaseitems.name') . ", " . $DB->quoteName('glpi_knowbaseitems.answer') . ")
                           AGAINST(" . $DB->quote($search_wilcard) . " IN BOOLEAN MODE)";

               if (!empty($addscore)) {
                  foreach ($addscore as $addscore_field) {
                     $expr .= " + MATCH(" . $DB->quoteName($addscore_field) . ")
                                        AGAINST('" . $DB->quoteName($search_wilcard) . " IN BOOLEAN MODE)";
                  }
               }
               $expr .=" ) AS SCORE ";
               $criteria['SELECT'][] = new QueryExpression($expr);

               $ors = [
                  new QueryExpression(
                     "MATCH(" . $DB->quoteName('glpi_knowbaseitems.name') .",
                        " . $DB->quoteName('glpi_knowbaseitems.answer') .")
                        AGAINST(" . $DB->quote($search_wilcard) . " IN BOOLEAN MODE)"
                  )
               ];

               if (!empty($addscore)) {
                  foreach ($addscore as $addscore_field) {
                     $ors[] = [
                        'NOT' => [$addscore_field => null],
                        new QueryExpression(
                           "MATCH(" . $DB->quoteName($addscore_field) . ")
                              AGAINST('" . $DB->quote($search_wilcard) . "' IN BOOLEAN MODE)"
                        )
                     ];
                  }

               }

               $search_where = ['OR' => $ors];

               // Add visibility date
               $visibility_crit = [
                  [
                     'OR'  => [
                        ['glpi_knowbaseitems.begin_date'  => null],
                        ['glpi_knowbaseitems.begin_date'  => ['<', new QueryExpression('NOW()')]]
                     ]
                  ], [
                     'OR'  => [
                        ['glpi_knowbaseitems.end_date'    => null],
                        ['glpi_knowbaseitems.end_date'    => ['>', new QueryExpression('NOW()')]]
                     ]
                  ]
               ];
               $search_where[] = $visibility_crit;

               $criteria['ORDERBY'] = ['SCORE DESC'];

               // preliminar query to allow alternate search if no result with fulltext
               $search_criteria = [
                  'COUNT'     => 'cpt',
                  'LEFT JOIN' => $criteria['LEFT JOIN'],
                  'FROM'      => 'glpi_knowbaseitems',
                  'WHERE'     => $search_where
               ];
               $search_iterator = $DB->request($search_criteria);
               $numrows_search = $search_iterator->next()['cpt'];

               if ($numrows_search <= 0) {// not result this fulltext try with alternate search
                  $search1 = [/* 1 */   '/\\\"/',
                                   /* 2 */   "/\+/",
                                   /* 3 */   "/\*/",
                                   /* 4 */   "/~/",
                                   /* 5 */   "/</",
                                   /* 6 */   "/>/",
                                   /* 7 */   "/\(/",
                                   /* 8 */   "/\)/",
                                   /* 9 */   "/\-/"];
                  $contains = preg_replace($search1, "", $params["contains"]);
                  $search_inst = new Search(new KnowbaseItem(), []);
                  $ors = [
                     ["glpi_knowbaseitems.name"     => ['LIKE', $search_inst->makeTextSearchValue($contains)]],
                     ["glpi_knowbaseitems.answer"   => ['LIKE', $search_inst->makeTextSearchValue($contains)]]
                  ];
                  if (KnowbaseItemTranslation::isKbTranslationActive()
                      && (countElementsInTable('glpi_knowbaseitemtranslations') > 0)) {
                     $ors[] = ["glpi_knowbaseitemtranslations.name"   => ['LIKE', $search_inst->makeTextSearchValue($contains)]];
                     $ors[] = ["glpi_knowbaseitemtranslations.answer" => ['LIKE', $search_inst->makeTextSearchValue($contains)]];
                  }
                  $criteria['WHERE'][] = ['OR' => $ors];
                  // Add visibility date
                  $criteria['WHERE'][] = $visibility_crit;
               } else {
                  $criteria['WHERE'] = $search_where;
               }
            }
            break;

         case 'browse' :
            $criteria['WHERE']['glpi_knowbaseitems.knowbaseitemcategories_id'] = $params['knowbaseitemcategories_id'];

            if (!Session::haveRight(self::$rightname, self::KNOWBASEADMIN)) {
               // Add visibility date
               $criteria['WHERE'][] = [
                  'OR'  => [
                     'glpi_knowbaseitems.begin_date'  => null,
                     'glpi_knowbaseitems.begin_date'  => ['<', new QueryExpression('NOW()')]
                  ]
               ];
               $criteria['WHERE'][] = [
                  'OR'  => [
                     'glpi_knowbaseitems.end_date' => null,
                     'glpi_knowbaseitems.end_date' => ['>', new QueryExpression('NOW()')]
                  ]
               ];
            }

            $criteria['ORDERBY'] = ['glpi_knowbaseitems.name ASC'];
            break;
      }

      $criteria['LEFT JOIN']['glpi_knowbaseitemcategories'] = [
         'ON'  => [
            'glpi_knowbaseitemcategories' => 'id',
            'glpi_knowbaseitems'          => 'knowbaseitemcategories_id'
         ]
      ];

      return $criteria;
   }


   /**
    * Print out list kb item
    *
    * @param $options            $_GET
    * @param $type      string   search type : browse / search (default search)
   **/
   static function showList($options, $type = 'search') {
      global $DB, $CFG_GLPI;

      // Default values of parameters
      $params['faq']                       = !Session::haveRight(self::$rightname, READ);
      $params["start"]                     = "0";
      $params["knowbaseitemcategories_id"] = "0";
      $params["contains"]                  = "";
      $params["target"]                    = $_SERVER['PHP_SELF'];

      if (is_array($options) && count($options)) {
         foreach ($options as $key => $val) {
            $params[$key] = $val;
         }
      }
      $ki = new self();
      switch ($type) {
         case 'myunpublished' :
            if (!Session::haveRightsOr(self::$rightname, [UPDATE, self::PUBLISHFAQ])) {
               return false;
            }
            break;

         case 'allunpublished' :
            if (!Session::haveRight(self::$rightname, self::KNOWBASEADMIN)) {
               return false;
            }
            break;

         default :
            break;
      }

      if (!$params["start"]) {
         $params["start"] = 0;
      }

      $criteria = self::getListRequest($params, $type);

      $main_iterator = $DB->request($criteria);
      $rows = count($main_iterator);
      $numrows = $rows;

      // Get it from database
      $KbCategory = new KnowbaseItemCategory();
      $title      = "";
      if ($KbCategory->getFromDB($params["knowbaseitemcategories_id"])) {
         $title = (empty($KbCategory->fields['name']) ?"(".$params['knowbaseitemcategories_id'].")"
                                                      : $KbCategory->fields['name']);
         $title = sprintf(__('%1$s: %2$s'), __('Category'), $title);
      }

      Session::initNavigateListItems('KnowbaseItem', $title);
      // force using getSearchUrl on list icon (when viewing a single article)
      $_SESSION['glpilisturl']['KnowbaseItem'] = '';

      $list_limit = $_SESSION['glpilist_limit'];

      $showwriter = in_array($type, ['myunpublished', 'allunpublished', 'allmy']);

      // Limit the result, if no limit applies, use prior result
      if (($rows > $list_limit)
         && !isset($_GET['export_all'])) {
         $criteria['START'] = (int)$params['start'];
         $criteria['LIMIT'] = (int)$list_limit;
         $main_iterator = $DB->request($criteria);
         $numrows = count($main_iterator);
      }

      if ($numrows > 0) {
         // Set display type for export if define
         $output_type = Search::HTML_OUTPUT;

         if (isset($_GET["display_type"])) {
            $output_type = $_GET["display_type"];
         }

         // Pager
         $parameters = "start=".$params["start"]."&amp;knowbaseitemcategories_id=".
                        $params['knowbaseitemcategories_id']."&amp;contains=".
                        $params["contains"]."&amp;is_faq=".$params['faq'];

         if (isset($options['item_itemtype'])
               && isset($options['item_items_id'])) {
            $parameters .= "&amp;item_items_id=".$options['item_items_id']."&amp;item_itemtype=".
                              $options['item_itemtype'];
         }

         $pager_url = "";
         if ($output_type == Search::HTML_OUTPUT) {
            $pager_url = Toolbox::getItemTypeSearchURL('KnowbaseItem');
            if (!Session::getLoginUserID()) {
               $pager_url = $CFG_GLPI['root_doc']."/front/helpdesk.faq.php";
            }
            Html::printPager($params['start'], $rows, $pager_url, $parameters, 'KnowbaseItem');
         }

         $nbcols = 1;
         // Display List Header
         echo Search::showHeader($output_type, $numrows+1, $nbcols);

         echo Search::showNewLine($output_type);
         $header_num = 1;
         echo Search::showHeaderItem($output_type, __('Subject'), $header_num);

         if ($output_type != Search::HTML_OUTPUT) {
            echo Search::showHeaderItem($output_type, __('Content'), $header_num);
         }

         if ($showwriter) {
            echo Search::showHeaderItem($output_type, __('Writer'), $header_num);
         }
         echo Search::showHeaderItem($output_type, __('Category'), $header_num);

         if ($output_type == Search::HTML_OUTPUT) {
            echo Search::showHeaderItem($output_type, _n('Associated element', 'Associated elements', 2), $header_num);
         }

         if (isset($options['item_itemtype'])
               && isset($options['item_items_id'])
               && ($output_type == Search::HTML_OUTPUT)) {
            echo Search::showHeaderItem($output_type, '&nbsp;', $header_num);
         }

         // Num of the row (1=header_line)
         $row_num = 1;
         while ($data = $main_iterator->next()) {
            Session::addToNavigateListItems('KnowbaseItem', $data["id"]);
            // Column num
            $item_num = 1;
            echo Search::showNewLine($output_type, ($row_num - 1)%2);
            $row_num++;

            $item = new self;
            $item->getFromDB($data["id"]);
            $name   = $data["name"];
            $answer = $data["answer"];
            // Manage translations
            if (isset($data['transname']) && !empty($data['transname'])) {
               $name   = $data["transname"];
            }
            if (isset($data['transanswer']) && !empty($data['transanswer'])) {
               $answer = $data["transanswer"];
            }

            if ($output_type == Search::HTML_OUTPUT) {
               $toadd = '';
               if (isset($options['item_itemtype'])
                     && isset($options['item_items_id'])) {
                  $href  = " href='#' onClick=\"".Html::jsGetElementbyID('kbshow'.$data["id"]).".dialog('open'); return false;\"";
                  $toadd = Ajax::createIframeModalWindow('kbshow'.$data["id"],
                                                         KnowbaseItem::getFormURLWithID($data["id"]),
                                                         ['display' => false]);
               } else {
                  $href = " href=\"".KnowbaseItem::getFormURLWithID($data["id"])."\" ";
               }

<<<<<<< HEAD
               $fa_class = "";
               $fa_title = "";
               if ($data['is_faq']
                     && (!Session::isMultiEntitiesMode()
                        || isset($data['visibility_count'])
                           && $data['visibility_count'] > 0)) {
                  $fa_class = "fa-question-circle faq";
                  $fa_title = __s("This item is part of the FAQ");
               } else if (isset($data['visibility_count'])
                  && $data['visibility_count'] <= 0) {
                  $fa_class = "fa-eye-slash not-published";
                  $fa_title = __s("This item is not published yet");
=======
               $showuserlink = 0;
               if (Session::haveRight('user', READ)) {
                  $showuserlink = 1;
               }
               if ($showwriter) {
                  echo Search::showItem($output_type, getUserName($data["users_id"], $showuserlink),
                                           $item_num, $row_num);
               }

               $categ = $data["category"];
               $inst = new KnowbaseItemCategory;
               if (DropdownTranslation::canBeTranslated($inst)) {
                  $tcateg = DropdownTranslation::getTranslatedValue(
                     $data["knowbaseitemcategories_id"],
                     $inst->getType()
                  );
                  if (!empty($tcateg)) {
                     $categ = $tcateg;
                  }
               }

               if ($output_type == Search::HTML_OUTPUT) {
                  $cathref = $ki->getSearchURL()."?knowbaseitemcategories_id=".
                              $data["knowbaseitemcategories_id"].'&amp;forcetab=Knowbase$2';
                  $categ   = "<a class='kb-category'"
                     . " href='$cathref'"
                     . " data-category-id='" . $data["knowbaseitemcategories_id"] . "'"
                     . ">".$categ.'</a>';
               }
               echo Search::showItem($output_type, $categ, $item_num, $row_num);

               if ($output_type == Search::HTML_OUTPUT) {
                  echo "<td class='center'>";
                  $j=0;
                  $iterator = $DB->request([
                     'FIELDS' => 'documents_id',
                     'FROM'   => 'glpi_documents_items',
                     'WHERE'  => [
                        'items_id'  => $data["id"],
                        'itemtype'  => 'KnowbaseItem'
                     ]
                  ]);
                  while ($docs = $iterator->next()) {
                     $doc = new Document();
                     $doc->getFromDB($docs["documents_id"]);
                     echo $doc->getDownloadLink();
                     $j++;
                     if ($j > 1) {
                        echo "<br>";
                     }
                  }
                  echo "</td>";
               }

               if (isset($options['item_itemtype'])
                   && isset($options['item_items_id'])
                   && ($output_type == Search::HTML_OUTPUT)) {

                  $forcetab = $options['item_itemtype'] . '$1';
                  $item_itemtype = $options['item_itemtype'];
                  $content = "<a href='".$item_itemtype::getFormURLWithID($options['item_items_id']).
                               "&amp;load_kb_sol=".$data['id'].
                               "&amp;forcetab=".$forcetab."'>".
                               __('Use as a solution')."</a>";
                  echo Search::showItem($output_type, $content, $item_num, $row_num);
>>>>>>> cd7b27d8
               }
               echo Search::showItem($output_type,
                                       "<div class='kb'>$toadd <i class='fa fa-fw $fa_class' title='$fa_title'></i> <a $href>".Html::resume_text($name, 80)."</a></div>
                                       <div class='kb_resume'>".
                                       Html::resume_text(Html::clean(Toolbox::unclean_cross_side_scripting_deep($answer)),
                                                         600)."</div>",
                                       $item_num, $row_num);
            } else {
               echo Search::showItem($output_type, $name, $item_num, $row_num);
               echo Search::showItem($output_type,
                  Html::clean(Toolbox::unclean_cross_side_scripting_deep(html_entity_decode($answer,
                                                                                             ENT_QUOTES,
                                                                                             "UTF-8"))),
                              $item_num, $row_num);
            }

            $showuserlink = 0;
            if (Session::haveRight('user', READ)) {
               $showuserlink = 1;
            }
            if ($showwriter) {
               echo Search::showItem($output_type, getUserName($data["users_id"], $showuserlink),
                                          $item_num, $row_num);
            }

            $categ = $data["category"];
            if ($output_type == Search::HTML_OUTPUT) {
               $cathref = $ki->getSearchURL()."?knowbaseitemcategories_id=".
                           $data["knowbaseitemcategories_id"].'&amp;forcetab=Knowbase$2';
               $categ   = "<a class='kb-category'"
                  . " href='$cathref'"
                  . " data-category-id='" . $data["knowbaseitemcategories_id"] . "'"
                  . ">".$categ.'</a>';
            }
            echo Search::showItem($output_type, $categ, $item_num, $row_num);

            if ($output_type == Search::HTML_OUTPUT) {
               echo "<td class='center'>";
               $j=0;
               $iterator = $DB->request([
                  'FIELDS' => 'documents_id',
                  'FROM'   => 'glpi_documents_items',
                  'WHERE'  => [
                     'items_id'  => $data["id"],
                     'itemtype'  => 'KnowbaseItem'
                  ]
               ]);
               while ($docs = $iterator->next()) {
                  $doc = new Document();
                  $doc->getFromDB($docs["documents_id"]);
                  echo $doc->getDownloadLink();
                  $j++;
                  if ($j > 1) {
                     echo "<br>";
                  }
               }
               echo "</td>";
            }

            if (isset($options['item_itemtype'])
                  && isset($options['item_items_id'])
                  && ($output_type == Search::HTML_OUTPUT)) {

               $forcetab = $options['item_itemtype'] . '$1';
               $item_itemtype = $options['item_itemtype'];
               $content = "<a href='".$item_itemtype::getFormURLWithID($options['item_items_id']).
                              "&amp;load_kb_sol=".$data['id'].
                              "&amp;forcetab=".$forcetab."'>".
                              __('Use as a solution')."</a>";
               echo Search::showItem($output_type, $content, $item_num, $row_num);
            }

            // End Line
            echo Search::showEndLine($output_type);
         }

         // Display footer
         if (($output_type == Search::PDF_OUTPUT_LANDSCAPE)
               || ($output_type == Search::PDF_OUTPUT_PORTRAIT)) {
            echo Search::showFooter($output_type,
                                    Dropdown::getDropdownName("glpi_knowbaseitemcategories",
                                                               $params['knowbaseitemcategories_id']),
                                    $numrows);
         } else {
            echo Search::showFooter($output_type, '', $numrows);
         }
         echo "<br>";
         if ($output_type == Search::HTML_OUTPUT) {
            Html::printPager($params['start'], $rows, $pager_url, $parameters, 'KnowbaseItem');
         }

      } else {
         echo "<div class='center b'>".__('No item found')."</div>";
      }
   }


   /**
    * Print out list recent or popular kb/faq
    *
    * @param $type      type : recent / popular / not published
    *
    * @return nothing (display table)
   **/
   static function showRecentPopular($type) {
      global $DB, $CFG_GLPI;

      $faq = !Session::haveRight(self::$rightname, READ);

      $criteria = [
         'SELECT'    => ['glpi_knowbaseitems.*'],
         'DISTINCT'  => true,
         'FROM'      => self::getTable(),
         'WHERE'     => [],
         'LIMIT'     => 10
      ];

      if ($type == "recent") {
         $criteria['ORDERBY'] = 'date DESC';
         $title   = __('Recent entries');
      } else if ($type == 'lastupdate') {
         $criteria['ORDERBY'] = 'date_mod DESC';
         $title   = __('Last updated entries');
      } else {
         $criteria['ORDERBY'] = 'view DESC';
         $title   = __('Most popular questions');
      }

      // Force all joins for not published to verify no visibility set
      $restrict = self::getVisibilityCriteria(true);
      unset($restrict['WHERE']);
      unset($restrict['SELECT']);
      $criteria = array_merge($criteria, $restrict);

      if (Session::getLoginUserID()) {
         $restrict = self::getVisibilityCriteria();
         $criteria['WHERE'] = array_merge($criteria['WHERE'], $restrict['WHERE']);
      } else {
         // Anonymous access
         if (Session::isMultiEntitiesMode()) {
            $criteria['WHERE']['glpi_entities_knowbaseitems.entities_id'] = 0;
            $criteria['WHERE']['glpi_entities_knowbaseitems.is_recursive'] = 1;
         }
      }

      // Only published
      $criteria['WHERE'][] = [
         'NOT'  => [
            'glpi_entities_knowbaseitems.entities_id' => null,
            'glpi_knowbaseitems_profiles.profiles_id' => null,
            'glpi_groups_knowbaseitems.groups_id'     => null,
            'glpi_knowbaseitems_users.users_id'       => null
         ]
      ];

      // Add visibility date
      $criteria['WHERE'][] = [
         'OR'  => [
            ['glpi_knowbaseitems.begin_date' => null],
            ['glpi_knowbaseitems.begin_date' => ['<', new QueryExpression('NOW()')]]
         ]
      ];
      $criteria['WHERE'][] = [
         'OR'  => [
            ['glpi_knowbaseitems.end_date'   => null],
            ['glpi_knowbaseitems.end_date'   => ['>', new QueryExpression('NOW()')]]
         ]
      ];

      if ($faq) { // FAQ
         $criteria['WHERE']['glpi_knowbaseitems.is_faq'] = 1;
      }

      if (KnowbaseItemTranslation::isKbTranslationActive()
          && (countElementsInTable('glpi_knowbaseitemtranslations') > 0)) {
         $criteria['LEFT JOIN']['glpi_knowbaseitemtranslations'] = [
            'ON'  => [
               'glpi_knowbaseitems'             => 'id',
               'glpi_knowbaseitemtranslations'  => 'knowbaseitems_id',
               'AND'                            => [
                  'glpi_knowbaseitemtranslations.language'  => $_SESSION['glpilanguage']
               ]
            ]
         ];
         $criteria['SELECT'][] = 'glpi_knowbaseitemtranslations.name AS transname';
         $criteria['SELECT'][] = 'glpi_knowbaseitemtranslations.answer AS transanswer';
      }

      $iterator = $DB->request($criteria);

      if (count($iterator)) {
         echo "<table class='tab_cadrehov'>";
         echo "<tr class='noHover'><th>".$title."</th></tr>";
         while ($data = $iterator->next()) {
            $name = $data['name'];

            if (isset($data['transname']) && !empty($data['transname'])) {
               $name = $data['transname'];
            }
            echo "<tr class='tab_bg_2'><td class='left'><div class='kb'>";
            if ($data['is_faq']) {
               echo "<i class='fa fa-fw fa-question-circle faq' title='".__("This item is part of the FAQ")."'></i>";
            }
            echo Html::link(Html::resume_text($name, 80), KnowbaseItem::getFormURLWithID($data["id"]), [
               'class' => $data['is_faq'] ? 'faq' : 'knowbase',
               'title' => $data['is_faq'] ? __s("This item is part of the FAQ") : ''
            ]);
            echo "</div></td></tr>";
         }
         echo "</table>";
      }
   }


   function rawSearchOptions() {
      $tab = [];

      $tab[] = [
         'id'                 => 'common',
         'name'               => __('Characteristics')
      ];

      $tab[] = [
         'id'                 => '2',
         'table'              => $this->getTable(),
         'field'              => 'id',
         'name'               => __('ID'),
         'massiveaction'      => false,
         'datatype'           => 'number'
      ];

      $tab[] = [
         'id'                 => '4',
         'table'              => 'glpi_knowbaseitemcategories',
         'field'              => 'name',
         'name'               => __('Category'),
         'datatype'           => 'dropdown'
      ];

      $tab[] = [
         'id'                 => '5',
         'table'              => $this->getTable(),
         'field'              => 'date',
         'name'               => __('Date'),
         'datatype'           => 'datetime',
         'massiveaction'      => false
      ];

      $tab[] = [
         'id'                 => '6',
         'table'              => $this->getTable(),
         'field'              => 'name',
         'name'               => __('Subject'),
         'datatype'           => 'text'
      ];

      $tab[] = [
         'id'                 => '7',
         'table'              => $this->getTable(),
         'field'              => 'answer',
         'name'               => __('Content'),
         'datatype'           => 'text',
         'htmltext'           => true
      ];

      $tab[] = [
         'id'                 => '8',
         'table'              => $this->getTable(),
         'field'              => 'is_faq',
         'name'               => __('FAQ item'),
         'datatype'           => 'bool'
      ];

      $tab[] = [
         'id'                 => '9',
         'table'              => $this->getTable(),
         'field'              => 'view',
         'name'               => _n('View', 'Views', Session::getPluralNumber()),
         'datatype'           => 'integer',
         'massiveaction'      => false
      ];

      $tab[] = [
         'id'                 => '10',
         'table'              => $this->getTable(),
         'field'              => 'begin_date',
         'name'               => __('Visibility start date'),
         'datatype'           => 'datetime'
      ];

      $tab[] = [
         'id'                 => '11',
         'table'              => $this->getTable(),
         'field'              => 'end_date',
         'name'               => __('Visibility end date'),
         'datatype'           => 'datetime'
      ];

      $tab[] = [
         'id'                 => '19',
         'table'              => $this->getTable(),
         'field'              => 'date_mod',
         'name'               => __('Last update'),
         'datatype'           => 'datetime',
         'massiveaction'      => false
      ];

      $tab[] = [
         'id'                 => '70',
         'table'              => 'glpi_users',
         'field'              => 'name',
         'name'               => __('User'),
         'massiveaction'      => false,
         'datatype'           => 'dropdown',
         'right'              => 'all'
      ];

      $tab[] = [
         'id'                 => '80',
         'table'              => 'glpi_entities',
         'field'              => 'completename',
         'name'               => __('Entity'),
         'massiveaction'      => false,
         'datatype'           => 'dropdown'
      ];

      $tab[] = [
         'id'                 => '86',
         'table'              => $this->getTable(),
         'field'              => 'is_recursive',
         'name'               => __('Child entities'),
         'datatype'           => 'bool'
      ];

      // add objectlock search options
      $tab = array_merge($tab, ObjectLock::rawSearchOptionsToAdd(get_class($this)));

      return $tab;
   }

   /**
    * @since 0.85
    *
    * @see commonDBTM::getRights()
   **/
   function getRights($interface = 'central') {

      if ($interface == 'central') {
         $values = parent::getRights();
         $values[self::KNOWBASEADMIN] = __('Knowledge base administration');
         $values[self::PUBLISHFAQ]    = __('Publish in the FAQ');
         $values[self::COMMENTS]      = __('Comment KB entries');
      }
      $values[self::READFAQ]       = __('Read the FAQ');
      return $values;
   }

   function pre_updateInDB() {
      $revision = new KnowbaseItem_Revision();
      $kb = new KnowbaseItem();
      $kb->getFromDB($this->getID());
      $revision->createNew($kb);
   }

   /**
    * Get KB answer, with id on titles to set anchors
    *
    * @return string
    */
   public function getAnswer() {
      if (KnowbaseItemTranslation::canBeTranslated($this)) {
         $answer = KnowbaseItemTranslation::getTranslatedValue($this, 'answer');
      } else {
         $answer = $this->fields["answer"];
      }
      $answer = html_entity_decode($answer);
      $answer = Toolbox::unclean_html_cross_side_scripting_deep($answer);

      $callback = function ($matches) {
         //1 => tag name, 2 => existing attributes, 3 => title contents
         $tpl = '<%tag%attrs id="%slug"><a href="#%slug">%icon</a>%title</%tag>';

         $title = str_replace(
            ['%tag', '%attrs', '%slug', '%title', '%icon'],
            [
               $matches[1],
               $matches[2],
               Toolbox::slugify($matches[3]),
               $matches[3],
               '<svg aria-hidden="true" height="16" version="1.1" viewBox="0 0 16 16" width="16"><path d="M4 9h1v1H4c-1.5 0-3-1.69-3-3.5S2.55 3 4 3h4c1.45 0 3 1.69 3 3.5 0 1.41-.91 2.72-2 3.25V8.59c.58-.45 1-1.27 1-2.09C10 5.22 8.98 4 8 4H4c-.98 0-2 1.22-2 2.5S3 9 4 9zm9-3h-1v1h1c1 0 2 1.22 2 2.5S13.98 12 13 12H9c-.98 0-2-1.22-2-2.5 0-.83.42-1.64 1-2.09V6.25c-1.09.53-2 1.84-2 3.25C6 11.31 7.55 13 9 13h4c1.45 0 3-1.69 3-3.5S14.5 6 13 6z"/></svg>'
            ],
            $tpl
         );

         return $title;
      };
      $pattern = '|<(h[1-6]{1})(.?[^>])?>(.+)</h[1-6]{1}>|';
      $answer = preg_replace_callback($pattern, $callback, $answer);

      return $answer;
   }

   /**
    * Get dropdown parameters from showVisibility method
    *
    * @return array
    */
   protected function getShowVisibilityDropdownParams() {
      $params = parent::getShowVisibilityDropdownParams();
      $params['right'] = ($this->getField('is_faq') ? 'faq' : 'knowbase');
      return $params;
   }

   /**
    * Reverts item contents to specified revision
    *
    * @param integer $revid Revision ID
    *
    * @return boolean
    */
   public function revertTo($revid) {
      $revision = new KnowbaseItem_Revision();
      $revision->getFromDB($revid);

      $values = [
         'id'     => $this->getID(),
         'name'   => $revision->fields['name'],
         'answer' => $revision->fields['answer']
      ];

      if ($this->update($values)) {
         Event::log($this->getID(), "knowbaseitem", 5, "tools",
                    //TRANS: %1$s is the user login, %2$s the revision number
                    sprintf(__('%1$s reverts item to revision %2$s'), $_SESSION["glpiname"], $revid));
         return true;
      } else {
         return false;
      }
   }
}<|MERGE_RESOLUTION|>--- conflicted
+++ resolved
@@ -1523,7 +1523,6 @@
                   $href = " href=\"".KnowbaseItem::getFormURLWithID($data["id"])."\" ";
                }
 
-<<<<<<< HEAD
                $fa_class = "";
                $fa_title = "";
                if ($data['is_faq']
@@ -1536,73 +1535,6 @@
                   && $data['visibility_count'] <= 0) {
                   $fa_class = "fa-eye-slash not-published";
                   $fa_title = __s("This item is not published yet");
-=======
-               $showuserlink = 0;
-               if (Session::haveRight('user', READ)) {
-                  $showuserlink = 1;
-               }
-               if ($showwriter) {
-                  echo Search::showItem($output_type, getUserName($data["users_id"], $showuserlink),
-                                           $item_num, $row_num);
-               }
-
-               $categ = $data["category"];
-               $inst = new KnowbaseItemCategory;
-               if (DropdownTranslation::canBeTranslated($inst)) {
-                  $tcateg = DropdownTranslation::getTranslatedValue(
-                     $data["knowbaseitemcategories_id"],
-                     $inst->getType()
-                  );
-                  if (!empty($tcateg)) {
-                     $categ = $tcateg;
-                  }
-               }
-
-               if ($output_type == Search::HTML_OUTPUT) {
-                  $cathref = $ki->getSearchURL()."?knowbaseitemcategories_id=".
-                              $data["knowbaseitemcategories_id"].'&amp;forcetab=Knowbase$2';
-                  $categ   = "<a class='kb-category'"
-                     . " href='$cathref'"
-                     . " data-category-id='" . $data["knowbaseitemcategories_id"] . "'"
-                     . ">".$categ.'</a>';
-               }
-               echo Search::showItem($output_type, $categ, $item_num, $row_num);
-
-               if ($output_type == Search::HTML_OUTPUT) {
-                  echo "<td class='center'>";
-                  $j=0;
-                  $iterator = $DB->request([
-                     'FIELDS' => 'documents_id',
-                     'FROM'   => 'glpi_documents_items',
-                     'WHERE'  => [
-                        'items_id'  => $data["id"],
-                        'itemtype'  => 'KnowbaseItem'
-                     ]
-                  ]);
-                  while ($docs = $iterator->next()) {
-                     $doc = new Document();
-                     $doc->getFromDB($docs["documents_id"]);
-                     echo $doc->getDownloadLink();
-                     $j++;
-                     if ($j > 1) {
-                        echo "<br>";
-                     }
-                  }
-                  echo "</td>";
-               }
-
-               if (isset($options['item_itemtype'])
-                   && isset($options['item_items_id'])
-                   && ($output_type == Search::HTML_OUTPUT)) {
-
-                  $forcetab = $options['item_itemtype'] . '$1';
-                  $item_itemtype = $options['item_itemtype'];
-                  $content = "<a href='".$item_itemtype::getFormURLWithID($options['item_items_id']).
-                               "&amp;load_kb_sol=".$data['id'].
-                               "&amp;forcetab=".$forcetab."'>".
-                               __('Use as a solution')."</a>";
-                  echo Search::showItem($output_type, $content, $item_num, $row_num);
->>>>>>> cd7b27d8
                }
                echo Search::showItem($output_type,
                                        "<div class='kb'>$toadd <i class='fa fa-fw $fa_class' title='$fa_title'></i> <a $href>".Html::resume_text($name, 80)."</a></div>
@@ -1629,6 +1561,17 @@
             }
 
             $categ = $data["category"];
+               $inst = new KnowbaseItemCategory;
+               if (DropdownTranslation::canBeTranslated($inst)) {
+                  $tcateg = DropdownTranslation::getTranslatedValue(
+                     $data["knowbaseitemcategories_id"],
+                     $inst->getType()
+                  );
+                  if (!empty($tcateg)) {
+                     $categ = $tcateg;
+                  }
+               }
+
             if ($output_type == Search::HTML_OUTPUT) {
                $cathref = $ki->getSearchURL()."?knowbaseitemcategories_id=".
                            $data["knowbaseitemcategories_id"].'&amp;forcetab=Knowbase$2';
