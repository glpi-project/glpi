<?php
/**
 * ---------------------------------------------------------------------
 * GLPI - Gestionnaire Libre de Parc Informatique
 * Copyright (C) 2015-2018 Teclib' and contributors.
 *
 * http://glpi-project.org
 *
 * based on GLPI - Gestionnaire Libre de Parc Informatique
 * Copyright (C) 2003-2014 by the INDEPNET Development Team.
 *
 * ---------------------------------------------------------------------
 *
 * LICENSE
 *
 * This file is part of GLPI.
 *
 * GLPI is free software; you can redistribute it and/or modify
 * it under the terms of the GNU General Public License as published by
 * the Free Software Foundation; either version 2 of the License, or
 * (at your option) any later version.
 *
 * GLPI is distributed in the hope that it will be useful,
 * but WITHOUT ANY WARRANTY; without even the implied warranty of
 * MERCHANTABILITY or FITNESS FOR A PARTICULAR PURPOSE.  See the
 * GNU General Public License for more details.
 *
 * You should have received a copy of the GNU General Public License
 * along with GLPI. If not, see <http://www.gnu.org/licenses/>.
 * ---------------------------------------------------------------------
 */

if (!defined('GLPI_ROOT')) {
   die("Sorry. You can't access this file directly");
}

/**
 * Project Class
 *
 * @since 0.85
**/
class Project extends CommonDBTM {

   // From CommonDBTM
   public $dohistory                   = true;
   static protected $forward_entity_to = ['ProjectCost', 'ProjectTask'];
   static $rightname                   = 'project';
   protected $usenotepad               = true;

   const READMY                        = 1;
   const READALL                       = 1024;

   protected $team                     = [];


   /**
    * Name of the type
    *
    * @param $nb : number of item in the type (default 0)
   **/
   static function getTypeName($nb = 0) {
      return _n('Project', 'Projects', $nb);
   }


   static function canView() {
      return Session::haveRightsOr(self::$rightname, [self::READALL, self::READMY]);
   }


   /**
    * Is the current user have right to show the current project ?
    *
    * @return boolean
   **/
   function canViewItem() {

      if (!parent::canViewItem()) {
         return false;
      }
      return (Session::haveRight(self::$rightname, self::READALL)
              || (Session::haveRight(self::$rightname, self::READMY)
                  && (($this->fields["users_id"] === Session::getLoginUserID())
                      || $this->isInTheManagerGroup()
                      || $this->isInTheTeam()
                  ))
              );
   }


   /**
    * Is the current user have right to create the current change ?
    *
    * @return boolean
   **/
   function canCreateItem() {

      if (!Session::haveAccessToEntity($this->getEntityID())) {
         return false;
      }
      return Session::haveRight(self::$rightname, CREATE);
   }


   /**
    * @since 0.85
    *
    * @see commonDBTM::getRights()
    **/
   function getRights($interface = 'central') {

      $values = parent::getRights();
      unset($values[READ]);

      $values[self::READALL] = __('See all');
      $values[self::READMY]  = __('See (actor)');

      return $values;
   }


   function getTabNameForItem(CommonGLPI $item, $withtemplate = 0) {

      if (static::canView() && !$withtemplate) {
         $nb = 0;
         switch ($item->getType()) {
            case __CLASS__ :
               $ong    = [];
               if ($_SESSION['glpishow_count_on_tabs']) {
                  $nb = countElementsInTable(
                     $this->getTable(),
                     [
                        $this->getForeignKeyField() => $item->getID(),
                        'is_deleted'                => 0
                     ]
                  );
               }
               $ong[1] = self::createTabEntry($this->getTypeName(Session::getPluralNumber()), $nb);
               $ong[2] = __('GANTT');
               return $ong;
         }
      }

      return '';
   }


   static function displayTabContentForItem(CommonGLPI $item, $tabnum = 1, $withtemplate = 0) {

      switch ($item->getType()) {
         case __CLASS__ :
            switch ($tabnum) {
               case 1 :
                  $item->showChildren();
                  break;

               case 2 :
                  $item->showGantt($item->getID());
                  break;
            }
            break;
      }
      return true;
   }


   function defineTabs($options = []) {

      $ong = [];
      $this->addDefaultFormTab($ong);
      $this->addStandardTab('ProjectTask', $ong, $options);
      $this->addStandardTab('ProjectTeam', $ong, $options);
      $this->addStandardTab(__CLASS__, $ong, $options);
      $this->addStandardTab('ProjectCost', $ong, $options);
      $this->addStandardTab('Itil_Project', $ong, $options);
      $this->addStandardTab('Item_Project', $ong, $options);
      $this->addStandardTab('Document_Item', $ong, $options);
      $this->addStandardTab('Contract_Item', $ong, $options);
      $this->addStandardTab('Notepad', $ong, $options);
      $this->addStandardTab('KnowbaseItem_Item', $ong, $options);
      $this->addStandardTab('Log', $ong, $options);

      return $ong;
   }


   static function getAdditionalMenuContent() {

      // No view to project by right on tasks add it
      if (!static::canView()
          && Session::haveRight('projecttask', ProjectTask::READMY)) {
         $menu['project']['title'] = Project::getTypeName(Session::getPluralNumber());
         $menu['project']['page']  = ProjectTask::getSearchURL(false);

         return $menu;
      }
      return false;
   }


   static function getAdditionalMenuOptions() {
      return [
         'task' => [
            'title' => __('My tasks'),
            'page'  => ProjectTask::getSearchURL(false),
            'links' => [
               'search' => ProjectTask::getSearchURL(false),
            ]
         ]
      ];
   }


   /**
    * @see CommonGLPI::getAdditionalMenuLinks()
   **/
   static function getAdditionalMenuLinks() {
      global $CFG_GLPI;

      $links = [];
      if (static::canView()
          || Session::haveRight('projecttask', ProjectTask::READMY)) {
         $pic_validate = "<img title=\"".__s('My tasks')."\" alt=\"".__('My tasks')."\" src='".
                           $CFG_GLPI["root_doc"]."/pics/menu_showall.png' class='pointer'>";

         $links[$pic_validate] = ProjectTask::getSearchURL(false);

         $links['summary'] = Project::getFormURL(false).'?showglobalgantt=1';
      }
      if (count($links)) {
         return $links;
      }
      return false;
   }


   function post_updateItem($history = 1) {
      global $CFG_GLPI;

      if (!isset($this->input['_disablenotif']) && $CFG_GLPI["use_notifications"]) {
         // Read again project to be sure that all data are up to date
         $this->getFromDB($this->fields['id']);
         NotificationEvent::raiseEvent("update", $this);
      }
   }


   function post_addItem() {
      global $DB, $CFG_GLPI;

      // Manage add from template
      if (isset($this->input["_oldID"])) {
         ProjectCost::cloneProject($this->input["_oldID"], $this->fields['id']);

         // ADD Task
         ProjectTask::cloneProjectTask($this->input["_oldID"], $this->fields['id']);

         // ADD Documents
         Document_Item::cloneItem($this->getType(), $this->input["_oldID"], $this->fields['id']);

         // ADD Team
         ProjectTeam::cloneProjectTeam($this->input["_oldID"], $this->fields['id']);

         // ADD Itil
         Itil_Project::cloneItilProject($this->input["_oldID"], $this->fields['id']);

         // ADD Contract
         Contract::cloneItem($this->getType(), $this->input["_oldID"], $this->fields['id']);

         // ADD Notepad
         Notepad::cloneItem($this->getType(), $this->input["_oldID"], $this->fields['id']);

         //Add KB links
         KnowbaseItem_Item::cloneItem($this->getType(), $this->input["_oldID"], $this->fields['id']);
      }
      if (!isset($this->input['_disablenotif']) && $CFG_GLPI["use_notifications"]) {
         // Clean reload of the project
         $this->getFromDB($this->fields['id']);

         NotificationEvent::raiseEvent('new', $this);
      }
   }


   function post_getEmpty() {

      $this->fields['priority']     = 3;
      $this->fields['percent_done'] = 0;

      // Set as manager to be able to see it after creation
      if (!Session::haveRight(self::$rightname, self::READALL)) {
         $this->fields['users_id'] = Session::getLoginUserID();
      }
   }


   function post_getFromDB() {
      // Team
      $this->team    = ProjectTeam::getTeamFor($this->fields['id']);
   }


   function pre_deleteItem() {
      global $CFG_GLPI;

      if (!isset($this->input['_disablenotif']) && $CFG_GLPI['use_notifications']) {
         NotificationEvent::raiseEvent('delete', $this);
      }
      return true;
   }


   function cleanDBonPurge() {

      $this->deleteChildrenAndRelationsFromDb(
         [
            Item_Project::class,
            Itil_Project::class,
            ProjectCost::class,
            ProjectTask::class,
            ProjectTeam::class,
         ]
      );

      parent::cleanDBonPurge();
   }


   /**
    * Return visibility joins to add to DBIterator parameters
    *
    * @since 9.4
    *
    * @param boolean $forceall force all joins (false by default)
    *
    * @return array
    */
   static public function getVisibilityCriteria($forceall = false) {
      global $CFG_GLPI;

      if (Session::haveRight('project', self::READALL)) {
         return [
            'LEFT JOIN' => [],
            'WHERE' => [],
         ];
      }

      $join = [];
      $where = [];

      $join['glpi_projectteams'] = [
         'ON' => [
            'glpi_projectteams'  => 'projects_id',
            'glpi_projects'      => 'id'
         ]
      ];

      $teamtable = 'glpi_projectteams';
      $where['OR'] = [
         'glpi_projects.users_id'   => Session::getLoginUserID(),
         [
            "$teamtable.itemtype"   => 'User',
            "$teamtable.items_id"   => Session::getLoginUserID()
         ]
      ];
      if (count($_SESSION['glpigroups'])) {
         $where['OR']['glpi_projects.groups_id'] = $_SESSION['glpigroups'];
         $where['OR'][] = [
            "$teamtable.itemtype"   => 'Group',
            "$teamtable.items_id"   => $_SESSION['glpigroups']
         ];
      }

      $criteria = [
         'LEFT JOIN' => $join,
         'WHERE'     => $where
      ];

      return $criteria;
   }
   /**
    * Is the current user in the team?
    *
    * @return boolean
   **/
   function isInTheTeam() {

      if (isset($this->team['User']) && count($this->team['User'])) {
         foreach ($this->team['User'] as $data) {
            if ($data['items_id'] == Session::getLoginUserID()) {
               return true;
            }
         }
      }

      if (isset($_SESSION['glpigroups']) && count($_SESSION['glpigroups'])
          && isset($this->team['Group']) && count($this->team['Group'])) {
         foreach ($_SESSION['glpigroups'] as $groups_id) {
            foreach ($this->team['Group'] as $data) {
               if ($data['items_id'] == $groups_id) {
                  return true;
               }
            }
         }
      }
      return false;
   }


   /**
    * Is the current user in manager group?
    *
    * @return boolean
   **/
   function isInTheManagerGroup() {

      if (isset($_SESSION['glpigroups']) && count($_SESSION['glpigroups'])
          && $this->fields['groups_id']) {
         foreach ($_SESSION['glpigroups'] as $groups_id) {
            if ($this->fields['groups_id'] == $groups_id) {
               return true;
            }
         }
      }
      return false;
   }


   /**
    * Get team member count
    *
    * @return number
   **/
   function getTeamCount() {

      $nb = 0;
      if (is_array($this->team) && count($this->team)) {
         foreach ($this->team as $val) {
            $nb +=  count($val);
         }
      }
      return $nb;
   }


   function rawSearchOptions() {
      global $DB;

      $tab = [];

      $tab[] = [
         'id'                 => 'common',
         'name'               => __('Characteristics')
      ];

      $tab[] = [
         'id'                 => '1',
         'table'              => $this->getTable(),
         'field'              => 'name',
         'name'               => __('Name'),
         'datatype'           => 'itemlink',
         'massiveaction'      => false,
         'forcegroupby'       => true
      ];

      $tab[] = [
         'id'                 => '2',
         'table'              => $this->getTable(),
         'field'              => 'id',
         'name'               => __('ID'),
         'massiveaction'      => false,
         'datatype'           => 'number'
      ];

      $tab[] = [
         'id'                 => '4',
         'table'              => $this->getTable(),
         'field'              => 'code',
         'name'               => __('Code'),
         'massiveaction'      => false,
         'datatype'           => 'string'
      ];

      $tab[] = [
         'id'                 => '13',
         'table'              => $this->getTable(),
         'field'              => 'name',
         'name'               => __('Father'),
         'datatype'           => 'itemlink',
         'massiveaction'      => false,
         'joinparams'         => [
            'condition'       => [new QueryExpression('1=1')]
         ]
      ];

      $tab[] = [
         'id'                 => '21',
         'table'              => $this->getTable(),
         'field'              => 'content',
         'name'               => __('Description'),
         'massiveaction'      => false,
         'datatype'           => 'text'
      ];

      $tab[] = [
         'id'                 => '3',
         'table'              => $this->getTable(),
         'field'              => 'priority',
         'name'               => __('Priority'),
         'searchtype'         => 'equals',
         'datatype'           => 'specific'
      ];

      $tab[] = [
         'id'                 => '14',
         'table'              => 'glpi_projecttypes',
         'field'              => 'name',
         'name'               => __('Type'),
         'datatype'           => 'dropdown'
      ];

      $tab[] = [
         'id'                 => '12',
         'table'              => 'glpi_projectstates',
         'field'              => 'name',
         'name'               => __('State'),
         'datatype'           => 'dropdown',
         'additionalfields'   => ['color'],
      ];

      $tab[] = [
         'id'                 => '15',
         'table'              => $this->getTable(),
         'field'              => 'date',
         'name'               => __('Creation date'),
         'datatype'           => 'datetime',
         'massiveaction'      => false
      ];

      $tab[] = [
         'id'                 => '5',
         'table'              => $this->getTable(),
         'field'              => 'percent_done',
         'name'               => __('Percent done'),
         'datatype'           => 'number',
         'unit'               => '%',
         'min'                => 0,
         'max'                => 100,
         'step'               => 5
      ];

      $tab[] = [
         'id'                 => '6',
         'table'              => $this->getTable(),
         'field'              => 'show_on_global_gantt',
         'name'               => __('Show on global GANTT'),
         'datatype'           => 'bool'
      ];

      $tab[] = [
         'id'                 => '24',
         'table'              => 'glpi_users',
         'field'              => 'name',
         'linkfield'          => 'users_id',
         'name'               => __('Manager'),
         'datatype'           => 'dropdown',
         'right'              => 'see_project'
      ];

      $tab[] = [
         'id'                 => '49',
         'table'              => 'glpi_groups',
         'field'              => 'completename',
         'linkfield'          => 'groups_id',
         'name'               => __('Manager group'),
         'condition'          => ['is_manager' => 1],
         'datatype'           => 'dropdown'
      ];

      $tab[] = [
         'id'                 => '7',
         'table'              => $this->getTable(),
         'field'              => 'plan_start_date',
         'name'               => __('Planned start date'),
         'datatype'           => 'datetime'
      ];

      $tab[] = [
         'id'                 => '8',
         'table'              => $this->getTable(),
         'field'              => 'plan_end_date',
         'name'               => __('Planned end date'),
         'datatype'           => 'datetime'
      ];

      $tab[] = [
         'id'                 => '17',
         'table'              => $this->getTable(),
         'field'              => '_virtual_planned_duration',
         'name'               => __('Planned duration'),
         'datatype'           => 'specific',
         'nosearch'           => true,
         'massiveaction'      => false,
         'nosort'             => true
      ];

      $tab[] = [
         'id'                 => '9',
         'table'              => $this->getTable(),
         'field'              => 'real_start_date',
         'name'               => __('Real start date'),
         'datatype'           => 'datetime'
      ];

      $tab[] = [
         'id'                 => '10',
         'table'              => $this->getTable(),
         'field'              => 'real_end_date',
         'name'               => __('Real end date'),
         'datatype'           => 'datetime'
      ];

      $tab[] = [
         'id'                 => '18',
         'table'              => $this->getTable(),
         'field'              => '_virtual_effective_duration',
         'name'               => __('Effective duration'),
         'datatype'           => 'specific',
         'nosearch'           => true,
         'massiveaction'      => false,
         'nosort'             => true
      ];

      $tab[] = [
         'id'                 => '16',
         'table'              => $this->getTable(),
         'field'              => 'comment',
         'name'               => __('Comments'),
         'datatype'           => 'text'
      ];

      $tab[] = [
         'id'                 => '19',
         'table'              => $this->getTable(),
         'field'              => 'date_mod',
         'name'               => __('Last update'),
         'datatype'           => 'datetime',
         'massiveaction'      => false
      ];

      $tab[] = [
         'id'                 => '121',
         'table'              => $this->getTable(),
         'field'              => 'date_creation',
         'name'               => __('Creation date'),
         'datatype'           => 'datetime',
         'massiveaction'      => false
      ];

      $tab[] = [
         'id'                 => '80',
         'table'              => 'glpi_entities',
         'field'              => 'completename',
         'name'               => __('Entity'),
         'datatype'           => 'dropdown'
      ];

      $tab[] = [
         'id'                 => '86',
         'table'              => $this->getTable(),
         'field'              => 'is_recursive',
         'name'               => __('Child entities'),
         'datatype'           => 'bool'
      ];

      $tab[] = [
         'id'                 => '91',
         'table'              => ProjectCost::getTable(),
         'field'              => 'totalcost',
         'name'               => __('Total cost'),
         'datatype'           => 'decimal',
         'forcegroupby'       => true,
         'usehaving'          => true,
         'massiveaction'      => false,
         'joinparams'         => [
            'jointype'           => 'child',
            'specific_itemtype'  => 'ProjectCost',
            'condition'          => ['NEWTABLE.projects_id' => new QueryExpression($DB->quoteName('REFTABLE.id'))],
            'beforejoin'         => [
               'table'        => $this->getTable(),
               'joinparams'   => [
                  'jointype'  => 'child'
               ],
            ],
         ],
         'computation'        => '(SUM('.$DB->quoteName('TABLE.cost').'))'
      ];

      $itil_count_types = [
         'Change'  => _x('quantity', 'Number of changes'),
         'Problem' => _x('quantity', 'Number of problems'),
         'Ticket'  => _x('quantity', 'Number of tickets'),
      ];
      $index = 92;
      foreach ($itil_count_types as $itil_type => $label) {
         $tab[] = [
            'id'                 => $index,
            'table'              => Itil_Project::getTable(),
            'field'              => 'id',
            'name'               => $label,
            'datatype'           => 'count',
            'forcegroupby'       => true,
            'usehaving'          => true,
            'massiveaction'      => false,
            'joinparams'         => [
               'jointype'           => 'child',
               'condition'          => "AND NEWTABLE.`itemtype` = '$itil_type'"
            ]
         ];
         $index++;
      }

      $tab[] = [
         'id'                 => 'project_team',
         'name'               => ProjectTeam::getTypeName(),
      ];

      $tab[] = [
         'id'                 => '87',
         'table'              => User::getTable(),
         'field'              => 'name',
         'name'               => User::getTypeName(2),
         'forcegroupby'       => true,
         'datatype'           => 'dropdown',
         'joinparams'         => [
            'jointype'          => 'itemtype_item_revert',
            'specific_itemtype' => 'User',
            'beforejoin'        => [
               'table'      => ProjectTeam::getTable(),
               'joinparams' => [
                  'jointype' => 'child',
               ]
            ]
         ]
      ];

      $tab[] = [
         'id'                 => '88',
         'table'              => Group::getTable(),
         'field'              => 'completename',
         'name'               => Group::getTypeName(2),
         'forcegroupby'       => true,
         'datatype'           => 'dropdown',
         'joinparams'         => [
            'jointype'          => 'itemtype_item_revert',
            'specific_itemtype' => 'Group',
            'beforejoin'        => [
               'table'      => ProjectTeam::getTable(),
               'joinparams' => [
                  'jointype' => 'child',
               ]
            ]
         ]
      ];

      $tab[] = [
         'id'                 => '89',
         'table'              => Supplier::getTable(),
         'field'              => 'name',
         'name'               => Supplier::getTypeName(2),
         'forcegroupby'       => true,
         'datatype'           => 'dropdown',
         'joinparams'         => [
            'jointype'          => 'itemtype_item_revert',
            'specific_itemtype' => 'Supplier',
            'beforejoin'        => [
               'table'      => ProjectTeam::getTable(),
               'joinparams' => [
                  'jointype' => 'child',
               ]
            ]
         ]
      ];

      $tab[] = [
         'id'                 => '90',
         'table'              => Contact::getTable(),
         'field'              => 'name',
         'name'               => Contact::getTypeName(2),
         'forcegroupby'       => true,
         'datatype'           => 'dropdown',
         'joinparams'         => [
            'jointype'          => 'itemtype_item_revert',
            'specific_itemtype' => 'Contact',
            'beforejoin'        => [
               'table'      => ProjectTeam::getTable(),
               'joinparams' => [
                  'jointype' => 'child',
               ]
            ]
         ]
      ];

      $tab[] = [
         'id'                 => 'project_task',
         'name'               => ProjectTask::getTypeName(),
      ];
<<<<<<< HEAD
      $index = 92;
      foreach ($itil_count_types as $itil_type => $label) {
         $tab[] = [
            'id'                 => $index,
            'table'              => Itil_Project::getTable(),
            'field'              => 'id',
            'name'               => $label,
            'datatype'           => 'count',
            'forcegroupby'       => true,
            'usehaving'          => true,
            'massiveaction'      => false,
            'joinparams'         => [
               'jointype'           => 'child',
               'condition'          => ['NEWTABLE.itemtype' => $itil_type]
=======

      $tab[] = [
         'id'                 => '111',
         'table'              => ProjectTask::getTable(),
         'field'              => 'name',
         'name'               => __('Name'),
         'datatype'           => 'string',
         'massiveaction'      => false,
         'forcegroupby'       => true,
         'splititems'         => true,
         'joinparams'         => [
            'jointype'  => 'child'
         ]
      ];

      $tab[] = [
         'id'                 => '112',
         'table'              => ProjectTask::getTable(),
         'field'              => 'content',
         'name'               => __('Description'),
         'datatype'           => 'text',
         'massiveaction'      => false,
         'forcegroupby'       => true,
         'splititems'         => true,
         'joinparams'         => [
            'jointype'  => 'child'
         ]
      ];

      $tab[] = [
         'id'                 => '113',
         'table'              => ProjectState::getTable(),
         'field'              => 'name',
         'name'               => _x('item', 'State'),
         'datatype'           => 'dropdown',
         'massiveaction'      => false,
         'forcegroupby'       => true,
         'splititems'         => true,
         'joinparams'         => [
            'jointype'          => 'item_revert',
            'specific_itemtype' => 'ProjectState',
            'beforejoin'        => [
               'table'      => ProjectTask::getTable(),
               'joinparams' => [
                  'jointype' => 'child',
               ]
>>>>>>> 1cb79faa
            ]
         ]
      ];

      $tab[] = [
         'id'                 => '114',
         'table'              => ProjectTaskType::getTable(),
         'field'              => 'name',
         'name'               => __('Type'),
         'datatype'           => 'dropdown',
         'massiveaction'      => false,
         'forcegroupby'       => true,
         'splititems'         => true,
         'joinparams'         => [
            'jointype'          => 'item_revert',
            'specific_itemtype' => 'ProjectTaskType',
            'beforejoin'        => [
               'table'      => ProjectTask::getTable(),
               'joinparams' => [
                  'jointype' => 'child',
               ]
            ]
         ]
      ];

      $tab[] = [
         'id'                 => '115',
         'table'              => ProjectTask::getTable(),
         'field'              => 'date',
         'name'               => __('Opening date'),
         'datatype'           => 'datetime',
         'massiveaction'      => false,
         'forcegroupby'       => true,
         'splititems'         => true,
         'joinparams'         => [
            'jointype'  => 'child'
         ]
      ];

      $tab[] = [
         'id'                 => '116',
         'table'              => ProjectTask::getTable(),
         'field'              => 'date_mod',
         'name'               => __('Last update'),
         'datatype'           => 'datetime',
         'massiveaction'      => false,
         'forcegroupby'       => true,
         'splititems'         => true,
         'joinparams'         => [
            'jointype'  => 'child'
         ]
      ];

      $tab[] = [
         'id'                 => '117',
         'table'              => ProjectTask::getTable(),
         'field'              => 'percent_done',
         'name'               => __('Percent done'),
         'datatype'           => 'number',
         'unit'               => '%',
         'min'                => 0,
         'max'                => 100,
         'step'               => 5,
         'massiveaction'      => false,
         'forcegroupby'       => true,
         'splititems'         => true,
         'joinparams'         => [
            'jointype'  => 'child'
         ]
      ];

      $tab[] = [
         'id'                 => '118',
         'table'              => ProjectTask::getTable(),
         'field'              => 'plan_start_date',
         'name'               => __('Planned start date'),
         'datatype'           => 'datetime',
         'massiveaction'      => false,
         'forcegroupby'       => true,
         'splititems'         => true,
         'joinparams'         => [
            'jointype'  => 'child'
         ]
      ];

      $tab[] = [
         'id'                 => '119',
         'table'              => ProjectTask::getTable(),
         'field'              => 'plan_end_date',
         'name'               => __('Planned end date'),
         'datatype'           => 'datetime',
         'massiveaction'      => false,
         'forcegroupby'       => true,
         'splititems'         => true,
         'joinparams'         => [
            'jointype'  => 'child'
         ]
      ];

      $tab[] = [
         'id'                 => '120',
         'table'              => ProjectTask::getTable(),
         'field'              => 'real_start_date',
         'name'               => __('Real start date'),
         'datatype'           => 'datetime',
         'massiveaction'      => false,
         'forcegroupby'       => true,
         'splititems'         => true,
         'joinparams'         => [
            'jointype'  => 'child'
         ]
      ];

      $tab[] = [
         'id'                 => '122',
         'table'              => ProjectTask::getTable(),
         'field'              => 'real_end_date',
         'name'               => __('Real end date'),
         'datatype'           => 'datetime',
         'massiveaction'      => false,
         'joinparams'         => [
            'jointype'  => 'child'
         ]
      ];

      $tab[] = [
         'id'                 => '123',
         'table'              => ProjectTask::getTable(),
         'field'              => 'planned_duration',
         'name'               => __('Planned Duration'),
         'datatype'           => 'timestamp',
         'min'                => 0,
         'max'                => 100*HOUR_TIMESTAMP,
         'step'               => HOUR_TIMESTAMP,
         'addfirstminutes'    => true,
         'inhours'            => true,
         'massiveaction'      => false,
         'forcegroupby'       => true,
         'splititems'         => true,
         'joinparams'         => [
            'jointype'  => 'child'
         ]
      ];

      $tab[] = [
         'id'                 => '124',
         'table'              => ProjectTask::getTable(),
         'field'              => 'effective_duration',
         'name'               => __('Effective duration'),
         'datatype'           => 'timestamp',
         'min'                => 0,
         'max'                => 100*HOUR_TIMESTAMP,
         'step'               => HOUR_TIMESTAMP,
         'addfirstminutes'    => true,
         'inhours'            => true,
         'massiveaction'      => false,
         'forcegroupby'       => true,
         'splititems'         => true,
         'joinparams'         => [
            'jointype'  => 'child'
         ]
      ];

      $tab[] = [
         'id'                 => '125',
         'table'              => ProjectTask::getTable(),
         'field'              => 'comment',
         'name'               => __('Comments'),
         'datatype'           => 'text',
         'massiveaction'      => false,
         'forcegroupby'       => true,
         'splititems'         => true,
         'joinparams'         => [
            'jointype'  => 'child'
         ]
      ];

      $tab[] = [
         'id'                 => '126',
         'table'              => ProjectTask::getTable(),
         'field'              => 'is_milestone',
         'name'               => __('Milestone'),
         'datatype'           => 'bool',
         'massiveaction'      => false,
         'forcegroupby'       => true,
         'splititems'         => true,
         'joinparams'         => [
            'jointype'  => 'child'
         ]
      ];

      // add objectlock search options
      $tab = array_merge($tab, ObjectLock::rawSearchOptionsToAdd(get_class($this)));

      $tab = array_merge($tab, Notepad::rawSearchOptionsToAdd());

      return $tab;
   }


   /**
    * @param $output_type     (default 'Search::HTML_OUTPUT')
    * @param $mass_id         id of the form to check all (default '')
    */
   static function commonListHeader($output_type = Search::HTML_OUTPUT, $mass_id = '') {

      // New Line for Header Items Line
      echo Search::showNewLine($output_type);
      // $show_sort if
      $header_num                      = 1;

      $items                           = [];
      $items[(empty($mass_id) ? '&nbsp' : Html::getCheckAllAsCheckbox($mass_id))] = '';
      $items[__('ID')]                 = "id";
      $items[__('Status')]             = "glpi_projectstates.name";
      $items[__('Date')]               = "date";
      $items[__('Last update')]        = "date_mod";

      if (count($_SESSION["glpiactiveentities"]) > 1) {
         $items[_n('Entity', 'Entities', Session::getPluralNumber())] = "glpi_entities.completename";
      }

      $items[__('Priority')]         = "priority";
      $items[__('Manager')]          = "users_id";
      $items[__('Manager group')]    = "groups_id";
      $items[__('Name')]             = "name";

      foreach ($items as $key => $val) {
         $issort = 0;
         $link   = "";
         echo Search::showHeaderItem($output_type, $key, $header_num, $link);
      }

      // End Line for column headers
      echo Search::showEndLine($output_type);
   }


   /**
    * Display a line for an object
    *
    * @since 0.85 (befor in each object with differents parameters)
    *
    * @param $id                 Integer  ID of the object
    * @param $options            array    of options
    *      output_type            : Default output type (see Search class / default Search::HTML_OUTPUT)
    *      row_num                : row num used for display
    *      type_for_massiveaction : itemtype for massive action
    *      id_for_massaction      : default 0 means no massive action
    *      followups              : only for Tickets : show followup columns
    */
   static function showShort($id, $options = []) {
      global $CFG_GLPI, $DB;

      $p['output_type']            = Search::HTML_OUTPUT;
      $p['row_num']                = 0;
      $p['type_for_massiveaction'] = 0;
      $p['id_for_massiveaction']   = 0;

      if (count($options)) {
         foreach ($options as $key => $val) {
            $p[$key] = $val;
         }
      }

      $rand = mt_rand();

      // Prints a job in short form
      // Should be called in a <table>-segment
      // Print links or not in case of user view
      // Make new job object and fill it from database, if success, print it
      $item        = new static();

      $candelete   = static::canDelete();
      $canupdate   = Session::haveRight(static::$rightname, UPDATE);
      $align       = "class='center";
      $align_desc  = "class='left";

      $align      .= "'";
      $align_desc .= "'";

      if ($item->getFromDB($id)) {
         $item_num = 1;
         $bgcolor  = $_SESSION["glpipriority_".$item->fields["priority"]];

         echo Search::showNewLine($p['output_type'], $p['row_num']%2);

         $check_col = '';
         if (($candelete || $canupdate)
             && ($p['output_type'] == Search::HTML_OUTPUT)
             && $p['id_for_massiveaction']) {

            $check_col = Html::getMassiveActionCheckBox($p['type_for_massiveaction'],
                                                        $p['id_for_massiveaction']);
         }
         echo Search::showItem($p['output_type'], $check_col, $item_num, $p['row_num'], $align);

         $id_col = $item->fields["id"];
         echo Search::showItem($p['output_type'], $id_col, $item_num, $p['row_num'], $align);
         // First column
         $first_col = '';
         $color     = '';
         if ($item->fields["projectstates_id"]) {
            $iterator = $DB->request([
               'SELECT' => 'color',
               'FROM'   => 'glpi_projectstates',
               'WHERE'  => ['id' => $item->fields['projectstates_id']]
            ]);
            while ($color = $iterator->next()) {
               $color = $color['color'];
            }
            $first_col = Dropdown::getDropdownName('glpi_projectstates', $item->fields["projectstates_id"]);
         }
         echo Search::showItem($p['output_type'], $first_col, $item_num, $p['row_num'],
                               "$align bgcolor='$color'");

         // Second column
         $second_col = sprintf(__('Opened on %s'),
                               ($p['output_type'] == Search::HTML_OUTPUT?'<br>':'').
                                 Html::convDateTime($item->fields['date']));

         echo Search::showItem($p['output_type'], $second_col, $item_num, $p['row_num'],
                               $align." width=130");

         // Second BIS column
         $second_col = Html::convDateTime($item->fields["date_mod"]);
         echo Search::showItem($p['output_type'], $second_col, $item_num, $p['row_num'],
                               $align." width=90");

         // Second TER column
         if (count($_SESSION["glpiactiveentities"]) > 1) {
            $second_col = Dropdown::getDropdownName('glpi_entities', $item->fields['entities_id']);
            echo Search::showItem($p['output_type'], $second_col, $item_num, $p['row_num'],
                                  $align." width=100");
         }

         // Third Column
         echo Search::showItem($p['output_type'],
                               "<span class='b'>".
                                 CommonITILObject::getPriorityName($item->fields["priority"]).
                                 "</span>",
                               $item_num, $p['row_num'], "$align bgcolor='$bgcolor'");

         // Fourth Column
         $fourth_col = "";

         if ($item->fields["users_id"]) {
            $userdata    = getUserName($item->fields["users_id"], 2);
            $fourth_col .= sprintf(__('%1$s %2$s'),
                                   "<span class='b'>".$userdata['name']."</span>",
                                    Html::showToolTip($userdata["comment"],
                                                      ['link'    => $userdata["link"],
                                                            'display' => false]));
         }

         echo Search::showItem($p['output_type'], $fourth_col, $item_num, $p['row_num'], $align);

         // Fifth column
         $fifth_col = "";

         if ($item->fields["groups_id"]) {
            $fifth_col .= Dropdown::getDropdownName("glpi_groups", $item->fields["groups_id"]);
            $fifth_col .= "<br>";
         }

         echo Search::showItem($p['output_type'], $fifth_col, $item_num, $p['row_num'], $align);

         // Eigth column
         $eigth_column = "<span class='b'>".$item->fields["name"]."</span>&nbsp;";

         // Add link
         if ($item->canViewItem()) {
            $eigth_column = "<a id='".$item->getType().$item->fields["id"]."$rand' href=\"".
                              $item->getLinkURL()."&amp;forcetab=Project$\">$eigth_column</a>";
         }

         if ($p['output_type'] == Search::HTML_OUTPUT) {
            $eigth_column = sprintf(__('%1$s %2$s'), $eigth_column,
                                    Html::showToolTip($item->fields['content'],
                                                      ['display' => false,
                                                            'applyto' => $item->getType().
                                                                           $item->fields["id"].
                                                                           $rand]));
         }

         echo Search::showItem($p['output_type'], $eigth_column, $item_num, $p['row_num'],
                               $align_desc."width='200'");

         // Finish Line
         echo Search::showEndLine($p['output_type']);
      } else {
         echo "<tr class='tab_bg_2'>";
         echo "<td colspan='6' ><i>".__('No item in progress.')."</i></td></tr>";
      }
   }

   function prepareInputForAdd($input) {

      if (isset($input["id"]) && ($input["id"] > 0)) {
         $input["_oldID"] = $input["id"];
      }
      unset($input['id']);
      unset($input['withtemplate']);

      return $input;
   }


   function prepareInputForUpdate($input) {
      return self::checkPlanAndRealDates($input);
   }


   static function checkPlanAndRealDates($input) {

      if (isset($input['plan_start_date']) && !empty($input['plan_start_date'])
          && isset($input['plan_end_date']) && !empty($input['plan_end_date'])
          && (($input['plan_end_date'] < $input['plan_start_date'])
              || empty($input['plan_start_date']))) {
         Session::addMessageAfterRedirect(__('Invalid planned dates. Dates not updated.'), false,
                                          ERROR);
         unset($input['plan_start_date']);
         unset($input['plan_end_date']);
      }
      if (isset($input['real_start_date']) && !empty($input['real_start_date'])
          && isset($input['real_end_date']) && !empty($input['real_end_date'])
          && (($input['real_end_date'] < $input['real_start_date'])
              || empty($input['real_start_date']))) {
         Session::addMessageAfterRedirect(__('Invalid real dates. Dates not updated.'), false,
                                          ERROR);
         unset($input['real_start_date']);
         unset($input['real_end_date']);
      }
      return $input;
   }


   /**
    * Print the HTML array children of a TreeDropdown
    *
    * @return Nothing (display)
    **/
   function showChildren() {
      global $DB, $CFG_GLPI;

      $ID   = $this->getID();
      $this->check($ID, READ);
      $rand = mt_rand();

      $iterator = $DB->request([
         'FROM'   => $this->getTable(),
         'WHERE'  => [
            $this->getForeignKeyField()   => $ID,
            'is_deleted'                  => 0
         ]
      ]);
      $numrows = count($iterator);

      if ($this->can($ID, UPDATE)) {
         echo "<div class='firstbloc'>";
         echo "<form name='project_form$rand' id='project_form$rand' method='post'
         action='".Toolbox::getItemTypeFormURL(__CLASS__)."'>";

         echo "<a href='".Toolbox::getItemTypeFormURL('Project')."?projects_id=$ID'>";
         echo __('Create a sub project from this project');
         echo "</a>";
         Html::closeForm();
         echo "</div>";
      }

      echo "<div class='spaced'>";
      echo "<table class='tab_cadre_fixehov'>";
      echo "<tr class='noHover'><th colspan='12'>".Project::getTypeName($numrows)."</th></tr>";
      if ($numrows) {
         Project::commonListHeader();
         Session::initNavigateListItems('Project',
                                 //TRANS : %1$s is the itemtype name,
                                 //        %2$s is the name of the item (used for headings of a list)
                                         sprintf(__('%1$s = %2$s'), Project::getTypeName(1),
                                                 $this->fields["name"]));

         $i = 0;
         while ($data = $iterator->next()) {
            Session::addToNavigateListItems('Project', $data["id"]);
            Project::showShort($data['id'], ['row_num' => $i]);
            $i++;
         }
         Project::commonListHeader();
      }
      echo "</table>";
      echo "</div>\n";
   }


   /**
    * Print the computer form
    *
    * @param $ID        integer ID of the item
    * @param $options   array
    *     - target for the Form
    *     - withtemplate template or basic computer
    *
    *@return Nothing (display)
   **/
   function showForm($ID, $options = []) {
      global $CFG_GLPI, $DB;

      $this->initForm($ID, $options);
      $this->showFormHeader($options);

      echo "<tr class='tab_bg_1'>";
      echo "<td>".__('Creation date')."</td>";
      echo "<td>";

      $date = $this->fields["date"];
      if (!$ID) {
         $date = $_SESSION['glpi_currenttime'];
      }
      Html::showDateTimeField("date", ['value'      => $date,
                                            'timestep'   => 1,
                                            'maybeempty' => false]);
      echo "</td>";
      if ($ID) {
         echo "<td>".__('Last update')."</td>";
         echo "<td >". Html::convDateTime($this->fields["date_mod"])."</td>";
      } else {
         echo "<td colspan='2'>&nbsp;</td>";
      }
      echo "</tr>";

      echo "<tr class='tab_bg_1'>";
      echo "<td>".__('Name')."</td>";
      echo "<td>";
      Html::autocompletionTextField($this, 'name');
      echo "</td>";
      echo "<td>".__('Code')."</td>";
      echo "<td>";
      Html::autocompletionTextField($this, 'code');
      echo "</td>";
      echo "</tr>";

      echo "<tr class='tab_bg_1'>";
      echo "<td>".__('Priority')."</td>";
      echo "<td>";
      CommonITILObject::dropdownPriority(['value' => $this->fields['priority'],
                                               'withmajor' => 1]);
      echo "</td>";
      echo "<td>".__('As child of')."</td>";
      echo "<td>";
      $this->dropdown(['entity'   => $this->fields['entities_id'],
                            'value'    => $this->fields['projects_id'],
                            'used'     => [$this->fields['id']]]);
      echo "</td>";
      echo "</tr>";

      echo "<tr class='tab_bg_1'>";
      echo "<td>"._x('item', 'State')."</td>";
      echo "<td>";
      ProjectState::dropdown(['value' => $this->fields["projectstates_id"]]);
      echo "</td>";
      echo "<td>".__('Percent done')."</td>";
      echo "<td>";
      Dropdown::showNumber("percent_done", ['value' => $this->fields['percent_done'],
                                                 'min'   => 0,
                                                 'max'   => 100,
                                                 'step'  => 5,
                                                 'unit'  => '%']);
      echo "</td>";
      echo "</tr>";

      echo "<tr class='tab_bg_1'>";
      echo "<td>".__('Type')."</td>";
      echo "<td>";
      ProjectType::dropdown(['value' => $this->fields["projecttypes_id"]]);
      echo "</td>";
      echo "<td>".__('Show on global GANTT')."</td>";
      echo "<td>";
      Dropdown::showYesNo("show_on_global_gantt", $this->fields["show_on_global_gantt"]);
      echo "</td>";
      echo "</tr>";

      echo "<tr><td colspan='4' class='subheader'>".__('Manager')."</td></tr>";

      echo "<tr class='tab_bg_1'>";
      echo "<td>".__('User')."</td>";
      echo "<td>";
      User::dropdown(['name'   => 'users_id',
                           'value'  => $this->fields["users_id"],
                           'right'  => 'see_project',
                           'entity' => $this->fields["entities_id"]]);
      echo "</td>";
      echo "<td>".__('Group')."</td>";
      echo "<td>";
      Group::dropdown([
         'name'      => 'groups_id',
         'value'     => $this->fields['groups_id'],
         'entity'    => $this->fields['entities_id'],
         'condition' => ['is_manager' => 1]
      ]);
      echo "</td></tr>\n";

      echo "<tr><td colspan='4' class='subheader'>".__('Planning')."</td></tr>";

      echo "<tr class='tab_bg_1'>";
      echo "<td>".__('Planned start date')."</td>";
      echo "<td>";
      Html::showDateTimeField("plan_start_date", ['value' => $this->fields['plan_start_date']]);
      echo "</td>";
      echo "<td>".__('Real start date')."</td>";
      echo "<td>";
      Html::showDateTimeField("real_start_date", ['value' => $this->fields['real_start_date']]);
      echo "</td></tr>\n";

      echo "<tr class='tab_bg_1'>";
      echo "<td>".__('Planned end date')."</td>";
      echo "<td>";
      Html::showDateTimeField("plan_end_date", ['value' => $this->fields['plan_end_date']]);
      echo "</td>";
      echo "<td>".__('Real end date')."</td>";
      echo "<td>";
      Html::showDateTimeField("real_end_date", ['value' => $this->fields['real_end_date']]);
      echo "</td></tr>\n";

      echo "<tr class='tab_bg_1'>";
      echo "<td>".__('Planned duration');
      echo Html::showTooltip(__('Sum of planned durations of tasks'));
      echo "</td>";
      echo "<td>";
      echo Html::timestampToString(ProjectTask::getTotalPlannedDurationForProject($this->fields['id']),
                                   false);
      echo "</td>";
      echo "<td>".__('Effective duration');
      echo Html::showTooltip(__('Sum of total effective durations of tasks'));
      echo "</td>";
      echo "<td>";
      echo Html::timestampToString(ProjectTask::getTotalEffectiveDurationForProject($this->fields['id']),
                                   false);
      echo "</td></tr>\n";

      echo "<tr class='tab_bg_1'>";
      echo "<td>".__('Description')."</td>";
      echo "<td colspan='3'>";
      echo "<textarea id='content' name='content' cols='90' rows='6'>".$this->fields["content"].
           "</textarea>";
      echo "</td>";
      echo "</tr>\n";

      echo "<tr class='tab_bg_1'>";
      echo "<td>".__('Comments')."</td>";
      echo "<td colspan='3'>";
      echo "<textarea id='comment' name='comment' cols='90' rows='6'>".$this->fields["comment"].
           "</textarea>";
      echo "</td>";
      echo "</tr>\n";

      $this->showFormButtons($options);

      return true;
   }


   static function getSpecificValueToDisplay($field, $values, array $options = []) {

      if (!is_array($values)) {
         $values = [$field => $values];
      }
      switch ($field) {
         case 'priority':
            return CommonITILObject::getPriorityName($values[$field]);
      }
      return parent::getSpecificValueToDisplay($field, $values, $options);
   }


   /**
    * @since 0.85
    *
    * @param $field
    * @param $name            (default '')
    * @param $values          (default '')
    * @param $options   array
   **/
   static function getSpecificValueToSelect($field, $name = '', $values = '', array $options = []) {

      if (!is_array($values)) {
         $values = [$field => $values];
      }
      $options['display'] = false;

      switch ($field) {
         case 'priority' :
            $options['name']      = $name;
            $options['value']     = $values[$field];
            $options['withmajor'] = 1;
            return CommonITILObject::dropdownPriority($options);
      }
      return parent::getSpecificValueToSelect($field, $name, $values, $options);
   }


   /**
    * Show team for a project
   **/
   function showTeam(Project $project) {
      global $DB, $CFG_GLPI;

      $ID      = $project->fields['id'];
      $canedit = $project->can($ID, UPDATE);

      echo "<div class='center'>";

      $rand = mt_rand();
      $nb   = 0;
      $nb   = $project->getTeamCount();

      if ($canedit) {
         echo "<div class='firstbloc'>";
         echo "<form name='projectteam_form$rand' id='projectteam_form$rand' ";
         echo " method='post' action='".Toolbox::getItemTypeFormURL('ProjectTeam')."'>";
         echo "<input type='hidden' name='projects_id' value='$ID'>";
         echo "<table class='tab_cadre_fixe'>";
         echo "<tr class='tab_bg_1'><th colspan='2'>".__('Add a team member')."</tr>";
         echo "<tr class='tab_bg_2'><td>";

         $params = ['itemtypes'       => ProjectTeam::$available_types,
                         'entity_restrict' => ($project->fields['is_recursive']
                                               ? getSonsOf('glpi_entities',
                                                           $project->fields['entities_id'])
                                               : $project->fields['entities_id']),
                         ];
         $addrand = Dropdown::showSelectItemFromItemtypes($params);

         echo "</td>";
         echo "<td width='20%'>";
         echo "<input type='submit' name='add' value=\""._sx('button', 'Add')."\"
               class='submit'>";
         echo "</td>";
         echo "</tr>";
         echo "</table>";
         Html::closeForm();
         echo "</div>";
      }
      echo "<div class='spaced'>";
      if ($canedit && $nb) {
         Html::openMassiveActionsForm('mass'.__CLASS__.$rand);
         $massiveactionparams = ['num_displayed' => min($_SESSION['glpilist_limit'], $nb),
                                      'container'     => 'mass'.__CLASS__.$rand];
         Html::showMassiveActions($massiveactionparams);
      }
      echo "<table class='tab_cadre_fixehov'>";
      $header_begin  = "<tr>";
      $header_top    = '';
      $header_bottom = '';
      $header_end    = '';
      if ($canedit && $nb) {
         $header_begin    .= "<th width='10'>";
         $header_top    .= Html::getCheckAllAsCheckbox('mass'.__CLASS__.$rand);
         $header_bottom .= Html::getCheckAllAsCheckbox('mass'.__CLASS__.$rand);
         $header_end    .= "</th>";
      }
      $header_end .= "<th>".__('Type')."</th>";
      $header_end .= "<th>"._n('Member', 'Members', Session::getPluralNumber())."</th>";
      $header_end .= "</tr>";
      echo $header_begin.$header_top.$header_end;

      foreach (ProjectTeam::$available_types as $type) {
         if (isset($project->team[$type]) && count($project->team[$type])) {
            if ($item = getItemForItemtype($type)) {
               foreach ($project->team[$type] as $data) {
                  $item->getFromDB($data['items_id']);
                  echo "<tr class='tab_bg_2'>";
                  if ($canedit) {
                     echo "<td>";
                     Html::showMassiveActionCheckBox('ProjectTeam', $data["id"]);
                     echo "</td>";
                  }
                  echo "<td>".$item->getTypeName(1)."</td>";
                  echo "<td>".$item->getLink()."</td>";
                  echo "</tr>";
               }
            }
         }
      }
      if ($nb) {
         echo $header_begin.$header_bottom.$header_end;
      }

      echo "</table>";
      if ($canedit && $nb) {
         $massiveactionparams['ontop'] =false;
         Html::showMassiveActions($massiveactionparams);
         Html::closeForm();
      }

      echo "</div>";
      // Add items

      return true;
   }


   /** Get data to display on GANTT
    *
   * @param $ID        integer   ID of the project
   * @param $showall   boolean   show all sub items (projects / tasks) (true by default)
   */
   static function getDataToDisplayOnGantt($ID, $showall = true) {
      global $DB;

      $todisplay = [];
      $project   = new self();
      if ($project->getFromDB($ID)) {
         $projects = [];
         foreach ($DB->request('glpi_projects', ['projects_id' => $ID]) as $data) {
            $projects += static::getDataToDisplayOnGantt($data['id']);
         }
         ksort($projects);
         // Get all tasks
         $tasks      = ProjectTask::getAllForProject($ID);

         $real_begin = null;
         $real_end   = null;
         // Use real if set
         if (is_null($project->fields['real_start_date'])) {
            $real_begin = $project->fields['real_start_date'];
         }

         // Determine begin / end date of current project if not set (min/max sub projects / tasks)
         if (is_null($real_begin)) {
            if (!is_null($project->fields['plan_start_date'])) {
               $real_begin = $project->fields['plan_start_date'];
            } else {
               foreach ($tasks as $task) {
                  if (is_null($real_begin)
                      || (!is_null($task['plan_start_date'])
                          && ($real_begin > $task['plan_start_date']))) {
                     $real_begin = $task['plan_start_date'];
                  }
               }
               foreach ($projects as $p) {
                  if (is_null($real_begin)
                      || (($p['type'] == 'project')
                          && !is_null($p['from'])
                          && ($real_begin > $p['from']))) {
                     $real_begin = $p['from'];
                  }
               }
            }
         }

         // Use real if set
         if (!is_null($project->fields['real_end_date'])) {
            $real_end = $project->fields['real_end_date'];
         }
         if (is_null($real_end)) {
            if (!is_null($project->fields['plan_end_date'])) {
               $real_end = $project->fields['plan_end_date'];
            } else {
               foreach ($tasks as $task) {
                  if (is_null($real_end)
                      || (!is_null($task['plan_end_date'])
                          && ($real_end < $task['plan_end_date']))) {
                     $real_end = $task['plan_end_date'];
                  }
               }
               foreach ($projects as $p) {
                  if (is_null($real_end)
                      || (($p['type'] == 'project')
                          && !is_null($p['to'])
                          && ($real_end < $p['to']))) {
                     $real_end = $p['to'];
                  }
               }
            }
         }

         // Add current project
         $todisplay[$real_begin.'#'.$real_end.'#project'.$project->getID()]
                      = ['id'       => $project->getID(),
                              'name'     => $project->fields['name'],
                              'link'     => $project->getLink(),
                              'desc'     => $project->fields['content'],
                              'percent'  => isset($project->fields['percent_done'])?$project->fields['percent_done']:0,
                              'type'     => 'project',
                              'from'     => $real_begin,
                              'to'       => $real_end];

         if ($showall) {
            // Add current tasks
            $todisplay += ProjectTask::getDataToDisplayOnGanttForProject($ID);

            // Add ordered subprojects
            foreach ($projects as $key => $val) {
               $todisplay[$key] = $val;
            }
         }
      }

      return $todisplay;
   }


   /** show GANTT diagram for a project or for all
    *
   * @param $ID ID of the project or -1 for all projects
   */
   static function showGantt($ID) {
      global $DB;

      if ($ID > 0) {
         $project = new Project();
         if ($project->getFromDB($ID) && $project->canView()) {
            $todisplay = static::getDataToDisplayOnGantt($ID);
         } else {
            return false;
         }
      } else {
         $todisplay = [];
         // Get all root projects
         $iterator = $DB->request([
            'FROM'   => 'glpi_projects',
            'WHERE'  => [
               'projects_id'           => 0,
               'show_on_global_gantt'  => 1,
               'is_template'           => 0
            ] + getEntitiesRestrictCriteria('glpi_projects', '', '', true)
         ]);
         while ($data = $iterator->next()) {
            $todisplay += static::getDataToDisplayOnGantt($data['id'], false);
         }
         ksort($todisplay);
      }

      $data    = [];
      $invalid = [];
      if (count($todisplay)) {

         // Prepare for display
         foreach ($todisplay as $key => $val) {
            if (!empty($val['from']) && !empty($val['to'])) {
               $temp  = [];
               $color = 'ganttRed';
               if ($val['percent'] > 50) {
                  $color = 'ganttOrange';
               }
               if ($val['percent'] == 100) {
                  $color = 'ganttGreen';
               }
               switch ($val['type']) {
                  case 'project' :
                     $temp = ['name'   => $val['link'],
                                   'desc'   => '',
                                   'values' => [['from'
                                                            => "/Date(".strtotime($val['from'])."000)/",
                                                           'to'
                                                            => "/Date(".strtotime($val['to'])."000)/",
                                                           'desc'
                                                            => $val['desc'],
                                                         'label'
                                                            => $val['percent']."%",
                                                         'customClass'
                                                            => $color]]
                                 ];
                     break;

                  case 'task' :
                     if (isset($val['is_milestone']) && $val['is_milestone']) {
                        $color = 'ganttMilestone';
                     }
                     $temp = ['name'   => ' ',
                                   'desc'   => str_repeat('-', $val['parents']).$val['link'],
                                   'values' => [['from'
                                                            => "/Date(".strtotime($val['from'])."000)/",
                                                           'to'
                                                            => "/Date(".strtotime($val['to'])."000)/",
                                                           'desc'
                                                            => $val['desc'],
                                                           'label'
                                                            => strlen($val['percent']==0)?'':$val['percent']."%",
                                                           'customClass'
                                                            => $color]]
                                 ];
                     break;
               }
               $data[] = $temp;
            } else {
               $invalid[] = $val['link'];
            }
         }
         // Html::printCleanArray($data);
      }

      if (count($invalid)) {
         echo sprintf(__('Invalid items (no start or end date): %s'), implode(',', $invalid));
         echo "<br><br>";
      }

      if (count($data)) {
         $months = [__('January'), __('February'), __('March'), __('April'), __('May'),
                         __('June'), __('July'), __('August'), __('September'),
                         __('October'), __('November'), __('December')];

         $dow    = [Toolbox::substr(__('Sunday'), 0, 1), Toolbox::substr(__('Monday'), 0, 1),
                         Toolbox::substr(__('Tuesday'), 0, 1), Toolbox::substr(__('Wednesday'), 0, 1),
                         Toolbox::substr(__('Thursday'), 0, 1), Toolbox::substr(__('Friday'), 0, 1),
                         Toolbox::substr(__('Saturday'), 0, 1)
                     ];

         echo "<div class='gantt'></div>";
         $js = "
                           $(function() {
                              $('.gantt').gantt({
                                    source: ".json_encode($data).",
                                    navigate: 'scroll',
                                    maxScale: 'months',
                                    itemsPerPage: 20,
                                    months: ".json_encode($months).",
                                    dow: ".json_encode($dow).",
                                    onItemClick: function(data) {
                                    //    alert('Item clicked - show some details');
                                    },
                                    onAddClick: function(dt, rowId) {
                                    //    alert('Empty space clicked - add an item!');
                                    },
                              });
                           });";
         echo Html::scriptBlock($js);
      } else {
         echo __('No item to display');
      }
   }

   /**
    * Display debug information for current object
   **/
   function showDebug() {
      NotificationEvent::debugEvent($this);
   }
}<|MERGE_RESOLUTION|>--- conflicted
+++ resolved
@@ -714,7 +714,7 @@
             'massiveaction'      => false,
             'joinparams'         => [
                'jointype'           => 'child',
-               'condition'          => "AND NEWTABLE.`itemtype` = '$itil_type'"
+               'condition'          => ['NEWTABLE.itemtype' => $itil_type]
             ]
          ];
          $index++;
@@ -805,22 +805,6 @@
          'id'                 => 'project_task',
          'name'               => ProjectTask::getTypeName(),
       ];
-<<<<<<< HEAD
-      $index = 92;
-      foreach ($itil_count_types as $itil_type => $label) {
-         $tab[] = [
-            'id'                 => $index,
-            'table'              => Itil_Project::getTable(),
-            'field'              => 'id',
-            'name'               => $label,
-            'datatype'           => 'count',
-            'forcegroupby'       => true,
-            'usehaving'          => true,
-            'massiveaction'      => false,
-            'joinparams'         => [
-               'jointype'           => 'child',
-               'condition'          => ['NEWTABLE.itemtype' => $itil_type]
-=======
 
       $tab[] = [
          'id'                 => '111',
@@ -867,7 +851,6 @@
                'joinparams' => [
                   'jointype' => 'child',
                ]
->>>>>>> 1cb79faa
             ]
          ]
       ];
