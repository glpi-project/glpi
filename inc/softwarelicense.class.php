<?php
/**
 * ---------------------------------------------------------------------
 * GLPI - Gestionnaire Libre de Parc Informatique
 * Copyright (C) 2015-2018 Teclib' and contributors.
 *
 * http://glpi-project.org
 *
 * based on GLPI - Gestionnaire Libre de Parc Informatique
 * Copyright (C) 2003-2014 by the INDEPNET Development Team.
 *
 * ---------------------------------------------------------------------
 *
 * LICENSE
 *
 * This file is part of GLPI.
 *
 * GLPI is free software; you can redistribute it and/or modify
 * it under the terms of the GNU General Public License as published by
 * the Free Software Foundation; either version 2 of the License, or
 * (at your option) any later version.
 *
 * GLPI is distributed in the hope that it will be useful,
 * but WITHOUT ANY WARRANTY; without even the implied warranty of
 * MERCHANTABILITY or FITNESS FOR A PARTICULAR PURPOSE.  See the
 * GNU General Public License for more details.
 *
 * You should have received a copy of the GNU General Public License
 * along with GLPI. If not, see <http://www.gnu.org/licenses/>.
 * ---------------------------------------------------------------------
 */

if (!defined('GLPI_ROOT')) {
   die("Sorry. You can't access this file directly");
}

/**
 * SoftwareLicense Class
**/
class SoftwareLicense extends CommonTreeDropdown {

   /// TODO move to CommonDBChild ?
   // From CommonDBTM
   public $dohistory                   = true;

   static protected $forward_entity_to = ['Infocom'];

   static $rightname                   = 'license';
   protected $usenotepad               = true;



   static function getTypeName($nb = 0) {
      return _n('License', 'Licenses', $nb);
   }


   function pre_updateInDB() {

      // Clean end alert if expire is after old one
      if (isset($this->oldvalues['expire'])
          && ($this->oldvalues['expire'] < $this->fields['expire'])) {

         $alert = new Alert();
         $alert->clear($this->getType(), $this->fields['id'], Alert::END);
      }
   }


   /**
    * @see CommonDBTM::prepareInputForAdd()
   **/
   function prepareInputForAdd($input) {

      $input = parent::prepareInputForAdd($input);

      if (!isset($this->input['softwares_id']) || !$this->input['softwares_id']) {
            Session::addMessageAfterRedirect(__("Please select a software for this license"), true,
                                             ERROR, true);
            return false;
      }

      if (isset($input["id"]) && ($input["id"] > 0)) {
         $input["_oldID"] = $input["id"];
      }
      unset($input['id']);
      unset($input['withtemplate']);

      // Unset to set to default using mysql default value
      if (empty($input['expire'])) {
         unset ($input['expire']);
      }

      return $input;
   }

   /**
    * @since 0.85
    * @see CommonDBTM::prepareInputForUpdate()
   **/
   function prepareInputForUpdate($input) {

      $input = parent::prepareInputForUpdate($input);

      // Update number : compute validity indicator
      if (isset($input['number'])) {
         $input['is_valid'] = self::computeValidityIndicator($input['id'], $input['number']);
      }

      return $input;
   }


   /**
    * Compute licence validity indicator.
    *
    * @param $ID        ID of the licence
    * @param $number    licence count to check (default -1)
    *
    * @since 0.85
    *
    * @return int validity indicator
   **/
   static function computeValidityIndicator($ID, $number = -1) {

      if (($number >= 0)
          && ($number < Item_SoftwareLicense::countForLicense($ID, -1))) {
         return 0;
      }
      // Default return 1
      return 1;
   }


   /**
    * Update validity indicator of a specific license
    * @param $ID ID of the licence
    *
    * @since 0.85
    *
    * @return void
   **/
   static function updateValidityIndicator($ID) {

      $lic = new self();
      if ($lic->getFromDB($ID)) {
         $valid = self::computeValidityIndicator($ID, $lic->fields['number']);
         if ($valid != $lic->fields['is_valid']) {
            $lic->update(['id'       => $ID,
                               'is_valid' => $valid]);
         }
      }
   }


   /**
    * @since 0.84
   **/
   function cleanDBonPurge() {

      $this->deleteChildrenAndRelationsFromDb(
         [
            Certificate_Item::class,
            Item_SoftwareLicense::class,
         ]
      );

      // Alert does not extends CommonDBConnexity
      $alert = new Alert();
      $alert->cleanDBonItemDelete($this->getType(), $this->fields['id']);
   }


   function post_addItem() {
      global $CFG_GLPI;
      $itemtype = 'Software';
      $dupid    = $this->fields["softwares_id"];

      if (isset($this->input["_duplicate_license"])) {
         $itemtype = 'SoftwareLicense';
         $dupid    = $this->input["_duplicate_license"];
      }

      // Add infocoms if exists for the licence
      Infocom::cloneItem('Software', $dupid, $this->fields['id'], $this->getType());
      Software::updateValidityIndicator($this->fields["softwares_id"]);
   }

   /**
    * @since 0.85
    * @see CommonDBTM::post_updateItem()
   **/
   function post_updateItem($history = 1) {

      if (in_array("is_valid", $this->updates)) {
         Software::updateValidityIndicator($this->fields["softwares_id"]);
      }
   }


   /**
    * @since 0.85
    * @see CommonDBTM::post_deleteFromDB()
   **/
   function post_deleteFromDB() {
      Software::updateValidityIndicator($this->fields["softwares_id"]);
   }


   /**
    * @since 0.84
    *
    * @see CommonDBTM::getPreAdditionalInfosForName
   **/
   function getPreAdditionalInfosForName() {

      $soft = new Software();
      if ($soft->getFromDB($this->fields['softwares_id'])) {
         return $soft->getName();
      }
      return '';
   }

   function defineTabs($options = []) {

      $ong = [];
      $this->addDefaultFormTab($ong);
      $this->addStandardTab('SoftwareLicense', $ong, $options);
      $this->addStandardTab('Item_SoftwareLicense', $ong, $options);
      $this->addStandardTab('Infocom', $ong, $options);
      $this->addStandardTab('Contract_Item', $ong, $options);
      $this->addStandardTab('Document_Item', $ong, $options);
      $this->addStandardTab('KnowbaseItem_Item', $ong, $options);
      $this->addStandardTab('Ticket', $ong, $options);
      $this->addStandardTab('Item_Problem', $ong, $options);
      $this->addStandardTab('Change_Item', $ong, $options);
      $this->addStandardTab('Notepad', $ong, $options);
      $this->addStandardTab('Certificate_Item', $ong, $options);
      $this->addStandardTab('Log', $ong, $options);
      return $ong;
   }


   /**
    * Print the Software / license form
    *
    * @param $ID        integer  Id of the version or the template to print
    * @param $options   array    of possible options:
    *     - target form target
    *     - softwares_id ID of the software for add process
    *
    * @return true if displayed  false if item not found or not right to display
   **/
   function showForm($ID, $options = []) {
      global $CFG_GLPI;

      $softwares_id = -1;
      if (isset($options['softwares_id'])) {
         $softwares_id = $options['softwares_id'];
      }

      if ($ID < 0) {
         // Create item
         $this->fields['softwares_id'] = $softwares_id;
         $this->fields['number']       = 1;
         $soft                         = new Software();
         if ($soft->getFromDB($softwares_id)
             && in_array($_SESSION['glpiactive_entity'], getAncestorsOf('glpi_entities',
                                                                        $soft->getEntityID()))) {
            $options['entities_id'] = $soft->getEntityID();
         }
      }

      $this->initForm($ID, $options);
      $this->showFormHeader($options);

      // Restore saved value or override with page parameter
      if (!isset($options['template_preview'])) {
         if (isset($_REQUEST)) {
            $saved = Html::cleanPostForTextArea($_REQUEST);
         }
      }
      foreach ($this->fields as $name => $value) {
         if (isset($saved[$name])
             && empty($this->fields[$name])) {
            $this->fields[$name] = $saved[$name];
         }
      }

      echo "<input type='hidden' name='withtemplate' value='".$options['withtemplate']."'>";
      echo "<tr class='tab_bg_1'>";
      echo "<td>".Software::getTypeName(1)."</td>";
      echo "<td>";
      if ($ID > 0) {
         $softwares_id = $this->fields["softwares_id"];
         echo "<input type='hidden' name='softwares_id' value='$softwares_id'>";
         echo "<a href='".Software::getFormURLWithID($softwares_id)."'>".
                Dropdown::getDropdownName("glpi_softwares", $softwares_id)."</a>";
      } else {
         Dropdown::show(
            'Software', [
               'condition'   => ['is_template' => 0, 'is_deleted' => 0],
               'entity'      => $_SESSION['glpiactive_entity'],
               'entity_sons' => $_SESSION['glpiactive_entity_recursive'],
               'on_change'   => 'this.form.submit()',
               'value'       => $softwares_id
            ]
         );
      }

      echo "</td>";
      echo "<td colspan='2'>";
      echo "</td></tr>\n";

      $tplmark = $this->getAutofillMark('name', $options);
      echo "<tr class='tab_bg_1'>";
      echo "<td>".sprintf(__('%1$s%2$s'), __('Name'), $tplmark).
           "</td>";
      echo "<td>";
      $objectName = autoName($this->fields["name"], "name",
                             (isset($options['withtemplate']) && ( $options['withtemplate']== 2)),
                             $this->getType(), $this->fields["entities_id"]);
      Html::autocompletionTextField($this, 'name', ['value' => $objectName]);
      echo "</td>";
      echo "<td>".__('Status')."</td>";
      echo "<td>";
      State::dropdown([
         'value'     => $this->fields["states_id"],
         'entity'    => $this->fields["entities_id"],
         'condition' => ['is_visible_softwarelicense' => 1]
      ]);
      echo "</td></tr>\n";

      echo "<tr class='tab_bg_1'>";
      echo "<td>".__('As child of')."</td><td>";
      self::dropdown([
         'value'     => $this->fields['softwarelicenses_id'],
         'name'      => 'softwarelicenses_id',
         'entity'    => $this->fields['entities_id'],
         'used'      => (($ID > 0) ? getSonsOf($this->getTable(), $ID) : []),
         'condition' => ['softwares_id' => $this->fields['softwares_id']]
      ]);
      echo "</td><td colspan='2'></td></tr>";

      echo "<tr class='tab_bg_1'>";
      echo "<td>" . __('Location') . "</td><td>";
      Location::dropdown(['value'  => $this->fields["locations_id"],
                               'entity' => $this->fields["entities_id"]]);
      echo "</td>";
      echo "<td>".__('Type')."</td>";
      echo "<td>";
      SoftwareLicenseType::dropdown(['value' => $this->fields["softwarelicensetypes_id"]]);
      echo "</td></tr>\n";

      echo "<tr class='tab_bg_1'>";
      echo "<td>".__('Technician in charge of the license')."</td>";
      echo "<td>";
      User::dropdown(['name'   => 'users_id_tech',
                           'value'  => $this->fields["users_id_tech"],
                           'right'  => 'own_ticket',
                           'entity' => $this->fields["entities_id"]]);
      echo "</td>";
      echo "<td>".__('Publisher')."</td>";
      echo "<td>";
      Manufacturer::dropdown(['value' => $this->fields["manufacturers_id"]]);
      echo "</td></tr>\n";

      echo "<tr class='tab_bg_1'>";
      echo "<td>".__('Group in charge of the license')."</td>";
      echo "<td>";
      Group::dropdown([
         'name'      => 'groups_id_tech',
         'value'     => $this->fields['groups_id_tech'],
         'entity'    => $this->fields['entities_id'],
         'condition' => ['is_assign' => 1]
      ]);
      echo "</td>";
      echo "<td>".__('Serial number')."</td>";
      echo "<td>";
      Html::autocompletionTextField($this, "serial");
      echo "</td></tr>\n";

      echo "<tr class='tab_bg_1'>";
      echo "<td >" . __('User') . "</td>";
      echo "<td >";
      User::dropdown(['value'  => $this->fields["users_id"],
                           'entity' => $this->fields["entities_id"],
                           'right'  => 'all']);
      echo "</td>";

      $tplmark = $this->getAutofillMark('otherserial', $options);
      echo "<td>".sprintf(__('%1$s%2$s'), __('Inventory number'), $tplmark);
      echo "</td>";
      echo "<td>";
      $objectName = autoName($this->fields["otherserial"], "otherserial",
                             (isset($options['withtemplate']) && ($options['withtemplate'] == 2)),
                             $this->getType(), $this->fields["entities_id"]);
      Html::autocompletionTextField($this, 'otherserial', ['value' => $objectName]);
      echo "</td></tr>\n";

      echo "<tr class='tab_bg_1'>";
      echo "<td>" . __('Group') . "</td><td>";
      Group::dropdown([
         'value'     => $this->fields["groups_id"],
         'entity'    => $this->fields["entities_id"],
         'condition' => ['is_itemgroup' => 1]
      ]);
      echo "</td>";
      echo "<td rowspan='4' class='middle'>".__('Comments')."</td>";
      echo "<td class='center middle' rowspan='4'>";
      echo "<textarea cols='45' rows='4' name='comment' >".$this->fields["comment"]."</textarea>";
      echo "</td></tr>\n";

      echo "<tr class='tab_bg_1'>";
      echo "<td>".__('Version in use')."</td>";
      echo "<td>";
      SoftwareVersion::dropdownForOneSoftware(['name'         => "softwareversions_id_use",
                                                    'softwares_id' => $this->fields["softwares_id"],
                                                    'value'        => $this->fields["softwareversions_id_use"]]);
      echo "</td></tr>";

      echo "<tr class='tab_bg_1'>";
      echo "<td>".__('Purchase version')."</td>";
      echo "<td>";
      SoftwareVersion::dropdownForOneSoftware(['name'         => "softwareversions_id_buy",
                                                    'softwares_id' => $this->fields["softwares_id"],
                                                    'value'        => $this->fields["softwareversions_id_buy"]]);
      echo "</td></tr>\n";

      echo "<tr class='tab_bg_1'>";
      echo "<td>"._x('quantity', 'Number')."</td>";
      echo "<td>";
      Dropdown::showNumber("number", ['value' => $this->fields["number"],
                                           'min'   => 1,
                                           'max'   => 10000,
                                           'step'  => 1,
                                           'toadd' => [-1 => __('Unlimited')]]);
      if ($ID > 0) {
         echo "&nbsp;";
         if ($this->fields['is_valid']) {
            echo "<span class='green'>"._x('adjective', 'Valid').'<span>';
         } else if (!$this->fields['is_valid'] && $this->fields['allow_overquota']) {
            echo "<span class='green'>"._x('adjective', 'Valid (Over Quota)').'<span>';
         } else {
            echo "<span class='red'>"._x('adjective', 'Invalid').'<span>';
         }
      }
      echo "</td></tr>\n";

      echo "<tr class='tab_bg_1'>";
      echo "<td>".__('Allow Over-Quota')."</td>";
      echo "<td>";
      Dropdown::showYesNo('allow_overquota', $this->fields['allow_overquota']);
      echo "</td></tr>\n";

      echo "<tr class='tab_bg_1'>";
      echo "<td>".__('Expiration')."</td>";
      echo "<td>";
      Html::showDateField('expire', ['value' => $this->fields["expire"]]);
      if ($ID
          && is_null($this->fields["expire"])) {
         echo "<br>".__('Never expire')."&nbsp;";
         Html::showToolTip(__('On search engine, use "Expiration contains NULL" to search licenses with no expiration date'));
      }
      Alert::displayLastAlert('SoftwareLicense', $ID);
      echo "</td><td colspan='2'></td></tr>\n";

      $this->showFormButtons($options);

      return true;
   }

   /**
    * Is the license may be recursive
    *
    * @return boolean
   **/
   function maybeRecursive () {

      $soft = new Software();
      if (isset($this->fields["softwares_id"])
          && $soft->getFromDB($this->fields["softwares_id"])) {
         return $soft->isRecursive();
      }

      return true;
   }


   function rawSearchOptions() {
      $tab = [];

      // Only use for History (not by search Engine)
      $tab[] = [
         'id'                 => 'common',
         'name'               => __('Characteristics')
      ];

      $tab[] = [
         'id'                 => '1',
         'table'              => $this->getTable(),
         'field'              => 'name',
         'name'               => __('Name'),
         'datatype'           => 'itemlink',
         'massiveaction'      => false,
         'forcegroupby'       => true,
         'autocomplete'       => true,
      ];

      $tab[] = [
         'id'                 => '2',
         'table'              => $this->getTable(),
         'field'              => 'id',
         'name'               => __('ID'),
         'massiveaction'      => false,
         'datatype'           => 'number',
         'forcegroupby'       => true
      ];

      $tab = array_merge($tab, Location::rawSearchOptionsToAdd());

      $tab[] = [
         'id'                 => '11',
         'table'              => $this->getTable(),
         'field'              => 'serial',
         'name'               => __('Serial number'),
         'datatype'           => 'string',
         'autocomplete'       => true,
      ];

      $tab[] = [
         'id'                 => '4',
         'table'              => $this->getTable(),
         'field'              => 'number',
         'name'               => __('Number'),
         'datatype'           => 'number',
         'max'                => 100,
         'toadd'              => [
            '-1'                 => 'Unlimited'
         ]
      ];

      $tab[] = [
         'id'                 => '5',
         'table'              => 'glpi_softwarelicensetypes',
         'field'              => 'name',
         'name'               => __('Type'),
         'datatype'           => 'dropdown'
      ];

      $tab[] = [
         'id'                 => '6',
         'table'              => 'glpi_softwareversions',
         'field'              => 'name',
         'linkfield'          => 'softwareversions_id_buy',
         'name'               => __('Purchase version'),
         'datatype'           => 'dropdown',
         'displaywith'        => [
            '0'                  => __('states_id')
         ]
      ];

      $tab[] = [
         'id'                 => '7',
         'table'              => 'glpi_softwareversions',
         'field'              => 'name',
         'linkfield'          => 'softwareversions_id_use',
         'name'               => __('Version in use'),
         'datatype'           => 'dropdown',
         'displaywith'        => [
            '0'                  => __('states_id')
         ]
      ];

      $tab[] = [
         'id'                 => '8',
         'table'              => $this->getTable(),
         'field'              => 'expire',
         'name'               => __('Expiration'),
         'datatype'           => 'date'
      ];

      $tab[] = [
         'id'                 => '9',
         'table'              => $this->getTable(),
         'field'              => 'is_valid',
         'name'               => __('Valid'),
         'datatype'           => 'bool'
      ];

      $tab[] = [
         'id'                 => '10',
         'table'              => 'glpi_softwares',
         'field'              => 'name',
         'name'               => __('Software'),
         'datatype'           => 'itemlink'
      ];

      $tab[] = [
         'id'                 => '168',
         'table'              => $this->getTable(),
         'field'              => 'allow_overquota',
         'name'               => __('Allow Over-Quota'),
         'datatype'           => 'bool'
      ];

      $tab[] = [
         'id'                 => '13',
         'table'              => $this->getTable(),
         'field'              => 'completename',
         'name'               => __('Father'),
         'datatype'           => 'itemlink',
         'forcegroupby'       => true,
         'joinparams'        => ['condition' => "AND 1=1"]
      ];

      $tab[] = [
         'id'                 => '16',
         'table'              => $this->getTable(),
         'field'              => 'comment',
         'name'               => __('Comments'),
         'datatype'           => 'text'
      ];

      $tab[] = [
         'id'                 => '24',
         'table'              => 'glpi_users',
         'field'              => 'name',
         'linkfield'          => 'users_id_tech',
         'name'               => __('Technician in charge of the license'),
         'datatype'           => 'dropdown',
         'right'              => 'own_ticket'
      ];

      $tab[] = [
         'id'                 => '31',
         'table'              => 'glpi_states',
         'field'              => 'completename',
         'name'               => __('Status'),
         'datatype'           => 'dropdown',
         'condition'          => ['is_visible_softwarelicense' => 1]
      ];

      $tab[] = [
         'id'                 => '49',
         'table'              => 'glpi_groups',
         'field'              => 'completename',
         'linkfield'          => 'groups_id_tech',
         'name'               => __('Group in charge of the license'),
         'condition'          => ['is_assign' => 1],
         'datatype'           => 'dropdown'
      ];

      $tab[] = [
         'id'                 => '61',
         'table'              => $this->getTable(),
         'field'              => 'template_name',
         'name'               => __('Template name'),
         'datatype'           => 'text',
         'massiveaction'      => false,
         'nosearch'           => true,
         'nodisplay'          => true,
         'autocomplete'       => true,
      ];

      $tab[] = [
         'id'                 => '70',
         'table'              => 'glpi_users',
         'field'              => 'name',
         'name'               => __('User'),
         'datatype'           => 'dropdown',
         'right'              => 'all'
      ];

      $tab[] = [
         'id'                 => '71',
         'table'              => 'glpi_groups',
         'field'              => 'completename',
         'name'               => __('Group'),
         'condition'          => ['is_itemgroup' => 1],
         'datatype'           => 'dropdown'
      ];

      $tab[] = [
         'id'                 => '80',
         'table'              => 'glpi_entities',
         'field'              => 'completename',
         'name'               => __('Entity'),
         'datatype'           => 'dropdown'
      ];

      $tab[] = [
         'id'                 => '86',
         'table'              => $this->getTable(),
         'field'              => 'is_recursive',
         'name'               => __('Child entities'),
         'datatype'           => 'bool'
      ];

      $tab[] = [
         'id'                 => '162',
         'table'              => $this->getTable(),
         'field'              => 'otherserial',
         'name'               => __('Inventory number'),
         'massiveaction'      => false,
         'datatype'           => 'string',
         'autocomplete'       => true,
      ];

      // add objectlock search options
      $tab = array_merge($tab, ObjectLock::rawSearchOptionsToAdd(get_class($this)));
      $tab = array_merge($tab, Notepad::rawSearchOptionsToAdd());

      return $tab;
   }


   static public function rawSearchOptionsToAdd() {
      $tab = [];
      $name = _n('License', 'Licenses', Session::getPluralNumber());

      if (!self::canView()) {
         return $tab;
      }

      $licjoinexpire = ['jointype'  => 'child',
                              'condition' => getEntitiesRestrictRequest(' AND', "NEWTABLE",
                                                                        '', '', true).
                                             " AND NEWTABLE.`is_template` = 0
                                               AND (NEWTABLE.`expire` IS NULL
                                                   OR NEWTABLE.`expire` > NOW())"];

      $tab[] = [
         'id'                 => 'license',
         'name'               => $name
      ];

      $tab[] = [
         'id'                 => '160',
         'table'              => 'glpi_softwarelicenses',
         'field'              => 'name',
         'name'               => __('Name'),
         'datatype'           => 'dropdown',
         'forcegroupby'       => true,
         'massiveaction'      => false,
         'joinparams'         => $licjoinexpire
      ];

      $tab[] = [
         'id'                 => '161',
         'table'              => 'glpi_softwarelicenses',
         'field'              => 'serial',
         'datatype'           => 'string',
         'name'               => __('Serial number'),
         'forcegroupby'       => true,
         'massiveaction'      => false,
         'joinparams'         => $licjoinexpire
      ];

      $tab[] = [
         'id'                 => '162',
         'table'              => 'glpi_softwarelicenses',
         'field'              => 'otherserial',
         'datatype'           => 'string',
         'name'               => __('Inventory number'),
         'forcegroupby'       => true,
         'massiveaction'      => false,
         'joinparams'         => $licjoinexpire
      ];

      $tab[] = [
         'id'                 => '163',
         'table'              => 'glpi_softwarelicenses',
         'field'              => 'number',
         'name'               => __('Number of licenses'),
         'forcegroupby'       => true,
         'usehaving'          => true,
         'datatype'           => 'number',
         'massiveaction'      => false,
         'joinparams'         => $licjoinexpire
      ];

      $tab[] = [
         'id'                 => '164',
         'table'              => 'glpi_softwarelicensetypes',
         'field'              => 'name',
         'datatype'           => 'dropdown',
         'name'               => __('Type'),
         'forcegroupby'       => true,
         'massiveaction'      => false,
         'joinparams'         => [
            'beforejoin'         => [
               'table'              => 'glpi_softwarelicenses',
               'joinparams'         => $licjoinexpire
            ]
         ]
      ];

      $tab[] = [
         'id'                 => '165',
         'table'              => 'glpi_softwarelicenses',
         'field'              => 'comment',
         'name'               => __('Comments'),
         'forcegroupby'       => true,
         'datatype'           => 'text',
         'massiveaction'      => false,
         'joinparams'         => $licjoinexpire
      ];

      $tab[] = [
         'id'                 => '166',
         'table'              => 'glpi_softwarelicenses',
         'field'              => 'expire',
         'name'               => __('Expiration'),
         'forcegroupby'       => true,
         'datatype'           => 'date',
         'emptylabel'         => 'Never expire',
         'massiveaction'      => false,
         'joinparams'         => $licjoinexpire
      ];

      $tab[] = [
         'id'                 => '167',
         'table'              => 'glpi_softwarelicenses',
         'field'              => 'is_valid',
         'name'               => __('Valid'),
         'forcegroupby'       => true,
         'datatype'           => 'bool',
         'massiveaction'      => false,
         'joinparams'         => $licjoinexpire
      ];

      return $tab;
   }


   /**
    * Give cron information
    *
    * @param $name : task's name
    *
    * @return arrray of information
   **/
   static function cronInfo($name) {
      return ['description' => __('Send alarms on expired licenses')];
   }


   /**
    * Cron action on softwares : alert on expired licences
    *
    * @param $task to log, if NULL display (default NULL)
    *
    * @return 0 : nothing to do 1 : done with success
   **/
   static function cronSoftware($task = null) {
      global $DB, $CFG_GLPI;

      $cron_status = 1;

      if (!$CFG_GLPI['use_notifications']) {
         return 0;
      }

      $message      = [];
      $items_notice = [];
      $items_end    = [];

      $tonotify = Entity::getEntitiesToNotify('use_licenses_alert');
      foreach (array_keys($tonotify) as $entity) {
         $before = Entity::getUsedConfig('send_licenses_alert_before_delay', $entity);
         // Check licenses
         $criteria = [
            'SELECT' => [
               'glpi_softwarelicenses.*',
               'glpi_softwares.name AS softname'
            ],
            'FROM'   => 'glpi_softwarelicenses',
            'INNER JOIN'   => [
               'glpi_softwares'  => [
                  'ON'  => [
                     'glpi_softwarelicenses' => 'softwares_id',
                     'glpi_softwares'        => 'id'
                  ]
               ]
            ],
            'LEFT JOIN'    => [
               'glpi_alerts'  => [
                  'ON'  => [
                     'glpi_softwarelicenses' => 'id',
                     'glpi_alerts'           => 'items_id', [
                        'AND' => [
                           'glpi_alerts.itemtype'  => 'SoftwareLicense'
                        ]
                     ]
                  ]
               ]
            ],
            'WHERE'        => [
               'glpi_alerts.date'   => null,
               'NOT'                => ['glpi_softwarelicenses.expire' => null],
               new QueryExpression('DATEDIFF('.$DB->quoteName('glpi_softwarelicenses.expire').', CURDATE()) < ' . $before),
               'glpi_softwares.is_template'  => 0,
               'glpi_softwares.is_deleted'   => 0,
               'glpi_softwares.entities_id'  => $entity
            ]
         ];
         $iterator = $DB->request($criteria);

         $message = "";
         $items   = [];

         while ($license = $iterator->next()) {
            $name     = $license['softname'].' - '.$license['name'].' - '.$license['serial'];
            //TRANS: %1$s the license name, %2$s is the expiration date
            $message .= sprintf(__('License %1$s expired on %2$s'),
                                Html::convDate($license["expire"]), $name)."<br>\n";
            $items[$license['id']] = $license;
         }

         if (!empty($items)) {
            $alert                  = new Alert();
            $options['entities_id'] = $entity;
            $options['licenses']    = $items;

            if (NotificationEvent::raiseEvent('alert', new self(), $options)) {
               $entityname = Dropdown::getDropdownName("glpi_entities", $entity);
               if ($task) {
                  //TRANS: %1$s is the entity, %2$s is the message
                  $task->log(sprintf(__('%1$s: %2$s')."\n", $entityname, $message));
                  $task->addVolume(1);
               } else {
                  Session::addMessageAfterRedirect(sprintf(__('%1$s: %2$s'),
                                                           $entityname, $message));
               }

               $input["type"]     = Alert::END;
               $input["itemtype"] = 'SoftwareLicense';

               // add alerts
               foreach ($items as $ID => $consumable) {
                  $input["items_id"] = $ID;
                  $alert->add($input);
                  unset($alert->fields['id']);
               }

            } else {
               $entityname = Dropdown::getDropdownName('glpi_entities', $entity);
               //TRANS: %s is entity name
               $msg = sprintf(__('%1$s: %2$s'), $entityname, __('Send licenses alert failed'));
               if ($task) {
                  $task->log($msg);
               } else {
                  Session::addMessageAfterRedirect($msg, false, ERROR);
               }
            }
         }
      }
      return $cron_status;
   }


   /**
    * Get number of bought licenses of a version
    *
    * @param $softwareversions_id   version ID
    * @param $entity                to search for licenses in (default = all active entities)
    *                               (default '')
    *
    * @return number of installations
   */
   static function countForVersion($softwareversions_id, $entity = '') {
      global $DB;

      $result = $DB->request([
         'COUNT'  => 'cpt',
         'FROM'   => 'glpi_softwarelicenses',
         'WHERE'  => [
            'softwareversions_id_buy'  => $softwareversions_id
         ] + getEntitiesRestrictCriteria('glpi_softwarelicenses', '', $entity)
      ])->next();

      return $result['cpt'];
   }


   /**
    * Get number of licensesof a software
    *
    * @param $softwares_id software ID
    *
    * @return number of licenses
   **/
   static function countForSoftware($softwares_id) {
      global $DB;

<<<<<<< HEAD
      $iterator = $DB->request([
         'COUNT'  => 'cpt',
         'FROM'   => 'glpi_softwarelicenses',
         'WHERE'  => [
            'softwares_id' => $softwares_id,
            'number'       => -1
         ] + getEntitiesRestrictCriteria('glpi_softwarelicenses', '', '', true)
      ]);
=======
      $query = "SELECT `id`
                FROM `glpi_softwarelicenses`
                WHERE `softwares_id` = '$softwares_id'
                      AND `number` = '-1'
                      AND `is_template` = 0 " .
                      getEntitiesRestrictRequest('AND', 'glpi_softwarelicenses', '', '', true);
>>>>>>> f7d5f91b

      if ($line = $iterator->next()) {
         if ($line['cpt'] > 0) {
            // At least 1 unlimited license, means unlimited
            return -1;
         }
      }

<<<<<<< HEAD
      $result = $DB->request([
         'SELECT' => ['SUM' => 'number AS numsum'],
         'FROM'   => 'glpi_softwarelicenses',
         'WHERE'  => [
            'softwares_id' => $softwares_id,
            'number'       => ['>', 0]
         ] + getEntitiesRestrictCriteria('glpi_softwarelicenses', '', '', true)
      ])->next();
      return ($result['numsum'] ? $result['numsum'] : 0);
=======
      $query = "SELECT SUM(`number`)
                FROM `glpi_softwarelicenses`
                WHERE `softwares_id` = '$softwares_id'
                      AND `number` > '0'
                      AND `is_template` = 0 " .
                      getEntitiesRestrictRequest('AND', 'glpi_softwarelicenses', '', '', true);

      $result = $DB->query($query);
      $nb     = $DB->result($result, 0, 0);
      return ($nb ? $nb : 0);
>>>>>>> f7d5f91b
   }


   /**
    * Show Licenses of a software
    *
    * @param $software Software object
    *
    * @return void
   **/
   static function showForSoftware(Software $software) {
      global $DB, $CFG_GLPI;

      $softwares_id  = $software->getField('id');
      $license       = new self();

      if (!$software->can($softwares_id, READ)) {
         return false;
      }

      $columns = ['name'      => __('Name'),
                       'entity'    => __('Entity'),
                       'serial'    => __('Serial number'),
                       'number'    => _x('quantity', 'Number'),
                       '_affected' => __('Affected items'),
                       'typename'  => __('Type'),
                       'buyname'   => __('Purchase version'),
                       'usename'   => __('Version in use'),
                       'expire'    => __('Expiration')];
      if (!$software->isRecursive()) {
         unset($columns['entity']);
      }

      if (isset($_GET["start"])) {
         $start = $_GET["start"];
      } else {
         $start = 0;
      }

      if (isset($_GET["order"]) && ($_GET["order"] == "DESC")) {
         $order = "DESC";
      } else {
         $order = "ASC";
      }

      if (isset($_GET["sort"]) && !empty($_GET["sort"]) && isset($columns[$_GET["sort"]])) {
         $sort = $_GET["sort"];
      } else {
         $sort = ["entity $order", "name $order"];
      }

      // Righ type is enough. Can add a License on a software we have Read access
      $canedit             = Software::canUpdate();
      $showmassiveactions  = $canedit;

      // Total Number of events
      $number = countElementsInTable(
         "glpi_softwarelicenses", [
            'glpi_softwarelicenses.softwares_id' => $softwares_id,
            'glpi_softwarelicenses.is_template'  => 0,
         ] + getEntitiesRestrictCriteria('glpi_softwarelicenses', '', '', true)
      );
      echo "<div class='spaced'>";

      Session::initNavigateListItems('SoftwareLicense',
            //TRANS : %1$s is the itemtype name, %2$s is the name of the item (used for headings of a list)
                                     sprintf(__('%1$s = %2$s'), Software::getTypeName(1),
                                             $software->getName()));

      if ($canedit) {
         echo "<div class='center firstbloc'>";
         echo "<a class='vsubmit' href='".SoftwareLicense::getFormURL()."?softwares_id=$softwares_id'>".
                _x('button', 'Add a license')."</a>";
         echo "</div>";
      }

      $rand  = mt_rand();
<<<<<<< HEAD
      $iterator = $DB->request([
         'SELECT'    => [
            'glpi_softwarelicenses.*',
            'buyvers.name AS buyname',
            'usevers.name AS usename',
            'glpi_entities.completename AS entity',
            'glpi_softwarelicensetypes.name AS typename'
         ],
         'FROM'      => 'glpi_softwarelicenses',
         'LEFT JOIN' => [
            'glpi_softwareversions AS buyvers'  => [
               'ON' => [
                  'glpi_softwarelicenses' => 'softwareversions_id_buy',
                  'buyvers'               => 'id'
               ]
            ],
            'glpi_softwareversions AS usevers'  => [
               'ON' => [
                  'glpi_softwarelicenses' => 'softwareversions_id_use',
                  'usevers'               => 'id'
               ]
            ],
            'glpi_entities'                     => [
               'ON' => [
                  'glpi_entities'         => 'id',
                  'glpi_softwarelicenses' => 'entities_id'
               ]
            ],
            'glpi_softwarelicensetypes'         => [
               'ON' => [
                  'glpi_softwarelicensetypes'   => 'id',
                  'glpi_softwarelicenses'       => 'softwarelicensetypes_id'
               ]
            ]
         ],
         'WHERE'     => [
            'glpi_softwarelicenses.softwares_id'   => $softwares_id
         ] + getEntitiesRestrictCriteria('glpi_softwarelicenses', '', '', true),
         'ORDERBY'   => $sort,
         'START'     => (int)$start,
         'LIMIT'     => (int)$_SESSION['glpilist_limit']
      ]);
      $num_displayed = count($iterator);

      if ($num_displayed) {
         // Display the pager
         Html::printAjaxPager(self::getTypeName(Session::getPluralNumber()), $start, $number);
         if ($showmassiveactions) {
            Html::openMassiveActionsForm('mass'.__CLASS__.$rand);
            $massiveactionparams
               = ['num_displayed'
                        => min($_SESSION['glpilist_limit'], $num_displayed),
                        'container'
                        => 'mass'.__CLASS__.$rand,
                        'extraparams'
                        => ['options'
                                    => ['glpi_softwareversions.name'
                                             => ['condition'
                                                      => $DB->quoteName("glpi_softwareversions.softwares_id")."
                                                               = $softwares_id"],
                                             'glpi_softwarelicenses.name'
                                             => ['itemlink_as_string' => true]]]];

            Html::showMassiveActions($massiveactionparams);
         }
=======
      $query = "SELECT `glpi_softwarelicenses`.*,
                       `buyvers`.`name` AS buyname,
                       `usevers`.`name` AS usename,
                       `glpi_entities`.`completename` AS entity,
                       `glpi_softwarelicensetypes`.`name` AS typename
                FROM `glpi_softwarelicenses`
                LEFT JOIN `glpi_softwareversions` AS buyvers
                     ON (`buyvers`.`id` = `glpi_softwarelicenses`.`softwareversions_id_buy`)
                LEFT JOIN `glpi_softwareversions` AS usevers
                     ON (`usevers`.`id` = `glpi_softwarelicenses`.`softwareversions_id_use`)
                LEFT JOIN `glpi_entities`
                     ON (`glpi_entities`.`id` = `glpi_softwarelicenses`.`entities_id`)
                LEFT JOIN `glpi_softwarelicensetypes`
                     ON (`glpi_softwarelicensetypes`.`id`
                          = `glpi_softwarelicenses`.`softwarelicensetypes_id`)
                WHERE `glpi_softwarelicenses`.`softwares_id` = '$softwares_id'
                      AND `glpi_softwarelicenses`.`is_template` = 0 " .
                       getEntitiesRestrictRequest('AND', 'glpi_softwarelicenses', '', '', true) ."
                ORDER BY $sort $order
                LIMIT ".intval($start)."," . intval($_SESSION['glpilist_limit']);

      if ($result = $DB->query($query)) {
         if ($num_displayed = $DB->numrows($result)) {
            // Display the pager
            Html::printAjaxPager(self::getTypeName(Session::getPluralNumber()), $start, $number);
            if ($showmassiveactions) {
               Html::openMassiveActionsForm('mass'.__CLASS__.$rand);
               $massiveactionparams
                  = ['num_displayed'
                           => min($_SESSION['glpilist_limit'], $num_displayed),
                          'container'
                           => 'mass'.__CLASS__.$rand,
                          'extraparams'
                           => ['options'
                                     => ['glpi_softwareversions.name'
                                               => ['condition'
                                                         => "`glpi_softwareversions`.`softwares_id`
                                                                  = $softwares_id"],
                                               'glpi_softwarelicenses.name'
                                               => ['itemlink_as_string' => true]]]];

               Html::showMassiveActions($massiveactionparams);
            }
>>>>>>> f7d5f91b

         echo "<table class='tab_cadre_fixehov'>";

         $header_begin  = "<tr><th>";
         $header_top    = Html::getCheckAllAsCheckbox('mass'.__CLASS__.$rand);
         $header_end    = '';

         foreach ($columns as $key => $val) {
            // Non order column
            if ($key[0] == '_') {
               $header_end .= "<th>$val</th>";
            } else {
               $header_end .= "<th".(!is_array($sort) && $sort == "$key" ? " class='order_$order'" : '').">".
                     "<a href='javascript:reloadTab(\"sort=$key&amp;order=".
                        (($order == "ASC") ?"DESC":"ASC")."&amp;start=0\");'>$val</a></th>";
            }
         }

         $header_end .= "</tr>\n";
         echo $header_begin.$header_top.$header_end;

         $tot_assoc = 0;
         $tot       = 0;
         while ($data = $iterator->next()) {
            Session::addToNavigateListItems('SoftwareLicense', $data['id']);
            $expired = true;
            if (is_null($data['expire'])
               || ($data['expire'] > date('Y-m-d'))) {
               $expired = false;
            }
            echo "<tr class='tab_bg_2".($expired?'_2':'')."'>";

            if ($license->canEdit($data['id'])) {
               echo "<td>".Html::getMassiveActionCheckBox(__CLASS__, $data["id"])."</td>";
            } else {
               echo "<td>&nbsp;</td>";
            }

            echo "<td>";
            echo $license->getLink(['complete' => true, 'comments' => true]);
            echo "</td>";

            if (isset($columns['entity'])) {
               echo "<td>";
               echo $data['entity'];
               echo "</td>";
            }
            echo "<td>".$data['serial']."</td>";
            echo "<td class='numeric'>".
                     (($data['number'] > 0) ?$data['number']:__('Unlimited'))."</td>";
            $nb_assoc   = Item_SoftwareLicense::countForLicense($data['id']);
            $tot_assoc += $nb_assoc;
            $color = ($data['is_valid']?'green':'red');

            echo "<td class='numeric $color'>".$nb_assoc."</td>";
            echo "<td>".$data['typename']."</td>";
            echo "<td>".$data['buyname']."</td>";
            echo "<td>".$data['usename']."</td>";
            echo "<td class='center'>".Html::convDate($data['expire'])."</td>";
            echo "</tr>";

            if ($data['number'] < 0) {
               // One illimited license, total is illimited
               $tot = -1;
            } else if ($tot >= 0) {
               // Expire license not count
               if (!$expired) {
                  // Not illimited, add the current number
                  $tot += $data['number'];
               }
            }
         }
         echo "<tr class='tab_bg_1 noHover'>";
         echo "<td colspan='".
                  ($software->isRecursive()?4:3)."' class='right b'>".__('Total')."</td>";
         echo "<td class='numeric'>".(($tot > 0)?$tot."":__('Unlimited')).
               "</td>";
         $color = ($software->fields['is_valid']?'green':'red');
         echo "<td class='numeric $color'>".$tot_assoc."</td><td></td><td></td><td></td><td></td>";
         echo "</tr>";
         echo "</table>\n";

         if ($showmassiveactions) {
            $massiveactionparams['ontop'] = false;
            Html::showMassiveActions($massiveactionparams);

            Html::closeForm();
         }
         Html::printAjaxPager(self::getTypeName(Session::getPluralNumber()), $start, $number);
      } else {
         echo "<table class='tab_cadre_fixe'><tr><th>".__('No item found')."</th></tr></table>";
      }

      echo "</div>";
   }


   /**
    * Display debug information for current object
   **/
   function showDebug() {

      $license = ['softname' => '',
                       'name'     => '',
                       'serial'   => '',
                       'expire'   => ''];

      $options['entities_id'] = $this->getEntityID();
      $options['licenses']    = [$license];
      NotificationEvent::debugEvent($this, $options);
   }


   /**
    * Get fields to display in the unicity error message
    *
    * @return an array which contains field => label
   */
   function getUnicityFieldsToDisplayInErrorMessage() {

      return ['id'           => __('ID'),
                   'serial'       => __('Serial number'),
                   'entities_id'  => __('Entity'),
                   'softwares_id' => _n('Software', 'Software', 1)];
   }


   function getTabNameForItem(CommonGLPI $item, $withtemplate = 0) {

      if (!$withtemplate) {
         $nb = 0;
         switch ($item->getType()) {
            case 'Software' :
               if (!self::canView()) {
                  return '';
               }
               if ($_SESSION['glpishow_count_on_tabs']) {
                  $nb = self::countForSoftware($item->getID());
               }
               return self::createTabEntry(self::getTypeName(Session::getPluralNumber()),
                                           (($nb >= 0) ? $nb : '&infin;'));
            break;
            case 'SoftwareLicense' :
               if (!self::canView()) {
                  return '';
               }
               if ($_SESSION['glpishow_count_on_tabs']) {
                  $nb = countElementsInTable(
                     $this->getTable(),
                     ['softwarelicenses_id' => $item->getID()]
                  );
               }
               return self::createTabEntry(self::getTypeName(Session::getPluralNumber()),
                                           (($nb >= 0) ? $nb : '&infin;'));
            break;
         }
      }
      return '';
   }


   static function displayTabContentForItem(CommonGLPI $item, $tabnum = 1, $withtemplate = 0) {

      if ($item->getType()=='Software' && self::canView()) {
         self::showForSoftware($item);
      } else {
         if ($item->getType()=='SoftwareLicense' && self::canView()) {
            self::getSonsOf($item);
            return true;
         }
      }
      return true;
   }


   static function getSonsOf($item) {
      global $DB;
      $entity_assign = $item->isEntityAssign();
      $nb            = 0;
      $ID            = $item->getID();

      echo "<div class='spaced'>";
      echo "<table class='tab_cadre_fixehov'>";
      echo "<tr class='noHover'><th colspan='".($nb+3)."'>".sprintf(__('Sons of %s'),
                                                                    $item->getTreeLink());
      echo "</th></tr>";

      $header = "<tr><th>".__('Name')."</th>";
      if ($entity_assign) {
         $header .= "<th>".__('Entity')."</th>";
      }

      $header .= "<th>".__('Comments')."</th>";
      $header .= "</tr>\n";
      echo $header;

      $fk   = $item->getForeignKeyField();
      $crit = [$fk     => $ID,
                    'ORDER' => 'name'];

      if ($entity_assign) {
         if ($fk == 'entities_id') {
            $crit['id']  = $_SESSION['glpiactiveentities'];
            $crit['id'] += $_SESSION['glpiparententities'];
         } else {
            foreach ($_SESSION['glpiactiveentities'] as $key => $value) {
               $crit['entities_id'][$key] = (string)$value;
            }
         }
      }
      $nb = 0;

      foreach ($DB->request($item->getTable(), $crit) as $data) {
         $nb++;
         echo "<tr class='tab_bg_1'>";
         echo "<td><a href='".$item->getFormURL();
         echo '?id='.$data['id']."'>".$data['name']."</a></td>";
         if ($entity_assign) {
            echo "<td>".Dropdown::getDropdownName("glpi_entities", $data["entities_id"])."</td>";
         }

         echo "<td>".$data['comment']."</td>";
         echo "</tr>\n";
      }
      if ($nb) {
         echo $header;
      }
      echo "</table></div>\n";
   }
}<|MERGE_RESOLUTION|>--- conflicted
+++ resolved
@@ -994,23 +994,15 @@
    static function countForSoftware($softwares_id) {
       global $DB;
 
-<<<<<<< HEAD
       $iterator = $DB->request([
          'COUNT'  => 'cpt',
          'FROM'   => 'glpi_softwarelicenses',
          'WHERE'  => [
             'softwares_id' => $softwares_id,
+            'is_template'  => 0
             'number'       => -1
          ] + getEntitiesRestrictCriteria('glpi_softwarelicenses', '', '', true)
       ]);
-=======
-      $query = "SELECT `id`
-                FROM `glpi_softwarelicenses`
-                WHERE `softwares_id` = '$softwares_id'
-                      AND `number` = '-1'
-                      AND `is_template` = 0 " .
-                      getEntitiesRestrictRequest('AND', 'glpi_softwarelicenses', '', '', true);
->>>>>>> f7d5f91b
 
       if ($line = $iterator->next()) {
          if ($line['cpt'] > 0) {
@@ -1019,28 +1011,16 @@
          }
       }
 
-<<<<<<< HEAD
       $result = $DB->request([
          'SELECT' => ['SUM' => 'number AS numsum'],
          'FROM'   => 'glpi_softwarelicenses',
          'WHERE'  => [
             'softwares_id' => $softwares_id,
+            'is_template'  => 0,
             'number'       => ['>', 0]
          ] + getEntitiesRestrictCriteria('glpi_softwarelicenses', '', '', true)
       ])->next();
       return ($result['numsum'] ? $result['numsum'] : 0);
-=======
-      $query = "SELECT SUM(`number`)
-                FROM `glpi_softwarelicenses`
-                WHERE `softwares_id` = '$softwares_id'
-                      AND `number` > '0'
-                      AND `is_template` = 0 " .
-                      getEntitiesRestrictRequest('AND', 'glpi_softwarelicenses', '', '', true);
-
-      $result = $DB->query($query);
-      $nb     = $DB->result($result, 0, 0);
-      return ($nb ? $nb : 0);
->>>>>>> f7d5f91b
    }
 
 
@@ -1118,7 +1098,6 @@
       }
 
       $rand  = mt_rand();
-<<<<<<< HEAD
       $iterator = $DB->request([
          'SELECT'    => [
             'glpi_softwarelicenses.*',
@@ -1155,7 +1134,8 @@
             ]
          ],
          'WHERE'     => [
-            'glpi_softwarelicenses.softwares_id'   => $softwares_id
+            'glpi_softwarelicenses.softwares_id'   => $softwares_id,
+            'glpi_softwarelicenses.is_template'    => 0
          ] + getEntitiesRestrictCriteria('glpi_softwarelicenses', '', '', true),
          'ORDERBY'   => $sort,
          'START'     => (int)$start,
@@ -1184,51 +1164,6 @@
 
             Html::showMassiveActions($massiveactionparams);
          }
-=======
-      $query = "SELECT `glpi_softwarelicenses`.*,
-                       `buyvers`.`name` AS buyname,
-                       `usevers`.`name` AS usename,
-                       `glpi_entities`.`completename` AS entity,
-                       `glpi_softwarelicensetypes`.`name` AS typename
-                FROM `glpi_softwarelicenses`
-                LEFT JOIN `glpi_softwareversions` AS buyvers
-                     ON (`buyvers`.`id` = `glpi_softwarelicenses`.`softwareversions_id_buy`)
-                LEFT JOIN `glpi_softwareversions` AS usevers
-                     ON (`usevers`.`id` = `glpi_softwarelicenses`.`softwareversions_id_use`)
-                LEFT JOIN `glpi_entities`
-                     ON (`glpi_entities`.`id` = `glpi_softwarelicenses`.`entities_id`)
-                LEFT JOIN `glpi_softwarelicensetypes`
-                     ON (`glpi_softwarelicensetypes`.`id`
-                          = `glpi_softwarelicenses`.`softwarelicensetypes_id`)
-                WHERE `glpi_softwarelicenses`.`softwares_id` = '$softwares_id'
-                      AND `glpi_softwarelicenses`.`is_template` = 0 " .
-                       getEntitiesRestrictRequest('AND', 'glpi_softwarelicenses', '', '', true) ."
-                ORDER BY $sort $order
-                LIMIT ".intval($start)."," . intval($_SESSION['glpilist_limit']);
-
-      if ($result = $DB->query($query)) {
-         if ($num_displayed = $DB->numrows($result)) {
-            // Display the pager
-            Html::printAjaxPager(self::getTypeName(Session::getPluralNumber()), $start, $number);
-            if ($showmassiveactions) {
-               Html::openMassiveActionsForm('mass'.__CLASS__.$rand);
-               $massiveactionparams
-                  = ['num_displayed'
-                           => min($_SESSION['glpilist_limit'], $num_displayed),
-                          'container'
-                           => 'mass'.__CLASS__.$rand,
-                          'extraparams'
-                           => ['options'
-                                     => ['glpi_softwareversions.name'
-                                               => ['condition'
-                                                         => "`glpi_softwareversions`.`softwares_id`
-                                                                  = $softwares_id"],
-                                               'glpi_softwarelicenses.name'
-                                               => ['itemlink_as_string' => true]]]];
-
-               Html::showMassiveActions($massiveactionparams);
-            }
->>>>>>> f7d5f91b
 
          echo "<table class='tab_cadre_fixehov'>";
 
