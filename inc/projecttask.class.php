--- conflicted
+++ resolved
@@ -224,17 +224,13 @@
    function post_addItem() {
       global $DB, $CFG_GLPI;
 
-<<<<<<< HEAD
       // ADD Documents
       Document_Item::cloneItem('ProjectTaskTemplate',
                                $this->input["projecttasktemplates_id"],
                                $this->fields['id'],
                                $this->getType());
 
-      if (!isset($this->input['_disablenotif']) && $CFG_GLPI["use_mailing"]) {
-=======
       if (!isset($this->input['_disablenotif']) && $CFG_GLPI["use_notifications"]) {
->>>>>>> 53e7d9a9
          // Clean reload of the project
          $this->getFromDB($this->fields['id']);
 
@@ -515,47 +511,31 @@
 
       echo "<tr class='tab_bg_1'><td>".__('Name')."</td>";
       echo "<td colspan='3'>";
-<<<<<<< HEAD
-      Html::autocompletionTextField($this, "name", array('size' => 80,
-                                                         'rand' => $rand_name));
-=======
-      Html::autocompletionTextField($this, "name", ['size' => 80]);
->>>>>>> 53e7d9a9
+      Html::autocompletionTextField($this, "name", ['size' => 80,
+                                                    'rand' => $rand_name]);
       echo "</td></tr>\n";
 
       echo "<tr class='tab_bg_1'>";
       echo "<td>"._x('item', 'State')."</td>";
       echo "<td>";
-<<<<<<< HEAD
-      ProjectState::dropdown(array('value' => $this->fields["projectstates_id"],
-                                   'rand'   => $rand_state,));
+      ProjectState::dropdown(['value' => $this->fields["projectstates_id"],
+                              'rand'   => $rand_state]);
       echo "</td>";
       echo "<td>".__('Type')."</td>";
       echo "<td>";
-      ProjectTaskType::dropdown(array('value' => $this->fields["projecttasktypes_id"],
-                                      'rand'  => $rand_type));
-=======
-      ProjectState::dropdown(['value' => $this->fields["projectstates_id"]]);
-      echo "</td>";
-      echo "<td>".__('Type')."</td>";
-      echo "<td>";
-      ProjectTaskType::dropdown(['value' => $this->fields["projecttasktypes_id"]]);
->>>>>>> 53e7d9a9
+      ProjectTaskType::dropdown(['value' => $this->fields["projecttasktypes_id"],
+                                 'rand'  => $rand_type]);
       echo "</td></tr>";
 
       echo "<tr class='tab_bg_1'>";
       echo "<td>".__('Percent done')."</td>";
       echo "<td>";
-<<<<<<< HEAD
-      Dropdown::showNumber("percent_done", array('value' => $this->fields['percent_done'],
-                                                 'rand'  => $rand_percent,
-=======
       Dropdown::showNumber("percent_done", ['value' => $this->fields['percent_done'],
->>>>>>> 53e7d9a9
-                                                 'min'   => 0,
-                                                 'max'   => 100,
-                                                 'step'  => 5,
-                                                 'unit'  => '%']);
+                                            'rand'  => $rand_percent,
+                                            'min'   => 0,
+                                            'max'   => 100,
+                                            'step'  => 5,
+                                            'unit'  => '%']);
 
       echo "</td>";
       echo "<td>";
@@ -576,42 +556,26 @@
       echo "<td>".__('Planned start date')."</td>";
       echo "<td>";
       Html::showDateTimeField("plan_start_date",
-<<<<<<< HEAD
-                              array('value' => $this->fields['plan_start_date'],
-                                    'rand'  => $rand_plan_start_date));
-=======
-                              ['value' => $this->fields['plan_start_date']]);
->>>>>>> 53e7d9a9
+                              ['value' => $this->fields['plan_start_date'],
+                               'rand'  => $rand_plan_start_date]);
       echo "</td>";
       echo "<td>".__('Real start date')."</td>";
       echo "<td>";
       Html::showDateTimeField("real_start_date",
-<<<<<<< HEAD
-                              array('value' => $this->fields['real_start_date'],
-                                    'rand'  => $rand_real_start_date));
-=======
-                              ['value' => $this->fields['real_start_date']]);
->>>>>>> 53e7d9a9
+                              ['value' => $this->fields['real_start_date'],
+                               'rand'  => $rand_real_start_date]);
       echo "</td></tr>\n";
 
       echo "<tr class='tab_bg_1'>";
       echo "<td>".__('Planned end date')."</td>";
       echo "<td>";
-<<<<<<< HEAD
-      Html::showDateTimeField("plan_end_date", array('value' => $this->fields['plan_end_date'],
-                                                     'rand'  => $rand_plan_end_date));
+      Html::showDateTimeField("plan_end_date", ['value' => $this->fields['plan_end_date'],
+                                                'rand'  => $rand_plan_end_date]);
       echo "</td>";
       echo "<td>".__('Real end date')."</td>";
       echo "<td>";
-      Html::showDateTimeField("real_end_date", array('value' => $this->fields['real_end_date'],
-                                                     'rand'  => $rand_real_end_date));
-=======
-      Html::showDateTimeField("plan_end_date", ['value' => $this->fields['plan_end_date']]);
-      echo "</td>";
-      echo "<td>".__('Real end date')."</td>";
-      echo "<td>";
-      Html::showDateTimeField("real_end_date", ['value' => $this->fields['real_end_date']]);
->>>>>>> 53e7d9a9
+      Html::showDateTimeField("real_end_date", ['value' => $this->fields['real_end_date'],
+                                                'rand'  => $rand_real_end_date]);
       echo "</td></tr>\n";
 
       echo "<tr class='tab_bg_1 is_milestone" . ($this->fields['is_milestone'] ? ' starthidden' : '')  . "'>";
@@ -620,23 +584,23 @@
 
       Dropdown::showTimeStamp("planned_duration",
                               ['min'             => 0,
-                                    'max'             => 100*HOUR_TIMESTAMP,
-                                    'step'            => HOUR_TIMESTAMP,
-                                    'rand'            => $rand_planned_duration,
-                                    'value'           => $this->fields["planned_duration"],
-                                    'addfirstminutes' => true,
-                                    'inhours'         => true]);
+                               'max'             => 100*HOUR_TIMESTAMP,
+                               'step'            => HOUR_TIMESTAMP,
+                               'rand'            => $rand_planned_duration,
+                               'value'           => $this->fields["planned_duration"],
+                               'addfirstminutes' => true,
+                               'inhours'         => true]);
       echo "</td>";
       echo "<td>".__('Effective duration')."</td>";
       echo "<td>";
       Dropdown::showTimeStamp("effective_duration",
                               ['min'             => 0,
-                                    'max'             => 100*HOUR_TIMESTAMP,
-                                    'step'            => HOUR_TIMESTAMP,
-                                    'rand'            => $rand_effective_duration,
-                                    'value'           => $this->fields["effective_duration"],
-                                    'addfirstminutes' => true,
-                                    'inhours'         => true]);
+                               'max'             => 100*HOUR_TIMESTAMP,
+                               'step'            => HOUR_TIMESTAMP,
+                               'rand'            => $rand_effective_duration,
+                               'value'           => $this->fields["effective_duration"],
+                               'addfirstminutes' => true,
+                               'inhours'         => true]);
       if ($ID) {
          $ticket_duration = ProjectTask_Ticket::getTicketsTotalActionTime($this->getID());
          echo "<br>";
