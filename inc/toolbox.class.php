--- conflicted
+++ resolved
@@ -2435,17 +2435,12 @@
 
       global $DB;
 
-<<<<<<< HEAD
-      $DB = \Glpi\DatabaseFactory::create();
-=======
       if (null === $db_instance) {
-         include_once (GLPI_CONFIG_DIR . "/config_db.php");
-         $DB = new DB();
+         $DB = \Glpi\DatabaseFactory::create();
          $db_instance = $DB;
       } else {
          $DB = $db_instance;
       }
->>>>>>> 8d1a6a8d
 
       if (!$DB->runFile(GLPI_ROOT ."/install/mysql/glpi-empty.sql")) {
          echo "Errors occurred inserting default database";
