<?php
/**
 * ---------------------------------------------------------------------
 * GLPI - Gestionnaire Libre de Parc Informatique
 * Copyright (C) 2015-2021 Teclib' and contributors.
 *
 * http://glpi-project.org
 *
 * based on GLPI - Gestionnaire Libre de Parc Informatique
 * Copyright (C) 2003-2014 by the INDEPNET Development Team.
 *
 * ---------------------------------------------------------------------
 *
 * LICENSE
 *
 * This file is part of GLPI.
 *
 * GLPI is free software; you can redistribute it and/or modify
 * it under the terms of the GNU General Public License as published by
 * the Free Software Foundation; either version 2 of the License, or
 * (at your option) any later version.
 *
 * GLPI is distributed in the hope that it will be useful,
 * but WITHOUT ANY WARRANTY; without even the implied warranty of
 * MERCHANTABILITY or FITNESS FOR A PARTICULAR PURPOSE.  See the
 * GNU General Public License for more details.
 *
 * You should have received a copy of the GNU General Public License
 * along with GLPI. If not, see <http://www.gnu.org/licenses/>.
 * ---------------------------------------------------------------------
 */

use Glpi\Console\Application;
use Glpi\Event;
use Glpi\Mail\Protocol\ProtocolInterface;
use Glpi\System\RequirementsManager;
use Laminas\Mail\Storage\AbstractStorage;
use Mexitek\PHPColors\Color;
use Monolog\Logger;
use Symfony\Component\Console\Output\OutputInterface;

if (!defined('GLPI_ROOT')) {
   die("Sorry. You can't access this file directly");
}


/**
 * Toolbox Class
**/
class Toolbox {

   /**
    * Wrapper for max_input_vars
    *
    * @since 0.84
    *
    * @return integer
   **/
   static function get_max_input_vars() {

      $max = ini_get('max_input_vars');  // Security limit since PHP 5.3.9
      if (!$max) {
         $max = ini_get('suhosin.post.max_vars');  // Security limit from Suhosin
      }
      return $max;
   }


   /**
    * Convert first caracter in upper
    *
    * @since 0.83
    * @since 9.3 Rework
    *
    * @param string $str  string to change
    *
    * @return string
   **/
   static function ucfirst($str) {
      $first_letter = mb_strtoupper(mb_substr ($str, 0, 1));
      $str_end = mb_substr($str, 1, mb_strlen ($str));
      return $first_letter . $str_end;
   }


   /**
    * to underline shortcut letter
    *
    * @since 0.83
    *
    * @param string $str       from dico
    * @param string $shortcut  letter of shortcut
    *
    * @return string
   **/
   static function shortcut($str, $shortcut) {

      $pos = self::strpos(self::strtolower($str), self::strtolower($shortcut));
      if ($pos !== false) {
         return self::substr($str, 0, $pos).
                "<u>". self::substr($str, $pos, 1)."</u>".
                self::substr($str, $pos+1);
      }
      return $str;
   }


   /**
    * substr function for utf8 string
    *
    * @param string  $str      string
    * @param string  $tofound  string to found
    * @param integer $offset   The search offset. If it is not specified, 0 is used.
    *
    * @return integer|false
   **/
   static function strpos($str, $tofound, $offset = 0) {
      return mb_strpos($str, $tofound, $offset, "UTF-8");
   }



   /**
    *  Replace str_pad()
    *  who bug with utf8
    *
    * @param string  $input       input string
    * @param integer $pad_length  padding length
    * @param string  $pad_string  padding string
    * @param integer $pad_type    padding type
    *
    * @return string
   **/
   static function str_pad($input, $pad_length, $pad_string = " ", $pad_type = STR_PAD_RIGHT) {

       $diff = (strlen($input) - self::strlen($input));
       return str_pad($input, $pad_length+$diff, $pad_string, $pad_type);
   }


   /**
    * strlen function for utf8 string
    *
    * @param string $str
    *
    * @return integer  length of the string
   **/
   static function strlen($str) {
      return mb_strlen($str, "UTF-8");
   }


   /**
    * substr function for utf8 string
    *
    * @param string  $str
    * @param integer $start   start of the result substring
    * @param integer $length  The maximum length of the returned string if > 0 (default -1)
    *
    * @return string
   **/
   static function substr($str, $start, $length = -1) {

      if ($length == -1) {
         $length = self::strlen($str)-$start;
      }
      return mb_substr($str, $start, $length, "UTF-8");
   }


   /**
    * strtolower function for utf8 string
    *
    * @param string $str
    *
    * @return string  lower case string
   **/
   static function strtolower($str) {
      return mb_strtolower($str, "UTF-8");
   }


   /**
    * strtoupper function for utf8 string
    *
    * @param string $str
    *
    * @return string  upper case string
   **/
   static function strtoupper($str) {
      return mb_strtoupper($str, "UTF-8");
   }


   /**
    * Is a string seems to be UTF-8 one ?
    *
    * @param $str string   string to analyse
    *
    * @return boolean
   **/
   static function seems_utf8($str) {
      return mb_check_encoding($str, "UTF-8");
   }


   /**
    * Encode string to UTF-8
    *
    * @param string $string        string to convert
    * @param string $from_charset  original charset (if 'auto' try to autodetect)
    *
    * @return string  utf8 string
   **/
   static function encodeInUtf8($string, $from_charset = "ISO-8859-1") {

      if (strcmp($from_charset, "auto") == 0) {
         $from_charset = mb_detect_encoding($string);
      }
      return mb_convert_encoding($string, "UTF-8", $from_charset);
   }


   /**
    * Decode string from UTF-8 to specified charset
    *
    * @param string $string      string to convert
    * @param string $to_charset  destination charset (default "ISO-8859-1")
    *
    * @return string  converted string
   **/
   static function decodeFromUtf8($string, $to_charset = "ISO-8859-1") {
      return mb_convert_encoding($string, $to_charset, "UTF-8");
   }


   /**
    * Encrypt a string
    *
    * @param string $string  string to encrypt
    * @param string $key     key used to encrypt
    *
    * @return string  encrypted string
   **/
   static function encrypt($string, $key = null) {
      self::deprecated('Use sodiumEncrypt');

      if ($key === null) {
         $glpikey = new GLPIKey();
         $key = $glpikey->getLegacyKey();
      }

      $result = '';
      $strlen = strlen($string);
      for ($i=0; $i < $strlen; $i++) {
         $char    = substr($string, $i, 1);
         $keychar = substr($key, ($i % strlen($key))-1, 1);
         $char    = chr(ord($char)+ord($keychar));
         $result .= $char;
      }
      return base64_encode($result);
   }

   public static function sodiumEncrypt($content, $key = null) {
      if ($key === null) {
         $key = self::getGlpiSecKey();
      }

      $nonce = random_bytes(SODIUM_CRYPTO_AEAD_XCHACHA20POLY1305_IETF_NPUBBYTES); // NONCE = Number to be used ONCE, for each message
      $encrypted = sodium_crypto_aead_xchacha20poly1305_ietf_encrypt(
         $content,
         $nonce,
         $nonce,
         $key
      );
      return base64_encode($nonce . $encrypted);
   }

   public static function sodiumDecrypt($content, $key = null) {
      if (empty($content)) {
         // Avoid sodium exception for blank content. Just return the null/empty value.
         return $content;
      }
      if ($key === null) {
         $key = self::getGlpiSecKey();
      }

      $content = base64_decode($content);

      $nonce = mb_substr($content, 0, SODIUM_CRYPTO_AEAD_XCHACHA20POLY1305_IETF_NPUBBYTES, '8bit');
      if (mb_strlen($nonce, '8bit') !== SODIUM_CRYPTO_AEAD_XCHACHA20POLY1305_IETF_NPUBBYTES) {
         trigger_error(
            'Unable to extract nonce from content. It may not have been crypted with sodium functions.',
            E_USER_WARNING
         );
         return '';
      }

      $ciphertext = mb_substr($content, SODIUM_CRYPTO_AEAD_XCHACHA20POLY1305_IETF_NPUBBYTES, null, '8bit');

      $plaintext = sodium_crypto_aead_xchacha20poly1305_ietf_decrypt(
         $ciphertext,
         $nonce,
         $nonce,
         $key
      );
      if ($plaintext === false) {
         trigger_error(
            'Unable to decrypt content. It may have been crypted with another key.',
            E_USER_WARNING
         );
         return '';
      }
      return $plaintext;
   }

   /**
    * Decrypt a string
    *
    * @param string $string  string to decrypt
    * @param string $key     key used to decrypt
    *
    * @return string  decrypted string
   **/
   static function decrypt($string, $key = null) {
      self::deprecated('Use sodiumDecrypt');

      $glpikey = new GLPIKey();

      if ($key === null) {
         $key = $glpikey->getLegacyKey();
      }

      return $glpikey->decryptUsingLegacyKey($string, $key);
   }

   /**
    * Get GLPI security key used for decryptable passwords from file
    *
    * @throw \RuntimeException if key file is missing
    *
    * @return string
    */
   public static function getGlpiSecKey() {
      $glpikey = new GLPIKey();
      return $glpikey->get();
   }


   /**
    * Prevent from XSS
    * Clean code
    *
    * @param array|string $value  item to prevent
    *
    * @return array|string  clean item
    *
    * @see unclean_cross_side_scripting_deep*
   **/
   static function clean_cross_side_scripting_deep($value) {

      if ((array) $value === $value) {
         return array_map([__CLASS__, 'clean_cross_side_scripting_deep'], $value);
      }

      if (!is_string($value)) {
         return $value;
      }

      $in  = ['<', '>'];
      $out = ['&lt;', '&gt;'];
      return str_replace($in, $out, $value);
   }


   /**
    *  Invert fonction from clean_cross_side_scripting_deep
    *
    * @param array|string $value  item to unclean from clean_cross_side_scripting_deep
    *
    * @return array|string  unclean item
    *
    * @see clean_cross_side_scripting_deep()
   **/
   static function unclean_cross_side_scripting_deep($value) {

      if ((array) $value === $value) {
         return array_map([__CLASS__, 'unclean_cross_side_scripting_deep'], $value);
      }

      if (!is_string($value)) {
         return $value;
      }

      $in  = ['<', '>'];
      $out = ['&lt;', '&gt;'];
      return str_replace($out, $in, $value);
   }


   /**
    *  Invert fonction from clean_cross_side_scripting_deep to display HTML striping XSS code
    *
    * @since 0.83.3
    *
    * @param array|string $value  item to unclean from clean_cross_side_scripting_deep
    *
    * @return array|string  unclean item
    *
    * @see clean_cross_side_scripting_deep()
   **/
   static function unclean_html_cross_side_scripting_deep($value) {

      if ((array) $value === $value) {
         $value = array_map([__CLASS__, 'unclean_html_cross_side_scripting_deep'], $value);
      } else {
         $value = self::unclean_cross_side_scripting_deep($value);
      }

      // revert unclean inside <pre>
      if (is_string($value)) {
         $matches = [];
         $count = preg_match_all('/(<pre[^>]*>)(.*?)(<\/pre>)/is', $value, $matches);
         for ($i = 0; $i < $count; ++$i) {
            $complete       = $matches[0][$i];
            $cleaned        = self::clean_cross_side_scripting_deep($matches[2][$i]);
            $cleancomplete  = $matches[1][$i].$cleaned.$matches[3][$i];
            $value          = str_replace($complete, $cleancomplete, $value);
         }

         $config                      = ['safe'=>1];
         $config["elements"]          = "*+iframe+audio+video";
         $config["direct_list_nest"]  = 1;

         $value                       = htmLawed($value, $config);

         // Special case : remove the 'denied:' for base64 img in case the base64 have characters
         // combinaison introduce false positive
         foreach (['png', 'gif', 'jpg', 'jpeg'] as $imgtype) {
            $value = str_replace('src="denied:data:image/'.$imgtype.';base64,',
                  'src="data:image/'.$imgtype.';base64,', $value);
         }
      }

      return $value;
   }

   /**
    * Log in 'php-errors' all args
    *
    * @param Logger  $logger Logger instance, if any
    * @param integer $level  Log level (defaults to warning)
    * @param array   $args   Arguments (message to log, ...)
    *
    * @return void
   **/
   private static function log($logger = null, $level = Logger::WARNING, $args = null) {
      static $tps = 0;

      $extra = [];
      if (method_exists('Session', 'getLoginUserID')) {
         $extra['user'] = Session::getLoginUserID().'@'.php_uname('n');
      }
      if ($tps && function_exists('memory_get_usage')) {
         $extra['mem_usage'] = number_format(microtime(true)-$tps, 3).'", '.
                      number_format(memory_get_usage()/1024/1024, 2).'Mio)';
      }

      $msg = "";
      if (function_exists('debug_backtrace')) {
         $bt  = debug_backtrace();
         if (count($bt) > 2) {
            if (isset($bt[2]['class'])) {
               $msg .= $bt[2]['class'].'::';
            }
            $msg .= $bt[2]['function'].'() in ';
         }
         $msg .= $bt[1]['file'] . ' line ' . $bt[1]['line'] . "\n";
      }

      if ($args == null) {
         $args = func_get_args();
      } else if (!is_array($args)) {
         $args = [$args];
      }

      foreach ($args as $arg) {
         if (is_array($arg) || is_object($arg)) {
            $msg .= str_replace("\n", "\n  ", print_r($arg, true));
         } else if (is_null($arg)) {
            $msg .= 'NULL ';
         } else if (is_bool($arg)) {
            $msg .= ($arg ? 'true' : 'false').' ';
         } else {
            $msg .= $arg . ' ';
         }
      }

      if (defined('TU_USER') && $level >= Logger::NOTICE) {
         throw new \RuntimeException($msg);
      }

      $tps = microtime(true);

      if ($logger === null) {
         global $PHPLOGGER;
         $logger = $PHPLOGGER;
      }

      try {
         $logger->addRecord($level, $msg, $extra);
      } catch (\Exception $e) {
         //something went wrong, make sure logging does not cause fatal
         error_log($e);
      }

      global $SQLLOGGER;
      if (isCommandLine() && $level >= Logger::WARNING && $logger !== $SQLLOGGER) {
         // Do not output related messages to $SQLLOGGER as they are redundant with
         // output made by "ErrorHandler::handleSql*()" methods.
         echo $msg;
      }
   }

   /**
    * PHP debug log
    */
   static function logDebug() {
      self::log(null, Logger::DEBUG, func_get_args());
   }

   /**
    * PHP notice log
    */
   static function logNotice() {
      self::log(null, Logger::NOTICE, func_get_args());
   }

   /**
    * PHP info log
    */
   static function logInfo() {
      self::log(null, Logger::INFO, func_get_args());
   }

   /**
    * PHP warning log
    */
   static function logWarning() {
      self::log(null, Logger::WARNING, func_get_args());
   }

   /**
    * PHP error log
    */
   static function logError() {
      self::log(null, Logger::ERROR, func_get_args());
   }

   /**
    * SQL debug log
    */
   static function logSqlDebug() {
      global $SQLLOGGER;
      $args = func_get_args();
      self::log($SQLLOGGER, Logger::DEBUG, $args);
   }

   /**
    * SQL warning log
    */
   static function logSqlWarning() {
      global $SQLLOGGER;
      $args = func_get_args();
      self::log($SQLLOGGER, Logger::WARNING, $args);
   }

   /**
    * SQL error log
    */
   static function logSqlError() {
      global $SQLLOGGER;
      $args = func_get_args();
      $msg = $args[0];
      try {
         self::log($SQLLOGGER, Logger::ERROR, $args);
      } catch (\RuntimeException $e) {
         $msg = $e->getMessage();
      } finally {
         if (class_exists('GlpitestSQLError')) { // For unit test
            throw new \GlpitestSQLError($msg);
         }
      }
   }


   /**
    * Generate a Backtrace
    *
    * @param string $log  Log file name (default php-errors) if false, return the string
    * @param string $hide Call to hide (but display script/line)
    * @param array  $skip Calls to not display at all
    *
    * @return string if $log is false
    *
    * @since 0.85
   **/
   static function backtrace($log = 'php-errors', $hide = '', array $skip = []) {

      if (function_exists("debug_backtrace")) {
         $message = "  Backtrace :\n";
         $traces  = debug_backtrace();
         foreach ($traces as $trace) {
            $script = (isset($trace["file"]) ? $trace["file"] : "") . ":" .
                        (isset($trace["line"]) ? $trace["line"] : "");
            if (strpos($script, GLPI_ROOT)===0) {
               $script = substr($script, strlen(GLPI_ROOT)+1);
            }
            if (strlen($script)>50) {
               $script = "...".substr($script, -47);
            } else {
               $script = str_pad($script, 50);
            }
            $call = (isset($trace["class"]) ? $trace["class"] : "") .
                    (isset($trace["type"]) ? $trace["type"] : "") .
                    (isset($trace["function"]) ? $trace["function"]."()" : "");
            if ($call == $hide) {
               $call = '';
            }

            if (!in_array($call, $skip)) {
               $message .= "  $script $call\n";
            }
         }
      } else {
         $message = "  Script : " . $_SERVER["SCRIPT_FILENAME"]. "\n";
      }

      if ($log) {
         self::logInFile($log, $message, true);
      } else {
         return $message;
      }
   }

   /**
    * Send a deprecated message in log (with backtrace)
    * @param  string $message the message to send
    * @return void
    */
   static function deprecated($message = "Called method is deprecated") {
      trigger_error($message, E_USER_DEPRECATED);
   }


   /**
    * Log a message in log file
    *
    * @param string  $name   name of the log file
    * @param string  $text   text to log
    * @param boolean $force  force log in file not seeing use_log_in_files config
    *
    * @return boolean
   **/
   static function logInFile($name, $text, $force = false) {
      global $CFG_GLPI;

      $user = '';
      if (method_exists('Session', 'getLoginUserID')) {
         $user = " [".Session::getLoginUserID().'@'.php_uname('n')."]";
      }

      $ok = true;
      if ((isset($CFG_GLPI["use_log_in_files"]) && $CFG_GLPI["use_log_in_files"])
          || $force) {
         $ok = error_log(date("Y-m-d H:i:s")."$user\n".$text, 3, GLPI_LOG_DIR."/".$name.".log");
      }

      global $application;
      if ($application instanceof Application) {
         $application->getOutput()->writeln('<comment>' . $text . '</comment>', OutputInterface::VERBOSITY_VERY_VERBOSE);
      } else if (isset($_SESSION['glpi_use_mode'])
          && ($_SESSION['glpi_use_mode'] == Session::DEBUG_MODE)
          && isCommandLine()) {
         $stderr = fopen('php://stderr', 'w');
         fwrite($stderr, $text);
         fclose($stderr);
      }
      return $ok;
   }


   /**
    * Switch error mode for GLPI
    *
    * @param integer|null $mode       From Session::*_MODE
    * @param boolean|null $debug_sql
    * @param boolean|null $debug_vars
    * @param boolean|null $log_in_files
    *
    * @return void
    *
    * @since 0.84
   **/
   static function setDebugMode($mode = null, $debug_sql = null, $debug_vars = null, $log_in_files = null) {
      global $CFG_GLPI;

      if (isset($mode)) {
         $_SESSION['glpi_use_mode'] = $mode;
      }
      if (isset($debug_sql)) {
         $CFG_GLPI['debug_sql'] = $debug_sql;
      }
      if (isset($debug_vars)) {
         $CFG_GLPI['debug_vars'] = $debug_vars;
      }
      if (isset($log_in_files)) {
         $CFG_GLPI['use_log_in_files'] = $log_in_files;
      }

      // If debug mode activated : display some information
      if ($_SESSION['glpi_use_mode'] == Session::DEBUG_MODE) {
         // Force reporting of all errors
         error_reporting(E_ALL);
         // Disable native error displaying as it will be done by custom handler
         ini_set('display_errors', 'Off');
      }
   }


   /**
    * Send a file (not a document) to the navigator
    * See Document->send();
    *
    * @param string      $file        storage filename
    * @param string      $filename    file title
    * @param string|null $mime        file mime type
    * @param boolean     $add_expires add expires headers maximize cacheability ?
    *
    * @return void
   **/
   static function sendFile($file, $filename, $mime = null, $expires_headers = false) {

      // Test securite : document in DOC_DIR
      $tmpfile = str_replace(GLPI_DOC_DIR, "", $file);

      if (strstr($tmpfile, "../") || strstr($tmpfile, "..\\")) {
         Event::log($file, "sendFile", 1, "security",
                    $_SESSION["glpiname"]." try to get a non standard file.");
         echo "Security attack!!!";
         die(1);
      }

      if (!file_exists($file)) {
         echo "Error file $file does not exist";
         die(1);
      }

      // if $mime is defined, ignore mime type by extension
      if ($mime === null && preg_match('/\.(...)$/', $file)) {
         $finfo = finfo_open(FILEINFO_MIME_TYPE);
         $mime = finfo_file($finfo, $file);
         finfo_close($finfo);
      }

      // don't download picture files, see them inline
      $attachment = "";
      // if not begin 'image/'
      if (strncmp($mime, 'image/', 6) !== 0
          && $mime != 'application/pdf'
          // svg vector of attack, force attachment
          // see https://github.com/glpi-project/glpi/issues/3873
          || $mime == 'image/svg+xml') {
         $attachment = ' attachment;';
      }

      $etag = md5_file($file);
      $lastModified = filemtime($file);

      // Make sure there is nothing in the output buffer (In case stuff was added by core or misbehaving plugin).
      // If there is any extra data, the sent file will be corrupted.
      while (ob_get_level() > 0) {
         ob_end_clean();
      }
      // Now send the file with header() magic
      header("Last-Modified: ".gmdate("D, d M Y H:i:s", $lastModified)." GMT");
      header("Etag: $etag");
      header_remove('Pragma');
      header('Cache-Control: private');
      if ($expires_headers) {
         $max_age = WEEK_TIMESTAMP;
         header('Expires: ' . gmdate('D, d M Y H:i:s \G\M\T', time() + $max_age));
      }
      header(
         "Content-disposition:$attachment filename=\"" .
         addslashes(utf8_decode($filename)) .
         "\"; filename*=utf-8''" .
         rawurlencode($filename)
      );
      header("Content-type: ".$mime);

      // HTTP_IF_NONE_MATCH takes precedence over HTTP_IF_MODIFIED_SINCE
      // http://tools.ietf.org/html/rfc7232#section-3.3
      if (isset($_SERVER['HTTP_IF_NONE_MATCH']) && trim($_SERVER['HTTP_IF_NONE_MATCH']) === $etag) {
         http_response_code(304); //304 - Not Modified
         exit;
      }
      if (isset($_SERVER['HTTP_IF_MODIFIED_SINCE']) && @strtotime($_SERVER['HTTP_IF_MODIFIED_SINCE']) >= $lastModified) {
         http_response_code(304); //304 - Not Modified
         exit;
      }

      readfile($file) or die ("Error opening file $file");
   }


   /**
    *  Add slash for variable & array
    *
    * @param string|string[] $value value to add slashes
    *
    * @return string|string[]
   **/
   static function addslashes_deep($value) {
      global $DB;

      $value = ((array) $value === $value)
                  ? array_map([__CLASS__, 'addslashes_deep'], $value)
                  : (is_null($value)
                       ? null : (is_resource($value) || is_object($value)
                       ? $value : $DB->escape(
                          str_replace(
                             ['&#039;', '&#39;', '&#x27;', '&apos;', '&quot;'],
                             ["'", "'", "'", "'", "\""],
                             $value
                          )
                       ))
                    );

      return $value;
   }


   /**
    * Strip slash  for variable & array
    *
    * @param array|string $value  item to stripslashes
    *
    * @return array|string stripslashes item
   **/
   static function stripslashes_deep($value) {

      $value = ((array) $value === $value)
                  ? array_map([__CLASS__, 'stripslashes_deep'], $value)
                  : (is_null($value)
                        ? null : (is_resource($value) || is_object($value)
                                    ? $value :stripslashes($value)));

      return $value;
   }

   /** Converts an array of parameters into a query string to be appended to a URL.
    *
    * @param array  $array      parameters to append to the query string.
    * @param string $separator  separator may be defined as &amp; to display purpose
    * @param string $parent     This should be left blank (it is used internally by the function).
    *
    * @return string  Query string to append to a URL.
   **/
   static function append_params($array, $separator = '&', $parent = '') {

      $params = [];
      foreach ($array as $k => $v) {

         if (is_array($v)) {
            $params[] = self::append_params($v, $separator,
                                            (empty($parent) ? rawurlencode($k)
                                                            : $parent . '%5B' . rawurlencode($k) . '%5D'));
         } else {
            $params[] = (!empty($parent) ? $parent . '%5B' . rawurlencode($k) . '%5D' : rawurlencode($k)) . '=' . rawurlencode($v);
         }
      }
      return implode($separator, $params);
   }


   /**
    * Compute PHP memory_limit
    *
    * @param string $ininame  name of the ini ooption to retrieve (since 9.1)
    *
    * @return integer memory limit
   **/
   static function getMemoryLimit($ininame = 'memory_limit') {

      $mem = ini_get($ininame);
      $matches = [];
      preg_match("/([-0-9]+)([KMG]*)/", $mem, $matches);
      $mem = "";

      // no K M or G
      if (isset($matches[1])) {
         $mem = $matches[1];
         if (isset($matches[2])) {
            switch ($matches[2]) {
               case "G" :
                  $mem *= 1024;
                  // nobreak;

               case "M" :
                  $mem *= 1024;
                  // nobreak;

               case "K" :
                  $mem *= 1024;
                  // nobreak;
            }
         }
      }

      return $mem;
   }


   /**
    * Check is current memory_limit is enough for GLPI
    *
    * @since 0.83
    *
    * @return integer
    *   0 if PHP not compiled with memory_limit support,
    *   1 no memory limit (memory_limit = -1),
    *   2 insufficient memory for GLPI,
    *   3 enough memory for GLPI
   **/
   static function checkMemoryLimit() {

      $mem = self::getMemoryLimit();
      if ($mem == "") {
         return 0;
      }
      if ($mem == "-1") {
         return 1;
      }
      if ($mem < (64*1024*1024)) {
         return 2;
      }
      return 3;
   }


   /**
    * Check GLPI system requirement.
    *
    * @param boolean $isInstall Is the check run on a install process (don't check DB as not configured yet)
    *
    * @return integer
    *    2 = missing mandatory requirement
    *    1 = missing optional requirement
    *    0 = OK
    */
   static function commonCheckForUseGLPI($isInstall = false) {
      global $DB;

      echo "<tr><th>".__('Test done')."</th><th >".__('Results')."</th></tr>";

      $core_requirements = (new RequirementsManager())->getCoreRequirementList($isInstall ? null : $DB);
      /* @var \Glpi\System\Requirement\RequirementInterface $requirement */
      foreach ($core_requirements as $requirement) {
         if ($requirement->isOutOfContext()) {
            continue; // skip requirement if not relevant
         }

         echo '<tr class="tab_bg_1">';
         echo '<td class="b left">' . $requirement->getTitle() . '</td>';

         $class = $requirement->isMissing() && !$requirement->isOptional() ? 'red' : '';
         $pict  = $requirement->isValidated()
            ? 'fas fa-check'
            : ($requirement->isOptional() ? 'fas fa-exclamation-triangle' : 'fas fa-times');
         $messages = Html::entities_deep($requirement->getValidationMessages());

         echo '<td class="' . $class . '">';
         echo '<i class="' . $pict . '" title="' . implode(' ', $messages) . '"> </i>';
         if (!$requirement->isValidated()) {
            echo implode('<br />', $messages);
         }
         echo '</td>';
         echo '</tr>';
      }

      if ($core_requirements->hasMissingMandatoryRequirements()) {
         return 2;
      } else if ($core_requirements->hasMissingOptionalRequirements()) {
         return 1;
      } else {
         return 0;
      }
   }


   /**
    * Get the filesize of a complete directory (from php.net)
    *
    * @param string $path  directory or file to get size
    *
    * @return integer
   **/
   static function filesizeDirectory($path) {

      if (!is_dir($path)) {
         return filesize($path);
      }

      if ($handle = opendir($path)) {
         $size = 0;

         while (false !== ($file = readdir($handle))) {
            if (($file != '.') && ($file != '..')) {
               $size += filesize($path.'/'.$file);
               $size += self::filesizeDirectory($path.'/'.$file);
            }
         }

         closedir($handle);
         return $size;
      }
   }


   /** Format a size passing a size in octet
    *
    * @param integer $size  Size in octet
    *
    * @return string  formatted size
   **/
   static function getSize($size) {

      //TRANS: list of unit (o for octet)
      $bytes = [__('o'), __('Kio'), __('Mio'), __('Gio'), __('Tio')];
      foreach ($bytes as $val) {
         if ($size > 1024) {
            $size = $size / 1024;
         } else {
            break;
         }
      }
      //TRANS: %1$s is a number maybe float or string and %2$s the unit
      return sprintf(__('%1$s %2$s'), round($size, 2), $val);
   }


   /**
    * Delete a directory and file contains in it
    *
    * @param string $dir  directory to delete
    *
    * @return void
   **/
   static function deleteDir($dir) {

      if (file_exists($dir)) {
         chmod($dir, 0777);

         if (is_dir($dir)) {
            $id_dir = opendir($dir);
            while (($element = readdir($id_dir)) !== false) {
               if (($element != ".") && ($element != "..")) {

                  if (is_dir($dir."/".$element)) {
                     self::deleteDir($dir."/".$element);
                  } else {
                     unlink($dir."/".$element);
                  }

               }
            }
            closedir($id_dir);
            rmdir($dir);

         } else { // Delete file
            unlink($dir);
         }
      }
   }


   /**
    * Resize a picture to the new size
    * Always produce a JPG file!
    *
    * @since 0.85
    *
    * @param string  $source_path   path of the picture to be resized
    * @param string  $dest_path     path of the new resized picture
    * @param integer $new_width     new width after resized (default 71)
    * @param integer $new_height    new height after resized (default 71)
    * @param integer $img_y         y axis of picture (default 0)
    * @param integer $img_x         x axis of picture (default 0)
    * @param integer $img_width     width of picture (default 0)
    * @param integer $img_height    height of picture (default 0)
    * @param integer $max_size      max size of the picture (default 500, is set to 0 no resize)
    *
    * @return boolean
   **/
   static function resizePicture($source_path, $dest_path, $new_width = 71, $new_height = 71,
                                 $img_y = 0, $img_x = 0, $img_width = 0, $img_height = 0, $max_size = 500) {

      //get img informations (dimensions and extension)
      $img_infos  = getimagesize($source_path);
      if (empty($img_width)) {
         $img_width  = $img_infos[0];
      }
      if (empty($img_height)) {
         $img_height = $img_infos[1];
      }
      if (empty($new_width)) {
         $new_width  = $img_infos[0];
      }
      if (empty($new_height)) {
         $new_height = $img_infos[1];
      }

      // Image max size is 500 pixels : is set to 0 no resize
      if ($max_size>0) {
         if (($img_width > $max_size)
            || ($img_height > $max_size)) {
            $source_aspect_ratio = $img_width / $img_height;
            if ($source_aspect_ratio < 1) {
               $new_width  = $max_size * $source_aspect_ratio;
               $new_height = $max_size;
            } else {
               $new_width  = $max_size;
               $new_height = $max_size / $source_aspect_ratio;
            }
         }
      }

      $img_type = $img_infos[2];

      switch ($img_type) {
         case IMAGETYPE_BMP :
            $source_res = imagecreatefromwbmp($source_path);
            break;

         case IMAGETYPE_GIF :
            $source_res = imagecreatefromgif($source_path);
            break;

         case IMAGETYPE_JPEG :
            $source_res = imagecreatefromjpeg($source_path);
            break;

         case IMAGETYPE_PNG :
            $source_res = imagecreatefrompng($source_path);
            break;

         default :
            return false;
      }

      //create new img resource for store thumbnail
      $source_dest = imagecreatetruecolor($new_width, $new_height);

      // set transparent background for PNG/GIF
      if ($img_type === IMAGETYPE_GIF || $img_type === IMAGETYPE_PNG) {
         imagecolortransparent($source_dest, imagecolorallocatealpha($source_dest, 0, 0, 0, 127));
         imagealphablending($source_dest, false);
         imagesavealpha($source_dest, true);
      }

      //resize image
      imagecopyresampled($source_dest, $source_res, 0, 0, $img_x, $img_y,
                         $new_width, $new_height, $img_width, $img_height);

      //output img
      $result = null;
      switch ($img_type) {
         case IMAGETYPE_GIF :
         case IMAGETYPE_PNG :
            $result = imagepng($source_dest, $dest_path);
            break;

         case IMAGETYPE_JPEG :
         default :
            $result = imagejpeg($source_dest, $dest_path, 90);
            break;
      }
      return $result;
   }


   /**
    * Check if new version is available
    *
    * @return string
   **/
   static function checkNewVersionAvailable() {
      //parse github releases (get last version number)
      $error = "";
      $json_gh_releases = self::getURLContent("https://api.github.com/repos/glpi-project/glpi/releases", $error);
      $all_gh_releases = json_decode($json_gh_releases, true);
      $released_tags = [];
      foreach ($all_gh_releases as $release) {
         if ($release['prerelease'] == false) {
            $released_tags[] =  $release['tag_name'];
         }
      }
      usort($released_tags, 'version_compare');
      $latest_version = array_pop($released_tags);

      if (strlen(trim($latest_version)) == 0) {
         return $error;
      } else {
         $currentVersion = preg_replace('/^((\d+\.?)+).*$/', '$1', GLPI_VERSION);
         if (version_compare($currentVersion, $latest_version, '<')) {
            Config::setConfigurationValues('core', ['founded_new_version' => $latest_version]);
            return sprintf(__('A new version is available: %s.'), $latest_version);
         } else {
            return __('You have the latest available version');
         }
      }
      return 1;
   }


   /**
    * Determine if Ldap is usable checking ldap extension existence
    *
    * @return boolean
   **/
   static function canUseLdap() {
      return extension_loaded('ldap');
   }


   /**
    * Determine if CAS auth is usable checking lib existence
    *
    * @since 9.3
    *
    * @return boolean
   **/
   static function canUseCas() {
      return class_exists('phpCAS');
   }


   /**
    * Check Write Access to a directory
    *
    * @param string $dir  directory to check
    *
    * @return integer
    *   0: OK,
    *   1: delete error,
    *   2: creation error
   **/
   static function testWriteAccessToDirectory($dir) {

      $rand = rand();

      // Check directory creation which can be denied by SElinux
      $sdir = sprintf("%s/test_glpi_%08x", $dir, $rand);

      if (!mkdir($sdir)) {
         return 4;
      }

      if (!rmdir($sdir)) {
         return 3;
      }

      // Check file creation
      $path = sprintf("%s/test_glpi_%08x.txt", $dir, $rand);
      $fp   = fopen($path, 'w');

      if (empty($fp)) {
         return 2;
      }

      fwrite($fp, "This file was created for testing reasons. ");
      fclose($fp);
      $delete = unlink($path);

      if (!$delete) {
         return 1;
      }

      return 0;
   }


   /**
    * Get form URL for itemtype
    *
    * @param string  $itemtype  item type
    * @param boolean $full      path or relative one
    *
    * return string itemtype Form URL
   **/
   static function getItemTypeFormURL($itemtype, $full = true) {
      global $CFG_GLPI;

      $dir = ($full ? $CFG_GLPI['root_doc'] : '');

      if ($plug = isPluginItemType($itemtype)) {
         /* PluginFooBar => /plugins/foo/front/bar */
         $dir.= Plugin::getPhpDir(strtolower($plug['plugin']), false);
         $item = str_replace('\\', '/', strtolower($plug['class']));

      } else { // Standard case
         $item = strtolower($itemtype);
         if (substr($itemtype, 0, \strlen(NS_GLPI)) === NS_GLPI) {
            $item = str_replace('\\', '/', substr($item, \strlen(NS_GLPI)));
         }
      }

      return "$dir/front/$item.form.php";
   }


   /**
    * Get search URL for itemtype
    *
    * @param string  $itemtype  item type
    * @param boolean $full      path or relative one
    *
    * return string itemtype search URL
   **/
   static function getItemTypeSearchURL($itemtype, $full = true) {
      global $CFG_GLPI;

      $dir = ($full ? $CFG_GLPI['root_doc'] : '');

      if ($plug = isPluginItemType($itemtype)) {
         $dir .= Plugin::getPhpDir(strtolower($plug['plugin']), false);
         $item = str_replace('\\', '/', strtolower($plug['class']));

      } else { // Standard case
         if ($itemtype == 'Cartridge') {
            $itemtype = 'CartridgeItem';
         }
         if ($itemtype == 'Consumable') {
            $itemtype = 'ConsumableItem';
         }
         $item = strtolower($itemtype);
         if (substr($itemtype, 0, \strlen(NS_GLPI)) === NS_GLPI) {
            $item = str_replace('\\', '/', substr($item, \strlen(NS_GLPI)));
         }
      }

      return "$dir/front/$item.php";
   }


   /**
    * Get ajax tabs url for itemtype
    *
    * @param string  $itemtype  item type
    * @param boolean $full      path or relative one
    *
    * return string itemtype tabs URL
   **/
   static function getItemTypeTabsURL($itemtype, $full = true) {
      global $CFG_GLPI;

      $filename = "/ajax/common.tabs.php";

      return ($full ? $CFG_GLPI['root_doc'] : '').$filename;
   }


   /**
    * Get a random string
    *
    * @param integer $length of the random string
    *
    * @return string  random string
    *
    * @see https://stackoverflow.com/questions/4356289/php-random-string-generator/31107425#31107425
   **/
   static function getRandomString($length) {
      $keyspace = '0123456789abcdefghijklmnopqrstuvwxyzABCDEFGHIJKLMNOPQRSTUVWXYZ';
      $str = '';
      $max = mb_strlen($keyspace, '8bit') - 1;
      for ($i = 0; $i < $length; ++$i) {
         $str .= $keyspace[random_int(0, $max)];
      }
      return $str;
   }


   /**
    * Split timestamp in time units
    *
    * @param integer $time  timestamp
    *
    * @return array
   **/
   static function getTimestampTimeUnits($time) {

      $out = [];

      $time          = round(abs($time));
      $out['second'] = 0;
      $out['minute'] = 0;
      $out['hour']   = 0;
      $out['day']    = 0;

      $out['second'] = $time%MINUTE_TIMESTAMP;
      $time         -= $out['second'];

      if ($time > 0) {
         $out['minute'] = ($time%HOUR_TIMESTAMP)/MINUTE_TIMESTAMP;
         $time         -= $out['minute']*MINUTE_TIMESTAMP;

         if ($time > 0) {
            $out['hour'] = ($time%DAY_TIMESTAMP)/HOUR_TIMESTAMP;
            $time       -= $out['hour']*HOUR_TIMESTAMP;

            if ($time > 0) {
               $out['day'] = $time/DAY_TIMESTAMP;
            }
         }
      }
      return $out;
   }


   /**
    * Get a web page. Use proxy if configured
    *
    * @param string  $url    URL to retrieve
    * @param string  $msgerr set if problem encountered (default NULL)
    * @param integer $rec    internal use only Must be 0 (default 0)
    *
    * @return string content of the page (or empty)
   **/
   static function getURLContent ($url, &$msgerr = null, $rec = 0) {
      $content = self::callCurl($url);
      return $content;
   }

   /**
    * Executes a curl call
    *
    * @param string $url         URL to retrieve
    * @param array  $eopts       Extra curl opts
    * @param string $msgerr      will contains a human readable error string if an error occurs of url returns empty contents
    * @param string $curl_error  will contains original curl error string if an error occurs
    *
    * @return string
    */
   public static function callCurl($url, array $eopts = [], &$msgerr = null, &$curl_error = null) {
      global $CFG_GLPI;

      $content = "";
      $taburl  = parse_url($url);

      $defaultport = 80;

      // Manage standard HTTPS port : scheme detection or port 443
      if ((isset($taburl["scheme"]) && $taburl["scheme"]=='https')
         || (isset($taburl["port"]) && $taburl["port"]=='443')) {
         $defaultport = 443;
      }

      $ch = curl_init($url);
      $opts = [
         CURLOPT_URL             => $url,
         CURLOPT_USERAGENT       => "GLPI/".trim($CFG_GLPI["version"]),
         CURLOPT_RETURNTRANSFER  => 1,
         CURLOPT_CONNECTTIMEOUT  => 5,
      ] + $eopts;

      if (!empty($CFG_GLPI["proxy_name"])) {
         // Connection using proxy
         $opts += [
            CURLOPT_PROXY           => $CFG_GLPI['proxy_name'],
            CURLOPT_PROXYPORT       => $CFG_GLPI['proxy_port'],
            CURLOPT_PROXYTYPE       => CURLPROXY_HTTP
         ];

         if (!empty($CFG_GLPI["proxy_user"])) {
            $opts += [
               CURLOPT_PROXYAUTH    => CURLAUTH_BASIC,
               CURLOPT_PROXYUSERPWD => $CFG_GLPI["proxy_user"] . ":" . self::sodiumDecrypt($CFG_GLPI["proxy_passwd"]),
            ];
         }

         if ($defaultport == 443) {
            $opts += [
               CURLOPT_HTTPPROXYTUNNEL => 1
            ];
         }
      }

      curl_setopt_array($ch, $opts);
      $content = curl_exec($ch);
      $curl_error = curl_error($ch) ?: null;
      curl_close($ch);

      if ($curl_error !== null) {
         if (empty($CFG_GLPI["proxy_name"])) {
            //TRANS: %s is the error string
            $msgerr = sprintf(
               __('Connection failed. If you use a proxy, please configure it. (%s)'),
               $curl_error
            );
         } else {
            //TRANS: %s is the error string
            $msgerr = sprintf(
               __('Failed to connect to the proxy server (%s)'),
               $curl_error
            );
         }
         $content = '';
      } else if (empty($content)) {
         $msgerr = __('No data available on the web site');
      }
      if (!empty($msgerr)) {
         Toolbox::logError($msgerr);
      }
      return $content;
   }

   /**
    * Returns whether this is an AJAX (XMLHttpRequest) request.
    *
    * @return boolean whether this is an AJAX (XMLHttpRequest) request.
    */
   static function isAjax() {
      return isset($_SERVER['HTTP_X_REQUESTED_WITH']) && $_SERVER['HTTP_X_REQUESTED_WITH'] === 'XMLHttpRequest';
   }


   /**
    * @param $need
    * @param $tab
    *
    * @return boolean
   **/
   static function key_exists_deep($need, $tab) {

      foreach ($tab as $key => $value) {

         if ($need == $key) {
            return true;
         }

         if (is_array($value)
             && self::key_exists_deep($need, $value)) {
            return true;
         }

      }
      return false;
   }


   /**
    * Manage planning posted datas (must have begin + duration or end)
    * Compute end if duration is set
    *
    * @param array $data  data to process
    *
    * @return void
   **/
   static function manageBeginAndEndPlanDates(&$data) {

      if (!isset($data['end'])) {
         if (isset($data['begin'])
             && isset($data['_duration'])) {
            $begin_timestamp = strtotime($data['begin']);
            $data['end']     = date("Y-m-d H:i:s", $begin_timestamp+$data['_duration']);
            unset($data['_duration']);
         }
      }
   }


   /**
    * Manage login redirection
    *
    * @param string $where  where to redirect ?
    *
    * @return void
   **/
   static function manageRedirect($where) {
      global $CFG_GLPI;

      if (!empty($where)) {

         if (Session::getCurrentInterface()) {
            // redirect to URL : URL must be rawurlencoded
            $decoded_where = rawurldecode($where);
            $matches = [];

            // redirect to full url -> check if it's based on glpi url
            if (preg_match('@(([^:/].+:)?//[^/]+)(/.+)?@', $decoded_where, $matches)) {
               if ($matches[1] !== $CFG_GLPI['url_base']) {
                  Session::addMessageAfterRedirect('Redirection failed');
                  if (Session::getCurrentInterface() === "helpdesk") {
                     Html::redirect($CFG_GLPI["root_doc"]."/front/helpdesk.public.php");
                  } else {
                     Html::redirect($CFG_GLPI["root_doc"]."/front/central.php");
                  }
               } else {
                  Html::redirect($decoded_where);
               }
            }

            // Redirect to relative url -> redirect with glpi url to prevent exploits
            if ($decoded_where[0] == '/') {
               $redirect_to = $CFG_GLPI["url_base"].$decoded_where;
               //echo $redirect_to; exit();
               Html::redirect($redirect_to);
            }

            $data = explode("_", $where);
            $forcetab = '';
            // forcetab for simple items
            if (isset($data[2])) {
               $forcetab = 'forcetab='.$data[2];
            }

            switch (Session::getCurrentInterface()) {
               case "helpdesk" :
                  switch (strtolower($data[0])) {
                     // Use for compatibility with old name
                     case "tracking" :
                     case "ticket" :
                        $data[0] = 'Ticket';
                        // redirect to item
                        if (isset($data[1])
                            && is_numeric($data[1])
                            && ($data[1] > 0)) {
                           // Check entity
                           if (($item = getItemForItemtype($data[0]))
                               && $item->isEntityAssign()) {
                              if ($item->getFromDB($data[1])) {
                                 if (!Session::haveAccessToEntity($item->getEntityID())) {
                                    Session::changeActiveEntities($item->getEntityID(), 1);
                                 }
                              }
                           }
                           // force redirect to timeline when timeline is enabled and viewing
                           // Tasks or Followups
                           $forcetab = str_replace( 'TicketFollowup$1', 'Ticket$1', $forcetab);
                           $forcetab = str_replace( 'TicketTask$1', 'Ticket$1', $forcetab);
                           $forcetab = str_replace( 'ITILFollowup$1', 'Ticket$1', $forcetab);
                           Html::redirect(Ticket::getFormURLWithID($data[1])."&$forcetab");

                        } else if (!empty($data[0])) { // redirect to list
                           if ($item = getItemForItemtype($data[0])) {
                              $searchUrl = $item->getSearchURL();
                              $searchUrl .= strpos($searchUrl, '?') === false ? '?' : '&';
                              $searchUrl .= $forcetab;
                              Html::redirect($searchUrl);
                           }
                        }

                        Html::redirect($CFG_GLPI["root_doc"]."/front/helpdesk.public.php");
                        break;

                     case "preference" :
                        Html::redirect($CFG_GLPI["root_doc"]."/front/preference.php?$forcetab");
                        break;

                     case "reservation" :
                        Html::redirect(Reservation::getFormURLWithID($data[1])."&$forcetab");
                        break;

                     default :
                        Html::redirect($CFG_GLPI["root_doc"]."/front/helpdesk.public.php");
                        break;
                  }
                  break;

               case "central" :
                  switch (strtolower($data[0])) {
                     case "preference" :
                        Html::redirect($CFG_GLPI["root_doc"]."/front/preference.php?$forcetab");
                        break;

                     // Use for compatibility with old name
                     // no break
                     case "tracking" :
                        $data[0] = "Ticket";

                     default :
                        // redirect to item
                        if (!empty($data[0] )
                            && isset($data[1])
                            && is_numeric($data[1])
                            && ($data[1] > 0)) {
                           // Check entity
                           if ($item = getItemForItemtype($data[0])) {
                              if ($item->isEntityAssign()) {
                                 if ($item->getFromDB($data[1])) {
                                    if (!Session::haveAccessToEntity($item->getEntityID())) {
                                       Session::changeActiveEntities($item->getEntityID(), 1);
                                    }
                                 }
                              }
                              // force redirect to timeline when timeline is enabled
                              $forcetab = str_replace( 'TicketFollowup$1', 'Ticket$1', $forcetab);
                              $forcetab = str_replace( 'TicketTask$1', 'Ticket$1', $forcetab);
                              $forcetab = str_replace( 'ITILFollowup$1', 'Ticket$1', $forcetab);
                              Html::redirect($item->getFormURLWithID($data[1])."&$forcetab");
                           }

                        } else if (!empty($data[0])) { // redirect to list
                           if ($item = getItemForItemtype($data[0])) {
                              $searchUrl = $item->getSearchURL();
                              $searchUrl .= strpos($searchUrl, '?') === false ? '?' : '&';
                              $searchUrl .= $forcetab;
                              Html::redirect($searchUrl);
                           }
                        }

                        Html::redirect($CFG_GLPI["root_doc"]."/front/central.php");
                        break;
                  }
                  break;
            }
         }
      }
   }


   /**
    * Convert a value in byte, kbyte, megabyte etc...
    *
    * @param string $val  config value (like 10k, 5M)
    *
    * @return integer $val
   **/
   static function return_bytes_from_ini_vars($val) {

      $val  = trim($val);
      $last = self::strtolower($val[strlen($val)-1]);
      $val  = (int)$val;

      switch ($last) {
         // Le modifieur 'G' est disponible depuis PHP 5.1.0
         case 'g' :
            $val *= 1024;
            // no break;

         case 'm' :
            $val *= 1024;
            // no break;

         case 'k' :
            $val *= 1024;
            // no break;
      }

      return $val;
   }


   /**
    * Get max upload size from php config.
    *
    * @return int
    */
   static function getPhpUploadSizeLimit(): int {
      $post_max   = Toolbox::return_bytes_from_ini_vars(ini_get("post_max_size"));
      $upload_max = Toolbox::return_bytes_from_ini_vars(ini_get("upload_max_filesize"));
      $max_size   = $post_max > 0 ? min($post_max, $upload_max) : $upload_max;
      return $max_size;
   }

   /**
    * Parse imap open connect string
    *
    * @since 0.84
    *
    * @param string  $value      connect string
    * @param boolean $forceport  force compute port if not set
    *
    * @return array  parsed arguments (address, port, mailbox, type, ssl, tls, validate-cert
    *                norsh, secure and debug) : options are empty if not set
    *                and options have boolean values if set
   **/
   static function parseMailServerConnectString($value, $forceport = false) {

      $tab = [];
      if (strstr($value, ":")) {
         $tab['address'] = str_replace("{", "", preg_replace("/:.*/", "", $value));
         $tab['port']    = preg_replace("/.*:/", "", preg_replace("/\/.*/", "", $value));

      } else {
         if (strstr($value, "/")) {
            $tab['address'] = str_replace("{", "", preg_replace("/\/.*/", "", $value));
         } else {
            $tab['address'] = str_replace("{", "", preg_replace("/}.*/", "", $value));
         }
         $tab['port'] = "";
      }
      $tab['mailbox'] = preg_replace("/.*}/", "", $value);

      // type follows first found "/" and ends on next "/" (or end of server string)
      // server string is surrounded by "{}" and can be followed by a folder name
      // i.e. "{mail.domain.org/imap/ssl}INBOX", or "{mail.domain.org/pop}"
      $type = preg_replace('/^\{[^\/]+\/([^\/]+)(?:\/.+)*\}.*/', '$1', $value);
      $tab['type'] = in_array($type, array_keys(self::getMailServerProtocols())) ? $type : '';

      $tab['ssl'] = false;
      if (strstr($value, "/ssl")) {
         $tab['ssl'] = true;
      }

      if ($forceport && empty($tab['port'])) {
         if ($tab['type'] == 'pop') {
            if ($tab['ssl']) {
               $tab['port'] = 110;
            } else {
               $tab['port'] = 995;
            }
         }
         if ($tab['type'] = 'imap') {
            if ($tab['ssl']) {
               $tab['port'] = 993;
            } else {
               $tab['port'] = 143;
            }
         }
      }
      $tab['tls'] = '';
      if (strstr($value, "/tls")) {
         $tab['tls'] = true;
      }
      if (strstr($value, "/notls")) {
         $tab['tls'] = false;
      }
      $tab['validate-cert'] = '';
      if (strstr($value, "/validate-cert")) {
         $tab['validate-cert'] = true;
      }
      if (strstr($value, "/novalidate-cert")) {
         $tab['validate-cert'] = false;
      }
      $tab['norsh'] = '';
      if (strstr($value, "/norsh")) {
         $tab['norsh'] = true;
      }
      $tab['secure'] = '';
      if (strstr($value, "/secure")) {
         $tab['secure'] = true;
      }
      $tab['debug'] = '';
      if (strstr($value, "/debug")) {
         $tab['debug'] = true;
      }

      return $tab;
   }


   /**
    * Display a mail server configuration form
    *
    * @param string $value  host connect string ex {localhost:993/imap/ssl}INBOX
    *
    * @return string  type of the server (imap/pop)
   **/
   static function showMailServerConfig($value) {

      if (!Config::canUpdate()) {
         return false;
      }

      $tab = Toolbox::parseMailServerConnectString($value);

      echo "<tr class='tab_bg_1'><td>" . __('Server') . "</td>";
      echo "<td><input size='30' type='text' name='mail_server' value=\"" .$tab['address']. "\">";
      echo "</td></tr>\n";

      echo "<tr class='tab_bg_1'><td>" . __('Connection options') . "</td><td>";
      $values = [];
      $protocols = Toolbox::getMailServerProtocols();
      foreach ($protocols as $key => $params) {
         $values['/' . $key] = $params['label'];
      }
      $svalue = (!empty($tab['type'])?'/'.$tab['type']:'');

      Dropdown::showFromArray('server_type', $values,
                              ['value'               => $svalue,
                                    'display_emptychoice' => true]);
      $values = [//TRANS: imap_open option see http://www.php.net/manual/en/function.imap-open.php
                     '/ssl' => __('SSL')];

      $svalue = ($tab['ssl']?'/ssl':'');

      Dropdown::showFromArray('server_ssl', $values,
                              ['value'               => $svalue,
                                    'display_emptychoice' => true]);

      $values = [//TRANS: imap_open option see http://www.php.net/manual/en/function.imap-open.php
                     '/tls' => __('TLS'),
                     //TRANS: imap_open option see http://www.php.net/manual/en/function.imap-open.php
                     '/notls' => __('NO-TLS'),];

      $svalue = '';
      if (($tab['tls'] === true)) {
         $svalue = '/tls';
      }
      if (($tab['tls'] === false)) {
         $svalue = '/notls';
      }

      Dropdown::showFromArray('server_tls', $values,
                              ['value'               => $svalue,
                                    'width'               => '14%',
                                    'display_emptychoice' => true]);

      $values = [//TRANS: imap_open option see http://www.php.net/manual/en/function.imap-open.php
                     '/novalidate-cert' => __('NO-VALIDATE-CERT'),
                     //TRANS: imap_open option see http://www.php.net/manual/en/function.imap-open.php
                     '/validate-cert' => __('VALIDATE-CERT'),];

      $svalue = '';
      if (($tab['validate-cert'] === false)) {
         $svalue = '/novalidate-cert';
      }
      if (($tab['validate-cert'] === true)) {
         $svalue = '/validate-cert';
      }

      Dropdown::showFromArray('server_cert', $values,
                              ['value'               => $svalue,
                                    'display_emptychoice' => true]);

      $values = [//TRANS: imap_open option see http://www.php.net/manual/en/function.imap-open.php
                     '/norsh' => __('NORSH')];

      $svalue = ($tab['norsh'] === true?'/norsh':'');

      Dropdown::showFromArray('server_rsh', $values,
                              ['value'               => $svalue,
                                    'display_emptychoice' => true]);

      $values = [//TRANS: imap_open option see http://www.php.net/manual/en/function.imap-open.php
                     '/secure' => __('SECURE')];

      $svalue = ($tab['secure'] === true?'/secure':'');

      Dropdown::showFromArray('server_secure', $values,
                              ['value'               => $svalue,
                                    'display_emptychoice' => true]);

      $values = [//TRANS: imap_open option see http://www.php.net/manual/en/function.imap-open.php
                     '/debug' => __('DEBUG')];

      $svalue = ($tab['debug'] === true?'/debug':'');

      Dropdown::showFromArray('server_debug', $values,
                              ['value'               => $svalue,
                                    'width'               => '12%',
                                    'display_emptychoice' => true]);

      echo "<input type=hidden name=imap_string value='".$value."'>";
      echo "</td></tr>\n";

      if ($tab['type'] != 'pop') {
         echo "<tr class='tab_bg_1'><td>". __('Incoming mail folder (optional, often INBOX)')."</td>";
         echo "<td>";
         echo "<input size='30' type='text' id='server_mailbox' name='server_mailbox' value=\"" . $tab['mailbox'] . "\" >";
         echo "<i class='fa fa-list pointer get-imap-folder'></i>";
         echo "</td></tr>\n";
      }

      //TRANS: for mail connection system
      echo "<tr class='tab_bg_1'><td>" . __('Port (optional)') . "</td>";
      echo "<td><input size='10' type='text' name='server_port' value='".$tab['port']."'></td></tr>\n";
      if (empty($value)) {
         $value = "&nbsp;";
      }
      //TRANS: for mail connection system
      echo "<tr class='tab_bg_1'><td>" . __('Connection string') . "</td>";
      echo "<td class='b'>$value</td></tr>\n";

      return $tab['type'];
   }


   /**
    * @param array $input
    *
    * @return string
   **/
   static function constructMailServerConfig($input) {

      $out = "";
      if (isset($input['mail_server']) && !empty($input['mail_server'])) {
         $out .= "{" . $input['mail_server'];
      } else {
         return $out;
      }
      if (isset($input['server_port']) && !empty($input['server_port'])) {
         $out .= ":" . $input['server_port'];
      }
      if (isset($input['server_type']) && !empty($input['server_type'])) {
         $out .= $input['server_type'];
      }
      if (isset($input['server_ssl']) && !empty($input['server_ssl'])) {
         $out .= $input['server_ssl'];
      }
      if (isset($input['server_cert']) && !empty($input['server_cert'])) {
         $out .= $input['server_cert'];
      }
      if (isset($input['server_tls']) && !empty($input['server_tls'])) {
         $out .= $input['server_tls'];
      }

      if (isset($input['server_rsh']) && !empty($input['server_rsh'])) {
         $out .= $input['server_rsh'];
      }
      if (isset($input['server_secure']) && !empty($input['server_secure'])) {
         $out .= $input['server_secure'];
      }
      if (isset($input['server_debug']) && !empty($input['server_debug'])) {
         $out .= $input['server_debug'];
      }
      $out .= "}";
      if (isset($input['server_mailbox']) && !empty($input['server_mailbox'])) {
         $out .= $input['server_mailbox'];
      }

      return $out;
   }

   /**
    * Retuns available mail servers protocols.
    *
    * For each returned element:
    *  - key is type used in connection string;
    *  - 'label' field is the label to display;
    *  - 'protocol_class' field is the protocol class to use (see Laminas\Mail\Protocol\Imap | Laminas\Mail\Protocol\Pop3);
    *  - 'storage_class' field is the storage class to use (see Laminas\Mail\Storage\Imap | Laminas\Mail\Storage\Pop3).
    *
    * @return array
    */
   private static function getMailServerProtocols(): array {
      $protocols = [
         'imap' => [
            //TRANS: IMAP mail server protocol
            'label'    => __('IMAP'),
            'protocol' => 'Laminas\Mail\Protocol\Imap',
            'storage'  => 'Laminas\Mail\Storage\Imap',
         ],
         'pop'  => [
            //TRANS: POP3 mail server protocol
            'label'    => __('POP'),
            'protocol' => 'Laminas\Mail\Protocol\Pop3',
            'storage'  => 'Laminas\Mail\Storage\Pop3',
         ]
      ];

      $additionnal_protocols = Plugin::doHookFunction('mail_server_protocols', []);
      if (is_array($additionnal_protocols)) {
         foreach ($additionnal_protocols as $key => $additionnal_protocol) {
            if (array_key_exists($key, $protocols)) {
               trigger_error(
                  sprintf('Protocol "%s" is already defined and cannot be overwritten.', $key),
                  E_USER_WARNING
               );
               continue; // already exists, do not overwrite
            }

            if (!array_key_exists('label', $additionnal_protocol)
                || !array_key_exists('protocol', $additionnal_protocol)
                || !array_key_exists('storage', $additionnal_protocol)) {
               trigger_error(
                  sprintf('Invalid specs for protocol "%s".', $key),
                  E_USER_WARNING
               );
               continue;
            }
            $protocols[$key] = $additionnal_protocol;
         }
      } else {
         trigger_error(
            'Invalid value returned by "mail_server_protocols" hook.',
            E_USER_WARNING
         );
      }

      return $protocols;
   }

   /**
    * Returns protocol instance for given mail server type.
    *
    * Class should implements Glpi\Mail\Protocol\ProtocolInterface
    * or should be \Laminas\Mail\Protocol\Imap|\Laminas\Mail\Protocol\Pop3 for native protocols.
    *
    * @param string $protocol_type
    *
    * @return null|\Glpi\Mail\Protocol\ProtocolInterface|\Laminas\Mail\Protocol\Imap|\Laminas\Mail\Protocol\Pop3
    */
   public static function getMailServerProtocolInstance(string $protocol_type) {
      $protocols = self::getMailServerProtocols();
      if (array_key_exists($protocol_type, $protocols)) {
         $protocol = $protocols[$protocol_type]['protocol'];
         if (is_callable($protocol)) {
            return call_user_func($protocol);
         } else if (class_exists($protocol)
             && (is_a($protocol, ProtocolInterface::class, true)
                 || is_a($protocol, \Laminas\Mail\Protocol\Imap::class, true)
                 || is_a($protocol, \Laminas\Mail\Protocol\Pop3::class, true))) {
            return new $protocol();
         } else {
            trigger_error(
               sprintf('Invalid specs for protocol "%s".', $protocol_type),
               E_USER_WARNING
            );
         }
      }
      return null;
   }

   /**
    * Returns storage instance for given mail server type.
    *
    * Class should extends \Laminas\Mail\Storage\AbstractStorage.
    *
    * @param string $protocol_type
    * @param array  $params         Storage constructor params, as defined in AbstractStorage
    *
    * @return null|AbstractStorage
    */
   public static function getMailServerStorageInstance(string $protocol_type, array $params): ?AbstractStorage {
      $protocols = self::getMailServerProtocols();
      if (array_key_exists($protocol_type, $protocols)) {
         $storage = $protocols[$protocol_type]['storage'];
         if (is_callable($storage)) {
            return call_user_func($storage, $params);
         } else if (class_exists($storage) && is_a($storage, AbstractStorage::class, true)) {
            return new $storage($params);
         } else {
            trigger_error(
               sprintf('Invalid specs for protocol "%s".', $protocol_type),
               E_USER_WARNING
            );
         }
      }
      return null;
   }

   /**
    * @return string[]
    */
   static function getDaysOfWeekArray() {

      $tab = [];

      $tab[0] = __("Sunday");
      $tab[1] = __("Monday");
      $tab[2] = __("Tuesday");
      $tab[3] = __("Wednesday");
      $tab[4] = __("Thursday");
      $tab[5] = __("Friday");
      $tab[6] = __("Saturday");

      return $tab;
   }

   /**
    * @return string[]
    */
   static function getMonthsOfYearArray() {

      $tab = [];

      $tab[1]  = __("January");
      $tab[2]  = __("February");
      $tab[3]  = __("March");
      $tab[4]  = __("April");
      $tab[5]  = __("May");
      $tab[6]  = __("June");
      $tab[7]  = __("July");
      $tab[8]  = __("August");
      $tab[9]  = __("September");
      $tab[10] = __("October");
      $tab[11] = __("November");
      $tab[12] = __("December");

      return $tab;
   }


   /**
    * Do a in_array search comparing string using strcasecmp
    *
    * @since 0.84
    *
    * @param string $string  string to search
    * @param array  $data    array to search in
    *
    * @return boolean  string found ?
   **/
   static function inArrayCaseCompare($string, $data = []) {

      if (count($data)) {
         foreach ($data as $tocheck) {
            if (strcasecmp($string, $tocheck) == 0) {
               return true;
            }
         }
      }
      return false;
   }


   /**
    * Clean integer string value (strip all chars not - and spaces )
    *
    * @since versin 0.83.5
    *
    * @param string  $integer  integer string
    *
    * @return string  clean integer
   **/
   static function cleanInteger($integer) {
      return preg_replace("/[^0-9-]/", "", $integer);
   }


   /**
    * Clean decimal string value (strip all chars not - and spaces )
    *
    * @since versin 0.83.5
    *
    * @param string $decimal  float string
    *
    * @return string  clean decimal
   **/
   static function cleanDecimal($decimal) {
      return preg_replace("/[^0-9\.-]/", "", $decimal);
   }


   /**
    * Clean new lines of a string
    *
    * @since versin 0.85
    *
    * @param string $string  string to clean
    *
    * @return string  clean string
   **/
   static function cleanNewLines($string) {

      $string = preg_replace("/\r\n/", " ", $string);
      $string = preg_replace("/\n/", " ", $string);
      $string = preg_replace("/\r/", " ", $string);
      return $string;
   }


   /**
    * Create the GLPI default schema
    *
    * @param string  $lang Language to install
    * @param DBmysql $db   Database instance to use, will fallback to a new instance of DB if null
    *
    * @return void
    *
    * @since 9.1
    * @since 9.4.7 Added $db parameter
   **/
   static function createSchema($lang = 'en_GB', DBmysql $database = null) {
      global $DB;

      if (null === $database) {
         // Use configured DB if no $db is defined in parameters
         include_once (GLPI_CONFIG_DIR . "/config_db.php");
         $database = new DB();
      }

      // Set global $DB as it is used in "Config::setConfigurationValues()" just after schema creation
      $DB = $database;

      if (!$DB->runFile(GLPI_ROOT ."/install/mysql/glpi-empty.sql")) {
         echo "Errors occurred inserting default database";
      } else {
         //dataset
         Session::loadLanguage($lang, false); // Load default language locales to translate empty data
         $tables = require_once(__DIR__ . '/../install/empty_data.php');
         Session::loadLanguage('', false); // Load back session language

         foreach ($tables as $table => $data) {
            $reference = array_replace(
               $data[0],
               array_fill_keys(
                  array_keys($data[0]),
                  new QueryParam()
               )
            );

            $stmt = $DB->prepare($DB->buildInsert($table, $reference));
            if (false === $stmt) {
               $msg = "Error preparing statement in table $table";
               throw new \RuntimeException($msg);
            }

            $types = str_repeat('s', count($data[0]));
            foreach ($data as $row) {
               $res = $stmt->bind_param($types, ...array_values($row));
               if (false === $res) {
                  $msg = "Error binding params in table $table\n";
                  $msg .= print_r($row, true);
                  throw new \RuntimeException($msg);
               }
               $res = $stmt->execute();
               if (false === $res) {
                  $msg = $stmt->error;
                  $msg .= "\nError execution statement in table $table\n";
                  $msg .= print_r($row, true);
                  throw new \RuntimeException($msg);
               }
               if (!isCommandLine()) {
                  // Flush will prevent proxy to timeout as it will receive data.
                  // Flush requires a content to be sent, so we sent spaces as multiple spaces
                  // will be shown as a single one on browser.
                  echo ' ';
                  Html::glpi_flush();
               }
            }
         }

         //rules
         RuleImportAsset::initRules();

         // update default language
         Config::setConfigurationValues(
            'core',
            [
               'language'      => $lang,
               'version'       => GLPI_VERSION,
               'dbversion'     => GLPI_SCHEMA_VERSION,
               'use_timezones' => $DB->areTimezonesAvailable()
            ]
         );

         if (defined('GLPI_SYSTEM_CRON')) {
            // Downstream packages may provide a good system cron
            $DB->updateOrDie(
               'glpi_crontasks', [
                  'mode'   => 2
               ], [
                  'name'      => ['!=', 'watcher'],
                  'allowmode' => ['&', 2]
               ],
               '4203'
            );
         }
      }
   }


   /**
    * Save a configuration file
    *
    * @since 0.84
    *
    * @param string $name        config file name
    * @param string $content     config file content
    * @param string $config_dir  configuration directory to write on
    *
    * @return boolean
   **/
   static function writeConfig($name, $content, string $config_dir = GLPI_CONFIG_DIR) {

      $name = $config_dir . '/'.$name;
      $fp   = fopen($name, 'wt');
      if ($fp) {
         $fw = fwrite($fp, $content);
         fclose($fp);
         if (function_exists('opcache_invalidate')) {
            /* Invalidate Zend OPcache to ensure saved version used */
            opcache_invalidate($name, true);
         }
         return ($fw>0);
      }
      return false;
   }


   /**
    * Prepare array passed on an input form
    *
    * @param array $value  passed array
    *
    * @return string  encoded array
    *
    * @since 0.83.91
   **/
   static function prepareArrayForInput(array $value) {
      return base64_encode(json_encode($value));
   }


   /**
    * Decode array passed on an input form
    *
    * @param string $value  encoded value
    *
    * @return string  decoded array
    *
    * @since 0.83.91
   **/
   static function decodeArrayFromInput($value) {

      if ($dec = base64_decode($value)) {
         if ($ret = json_decode($dec, true)) {
            return $ret;
         }
      }
      return [];
   }


   /**
    * Check valid referer accessing GLPI
    *
    * @since 0.84.2
    *
    * @return void  display error if not permit
   **/
   static function checkValidReferer() {
      global $CFG_GLPI;

      $isvalidReferer = true;

      if (!isset($_SERVER['HTTP_REFERER'])) {
         if ($_SESSION['glpi_use_mode'] == Session::DEBUG_MODE) {
            Html::displayErrorAndDie(__("No HTTP_REFERER found in request. Reload previous page before doing action again."),
                                  true);
            $isvalidReferer = false;
         }
      } else if (!is_array($url = parse_url($_SERVER['HTTP_REFERER']))) {
         if ($_SESSION['glpi_use_mode'] == Session::DEBUG_MODE) {
            Html::displayErrorAndDie(__("Error when parsing HTTP_REFERER. Reload previous page before doing action again."),
                                  true);
            $isvalidReferer = false;
         }
      }

      if (!isset($url['host'])
          || (($url['host'] != $_SERVER['SERVER_NAME'])
            && (!isset($_SERVER['HTTP_X_FORWARDED_SERVER'])
               || ($url['host'] != $_SERVER['HTTP_X_FORWARDED_SERVER'])))) {
         if ($_SESSION['glpi_use_mode'] == Session::DEBUG_MODE) {
            Html::displayErrorAndDie(__("None or Invalid host in HTTP_REFERER. Reload previous page before doing action again."),
                                  true);
            $isvalidReferer = false;
         }
      }

      if (!isset($url['path'])
          || (!empty($CFG_GLPI['root_doc'])
            && (strpos($url['path'], $CFG_GLPI['root_doc']) !== 0))) {
         if ($_SESSION['glpi_use_mode'] == Session::DEBUG_MODE) {
            Html::displayErrorAndDie(__("None or Invalid path in HTTP_REFERER. Reload previous page before doing action again."),
                                  true);
            $isvalidReferer = false;
         }
      }

      if (!$isvalidReferer && $_SESSION['glpi_use_mode'] != Session::DEBUG_MODE) {
            Html::displayErrorAndDie(__("The action you have requested is not allowed. Reload previous page before doing action again."),
                                  true);
      }
   }


   /**
    * Retrieve the mime type of a file
    *
    * @since 0.85.5
    *
    * @param string         $file  path of the file
    * @param boolean|string $type  check if $file is the correct type
    *
    * @return boolean|string (if $type not given) else boolean
    *
   **/
   static function getMime($file, $type = false) {

      static $finfo = null;

      if (is_null($finfo)) {
         $finfo = new finfo(FILEINFO_MIME_TYPE);
      }
      $mime = $finfo->file($file);
      if ($type) {
         $parts = explode('/', $mime, 2);
         return ($parts[0] == $type);
      }
      return ($mime);
   }


   /**
    * Summary of in_array_recursive
    *
    * @since 9.1
    *
    * @param mixed $needle
    * @param array $haystack
    * @param bool  $strict: If strict is set to TRUE then it will also
    *              check the types of the needle in the haystack.
    * @return bool
    */
   static function in_array_recursive($needle, $haystack, $strict = false) {

      $it = new RecursiveIteratorIterator(new RecursiveArrayIterator($haystack));

      foreach ($it AS $element) {
         if ($strict) {
            if ($element === $needle) {
               return true;
            }
         } else {
            if ($element == $needle) {
               return true;
            }
         }
      }
      return false;
   }

   /**
    * Sanitize received values
    *
    * @param array $array
    *
    * @return array
    */
   static public function sanitize($array) {
      $array = array_map('Toolbox::addslashes_deep', $array);
      $array = array_map('Toolbox::clean_cross_side_scripting_deep', $array);
      return $array;
   }

   /**
    * Remove accentued characters and return lower case string
    *
    * @param string $string String to handle
    *
    * @return string
    */
   public static function removeHtmlSpecialChars($string) {
      $string = htmlentities($string, ENT_NOQUOTES, 'utf-8');
      $string = preg_replace(
         '#&([A-za-z])(?:acute|cedil|caron|circ|grave|orn|ring|slash|th|tilde|uml);#',
         '\1',
         $string
      );
      $string = preg_replace('#&([A-za-z]{2})(?:lig);#', '\1', $string);
      $string = preg_replace('#&[^;]+;#', '', $string);
      return self::strtolower($string, 'UTF-8');
   }

   /**
    * Slugify
    *
    * @param string $string String to slugify
    * @param string $prefix Prefix to use (anchors cannot begin with a number)
    *
    * @return string
    */
   public static function slugify($string, $prefix = 'slug_') {
      $string = transliterator_transliterate("Any-Latin; Latin-ASCII; [^a-zA-Z0-9\.\ -_] Remove;", $string);
      $string = str_replace(' ', '-', self::strtolower($string, 'UTF-8'));
      $string = preg_replace('~[^0-9a-z_\.]+~i', '-', $string);
      $string = trim($string, '-');
      if ($string == '') {
         //prevent empty slugs; see https://github.com/glpi-project/glpi/issues/2946
         //harcoded prefix string because html @id must begin with a letter
         $string = 'nok_' . Toolbox::getRandomString(10);
      } else if (ctype_digit(substr($string, 0, 1))) {
         //starts with a number; not ok to be used as an html id attribute
         $string = $prefix . $string;
      }
      return $string;
   }

   /**
    * Convert tag to image
    *
    * @since 9.2
    *
    * @param string $content_text   text content of input
    * @param CommonDBTM $item       Glpi item where to convert image tag to image document
    * @param array $doc_data        list of filenames and tags
    *
    * @return string                the $content_text param after parsing
   **/
   static function convertTagToImage($content_text, CommonDBTM $item, $doc_data = []) {
      global $CFG_GLPI;

      $document = new Document();
      $matches  = [];
      // If no doc data available we match all tags in content
      if (!count($doc_data)) {
         preg_match_all('/'.Document::getImageTag('(([a-z0-9]+|[\.\-]?)+)').'/', $content_text,
                        $matches, PREG_PATTERN_ORDER);
         if (isset($matches[1]) && count($matches[1])) {
            $doc_data = $document->find(['tag' => array_unique($matches[1])]);
         }
      }

      if (count($doc_data)) {
         $base_path = $CFG_GLPI['root_doc'];
         if (isCommandLine()) {
            $base_path = parse_url($CFG_GLPI['url_base'], PHP_URL_PATH);
         }

         foreach ($doc_data as $id => $image) {
            if (isset($image['tag'])) {
               // Add only image files : try to detect mime type
               if ($document->getFromDB($id)
                   && strpos($document->fields['mime'], 'image/') !== false) {
                  // append itil object reference in image link
                  $itil_object = null;
                  if ($item instanceof CommonITILObject) {
                     $itil_object = $item;
                  } else if (isset($item->input['_job'])
                             && $item->input['_job'] instanceof CommonITILObject) {
                     $itil_object = $item->input['_job'];
                  }
                  $itil_url_param = null !== $itil_object
                     ? "&{$itil_object->getForeignKeyField()}={$itil_object->fields['id']}"
                     : "";
                  $img = "<img alt='".$image['tag']."' src='".$base_path.
                          "/front/document.send.php?docid=".$id.$itil_url_param."'/>";

                  // 1 - Replace direct tag (with prefix and suffix) by the image
                  $content_text = preg_replace('/'.Document::getImageTag($image['tag']).'/',
                                               Html::entities_deep($img), $content_text);

                  // 2 - Replace img with tag in id attribute by the image
                  $regex = '/<img[^>]+' . preg_quote($image['tag'], '/') . '[^<]+>/im';
                  preg_match_all($regex, Html::entity_decode_deep($content_text), $matches);
                  foreach ($matches[0] as $match_img) {
                     //retrieve dimensions
                     $width = $height = null;
                     $attributes = [];
                     preg_match_all('/(width|height)=\\\"([^"]*)\\\"/i', $match_img, $attributes);
                     if (isset($attributes[1][0])) {
                        ${$attributes[1][0]} = $attributes[2][0];
                     }
                     if (isset($attributes[1][1])) {
                        ${$attributes[1][1]} = $attributes[2][1];
                     }

                     if ($width == null || $height == null) {
                        $path = GLPI_DOC_DIR."/".$image['filepath'];
                        $img_infos  = getimagesize($path);
                        $width = $img_infos[0];
                        $height = $img_infos[1];
                     }

                     // replace image
                     $new_image =  Html::getImageHtmlTagForDocument(
                        $id,
                        $width,
                        $height,
                        true,
                        $itil_url_param
                     );
                     if (empty($new_image)) {
                        $new_image = '#'.$image['tag'].'#';
                     }
                     $content_text = str_replace(
                        $match_img,
                        $new_image,
                        Html::entity_decode_deep($content_text)
                     );
                     $content_text = Html::entities_deep($content_text);
                  }

                  // Replace <br> TinyMce bug
                  $content_text = str_replace(['&gt;rn&lt;','&gt;\r\n&lt;','&gt;\r&lt;','&gt;\n&lt;'],
                                              '&gt;&lt;', $content_text);

                  // If the tag is from another ticket : link document to ticket
                  if ($item instanceof Ticket
                     && $item->getID()
                     && isset($image['tickets_id'])
                     && $image['tickets_id'] != $item->getID()) {
                     $docitem = new Document_Item();
                     $docitem->add(['documents_id'  => $image['id'],
                                         '_do_notif'     => false,
                                         '_disablenotif' => true,
                                         'itemtype'      => $item->getType(),
                                         'items_id'      => $item->fields['id']]);
                  }
               } else {
                  // Remove tag
                  $content_text = preg_replace('/'.Document::getImageTag($image['tag']).'/',
                                               '', $content_text);
               }
            }
         }
      }

      return $content_text;
   }

   /**
    * Convert image to tag
    *
    * @since 9.2
    *
    * @param string $content_html   html content of input
    * @param boolean $force_update  force update of content in item
    *
    * @return string  html content
   **/
   static function convertImageToTag($content_html, $force_update = false) {

      if (!empty($content_html)) {
         $matches = [];
         preg_match_all("/alt\s*=\s*['|\"](.+?)['|\"]/", $content_html, $matches, PREG_PATTERN_ORDER);
         if (isset($matches[1]) && count($matches[1])) {
            // Get all image src
            foreach ($matches[1] as $src) {
               // Set tag if image matches
               $content_html = preg_replace(["/<img.*alt=['|\"]".$src."['|\"][^>]*\>/", "/<object.*alt=['|\"]".$src."['|\"][^>]*\>/"], Document::getImageTag($src), $content_html);
            }
         }

         return $content_html;
      }
   }

   /**
    * Delete tag or image from ticket content
    *
    * @since 9.2
    *
    * @param string $content   html content of input
    * @param array $tags       list of tags to clen
    *
    * @return string  html content
   **/
   static function cleanTagOrImage($content, array $tags) {
      // RICH TEXT : delete img tag
      $content = Html::entity_decode_deep($content);

      foreach ($tags as $tag) {
         $content = preg_replace("/<img.*alt=['|\"]".$tag."['|\"][^>]*\>/", "<p></p>", $content);
      }

      return $content;
   }

   /**
    * Decode JSON in GLPI
    * Because json can have been modified from addslashes_deep
    *
    * @param string $encoded Encoded JSON
    * @param boolean $assoc  assoc parameter of json_encode native function
    *
    * @return mixed
    */
   static public function jsonDecode($encoded, $assoc = false) {
      if (!is_string($encoded)) {
         self::log(null, Logger::NOTICE, ['Only strings can be json to decode!']);
         return $encoded;
      }

      $json = json_decode($encoded, $assoc);

      if (json_last_error() != JSON_ERROR_NONE) {
         //something went wrong... Try to stripslashes before decoding.
         $json = json_decode(self::stripslashes_deep($encoded), $assoc);
         if (json_last_error() != JSON_ERROR_NONE) {
            self::log(null, Logger::NOTICE, ['Unable to decode JSON string! Is this really JSON?']);
            return $encoded;
         }
      }

      return $json;
   }

   /**
    * Checks if a string starts with another one
    *
    * @since 9.1.5
    *
    * @param string $haystack String to check
    * @param string $needle   String to find
    *
    * @return boolean
    */
   static public function startsWith($haystack, $needle) {
      $length = strlen($needle);
      return (substr($haystack, 0, $length) === $needle);
   }

   /**
    * Checks if a string starts with another one
    *
    * @since 9.2
    *
    * @param string $haystack String to check
    * @param string $needle   String to find
    *
    * @return boolean
    */
   static public function endsWith($haystack, $needle) {
      $length = strlen($needle);
      return $length === 0 || (substr($haystack, -$length) === $needle);
   }

   /**
    * gets the IP address of the client
    *
    * @since 9.2
    *
    * @return string the IP address
    */
   public static function getRemoteIpAddress() {
      return (isset($_SERVER["HTTP_X_FORWARDED_FOR"]) ?
         self::clean_cross_side_scripting_deep($_SERVER["HTTP_X_FORWARDED_FOR"]):
         $_SERVER["REMOTE_ADDR"]);
   }

   /**
    * Get available date formats
    *
    * @since 9.2
    *
    * @param string $type Type for (either 'php' or 'js')
    *
    * @return array
    */
   public static function getDateFormats($type) {
      $formats = [];
      switch ($type) {
         case 'js':
            $formats = [
               0 => 'Y-m-d',
               1 => 'd-m-Y',
               2 => 'm-d-Y'
            ];
            break;
         case 'php':
            $formats = [
               0 => __('YYYY-MM-DD'),
               1 => __('DD-MM-YYYY'),
               2 => __('MM-DD-YYYY')
            ];
            break;
         default:
            throw new \RuntimeException("Unknown type $type to get date formats.");
      }
      return $formats;
   }

   /**
    * Get current date format
    *
    * @since 9.2
    *
    * @param string $type Type for (either 'php' or 'js')
    *
    * @return string
    */
   public static function getDateFormat($type) {
      $formats = self::getDateFormats($type);
      $format = $formats[$_SESSION["glpidate_format"]];
      return $format;
   }

   /**
    * Get current date format for php
    *
    * @since 9.2
    *
    * @return string
    */
   public static function phpDateFormat() {
      return self::getDateFormat('php');
   }

   /**
    * Get available date formats for php
    *
    * @since 9.2
    *
    * @return array
    */
   public static function phpDateFormats() {
      return self::getDateFormats('php');
   }

   /**
    * Get current date format for javascript
    *
    * @since 9.2
    *
    * @return string
    */
   public static function jsDateFormat() {
      return self::getDateFormat('js');
   }

   /**
    * Get available date formats for javascript
    *
    * @since 9.2
    *
    * @return array
    */
   public static function jsDateFormats() {
      return self::getDateFormats('js');
   }

   /**
    * Format a web link adding http:// if missing
    *
    * @param string $link link to format
    *
    * @return string formatted link.
    **/
   public static function formatOutputWebLink($link) {
      if (!preg_match("/^https?/", $link)) {
         return "http://".$link;
      }
      return $link;
   }

   /**
    * Should cache be used
    *
    * @since 9.2
    *
    * @return boolean
    */
   public static function useCache() {
      global $GLPI_CACHE;
      return $GLPI_CACHE != null
         && (!defined('TU_USER') || defined('CACHED_TESTS'));
   }

   /**
    * Convert a integer index into an excel like alpha index (A, B, ..., AA, AB, ...)
    * @since 9.3
    * @param  integer $index the numeric index
    * @return string         excel like string index
    */
   public static function getBijectiveIndex($index = 0) {
      $bij_str = "";
      while ((int) $index > 0) {
         $index--;
         $bij_str = chr($index%26 + ord("A")) . $bij_str;
         $index /= 26;
      }
      return $bij_str;
   }

   /**
    * Get HTML content to display (cleaned)
    *
    * @since 9.1.8
    *
    * @param string $content Content to display
    *
    * @return string
    */
   public static function getHtmlToDisplay($content) {
      $content = Toolbox::unclean_cross_side_scripting_deep(
         Html::entity_decode_deep(
            $content
         )
      );
      $content = nl2br(Html::clean($content, false, 1));
      return $content;
   }

   /**
    * Save a picture and return destination filepath.
    * /!\ This method is made to handle uploaded files and removes the source file filesystem.
    *
    * @param string|null $src          Source path of the picture
    * @param string      $uniq_prefix  Unique prefix that can be used to improve uniqueness of destination filename
    *
    * @return boolean|string      Destination filepath, relative to GLPI_PICTURE_DIR, or false on failure
    *
    * @since 9.5.0
    */
   static public function savePicture($src, $uniq_prefix = null) {

      if (!Document::isImage($src)) {
         return false;
      }

      $filename     = uniqid($uniq_prefix);
      $ext          = pathinfo($src, PATHINFO_EXTENSION);
      $subdirectory = substr($filename, -2); // subdirectory based on last 2 hex digit

      $i = 0;
      do {
         // Iterate on possible suffix while dest exists.
         // This case will almost never exists as dest is based on an unique id.
         $dest = GLPI_PICTURE_DIR
            . '/' . $subdirectory
            . '/' . $filename . ($i > 0 ? '_' . $i : '') . '.' . $ext;
         $i++;
      } while (file_exists($dest));

      if (!is_dir(GLPI_PICTURE_DIR . '/' . $subdirectory) && !mkdir(GLPI_PICTURE_DIR . '/' . $subdirectory)) {
         return false;
      }

      if (!rename($src, $dest)) {
         return false;
      }

      return substr($dest, strlen(GLPI_PICTURE_DIR . '/')); // Return dest relative to GLPI_PICTURE_DIR
   }


   /**
    * Delete a picture.
    *
    * @param string $path
    *
    * @return boolean
    *
    * @since 9.5.0
    */
   static function deletePicture($path) {

      $fullpath = GLPI_PICTURE_DIR . '/' . $path;

      if (!file_exists($fullpath)) {
         return false;
      }

      $fullpath = realpath($fullpath);
      if (!Toolbox::startsWith($fullpath, realpath(GLPI_PICTURE_DIR))) {
         // Prevent deletion of a file ouside pictures directory
         return false;
      }

      return @unlink($fullpath);
   }


   /**
    * Get picture URL.
    *
    * @param string $path
    *
    * @return null|string
    *
    * @since 9.5.0
    */
   static function getPictureUrl($path) {
      global $CFG_GLPI;

      $path = Html::cleanInputText($path); // prevent xss

      if (empty($path)) {
         return null;
      }

      return $CFG_GLPI["root_doc"] . '/front/document.send.php?file=_pictures/' . $path;
   }

   /**
    * Send the given HTTP code then die with the error message in the given format
    *
    * @param int     $code    HTTP code to set for the response
    * @param string  $message Error message to display
    * @param string  $format  Output format (json or string)
    */
   public static function throwError(
      int $code,
      string $message,
      string $format = "json"
   ) {
      switch ($format) {
         case 'json':
            $output = json_encode(["message" => $message]);
            break;

         case 'string':
         default:
            $output = $message;
            break;
      }

      http_response_code($code);
      Toolbox::logWarning($message);
      die($output);
   }

   /**
    * Return a shortened number with a suffix (K, M, B, T)
    *
    * @param int $number to shorten
    * @param int $precision how much number after comma we need
    * @param bool $html do we return an html or a single string
    *
    * @return string shortened number
    */
   static function shortenNumber($number = 0, $precision = 1, bool $html = true): string {
      $suffix = "";
      if ($number < 900) {
         $formatted = number_format($number);
      } else if ($number < 900000) {
         $formatted = number_format($number / 1000, $precision);
         $suffix = "K";
      } else if ($number < 900000000) {
         $formatted = number_format($number / 1000000, $precision);
         $suffix = "M";
      } else if ($number < 900000000000) {
         $formatted = number_format($number / 1000000000, $precision);
         $suffix = "B";
      } else {
         $formatted = number_format($number / 1000000000000, $precision);
         $suffix = "T";
      }

      if (strpos($formatted, '.') === false) {
         $precision = 0;
      }

      if ($html) {
         $formatted = <<<HTML
            <span title="{$number}"
                  class="formatted-number"
                  data-precision='{$precision}'>
               <span class="number">$formatted</span>
               <span class="suffix">$suffix</span>
            </span>
HTML;
      } else {
         $formatted .= $suffix;
      }

      return $formatted;
   }


   /**
    * Get a fixed hex color for a input string
    * Inpsired by shahonseven/php-color-hash
    * @since 9.5
    *
    * @param string $str
    *
    * @return string hex color (ex #FAFAFA)
    */
   static function getColorForString(string $str = ""):string {
      $seed  = 131;
      $seed2 = 137;
      $hash  = 0;
      // Make hash more sensitive for short string like 'a', 'b', 'c'
      $str .= 'x';
      $max = intval(9007199254740991 / $seed2);

      // Backport of Javascript function charCodeAt()
      $getCharCode = function($c) {
         list(, $ord) = unpack('N', mb_convert_encoding($c, 'UCS-4BE', 'UTF-8'));
         return $ord;
      };

      // generate integer hash
      for ($i = 0, $ilen = mb_strlen($str, 'UTF-8'); $i < $ilen; $i++) {
         if ($hash > $max) {
            $hash = intval($hash / $seed2);
         }
         $hash = $hash * $seed + $getCharCode(mb_substr($str, $i, 1, 'UTF-8'));
      }

      //get Hsl
      $base_L = $base_S = [0.6, 0.65, 0.7];
      $H = $hash % 359;
      $hash = intval($hash / 360);
      $S = $base_S[$hash % count($base_S)];
      $hash = intval($hash / count($base_S));
      $L = $base_L[$hash % count($base_L)];
      $hsl = [
         'H' => $H,
         'S' => $S,
         'L' => $L
      ];

      // return hex
      return "#".Color::hslToHex($hsl);
   }


   /**
    * Return a frontground color for a given background color
    * if bg color is light, we'll return dark fg color
    * else a light fg color
    *
    * @param string $color the background color in hexadecimal notation (ex #FFFFFF) to compute
    * @param int $offset how much we need to darken/lighten the color
    *
    * @return string hexadecimal fg color (ex #FFFFFF)
    */
   static function getFgColor(string $color = "", int $offset = 40): string {
      $fg_color = "FFFFFF";
      if ($color !== "") {
         $color_inst = new Color($color);

         // adapt luminance part
         if ($color_inst->isLight()) {
            $hsl = Color::hexToHsl($color);
            $hsl['L'] = max(0, $hsl['L'] - ($offset / 100));
            $fg_color = Color::hslToHex($hsl);
         } else {
            $hsl = Color::hexToHsl($color);
            $hsl['L'] = min(1, $hsl['L'] + ($offset / 100));
            $fg_color = Color::hslToHex($hsl);
         }
      }

      return "#".$fg_color;
   }

   /**
    * Get an HTTP header value
    *
    * @since 9.5
    *
    * @param string $name
    *
    * @return mixed The header value or null if not found
    */
   public static function getHeader(string $name) {
      // Format expected header name
      $name = "HTTP_" . str_replace("-", "_", strtoupper($name));

      return $_SERVER[$name] ?? null;
   }

   /**
    * Check if the given class exist and extends CommonDBTM
    *
    * @param string $class
    * @return bool
    */
   public static function isCommonDBTM(string $class): bool {
      return class_exists($class) && is_subclass_of($class, 'CommonDBTM');
   }

   /**
    * Check if the given class exist and implement DeprecatedInterface
    *
    * @param string $class
    * @return bool
    */
   public static function isAPIDeprecated(string $class): bool {
      $deprecated = "Glpi\Api\Deprecated\DeprecatedInterface";

      // Insert namespace if missing
      if (strpos($class, "Glpi\Api\Deprecated") === false) {
         $class = "Glpi\Api\Deprecated\\$class";
      }

      return class_exists($class) && is_a($class, $deprecated, true);
   }

   /**
    * Check URL validity
    *
    * @param string $url The URL to check
    *
    * @return boolean
    */
   public static function isValidWebUrl($url): bool {
      // Verify absence of known disallowed characters.
      // It is still possible to have false positives, but a fireproof check would be too complex
      // (or would require usage of a dedicated lib).
      return (preg_match(
         "/^(?:http[s]?:\/\/(?:[^\s`!()\[\]{};'\",<>?«»“”‘’+]+|[^\s`!()\[\]{};:'\".,<>?«»“”‘’+]))$/iu",
         $url
      ) === 1);
   }

   /**
    * Search for html encoded <email> (&lt;email&gt;) in the given string and
    * encode them a second time
    *
    * @param string $string
    *
    * @return string
    */
   public static function doubleEncodeEmails($string) {
      $regex = "/(&lt;[^;]+?@[^;]+?&gt;)/";
      $string = preg_replace_callback($regex, function($matches) {
         return htmlentities($matches[1]);
      }, $string);
      return $string;
   }

   /**
<<<<<<< HEAD
    * Checks if the given class or object has the specified trait.
    * This function checks the class itself and all parent classes for the trait.
    * @since x.x.x
    * @param string|object $class The class or object
    * @param string $trait The trait
    * @return bool True if the class or its parents have the specified trait
    */
   public static function hasTrait($class, string $trait): bool {
      // Get traits of all parent classes
      do {
         $traits = class_uses($class, true);
         if (in_array($trait, $traits, true)) {
            return true;
         }
      } while ($class = get_parent_class($class));

      return false;
=======
    * Normalizes file name
    *
    * @param string filename
    *
    * @return string
    */
   public static function filename($filename): string {
      //remove extension
      $ext = pathinfo($filename, PATHINFO_EXTENSION);
      $filename = self::slugify(
         preg_replace(
            '/\.' . $ext . '$/',
            '',
            $filename
         ),
         '' //no prefix on filenames
      );

      $namesize = strlen($filename) + strlen($ext) + 1;
      if ($namesize > 255) {
         //limit to 255 characters
         $filename = substr($filename, 0, $namesize - 255);
      }

      if (!empty($ext)) {
         $filename .= '.' . $ext;
      }

      return $filename;
>>>>>>> 029df707
   }
}<|MERGE_RESOLUTION|>--- conflicted
+++ resolved
@@ -3311,7 +3311,6 @@
    }
 
    /**
-<<<<<<< HEAD
     * Checks if the given class or object has the specified trait.
     * This function checks the class itself and all parent classes for the trait.
     * @since x.x.x
@@ -3329,7 +3328,9 @@
       } while ($class = get_parent_class($class));
 
       return false;
-=======
+   }
+
+   /*
     * Normalizes file name
     *
     * @param string filename
@@ -3359,6 +3360,5 @@
       }
 
       return $filename;
->>>>>>> 029df707
    }
 }