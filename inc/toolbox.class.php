--- conflicted
+++ resolved
@@ -1054,16 +1054,6 @@
             $error = $suberr;
          }
          echo "</tr>";
-<<<<<<< HEAD
-         //check for innodb
-         echo "<tr class='tab_bg_1'><td class='b left'>" . __('Testing for InnoDB') . "</td>";
-         $suberr = Config::displayCheckInnoDB();
-         if ($suberr > $error) {
-            $error = $suberr;
-         }
-         echo "</tr>";
-
-=======
 
          //timezone data check
          echo "<tr class='tab_bg_1'><td class='b left'>" . __('Testing DB timezone data') . "</td>";
@@ -1079,7 +1069,6 @@
             echo "</td>";
          }
          echo "</tr>";
->>>>>>> 039c53ee
       }
 
       // memory test
