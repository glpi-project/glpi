--- conflicted
+++ resolved
@@ -753,16 +753,10 @@
     * Send a file (not a document) to the navigator
     * See Document->send();
     *
-<<<<<<< HEAD
-    * @param string      $file      storage filename
-    * @param string      $filename  file title
-    * @param string|null $mime      file mime type
-=======
-    * @param string  $file             storage filename
-    * @param string  $filename         file title
-    * @param string  $mime             file mime type
-    * @param boolean $add_expires      add expires headers maximize cacheability ?
->>>>>>> 93fed982
+    * @param string      $file        storage filename
+    * @param string      $filename    file title
+    * @param string|null $mime        file mime type
+    * @param boolean     $add_expires add expires headers maximize cacheability ?
     *
     * @return void
    **/
@@ -3117,7 +3111,6 @@
    }
 
    /**
-<<<<<<< HEAD
     * Check database configuration file
     *
     * @return boolean
@@ -3181,7 +3174,12 @@
 
       global $CONTAINER;
       return $CONTAINER->get('application_cache');
-=======
+      }
+
+      return @unlink($fullpath);
+   }
+
+   /**
     * Save a picture and return destination filepath.
     * /!\ This method is made to handle uploaded files and removes the source file filesystem.
     *
@@ -3193,15 +3191,12 @@
     * @since 9.5.0
     */
    static public function savePicture($src, $uniq_prefix = null) {
-
       if (!Document::isImage($src)) {
          return false;
       }
-
       $filename     = uniqid($uniq_prefix);
       $ext          = pathinfo($src, PATHINFO_EXTENSION);
       $subdirectory = substr($filename, -2); // subdirectory based on last 2 hex digit
-
       $i = 0;
       do {
          // Iterate on possible suffix while dest exists.
@@ -3211,19 +3206,15 @@
             . '/' . $filename . ($i > 0 ? '_' . $i : '') . '.' . $ext;
          $i++;
       } while (file_exists($dest));
-
       if (!is_dir(GLPI_PICTURE_DIR . '/' . $subdirectory) && !mkdir(GLPI_PICTURE_DIR . '/' . $subdirectory)) {
          return false;
       }
-
       if (!rename($src, $dest)) {
          return false;
       }
-
       return substr($dest, strlen(GLPI_PICTURE_DIR . '/')); // Return dest relative to GLPI_PICTURE_DIR
    }
 
-
    /**
     * Delete a picture.
     *
@@ -3234,22 +3225,17 @@
     * @since 9.5.0
     */
    static function deletePicture($path) {
-
       $fullpath = GLPI_PICTURE_DIR . '/' . $path;
-
       if (!file_exists($fullpath)) {
          return false;
       }
-
       $fullpath = realpath($fullpath);
       if (!Toolbox::startsWith($fullpath, realpath(GLPI_PICTURE_DIR))) {
          // Prevent deletion of a file ouside pictures directory
          return false;
       }
-
       return @unlink($fullpath);
    }
-
 
    /**
     * Get picture URL.
@@ -3270,6 +3256,5 @@
       }
 
       return $CFG_GLPI["root_doc"] . '/front/document.send.php?file=_pictures/' . $path;
->>>>>>> 93fed982
    }
 }