<?php
/**
 * ---------------------------------------------------------------------
 * GLPI - Gestionnaire Libre de Parc Informatique
 * Copyright (C) 2015-2018 Teclib' and contributors.
 *
 * http://glpi-project.org
 *
 * based on GLPI - Gestionnaire Libre de Parc Informatique
 * Copyright (C) 2003-2014 by the INDEPNET Development Team.
 *
 * ---------------------------------------------------------------------
 *
 * LICENSE
 *
 * This file is part of GLPI.
 *
 * GLPI is free software; you can redistribute it and/or modify
 * it under the terms of the GNU General Public License as published by
 * the Free Software Foundation; either version 2 of the License, or
 * (at your option) any later version.
 *
 * GLPI is distributed in the hope that it will be useful,
 * but WITHOUT ANY WARRANTY; without even the implied warranty of
 * MERCHANTABILITY or FITNESS FOR A PARTICULAR PURPOSE.  See the
 * GNU General Public License for more details.
 *
 * You should have received a copy of the GNU General Public License
 * along with GLPI. If not, see <http://www.gnu.org/licenses/>.
 * ---------------------------------------------------------------------
 */

if (!defined('GLPI_ROOT')) {
   die("Sorry. You can't access this file directly");
}

/**
 * Session Class
**/
class Session {

   // GLPI MODE
   const NORMAL_MODE       = 0;
   const TRANSLATION_MODE  = 1; // no more used
   const DEBUG_MODE        = 2;


   /**
    * Destroy the current session
    *
    * @return void
   **/
   static function destroy() {

      self::start();
      // Unset all of the session variables.
      session_unset();
      // destroy may cause problems (no login / back to login page)
      $_SESSION = [];
      // write_close may cause troubles (no login / back to login page)
   }



   /**
    * Init session for the user is defined
    *
    * @param Auth $auth Auth object to init session
    *
    * @return void
   **/
   static function init(Auth $auth) {
      global $CFG_GLPI;

      if ($auth->auth_succeded) {
         // Restart GLPI session : complete destroy to prevent lost datas
         $tosave = ['glpi_plugins', 'glpicookietest', 'phpCAS', 'glpicsrftokens',
                         'glpiskipMaintenance'];
         $save   = [];
         foreach ($tosave as $t) {
            if (isset($_SESSION[$t])) {
               $save[$t] = $_SESSION[$t];
            }
         }
         self::destroy();
         session_regenerate_id();
         self::start();
         $_SESSION = $save;
         $_SESSION['valid_id'] = session_id();
         // Define default time :
         $_SESSION["glpi_currenttime"] = date("Y-m-d H:i:s");

         // Normal mode for this request
         $_SESSION["glpi_use_mode"] = self::NORMAL_MODE;
         // Check ID exists and load complete user from DB (plugins...)
         if (isset($auth->user->fields['id'])
             && $auth->user->getFromDB($auth->user->fields['id'])) {

            if (!$auth->user->fields['is_deleted']
                && ($auth->user->fields['is_active']
                    && (($auth->user->fields['begin_date'] < $_SESSION["glpi_currenttime"])
                        || is_null($auth->user->fields['begin_date']))
                    && (($auth->user->fields['end_date'] > $_SESSION["glpi_currenttime"])
                        || is_null($auth->user->fields['end_date'])))) {
               $_SESSION["glpiID"]              = $auth->user->fields['id'];
               $_SESSION["glpiname"]            = $auth->user->fields['name'];
               $_SESSION["glpirealname"]        = $auth->user->fields['realname'];
               $_SESSION["glpifirstname"]       = $auth->user->fields['firstname'];
               $_SESSION["glpidefault_entity"]  = $auth->user->fields['entities_id'];
               $_SESSION["glpiextauth"]         = $auth->extauth;
               if (isset($_SESSION['phpCAS']['user'])) {
                  $_SESSION["glpiauthtype"]     = Auth::CAS;
                  $_SESSION["glpiextauth"]      = 0;
               } else {
                  $_SESSION["glpiauthtype"]     = $auth->user->fields['authtype'];
               }
               $_SESSION["glpiroot"]            = $CFG_GLPI["root_doc"];
               $_SESSION["glpi_use_mode"]       = $auth->user->fields['use_mode'];
               $_SESSION["glpi_plannings"]      = importArrayFromDB($auth->user->fields['plannings']);
               $_SESSION["glpicrontimer"]       = time();
               // Default tab
               // $_SESSION['glpi_tab']=1;
               $_SESSION['glpi_tabs']           = [];
               $auth->user->computePreferences();
               foreach ($CFG_GLPI['user_pref_field'] as $field) {
                  if ($field == 'language' && isset($_POST['language']) && $_POST['language'] != '') {
                     $_SESSION["glpi$field"] = $_POST[$field];
                  } else if (isset($auth->user->fields[$field])) {
                     $_SESSION["glpi$field"] = $auth->user->fields[$field];
                  }
               }
               // Do it here : do not reset on each page, cause export issue
               if ($_SESSION["glpilist_limit"] > $CFG_GLPI['list_limit_max']) {
                  $_SESSION["glpilist_limit"] = $CFG_GLPI['list_limit_max'];
               }
               // Init not set value for language
               if (empty($_SESSION["glpilanguage"])) {
                  $_SESSION["glpilanguage"] = $CFG_GLPI['language'];
               }
               $_SESSION['glpi_dropdowntranslations'] = DropdownTranslation::getAvailableTranslations($_SESSION["glpilanguage"]);

               self::loadLanguage();

               // glpiprofiles -> other available profile with link to the associated entities
               Plugin::doHook("init_session");

               self::initEntityProfiles(self::getLoginUserID());

               // Use default profile if exist
               if (isset($_SESSION['glpiprofiles'][$auth->user->fields['profiles_id']])) {
                  self::changeProfile($auth->user->fields['profiles_id']);

               } else { // Else use first
                  self::changeProfile(key($_SESSION['glpiprofiles']));
               }

               if (!Session::getCurrentInterface()) {
                  $auth->auth_succeded = false;
                  $auth->addToError(__("You don't have right to connect"));
               }

            } else {
               $auth->auth_succeded = false;
               $auth->addToError(__("You don't have access to this application because your account was deactivated or removed"));
            }

         } else {
            $auth->auth_succeded = false;
            $auth->addToError(__("You don't have right to connect"));
         }
      }
   }


   /**
    * Set the directory where are store the session file
    *
    * @return void
   **/
   static function setPath() {

      if (ini_get("session.save_handler") == "files"
          && session_status() !== PHP_SESSION_ACTIVE) {
         session_save_path(GLPI_SESSION_DIR);
      }
   }


   /**
    * Start the GLPI php session
    *
    * @return void
   **/
   static function start() {

      if (session_status() === PHP_SESSION_NONE) {
         session_name("glpi_".md5(realpath(GLPI_ROOT)));
         @session_start();
      }
      // Define current time for sync of action timing
      $_SESSION["glpi_currenttime"] = date("Y-m-d H:i:s");
   }


   /**
    * Get root entity name
    *
    * @since 0.84
    *
    * @return string
   **/
   function getRootEntityName() {

      if (isset($_SESSION['glpirootentityname'])) {
         return $_SESSION['glpirootentityname'];
      }

      $entity = new Entity();
      if ($entity->getFromDB(0)) {
         $_SESSION['glpirootentityname'] = $entity->fields['name'];
      } else {
         $_SESSION['glpirootentityname'] = 'No root entity / DB troubles';
      }
      return $_SESSION['glpirootentityname'];
   }


   /**
    * Is GLPI used in multi-entities mode?
    *
    * @return boolean
   **/
   static function isMultiEntitiesMode() {

      if (!isset($_SESSION['glpi_multientitiesmode'])) {
         if (countElementsInTable("glpi_entities") > 1) {
            $_SESSION['glpi_multientitiesmode'] = 1;
         } else {
            $_SESSION['glpi_multientitiesmode'] = 0;
         }
      }

      return $_SESSION['glpi_multientitiesmode'];
   }


   /**
    * Does user have right to see all entities?
    *
    * @since 9.3.2
    *
    * @return boolean
   **/
   static function canViewAllEntities() {
      // Command line can see all entities
      return (isCommandLine()
              || ((countElementsInTable("glpi_entities")) == count($_SESSION["glpiactiveentities"])));

   }


   /** Add an item to the navigate through search results list
    *
    * @param string  $itemtype Device type
    * @param integer $ID       ID of the item
   **/
   static function addToNavigateListItems($itemtype, $ID) {
      $_SESSION['glpilistitems'][$itemtype][] = $ID;
   }


   /** Initialise a list of items to use navigate through search results
    *
    * @param string $itemtype Device type
    * @param string $title    List title (default '')
   **/
   static function initNavigateListItems($itemtype, $title = "") {

      if (empty($title)) {
         $title = __('List');
      }
      $url = '';

      if (!isset($_SERVER['REQUEST_URI']) || (strpos($_SERVER['REQUEST_URI'], "tabs") > 0)) {
         if (isset($_SERVER['HTTP_REFERER'])) {
            $url = $_SERVER['HTTP_REFERER'];
         }

      } else {
         $url = $_SERVER['REQUEST_URI'];
      }

      $_SESSION['glpilisttitle'][$itemtype] = $title;
      $_SESSION['glpilistitems'][$itemtype] = [];
      $_SESSION['glpilisturl'][$itemtype]   = $url;
   }


   /**
    * Change active entity to the $ID one. Update glpiactiveentities session variable.
    * Reload groups related to this entity.
    *
    * @param integer|'All' $ID           ID of the new active entity ("all"=>load all possible entities)
    *                                    (default 'all')
    * @param boolean       $is_recursive Also display sub entities of the active entity? (false by default)
    *
    * @return Nothing
   **/
   static function changeActiveEntities($ID = "all", $is_recursive = false) {

      $newentities = [];
      $newroots    = [];
      if (isset($_SESSION['glpiactiveprofile'])) {
         if ($ID == "all") {
            $ancestors = [];
            foreach ($_SESSION['glpiactiveprofile']['entities'] as $key => $val) {
               $ancestors               = array_unique(array_merge(getAncestorsOf("glpi_entities",
                                                                                  $val['id']),
                                                                   $ancestors));
               $newroots[$val['id']]    = $val['is_recursive'];
               $newentities[$val['id']] = $val['id'];

               if ($val['is_recursive']) {
                  $entities = getSonsOf("glpi_entities", $val['id']);
                  if (count($entities)) {
                     foreach ($entities as $key2 => $val2) {
                        $newentities[$key2] = $key2;
                     }
                  }
               }
            }

         } else {
            /// Check entity validity
            $ancestors = getAncestorsOf("glpi_entities", $ID);
            $ok        = false;
            foreach ($_SESSION['glpiactiveprofile']['entities'] as $key => $val) {
               if (($val['id'] == $ID) || in_array($val['id'], $ancestors)) {
                  // Not recursive or recursive and root entity is recursive
                  if (!$is_recursive || $val['is_recursive']) {
                     $ok = true;
                  }
               }
            }
            if (!$ok) {
               return false;
            }

            $newroots[$ID]    = $is_recursive;
            $newentities[$ID] = $ID;
            if ($is_recursive) {
               $entities = getSonsOf("glpi_entities", $ID);
               if (count($entities)) {
                  foreach ($entities as $key2 => $val2) {
                     $newentities[$key2] = $key2;
                  }
               }
            }
         }
      }

      if (count($newentities) > 0) {
         $_SESSION['glpiactiveentities']           = $newentities;
         $_SESSION['glpiactiveentities_string']    = "'".implode("', '", $newentities)."'";
         $active                                   = reset($newentities);
         $_SESSION['glpiparententities']           = $ancestors;
         $_SESSION['glpiparententities_string']    = implode("', '", $ancestors);
         if (!empty($_SESSION['glpiparententities_string'])) {
            $_SESSION['glpiparententities_string'] = "'".$_SESSION['glpiparententities_string']."'";
         }
         // Active entity loading
         $_SESSION["glpiactive_entity"]           = $active;
         $_SESSION["glpiactive_entity_recursive"] = $is_recursive;
         $_SESSION["glpiactive_entity_name"]      = Dropdown::getDropdownName("glpi_entities",
                                                                              $active);
         $_SESSION["glpiactive_entity_shortname"] = getTreeLeafValueName("glpi_entities", $active);
         if ($is_recursive || $ID=="all") {
            //TRANS: %s is the entity name
            $_SESSION["glpiactive_entity_name"]      = sprintf(__('%1$s (%2$s)'),
                                                               $_SESSION["glpiactive_entity_name"],
                                                               __('tree structure'));
            $_SESSION["glpiactive_entity_shortname"] = sprintf(__('%1$s (%2$s)'),
                                                               $_SESSION["glpiactive_entity_shortname"],
                                                               __('tree structure'));
         }

         if (countElementsInTable('glpi_entities') <= count($_SESSION['glpiactiveentities'])) {
            $_SESSION['glpishowallentities'] = 1;
         } else {
            $_SESSION['glpishowallentities'] = 0;
         }
         // Clean session variable to search system
         if (isset($_SESSION['glpisearch']) && count($_SESSION['glpisearch'])) {
            foreach ($_SESSION['glpisearch'] as $itemtype => $tab) {
               if (isset($tab['start']) && ($tab['start'] > 0)) {
                  $_SESSION['glpisearch'][$itemtype]['start'] = 0;
               }
            }
         }
         self::loadGroups();
         Plugin::doHook("change_entity");
         return true;
      }
      return false;
   }


   /**
    * Change active profile to the $ID one. Update glpiactiveprofile session variable.
    *
    * @param integer $ID ID of the new profile
    *
    * @return void
   **/
   static function changeProfile($ID) {

      if (isset($_SESSION['glpiprofiles'][$ID])
          && count($_SESSION['glpiprofiles'][$ID]['entities'])) {

         $profile = new Profile();
         if ($profile->getFromDB($ID)) {
            $profile->cleanProfile();
            $data             = $profile->fields;
            $data['entities'] = $_SESSION['glpiprofiles'][$ID]['entities'];

            $_SESSION['glpiactiveprofile']  = $data;
            $_SESSION['glpiactiveentities'] = [];

            Search::resetSaveSearch();
            $active_entity_done = false;

            // Try to load default entity if it is a root entity
            foreach ($data['entities'] as $key => $val) {
               if ($val['id'] == $_SESSION["glpidefault_entity"]) {
                  if (self::changeActiveEntities($val['id'], $val['is_recursive'])) {
                     $active_entity_done = true;
                  }
               }
            }
            if (!$active_entity_done) {
               // Try to load default entity
               if (!self::changeActiveEntities($_SESSION["glpidefault_entity"], true)) {
                  // Load all entities
                  self::changeActiveEntities("all");
               }
            }
            Plugin::doHook("change_profile");
         }
      }
      // Clean specific datas
      if (isset($_SESSION['glpimenu'])) {
         unset($_SESSION['glpimenu']);
      }
   }


   /**
    * Set the entities session variable. Load all entities from DB
    *
    * @param integer $userID ID of the user
    *
    * @return void
   **/
   static function initEntityProfiles($userID) {
      global $DB;

      $_SESSION['glpiprofiles'] = [];

      if (!$DB->tableExists('glpi_profiles_users')) {
         //table does not exists in old GLPI versions
         return;
      }

      $iterator = $DB->request([
         'SELECT'          => [
            'glpi_profiles.id',
            'glpi_profiles.name'
         ],
         'DISTINCT'        => true,
         'FROM'            => 'glpi_profiles_users',
         'INNER JOIN'      => [
            'glpi_profiles'   => [
               'ON' => [
                  'glpi_profiles_users'   => 'profiles_id',
                  'glpi_profiles'         => 'id'
               ]
            ]
         ],
         'WHERE'           => [
            'glpi_profiles_users.users_id'   => $userID
         ],
         'ORDERBY'         => 'glpi_profiles.name'
      ]);

      if (count($iterator)) {
         while ($data = $iterator->next()) {
            $key = $data['id'];
            $_SESSION['glpiprofiles'][$key]['name'] = $data['name'];
            $entities_iterator = $DB->request([
               'SELECT'    => [
                  'glpi_profiles_users.entities_id AS eID',
                  'glpi_profiles_users.id AS kID',
                  'glpi_profiles_users.is_recursive',
                  'glpi_entities.*'
               ],
               'FROM'      => 'glpi_profiles_users',
               'LEFT JOIN' => [
                  'glpi_entities'   => [
                     'ON' => [
                        'glpi_profiles_users'   => 'entities_id',
                        'glpi_entities'         => 'id'
                     ]
                  ]
               ],
               'WHERE'     => [
                  'glpi_profiles_users.profiles_id'   => $key,
                  'glpi_profiles_users.users_id'      => $userID
               ],
               'ORDERBY'   => 'glpi_entities.completename'
            ]);

            while ($data = $entities_iterator->next()) {
               // Do not override existing entity if define as recursive
               if (!isset($_SESSION['glpiprofiles'][$key]['entities'][$data['eID']])
                  || $data['is_recursive']
               ) {
                  $_SESSION['glpiprofiles'][$key]['entities'][$data['eID']] = [
                     'id'           => $data['eID'],
                     'name'         => $data['name'],
                     'is_recursive' => $data['is_recursive']
                  ];
               }
            }
         }
      }
   }


   /**
    * Load current user's group on active entity
    *
    * @return void
   **/
   static function loadGroups() {
      global $DB;

      $_SESSION["glpigroups"] = [];

      $iterator = $DB->request([
         'SELECT'    => Group_User::getTable() . '.groups_id',
         'FROM'      => Group_User::getTable(),
         'LEFT JOIN' => [
            Group::getTable() => [
               'ON' => [
                  Group::getTable()       => 'id',
                  Group_User::getTable()  => 'groups_id'
               ]
            ]
         ],
         'WHERE'     => [
            Group_User::getTable(). '.users_id' => self::getLoginUserID()
         ] + getEntitiesRestrictCriteria(
            Group::getTable(),
            'entities_id',
            $_SESSION['glpiactiveentities'],
            true
         )
      ]);

      while ($data = $iterator->next()) {
         $_SESSION["glpigroups"][] = $data["groups_id"];
      }
   }


   /**
    * Include the good language dict.
    *
    * Get the default language from current user in $_SESSION["glpilanguage"].
    * And load the dict that correspond.
    *
    * @param string $forcelang Force to load a specific lang (default '')
    *
    * @return void
   **/
   static function loadLanguage($forcelang = '') {
      global $LANG, $CFG_GLPI, $CONTAINER, $TRANSLATE;

      $file = "";

      if (!isset($_SESSION["glpilanguage"])) {
         if (isset($CFG_GLPI["language"])) {
            // Default config in GLPI >= 0.72
            $_SESSION["glpilanguage"] = $CFG_GLPI["language"];

         } else if (isset($CFG_GLPI["default_language"])) {
            // Default config in GLPI < 0.72 : keep it for upgrade process
            $_SESSION["glpilanguage"] = $CFG_GLPI["default_language"];
         } else {
            $_SESSION["glpilanguage"] = "en_GB";
         }
      }

      $trytoload = $_SESSION["glpilanguage"];
      // Force to load a specific lang
      if (!empty($forcelang)) {
         $trytoload = $forcelang;
      }

      // If not set try default lang file
      if (empty($trytoload)) {
         $trytoload = $CFG_GLPI["language"];
      }

      if (isset($CFG_GLPI["languages"][$trytoload])) {
         $newfile = "/locales/" . $CFG_GLPI["languages"][$trytoload][1];
      }

      if (empty($newfile) || !is_file(GLPI_ROOT . $newfile)) {
         $newfile = "/locales/en_GB.mo";
      }

      if (isset($CFG_GLPI["languages"][$trytoload][5])) {
         $_SESSION['glpipluralnumber'] = $CFG_GLPI["languages"][$trytoload][5];
      }
      $TRANSLATE = new Zend\I18n\Translator\Translator;
<<<<<<< HEAD
      $cache_storage = $CONTAINER->get('translation_cache')->getStorage();
      $TRANSLATE->setCache($cache_storage);
=======
      $TRANSLATE->setLocale($trytoload);

      $cache = Config::getCache('cache_trans', 'core', false);
      if ($cache !== false) {
         $TRANSLATE->setCache($cache);
      }

>>>>>>> 43362f3f
      $TRANSLATE->addTranslationFile('gettext', GLPI_ROOT.$newfile, 'glpi', $trytoload);

      // Load plugin dicts
      foreach (Plugin::getPlugins() as $plug) {
         Plugin::loadLang($plug, $forcelang, $trytoload);
      }

      return $trytoload;
   }

   /**
    * Get plural form number
    *
    * @return integer
    */
   static function getPluralNumber() {
      global $DEFAULT_PLURAL_NUMBER;

      if (isset($_SESSION['glpipluralnumber'])) {
         return $_SESSION['glpipluralnumber'];
      } else {
         return $DEFAULT_PLURAL_NUMBER;
      }
   }

   /**
    * Detect cron mode or interactive
    *
    * @since 0.84
    *
    * @return boolean
   **/
   static function isCron() {

      return (isset($_SESSION["glpicronuserrunning"])
              && (isCommandLine()
                  || strpos($_SERVER['PHP_SELF'], '/cron.php')));
   }


   /**
    * Get the Login User ID or return cron user ID for cron jobs
    *
    * @param boolean $force_human Force human / do not return cron user (true by default)
    *
    * @return false|int|string false if user is not logged in
    *                          int for user id, string for cron jobs
   **/
   static function getLoginUserID($force_human = true) {

      if (!$force_human
          && self::isCron()) { // Check cron jobs
         return $_SESSION["glpicronuserrunning"];
      }

      if (isset($_SESSION["glpiID"])) {
         return $_SESSION["glpiID"];
      }
      return false;
   }


   /**
    * Redirect User to login if not logged in
    *
    * @since 0.85
    *
    * @return void
   **/
   static function redirectIfNotLoggedIn() {

      if (!self::getLoginUserID()) {
         Html::redirectToLogin();
      }
   }


   /**
    * Global check of session to prevent PHP vulnerability
    *
    * @since 0.85
    *
    * @see https://wiki.php.net/rfc/strict_sessions
    *
    * @return void|true
   **/
   static function checkValidSessionId() {

      if (!isset($_SESSION['valid_id'])
          || ($_SESSION['valid_id'] !== session_id())) {
         Html::redirectToLogin('error=3');
      }
      return true;
   }


   /**
    * Check if I have access to the central interface
    *
    * @return void
   **/
   static function checkCentralAccess() {
      global $CFG_GLPI;

      self::checkValidSessionId();
      if (Session::getCurrentInterface() != "central") {
         // Gestion timeout session
         self::redirectIfNotLoggedIn();
         Html::displayRightError();
      }
   }


   /**
    * Check if I have the right to access to the FAQ (profile or anonymous FAQ)
    *
    * @return void
   **/
   static function checkFaqAccess() {
      global $CFG_GLPI;

      if (!$CFG_GLPI["use_public_faq"]) {
         self::checkValidSessionId();
         if (!self::haveRight('knowbase', KnowbaseItem::READFAQ)) {
            Html::displayRightError();
         }
      }
   }


   /**
    * Check if I have access to the helpdesk interface
    *
    * @return void
   **/
   static function checkHelpdeskAccess() {
      global $CFG_GLPI;

      self::checkValidSessionId();
      if (Session::getCurrentInterface() != "helpdesk") {
         // Gestion timeout session
         self::redirectIfNotLoggedIn();
         Html::displayRightError();
      }
   }

   /**
    * Check if I am logged in
    *
    * @return void
   **/
   static function checkLoginUser() {
      global $CFG_GLPI;

      self::checkValidSessionId();
      if (!isset($_SESSION["glpiname"])) {
         // Gestion timeout session
         self::redirectIfNotLoggedIn();
         Html::displayRightError();
      }
   }


   /**
    * Check if I have the right $right to module $module (conpare to session variable)
    *
    * @param string  $module Module to check
    * @param integer $right  Right to check
    *
    * @return void
   **/
   static function checkRight($module, $right) {
      global $CFG_GLPI;

      self::checkValidSessionId();
      if (!self::haveRight($module, $right)) {
         // Gestion timeout session
         self::redirectIfNotLoggedIn();
         Html::displayRightError();
      }
   }

   /**
    * Check if I one right of array $rights to module $module (conpare to session variable)
    *
    * @param string $module Module to check
    * @param array  $rights Rights to check
    *
    * @return void
    **/
   static function checkRightsOr($module, $rights = []) {
      self::checkValidSessionId();
      if (!self::haveRightsOr($module, $rights)) {
         self::redirectIfNotLoggedIn();
         Html::displayRightError();
      }
   }


   /**
    * Check if I have one of the right specified
    *
    * You can't use this function if several rights for same module name
    *
    * @param array $modules Array of modules where keys are modules and value are right
    *
    * @return void
   **/
   static function checkSeveralRightsOr($modules) {
      global $CFG_GLPI;

      self::checkValidSessionId();

      $valid = false;
      if (count($modules)) {
         foreach ($modules as $mod => $right) {
            // Itemtype
            if (preg_match('/[A-Z]/', $mod[0])) {
               if ($item = getItemForItemtype($mod)) {
                  if ($item->canGlobal($right)) {
                     $valid = true;
                  }
               }
            } else if (self::haveRight($mod, $right)) {
               $valid = true;
            }
         }
      }

      if (!$valid) {
         // Gestion timeout session
         self::redirectIfNotLoggedIn();
         Html::displayRightError();
      }
   }


   /**
    * Check if you could access to ALL the entities of an list
    *
    * @param array $tab List ID of entities
    *
    * @return boolean
   **/
   static function haveAccessToAllOfEntities($tab) {

      if (is_array($tab) && count($tab)) {
         foreach ($tab as $val) {
            if (!self::haveAccessToEntity($val)) {
               return false;
            }
         }
      }
      return true;
   }


   /**
    * Check if you could access (read) to the entity of id = $ID
    *
    * @param integer $ID           ID of the entity
    * @param boolean $is_recursive if recursive item (default 0)
    *
    * @return boolean
   **/
   static function haveAccessToEntity($ID, $is_recursive = 0) {

      // Quick response when passing wrong ID : default value of getEntityID is -1
      if ($ID < 0) {
         return false;
      }

      if (!isset($_SESSION['glpiactiveentities'])) {
         return false;
      }

      if (!$is_recursive) {
         return in_array($ID, $_SESSION['glpiactiveentities']);
      }

      if (in_array($ID, $_SESSION['glpiactiveentities'])) {
         return true;
      }

      /// Recursive object
      foreach ($_SESSION['glpiactiveentities'] as $ent) {
         if (in_array($ID, getAncestorsOf("glpi_entities", $ent))) {
            return true;
         }
      }

      return false;
   }


   /**
    * Check if you could access to one entity of an list
    *
    * @param array   $tab          list ID of entities
    * @param boolean $is_recursive if recursive item (default 0)
    *
    * @return boolean
   **/
   static function haveAccessToOneOfEntities($tab, $is_recursive = 0) {

      if (is_array($tab) && count($tab)) {
         foreach ($tab as $val) {
            if (self::haveAccessToEntity($val, $is_recursive)) {
               return true;
            }
         }
      }
      return false;
   }


   /**
    * Check if you could create recursive object in the entity of id = $ID
    *
    * @param integer $ID ID of the entity
    *
    * @return boolean
   **/
   static function haveRecursiveAccessToEntity($ID) {

      // Right by profile
      foreach ($_SESSION['glpiactiveprofile']['entities'] as $key => $val) {
         if ($val['id'] == $ID) {
            return $val['is_recursive'];
         }
      }
      // Right is from a recursive profile
      if (isset($_SESSION['glpiactiveentities'])) {
         return in_array($ID, $_SESSION['glpiactiveentities']);
      }
      return false;
   }


   /**
    * Have I the right $right to module $module (conpare to session variable)
    *
    * @param string  $module Module to check
    * @param integer $right  Right to check
    *
    * @return boolean
   **/
   static function haveRight($module, $right) {
      global $DB;

      //If GLPI is using the slave DB -> read only mode
      if ($DB->isSlave()
          && ($right & (CREATE | UPDATE | DELETE | PURGE))) {
         return false;
      }

      if (isset($_SESSION["glpiactiveprofile"][$module])) {
         return intval($_SESSION["glpiactiveprofile"][$module]) & $right;
      }

      return false;
   }


   /**
    * Have I all rights of array $rights to module $module (conpare to session variable)
    *
    * @param string    $module Module to check
    * @param integer[] $rights Rights to check
    *
    * @return boolean
    **/
   static function haveRightsAnd($module, $rights = []) {

      foreach ($rights as $right) {
         if (!Session::haveRight($module, $right)) {
            return false;
         }
      }
      return true;
   }


   /**
    * Have I one right of array $rights to module $module (conpare to session variable)
    *
    * @param string    $module Module to check
    * @param integer[] $rights Rights to check
    *
    * @return boolean
    **/
   static function haveRightsOr($module, $rights = []) {

      foreach ($rights as $right) {
         if (Session::haveRight($module, $right)) {
            return true;
         }
      }
      return false;
   }


   /**
    *  Get active Tab for an itemtype
    *
    * @param string $itemtype item type
    *
    * @return string
   **/
   static function getActiveTab($itemtype) {

      if (isset($_SESSION['glpi_tabs'][strtolower($itemtype)])) {
         return $_SESSION['glpi_tabs'][strtolower($itemtype)];
      }
      return "";
   }


   /**
    * Add a message to be displayed after redirect
    *
    * @param string  $msg          Message to add
    * @param boolean $check_once   Check if the message is not already added (false by default)
    * @param integer $message_type Message type (INFO, WARNING, ERROR) (default INFO)
    * @param boolean $reset        Clear previous added message (false by default)
    *
    * @return void
   **/
   static function addMessageAfterRedirect($msg, $check_once = false, $message_type = INFO,
                                           $reset = false) {

      if (!empty($msg)) {
         if (self::isCron()) {
            // We are in cron mode
            // Do not display message in user interface, but record error
            if ($message_type == ERROR) {
               Toolbox::logInFile('cron', $msg."\n");
            }

         } else {
            $array = &$_SESSION['MESSAGE_AFTER_REDIRECT'];

            if ($reset) {
               $array = [];
            }

            if (!isset($array[$message_type])) {
               $array[$message_type] = [];
            }

            if (!$check_once
                || !isset($array[$message_type])
                || in_array($msg, $array[$message_type]) === false) {
               array_push($array[$message_type], $msg);
               global $CONTAINER;
               switch ($message_type) {
                  case ERROR:
                     $flashtype = 'error';
                     break;
                  case WARNING:
                     $flashtype = 'warning';
                     break;
                  case INFO:
                  default:
                     $flashtype = 'info';
                     break;
               }
               $CONTAINER->get(Slim\Flash\Messages::class)->addMessage($flashtype, $msg);
            }
         }
      }
   }


   /**
    *  Force active Tab for an itemtype
    *
    * @param string  $itemtype item type
    * @param integer $tab      ID of the tab
    *
    * @return void
   **/
   static function setActiveTab($itemtype, $tab) {
      $_SESSION['glpi_tabs'][strtolower($itemtype)] = $tab;
   }


   /**
    * Get a saved option from request or session
    * if get from request, save it
    *
    * @since 0.83
    *
    * @param string $itemtype  name of itemtype
    * @param string $name      name of the option
    * @param mixed  $defvalue  mixed default value for option
    *
    * @return mixed
   **/
   static function getSavedOption($itemtype, $name, $defvalue) {

      if (isset($_REQUEST[$name])) {
         return $_SESSION['glpi_saved'][$itemtype][$name] = $_REQUEST[$name];
      }

      if (isset($_SESSION['glpi_saved'][$itemtype][$name])) {
         return $_SESSION['glpi_saved'][$itemtype][$name];
      }
      return $defvalue;
   }


   /**
    * Is the current account read-only
    *
    * @since 0.83
    *
    * @return boolean
   **/
   static function isReadOnlyAccount() {

      foreach ($_SESSION['glpiactiveprofile'] as $name => $val) {
         if (is_numeric($val)
             && ($name != 'search_config')
             && ($val & ~READ)) {
            return false;
         }
      }
      return true;
   }



   /**
    * Get new CSRF token
    *
    * @since 0.83.3
    *
    * @return string
   **/
   static public function getNewCSRFToken() {
      global $CURRENTCSRFTOKEN;

      if (empty($CURRENTCSRFTOKEN)) {
         do {
            $CURRENTCSRFTOKEN = md5(uniqid(rand(), true));
         } while ($CURRENTCSRFTOKEN == '');
      }

      if (!isset($_SESSION['glpicsrftokens'])) {
         $_SESSION['glpicsrftokens'] = [];
      }
      $_SESSION['glpicsrftokens'][$CURRENTCSRFTOKEN] = time() + GLPI_CSRF_EXPIRES;
      return $CURRENTCSRFTOKEN;
   }


   /**
    * Clean expires CSRF tokens
    *
    * @since 0.83.3
    *
    * @return void
   **/
   static public function cleanCSRFTokens() {

      $now = time();
      if (isset($_SESSION['glpicsrftokens']) && is_array($_SESSION['glpicsrftokens'])) {
         if (count($_SESSION['glpicsrftokens'])) {
            foreach ($_SESSION['glpicsrftokens'] as $token => $expires) {
               if ($expires < $now) {
                  unset($_SESSION['glpicsrftokens'][$token]);
               }
            }
            $overflow = count($_SESSION['glpicsrftokens']) - GLPI_CSRF_MAX_TOKENS;
            if ($overflow > 0) {
               $_SESSION['glpicsrftokens'] = array_slice($_SESSION['glpicsrftokens'], $overflow + 1,
                                                         null, true);
            }
         }
      }
   }


   /**
    * Validate that the page has a CSRF token in the POST data
    * and that the token is legit/not expired.  If the token is valid
    * it will be removed from the list of valid tokens.
    *
    * @since 0.83.3
    *
    * @param array $data $_POST data
    *
    * @return boolean
   **/
   static public function validateCSRF($data) {

      if (!isset($data['_glpi_csrf_token'])) {
         Session::cleanCSRFTokens();
         return false;
      }
      $requestToken = $data['_glpi_csrf_token'];
      if (isset($_SESSION['glpicsrftokens'][$requestToken])
          && ($_SESSION['glpicsrftokens'][$requestToken] >= time())) {
         if (!defined('GLPI_KEEP_CSRF_TOKEN')) { /* When post open a new windows */
            unset($_SESSION['glpicsrftokens'][$requestToken]);
         }
         Session::cleanCSRFTokens();
         return true;
      }
      Session::cleanCSRFTokens();
      return false;
   }


   /**
    * Check CSRF data
    *
    * @since 0.84.2
    *
    * @param array $data $_POST data
    *
    * @return void
   **/
   static public function checkCSRF($data) {

      if (GLPI_USE_CSRF_CHECK
          && (!Session::validateCSRF($data))) {
         Html::displayErrorAndDie(__("The action you have requested is not allowed."), true);
      }
   }


   /**
    * Is field having translations ?
    *
    * @since 0.85
    *
    * @param string $itemtype itemtype
    * @param string $field    field
    *
    * @return boolean
   **/
   static function haveTranslations($itemtype, $field) {

      return (isset($_SESSION['glpi_dropdowntranslations'][$itemtype])
              && isset($_SESSION['glpi_dropdowntranslations'][$itemtype][$field]));
   }

   /**
    * Get current interface name extracted from session var (if exists)
    *
    * @since  9.2.2
    *
    * @return false or [helpdesk|central]
    */
   static function getCurrentInterface() {
      if (isset($_SESSION['glpiactiveprofile']['interface'])) {
         return $_SESSION['glpiactiveprofile']['interface'];
      }

      return false;
   }

}<|MERGE_RESOLUTION|>--- conflicted
+++ resolved
@@ -624,18 +624,11 @@
          $_SESSION['glpipluralnumber'] = $CFG_GLPI["languages"][$trytoload][5];
       }
       $TRANSLATE = new Zend\I18n\Translator\Translator;
-<<<<<<< HEAD
+      $TRANSLATE->setLocale($trytoload);
+
       $cache_storage = $CONTAINER->get('translation_cache')->getStorage();
       $TRANSLATE->setCache($cache_storage);
-=======
-      $TRANSLATE->setLocale($trytoload);
-
-      $cache = Config::getCache('cache_trans', 'core', false);
-      if ($cache !== false) {
-         $TRANSLATE->setCache($cache);
-      }
-
->>>>>>> 43362f3f
+
       $TRANSLATE->addTranslationFile('gettext', GLPI_ROOT.$newfile, 'glpi', $trytoload);
 
       // Load plugin dicts
