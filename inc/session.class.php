<?php
/**
 * ---------------------------------------------------------------------
 * GLPI - Gestionnaire Libre de Parc Informatique
 * Copyright (C) 2015-2018 Teclib' and contributors.
 *
 * http://glpi-project.org
 *
 * based on GLPI - Gestionnaire Libre de Parc Informatique
 * Copyright (C) 2003-2014 by the INDEPNET Development Team.
 *
 * ---------------------------------------------------------------------
 *
 * LICENSE
 *
 * This file is part of GLPI.
 *
 * GLPI is free software; you can redistribute it and/or modify
 * it under the terms of the GNU General Public License as published by
 * the Free Software Foundation; either version 2 of the License, or
 * (at your option) any later version.
 *
 * GLPI is distributed in the hope that it will be useful,
 * but WITHOUT ANY WARRANTY; without even the implied warranty of
 * MERCHANTABILITY or FITNESS FOR A PARTICULAR PURPOSE.  See the
 * GNU General Public License for more details.
 *
 * You should have received a copy of the GNU General Public License
 * along with GLPI. If not, see <http://www.gnu.org/licenses/>.
 * ---------------------------------------------------------------------
 */

if (!defined('GLPI_ROOT')) {
   die("Sorry. You can't access this file directly");
}

/**
 * Session Class
**/
class Session {

   // GLPI MODE
   const NORMAL_MODE       = 0;
   const TRANSLATION_MODE  = 1; // no more used
   const DEBUG_MODE        = 2;


   /**
    * Destroy the current session
    *
    * @return void
   **/
   static function destroy() {

      self::start();
      // Unset all of the session variables.
      session_unset();
      // destroy may cause problems (no login / back to login page)
      $_SESSION = [];
      // write_close may cause troubles (no login / back to login page)
   }



   /**
    * Init session for the user is defined
    *
    * @param Auth $auth Auth object to init session
    *
    * @return void
   **/
   static function init(Auth $auth) {
      global $CFG_GLPI;

      if ($auth->auth_succeded) {
         // Restart GLPI session : complete destroy to prevent lost datas
         $tosave = ['glpi_plugins', 'glpicookietest', 'phpCAS', 'glpicsrftokens',
                         'glpiskipMaintenance'];
         $save   = [];
         foreach ($tosave as $t) {
            if (isset($_SESSION[$t])) {
               $save[$t] = $_SESSION[$t];
            }
         }
         self::destroy();
         session_regenerate_id();
         self::start();
         $_SESSION = $save;
         $_SESSION['valid_id'] = session_id();
         // Define default time :
         $_SESSION["glpi_currenttime"] = date("Y-m-d H:i:s");

         // Normal mode for this request
         $_SESSION["glpi_use_mode"] = self::NORMAL_MODE;
         // Check ID exists and load complete user from DB (plugins...)
         if (isset($auth->user->fields['id'])
             && $auth->user->getFromDB($auth->user->fields['id'])) {

            if (!$auth->user->fields['is_deleted']
                && ($auth->user->fields['is_active']
                    && (($auth->user->fields['begin_date'] < $_SESSION["glpi_currenttime"])
                        || is_null($auth->user->fields['begin_date']))
                    && (($auth->user->fields['end_date'] > $_SESSION["glpi_currenttime"])
                        || is_null($auth->user->fields['end_date'])))) {
               $_SESSION["glpiID"]              = $auth->user->fields['id'];
               $_SESSION["glpiname"]            = $auth->user->fields['name'];
               $_SESSION["glpirealname"]        = $auth->user->fields['realname'];
               $_SESSION["glpifirstname"]       = $auth->user->fields['firstname'];
               $_SESSION["glpidefault_entity"]  = $auth->user->fields['entities_id'];
               $_SESSION["glpiextauth"]         = $auth->extauth;
               if (isset($_SESSION['phpCAS']['user'])) {
                  $_SESSION["glpiauthtype"]     = Auth::CAS;
                  $_SESSION["glpiextauth"]      = 0;
               } else {
                  $_SESSION["glpiauthtype"]     = $auth->user->fields['authtype'];
               }
               $_SESSION["glpiroot"]            = $CFG_GLPI["root_doc"];
               $_SESSION["glpi_use_mode"]       = $auth->user->fields['use_mode'];
               $_SESSION["glpi_plannings"]      = importArrayFromDB($auth->user->fields['plannings']);
               $_SESSION["glpicrontimer"]       = time();
               // Default tab
               // $_SESSION['glpi_tab']=1;
               $_SESSION['glpi_tabs']           = [];
               $auth->user->computePreferences();
               foreach ($CFG_GLPI['user_pref_field'] as $field) {
                  if ($field == 'language' && isset($_POST['language']) && $_POST['language'] != '') {
                     $_SESSION["glpi$field"] = $_POST[$field];
                  } else if (isset($auth->user->fields[$field])) {
                     $_SESSION["glpi$field"] = $auth->user->fields[$field];
                  }
               }
               // Do it here : do not reset on each page, cause export issue
               if ($_SESSION["glpilist_limit"] > $CFG_GLPI['list_limit_max']) {
                  $_SESSION["glpilist_limit"] = $CFG_GLPI['list_limit_max'];
               }
               // Init not set value for language
               if (empty($_SESSION["glpilanguage"])) {
                  $_SESSION["glpilanguage"] = $CFG_GLPI['language'];
               }
               $_SESSION['glpi_dropdowntranslations'] = DropdownTranslation::getAvailableTranslations($_SESSION["glpilanguage"]);

               self::loadLanguage();

               // glpiprofiles -> other available profile with link to the associated entities
               Plugin::doHook("init_session");

               self::initEntityProfiles(self::getLoginUserID());

               // Use default profile if exist
               if (isset($_SESSION['glpiprofiles'][$auth->user->fields['profiles_id']])) {
                  self::changeProfile($auth->user->fields['profiles_id']);

               } else { // Else use first
                  self::changeProfile(key($_SESSION['glpiprofiles']));
               }

               if (!Session::getCurrentInterface()) {
                  $auth->auth_succeded = false;
                  $auth->addToError(__("You don't have right to connect"));
               }

            } else {
               $auth->auth_succeded = false;
               $auth->addToError(__("You don't have access to this application because your account was deactivated or removed"));
            }

         } else {
            $auth->auth_succeded = false;
            $auth->addToError(__("You don't have right to connect"));
         }
      }
   }


   /**
    * Set the directory where are store the session file
    *
    * @return void
   **/
   static function setPath() {

      if (ini_get("session.save_handler") == "files"
          && session_status() !== PHP_SESSION_ACTIVE) {
         session_save_path(GLPI_SESSION_DIR);
      }
   }


   /**
    * Start the GLPI php session
    *
    * @return void
   **/
   static function start() {

      if (session_status() === PHP_SESSION_NONE) {
         session_name("glpi_".md5(realpath(GLPI_ROOT)));
         @session_start();
      }
      // Define current time for sync of action timing
      $_SESSION["glpi_currenttime"] = date("Y-m-d H:i:s");
   }


   /**
    * Get root entity name
    *
    * @since 0.84
    *
    * @return string
   **/
   function getRootEntityName() {

      if (isset($_SESSION['glpirootentityname'])) {
         return $_SESSION['glpirootentityname'];
      }

      $entity = new Entity();
      if ($entity->getFromDB(0)) {
         $_SESSION['glpirootentityname'] = $entity->fields['name'];
      } else {
         $_SESSION['glpirootentityname'] = 'No root entity / DB troubles';
      }
      return $_SESSION['glpirootentityname'];
   }


   /**
    * Is GLPI used in multi-entities mode?
    *
    * @return boolean
   **/
   static function isMultiEntitiesMode() {

      if (!isset($_SESSION['glpi_multientitiesmode'])) {
         if (countElementsInTable("glpi_entities") > 1) {
            $_SESSION['glpi_multientitiesmode'] = 1;
         } else {
            $_SESSION['glpi_multientitiesmode'] = 0;
         }
      }

      return $_SESSION['glpi_multientitiesmode'];
   }


   /**
    * Does user have right to see all entities?
    *
    * @since 9.3.2
    *
    * @return boolean
   **/
   static function canViewAllEntities() {
      // Command line can see all entities
      return (isCommandLine()
              || ((countElementsInTable("glpi_entities")) == count($_SESSION["glpiactiveentities"])));

   }


   /** Add an item to the navigate through search results list
    *
    * @param string  $itemtype Device type
    * @param integer $ID       ID of the item
   **/
   static function addToNavigateListItems($itemtype, $ID) {
      $_SESSION['glpilistitems'][$itemtype][] = $ID;
   }


   /** Initialise a list of items to use navigate through search results
    *
    * @param string $itemtype Device type
    * @param string $title    List title (default '')
   **/
   static function initNavigateListItems($itemtype, $title = "") {

      if (empty($title)) {
         $title = __('List');
      }
      $url = '';

      if (!isset($_SERVER['REQUEST_URI']) || (strpos($_SERVER['REQUEST_URI'], "tabs") > 0)) {
         if (isset($_SERVER['HTTP_REFERER'])) {
            $url = $_SERVER['HTTP_REFERER'];
         }

      } else {
         $url = $_SERVER['REQUEST_URI'];
      }

      $_SESSION['glpilisttitle'][$itemtype] = $title;
      $_SESSION['glpilistitems'][$itemtype] = [];
      $_SESSION['glpilisturl'][$itemtype]   = $url;
   }


   /**
    * Change active entity to the $ID one. Update glpiactiveentities session variable.
    * Reload groups related to this entity.
    *
    * @param integer|'All' $ID           ID of the new active entity ("all"=>load all possible entities)
    *                                    (default 'all')
    * @param boolean       $is_recursive Also display sub entities of the active entity? (false by default)
    *
    * @return Nothing
   **/
   static function changeActiveEntities($ID = "all", $is_recursive = false) {

      $newentities = [];
      $newroots    = [];
      if (isset($_SESSION['glpiactiveprofile'])) {
         if ($ID == "all") {
            $ancestors = [];
            foreach ($_SESSION['glpiactiveprofile']['entities'] as $key => $val) {
               $ancestors               = array_unique(array_merge(getAncestorsOf("glpi_entities",
                                                                                  $val['id']),
                                                                   $ancestors));
               $newroots[$val['id']]    = $val['is_recursive'];
               $newentities[$val['id']] = $val['id'];

               if ($val['is_recursive']) {
                  $entities = getSonsOf("glpi_entities", $val['id']);
                  if (count($entities)) {
                     foreach ($entities as $key2 => $val2) {
                        $newentities[$key2] = $key2;
                     }
                  }
               }
            }

         } else {
            /// Check entity validity
            $ancestors = getAncestorsOf("glpi_entities", $ID);
            $ok        = false;
            foreach ($_SESSION['glpiactiveprofile']['entities'] as $key => $val) {
               if (($val['id'] == $ID) || in_array($val['id'], $ancestors)) {
                  // Not recursive or recursive and root entity is recursive
                  if (!$is_recursive || $val['is_recursive']) {
                     $ok = true;
                  }
               }
            }
            if (!$ok) {
               return false;
            }

            $newroots[$ID]    = $is_recursive;
            $newentities[$ID] = $ID;
            if ($is_recursive) {
               $entities = getSonsOf("glpi_entities", $ID);
               if (count($entities)) {
                  foreach ($entities as $key2 => $val2) {
                     $newentities[$key2] = $key2;
                  }
               }
            }
         }
      }

      if (count($newentities) > 0) {
         $_SESSION['glpiactiveentities']           = $newentities;
         $_SESSION['glpiactiveentities_string']    = "'".implode("', '", $newentities)."'";
         $active                                   = reset($newentities);
         $_SESSION['glpiparententities']           = $ancestors;
         $_SESSION['glpiparententities_string']    = implode("', '", $ancestors);
         if (!empty($_SESSION['glpiparententities_string'])) {
            $_SESSION['glpiparententities_string'] = "'".$_SESSION['glpiparententities_string']."'";
         }
         // Active entity loading
         $_SESSION["glpiactive_entity"]           = $active;
         $_SESSION["glpiactive_entity_recursive"] = $is_recursive;
         $_SESSION["glpiactive_entity_name"]      = Dropdown::getDropdownName("glpi_entities",
                                                                              $active);
         $_SESSION["glpiactive_entity_shortname"] = getTreeLeafValueName("glpi_entities", $active);
         if ($is_recursive || $ID=="all") {
            //TRANS: %s is the entity name
            $_SESSION["glpiactive_entity_name"]      = sprintf(__('%1$s (%2$s)'),
                                                               $_SESSION["glpiactive_entity_name"],
                                                               __('tree structure'));
            $_SESSION["glpiactive_entity_shortname"] = sprintf(__('%1$s (%2$s)'),
                                                               $_SESSION["glpiactive_entity_shortname"],
                                                               __('tree structure'));
         }

         if (countElementsInTable('glpi_entities') <= count($_SESSION['glpiactiveentities'])) {
            $_SESSION['glpishowallentities'] = 1;
         } else {
            $_SESSION['glpishowallentities'] = 0;
         }
         // Clean session variable to search system
         if (isset($_SESSION['glpisearch']) && count($_SESSION['glpisearch'])) {
            foreach ($_SESSION['glpisearch'] as $itemtype => $tab) {
               if (isset($tab['start']) && ($tab['start'] > 0)) {
                  $_SESSION['glpisearch'][$itemtype]['start'] = 0;
               }
            }
         }
         self::loadGroups();
         Plugin::doHook("change_entity");
         return true;
      }
      return false;
   }


   /**
    * Change active profile to the $ID one. Update glpiactiveprofile session variable.
    *
    * @param integer $ID ID of the new profile
    *
    * @return void
   **/
   static function changeProfile($ID) {

      if (isset($_SESSION['glpiprofiles'][$ID])
          && count($_SESSION['glpiprofiles'][$ID]['entities'])) {

         $profile = new Profile();
         if ($profile->getFromDB($ID)) {
            $profile->cleanProfile();
            $data             = $profile->fields;
            $data['entities'] = $_SESSION['glpiprofiles'][$ID]['entities'];

            $_SESSION['glpiactiveprofile']  = $data;
            $_SESSION['glpiactiveentities'] = [];

            Search::resetSaveSearch();
            $active_entity_done = false;

            // Try to load default entity if it is a root entity
            foreach ($data['entities'] as $key => $val) {
               if ($val['id'] == $_SESSION["glpidefault_entity"]) {
                  if (self::changeActiveEntities($val['id'], $val['is_recursive'])) {
                     $active_entity_done = true;
                  }
               }
            }
            if (!$active_entity_done) {
               // Try to load default entity
               if (!self::changeActiveEntities($_SESSION["glpidefault_entity"], true)) {
                  // Load all entities
                  self::changeActiveEntities("all");
               }
            }
            Plugin::doHook("change_profile");
         }
      }
      // Clean specific datas
      if (isset($_SESSION['glpimenu'])) {
         unset($_SESSION['glpimenu']);
      }
   }


   /**
    * Set the entities session variable. Load all entities from DB
    *
    * @param integer $userID ID of the user
    *
    * @return void
   **/
   static function initEntityProfiles($userID) {
      global $DB;

      $_SESSION['glpiprofiles'] = [];

      if (!$DB->tableExists('glpi_profiles_users')) {
         //table does not exists in old GLPI versions
         return;
      }

      $iterator = $DB->request([
         'SELECT'          => [
            'glpi_profiles.id',
            'glpi_profiles.name'
         ],
         'DISTINCT'        => true,
         'FROM'            => 'glpi_profiles_users',
         'INNER JOIN'      => [
            'glpi_profiles'   => [
               'ON' => [
                  'glpi_profiles_users'   => 'profiles_id',
                  'glpi_profiles'         => 'id'
               ]
            ]
         ],
         'WHERE'           => [
            'glpi_profiles_users.users_id'   => $userID
         ],
         'ORDERBY'         => 'glpi_profiles.name'
      ]);

      if (count($iterator)) {
         while ($data = $iterator->next()) {
            $key = $data['id'];
            $_SESSION['glpiprofiles'][$key]['name'] = $data['name'];
            $entities_iterator = $DB->request([
               'SELECT'    => [
                  'glpi_profiles_users.entities_id AS eID',
                  'glpi_profiles_users.id AS kID',
                  'glpi_profiles_users.is_recursive',
                  'glpi_entities.*'
               ],
               'FROM'      => 'glpi_profiles_users',
               'LEFT JOIN' => [
                  'glpi_entities'   => [
                     'ON' => [
                        'glpi_profiles_users'   => 'entities_id',
                        'glpi_entities'         => 'id'
                     ]
                  ]
               ],
               'WHERE'     => [
                  'glpi_profiles_users.profiles_id'   => $key,
                  'glpi_profiles_users.users_id'      => $userID
               ],
               'ORDERBY'   => 'glpi_entities.completename'
            ]);

            while ($data = $entities_iterator->next()) {
               // Do not override existing entity if define as recursive
               if (!isset($_SESSION['glpiprofiles'][$key]['entities'][$data['eID']])
                  || $data['is_recursive']
               ) {
                  $_SESSION['glpiprofiles'][$key]['entities'][$data['eID']] = [
                     'id'           => $data['eID'],
                     'name'         => $data['name'],
                     'is_recursive' => $data['is_recursive']
                  ];
               }
            }
         }
      }
   }


   /**
    * Load current user's group on active entity
    *
    * @return void
   **/
   static function loadGroups() {
      global $DB;

      $_SESSION["glpigroups"] = [];

      $iterator = $DB->request([
         'SELECT'    => Group_User::getTable() . '.groups_id',
         'FROM'      => Group_User::getTable(),
         'LEFT JOIN' => [
            Group::getTable() => [
               'ON' => [
                  Group::getTable()       => 'id',
                  Group_User::getTable()  => 'groups_id'
               ]
            ]
         ],
         'WHERE'     => [
            Group_User::getTable(). '.users_id' => self::getLoginUserID()
         ] + getEntitiesRestrictCriteria(
            Group::getTable(),
            'entities_id',
            $_SESSION['glpiactiveentities'],
            true
         )
      ]);

      while ($data = $iterator->next()) {
         $_SESSION["glpigroups"][] = $data["groups_id"];
      }
   }


   /**
    * Include the good language dict.
    *
    * Get the default language from current user in $_SESSION["glpilanguage"].
    * And load the dict that correspond.
    *
    * @param string  $forcelang     Force to load a specific lang
    * @param boolean $with_plugins  Whether to load plugin languages or not
    *
    * @return void
   **/
<<<<<<< HEAD
   static function loadLanguage($forcelang = '') {
      global $LANG, $CFG_GLPI, $CONTAINER, $TRANSLATE;
=======
   static function loadLanguage($forcelang = '', $with_plugins = true) {
      global $LANG, $CFG_GLPI, $TRANSLATE;
>>>>>>> 559f005e

      $file = "";

      if (!isset($_SESSION["glpilanguage"])) {
         if (isset($CFG_GLPI["language"])) {
            // Default config in GLPI >= 0.72
            $_SESSION["glpilanguage"] = $CFG_GLPI["language"];

         } else if (isset($CFG_GLPI["default_language"])) {
            // Default config in GLPI < 0.72 : keep it for upgrade process
            $_SESSION["glpilanguage"] = $CFG_GLPI["default_language"];
         } else {
            $_SESSION["glpilanguage"] = "en_GB";
         }
      }

      $trytoload = $_SESSION["glpilanguage"];
      // Force to load a specific lang
      if (!empty($forcelang)) {
         $trytoload = $forcelang;
      }

      // If not set try default lang file
      if (empty($trytoload)) {
         $trytoload = $CFG_GLPI["language"];
      }

      if (isset($CFG_GLPI["languages"][$trytoload])) {
         $newfile = "/locales/" . $CFG_GLPI["languages"][$trytoload][1];
      }

      if (empty($newfile) || !is_file(GLPI_ROOT . $newfile)) {
         $newfile = "/locales/en_GB.mo";
      }

      if (isset($CFG_GLPI["languages"][$trytoload][5])) {
         $_SESSION['glpipluralnumber'] = $CFG_GLPI["languages"][$trytoload][5];
      }
      $TRANSLATE = new Zend\I18n\Translator\Translator;
      $TRANSLATE->setLocale($trytoload);

      $cache_storage = $CONTAINER->get('translation_cache')->getStorage();
      $TRANSLATE->setCache($cache_storage);

      $TRANSLATE->addTranslationFile('gettext', GLPI_ROOT.$newfile, 'glpi', $trytoload);

      // Load plugin dicts
      if ($with_plugins) {
         foreach (Plugin::getPlugins() as $plug) {
            Plugin::loadLang($plug, $forcelang, $trytoload);
         }
      }

      return $trytoload;
   }

   /**
    * Get plural form number
    *
    * @return integer
    */
   static function getPluralNumber() {
      global $DEFAULT_PLURAL_NUMBER;

      if (isset($_SESSION['glpipluralnumber'])) {
         return $_SESSION['glpipluralnumber'];
      } else {
         return $DEFAULT_PLURAL_NUMBER;
      }
   }

   /**
    * Detect cron mode or interactive
    *
    * @since 0.84
    *
    * @return boolean
   **/
   static function isCron() {

      return (isset($_SESSION["glpicronuserrunning"])
              && (isCommandLine()
                  || strpos($_SERVER['PHP_SELF'], '/cron.php')));
   }


   /**
    * Get the Login User ID or return cron user ID for cron jobs
    *
    * @param boolean $force_human Force human / do not return cron user (true by default)
    *
    * @return false|int|string false if user is not logged in
    *                          int for user id, string for cron jobs
   **/
   static function getLoginUserID($force_human = true) {

      if (!$force_human
          && self::isCron()) { // Check cron jobs
         return $_SESSION["glpicronuserrunning"];
      }

      if (isset($_SESSION["glpiID"])) {
         return $_SESSION["glpiID"];
      }
      return false;
   }


   /**
    * Redirect User to login if not logged in
    *
    * @since 0.85
    *
    * @return void
   **/
   static function redirectIfNotLoggedIn() {

      if (!self::getLoginUserID()) {
         Html::redirectToLogin();
      }
   }


   /**
    * Global check of session to prevent PHP vulnerability
    *
    * @since 0.85
    *
    * @see https://wiki.php.net/rfc/strict_sessions
    *
    * @return void|true
   **/
   static function checkValidSessionId() {

      if (!isset($_SESSION['valid_id'])
          || ($_SESSION['valid_id'] !== session_id())) {
         Html::redirectToLogin('error=3');
      }
      return true;
   }


   /**
    * Check if I have access to the central interface
    *
    * @return void
   **/
   static function checkCentralAccess() {
      global $CFG_GLPI;

      self::checkValidSessionId();
      if (Session::getCurrentInterface() != "central") {
         // Gestion timeout session
         self::redirectIfNotLoggedIn();
         Html::displayRightError();
      }
   }


   /**
    * Check if I have the right to access to the FAQ (profile or anonymous FAQ)
    *
    * @return void
   **/
   static function checkFaqAccess() {
      global $CFG_GLPI;

      if (!$CFG_GLPI["use_public_faq"]) {
         self::checkValidSessionId();
         if (!self::haveRight('knowbase', KnowbaseItem::READFAQ)) {
            Html::displayRightError();
         }
      }
   }


   /**
    * Check if I have access to the helpdesk interface
    *
    * @return void
   **/
   static function checkHelpdeskAccess() {
      global $CFG_GLPI;

      self::checkValidSessionId();
      if (Session::getCurrentInterface() != "helpdesk") {
         // Gestion timeout session
         self::redirectIfNotLoggedIn();
         Html::displayRightError();
      }
   }

   /**
    * Check if I am logged in
    *
    * @return void
   **/
   static function checkLoginUser() {
      global $CFG_GLPI;

      self::checkValidSessionId();
      if (!isset($_SESSION["glpiname"])) {
         // Gestion timeout session
         self::redirectIfNotLoggedIn();
         Html::displayRightError();
      }
   }


   /**
    * Check if I have the right $right to module $module (conpare to session variable)
    *
    * @param string  $module Module to check
    * @param integer $right  Right to check
    *
    * @return void
   **/
   static function checkRight($module, $right) {
      global $CFG_GLPI;

      self::checkValidSessionId();
      if (!self::haveRight($module, $right)) {
         // Gestion timeout session
         self::redirectIfNotLoggedIn();
         Html::displayRightError();
      }
   }

   /**
    * Check if I one right of array $rights to module $module (conpare to session variable)
    *
    * @param string $module Module to check
    * @param array  $rights Rights to check
    *
    * @return void
    **/
   static function checkRightsOr($module, $rights = []) {
      self::checkValidSessionId();
      if (!self::haveRightsOr($module, $rights)) {
         self::redirectIfNotLoggedIn();
         Html::displayRightError();
      }
   }


   /**
    * Check if I have one of the right specified
    *
    * You can't use this function if several rights for same module name
    *
    * @param array $modules Array of modules where keys are modules and value are right
    *
    * @return void
   **/
   static function checkSeveralRightsOr($modules) {
      global $CFG_GLPI;

      self::checkValidSessionId();

      $valid = false;
      if (count($modules)) {
         foreach ($modules as $mod => $right) {
            // Itemtype
            if (preg_match('/[A-Z]/', $mod[0])) {
               if ($item = getItemForItemtype($mod)) {
                  if ($item->canGlobal($right)) {
                     $valid = true;
                  }
               }
            } else if (self::haveRight($mod, $right)) {
               $valid = true;
            }
         }
      }

      if (!$valid) {
         // Gestion timeout session
         self::redirectIfNotLoggedIn();
         Html::displayRightError();
      }
   }


   /**
    * Check if you could access to ALL the entities of an list
    *
    * @param array $tab List ID of entities
    *
    * @return boolean
   **/
   static function haveAccessToAllOfEntities($tab) {

      if (is_array($tab) && count($tab)) {
         foreach ($tab as $val) {
            if (!self::haveAccessToEntity($val)) {
               return false;
            }
         }
      }
      return true;
   }


   /**
    * Check if you could access (read) to the entity of id = $ID
    *
    * @param integer $ID           ID of the entity
    * @param boolean $is_recursive if recursive item (default 0)
    *
    * @return boolean
   **/
   static function haveAccessToEntity($ID, $is_recursive = 0) {

      // Quick response when passing wrong ID : default value of getEntityID is -1
      if ($ID < 0) {
         return false;
      }

      if (!isset($_SESSION['glpiactiveentities'])) {
         return false;
      }

      if (!$is_recursive) {
         return in_array($ID, $_SESSION['glpiactiveentities']);
      }

      if (in_array($ID, $_SESSION['glpiactiveentities'])) {
         return true;
      }

      /// Recursive object
      foreach ($_SESSION['glpiactiveentities'] as $ent) {
         if (in_array($ID, getAncestorsOf("glpi_entities", $ent))) {
            return true;
         }
      }

      return false;
   }


   /**
    * Check if you could access to one entity of an list
    *
    * @param array   $tab          list ID of entities
    * @param boolean $is_recursive if recursive item (default 0)
    *
    * @return boolean
   **/
   static function haveAccessToOneOfEntities($tab, $is_recursive = 0) {

      if (is_array($tab) && count($tab)) {
         foreach ($tab as $val) {
            if (self::haveAccessToEntity($val, $is_recursive)) {
               return true;
            }
         }
      }
      return false;
   }


   /**
    * Check if you could create recursive object in the entity of id = $ID
    *
    * @param integer $ID ID of the entity
    *
    * @return boolean
   **/
   static function haveRecursiveAccessToEntity($ID) {

      // Right by profile
      foreach ($_SESSION['glpiactiveprofile']['entities'] as $key => $val) {
         if ($val['id'] == $ID) {
            return $val['is_recursive'];
         }
      }
      // Right is from a recursive profile
      if (isset($_SESSION['glpiactiveentities'])) {
         return in_array($ID, $_SESSION['glpiactiveentities']);
      }
      return false;
   }


   /**
    * Have I the right $right to module $module (conpare to session variable)
    *
    * @param string  $module Module to check
    * @param integer $right  Right to check
    *
    * @return boolean
   **/
   static function haveRight($module, $right) {
      global $DB;

      //If GLPI is using the slave DB -> read only mode
      if ($DB->isSlave()
          && ($right & (CREATE | UPDATE | DELETE | PURGE))) {
         return false;
      }

      if (isset($_SESSION["glpiactiveprofile"][$module])) {
         return intval($_SESSION["glpiactiveprofile"][$module]) & $right;
      }

      return false;
   }


   /**
    * Have I all rights of array $rights to module $module (conpare to session variable)
    *
    * @param string    $module Module to check
    * @param integer[] $rights Rights to check
    *
    * @return boolean
    **/
   static function haveRightsAnd($module, $rights = []) {

      foreach ($rights as $right) {
         if (!Session::haveRight($module, $right)) {
            return false;
         }
      }
      return true;
   }


   /**
    * Have I one right of array $rights to module $module (conpare to session variable)
    *
    * @param string    $module Module to check
    * @param integer[] $rights Rights to check
    *
    * @return boolean
    **/
   static function haveRightsOr($module, $rights = []) {

      foreach ($rights as $right) {
         if (Session::haveRight($module, $right)) {
            return true;
         }
      }
      return false;
   }


   /**
    *  Get active Tab for an itemtype
    *
    * @param string $itemtype item type
    *
    * @return string
   **/
   static function getActiveTab($itemtype) {

      if (isset($_SESSION['glpi_tabs'][strtolower($itemtype)])) {
         return $_SESSION['glpi_tabs'][strtolower($itemtype)];
      }
      return "";
   }


   /**
    * Add a message to be displayed after redirect
    *
    * @param string  $msg          Message to add
    * @param boolean $check_once   Check if the message is not already added (false by default)
    * @param integer $message_type Message type (INFO, WARNING, ERROR) (default INFO)
    * @param boolean $reset        Clear previous added message (false by default)
    *
    * @return void
   **/
   static function addMessageAfterRedirect($msg, $check_once = false, $message_type = INFO,
                                           $reset = false) {

      if (!empty($msg)) {
         if (self::isCron()) {
            // We are in cron mode
            // Do not display message in user interface, but record error
            if ($message_type == ERROR) {
               Toolbox::logInFile('cron', $msg."\n");
            }

         } else {
            $array = &$_SESSION['MESSAGE_AFTER_REDIRECT'];

            if ($reset) {
               $array = [];
            }

            if (!isset($array[$message_type])) {
               $array[$message_type] = [];
            }

            if (!$check_once
                || !isset($array[$message_type])
                || in_array($msg, $array[$message_type]) === false) {
               array_push($array[$message_type], $msg);
               global $CONTAINER;
               switch ($message_type) {
                  case ERROR:
                     $flashtype = 'error';
                     break;
                  case WARNING:
                     $flashtype = 'warning';
                     break;
                  case INFO:
                  default:
                     $flashtype = 'info';
                     break;
               }
               $CONTAINER->get(Slim\Flash\Messages::class)->addMessage($flashtype, $msg);
            }
         }
      }
   }


   /**
    *  Force active Tab for an itemtype
    *
    * @param string  $itemtype item type
    * @param integer $tab      ID of the tab
    *
    * @return void
   **/
   static function setActiveTab($itemtype, $tab) {
      $_SESSION['glpi_tabs'][strtolower($itemtype)] = $tab;
   }


   /**
    * Get a saved option from request or session
    * if get from request, save it
    *
    * @since 0.83
    *
    * @param string $itemtype  name of itemtype
    * @param string $name      name of the option
    * @param mixed  $defvalue  mixed default value for option
    *
    * @return mixed
   **/
   static function getSavedOption($itemtype, $name, $defvalue) {

      if (isset($_REQUEST[$name])) {
         return $_SESSION['glpi_saved'][$itemtype][$name] = $_REQUEST[$name];
      }

      if (isset($_SESSION['glpi_saved'][$itemtype][$name])) {
         return $_SESSION['glpi_saved'][$itemtype][$name];
      }
      return $defvalue;
   }


   /**
    * Is the current account read-only
    *
    * @since 0.83
    *
    * @return boolean
   **/
   static function isReadOnlyAccount() {

      foreach ($_SESSION['glpiactiveprofile'] as $name => $val) {
         if (is_numeric($val)
             && ($name != 'search_config')
             && ($val & ~READ)) {
            return false;
         }
      }
      return true;
   }



   /**
    * Get new CSRF token
    *
    * @since 0.83.3
    *
    * @return string
   **/
   static public function getNewCSRFToken() {
      global $CURRENTCSRFTOKEN;

      if (empty($CURRENTCSRFTOKEN)) {
         do {
            $CURRENTCSRFTOKEN = md5(uniqid(rand(), true));
         } while ($CURRENTCSRFTOKEN == '');
      }

      if (!isset($_SESSION['glpicsrftokens'])) {
         $_SESSION['glpicsrftokens'] = [];
      }
      $_SESSION['glpicsrftokens'][$CURRENTCSRFTOKEN] = time() + GLPI_CSRF_EXPIRES;
      return $CURRENTCSRFTOKEN;
   }


   /**
    * Clean expires CSRF tokens
    *
    * @since 0.83.3
    *
    * @return void
   **/
   static public function cleanCSRFTokens() {

      $now = time();
      if (isset($_SESSION['glpicsrftokens']) && is_array($_SESSION['glpicsrftokens'])) {
         if (count($_SESSION['glpicsrftokens'])) {
            foreach ($_SESSION['glpicsrftokens'] as $token => $expires) {
               if ($expires < $now) {
                  unset($_SESSION['glpicsrftokens'][$token]);
               }
            }
            $overflow = count($_SESSION['glpicsrftokens']) - GLPI_CSRF_MAX_TOKENS;
            if ($overflow > 0) {
               $_SESSION['glpicsrftokens'] = array_slice($_SESSION['glpicsrftokens'], $overflow + 1,
                                                         null, true);
            }
         }
      }
   }


   /**
    * Validate that the page has a CSRF token in the POST data
    * and that the token is legit/not expired.  If the token is valid
    * it will be removed from the list of valid tokens.
    *
    * @since 0.83.3
    *
    * @param array $data $_POST data
    *
    * @return boolean
   **/
   static public function validateCSRF($data) {

      if (!isset($data['_glpi_csrf_token'])) {
         Session::cleanCSRFTokens();
         return false;
      }
      $requestToken = $data['_glpi_csrf_token'];
      if (isset($_SESSION['glpicsrftokens'][$requestToken])
          && ($_SESSION['glpicsrftokens'][$requestToken] >= time())) {
         if (!defined('GLPI_KEEP_CSRF_TOKEN')) { /* When post open a new windows */
            unset($_SESSION['glpicsrftokens'][$requestToken]);
         }
         Session::cleanCSRFTokens();
         return true;
      }
      Session::cleanCSRFTokens();
      return false;
   }


   /**
    * Check CSRF data
    *
    * @since 0.84.2
    *
    * @param array $data $_POST data
    *
    * @return void
   **/
   static public function checkCSRF($data) {

      if (GLPI_USE_CSRF_CHECK
          && (!Session::validateCSRF($data))) {
         Html::displayErrorAndDie(__("The action you have requested is not allowed."), true);
      }
   }


   /**
    * Is field having translations ?
    *
    * @since 0.85
    *
    * @param string $itemtype itemtype
    * @param string $field    field
    *
    * @return boolean
   **/
   static function haveTranslations($itemtype, $field) {

      return (isset($_SESSION['glpi_dropdowntranslations'][$itemtype])
              && isset($_SESSION['glpi_dropdowntranslations'][$itemtype][$field]));
   }

   /**
    * Get current interface name extracted from session var (if exists)
    *
    * @since  9.2.2
    *
    * @return false or [helpdesk|central]
    */
   static function getCurrentInterface() {
      if (isset($_SESSION['glpiactiveprofile']['interface'])) {
         return $_SESSION['glpiactiveprofile']['interface'];
      }

      return false;
   }

}<|MERGE_RESOLUTION|>--- conflicted
+++ resolved
@@ -584,13 +584,8 @@
     *
     * @return void
    **/
-<<<<<<< HEAD
-   static function loadLanguage($forcelang = '') {
+   static function loadLanguage($forcelang = '', $with_plugins = true) {
       global $LANG, $CFG_GLPI, $CONTAINER, $TRANSLATE;
-=======
-   static function loadLanguage($forcelang = '', $with_plugins = true) {
-      global $LANG, $CFG_GLPI, $TRANSLATE;
->>>>>>> 559f005e
 
       $file = "";
 
