--- conflicted
+++ resolved
@@ -2278,21 +2278,10 @@
     * @return void
     */
    public function inlineDocumentation($file) {
-<<<<<<< HEAD
         //this should be served from a slim route
       $this->header(true, __("API Documentation"));
-      echo Html::css("public/lib/prismjs/themes/prism-coy.css");
-      echo Html::script("public/lib/prismjs/components/prism-core.js");
-      echo Html::script("public/lib/prismjs/components/prism-apacheconf.js");
-      echo Html::script("public/lib/prismjs/components/prism-bash.js");
-      echo Html::script("public/lib/prismjs/components/prism-clike.js");
-      echo Html::script("public/lib/prismjs/components/prism-json.js");
-      echo Html::script("public/lib/prismjs/components/prism-nginx.js");
-=======
-      self::header(true, __("API Documentation"));
       echo Html::css("public/lib/prism.css");
       echo Html::script("public/lib/prismjs.js");
->>>>>>> f52620e2
 
       echo "<div class='documentation'>";
       $documentation = file_get_contents(GLPI_ROOT.'/'.$file);
