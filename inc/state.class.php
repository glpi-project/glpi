<?php
/*
 -------------------------------------------------------------------------
 GLPI - Gestionnaire Libre de Parc Informatique
 Copyright (C) 2015-2016 Teclib'.

 http://glpi-project.org

 based on GLPI - Gestionnaire Libre de Parc Informatique
 Copyright (C) 2003-2014 by the INDEPNET Development Team.

 -------------------------------------------------------------------------

 LICENSE

 This file is part of GLPI.

 GLPI is free software; you can redistribute it and/or modify
 it under the terms of the GNU General Public License as published by
 the Free Software Foundation; either version 2 of the License, or
 (at your option) any later version.

 GLPI is distributed in the hope that it will be useful,
 but WITHOUT ANY WARRANTY; without even the implied warranty of
 MERCHANTABILITY or FITNESS FOR A PARTICULAR PURPOSE.  See the
 GNU General Public License for more details.

 You should have received a copy of the GNU General Public License
 along with GLPI. If not, see <http://www.gnu.org/licenses/>.
 --------------------------------------------------------------------------
 */

/** @file
* @brief
*/

if (!defined('GLPI_ROOT')) {
   die("Sorry. You can't access this file directly");
}

/**
 * State Class
**/
class State extends CommonTreeDropdown {

   protected $visibility_fields    = array('Computer'         => 'is_visible_computer',
                                           'SoftwareVersion'  => 'is_visible_softwareversion',
                                           'Monitor'          => 'is_visible_monitor',
                                           'Printer'          => 'is_visible_printer',
                                           'Peripheral'       => 'is_visible_peripheral',
                                           'Phone'            => 'is_visible_phone',
                                           'NetworkEquipment' => 'is_visible_networkequipment',
                                           'SoftwareLicense'  => 'is_visible_softwarelicense');
   public $can_be_translated       = true;

   static $rightname               = 'state';



   static function getTypeName($nb=0) {
      return _n('Status of items', 'Statuses of items', $nb);
   }


   /**
    * @since version 0.85
    *
    * @see CommonTreeDropdown::getAdditionalFields()
   **/
   function getAdditionalFields() {

      $fields   = parent::getAdditionalFields();
      $fields[] = array('label' => __('Visibility'),
                        'name'  => 'header',
                        'list'  => false);

      foreach ($this->visibility_fields as $type => $field) {
         $fields[] = array('name'  => $field,
                           'label' => $type::getTypeName(Session::getPluralNumber()),
                           'type'  => 'bool',
                           'list'  => true);
      }
      return $fields;
   }


   /**
    * Dropdown of states for behaviour config
    *
    * @param $name            select name
    * @param $lib    string   to add for -1 value (default '')
    * @param $value           default value (default 0)
   **/
   static function dropdownBehaviour($name, $lib="", $value=0) {
      global $DB;

      $elements = array("0" => __('Keep status'));

      if ($lib) {
         $elements["-1"] = $lib;
      }

      $queryStateList = "SELECT `id`, `name`
                         FROM `glpi_states`
                         ORDER BY `name`";
      $result = $DB->query($queryStateList);

      if ($DB->numrows($result) > 0) {
         while ($data = $DB->fetch_assoc($result)) {
            $elements[$data["id"]] = sprintf(__('Set status: %s'), $data["name"]);
         }
      }
      Dropdown::showFromArray($name, $elements, array('value' => $value));
   }


   static function showSummary() {
      global $DB, $CFG_GLPI;

      $state_type = $CFG_GLPI["state_types"];
      $states     = array();

      foreach ($state_type as $key=>$itemtype) {
         if ($item = getItemForItemtype($itemtype)) {
            if (!$item->canView()) {
               unset($state_type[$key]);

            } else {
               $table = getTableForItemType($itemtype);
               $query = "SELECT `states_id`, COUNT(*) AS cpt
                         FROM `$table` ".
                         getEntitiesRestrictRequest("WHERE", $table)."
                              AND `is_deleted` = '0'
                              AND `is_template` = '0'
                         GROUP BY `states_id`";

               if ($result = $DB->query($query)) {
                  if ($DB->numrows($result) > 0) {
                     while ($data = $DB->fetch_assoc($result)) {
                        $states[$data["states_id"]][$itemtype] = $data["cpt"];
                     }
                  }
               }
            }
         }
      }

      if (count($states)) {
         // Produce headline
         echo "<div class='center'><table class='tab_cadrehov'><tr>";

         // Type
         echo "<th>".__('Status')."</th>";

         foreach ($state_type as $key => $itemtype) {
            if ($item = getItemForItemtype($itemtype)) {
               echo "<th>".$item->getTypeName(Session::getPluralNumber())."</th>";
               $total[$itemtype] = 0;
            } else {
               unset($state_type[$key]);
            }
         }

         echo "<th>".__('Total')."</th>";
         echo "</tr>";
         $query = "SELECT *
                   FROM `glpi_states` ".
                   getEntitiesRestrictRequest("WHERE", "glpi_states", '', '', true)."
                   ORDER BY `completename`";
         $result = $DB->query($query);

         // No state
         $tot = 0;
         echo "<tr class='tab_bg_2'><td>---</td>";
         foreach ($state_type as $itemtype) {
            echo "<td class='numeric'>";

            if (isset($states[0][$itemtype])) {
               echo $states[0][$itemtype];
               $total[$itemtype] += $states[0][$itemtype];
               $tot              += $states[0][$itemtype];
            } else {
               echo "&nbsp;";
            }

            echo "</td>";
         }
         echo "<td class='numeric b'>$tot</td></tr>";

         while ($data = $DB->fetch_assoc($result)) {
            $tot = 0;
            echo "<tr class='tab_bg_2'><td class='b'>";

            $opt = array('reset'    => 'reset',
                        'sort'     => 1,
                        'start'    => 0,
                        'criteria' => array('0' => array('value' => '$$$$'.$data['id'],
                                                         'searchtype' => 'contains',
                                                         'field' => 31)));
            echo "<a href='".$CFG_GLPI['root_doc']."/front/allassets.php?".Toolbox::append_params($opt, '&amp;')."'>".$data["completename"]."</a></td>";

            foreach ($state_type as $itemtype) {
               echo "<td class='numeric'>";

               if (isset($states[$data["id"]][$itemtype])) {
                  echo $states[$data["id"]][$itemtype];
                  $total[$itemtype] += $states[$data["id"]][$itemtype];
                  $tot              += $states[$data["id"]][$itemtype];
               } else {
                  echo "&nbsp;";
               }

               echo "</td>";
            }
            echo "<td class='numeric b'>$tot</td>";
            echo "</tr>";
         }
         echo "<tr class='tab_bg_2'><td class='center b'>".__('Total')."</td>";
         $tot = 0;

         foreach ($state_type as $itemtype) {
            echo "<td class='numeric b'>".$total[$itemtype]."</td>";
            $tot += $total[$itemtype];
         }

         echo "<td class='numeric b'>$tot</td></tr>";
         echo "</table></div>";

      } else {
         echo "<div class='center b'>".__('No item found')."</div>";
      }
   }


   /**
    * @since version 0.85
    *
    * @see CommonDBTM::getEmpty()
   **/
   function getEmpty() {

      parent::getEmpty();
      //initialize is_visible_* fields at true to keep the same behavior as in older versions
      foreach ($this->visibility_fields as $type => $field) {
         $this->fields[$field] = 1;
      }
   }


   function cleanDBonPurge() {
      Rule::cleanForItemCriteria($this);
   }


   /**
    * @since version 0.85
    *
    * @see CommonTreeDropdown::prepareInputForAdd()
   **/
   function prepareInputForAdd($input) {

      $input = parent::prepareInputForAdd($input);

      $state = new self();
      // Get visibility information from parent if not set
      if (isset($input['states_id']) && $state->getFromDB($input['states_id'])) {
         foreach ($this->visibility_fields as $type => $field) {
            if (!isset($input[$field]) && isset($state->fields[$field])) {
               $input[$field] = $state->fields[$field];
            }
         }
      }
      return $input;
   }


<<<<<<< HEAD
   /**
    * Get search function for the class
    *
    * @since version 0.85
    *
    * @return array of search option
   **/
   function getSearchOptions() {

      $tab                 = parent::getSearchOptions();

      $tab[21]['table']    = $this->getTable();
      $tab[21]['field']    = 'is_visible_computer';
      $tab[21]['name']     = sprintf(__('%1$s - %2$s'), __('Visibility'), Computer::getTypeName(Session::getPluralNumber()));
      $tab[21]['datatype'] = 'bool';

      $tab[22]['table']    = $this->getTable();
      $tab[22]['field']    = 'is_visible_softwareversion';
      $tab[22]['name']     = sprintf(__('%1$s - %2$s'), __('Visibility'),
                                     SoftwareVersion::getTypeName(Session::getPluralNumber()));
      $tab[22]['datatype'] = 'bool';

      $tab[23]['table']    = $this->getTable();
      $tab[23]['field']    = 'is_visible_monitor';
      $tab[23]['name']     = sprintf(__('%1$s - %2$s'), __('Visibility'), Monitor::getTypeName(Session::getPluralNumber()));
      $tab[23]['datatype'] = 'bool';

      $tab[24]['table']    = $this->getTable();
      $tab[24]['field']    = 'is_visible_printer';
      $tab[24]['name']     = sprintf(__('%1$s - %2$s'), __('Visibility'), Printer::getTypeName(Session::getPluralNumber()));
      $tab[24]['datatype'] = 'bool';

      $tab[25]['table']    = $this->getTable();
      $tab[25]['field']    = 'is_visible_peripheral';
      $tab[25]['name']     = sprintf(__('%1$s - %2$s'), __('Visibility'), Peripheral::getTypeName(Session::getPluralNumber()));
      $tab[25]['datatype'] = 'bool';

      $tab[26]['table']    = $this->getTable();
      $tab[26]['field']    = 'is_visible_phone';
      $tab[26]['name']     = sprintf(__('%1$s - %2$s'), __('Visibility'), Phone::getTypeName(Session::getPluralNumber()));
      $tab[26]['datatype'] = 'bool';

      $tab[27]['table']    = $this->getTable();
      $tab[27]['field']    = 'is_visible_networkequipment';
      $tab[27]['name']     = sprintf(__('%1$s - %2$s'), __('Visibility'),
                                     NetworkEquipment::getTypeName(Session::getPluralNumber()));
      $tab[27]['datatype'] = 'bool';

      $tab[28]['table']    = $this->getTable();
      $tab[28]['field']    = 'is_visible_softwarelicense';
      $tab[28]['name']     = sprintf(__('%1$s - %2$s'), __('Visibility'),
                                     SoftwareLicense::getTypeName(Session::getPluralNumber()));
      $tab[28]['datatype'] = 'bool';
=======
   function getSearchOptionsNew() {
      $tab = parent::getSearchOptionsNew();

      $tab[] = [
         'id'                 => '21',
         'table'              => $this->getTable(),
         'field'              => 'is_visible_computer',
         'name'               => sprintf(__('%1$s - %2$s'),__('Visibility'), Computer::getTypeName(Session::getPluralNumber())),
         'datatype'           => 'bool'
      ];

      $tab[] = [
         'id'                 => '22',
         'table'              => $this->getTable(),
         'field'              => 'is_visible_softwareversion',
         'name'               => sprintf(__('%1$s - %2$s'),__('Visibility'),
                                     SoftwareVersion::getTypeName(Session::getPluralNumber())),
         'datatype'           => 'bool'
      ];

      $tab[] = [
         'id'                 => '23',
         'table'              => $this->getTable(),
         'field'              => 'is_visible_monitor',
         'name'               => sprintf(__('%1$s - %2$s'),__('Visibility'), Monitor::getTypeName(Session::getPluralNumber())),
         'datatype'           => 'bool'
      ];

      $tab[] = [
         'id'                 => '24',
         'table'              => $this->getTable(),
         'field'              => 'is_visible_printer',
         'name'               => sprintf(__('%1$s - %2$s'),__('Visibility'), Printer::getTypeName(Session::getPluralNumber())),
         'datatype'           => 'bool'
      ];

      $tab[] = [
         'id'                 => '25',
         'table'              => $this->getTable(),
         'field'              => 'is_visible_peripheral',
         'name'               => sprintf(__('%1$s - %2$s'),__('Visibility'), Peripheral::getTypeName(Session::getPluralNumber())),
         'datatype'           => 'bool'
      ];

      $tab[] = [
         'id'                 => '26',
         'table'              => $this->getTable(),
         'field'              => 'is_visible_phone',
         'name'               => sprintf(__('%1$s - %2$s'),__('Visibility'), Phone::getTypeName(Session::getPluralNumber())),
         'datatype'           => 'bool'
      ];

      $tab[] = [
         'id'                 => '27',
         'table'              => $this->getTable(),
         'field'              => 'is_visible_networkequipment',
         'name'               => sprintf(__('%1$s - %2$s'),__('Visibility'),
                                     NetworkEquipment::getTypeName(Session::getPluralNumber())),
         'datatype'           => 'bool'
      ];

      $tab[] = [
         'id'                 => '28',
         'table'              => $this->getTable(),
         'field'              => 'is_visible_softwarelicense',
         'name'               => sprintf(__('%1$s - %2$s'),__('Visibility'),
                                     SoftwareLicense::getTypeName(Session::getPluralNumber())),
         'datatype'           => 'bool'
      ];
>>>>>>> 8f4d9ba1

      return $tab;
   }
}<|MERGE_RESOLUTION|>--- conflicted
+++ resolved
@@ -274,61 +274,6 @@
    }
 
 
-<<<<<<< HEAD
-   /**
-    * Get search function for the class
-    *
-    * @since version 0.85
-    *
-    * @return array of search option
-   **/
-   function getSearchOptions() {
-
-      $tab                 = parent::getSearchOptions();
-
-      $tab[21]['table']    = $this->getTable();
-      $tab[21]['field']    = 'is_visible_computer';
-      $tab[21]['name']     = sprintf(__('%1$s - %2$s'), __('Visibility'), Computer::getTypeName(Session::getPluralNumber()));
-      $tab[21]['datatype'] = 'bool';
-
-      $tab[22]['table']    = $this->getTable();
-      $tab[22]['field']    = 'is_visible_softwareversion';
-      $tab[22]['name']     = sprintf(__('%1$s - %2$s'), __('Visibility'),
-                                     SoftwareVersion::getTypeName(Session::getPluralNumber()));
-      $tab[22]['datatype'] = 'bool';
-
-      $tab[23]['table']    = $this->getTable();
-      $tab[23]['field']    = 'is_visible_monitor';
-      $tab[23]['name']     = sprintf(__('%1$s - %2$s'), __('Visibility'), Monitor::getTypeName(Session::getPluralNumber()));
-      $tab[23]['datatype'] = 'bool';
-
-      $tab[24]['table']    = $this->getTable();
-      $tab[24]['field']    = 'is_visible_printer';
-      $tab[24]['name']     = sprintf(__('%1$s - %2$s'), __('Visibility'), Printer::getTypeName(Session::getPluralNumber()));
-      $tab[24]['datatype'] = 'bool';
-
-      $tab[25]['table']    = $this->getTable();
-      $tab[25]['field']    = 'is_visible_peripheral';
-      $tab[25]['name']     = sprintf(__('%1$s - %2$s'), __('Visibility'), Peripheral::getTypeName(Session::getPluralNumber()));
-      $tab[25]['datatype'] = 'bool';
-
-      $tab[26]['table']    = $this->getTable();
-      $tab[26]['field']    = 'is_visible_phone';
-      $tab[26]['name']     = sprintf(__('%1$s - %2$s'), __('Visibility'), Phone::getTypeName(Session::getPluralNumber()));
-      $tab[26]['datatype'] = 'bool';
-
-      $tab[27]['table']    = $this->getTable();
-      $tab[27]['field']    = 'is_visible_networkequipment';
-      $tab[27]['name']     = sprintf(__('%1$s - %2$s'), __('Visibility'),
-                                     NetworkEquipment::getTypeName(Session::getPluralNumber()));
-      $tab[27]['datatype'] = 'bool';
-
-      $tab[28]['table']    = $this->getTable();
-      $tab[28]['field']    = 'is_visible_softwarelicense';
-      $tab[28]['name']     = sprintf(__('%1$s - %2$s'), __('Visibility'),
-                                     SoftwareLicense::getTypeName(Session::getPluralNumber()));
-      $tab[28]['datatype'] = 'bool';
-=======
    function getSearchOptionsNew() {
       $tab = parent::getSearchOptionsNew();
 
@@ -398,7 +343,6 @@
                                      SoftwareLicense::getTypeName(Session::getPluralNumber())),
          'datatype'           => 'bool'
       ];
->>>>>>> 8f4d9ba1
 
       return $tab;
    }
