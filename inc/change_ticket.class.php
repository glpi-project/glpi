--- conflicted
+++ resolved
@@ -238,16 +238,11 @@
       $rand    = mt_rand();
 
       $iterator = $DB->request([
-<<<<<<< HEAD
          'SELECT' => [
-            'glpi_changes_tickets.id AS linkID',
+            'glpi_changes_tickets.id AS linkid',
             'glpi_tickets.*'
          ],
          'DISTINCT'        => true,
-=======
-         'SELECT DISTINCT' => 'glpi_changes_tickets.id AS linkid',
-         'FIELDS'          => 'glpi_tickets.*',
->>>>>>> 938e6d03
          'FROM'            => 'glpi_changes_tickets',
          'LEFT JOIN'       => [
             'glpi_tickets' => [
@@ -363,16 +358,11 @@
       $rand    = mt_rand();
 
       $iterator = $DB->request([
-<<<<<<< HEAD
          'SELECT'          => [
-            'glpi_changes_tickets.id AS linkID',
+            'glpi_changes_tickets.id AS linkid',
             'glpi_changes.*'
          ],
          'DISTINCT'        => true,
-=======
-         'SELECT DISTINCT' => 'glpi_changes_tickets.id AS linkid',
-         'FIELDS'          => 'glpi_changes.*',
->>>>>>> 938e6d03
          'FROM'            => 'glpi_changes_tickets',
          'LEFT JOIN'       => [
             'glpi_changes' => [
