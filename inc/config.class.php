<?php
/**
 * ---------------------------------------------------------------------
 * GLPI - Gestionnaire Libre de Parc Informatique
 * Copyright (C) 2015-2018 Teclib' and contributors.
 *
 * http://glpi-project.org
 *
 * based on GLPI - Gestionnaire Libre de Parc Informatique
 * Copyright (C) 2003-2014 by the INDEPNET Development Team.
 *
 * ---------------------------------------------------------------------
 *
 * LICENSE
 *
 * This file is part of GLPI.
 *
 * GLPI is free software; you can redistribute it and/or modify
 * it under the terms of the GNU General Public License as published by
 * the Free Software Foundation; either version 2 of the License, or
 * (at your option) any later version.
 *
 * GLPI is distributed in the hope that it will be useful,
 * but WITHOUT ANY WARRANTY; without even the implied warranty of
 * MERCHANTABILITY or FITNESS FOR A PARTICULAR PURPOSE.  See the
 * GNU General Public License for more details.
 *
 * You should have received a copy of the GNU General Public License
 * along with GLPI. If not, see <http://www.gnu.org/licenses/>.
 * ---------------------------------------------------------------------
 */

use Glpi\Exception\PasswordTooWeakException;
use PHPMailer\PHPMailer\PHPMailer;
use Symfony\Component\Yaml\Yaml;
use Zend\Cache\Storage\AvailableSpaceCapableInterface;
use Zend\Cache\Storage\FlushableInterface;
use Zend\Cache\Storage\TotalSpaceCapableInterface;

if (!defined('GLPI_ROOT')) {
   die("Sorry. You can't access this file directly");
}


/**
 *  Config class
**/
class Config extends CommonDBTM {

   const DELETE_ALL = -1;
   const KEEP_ALL = 0;

   // From CommonGLPI
   protected $displaylist         = false;

   // From CommonDBTM
   public $auto_message_on_action = false;
   public $showdebug              = true;

   static $rightname              = 'config';

   static $undisclosedFields      = ['proxy_passwd', 'smtp_passwd'];

   /**
    * Flag to prevent reloading legacy configuration if already loaded.
    *
    * Nota: This has been introduce when implementing the DI container, to handle transition phase.
    *
    * @var boolean
    */
   private static $legacy_config_already_loaded = false;


   static function getTypeName($nb = 0) {
      return __('Setup');
   }


   static function getMenuContent() {
      $menu = [];
      if (static::canView()) {
         $menu['title']   = _x('setup', 'General');
         $menu['page']    = Config::getFormURL(false);

         $menu['options']['apiclient']['title']           = APIClient::getTypeName(Session::getPluralNumber());
         $menu['options']['apiclient']['page']            = Config::getFormURL(false) . '?forcetab=Config$8';
         $menu['options']['apiclient']['links']['search'] = Config::getFormURL(false) . '?forcetab=Config$8';
         $menu['options']['apiclient']['links']['add']    = '/front/apiclient.form.php';
      }
      if (count($menu)) {
         return $menu;
      }
      return false;
   }


   static function canCreate() {
      return false;
   }


   function canViewItem() {
      if (isset($this->fields['context']) &&
         ($this->fields['context'] == 'core' ||
         Plugin::isPluginLoaded($this->fields['context']))) {
         return true;
      }
      return false;
   }


   function defineTabs($options = []) {

      $ong = [];
      $this->addStandardTab(__CLASS__, $ong, $options);

      return $ong;
   }

   function prepareInputForUpdate($input) {
      global $CFG_GLPI;
      // Update only an item
      if (isset($input['context'])) {
         return $input;
      }

      // Process configuration for plugins
      if (!empty($input['config_context'])) {
         $config_context = $input['config_context'];
         unset($input['id']);
         unset($input['_glpi_csrf_token']);
         unset($input['update']);
         unset($input['config_context']);
         if ((!empty($input['config_class']))
             && (class_exists($input['config_class']))
             && (method_exists ($input['config_class'], 'configUpdate'))) {
            $config_method = $input['config_class'].'::configUpdate';
            unset($input['config_class']);
            $input = call_user_func($config_method, $input);
         }
         $this->setConfigurationValues($config_context, $input);
         return false;
      }

      if (isset($input['allow_search_view']) && !$input['allow_search_view']) {
         // Global search need "view"
         $input['allow_search_global'] = 0;
      }
      if (isset($input["smtp_passwd"])) {
         if (empty($input["smtp_passwd"])) {
            unset($input["smtp_passwd"]);
         } else {
            $input["smtp_passwd"] = Toolbox::encrypt($input["smtp_passwd"], GLPIKEY);
         }
      }

      if (isset($input["_blank_smtp_passwd"]) && $input["_blank_smtp_passwd"]) {
         $input['smtp_passwd'] = '';
      }

      if (isset($input["proxy_passwd"])) {
         if (empty($input["proxy_passwd"])) {
            unset($input["proxy_passwd"]);
         } else {
            $input["proxy_passwd"] = Toolbox::encrypt($input["proxy_passwd"], GLPIKEY);
         }
      }

      if (isset($input["_blank_proxy_passwd"]) && $input["_blank_proxy_passwd"]) {
         $input['proxy_passwd'] = '';
      }

      // Manage DB Slave process
      if (isset($input['_dbslave_status'])) {
         $already_active = DBConnection::isDBSlaveActive();

         if ($input['_dbslave_status']) {
            DBConnection::changeCronTaskStatus(true);

            if (!$already_active) {
               // Activate Slave from the "system" tab
               DBConnection::createDBSlaveConfig();
            } else if (isset($input["_dbreplicate_dbhost"])) {
               if (empty($input['_dbreplicate_dbpassword'])
                   && file_exists(GLPI_CONFIG_DIR . '/db.slave.yaml')
               ) {
                  $db_config = Yaml::parseFile(GLPI_CONFIG_DIR . '/db.slave.yaml');
                  $input['_dbreplicate_dbpassword'] = $db_config['pass'];
               }
               // Change parameter from the "replicate" tab
               DBConnection::saveDBSlaveConf($input["_dbreplicate_dbhost"],
                                             $input["_dbreplicate_dbuser"],
                                             $input["_dbreplicate_dbpassword"],
                                             $input["_dbreplicate_dbdefault"]);
            }
         }

         if (!$input['_dbslave_status'] && $already_active) {
            DBConnection::deleteDBSlaveConfig();
            DBConnection::changeCronTaskStatus(false);
         }
      }

      // Matrix for Impact / Urgence / Priority
      if (isset($input['_matrix'])) {
         $tab = [];

         for ($urgency=1; $urgency<=5; $urgency++) {
            for ($impact=1; $impact<=5; $impact++) {
               $priority               = $input["_matrix_${urgency}_${impact}"];
               $tab[$urgency][$impact] = $priority;
            }
         }

         $input['priority_matrix'] = exportArrayToDB($tab);
         $input['urgency_mask']    = 0;
         $input['impact_mask']     = 0;

         for ($i=1; $i<=5; $i++) {
            if ($input["_urgency_${i}"]) {
               $input['urgency_mask'] += (1<<$i);
            }

            if ($input["_impact_${i}"]) {
               $input['impact_mask'] += (1<<$i);
            }
         }
      }

      // lock mechanism update
      if (isset( $input['lock_use_lock_item'])) {
          $input['lock_item_list'] = exportArrayToDB((isset($input['lock_item_list'])
                                                      ? $input['lock_item_list'] : []));
      }

      // Beware : with new management system, we must update each value
      unset($input['id']);
      unset($input['_glpi_csrf_token']);
      unset($input['update']);

      // Add skipMaintenance if maintenance mode update
      if (isset($input['maintenance_mode']) && $input['maintenance_mode']) {
         $_SESSION['glpiskipMaintenance'] = 1;
         $url = $CFG_GLPI['root_doc']."/index.php?skipMaintenance=1";
         Session::addMessageAfterRedirect(sprintf(__('Maintenance mode activated. Backdoor using: %s'),
                                                  "<a href='$url'>$url</a>"),
                                          false, WARNING);
      }

      $this->setConfigurationValues('core', $input);

      return false;
   }

   static public function unsetUndisclosedFields(&$fields) {
      if (isset($fields['context']) && isset($fields['name'])) {
         if ($fields['context'] == 'core'
            && in_array($fields['name'], self::$undisclosedFields)) {
            unset($fields['value']);
         } else {
            $fields = Plugin::doHookFunction('undiscloseConfigValue', $fields);
         }
      }
   }

   /**
    * Print the config form for display
    *
    * @return void
   **/
   function showFormDisplay() {
      global $CFG_GLPI;

      if (!self::canView()) {
         return;
      }

      $rand = mt_rand();
      $canedit = Session::haveRight(self::$rightname, UPDATE);

      if ($canedit) {
         echo "<form name='form' action=\"".Toolbox::getItemTypeFormURL(__CLASS__)."\" method='post'>";
      }
      echo "<div class='center' id='tabsbody'>";
      echo "<table class='tab_cadre_fixe'>";

      echo "<tr><th colspan='4'>" . __('General setup') . "</th></tr>";
      echo "<tr class='tab_bg_2'>";
      echo "<td><label for='url_base'>" . __('URL of the application') . "</label></td>";
      echo "<td colspan='3'><input type='text' name='url_base' id='url_base' size='80' value='".$CFG_GLPI["url_base"]."'>";
      echo "</td></tr>";

      echo "<tr class='tab_bg_2'>";
      echo "<td><label for='text_login'>" . __('Text in the login box (HTML tags supported)') . "</label></td>";
      echo "<td colspan='3'>";
      echo "<textarea cols='70' rows='4' name='text_login' id='text_login'>".$CFG_GLPI["text_login"]."</textarea>";
      echo "</td></tr>";

      echo "<tr class='tab_bg_2'>";
      echo "<td width='30%'><label for='dropdown_use_public_faq$rand'>" . __('Allow FAQ anonymous access') . "</label></td><td  width='20%'>";
      Dropdown::showYesNo("use_public_faq", $CFG_GLPI["use_public_faq"], -1, ['rand' => $rand]);
      echo "</td><td width='30%'><label for='helpdesk_doc_url'>" . __('Simplified interface help link') . "</label></td>";
      echo "<td><input size='22' type='text' name='helpdesk_doc_url' id='helpdesk_doc_url' value='" .
                 $CFG_GLPI["helpdesk_doc_url"] . "'></td>";
      echo "</tr>";

      echo "<tr class='tab_bg_2'>";
      echo "<td><label for='dropdown_list_limit_max$rand'>" . __('Default search results limit (page)')."</td><td>";
      Dropdown::showNumber("list_limit_max", ['value' => $CFG_GLPI["list_limit_max"],
                                              'min'   => 5,
                                              'max'   => 200,
                                              'step'  => 5,
                                              'rand'  => $rand]);
      echo "</td><td><label for='central_doc_url'>" . __('Standard interface help link') . "</label></td>";
      echo "<td><input size='22' type='text' name='central_doc_url' id='central_doc_url' value='" .
                 $CFG_GLPI["central_doc_url"] . "'></td>";
      echo "</tr>";

      echo "<tr class='tab_bg_2'>";
      echo "<td><label for='cut$rand'>" . __('Default characters limit (summary text boxes)') . "</label></td><td>";
      echo Html::input('cut', [
         'value' => $CFG_GLPI["cut"],
         'id'    => "cut$rand"
      ]);
      echo "</td><td><label for='dropdown_url_maxlength$rand'>" . __('Default url length limit') . "</td><td>";
      Dropdown::showNumber('url_maxlength', ['value' => $CFG_GLPI["url_maxlength"],
                                             'min'   => 20,
                                             'max'   => 80,
                                             'step'  => 5,
                                             'rand'  => $rand]);
      echo "</td>";
      echo "</tr>";

      echo "<tr class='tab_bg_2'><td><label for='dropdown_decimal_number$rand'>" .__('Default decimals limit') . "</label></td><td>";
      Dropdown::showNumber("decimal_number", ['value' => $CFG_GLPI["decimal_number"],
                                              'min'   => 1,
                                              'max'   => 4,
                                              'rand'  => $rand]);
      echo "</td>";
      echo "<td colspan='2'></td>";
      echo "</tr>";

      echo "<tr class='tab_bg_2'>";
      echo "<td><label for='dropdown_translate_dropdowns$rand'>" . __("Translation of dropdowns") . "</label></td><td>";
      Dropdown::showYesNo("translate_dropdowns", $CFG_GLPI["translate_dropdowns"], -1, ['rand' => $rand]);
      echo "</td>";
      echo "<td><label for='dropdown_translate_kb$rand'>" . __("Knowledge base translation") . "</label></td><td>";
      Dropdown::showYesNo("translate_kb", $CFG_GLPI["translate_kb"], -1, ['rand' => $rand]);
      echo "</td></tr>";

      echo "<tr class='tab_bg_1'><td colspan='4' class='center b'>".__('Dynamic display').
           "</td></tr>";

      echo "<tr class='tab_bg_2'>";
      echo "<td><label for='dropdown_dropdown_max$rand'>".
            __('Page size for dropdown (paging using scroll)').
            "</label></td><td>";
      Dropdown::showNumber('dropdown_max', ['value' => $CFG_GLPI["dropdown_max"],
                                            'min'   => 1,
                                            'max'   => 200,
                                            'rand'  => $rand]);
      echo "</td>";
      echo "<td><label for='dropdown_use_ajax_autocompletion$rand'>" . __('Autocompletion of text fields') . "</label></td><td>";
      Dropdown::showYesNo("use_ajax_autocompletion", $CFG_GLPI["use_ajax_autocompletion"], -1, ['rand' => $rand]);
      echo "</td>";
      echo "</tr>";

      echo "<tr class='tab_bg_2'>";
      echo "<td><label for='dropdown_ajax_limit_count$rand'>". __("Don't show search engine in dropdowns if the number of items is less than").
           "</label></td><td>";
      Dropdown::showNumber('ajax_limit_count', ['value' => $CFG_GLPI["ajax_limit_count"],
                                                'min'   => 1,
                                                'max'   => 200,
                                                'step'  => 1,
                                                'toadd' => [0 => __('Never')],
                                                'rand'  => $rand]);
      echo "<td colspan='2'></td>";
      echo "</td></tr>";

      echo "<tr class='tab_bg_1'><td colspan='4' class='center b'>".__('Search engine')."</td></tr>";
      echo "<tr class='tab_bg_2'>";
      echo "<td><label for='dropdown_allow_search_view$rand'>" . __('Items seen') . "</label></td><td>";
      $values = [0 => __('No'),
                 1 => sprintf(__('%1$s (%2$s)'), __('Yes'), __('last criterion')),
                 2 => sprintf(__('%1$s (%2$s)'), __('Yes'), __('default criterion'))];
      Dropdown::showFromArray('allow_search_view', $values,
                              ['value' => $CFG_GLPI['allow_search_view'], 'rand' => $rand]);
      echo "</td><td><label for='dropdown_allow_search_global$rand'>". __('Global search')."</label></td><td>";
      if ($CFG_GLPI['allow_search_view']) {
         Dropdown::showYesNo('allow_search_global', $CFG_GLPI['allow_search_global'], -1, ['rand' => $rand]);
      } else {
         echo Dropdown::getYesNo(0);
      }
      echo "</td></tr>";

      echo "<tr class='tab_bg_2'>";
      echo "<td><label for='dropdown_allow_search_all$rand'>" . __('All') . "</label></td><td>";
      $values = [0 => __('No'),
                 1 => sprintf(__('%1$s (%2$s)'), __('Yes'), __('last criterion'))];
      Dropdown::showFromArray('allow_search_all', $values,
                              ['value' => $CFG_GLPI['allow_search_all'], 'rand' => $rand]);
      echo "</td><td colspan='2'></td></tr>";

      echo "<tr class='tab_bg_1'><td colspan='4' class='center b'>".__('Item locks')."</td></tr>";

      echo "<tr class='tab_bg_2'>";
      echo "<td><label for='dropdown_lock_use_lock_item$rand'>" . __('Use locks') . "</label></td><td>";
      Dropdown::showYesNo("lock_use_lock_item", $CFG_GLPI["lock_use_lock_item"], -1, ['rand' => $rand]);
      echo "</td><td><label for='dropdown_lock_lockprofile_id$rand'>". __('Profile to be used when locking items')."</label></td><td>";
      if ($CFG_GLPI["lock_use_lock_item"]) {
         Profile::dropdown(['name'                  => 'lock_lockprofile_id',
                            'display_emptychoice'   => true,
                            'value'                 => $CFG_GLPI['lock_lockprofile_id'],
                            'rand'                  => $rand]);
      } else {
         echo dropdown::getDropdownName(Profile::getTable(), $CFG_GLPI['lock_lockprofile_id']);
      }
      echo "</td></tr>";

      echo "<tr class='tab_bg_2'>";
      echo "<td><label for='dropdown_lock_item_list$rand'>" . __('List of items to lock') . "</label></td>";
      echo "<td colspan=3>";
      Dropdown::showFromArray('lock_item_list', ObjectLock::getLockableObjects(),
                              ['values'   => $CFG_GLPI['lock_item_list'],
                               'width'    => '100%',
                               'multiple' => true,
                               'readonly' => !$CFG_GLPI["lock_use_lock_item"],
                               'rand'     => $rand]);

      echo "<tr class='tab_bg_1'><td colspan='4' class='center b'>".__('Auto Login').
           "</td></tr>";
      echo "<tr class='tab_bg_2'>";
      echo "<td><label for='dropdown_login_remember_time$rand'>". __('Time to allow "Remember Me"').
           "</label></td><td>";
      Dropdown::showTimeStamp('login_remember_time', ['value' => $CFG_GLPI["login_remember_time"],
                                                     'emptylabel'   => __('Disabled'),
                                                     'min'   => 0,
                                                     'max'   => MONTH_TIMESTAMP * 2,
                                                     'step'  => DAY_TIMESTAMP,
                                                     'toadd' => [HOUR_TIMESTAMP, HOUR_TIMESTAMP * 2, HOUR_TIMESTAMP * 6, HOUR_TIMESTAMP * 12],
                                                     'rand'  => $rand]);
      echo "<td><label for='dropdown_login_remember_default$rand'>" . __("Default state of checkbox") . "</label></td><td>";
      Dropdown::showYesNo("login_remember_default", $CFG_GLPI["login_remember_default"], -1, ['rand' => $rand]);
      echo "</td>";
      echo "</td></tr>";

      echo "<tr class='tab_bg_2'>";
      echo "<td><label for='dropdown_display_login_source$rand'>".
         __('Display source dropdown on login page').
         "</label></td><td>";
      Dropdown::showYesNo("display_login_source", $CFG_GLPI["display_login_source"], -1, ['rand' => $rand]);
      echo "</td><td colspan='2'></td></tr>";

      if ($canedit) {
         echo "<tr class='tab_bg_2'>";
         echo "<td colspan='4' class='center'>";
         echo "<input type='submit' name='update' class='submit' value=\""._sx('button', 'Save')."\">";
         echo "</td></tr>";
      }

      echo "</table></div>";
      Html::closeForm();
   }


   /**
    * Print the config form for restrictions
    *
    * @return void
   **/
   function showFormInventory() {
      global $CFG_GLPI;

      if (!self::canView()) {
         return;
      }

      $rand = mt_rand();
      $canedit = Config::canUpdate();
      if ($canedit) {
         echo "<form name='form' action=\"".Toolbox::getItemTypeFormURL(__CLASS__)."\" method='post'>";
      }
      echo "<div class='center' id='tabsbody'>";
      echo "<table class='tab_cadre_fixe'>";

      echo "<tr><th colspan='4'>" . __('Assets') . "</th></tr>";

      echo "<tr class='tab_bg_2'>";
      echo "<td width='30%'><label for='dropdown_auto_create_infocoms$rand'>". __('Enable the financial and administrative information by default')."</label></td>";
      echo "<td  width='20%'>";
      Dropdown::ShowYesNo('auto_create_infocoms', $CFG_GLPI["auto_create_infocoms"], -1, ['rand' => $rand]);
      echo "</td><td width='20%'><label for='dropdown_monitors_management_restrict$rand'>" . __('Restrict monitor management') . "</label></td>";
      echo "<td width='30%'>";
      $this->dropdownGlobalManagement ("monitors_management_restrict",
                                       $CFG_GLPI["monitors_management_restrict"],
                                       $rand);
      echo "</td></tr>";

      echo "<tr class='tab_bg_2'><td><label for='dropdown_softwarecategories_id_ondelete$rand'>" . __('Software category deleted by the dictionary rules') .
           "</label></td><td>";
      SoftwareCategory::dropdown(['value' => $CFG_GLPI["softwarecategories_id_ondelete"],
                                  'name'  => "softwarecategories_id_ondelete",
                                  'rand'  => $rand]);
      echo "</td><td><label for='dropdown_peripherals_management_restrict$rand'>" . __('Restrict device management') . "</label></td><td>";
      $this->dropdownGlobalManagement ("peripherals_management_restrict",
                                       $CFG_GLPI["peripherals_management_restrict"],
                                       $rand);
      echo "</td></tr>";

      echo "<tr class='tab_bg_2'>";
      echo "<td><label for='showdate$rand'>" .__('End of fiscal year') . "</label></td><td>";
      Html::showDateField("date_tax", ['value'      => $CFG_GLPI["date_tax"],
                                       'maybeempty' => false,
                                       'canedit'    => true,
                                       'min'        => '',
                                       'max'        => '',
                                       'showyear'   => false,
                                       'rand'       => $rand]);
      echo "</td><td><label for='dropdown_phones_management_restrict$rand'>" . __('Restrict phone management') . "</label></td><td>";
      $this->dropdownGlobalManagement ("phones_management_restrict",
                                       $CFG_GLPI["phones_management_restrict"],
                                       $rand);
      echo "</td></tr>";

      echo "<tr class='tab_bg_2'>";
      echo "<td><label for='dropdown_use_autoname_by_entity$rand'>" . __('Automatic fields (marked by *)') . "</label></td><td>";
      $tab = [0 => __('Global'),
              1 => __('By entity')];
      Dropdown::showFromArray('use_autoname_by_entity', $tab,
                              ['value' => $CFG_GLPI["use_autoname_by_entity"], 'rand' => $rand]);
      echo "</td><td><label for='dropdown_printers_management_restrict$rand'>" . __('Restrict printer management') . "</label></td><td>";
      $this->dropdownGlobalManagement("printers_management_restrict",
                                      $CFG_GLPI["printers_management_restrict"],
                                      $rand);
      echo "</td></tr>";

      echo "</table>";

      if (Session::haveRightsOr("transfer", [CREATE, UPDATE])
          && Session::isMultiEntitiesMode()) {
         echo "<br><table class='tab_cadre_fixe'>";
         echo "<tr><th colspan='2'>" . __('Automatic transfer of computers') . "</th></tr>";
         echo "<tr class='tab_bg_2'>";
         echo "<td><label for='dropdown_transfers_id_auto$rand'>" . __('Template for the automatic transfer of computers in another entity') .
              "</label></td><td>";
         Transfer::dropdown(['value'      => $CFG_GLPI["transfers_id_auto"],
                             'name'       => "transfers_id_auto",
                             'emptylabel' => __('No automatic transfer'),
                             'rand'       => $rand]);
         echo "</td></tr>";
         echo "</table>";
      }

      echo "<br><table class='tab_cadre_fixe'>";
      echo "<tr>";
      echo "<th colspan='4'>".__('Automatically update of the elements related to the computers');
      echo "</th><th colspan='2'>".__('Unit management')."</th></tr>";

      echo "<tr><th>&nbsp;</th>";
      echo "<th>" . __('Alternate username') . "</th>";
      echo "<th>" . __('User') . "</th>";
      echo "<th>" . __('Group') . "</th>";
      echo "<th>" . __('Location') . "</th>";
      echo "<th>" . __('Status') . "</th>";
      echo "</tr>";

      $fields = ["contact", "user", "group", "location"];
      echo "<tr class='tab_bg_2'>";
      echo "<td> " . __('When connecting or updating') . "</td>";
      $values = [
         __('Do not copy'),
         __('Copy'),
      ];

      foreach ($fields as $field) {
         echo "<td>";
         $fieldname = "is_".$field."_autoupdate";
         Dropdown::showFromArray($fieldname, $values, ['value' => $CFG_GLPI[$fieldname]]);
         echo "</td>";
      }

      echo "<td>";
      State::dropdownBehaviour("state_autoupdate_mode", __('Copy computer status'),
                               $CFG_GLPI["state_autoupdate_mode"]);
      echo "</td></tr>";

      echo "<tr class='tab_bg_2'>";
      echo "<td> " . __('When disconnecting') . "</td>";
      $values = [
         __('Do not delete'),
         __('Clear'),
      ];

      foreach ($fields as $field) {
         echo "<td>";
         $fieldname = "is_".$field."_autoclean";
         Dropdown::showFromArray($fieldname, $values, ['value' => $CFG_GLPI[$fieldname]]);
         echo "</td>";
      }

      echo "<td>";
      State::dropdownBehaviour("state_autoclean_mode", __('Clear status'),
                               $CFG_GLPI["state_autoclean_mode"]);
      echo "</td></tr>";

      if ($canedit) {
         echo "<tr class='tab_bg_2'>";
         echo "<td colspan='6' class='center'>";
         echo "<input type='submit' name='update' class='submit' value=\""._sx('button', 'Save')."\">";
         echo "</td></tr>";
      }

      echo "</table></div>";
      Html::closeForm();
   }


   /**
    * Print the config form for restrictions
    *
    * @return void
   **/
   function showFormAuthentication() {
      global $CFG_GLPI;

      if (!Config::canUpdate()) {
         return;
      }

      echo "<form name='form' action=\"".Toolbox::getItemTypeFormURL(__CLASS__)."\" method='post'>";
      echo "<div class='center' id='tabsbody'>";
      echo "<table class='tab_cadre_fixe'>";
      echo "<tr><th colspan='4'>" . __('Authentication') . "</th></tr>";

      echo "<tr class='tab_bg_2'>";
      echo "<td width='30%'>". __('Automatically add users from an external authentication source').
           "</td><td width='20%'>";
      Dropdown::showYesNo("is_users_auto_add", $CFG_GLPI["is_users_auto_add"]);
      echo "</td><td width='30%'>". __('Add a user without accreditation from a LDAP directory').
           "</td><td width='20%'>";
      Dropdown::showYesNo("use_noright_users_add", $CFG_GLPI["use_noright_users_add"]);
      echo "</td></tr>";

      echo "<tr class='tab_bg_2'>";
      echo "<td> " . __('Action when a user is deleted from the LDAP directory') . "</td><td>";
      AuthLDap::dropdownUserDeletedActions($CFG_GLPI["user_deleted_ldap"]);
      echo "</td><td> " . __('GLPI server time zone') . "</td><td>";
      Dropdown::showGMT("time_offset", $CFG_GLPI["time_offset"]);
      echo "</td></tr>";

      echo "<tr class='tab_bg_2'>";
      echo "<td colspan='4' class='center'>";
      echo "<input type='submit' name='update_auth' class='submit' value=\""._sx('button', 'Save').
           "\">";
      echo "</td></tr>";

      echo "</table></div>";
      Html::closeForm();
   }


   /**
    * Print the config form for slave DB
    *
    * @return void
   **/
   function showFormDBSlave() {
      global $DB, $CFG_GLPI, $DBslave;

      if (!Config::canUpdate()) {
         return;
      }

      echo "<form name='form' action=\"".Toolbox::getItemTypeFormURL(__CLASS__)."\" method='post'>";
      echo "<div class='center' id='tabsbody'>";
      echo "<input type='hidden' name='_dbslave_status' value='1'>";
      echo "<table class='tab_cadre_fixe'>";

      echo "<tr class='tab_bg_2'><th colspan='4'>" . _n('SQL replica', 'SQL replicas', Session::getPluralNumber()) .
           "</th></tr>";
      $DBslave = DBConnection::getDBSlaveConf();

      if (is_array($DBslave->dbhost)) {
         $host = implode(' ', $DBslave->dbhost);
      } else {
         $host = $DBslave->dbhost;
      }
      echo "<tr class='tab_bg_2'>";
      echo "<td>" . __('SQL server (MariaDB or MySQL)') . "</td>";
      echo "<td><input type='text' name='_dbreplicate_dbhost' size='40' value='$host'></td>";
      echo "<td>" . __('Database') . "</td>";
      echo "<td><input type='text' name='_dbreplicate_dbdefault' value='".$DBslave->dbdefault."'>";
      echo "</td></tr>";

      echo "<tr class='tab_bg_2'>";
      echo "<td>" . __('SQL user') . "</td>";
      echo "<td><input type='text' name='_dbreplicate_dbuser' value='".$DBslave->dbuser."'></td>";
      echo "<td>" . __('SQL password') . "</td>";
      echo "<td><input type='password' name='_dbreplicate_dbpassword' value=''>";
      echo "</td></tr>";

      echo "<tr class='tab_bg_2'>";
      echo "<td>" . __('Use the slave for the search engine') . "</td><td>";
      $values = [0 => __('Never'),
                      1 => __('If synced (all changes)'),
                      2 => __('If synced (current user changes)'),
                      3 => __('If synced or read-only account'),
                      4 => __('Always')];
      Dropdown::showFromArray('use_slave_for_search', $values,
                              ['value' => $CFG_GLPI["use_slave_for_search"]]);
      echo "<td colspan='2'>&nbsp;</td>";
      echo "</tr>";

      if ($DBslave->isConnected() && !$DB->isSlave()) {
         echo "<tr class='tab_bg_2'><td colspan='4' class='center'>";
         DBConnection::showAllReplicateDelay();
         echo "</td></tr>";
      }

      echo "<tr class='tab_bg_2'><td colspan='4' class='center'>";
      echo "<input type='submit' name='update' class='submit' value=\""._sx('button', 'Save')."\">";
      echo "</td></tr>";

      echo "</table></div>";
      Html::closeForm();
   }


   /**
    * Print the config form for External API
    *
    * @since 9.1
    * @return void
   **/
   function showFormAPI() {
      global $CFG_GLPI;

      if (!self::canView()) {
         return;
      }

      echo "<div class='center spaced' id='tabsbody'>";

      $rand = mt_rand();
      $canedit = Config::canUpdate();
      if ($canedit) {
         echo "<form name='form' action=\"".Toolbox::getItemTypeFormURL(__CLASS__)."\" method='post'>";
      }
      echo "<table class='tab_cadre_fixe'>";

      echo "<tr><th colspan='4'>" . __('API') . "</th></tr>";

      echo "<tr class='tab_bg_2'>";
      echo "<td><label for='url_base_api'>" . __('URL of the API') . "</label></td>";
      echo "<td colspan='3'><input type='text' name='url_base_api' id='url_base_api' size='80' value='".$CFG_GLPI["url_base_api"]."'></td>";
      echo "</tr>";
      echo "<tr class='tab_bg_2'>";
      echo "<td><label for='dropdown_enable_api$rand'>" . __("Enable Rest API") . "</label></td>";
      echo "<td>";
      Dropdown::showYesNo("enable_api", $CFG_GLPI["enable_api"], -1, ['rand' => $rand]);
      echo "</td>";
      if ($CFG_GLPI["enable_api"]) {
         echo "<td colspan='2'>";
         $inline_doc_api = trim($CFG_GLPI['url_base_api'], '/')."/";
         echo "<a href='$inline_doc_api'>".__("API inline Documentation")."</a>";
         echo "</td>";
      }
      echo "</tr>";

      echo "<tr><th colspan='4'>" . __('Authentication') . "</th></tr>";

      echo "<tr class='tab_bg_2'>";
      echo "<td><label for='dropdown_enable_api_login_credentials$rand'>";
      echo __("Enable login with credentials")."</label>&nbsp;";
      Html::showToolTip(__("Allow to login to API and get a session token with user credentials"));
      echo "</td>";
      echo "<td>";
      Dropdown::showYesNo("enable_api_login_credentials", $CFG_GLPI["enable_api_login_credentials"], -1, ['rand' => $rand]);
      echo "</td>";
      echo "<td><label for='dropdown_enable_api_login_external_token$rand'>";
      echo __("Enable login with external token")."</label>&nbsp;";
      Html::showToolTip(__("Allow to login to API and get a session token with user external token. See Remote access key in user Settings tab "));
      echo "</td>";
      echo "<td>";
      Dropdown::showYesNo("enable_api_login_external_token", $CFG_GLPI["enable_api_login_external_token"], -1, ['rand' => $rand]);
      echo "</td>";
      echo "</tr>";

      echo "<tr class='tab_bg_2'><td colspan='4' class='center'>";
      echo "<input type='submit' name='update' class='submit' value=\""._sx('button', 'Save')."\">";
      echo "<br><br><br>";
      echo "</td></tr>";

      echo "</table>";
      Html::closeForm();

      echo "<table class='tab_cadre_fixe'>";
      echo "<tr><td>";
      echo "<hr>";
      $buttons = [
         'apiclient.form.php' => __('Add API client'),
      ];
      Html::displayTitle("",
                         self::getTypeName(Session::getPluralNumber()),
                         "",
                         $buttons);
      Search::show("APIClient");
      echo "</td></tr>";
      echo "</table></div>";
   }


   /**
    * Print the config form for connections
    *
    * @return void
   **/
   function showFormHelpdesk() {
      global $CFG_GLPI;

      if (!self::canView()) {
         return;
      }

      $rand = mt_rand();
      $canedit = Config::canUpdate();
      if ($canedit) {
         echo "<form name='form' action=\"".Toolbox::getItemTypeFormURL(__CLASS__)."\" method='post'>";
      }
      echo "<div class='center spaced' id='tabsbody'>";
      echo "<table class='tab_cadre_fixe'>";

      echo "<tr><th colspan='4'>" . __('Assistance') . "</th></tr>";

      echo "<tr class='tab_bg_2'>";
      echo "<td width='30%'><label for='dropdown_time_step$rand'>" . __('Step for the hours (minutes)') . "</label></td>";
      echo "<td width='20%'>";
      Dropdown::showNumber('time_step', ['value' => $CFG_GLPI["time_step"],
                                         'min'   => 30,
                                         'max'   => 60,
                                         'step'  => 30,
                                         'toadd' => [1  => 1,
                                                     5  => 5,
                                                     10 => 10,
                                                     15 => 15,
                                                     20 => 20],
                                         'rand'  => $rand]);
      echo "</td>";
      echo "<td width='30%'><label for='dropdown_planning_begin$rand'>" .__('Limit of the schedules for planning') . "</label></td>";
      echo "<td width='20%'>";
      Dropdown::showHours('planning_begin', ['value' => $CFG_GLPI["planning_begin"], 'rand' => $rand]);
      echo "&nbsp;<label for='dropdown_planning_end$rand'>-></label>&nbsp;";
      Dropdown::showHours('planning_end', ['value' => $CFG_GLPI["planning_end"], 'rand' => $rand]);
      echo "</td></tr>";

      echo "<tr class='tab_bg_2'>";
      echo "<td><label for='dropdown_default_mailcollector_filesize_max$rand'>".__('Default file size limit imported by the mails receiver')."</label></td><td>";
      MailCollector::showMaxFilesize('default_mailcollector_filesize_max',
                                     $CFG_GLPI["default_mailcollector_filesize_max"],
                                     $rand);
      echo "</td>";

      echo "<td><label for='dropdown_documentcategories_id_forticket$rand'>" . __('Default heading when adding a document to a ticket') . "</label></td><td>";
      DocumentCategory::dropdown(['value' => $CFG_GLPI["documentcategories_id_forticket"],
                                  'name'  => "documentcategories_id_forticket",
                                  'rand'  => $rand]);
      echo "</td></tr>";
      echo "<tr class='tab_bg_2'><td><label for='dropdown_default_software_helpdesk_visible$rand'>" . __('By default, a software may be linked to a ticket') . "</label></td><td>";
      Dropdown::showYesNo("default_software_helpdesk_visible",
                          $CFG_GLPI["default_software_helpdesk_visible"],
                          -1,
                          ['rand' => $rand]);
      echo "</td>";

      echo "<td><label for='dropdown_keep_tickets_on_delete$rand'>" . __('Keep tickets when purging hardware in the inventory') . "</label></td><td>";
      Dropdown::showYesNo("keep_tickets_on_delete", $CFG_GLPI["keep_tickets_on_delete"], -1, ['rand' => $rand]);
      echo "</td></tr><tr class='tab_bg_2'><td><label for='dropdown_use_check_pref$rand'>".__('Show personnal information in new ticket form (simplified interface)');
      echo "</label></td>";
      echo "<td>";
      Dropdown::showYesNo('use_check_pref', $CFG_GLPI['use_check_pref'], -1, ['rand' => $rand]);
      echo "</td>";

      echo "<td><label for='dropdown_use_anonymous_helpdesk$rand'>" .__('Allow anonymous ticket creation (helpdesk.receiver)') . "</label></td><td>";
      Dropdown::showYesNo("use_anonymous_helpdesk", $CFG_GLPI["use_anonymous_helpdesk"], -1, ['rand' => $rand]);
      echo "</td></tr><tr class='tab_bg_2'><td><label for='dropdown_use_anonymous_followups$rand'>" . __('Allow anonymous followups (receiver)') . "</label></td><td>";
      Dropdown::showYesNo("use_anonymous_followups", $CFG_GLPI["use_anonymous_followups"], -1, ['rand' => $rand]);
      echo "</td><td colspan='2'></td></tr>";

      echo "</table>";

      echo "<table class='tab_cadre_fixe'>";
      echo "<tr><th colspan='7'>" . __('Matrix of calculus for priority');
      echo "<input type='hidden' name='_matrix' value='1'></th></tr>";

      echo "<tr class='tab_bg_2'>";
      echo "<td class='b right' colspan='2'>".__('Impact')."</td>";

      $isimpact = [];
      for ($impact=5; $impact>=1; $impact--) {
         echo "<td class='center'>".Ticket::getImpactName($impact).'<br>';

         if ($impact==3) {
            $isimpact[3] = 1;
            echo "<input type='hidden' name='_impact_3' value='1'>";

         } else {
            $isimpact[$impact] = (($CFG_GLPI['impact_mask']&(1<<$impact)) >0);
            Dropdown::showYesNo("_impact_${impact}", $isimpact[$impact]);
         }
         echo "</td>";
      }
      echo "</tr>";

      echo "<tr class='tab_bg_1'>";
      echo "<td class='b' colspan='2'>".__('Urgency')."</td>";

      for ($impact=5; $impact>=1; $impact--) {
         echo "<td>&nbsp;</td>";
      }
      echo "</tr>";

      $isurgency = [];
      for ($urgency=5; $urgency>=1; $urgency--) {
         echo "<tr class='tab_bg_1'>";
         echo "<td>".Ticket::getUrgencyName($urgency)."&nbsp;</td>";
         echo "<td>";

         if ($urgency==3) {
            $isurgency[3] = 1;
            echo "<input type='hidden' name='_urgency_3' value='1'>";

         } else {
            $isurgency[$urgency] = (($CFG_GLPI['urgency_mask']&(1<<$urgency)) >0);
            Dropdown::showYesNo("_urgency_${urgency}", $isurgency[$urgency]);
         }
         echo "</td>";

         for ($impact=5; $impact>=1; $impact--) {
            $pri = round(($urgency+$impact)/2);

            if (isset($CFG_GLPI['priority_matrix'][$urgency][$impact])) {
               $pri = $CFG_GLPI['priority_matrix'][$urgency][$impact];
            }

            if ($isurgency[$urgency] && $isimpact[$impact]) {
               $bgcolor=$_SESSION["glpipriority_$pri"];
               echo "<td class='center' bgcolor='$bgcolor'>";
               Ticket::dropdownPriority(['value' => $pri,
                                              'name'  => "_matrix_${urgency}_${impact}"]);
               echo "</td>";
            } else {
               echo "<td><input type='hidden' name='_matrix_${urgency}_${impact}' value='$pri'>
                     </td>";
            }
         }
         echo "</tr>\n";
      }
      if ($canedit) {
         echo "<tr class='tab_bg_2'>";
         echo "<td colspan='7' class='center'>";
         echo "<input type='submit' name='update' class='submit' value=\""._sx('button', 'Save')."\">";
         echo "</td></tr>";
      }

      echo "</table></div>";
      Html::closeForm();
   }


   /**
    * Print the config form for default user prefs
    *
    * @param $data array containing datas
    * (CFG_GLPI for global config / glpi_users fields for user prefs)
    *
    * @return void
   **/
   function showFormUserPrefs($data = []) {
      global $CFG_GLPI;

      $oncentral = (Session::getCurrentInterface() == "central");
      $userpref  = false;
      $url       = Toolbox::getItemTypeFormURL(__CLASS__);
      $rand      = mt_rand();

      $canedit = Config::canUpdate();
      $canedituser = Session::haveRight('personalization', UPDATE);
      if (array_key_exists('last_login', $data)) {
         $userpref = true;
         if ($data["id"] === Session::getLoginUserID()) {
            $url  = $CFG_GLPI['root_doc']."/front/preference.php";
         } else {
            $url  = User::getFormURL();
         }
      }

      if ((!$userpref && $canedit) || ($userpref && $canedituser)) {
         echo "<form name='form' action='$url' method='post'>";
      }

      // Only set id for user prefs
      if ($userpref) {
         echo "<input type='hidden' name='id' value='".$data['id']."'>";
      }
      echo "<div class='center' id='tabsbody'>";
      echo "<table class='tab_cadre_fixe'>";

      echo "<tr><th colspan='4'>" . __('Personalization') . "</th></tr>";

      echo "<tr class='tab_bg_2'>";
      echo "<td width='30%'><label for='dropdown_language$rand'>" . ($userpref?__('Language'):__('Default language')) . "</label></td>";
      echo "<td width='20%'>";
      if (Config::canUpdate()
          || !GLPI_DEMO_MODE) {
         Dropdown::showLanguages("language", ['value' => $data["language"], 'rand' => $rand]);
      } else {
         echo "&nbsp;";
      }

      echo "<td width='30%'><label for='dropdown_date_format$rand'>" . __('Date format') ."</label></td>";
      echo "<td width='20%'>";
      Dropdown::showFromArray('date_format', Toolbox::phpDateFormats(), ['value' => $data["date_format"], 'rand' => $rand]);
      echo "</td></tr>";

      echo "<tr class='tab_bg_2'>";
      echo "<td><label for='dropdown_names_format$rand'>".__('Display order of surnames firstnames')."</label></td><td>";
      $values = [User::REALNAME_BEFORE  => __('Surname, First name'),
                 User::FIRSTNAME_BEFORE => __('First name, Surname')];
      Dropdown::showFromArray('names_format', $values, ['value' => $data["names_format"], 'rand' => $rand]);
      echo "</td>";
      echo "<td><label for='dropdown_number_format$rand'>" .__('Number format') . "</label></td>";
      $values = [0 => '1 234.56',
                 1 => '1,234.56',
                 2 => '1 234,56',
                 3 => '1234.56',
                 4 => '1234,56'];
      echo "<td>";
      Dropdown::showFromArray('number_format', $values, ['value' => $data["number_format"], 'rand' => $rand]);
      echo "</td></tr>";

      echo "<tr class='tab_bg_2'>";
      echo "<td><label for='dropdown_list_limit$rand'>" . __('Results to display by page')."</label></td><td>";
      // Limit using global config
      $value = (($data['list_limit'] < $CFG_GLPI['list_limit_max'])
                ? $data['list_limit'] : $CFG_GLPI['list_limit_max']);
      Dropdown::showNumber('list_limit', ['value' => $value,
                                          'min'   => 5,
                                          'max'   => $CFG_GLPI['list_limit_max'],
                                          'step'  => 5,
                                          'rand'  => $rand]);
      echo "</td>";
      echo "<td><label for='dropdown_backcreated$rand'>".__('Go to created item after creation')."</label></td>";
      echo "<td>";
      Dropdown::showYesNo("backcreated", $data["backcreated"], -1, ['rand' => $rand]);
      echo "</td>";

      echo "</tr>";

      echo "<tr class='tab_bg_2'>";
      if ($oncentral) {
         echo "<td><label for='dropdown_use_flat_dropdowntree$rand'>" . __('Display the complete name in tree dropdowns') . "</label></td><td>";
         Dropdown::showYesNo('use_flat_dropdowntree', $data["use_flat_dropdowntree"], -1, ['rand' => $rand]);
         echo "</td>";
      } else {
         echo "<td colspan='2'>&nbsp;</td>";
      }

      if (!$userpref
          || ($CFG_GLPI['show_count_on_tabs'] != -1)) {
         echo "<td><label for='dropdown_show_count_on_tabs$rand'>".__('Display counters')."</label></td><td>";

         $values = [0 => __('No'),
                    1 => __('Yes')];

         if (!$userpref) {
            $values[-1] = __('Never');
         }
         Dropdown::showFromArray('show_count_on_tabs', $values,
                                 ['value' => $data["show_count_on_tabs"], 'rand' => $rand]);
         echo "</td>";
      } else {
         echo "<td colspan='2'>&nbsp;</td>";
      }
      echo "</tr>";

      echo "<tr class='tab_bg_2'>";
      if ($oncentral) {
         echo "<td><label for='dropdown_is_ids_visible$rand'>" . __('Show GLPI ID') . "</label></td><td>";
         Dropdown::showYesNo("is_ids_visible", $data["is_ids_visible"], -1, ['rand' => $rand]);
         echo "</td>";
      } else {
         echo "<td colspan='2'></td>";
      }

      echo "<td><label for='dropdown_keep_devices_when_purging_item$rand'>" . __('Keep devices when purging an item') . "</label></td><td>";
      Dropdown::showYesNo('keep_devices_when_purging_item',
                          $data['keep_devices_when_purging_item'],
                          -1,
                          ['rand' => $rand]);
      echo "</td>";
      echo "</tr>";

      echo "<tr class='tab_bg_2'>";
      echo "<td><label for='dropdown_notification_to_myself$rand'>" . __('Notifications for my changes') . "</label></td><td>";
      Dropdown::showYesNo("notification_to_myself", $data["notification_to_myself"], -1, ['rand' => $rand]);
      echo "</td>";
      if ($oncentral) {
         echo "<td><label for='dropdown_display_count_on_home$rand'>".__('Results to display on home page')."</label></td><td>";
         Dropdown::showNumber('display_count_on_home',
                              ['value' => $data['display_count_on_home'],
                               'min'   => 0,
                               'max'   => 30,
                               'rand'  => $rand]);
         echo "</td>";
      } else {
         echo "<td colspan='2'>&nbsp;</td>";
      }
      echo "</tr>";

      echo "<tr class='tab_bg_2'>";
      echo "<td><label for='dropdown_pdffont$rand'>" . __('PDF export font') . "</label></td><td>";
      Dropdown::showFromArray("pdffont", GLPIPDF::getFontList(),
                              ['value' => $data["pdffont"],
                               'width' => 200,
                               'rand'  => $rand]);
      echo "</td>";

      echo "<td><label for='dropdown_csv_delimiter$rand'>".__('CSV delimiter')."</label></td><td>";
      $values = [';' => ';',
                 ',' => ','];
      Dropdown::showFromArray('csv_delimiter', $values, ['value' => $data["csv_delimiter"], 'rand' => $rand]);

      echo "</td>";
      echo "</tr>";

      echo "<tr class='tab_bg_2'>";
      echo "<td><label for='theme-selector'>" . __("Color palette") . "</label></td><td>";
      echo Html::select(
         'palette',
         $this->getPalettes(),
         [
            'id'        => 'theme-selector',
            'selected'  => $data['palette']
         ]
      );
      echo Html::scriptBlock("
         function formatThemes(theme) {
             if (!theme.id) {
                return theme.text;
             }

             return $('<span></span>').html('<img src=\'../css/palettes/previews/' + theme.text.toLowerCase() + '.png\'/>'
                      + '&nbsp;' + theme.text);
         }
         $(\"#theme-selector\").select2({
             templateResult: formatThemes,
             templateSelection: formatThemes,
             width: '100%',
             escapeMarkup: function(m) { return m; }
         });
         $('label[for=theme-selector]').on('click', function(){ $('#theme-selector').select2('open'); });
      ");
      echo "</td>";
      echo "<td><label for='layout-selector'>" . __('Layout')."</label></td><td>";

      $layout_options = [
         'lefttab' => __("Tabs on left"),
         'classic' => __("Classic view"),
         'vsplit'  => __("Vertical split")
      ];

      echo Html::select(
         'layout',
         $layout_options,
         [
            'id'        => 'layout-selector',
            'selected'  => $data['layout']
         ]
      );

      echo Html::scriptBlock("
         function formatLayout(layout) {
             if (!layout.id) {
                return layout.text;
             }
             return $('<span></span>').html('<img src=\'../pics/layout_' + layout.id.toLowerCase() + '.png\'/>'
                      + '&nbsp;' + layout.text);
         }
         $(\"#layout-selector\").select2({
             dropdownAutoWidth: true,
             templateResult: formatLayout,
             templateSelection: formatLayout
         });
         $('label[for=layout-selector]').on('click', function(){ $('#layout-selector').select2('open'); });
      ");
      echo "</select>";
      echo "</td>";
      echo "</tr>";

      echo "<tr class='tab_bg_2'><td><label for='dropdown_highcontrast_css$rand'>".__('Enable high contrast')."</label></td>";
      echo "<td>";
      Dropdown::showYesNo('highcontrast_css', $data['highcontrast_css'], -1, ['rand' => $rand]);
      echo "</td>";
      echo "<td colspan='2'>";
      echo "</td></tr>";

      if ($oncentral) {
         echo "<tr class='tab_bg_1'><th colspan='4'>".__('Assistance')."</th></tr>";

         echo "<tr class='tab_bg_2'>";
         echo "<td><label for='dropdown_followup_private$rand'>".__('Private followups by default')."</label></td><td>";
         Dropdown::showYesNo("followup_private", $data["followup_private"], -1, ['rand' => $rand]);
         echo "</td><td><label for='dropdown_show_jobs_at_login$rand'>". __('Show new tickets on the home page') . "</label></td><td>";
         if (Session::haveRightsOr("ticket",
                                   [Ticket::READMY, Ticket::READALL, Ticket::READASSIGN])) {
            Dropdown::showYesNo("show_jobs_at_login", $data["show_jobs_at_login"], -1, ['rand' => $rand]);
         } else {
            echo Dropdown::getYesNo(0);
         }
         echo " </td></tr>";

         echo "<tr class='tab_bg_2'><td><label for='dropdown_task_private$rand'>" . __('Private tasks by default') . "</label></td><td>";
         Dropdown::showYesNo("task_private", $data["task_private"], -1, ['rand' => $rand]);
         echo "</td><td><label for='dropdown_default_requesttypes_id$rand'>" . __('Request sources by default') . "</label></td><td>";
         RequestType::dropdown([
            'value'      => $data["default_requesttypes_id"],
            'name'       => "default_requesttypes_id",
            'condition'  => ['is_active' => 1, 'is_ticketheader' => 1],
            'rand'       => $rand
         ]);
         echo "</td></tr>";

         echo "<tr class='tab_bg_2'><td><label for='dropdown_task_state$rand'>" . __('Tasks state by default') . "</label></td><td>";
         Planning::dropdownState("task_state", $data["task_state"], true, ['rand' => $rand]);
         echo "</td><td><label for='dropdown_refresh_ticket_list$rand'>" . __('Automatically refresh the list of tickets (minutes)') . "</label></td><td>";
         Dropdown::showNumber('refresh_ticket_list', ['value' => $data["refresh_ticket_list"],
                                                      'min'   => 1,
                                                      'max'   => 30,
                                                      'step'  => 1,
                                                      'toadd' => [0 => __('Never')],
                                                      'rand'  => $rand]);
         echo "</td></tr>";

         echo "<tr class='tab_bg_2'><td><label for='dropdown_set_default_tech$rand'>".__('Pre-select me as a technician when creating a ticket').
              "</label></td><td>";
         if (!$userpref || Session::haveRight('ticket', Ticket::OWN)) {
            Dropdown::showYesNo("set_default_tech", $data["set_default_tech"], -1, ['rand' => $rand]);
         } else {
            echo Dropdown::getYesNo(0);
         }
         echo "</td><td><label for='dropdown_set_default_requester$rand'>" . __('Pre-select me as a requester when creating a ticket') . "</label></td><td>";
         if (!$userpref || Session::haveRight('ticket', CREATE)) {
            Dropdown::showYesNo("set_default_requester", $data["set_default_requester"], -1, ['rand' => $rand]);
         } else {
            echo Dropdown::getYesNo(0);
         }
         echo "</td></tr>";

         echo "<tr class='tab_bg_2'>";
         echo "<td>" . __('Priority colors') . "</td>";
         echo "<td colspan='3'>";

         echo "<table><tr>";
         echo "<td><label for='dropdown_priority_1$rand'>1</label>&nbsp;";
         Html::showColorField('priority_1', ['value' => $data["priority_1"], 'rand' => $rand]);
         echo "</td>";
         echo "<td><label for='dropdown_priority_2$rand'>2</label>&nbsp;";
         Html::showColorField('priority_2', ['value' => $data["priority_2"], 'rand' => $rand]);
         echo "</td>";
         echo "<td><label for='dropdown_priority_3$rand'>3</label>&nbsp;";
         Html::showColorField('priority_3', ['value' => $data["priority_3"], 'rand' => $rand]);
         echo "</td>";
         echo "<td><label for='dropdown_priority_4$rand'>4</label>&nbsp;";
         Html::showColorField('priority_4', ['value' => $data["priority_4"], 'rand' => $rand]);
         echo "</td>";
         echo "<td><label for='dropdown_priority_5$rand'>5</label>&nbsp;";
         Html::showColorField('priority_5', ['value' => $data["priority_5"], 'rand' => $rand]);
         echo "</td>";
         echo "<td><label for='dropdown_priority_6$rand'>6</label>&nbsp;";
         Html::showColorField('priority_6', ['value' => $data["priority_6"], 'rand' => $rand]);
         echo "</td>";
         echo "</tr></table>";

         echo "</td></tr>";
      }

      echo "<tr><th colspan='4'>".__('Due date progression')."</th></tr>";

      echo "<tr class='tab_bg_1'>".
           "<td>".__('OK state color')."</td>";
      echo "<td>";
      Html::showColorField('duedateok_color', ['value' => $data["duedateok_color"]]);
      echo "</td><td colspan='2'>&nbsp;</td></tr>";

      echo "<tr class='tab_bg_1'>";
      echo "<td>".__('Warning state color')."</td>";
      echo "<td>";
      Html::showColorField('duedatewarning_color', ['value' => $data["duedatewarning_color"]]);
      echo "</td>";
      echo "<td>".__('Warning state threshold')."</td>";
      echo "<td>";
      Dropdown::showNumber("duedatewarning_less", ['value' => $data['duedatewarning_less']]);
      $elements = ['%'     => '%',
                        'hours' => _n('Hour', 'Hours', Session::getPluralNumber()),
                        'days'  => _n('Day', 'Days', Session::getPluralNumber())];
      echo "&nbsp;";
      Dropdown::showFromArray("duedatewarning_unit", $elements,
                              ['value' => $data['duedatewarning_unit']]);
      echo "</td></tr>";

      echo "<tr class='tab_bg_1'>".
           "<td>".__('Critical state color')."</td>";
      echo "<td>";
      Html::showColorField('duedatecritical_color', ['value' => $data["duedatecritical_color"]]);
      echo "</td>";
      echo "<td>".__('Critical state threshold')."</td>";
      echo "<td>";
      Dropdown::showNumber("duedatecritical_less", ['value' => $data['duedatecritical_less']]);
      echo "&nbsp;";
      $elements = ['%'    => '%',
                       'hours' => _n('Hour', 'Hours', Session::getPluralNumber()),
                       'days'  => _n('Day', 'Days', Session::getPluralNumber())];
      Dropdown::showFromArray("duedatecritical_unit", $elements,
                              ['value' => $data['duedatecritical_unit']]);
      echo "</td></tr>";

      if ($oncentral && $CFG_GLPI["lock_use_lock_item"]) {
         echo "<tr class='tab_bg_1'><th colspan='4' class='center b'>".__('Item locks')."</th></tr>";

         echo "<tr class='tab_bg_2'>";
         echo "<td>" . __('Auto-lock Mode') . "</td><td>";
         Dropdown::showYesNo("lock_autolock_mode", $data["lock_autolock_mode"]);
         echo "</td><td>". __('Direct Notification (requester for unlock will be the notification sender)').
              "</td><td>";
         Dropdown::showYesNo("lock_directunlock_notification", $data["lock_directunlock_notification"]);
         echo "</td></tr>";
      }

      if ((!$userpref && $canedit) || ($userpref && $canedituser)) {
         echo "<tr class='tab_bg_2'>";
         echo "<td colspan='4' class='center'>";
         echo "<input type='submit' name='update' class='submit' value=\""._sx('button', 'Save')."\">";
         echo "</td></tr>";
      }

      echo "</table></div>";
      Html::closeForm();
   }


   /**
    * Display security checks on password
    *
    * @param $field string id of the field containing password to check (default 'password')
    *
    * @since 0.84
   **/
   static function displayPasswordSecurityChecks($field = 'password') {
      global $CFG_GLPI;

      $needs = [];

      if ($CFG_GLPI["use_password_security"]) {
         printf(__('%1$s: %2$s'), __('Password minimum length'),
                   "<span id='password_min_length' class='red'>".$CFG_GLPI['password_min_length'].
                   "</span>");
      }

      echo "<script type='text/javascript' >\n";
      echo "function passwordCheck() {\n";
      if ($CFG_GLPI["use_password_security"]) {
         echo "var pwd = ".Html::jsGetElementbyID($field).";";
         echo "if (pwd.val().length < ".$CFG_GLPI['password_min_length'].") {
               ".Html::jsGetElementByID('password_min_length').".addClass('red');
               ".Html::jsGetElementByID('password_min_length').".removeClass('green');
         } else {
               ".Html::jsGetElementByID('password_min_length').".addClass('green');
               ".Html::jsGetElementByID('password_min_length').".removeClass('red');
         }";
         if ($CFG_GLPI["password_need_number"]) {
            $needs[] = "<span id='password_need_number' class='red'>".__('Digit')."</span>";
            echo "var numberRegex = new RegExp('[0-9]', 'g');
            if (false == numberRegex.test(pwd.val())) {
                  ".Html::jsGetElementByID('password_need_number').".addClass('red');
                  ".Html::jsGetElementByID('password_need_number').".removeClass('green');
            } else {
                  ".Html::jsGetElementByID('password_need_number').".addClass('green');
                  ".Html::jsGetElementByID('password_need_number').".removeClass('red');
            }";
         }
         if ($CFG_GLPI["password_need_letter"]) {
            $needs[] = "<span id='password_need_letter' class='red'>".__('Lowercase')."</span>";
            echo "var letterRegex = new RegExp('[a-z]', 'g');
            if (false == letterRegex.test(pwd.val())) {
                  ".Html::jsGetElementByID('password_need_letter').".addClass('red');
                  ".Html::jsGetElementByID('password_need_letter').".removeClass('green');
            } else {
                  ".Html::jsGetElementByID('password_need_letter').".addClass('green');
                  ".Html::jsGetElementByID('password_need_letter').".removeClass('red');
            }";
         }
         if ($CFG_GLPI["password_need_caps"]) {
            $needs[] = "<span id='password_need_caps' class='red'>".__('Uppercase')."</span>";
            echo "var capsRegex = new RegExp('[A-Z]', 'g');
            if (false == capsRegex.test(pwd.val())) {
                  ".Html::jsGetElementByID('password_need_caps').".addClass('red');
                  ".Html::jsGetElementByID('password_need_caps').".removeClass('green');
            } else {
                  ".Html::jsGetElementByID('password_need_caps').".addClass('green');
                  ".Html::jsGetElementByID('password_need_caps').".removeClass('red');
            }";
         }
         if ($CFG_GLPI["password_need_symbol"]) {
            $needs[] = "<span id='password_need_symbol' class='red'>".__('Symbol')."</span>";
            echo "var capsRegex = new RegExp('[^a-zA-Z0-9_]', 'g');
            if (false == capsRegex.test(pwd.val())) {
                  ".Html::jsGetElementByID('password_need_symbol').".addClass('red');
                  ".Html::jsGetElementByID('password_need_symbol').".removeClass('green');
            } else {
                  ".Html::jsGetElementByID('password_need_symbol').".addClass('green');
                  ".Html::jsGetElementByID('password_need_symbol').".removeClass('red');
            }";
         }
      }
      echo "}";
      echo '</script>';
      if (count($needs)) {
         echo "<br>";
         printf(__('%1$s: %2$s'), __('Password must contains'), implode(', ', $needs));
      }
   }


   /**
    * Validate password based on security rules
    *
    * @since 0.84
    *
    * @param $password  string   password to validate
    * @param $display   boolean  display errors messages? (true by default)
    *
    * @throws PasswordTooWeakException when $display is false and the password does not matches the requirements
    *
    * @return boolean is password valid?
   **/
   static function validatePassword($password, $display = true) {
      global $CFG_GLPI;

      $ok = true;
      $exception = new PasswordTooWeakException();
      if ($CFG_GLPI["use_password_security"]) {
         if (Toolbox::strlen($password) < $CFG_GLPI['password_min_length']) {
            $ok = false;
            if ($display) {
               Session::addMessageAfterRedirect(__('Password too short!'), false, ERROR);
            } else {
               $exception->addMessage(__('Password too short!'));
            }
         }
         if ($CFG_GLPI["password_need_number"]
             && !preg_match("/[0-9]+/", $password)) {
            $ok = false;
            if ($display) {
               Session::addMessageAfterRedirect(__('Password must include at least a digit!'),
                                                false, ERROR);
            } else {
               $exception->addMessage(__('Password must include at least a digit!'));
            }
         }
         if ($CFG_GLPI["password_need_letter"]
             && !preg_match("/[a-z]+/", $password)) {
            $ok = false;
            if ($display) {
               Session::addMessageAfterRedirect(__('Password must include at least a lowercase letter!'),
                                                false, ERROR);
            } else {
               $exception->addMessage(__('Password must include at least a lowercase letter!'));
            }
         }
         if ($CFG_GLPI["password_need_caps"]
             && !preg_match("/[A-Z]+/", $password)) {
            $ok = false;
            if ($display) {
               Session::addMessageAfterRedirect(__('Password must include at least a uppercase letter!'),
                                                false, ERROR);
            } else {
               $exception->addMessage(__('Password must include at least a uppercase letter!'));
            }
         }
         if ($CFG_GLPI["password_need_symbol"]
             && !preg_match("/\W+/", $password)) {
            $ok = false;
            if ($display) {
               Session::addMessageAfterRedirect(__('Password must include at least a symbol!'),
                                                false, ERROR);
            } else {
               $exception->addMessage(__('Password must include at least a symbol!'));
            }
         }

      }
      if (!$ok && !$display) {
         throw $exception;
      }
      return $ok;
   }


   /**
    * Display a report about system performance
    * - opcode cache (opcache)
    * - user data cache (apcu / apcu-bc)
    *
    * @since 9.1
   **/
   function showPerformanceInformations() {
      global $CONTAINER;

      $cache_storage = $CONTAINER->get('application_cache_storage');

      if (!Config::canUpdate()) {
         return false;
      }

      echo "<div class='center' id='tabsbody'>";
      echo "<table class='tab_cadre_fixe'>";

      echo "<tr><th colspan='4'>" . __('PHP opcode cache') . "</th></tr>";
      $ext = 'Zend OPcache';
      if (extension_loaded($ext) && ($info = opcache_get_status(false))) {
         $msg = sprintf(__s('%s extension is installed'), $ext);
         echo "<tr><td>" . sprintf(__('The "%s" extension is installed'), $ext) . "</td>
               <td>" . phpversion($ext) . "</td>
               <td></td>
               <td class='icons_block'><i class='fa fa-check-circle ok' title='$msg'><span class='sr-only'>$msg</span></td></tr>";

         // Memory
         $used = $info['memory_usage']['used_memory'];
         $free = $info['memory_usage']['free_memory'];
         $rate = round(100.0 * $used / ($used + $free));
         $max  = Toolbox::getSize($used + $free);
         $used = Toolbox::getSize($used);
         echo "<tr><td>" . __('Memory') . "</td>
               <td>" . sprintf(__('%1$s / %2$s'), $used, $max) . "</td><td>";
         Html::displayProgressBar('100', $rate, ['simple'       => true,
                                                      'forcepadding' => false]);

         $class   = 'info-circle missing';
         $msg     = sprintf(__s('%1$ss memory usage is too low or too high'), $ext);
         if ($rate > 5 && $rate < 75) {
            $class   = 'check-circle ok';
            $msg     = sprintf(__s('%1$s memory usage is correct'), $ext);
         }
         echo "</td><td class='icons_block'><i title='$msg' class='fa fa-$class'></td></tr>";

         // Hits
         $hits = $info['opcache_statistics']['hits'];
         $miss = $info['opcache_statistics']['misses'];
         $max  = $hits+$miss;
         $rate = round($info['opcache_statistics']['opcache_hit_rate']);
         echo "<tr><td>" . __('Hits rate') . "</td>
               <td>" . sprintf(__('%1$s / %2$s'), $hits, $max) . "</td><td>";
         Html::displayProgressBar('100', $rate, ['simple'       => true,
                                                      'forcepadding' => false]);

         $class   = 'info-circle missing';
         $msg     = sprintf(__s('%1$ss hits rate is low'), $ext);
         if ($rate > 90) {
            $class   = 'check-circle ok';
            $msg     = sprintf(__s('%1$s hits rate is correct'), $ext);
         }
         echo "</td><td class='icons_block'><i title='$msg' class='fa fa-$class'></td></tr>";

         // Restart (1 seems ok, can happen)
         $max = $info['opcache_statistics']['oom_restarts'];
         echo "<tr><td>" . __('Out of memory restart') . "</td>
               <td>$max</td><td>";

         $class   = 'info-circle missing';
         $msg     = sprintf(__s('%1$ss restart rate is too high'), $ext);
         if ($max < 2) {
            $class   = 'check-circle ok';
            $msg     = sprintf(__s('%1$s restart rate is correct'), $ext);
         }
         echo "</td><td class='icons_block'><i title='$msg' class='fa fa-$class'></td></tr>";

         if ($_SESSION['glpi_use_mode'] == Session::DEBUG_MODE) {
            echo "<tr><td></td><td colspan='3'>";
            echo "<a class='vsubmit' href='config.form.php?reset_opcache=1'>";
            echo __('Reset');
            echo "</a></td></tr>\n";
         }
      } else {
         $msg = sprintf(__s('%s extension is not present'), $ext);
         echo "<tr><td colspan='3'>" . sprintf(__('Installing and enabling the "%s" extension may improve GLPI performance'), $ext) . "</td>
               <td class='icons_block'><i class='fa fa-info-circle missing' title='$msg'></i><span class='sr-only'>$msg</span></td></tr>";
      }

      echo "<tr><th colspan='4'>" . __('User data cache') . "</th></tr>";
      $ext = strtolower(get_class($cache_storage));
      $ext = substr($ext, strrpos($ext, '\\')+1);
      if (in_array($ext, ['apcu', 'memcache', 'memcached', 'wincache', 'redis'])) {
         $msg = sprintf(__s('The "%s" cache extension is installed'), $ext);
      } else {
         $msg = sprintf(__s('"%s" cache system is used'), $ext);
      }
      echo "<tr><td>" . $msg . "</td>
            <td>" . phpversion($ext) . "</td>
            <td></td>
            <td class='icons_block'><i class='fa fa-check-circle ok' title='$msg'></i><span class='sr-only'>$msg</span></td></tr>";

      if ($ext != 'filesystem' && $cache_storage instanceof AvailableSpaceCapableInterface && $cache_storage instanceof TotalSpaceCapableInterface) {
         $free = $cache_storage->getAvailableSpace();
         $max  = $cache_storage->getTotalSpace();
         $used = $max - $free;
         $rate = round(100.0 * $used / $max);
         $max  = Toolbox::getSize($max);
         $used = Toolbox::getSize($used);

         echo "<tr><td>" . __('Memory') . "</td>
         <td>" . sprintf(__('%1$s / %2$s'), $used, $max) . "</td><td>";
         Html::displayProgressBar('100', $rate, ['simple'       => true,
                                                 'forcepadding' => false]);
         $class   = 'info-circle missing';
         $msg     = sprintf(__s('%1$ss memory usage is too high'), $ext);
         if ($rate < 80) {
            $class   = 'check-circle ok';
            $msg     = sprintf(__s('%1$s memory usage is correct'), $ext);
         }
         echo "</td><td class='icons_block'><i title='$msg' class='fa fa-$class'></td></tr>";
      }

      if ($cache_storage instanceof FlushableInterface) {
         if ($_SESSION['glpi_use_mode'] == Session::DEBUG_MODE) {
            echo "<tr><td></td><td colspan='3'>";
            echo "<a class='vsubmit' href='config.form.php?reset_cache=1'>";
            echo __('Reset');
            echo "</a></td></tr>\n";
         }
      }

      echo "</table></div>\n";
   }

   /**
    * Display a HTML report about systeme information / configuration
   **/
   function showSystemInformations() {
      global $DB, $CFG_GLPI;

      if (!Config::canUpdate()) {
         return false;
      }

      $rand = mt_rand();

      echo "<div class='center' id='tabsbody'>";
      echo "<form name='form' action=\"".Toolbox::getItemTypeFormURL(__CLASS__)."\" method='post'>";
      echo "<table class='tab_cadre_fixe'>";
      echo "<tr><th colspan='4'>" . __('General setup') . "</th></tr>";

      echo "<tr class='tab_bg_2'>";
      echo "<td><label for='dropdown_event_loglevel$rand'>" . __('Log Level') . "</label></td><td>";

      $values = [
         1 => __('1- Critical (login error only)'),
         2 => __('2- Severe (not used)'),
         3 => __('3- Important (successful logins)'),
         4 => __('4- Notices (add, delete, tracking)'),
         5 => __('5- Complete (all)'),
      ];

      Dropdown::showFromArray('event_loglevel', $values,
                              ['value' => $CFG_GLPI["event_loglevel"], 'rand' => $rand]);
      echo "</td><td><label for='dropdown_cron_limit$rand'>".__('Maximal number of automatic actions (run by CLI)')."</label></td><td>";
      Dropdown::showNumber('cron_limit', ['value' => $CFG_GLPI["cron_limit"],
                                          'min'   => 1,
                                          'max'   => 30,
                                          'rand'  => $rand]);
      echo "</td></tr>";

      echo "<tr class='tab_bg_2'>";
      echo "<td><label for='dropdown_use_log_in_files$rand'>" . __('Logs in files (SQL, email, automatic action...)') . "</label></td><td>";
      Dropdown::showYesNo("use_log_in_files", $CFG_GLPI["use_log_in_files"], -1, ['rand' => $rand]);
      echo "</td><td><label for='dropdown__dbslave_status$rand'>" . _n('SQL replica', 'SQL replicas', 1) . "</label></td><td>";
      $active = DBConnection::isDBSlaveActive();
      Dropdown::showYesNo("_dbslave_status", $active, -1, ['rand' => $rand]);
      echo "</td></tr>";

      echo "<tr class='tab_bg_1'>";
      echo "<td colspan='4' class='center b'>".__('Password security policy');
      echo "</td></tr>";

      echo "<tr class='tab_bg_2'>";
      echo "<td><label for='dropdown_use_password_security$rand'>" . __('Password security policy validation') . "</label></td>";
      echo "<td>";
      Dropdown::showYesNo("use_password_security", $CFG_GLPI["use_password_security"], -1, ['rand' => $rand]);
      echo "</td>";
      echo "<td><label for='dropdown_password_min_length$rand'>" . __('Password minimum length') . "</label></td>";
      echo "<td>";
      Dropdown::showNumber('password_min_length', ['value' => $CFG_GLPI["password_min_length"],
                                                   'min'   => 4,
                                                   'max'   => 30,
                                                   'rand'  => $rand]);
      echo "</td>";
      echo "</tr>";

      echo "<tr class='tab_bg_2'>";
      echo "<td><label for='dropdown_password_need_number$rand'>" . __('Password need digit') . "</label></td>";
      echo "<td>";
      Dropdown::showYesNo("password_need_number", $CFG_GLPI["password_need_number"], -1, ['rand' => $rand]);
      echo "</td>";
      echo "<td><label for='dropdown_password_need_letter$rand'>" . __('Password need lowercase character') . "</label></td>";
      echo "<td>";
      Dropdown::showYesNo("password_need_letter", $CFG_GLPI["password_need_letter"], -1, ['rand' => $rand]);
      echo "</td>";
      echo "</tr>";

      echo "<tr class='tab_bg_2'>";
      echo "<td><label for='dropdown_password_need_caps$rand'>" . __('Password need uppercase character') . "</label></td>";
      echo "<td>";
      Dropdown::showYesNo("password_need_caps", $CFG_GLPI["password_need_caps"], -1, ['rand' => $rand]);
      echo "</td>";
      echo "<td><label for='dropdown_password_need_symbol$rand'>" . __('Password need symbol') . "</label></td>";
      echo "<td>";
      Dropdown::showYesNo("password_need_symbol", $CFG_GLPI["password_need_symbol"], -1, ['rand' => $rand]);
      echo "</td>";
      echo "</tr>";

      echo "<tr class='tab_bg_1'>";
      echo "<td colspan='4' class='center b'>".__('Maintenance mode');
      echo "</td></tr>";

      echo "<tr class='tab_bg_2'>";
      echo "<td><label for='dropdown_maintenance_mode$rand'>" . __('Maintenance mode') . "</label></td>";
      echo "<td>";
      Dropdown::showYesNo("maintenance_mode", $CFG_GLPI["maintenance_mode"], -1, ['rand' => $rand]);
      echo "</td>";
      //TRANS: Proxy port
      echo "<td><label for='maintenance_text'>" . __('Maintenance text') . "</label></td>";
      echo "<td>";
      echo "<textarea cols='70' rows='4' name='maintenance_text' id='maintenance_text'>".$CFG_GLPI["maintenance_text"];
      echo "</textarea>";
      echo "</td></tr>";

      echo "<tr class='tab_bg_1'>";
      echo "<td colspan='4' class='center b'>".__('Proxy configuration for upgrade check');
      echo "</td></tr>";

      echo "<tr class='tab_bg_2'>";
      echo "<td><label for='proxy_name'>" . __('Server') . "</label></td>";
      echo "<td><input type='text' name='proxy_name' id='proxy_name' value='".$CFG_GLPI["proxy_name"]."'></td>";
      //TRANS: Proxy port
      echo "<td><label for='proxy_port'>" . __('Port') . "</label></td>";
      echo "<td><input type='text' name='proxy_port' id='proxy_port' value='".$CFG_GLPI["proxy_port"]."'></td>";
      echo "</tr>";

      echo "<tr class='tab_bg_2'>";
      echo "<td><label for='proxy_user'>" . __('Login') . "</label></td>";
      echo "<td><input type='text' name='proxy_user' id='proxy_user' value='".$CFG_GLPI["proxy_user"]."'></td>";
      echo "<td><label for='proxy_passwd'>" . __('Password') . "</label></td>";
      echo "<td><input type='password' name='proxy_passwd' id='proxy_passwd' value='' autocomplete='off'>";
      echo "<br><input type='checkbox' name='_blank_proxy_passwd' id='_blank_proxy_passwd'><label for='_blank_proxy_passwd'>".__('Clear')."</label>";
      echo "</td></tr>";

      echo "<tr class='tab_bg_2'>";
      echo "<td colspan='4' class='center'>";
      echo "<input type='submit' name='update' class='submit' value=\""._sx('button', 'Save')."\">";
      echo "</td></tr>";

      echo "</table>";
      Html::closeForm();

      $width = 128;

      echo "<p>" . Telemetry::getViewLink() . "</p>";

      echo "<table class='tab_cadre_fixe'>";
      echo "<tr><th>". __('Information about system installation and configuration')."</th></tr>";

       $oldlang = $_SESSION['glpilanguage'];
       // Keep this, for some function call which still use translation (ex showAllReplicateDelay)
       Session::loadLanguage('en_GB');

      // No need to translate, this part always display in english (for copy/paste to forum)

      // Try to compute a better version for .git
      $ver = GLPI_VERSION;
      if (is_dir(GLPI_ROOT."/.git")) {
         $dir = getcwd();
         chdir(GLPI_ROOT);
         $returnCode = 1;
         /** @var array $output */
         $gitrev = @exec('git show --format="%h" --no-patch 2>&1', $output, $returnCode);
         $gitbranch = '';
         if (!$returnCode) {
            $gitbranch = @exec('git symbolic-ref --quiet --short HEAD || git rev-parse --short HEAD 2>&1', $output, $returnCode);
         }
         chdir($dir);
         if (!$returnCode) {
            $ver .= '-git-' .$gitbranch . '-' . $gitrev;
         }
      }
      echo "<tr class='tab_bg_1'><td><pre>[code]\n&nbsp;\n";
      echo "GLPI $ver (" . $CFG_GLPI['root_doc']." => " . GLPI_ROOT . ")\n";
      echo "Installation mode: " . GLPI_INSTALL_MODE . "\n";
      echo "\n</pre></td></tr>";

      echo "<tr><th>Server</th></tr>\n";
      echo "<tr class='tab_bg_1'><td><pre>\n&nbsp;\n";
      echo wordwrap("Operating system: ".php_uname()."\n", $width, "\n\t");
      $exts = get_loaded_extensions();
      sort($exts);
      echo wordwrap("PHP ".phpversion().' '.php_sapi_name()." (".implode(', ', $exts).")\n",
                    $width, "\n\t");
      $msg = "Setup: ";

      foreach (['max_execution_time', 'memory_limit', 'post_max_size', 'safe_mode',
                     'session.save_handler', 'upload_max_filesize'] as $key) {
         $msg .= $key.'="'.ini_get($key).'" ';
      }
      echo wordwrap($msg."\n", $width, "\n\t");

      $msg = 'Software: ';
      if (isset($_SERVER["SERVER_SOFTWARE"])) {
         $msg .= $_SERVER["SERVER_SOFTWARE"];
      }
      if (isset($_SERVER["SERVER_SIGNATURE"])) {
         $msg .= ' ('.Html::clean($_SERVER["SERVER_SIGNATURE"]).')';
      }
      echo wordwrap($msg."\n", $width, "\n\t");

      if (isset($_SERVER["HTTP_USER_AGENT"])) {
         echo "\t" . $_SERVER["HTTP_USER_AGENT"] . "\n";
      }

      foreach ($DB->getInfo() as $key => $val) {
         echo "$key: $val\n\t";
      }
      echo "\n";

      self::displayCheckExtensions(true);

      self::displayCheckDbEngine(true);

      self::checkWriteAccessToDirs(true);
      toolbox::checkSELinux(true);

      echo "\n</pre></td></tr>";

      self::showLibrariesInformation();

      foreach ($CFG_GLPI["systeminformations_types"] as $type) {
         $tmp = new $type();
         $tmp->showSystemInformations($width);
      }

      Session::loadLanguage($oldlang);

      echo "<tr class='tab_bg_1'><td>[/code]\n</td></tr>";

      echo "<tr class='tab_bg_2'><th>". __('To copy/paste in your support request')."</th></tr>\n";

      echo "</table></div>\n";
   }


   /**
    * Retrieve full directory of a lib
    * @param  $libstring  object, class or function
    * @return string       the path or false
    *
    * @since 9.1
    */
   static function getLibraryDir($libstring) {
      if (is_object($libstring)) {
         return realpath(dirname((new ReflectionObject($libstring))->getFileName()));

      } else if (class_exists($libstring)) {
         return realpath(dirname((new ReflectionClass($libstring))->getFileName()));

      } else if (function_exists($libstring)) {
         // Internal function have no file name
         $path = (new ReflectionFunction($libstring))->getFileName();
         return ($path ? realpath(dirname($path)) : false);

      }
      return false;
   }


   /**
    * get libraries list
    *
    * @param $all   (default false)
    * @return array dependencies list
    *
    * @since 9.4
    */
   static function getLibraries($all = false) {
      $pm = new PHPMailer();
      $sp = new SimplePie();

      // use same name that in composer.json
      $deps = [[ 'name'    => 'fossar/htmlawed',
                 'version' => hl_version() ,
                 'check'   => 'hl_version' ],
               [ 'name'    => 'phpmailer/phpmailer',
                 'version' => $pm::VERSION,
                 'check'   => 'PHPMailer\\PHPMailer\\PHPMailer' ],
               [ 'name'    => 'simplepie/simplepie',
                 'version' => SIMPLEPIE_VERSION,
                 'check'   => $sp ],
               [ 'name'    => 'tecnickcom/tcpdf',
                 'version' => TCPDF_STATIC::getTCPDFVersion(),
                 'check'   => 'TCPDF' ],
               [ 'name'    => 'michelf/php-markdown',
                 'check'   => 'Michelf\\Markdown' ],
               [ 'name'    => 'true/punycode',
                 'check'   => 'TrueBV\\Punycode' ],
               [ 'name'    => 'iamcal/lib_autolink',
                 'check'   => 'autolink' ],
               [ 'name'    => 'sabre/vobject',
                 'check'   => 'Sabre\\VObject\\Component' ],
               [ 'name'    => 'zendframework/zend-cache',
                 'check'   => 'Zend\\Cache\\Module' ],
               [ 'name'    => 'zendframework/zend-i18n',
                 'check'   => 'Zend\\I18n\\Module' ],
               [ 'name'    => 'zendframework/zend-serializer',
                 'check'   => 'Zend\\Serializer\\Module' ],
               [ 'name'    => 'monolog/monolog',
                 'check'   => 'Monolog\\Logger' ],
               [ 'name'    => 'sebastian/diff',
                 'check'   => 'SebastianBergmann\\Diff\\Diff' ],
               [ 'name'    => 'elvanto/litemoji',
                 'check'   => 'LitEmoji\\LitEmoji' ],
               [ 'name'    => 'symfony/console',
                 'check'   => 'Symfony\\Component\\Console\\Application' ],
               [ 'name'    => 'leafo/scssphp',
                 'check'   => 'Leafo\ScssPhp\Compiler' ],
               [ 'name'    => 'symfony/config',
                 'check'   => 'Symfony\\Component\\Config\\FileLocator' ],
               [ 'name'    => 'symfony/dependency-injection',
                 'check'   => 'Symfony\\Component\\DependencyInjection\\Container' ],
               [ 'name'    => 'symfony/event-dispatcher',
                 'check'   => 'Symfony\\Component\\EventDispatcher\\EventDispatcher' ],
               [ 'name'    => 'symfony/property-access',
                 'check'   => 'Symfony\Component\PropertyAccess\\PropertyAccessor' ],
               [ 'name'    => 'symfony/yaml',
                 'check'   => 'Symfony\\Component\\Yaml\\Yaml' ],
               [ 'name'    => 'doctrine/annotations',
                 'check'   => 'Doctrine\Common\Annotations\Annotation' ],
               [ 'name'    => 'slim/slim',
                 'check'   => 'Slim\Slim' ],
               [ 'name'    => 'slim/twig-view',
                 'check'   => 'Slim\Views\Twig' ],
               [ 'name'    => 'twig/extensions',
                 'check'   => 'Twig\Extensions\ArrayExtension' ],
               [ 'name'    => 'kanellov/slim-twig-flash',
                 'check'   => 'Knlv\Slim\Views\TwigMessages' ],
               [ 'name'    => 'runcmf/runtracy',
                 'check'   => 'RunTracy\Middlewares\TracyMiddleware' ],
      ];
      if (Toolbox::canUseCAS()) {
         $deps[] = [
            'name'    => 'phpCas',
            'version' => phpCAS::getVersion(),
            'check'   => 'phpCAS'
         ];
      }
      return $deps;
   }


   /**
    * show Libraries information in system information
    *
    * @since 0.84
   **/
   static function showLibrariesInformation() {

      // No gettext

      echo "<tr class='tab_bg_2'><th>Libraries</th></tr>\n";
      echo "<tr class='tab_bg_1'><td><pre>\n&nbsp;\n";

      foreach (self::getLibraries() as $dep) {
         $path = self::getLibraryDir($dep['check']);
         if ($path) {
            echo "{$dep['name']} ";
            if (isset($dep['version'])) {
               echo "version {$dep['version']} ";
            }
            echo "in ($path)\n";
         } else {
            echo "{$dep['name']} not found\n";
         }
      }

      echo "\n</pre></td></tr>";
   }


   /**
    * Dropdown for global management config
    *
    * @param string       $name   select name
    * @param string       $value  default value
    * @param integer|null $rand   rand
   **/
   static function dropdownGlobalManagement($name, $value, $rand = null) {

      $choices = [
         __('Yes - Restrict to unit management for manual add'),
         __('Yes - Restrict to global management for manual add'),
         __('No'),
      ];
      Dropdown::showFromArray($name, $choices, ['value'=>$value, 'rand' => $rand]);
   }


   /**
    * Get language in GLPI associated with the value coming from LDAP
    * Value can be, for example : English, en_EN or en
    *
    * @param string $lang the value coming from LDAP
    *
    * @return string locale's php page in GLPI or '' is no language associated with the value
   **/
   static function getLanguage($lang) {
      global $CFG_GLPI;

      // Search in order : ID or extjs dico or tinymce dico / native lang / english name
      //                   / extjs dico / tinymce dico
      // ID  or extjs dico or tinymce dico
      foreach ($CFG_GLPI["languages"] as $ID => $language) {
         if ((strcasecmp($lang, $ID) == 0)
             || (strcasecmp($lang, $language[2]) == 0)
             || (strcasecmp($lang, $language[3]) == 0)) {
            return $ID;
         }
      }

      // native lang
      foreach ($CFG_GLPI["languages"] as $ID => $language) {
         if (strcasecmp($lang, $language[0]) == 0) {
            return $ID;
         }
      }

      // english lang name
      foreach ($CFG_GLPI["languages"] as $ID => $language) {
         if (strcasecmp($lang, $language[4]) == 0) {
            return $ID;
         }
      }

      return "";
   }


   static function detectRootDoc() {
      global $CFG_GLPI;

      if (!isset($CFG_GLPI["root_doc"])) {
         if (!isset($_SERVER['REQUEST_URI'])) {
            $_SERVER['REQUEST_URI'] = $_SERVER['PHP_SELF'];
         }

         $currentdir = getcwd();
         chdir(GLPI_ROOT);
         $glpidir    = str_replace(str_replace('\\', '/', getcwd()), "",
                                   str_replace('\\', '/', $currentdir));
         chdir($currentdir);
         $globaldir  = Html::cleanParametersURL($_SERVER['REQUEST_URI']);
         $globaldir  = preg_replace("/\/[0-9a-zA-Z\.\-\_]+\.php/", "", $globaldir);

         // api exception
         if (strpos($globaldir, 'api/') !== false) {
            $globaldir = preg_replace("/(.*\/)api\/.*/", "$1", $globaldir);
         }

         $CFG_GLPI["root_doc"] = str_replace($glpidir, "", $globaldir);
         $CFG_GLPI["root_doc"] = preg_replace("/\/$/", "", $CFG_GLPI["root_doc"]);
         // urldecode for space redirect to encoded URL : change entity
         $CFG_GLPI["root_doc"] = urldecode($CFG_GLPI["root_doc"]);
      }
   }


   /**
    * Display debug information for dbslave
   **/
   function showDebug() {

      $options = [
         'diff' => 0,
         'name' => '',
      ];
      NotificationEvent::debugEvent(new DBConnection(), $options);
   }


   /**
    * Display field unicity criterias form
   **/
   function showFormFieldUnicity() {

      $unicity = new FieldUnicity();
      $unicity->showForm(1, -1);
   }


   function getTabNameForItem(CommonGLPI $item, $withtemplate = 0) {

      switch ($item->getType()) {
         case 'Preference' :
            return __('Personalization');

         case 'User' :
            if (User::canUpdate()
                && $item->currentUserHaveMoreRightThan($item->getID())) {
               return __('Settings');
            }
            break;

         case __CLASS__ :
            $tabs = [
               1 => __('General setup'),  // Display
               2 => __('Default values'), // Prefs
               3 => __('Assets'),
               4 => __('Assistance'),
            ];
            if (Config::canUpdate()) {
               $tabs[9] = __('Logs purge');
               $tabs[5] = __('System');
               $tabs[7] = __('Performance');
               $tabs[8] = __('API');
            }

            if (DBConnection::isDBSlaveActive()
                && Config::canUpdate()) {
               $tabs[6]  = _n('SQL replica', 'SQL replicas', Session::getPluralNumber());  // Slave
            }
            return $tabs;
      }
      return '';
   }


   static function displayTabContentForItem(CommonGLPI $item, $tabnum = 1, $withtemplate = 0) {
      global $CFG_GLPI;

      if ($item->getType() == 'Preference') {
         $config = new self();
         $user   = new User();
         if ($user->getFromDB(Session::getLoginUserID())) {
            $user->computePreferences();
            $config->showFormUserPrefs($user->fields);
         }

      } else if ($item->getType() == 'User') {
         $config = new self();
         $item->computePreferences();
         $config->showFormUserPrefs($item->fields);

      } else if ($item->getType() == __CLASS__) {
         switch ($tabnum) {
            case 1 :
               $item->showFormDisplay();
               break;

            case 2 :
               $item->showFormUserPrefs($CFG_GLPI);
               break;

            case 3 :
               $item->showFormInventory();
               break;

            case 4 :
               $item->showFormHelpdesk();
               break;

            case 5 :
               $item->showSystemInformations();
               break;

            case 6 :
               $item->showFormDBSlave();
               break;

            case 7 :
               $item->showPerformanceInformations();
               break;

            case 8 :
               $item->showFormAPI();
               break;

            case 9:
               $item->showFormLogs();
               break;

         }
      }
      return true;
   }

   /**
    * Display database engine checks report
    *
    * @since 9.3
    *
    * @param boolean $fordebug display for debug (no html required) (false by default)
    * @param string  $version  Version to check (mainly from install), defaults to null
    *
    * @return integer 2: missing extension,  1: missing optionnal extension, 0: OK,
    **/
   static function displayCheckDbEngine($fordebug = false, $version = null) {
      global $CFG_GLPI;

      $error = 0;
      $result = self::checkDbEngine($version);
      $version = key($result);
      $db_ver = $result[$version];

      $ok_message = sprintf(__s('Database version seems correct (%s) - Perfect!'), $version);
      $ko_message = sprintf(__s('Your database engine version seems too old: %s.'), $version);

      if (!$db_ver) {
         $error = 2;
      }
      $message = $error > 0 ? $ko_message : $ok_message;

      $img = "<img src='".$CFG_GLPI['root_doc']."/pics/";
      $img .= ($error > 0 ? "ko_min" : "ok_min") . ".png' alt='$message' title='$message'/>";

      if (isCommandLine()) {
         echo $message . "\n";
      } else if ($fordebug) {
         echo $img . $message . "\n";
      } else {
         $html = "<td";
         if ($error > 0) {
            $html .= " class='red'";
         }
         $html .= ">";
         $html .= $img;
         $html .= '</td>';
         echo $html;
      }
      return $error;
   }

   /**
    * Display extensions checks report
    *
    * @since 9.2
    *
    * @param boolean    $fordebug display for debug (no html required) (false by default)
    *
    * @return integer 2: missing extension,  1: missing optionnal extension, 0: OK,
    **/
   static function displayCheckExtensions($fordebug = false) {
      global $CFG_GLPI;

      $report = self::checkExtensions();

      foreach ($report['good'] as $ext => $msg) {
         if (!$fordebug) {
            echo "<tr class=\"tab_bg_1\"><td class=\"left b\">" . sprintf(__('%s extension test'), $ext) . "</td>";
            echo "<td><img src=\"{$CFG_GLPI['root_doc']}/pics/ok_min.png\"
                           alt=\"$msg\"
                           title=\"$msg\"></td>";
            echo "</tr>";
         } else {
            echo  "<img src=\"{$CFG_GLPI['root_doc']}/pics/ok_min.png\"
                        alt=\"\">$msg\n";
         }
      }

      foreach ($report['may'] as $ext => $msg) {
         if (!$fordebug) {
            echo "<tr class=\"tab_bg_1\"><td class=\"left b\">" . sprintf(__('%s extension test'), $ext) . "</td>";
            echo "<td><img src=\"{$CFG_GLPI['root_doc']}/pics/warning_min.png\"> " . $msg . "</td>";
            echo "</tr>";
         } else {
            echo "<img src=\"{$CFG_GLPI['root_doc']}/pics/warning_min.png\">" . $msg . "\n";
         }

      }

      foreach ($report['missing'] as $ext => $msg) {
         if (!$fordebug) {
            echo "<tr class=\"tab_bg_1\"><td class=\"left b\">" . sprintf(__('%s extension test'), $ext) . "</td>";
            echo "<td class=\"red\"><img src=\"{$CFG_GLPI['root_doc']}/pics/ko_min.png\"> " . $msg . "</td>";
            echo "</tr>";
         } else {
            echo "<img src=\"{$CFG_GLPI['root_doc']}/pics/ko_min.png\">" . $msg . "\n";
         }
      }

      return $report['error'];
   }


   /**
    * Check for needed extensions
    *
    * @since 9.3
    *
    * @param string $raw Raw version to check (mainly from install), defaults to null
    *
    * @return boolean
   **/
   static function checkDbEngine($raw = null) {
      // MySQL >= 5.6 || MariaDB >= 10
      if ($raw === null) {
         global $DB;
         $raw = $DB->getVersion();
      }

      /** @var array $found */
      preg_match('/(\d+(\.)?)+/', $raw, $found);
      $version = $found[0];

      $db_ver = version_compare($version, '5.6', '>=');
      return [$version => $db_ver];
   }


   /**
    * Check for needed extensions
    *
    * @since 9.2 Method signature and return has changed
    *
    * @param null|array $list     Extensions list (from plugins)
    *
    * @return array [
    *                'error'     => integer 2: missing extension,  1: missing optionnal extension, 0: OK,
    *                'good'      => [ext => message],
    *                'missing'   => [ext => message],
    *                'may'       => [ext => message]
    *               ]
   **/
   static function checkExtensions($list = null) {
      if ($list === null) {
         $extensions_to_check = [
            'pdo_mysql'   => [
               'required'  => true
            ],
            'ctype'    => [
               'required'  => true,
               'function'  => 'ctype_digit',
            ],
            'fileinfo' => [
               'required'  => true,
               'class'     => 'finfo'
            ],
            'json'     => [
               'required'  => true,
               'function'  => 'json_encode'
            ],
            'mbstring' => [
               'required'  => true,
            ],
            'iconv'    => [
               'required'  => true,
            ],
            'zlib'     => [
               'required'  => true,
            ],
            'curl'      => [
               'required'  => true,
            ],
            'gd'       => [
               'required'  => true,
            ],
            'simplexml' => [
               'required'  => true,
            ],
            'xml'        => [
               'required'  => true,
               'function'  => 'utf8_decode'
            ],
            //to sync/connect from LDAP
            'ldap'       => [
               'required'  => false,
            ],
            //for mail collector
            'imap'       => [
               'required'  => false,
            ],
            //to enhance perfs
            'Zend OPcache' => [
               'required'  => false
            ],
            //to enhance perfs
            'APCu'      => [
               'required'  => false,
               'function'  => 'apcu_fetch'
            ],
            //for XMLRPC API
            'xmlrpc'     => [
               'required'  => false
            ],
            //for CAS lib
            'CAS'     => [
               'required' => false,
               'class'    => 'phpCAS'
            ],
            'intl' => [
               'required' => true
            ]
         ];
      } else {
         $extensions_to_check = $list;
      }

      $report = [
         'error'     => 0,
         'good'      => [],
         'missing'   => [],
         'may'       => []
      ];

      //check for PHP extensions
      foreach ($extensions_to_check as $ext => $params) {
         $success = true;

         if (isset($params['call'])) {
            $success = call_user_func($params['call']);
         } else if (isset($params['function'])) {
            if (!function_exists($params['function'])) {
                $success = false;
            }
         } else if (isset($params['class'])) {
            if (!class_exists($params['class'])) {
               $success = false;
            }
         } else {
            if (!extension_loaded($ext)) {
               $success = false;
            }
         }

         if ($success) {
            $msg = sprintf(__('%s extension is installed'), $ext);
            $report['good'][$ext] = $msg;
         } else {
            if (isset($params['required']) && $params['required'] === true) {
               if ($report['error'] < 2) {
                  $report['error'] = 2;
               }
               $msg = sprintf(__('%s extension is missing'), $ext);
               $report['missing'][$ext] = $msg;
            } else {
               if ($report['error'] < 1) {
                  $report['error'] = 1;
               }
               $msg = sprintf(__('%s extension is not present'), $ext);
               $report['may'][$ext] = $msg;
            }
         }
      }

      return $report;
   }


   /**
    * Get data directories for checks
    *
    * @return array
    */
   private static function getDataDirectories() {
      $dir_to_check = [
         GLPI_CONFIG_DIR      => __('Checking write permissions for setting files'),
         GLPI_DOC_DIR         => __('Checking write permissions for document files'),
         GLPI_DUMP_DIR        => __('Checking write permissions for dump files'),
         GLPI_SESSION_DIR     => __('Checking write permissions for session files'),
         GLPI_CRON_DIR        => __('Checking write permissions for automatic actions files'),
         GLPI_GRAPH_DIR       => __('Checking write permissions for graphic files'),
         GLPI_LOCK_DIR        => __('Checking write permissions for lock files'),
         GLPI_PLUGIN_DOC_DIR  => __('Checking write permissions for plugins document files'),
         GLPI_TMP_DIR         => __('Checking write permissions for temporary files'),
         GLPI_CACHE_DIR       => __('Checking write permissions for cache files'),
         GLPI_RSS_DIR         => __('Checking write permissions for rss files'),
         GLPI_UPLOAD_DIR      => __('Checking write permissions for upload files'),
         GLPI_PICTURE_DIR     => __('Checking write permissions for pictures files')
      ];

      return $dir_to_check;
   }


   /**
    * Check Write Access to needed directories
    *
    * @param boolean $fordebug display for debug (no html, no gettext required) (false by default)
    *
    * @return integer 2 : creation error 1 : delete error 0: OK
   **/
   static function checkWriteAccessToDirs($fordebug = false) {
      global $CFG_GLPI;

      // Only write test for GLPI_LOG as SElinux prevent removing log file.
      if (!$fordebug) {
         echo "<tr class='tab_bg_1'><td class='b left'>".
               __('Checking write permissions for log files')."</td>";
      }

      $can_write_logs = false;

      try {
         global $PHPLOGGER;
         $PHPLOGGER->addRecord(Monolog\Logger::WARNING, "Test logger");
         $can_write_logs = true;
      } catch (\UnexpectedValueException $e) {
         $catched = true;
         //empty catch
      }

      if ($can_write_logs) {
         if ($fordebug) {
            echo "<img src='".$CFG_GLPI['root_doc']."/pics/ok_min.png' alt=\"".__s('OK')."\">".
                   GLPI_LOG_DIR." : OK\n";
         } else {
            echo "<td><img src='".$CFG_GLPI['root_doc']."/pics/ok_min.png' alt=\"".
                       __s('A file was created - Perfect!')."\" title=\"".
                       __s('A file was created - Perfect!')."\"></td></tr>";
         }

      } else {
         if ($fordebug) {
            echo "<img src='".$CFG_GLPI['root_doc']."/pics/warning_min.png'>".
                  sprintf(__('Check permissions to the directory: %s'), GLPI_LOG_DIR)."\n";
         } else {
            echo "<td><img src='".$CFG_GLPI['root_doc']."/pics/warning_min.png'>".
                 "<p class='red'>".__('The file could not be created.')."</p>".
                 sprintf(__('Check permissions to the directory: %s'), GLPI_LOG_DIR)."</td></tr>";
         }
      }

      if ($can_write_logs) {
         $dir_to_check = self::getDataDirectories();
         //log dir is tested differently below
         unset($dir_to_check[GLPI_LOG_DIR]);
         $error = 0;
         foreach ($dir_to_check as $dir => $message) {
            if (!$fordebug) {
               echo "<tr class='tab_bg_1'><td class='left b'>".$message."</td>";
            }
            $tmperror = Toolbox::testWriteAccessToDirectory($dir);

            $errors = [
               4 => __('The directory could not be created.'),
               3 => __('The directory was created but could not be removed.'),
               2 => __('The file could not be created.'),
               1 => __("The file was created but can't be deleted.")
            ];

            if ($tmperror > 0) {
               if ($fordebug) {
                  echo "<img src='".$CFG_GLPI['root_doc']."/pics/ko_min.png'> ".
                        sprintf(__('Check permissions to the directory: %s'), $dir).
                        " ".$errors[$tmperror]."\n";
               } else {
                  echo "<td><img src='".$CFG_GLPI['root_doc']."/pics/ko_min.png'><p class='red'>".
                     $errors[$tmperror]."</p> ".
                     sprintf(__('Check permissions to the directory: %s'), $dir).
                     "'</td></tr>";
               }
               $error = 2;
            } else {
               if ($fordebug) {
                  echo "<img src='".$CFG_GLPI['root_doc']."/pics/ok_min.png' alt=\"".__s('OK').
                     "\">$dir : OK\n";
               } else {
                  echo "<td><img src='".$CFG_GLPI['root_doc']."/pics/ok_min.png' alt=\"".
                           __s('A file and a directory have be created and deleted - Perfect!')."\"
                           title=\"".
                           __s('A file and a directory have be created and deleted - Perfect!')."\">".
                     "</td></tr>";
               }
            }
         }
      } else {
         $error = 2;
      }

      $check_access = false;
      $directories = array_keys(self::getDataDirectories());

      foreach ($directories as $dir) {
         if (Toolbox::startsWith($dir, GLPI_ROOT)) {
            //only check access if one of the data directories is under GLPI document root.
            $check_access = true;
            break;
         }
      }

      if ($check_access) {
         $oldhand = set_error_handler(function($errno, $errmsg, $filename, $linenum, $vars){return true;});
         $oldlevel = error_reporting(0);

         //create a context to set timeout
         $context = stream_context_create([
            'http' => [
               'timeout' => 2.0
            ]
         ]);

         /* TODO: could be improved, only default vhost checked */
         $protocol = 'http';
         if (isset($_SERVER['HTTPS'])) {
            $protocol = 'https';
         }
         $uri = $protocol . '://' . $_SERVER['SERVER_NAME'] . $CFG_GLPI['root_doc'];

         if ($fic = fopen($uri.'/index.php?skipCheckWriteAccessToDirs=1', 'r', false, $context)) {
            fclose($fic);
            if (!$fordebug) {
               echo "<tr class='tab_bg_1'><td class='b left'>".
                  __('Web access to files directory is protected')."</td>";
            }
            if ($fic = fopen($uri.'/files/_log/php-errors.log', 'r', false, $context)) {
               fclose($fic);
               if ($fordebug) {
                  echo "<img src='".$CFG_GLPI['root_doc']."/pics/warning_min.png'>".
                        __('Web access to the files directory should not be allowed')."\n".
                        __('Check the .htaccess file and the web server configuration.')."\n";
               } else {
                  echo "<td><img src='".$CFG_GLPI['root_doc']."/pics/warning_min.png'>".
                     "<p class='red'>".__('Web access to the files directory should not be allowed')."<br/>".
                     __('Check the .htaccess file and the web server configuration.')."</p></td></tr>";
               }
               $error = 1;
            } else {
               if ($fordebug) {
                  echo "<img src='".$CFG_GLPI['root_doc']."/pics/ok_min.png' alt=\"".
                        __s('Web access to files directory is protected')."\">".
                        __s('Web access to files directory is protected')." : OK\n";
               } else {
                  echo "<td><img src='".$CFG_GLPI['root_doc']."/pics/ok_min.png' alt=\"".
                        __s('Web access to files directory is protected')."\" title=\"".
                        __s('Web access to files directory is protected')."\"></td></tr>";
               }
            }
         } else {
            $msg = __('Web access to the files directory should not be allowed but this cannot be checked automatically on this instance.')."\n".
               "Make sure acces to <a href='{$CFG_GLPI['root_doc']}/files/_log/php-errors.log'>".__('error log file')."</a> is forbidden; otherwise review .htaccess file and web server configuration.";

            if ($fordebug) {
               echo "<img src='".$CFG_GLPI['root_doc']."/pics/warning_min.png'>".$msg;
            } else {
               echo "<td><img src='".$CFG_GLPI['root_doc']."/pics/warning_min.png'>".
                     "<p class='red'>".nl2br($msg)."</p></td></tr>";
            }
         }

         error_reporting($oldlevel);
         set_error_handler($oldhand);
      }

      return $error;
   }


   /**
    * Get current DB version (compatible with all version of GLPI)
    *
    * @since 0.85
    *
    * @return DB version
   **/
   static function getCurrentDBVersion() {
      global $DB;

      //Default current case
      $select  = 'value AS version';
      $table   = 'glpi_configs';
      $where   = [
         'context'   => 'core',
         'name'      => 'version'
      ];

      if (!$DB->tableExists('glpi_configs')) {
         $select  = 'version';
         $table   = 'glpi_config';
         $where   = ['id' => 1];
      } else if ($DB->fieldExists('glpi_configs', 'version')) {
         $select  = 'version';
         $where   = ['id' => 1];
      }

      $row = $DB->request([
         'SELECT' => [$select],
         'FROM'   => $table,
         'WHERE'  => $where
      ])->next();

      return trim($row['version']);
   }


   /**
    * Get config values
    *
    * @since 0.85
    *
    * @param $context  string   context to get values (default for glpi is core)
    * @param $names    array    of config names to get
    *
    * @return array of config values
   **/
   static function getConfigurationValues($context, array $names = []) {
      global $DB;

      $query = [
         'FROM'   => self::getTable(),
         'WHERE'  => [
            'context'   => $context
         ]
      ];

      if (count($names) > 0) {
         $query['WHERE']['name'] = $names;
      }

      $iterator = $DB->request($query);
      $result = [];
      while ($line = $iterator->next()) {
         $result[$line['name']] = $line['value'];
      }
      return $result;
   }

   /**
    * Load legacy configuration into $CFG_GLPI global variable.
    *
    * @param boolean $older_to_latest Search on old configuration objects first
    *
    * @return boolean True for success, false if an error occured
    */
   public static function loadLegacyConfiguration($older_to_latest = true) {

<<<<<<< HEAD
      if (self::$legacy_config_already_loaded) {
         return true;
      }
=======
      global $CFG_GLPI, $DB;

      $config_tables_iterator = $DB->listTables('glpi_config%');
      $config_tables = [];
      foreach ($config_tables_iterator as $config_table) {
         $config_tables[] = $config_table['TABLE_NAME'];
      }

      $get_prior_to_078_config  = function() use ($DB, $config_tables) {
         if (!in_array('glpi_config', $config_tables)) {
            return false;
         }

         $config = new Config();
         $config->forceTable('glpi_config');
         if ($config->getFromDB(1)) {
            return $config->fields;
         }
>>>>>>> a61cb73b

      global $CFG_GLPI, $DB;

      $get_078_to_latest_config    = function() use ($DB, $config_tables) {
         if (!in_array('glpi_configs', $config_tables)) {
            return false;
         }

<<<<<<< HEAD
         $config = new Config();
         if ($config->getFromDB(1)) {
            return $config->fields;
         }

         return false;
      };
=======
         Config::forceTable('glpi_configs');
>>>>>>> a61cb73b

         $iterator = $DB->request(['FROM' => 'glpi_configs']);
         if ($iterator->count() === 0) {
            return false;
         }

<<<<<<< HEAD
         $config = new Config();
         if ($config->getFromDB(1)) {
            return Config::getConfigurationValues('core');
=======
         if ($iterator->count() === 1) {
            // 1 row = 0.78 to 0.84 config table schema
            return $iterator->next();
>>>>>>> a61cb73b
         }

         // multiple rows = 0.85+ config
         $config = [];
         while ($row = $iterator->next()) {
            if ('core' !== $row['context']) {
               continue;
            }
            $config[$row['name']] = $row['value'];
         }
         return $config;
      };

      $functions = [];
      if ($older_to_latest) {
         // Try with old config table first : for update process management from < 0.80 to >= 0.80.
         $functions = [
<<<<<<< HEAD
            $get_078_to_084_config,
            $get_085_to_latest_config,
=======
            $get_prior_to_078_config,
            $get_078_to_latest_config,
>>>>>>> a61cb73b
         ];
      } else {
         // Normal load process : use normal config table. If problem try old one.
         $functions = [
<<<<<<< HEAD
            $get_085_to_latest_config,
            $get_078_to_084_config,
=======
            $get_078_to_latest_config,
            $get_prior_to_078_config,
>>>>>>> a61cb73b
         ];
      }

      $values = [];

      foreach ($functions as $function) {
         if ($config = $function()) {
            $values = $config;
            break;
         }
      }

      if (count($values) === 0) {
         return false;
      }

      $CFG_GLPI = array_merge($CFG_GLPI, $values);

      if (isset($CFG_GLPI['priority_matrix'])) {
         $CFG_GLPI['priority_matrix'] = importArrayFromDB($CFG_GLPI['priority_matrix']);
      }

      if (isset($CFG_GLPI['lock_item_list'])) {
          $CFG_GLPI['lock_item_list'] = importArrayFromDB($CFG_GLPI['lock_item_list']);
      }

      if (isset($CFG_GLPI['lock_lockprofile_id'])
          && $CFG_GLPI['lock_use_lock_item']
          && $CFG_GLPI['lock_lockprofile_id'] > 0
          && !isset($CFG_GLPI['lock_lockprofile']) ) {
         $prof = new Profile();
         $prof->getFromDB($CFG_GLPI['lock_lockprofile_id']);
         $prof->cleanProfile();
         $CFG_GLPI['lock_lockprofile'] = $prof->fields;
      }

      // Path for icon of document type (web mode only)
      if (isset($CFG_GLPI['root_doc'])) {
         $CFG_GLPI['typedoc_icon_dir'] = $CFG_GLPI['root_doc'] . '/pics/icones';
      }

      self::$legacy_config_already_loaded = true;

      return true;
   }


   /**
    * Set config values : create or update entry
    *
    * @since 0.85
    *
    * @param $context  string context to get values (default for glpi is core)
    * @param $values   array  of config names to set
    *
    * @return void
   **/
   static function setConfigurationValues($context, array $values = []) {

      $config = new self();
      foreach ($values as $name => $value) {
         if ($config->getFromDBByCrit([
            'context'   => $context,
            'name'      => $name
         ])) {
            $input = ['id'      => $config->getID(),
                      'context' => $context,
                      'value'   => $value];

            $config->update($input);

         } else {
            $input = ['context' => $context,
                      'name'    => $name,
                      'value'   => $value];

            $config->add($input);
         }
      }
   }

   /**
    * Delete config entries
    *
    * @since 0.85
    *
    * @param $context string  context to get values (default for glpi is core)
    * @param $values  array   of config names to delete
    *
    * @return void
   **/
   static function deleteConfigurationValues($context, array $values = []) {

      $config = new self();
      foreach ($values as $value) {
         if ($config->getFromDBByCrit([
            'context'   => $context,
            'name'      => $value
         ])) {
            $config->delete(['id' => $config->getID()]);
         }
      }
   }


   function getRights($interface = 'central') {

      $values = parent::getRights();
      unset($values[CREATE], $values[DELETE],
            $values[PURGE]);

      return $values;
   }

   /**
    * Get message that informs the user he's using a development version
    *
    * @param boolean $bg Display a background
    *
    * @return void
    */
   public static function agreeDevMessage($bg = false) {
      $msg = '<p class="'.($bg ? 'mig' : '') .'red"><strong>' . __('You are using a development version, be careful!') . '</strong><br/>';
      $msg .= "<input type='checkbox' required='required' id='agree_dev' name='agree_dev'/><label for='agree_dev'>" . __('I know I am using a unstable version.') . "</label></p>";
      $msg .= "<script type=text/javascript>
            $(function() {
               $('[name=from_update]').on('click', function(event){
                  if(!$('#agree_dev').is(':checked')) {
                     event.preventDefault();
                     alert('" . __('Please check the unstable version checkbox.') . "');
                  }
               });
            });
            </script>";
      return $msg;
   }

   /**
    * Get available palettes
    *
    * @return array
    */
   public function getPalettes() {
      $themes_files = scandir(GLPI_ROOT."/css/palettes/");
      $themes = [];
      foreach ($themes_files as $file) {
         if (strpos($file, ".scss") !== false) {
            $name     = substr($file, 1, -5);
            $themes[$name] = ucfirst($name);
         }
      }
      return $themes;
   }

   /**
    * Logs purge form
    *
    * @since 9.3
    *
    * @return void
    */
   function showFormLogs() {
      global $CFG_GLPI;

      if (!Config::canUpdate()) {
         return false;
      }

      echo "<form name='form' id='purgelogs_form' method='post' action='".$this->getFormURL()."'>";
      echo "<div class='center'>";
      echo "<table class='tab_cadre_fixe'>";
      echo "<tr class='tab_bg_1'><th colspan='4'>".__("Logs purge configuration").
           "</th></tr>";
      echo "<tr class='tab_bg_1 center'><td colspan='4'><i>".__("Change all")."</i>";
      echo Html::scriptBlock("function form_init_all(value) {
         $('#purgelogs_form .purgelog_interval select').val(value).trigger('change');;
      }");
      self::showLogsInterval(
         'init_all',
         0,
         [
            'on_change' => "form_init_all(this.value);",
            'class'     => ''
         ]
      );
      echo "</td></tr>";
      echo "<input type='hidden' name='id' value='1'>";

      echo "<tr class='tab_bg_1'><th colspan='4'>".__("General")."</th></tr>";
      echo "<tr class='tab_bg_1'><td class='center'>".__("Add/update relation between items").
           "</td><td>";
      self::showLogsInterval('purge_addrelation', $CFG_GLPI["purge_addrelation"]);
      echo "</td>";
      echo "<td>".__("Delete relation between items")."</td><td>";
      self::showLogsInterval('purge_deleterelation', $CFG_GLPI["purge_deleterelation"]);
      echo "</td>";
      echo "</tr>";

      echo "<tr class='tab_bg_1'><td class='center'>".__("Add the item")."</td><td>";
      self::showLogsInterval('purge_createitem', $CFG_GLPI["purge_createitem"]);
      echo "</td>";
      echo "<td>".__("Delete the item")."</td><td>";
      self::showLogsInterval('purge_deleteitem', $CFG_GLPI["purge_deleteitem"]);
      echo "</td>";
      echo "</tr>";

      echo "<tr class='tab_bg_1'><td class='center'>".__("Restore the item")."</td><td>";
      self::showLogsInterval('purge_restoreitem', $CFG_GLPI["purge_restoreitem"]);
      echo "</td>";

      echo "<td>".__('Update the item')."</td><td>";
      self::showLogsInterval('purge_updateitem', $CFG_GLPI["purge_updateitem"]);
      echo "</td>";
      echo "</tr>";

      echo "<tr class='tab_bg_1'><td class='center'>".__("Comments")."</td><td>";
      self::showLogsInterval('purge_comments', $CFG_GLPI["purge_comments"]);
      echo "</td>";
      echo "<td>".__("Last update")."</td><td>";
      self::showLogsInterval('purge_datemod', $CFG_GLPI["purge_datemod"]);
      echo "</td>";
      echo "</tr>";

      echo "<tr class='tab_bg_1'><td class='center'>".
           __("Plugins")."</td><td>";
      self::showLogsInterval('purge_plugins', $CFG_GLPI["purge_plugins"]);
      echo "</td>";
      echo "<td class='center'></td><td>";
      echo "</td></tr>";

      echo "<tr class='tab_bg_1'><th colspan='4'>"._n('Software', 'Software', 2)."</th></tr>";
      echo "<tr class='tab_bg_1'><td class='center'>".
           __("Installation/uninstallation of software on computers")."</td><td>";
      self::showLogsInterval('purge_computer_software_install',
                          $CFG_GLPI["purge_computer_software_install"]);
      echo "</td>";
      echo "<td>".__("Installation/uninstallation versions on softwares")."</td><td>";
      self::showLogsInterval('purge_software_version_install',
                         $CFG_GLPI["purge_software_version_install"]);
      echo "</td>";
      echo "</tr>";

      echo "<tr class='tab_bg_1'><td class='center'>".
           __("Add/Remove computers from software versions")."</td><td>";
      self::showLogsInterval('purge_software_computer_install',
                          $CFG_GLPI["purge_software_computer_install"]);
      echo "</td>";
      echo "</tr>";

      echo "<tr class='tab_bg_1'><th colspan='4'>".__('Financial and administrative information').
           "</th></tr>";
      echo "<tr class='tab_bg_1'><td class='center'>".
           __("Add financial information to an item")."</td><td>";
      self::showLogsInterval('purge_infocom_creation', $CFG_GLPI["purge_infocom_creation"]);
      echo "</td>";
      echo "<td colspan='2'></td></tr>";

      echo "<tr class='tab_bg_1'><th colspan='4'>"._n('User', 'Users', 2)."</th></tr>";

      echo "<tr class='tab_bg_1'><td class='center'>".
           __("Add/remove profiles to users")."</td><td>";
      self::showLogsInterval('purge_profile_user', $CFG_GLPI["purge_profile_user"]);
      echo "</td>";
      echo "<td>".__("Add/remove groups to users")."</td><td>";
      self::showLogsInterval('purge_group_user', $CFG_GLPI["purge_group_user"]);
      echo "</td>";
      echo "</tr>";

      echo "<tr class='tab_bg_1'><td class='center'>".
           __("User authentication method changes")."</td><td>";
      self::showLogsInterval('purge_user_auth_changes', $CFG_GLPI["purge_user_auth_changes"]);
      echo "</td>";
      echo "<td class='center'>".__("Deleted user in LDAP directory").
           "</td><td>";
      self::showLogsInterval('purge_userdeletedfromldap', $CFG_GLPI["purge_userdeletedfromldap"]);
      echo "</td>";
      echo "</tr>";

      echo "<tr class='tab_bg_1'><th colspan='4'>"._n('Component', 'Components', 2)."</th></tr>";

      echo "<tr class='tab_bg_1'><td class='center'>".__("Add component")."</td><td>";
      self::showLogsInterval('purge_adddevice', $CFG_GLPI["purge_adddevice"]);
      echo "</td>";
      echo "<td>".__("Update component")."</td><td>";
      self::showLogsInterval('purge_updatedevice', $CFG_GLPI["purge_updatedevice"]);
      echo "</td>";
      echo "</tr>";

      echo "<tr class='tab_bg_1'><td class='center'>".__("Disconnect a component").
           "</td><td>";
      self::showLogsInterval('purge_disconnectdevice', $CFG_GLPI["purge_disconnectdevice"]);
      echo "</td>";
      echo "<td>".__("Connect a component")."</td><td>";
      self::showLogsInterval('purge_connectdevice', $CFG_GLPI["purge_connectdevice"]);
      echo "</td>";
      echo "</tr>";

      echo "<tr class='tab_bg_1'><td class='center'>".__("Delete component").
           "</td><td>";
      self::showLogsInterval('purge_deletedevice', $CFG_GLPI["purge_deletedevice"]);
      echo "</td>";
      echo "<td colspan='2'></td></tr>";

      echo "<tr class='tab_bg_1'><th colspan='4'>".__("All sections")."</th></tr>";

      echo "<tr class='tab_bg_1'><td class='center'>".__("Purge all log entries")."</td><td>";
      self::showLogsInterval('purge_all', $CFG_GLPI["purge_all"]);
      echo "</td>";
      echo "<td colspan='2'></td></tr>";

      echo "<tr class='tab_bg_1'>";
      echo "<td colspan='4' class='center'>";
      echo "<input type='submit' name='update' value=\""._sx('button', 'Save')."\" class='submit' >";
      echo"</td>";
      echo "</tr>";

      echo "</table></div>";
      Html::closeForm();
   }

   /**
    * Show intervals for logs purge
    *
    * @since 9.3
    *
    * @param string $name    Parameter name
    * @param mixed  $value   Parameter value
    * @param array  $options Options
    *
    * @return void
    */
   static function showLogsInterval($name, $value, $options = []) {

      $values = [
         self::DELETE_ALL => __("Delete all"),
         self::KEEP_ALL   => __("Keep all"),
      ];
      for ($i = 1; $i < 121; $i++) {
         $values[$i] = sprintf(
            _n(
               "Delete if older than %s month",
               "Delete if older than %s months",
               $i
            ),
            $i
         );
      }
      $options = array_merge([
         'value'   => $value,
         'display' => false,
         'class'   => 'purgelog_interval'
      ], $options);

      $out = "<div class='{$options['class']}'>";
      $out.= Dropdown::showFromArray($name, $values, $options);
      $out.= "</div>";

      echo $out;
   }
}<|MERGE_RESOLUTION|>--- conflicted
+++ resolved
@@ -2745,13 +2745,11 @@
     * @return boolean True for success, false if an error occured
     */
    public static function loadLegacyConfiguration($older_to_latest = true) {
-
-<<<<<<< HEAD
+      global $CFG_GLPI, $DB;
+
       if (self::$legacy_config_already_loaded) {
          return true;
       }
-=======
-      global $CFG_GLPI, $DB;
 
       $config_tables_iterator = $DB->listTables('glpi_config%');
       $config_tables = [];
@@ -2759,51 +2757,19 @@
          $config_tables[] = $config_table['TABLE_NAME'];
       }
 
-      $get_prior_to_078_config  = function() use ($DB, $config_tables) {
-         if (!in_array('glpi_config', $config_tables)) {
-            return false;
-         }
-
-         $config = new Config();
-         $config->forceTable('glpi_config');
-         if ($config->getFromDB(1)) {
-            return $config->fields;
-         }
->>>>>>> a61cb73b
-
-      global $CFG_GLPI, $DB;
-
       $get_078_to_latest_config    = function() use ($DB, $config_tables) {
          if (!in_array('glpi_configs', $config_tables)) {
             return false;
          }
 
-<<<<<<< HEAD
-         $config = new Config();
-         if ($config->getFromDB(1)) {
-            return $config->fields;
-         }
-
-         return false;
-      };
-=======
-         Config::forceTable('glpi_configs');
->>>>>>> a61cb73b
-
          $iterator = $DB->request(['FROM' => 'glpi_configs']);
          if ($iterator->count() === 0) {
             return false;
          }
 
-<<<<<<< HEAD
-         $config = new Config();
-         if ($config->getFromDB(1)) {
-            return Config::getConfigurationValues('core');
-=======
          if ($iterator->count() === 1) {
             // 1 row = 0.78 to 0.84 config table schema
             return $iterator->next();
->>>>>>> a61cb73b
          }
 
          // multiple rows = 0.85+ config
@@ -2821,24 +2787,12 @@
       if ($older_to_latest) {
          // Try with old config table first : for update process management from < 0.80 to >= 0.80.
          $functions = [
-<<<<<<< HEAD
-            $get_078_to_084_config,
-            $get_085_to_latest_config,
-=======
-            $get_prior_to_078_config,
             $get_078_to_latest_config,
->>>>>>> a61cb73b
          ];
       } else {
          // Normal load process : use normal config table. If problem try old one.
          $functions = [
-<<<<<<< HEAD
-            $get_085_to_latest_config,
-            $get_078_to_084_config,
-=======
             $get_078_to_latest_config,
-            $get_prior_to_078_config,
->>>>>>> a61cb73b
          ];
       }
 
