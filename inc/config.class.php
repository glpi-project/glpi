--- conflicted
+++ resolved
@@ -2009,65 +2009,6 @@
 
       // use same name that in composer.json
       $deps = [[ 'name'    => 'htmlawed/htmlawed',
-<<<<<<< HEAD
-         'version' => hl_version() ,
-         'check'   => 'hl_version' ],
-         [ 'name'    => 'phpmailer/phpmailer',
-            'version' => $pm::VERSION,
-            'check'   => 'PHPMailer\\PHPMailer\\PHPMailer' ],
-         [ 'name'    => 'simplepie/simplepie',
-            'version' => SIMPLEPIE_VERSION,
-            'check'   => $sp ],
-         [ 'name'    => 'tecnickcom/tcpdf',
-            'version' => TCPDF_STATIC::getTCPDFVersion(),
-            'check'   => 'TCPDF' ],
-         [ 'name'    => 'michelf/php-markdown',
-            'check'   => 'Michelf\\Markdown' ],
-         [ 'name'    => 'true/punycode',
-            'check'   => 'TrueBV\\Punycode' ],
-         [ 'name'    => 'iamcal/lib_autolink',
-            'check'   => 'autolink' ],
-         [ 'name'    => 'sabre/dav',
-            'check'   => 'Sabre\\DAV\\Version' ],
-         [ 'name'    => 'sabre/http',
-            'check'   => 'Sabre\\HTTP\\Version' ],
-         [ 'name'    => 'sabre/uri',
-            'check'   => 'Sabre\\Uri\\Version' ],
-         [ 'name'    => 'sabre/vobject',
-            'check'   => 'Sabre\\VObject\\Component' ],
-         [ 'name'    => 'laminas/laminas-cache',
-            'check'   => 'Laminas\\Cache\\Module' ],
-         [ 'name'    => 'laminas/laminas-i18n',
-            'check'   => 'Laminas\\I18n\\Module' ],
-         [ 'name'    => 'laminas/laminas-serializer',
-            'check'   => 'Laminas\\Serializer\\Module' ],
-         [ 'name'    => 'monolog/monolog',
-            'check'   => 'Monolog\\Logger' ],
-         [ 'name'    => 'sebastian/diff',
-            'check'   => 'SebastianBergmann\\Diff\\Diff' ],
-         [ 'name'    => 'elvanto/litemoji',
-            'check'   => 'LitEmoji\\LitEmoji' ],
-         [ 'name'    => 'symfony/console',
-            'check'   => 'Symfony\\Component\\Console\\Application' ],
-         [ 'name'    => 'scssphp/scssphp',
-            'check'   => 'ScssPhp\ScssPhp\Compiler' ],
-         [ 'name'    => 'laminas/laminas-mail',
-            'check'   => 'Laminas\\Mail\\Protocol\\Imap' ],
-         [ 'name'    => 'laminas/laminas-mime',
-            'check'   => 'Laminas\\Mime\\Mime' ],
-         [ 'name'    => 'rlanvin/php-rrule',
-            'check'   => 'RRule\\RRule' ],
-         [ 'name'    => 'blueimp/jquery-file-upload',
-            'check'   => 'UploadHandler' ],
-         [ 'name'    => 'ramsey/uuid',
-            'check'   => 'Ramsey\\Uuid\\Uuid' ],
-         [ 'name'    => 'psr/log',
-            'check'   => 'Psr\\Log\\LoggerInterface' ],
-         [ 'name'    => 'psr/simple-cache',
-            'check'   => 'Psr\\SimpleCache\\CacheInterface' ],
-         [ 'name'    => 'mexitek/phpcolors',
-            'check'   => 'Mexitek\\PHPColors\\Color' ],
-=======
                  'version' => hl_version() ,
                  'check'   => 'hl_version' ],
                [ 'name'    => 'phpmailer/phpmailer',
@@ -2129,7 +2070,6 @@
                  'check'   => 'GuzzleHttp\\Client' ],
                [ 'name'    => 'wapmorgan/unified-archive',
                  'check'   => 'wapmorgan\\UnifiedArchive\\UnifiedArchive' ],
->>>>>>> 360730ad
       ];
       if (Toolbox::canUseCAS()) {
          $deps[] = [
@@ -3852,7 +3792,6 @@
       return "fas fa-cog";
    }
 
-<<<<<<< HEAD
 
    /**
     * @param $input
@@ -3867,7 +3806,7 @@
 
          return json_encode($input);
       }
-=======
+
    /**
     * Get UUID
     *
@@ -3897,6 +3836,5 @@
       $uuid = Toolbox::getRandomString(40);
       self::setConfigurationValues('core', [$type . '_uuid' => $uuid]);
       return $uuid;
->>>>>>> 360730ad
    }
 }