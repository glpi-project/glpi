<?php
/**
 * ---------------------------------------------------------------------
 * GLPI - Gestionnaire Libre de Parc Informatique
 * Copyright (C) 2015-2018 Teclib' and contributors.
 *
 * http://glpi-project.org
 *
 * based on GLPI - Gestionnaire Libre de Parc Informatique
 * Copyright (C) 2003-2014 by the INDEPNET Development Team.
 *
 * ---------------------------------------------------------------------
 *
 * LICENSE
 *
 * This file is part of GLPI.
 *
 * GLPI is free software; you can redistribute it and/or modify
 * it under the terms of the GNU General Public License as published by
 * the Free Software Foundation; either version 2 of the License, or
 * (at your option) any later version.
 *
 * GLPI is distributed in the hope that it will be useful,
 * but WITHOUT ANY WARRANTY; without even the implied warranty of
 * MERCHANTABILITY or FITNESS FOR A PARTICULAR PURPOSE.  See the
 * GNU General Public License for more details.
 *
 * You should have received a copy of the GNU General Public License
 * along with GLPI. If not, see <http://www.gnu.org/licenses/>.
 * ---------------------------------------------------------------------
 */

use Glpi\Exception\PasswordTooWeakException;
use PHPMailer\PHPMailer\PHPMailer;
use Symfony\Component\Yaml\Yaml;
use Zend\Cache\Storage\AvailableSpaceCapableInterface;
use Zend\Cache\Storage\FlushableInterface;
use Zend\Cache\Storage\TotalSpaceCapableInterface;

if (!defined('GLPI_ROOT')) {
   die("Sorry. You can't access this file directly");
}


/**
 *  Config class
**/
class Config extends CommonDBTM {

   const DELETE_ALL = -1;
   const KEEP_ALL = 0;

   // From CommonGLPI
   protected $displaylist         = false;

   // From CommonDBTM
   public $auto_message_on_action = false;
   public $showdebug              = true;

   static $rightname              = 'config';

   static $undisclosedFields      = ['proxy_passwd', 'smtp_passwd'];

   /**
    * Flag to prevent reloading legacy configuration if already loaded.
    *
    * Nota: This has been introduce when implementing the DI container, to handle transition phase.
    *
    * @var boolean
    */
   private static $legacy_config_already_loaded = false;


   static function getTypeName($nb = 0) {
      return __('Setup');
   }


   static function getMenuContent() {
      $menu = [];
      if (static::canView()) {
         $menu['title']   = _x('setup', 'General');
         $menu['page']    = Config::getFormURL(false);

         $menu['options']['apiclient']['title']           = APIClient::getTypeName(Session::getPluralNumber());
         $menu['options']['apiclient']['page']            = Config::getFormURL(false) . '?forcetab=Config$8';
         $menu['options']['apiclient']['links']['search'] = Config::getFormURL(false) . '?forcetab=Config$8';
         $menu['options']['apiclient']['links']['add']    = '/front/apiclient.form.php';
      }
      if (count($menu)) {
         return $menu;
      }
      return false;
   }


   static function canCreate() {
      return false;
   }


   function canViewItem() {
      if (isset($this->fields['context']) &&
         ($this->fields['context'] == 'core' ||
         Plugin::isPluginLoaded($this->fields['context']))) {
         return true;
      }
      return false;
   }


   function defineTabs($options = []) {

      $ong = [];
      $this->addStandardTab(__CLASS__, $ong, $options);

      return $ong;
   }

   function prepareInputForUpdate($input) {
      global $CFG_GLPI;

      // Unset _no_history to not save it as a configuration value
      unset($input['_no_history']);

      // Update only an item
      if (isset($input['context'])) {
         return $input;
      }

      // Process configuration for plugins
      if (!empty($input['config_context'])) {
         $config_context = $input['config_context'];
         unset($input['id']);
         unset($input['_glpi_csrf_token']);
         unset($input['update']);
         unset($input['config_context']);
         if ((!empty($input['config_class']))
             && (class_exists($input['config_class']))
             && (method_exists ($input['config_class'], 'configUpdate'))) {
            $config_method = $input['config_class'].'::configUpdate';
            unset($input['config_class']);
            $input = call_user_func($config_method, $input);
         }
         $this->setConfigurationValues($config_context, $input);
         return false;
      }

      if (isset($input['allow_search_view']) && !$input['allow_search_view']) {
         // Global search need "view"
         $input['allow_search_global'] = 0;
      }
      if (isset($input["smtp_passwd"])) {
         if (empty($input["smtp_passwd"])) {
            unset($input["smtp_passwd"]);
         } else {
            $input["smtp_passwd"] = Toolbox::encrypt($input["smtp_passwd"], GLPIKEY);
         }
      }

      if (isset($input["_blank_smtp_passwd"]) && $input["_blank_smtp_passwd"]) {
         $input['smtp_passwd'] = '';
      }

      if (isset($input["proxy_passwd"])) {
         if (empty($input["proxy_passwd"])) {
            unset($input["proxy_passwd"]);
         } else {
            $input["proxy_passwd"] = Toolbox::encrypt($input["proxy_passwd"], GLPIKEY);
         }
      }

      if (isset($input["_blank_proxy_passwd"]) && $input["_blank_proxy_passwd"]) {
         $input['proxy_passwd'] = '';
      }

      // Manage DB Slave process
      if (isset($input['_dbslave_status'])) {
         $already_active = DBConnection::isDBSlaveActive();

         if ($input['_dbslave_status']) {
            DBConnection::changeCronTaskStatus(true);

            if (!$already_active) {
               // Activate Slave from the "system" tab
               DBConnection::createDBSlaveConfig();
            } else if (isset($input["_dbreplicate_dbhost"])) {
               if (empty($input['_dbreplicate_dbpassword'])
                   && file_exists(GLPI_CONFIG_DIR . '/db.slave.yaml')
               ) {
                  $db_config = Yaml::parseFile(GLPI_CONFIG_DIR . '/db.slave.yaml');
                  $input['_dbreplicate_dbpassword'] = $db_config['pass'];
               }
               // Change parameter from the "replicate" tab
               DBConnection::saveDBSlaveConf($input["_dbreplicate_dbhost"],
                                             $input["_dbreplicate_dbuser"],
                                             $input["_dbreplicate_dbpassword"],
                                             $input["_dbreplicate_dbdefault"]);
            }
         }

         if (!$input['_dbslave_status'] && $already_active) {
            DBConnection::deleteDBSlaveConfig();
            DBConnection::changeCronTaskStatus(false);
         }
      }

      // Matrix for Impact / Urgence / Priority
      if (isset($input['_matrix'])) {
         $tab = [];

         for ($urgency=1; $urgency<=5; $urgency++) {
            for ($impact=1; $impact<=5; $impact++) {
               $priority               = $input["_matrix_${urgency}_${impact}"];
               $tab[$urgency][$impact] = $priority;
            }
         }

         $input['priority_matrix'] = exportArrayToDB($tab);
         $input['urgency_mask']    = 0;
         $input['impact_mask']     = 0;

         for ($i=1; $i<=5; $i++) {
            if ($input["_urgency_${i}"]) {
               $input['urgency_mask'] += (1<<$i);
            }

            if ($input["_impact_${i}"]) {
               $input['impact_mask'] += (1<<$i);
            }
         }
      }

      // lock mechanism update
      if (isset( $input['lock_use_lock_item'])) {
          $input['lock_item_list'] = exportArrayToDB((isset($input['lock_item_list'])
                                                      ? $input['lock_item_list'] : []));
      }

      // Beware : with new management system, we must update each value
      unset($input['id']);
      unset($input['_glpi_csrf_token']);
      unset($input['update']);

      // Add skipMaintenance if maintenance mode update
      if (isset($input['maintenance_mode']) && $input['maintenance_mode']) {
         $_SESSION['glpiskipMaintenance'] = 1;
         $url = $CFG_GLPI['root_doc']."/index.php?skipMaintenance=1";
         Session::addMessageAfterRedirect(sprintf(__('Maintenance mode activated. Backdoor using: %s'),
                                                  "<a href='$url'>$url</a>"),
                                          false, WARNING);
      }

      $this->setConfigurationValues('core', $input);

      return false;
   }

   static public function unsetUndisclosedFields(&$fields) {
      if (isset($fields['context']) && isset($fields['name'])) {
         if ($fields['context'] == 'core'
            && in_array($fields['name'], self::$undisclosedFields)) {
            unset($fields['value']);
         } else {
            $fields = Plugin::doHookFunction('undiscloseConfigValue', $fields);
         }
      }
   }

   /**
    * Print the config form for display
    *
    * @return void
   **/
   function showFormDisplay() {
      global $CFG_GLPI;

      if (!self::canView()) {
         return;
      }

      $rand = mt_rand();
      $canedit = Session::haveRight(self::$rightname, UPDATE);

      if ($canedit) {
         echo "<form name='form' action=\"".Toolbox::getItemTypeFormURL(__CLASS__)."\" method='post'>";
      }
      echo "<div class='center' id='tabsbody'>";
      echo "<table class='tab_cadre_fixe'>";

      echo "<tr><th colspan='4'>" . __('General setup') . "</th></tr>";
      echo "<tr class='tab_bg_2'>";
      echo "<td><label for='url_base'>" . __('URL of the application') . "</label></td>";
      echo "<td colspan='3'><input type='text' name='url_base' id='url_base' size='80' value='".$CFG_GLPI["url_base"]."'>";
      echo "</td></tr>";

      echo "<tr class='tab_bg_2'>";
      echo "<td><label for='text_login'>" . __('Text in the login box (HTML tags supported)') . "</label></td>";
      echo "<td colspan='3'>";
      echo "<textarea cols='70' rows='4' name='text_login' id='text_login'>".$CFG_GLPI["text_login"]."</textarea>";
      echo "</td></tr>";

      echo "<tr class='tab_bg_2'>";
      echo "<td width='30%'><label for='dropdown_use_public_faq$rand'>" . __('Allow FAQ anonymous access') . "</label></td><td  width='20%'>";
      Dropdown::showYesNo("use_public_faq", $CFG_GLPI["use_public_faq"], -1, ['rand' => $rand]);
      echo "</td><td width='30%'><label for='helpdesk_doc_url'>" . __('Simplified interface help link') . "</label></td>";
      echo "<td><input size='22' type='text' name='helpdesk_doc_url' id='helpdesk_doc_url' value='" .
                 $CFG_GLPI["helpdesk_doc_url"] . "'></td>";
      echo "</tr>";

      echo "<tr class='tab_bg_2'>";
      echo "<td><label for='dropdown_list_limit_max$rand'>" . __('Default search results limit (page)')."</td><td>";
      Dropdown::showNumber("list_limit_max", ['value' => $CFG_GLPI["list_limit_max"],
                                              'min'   => 5,
                                              'max'   => 200,
                                              'step'  => 5,
                                              'rand'  => $rand]);
      echo "</td><td><label for='central_doc_url'>" . __('Standard interface help link') . "</label></td>";
      echo "<td><input size='22' type='text' name='central_doc_url' id='central_doc_url' value='" .
                 $CFG_GLPI["central_doc_url"] . "'></td>";
      echo "</tr>";

      echo "<tr class='tab_bg_2'>";
      echo "<td><label for='cut$rand'>" . __('Default characters limit (summary text boxes)') . "</label></td><td>";
      echo Html::input('cut', [
         'value' => $CFG_GLPI["cut"],
         'id'    => "cut$rand"
      ]);
      echo "</td><td><label for='dropdown_url_maxlength$rand'>" . __('Default url length limit') . "</td><td>";
      Dropdown::showNumber('url_maxlength', ['value' => $CFG_GLPI["url_maxlength"],
                                             'min'   => 20,
                                             'max'   => 80,
                                             'step'  => 5,
                                             'rand'  => $rand]);
      echo "</td>";
      echo "</tr>";

      echo "<tr class='tab_bg_2'><td><label for='dropdown_decimal_number$rand'>" .__('Default decimals limit') . "</label></td><td>";
      Dropdown::showNumber("decimal_number", ['value' => $CFG_GLPI["decimal_number"],
                                              'min'   => 1,
                                              'max'   => 4,
                                              'rand'  => $rand]);
      echo "</td>";
      echo "<td colspan='2'></td>";
      echo "</tr>";

      echo "<tr class='tab_bg_2'>";
      echo "<td><label for='dropdown_translate_dropdowns$rand'>" . __("Translation of dropdowns") . "</label></td><td>";
      Dropdown::showYesNo("translate_dropdowns", $CFG_GLPI["translate_dropdowns"], -1, ['rand' => $rand]);
      echo "</td>";
      echo "<td><label for='dropdown_translate_kb$rand'>" . __("Knowledge base translation") . "</label></td><td>";
      Dropdown::showYesNo("translate_kb", $CFG_GLPI["translate_kb"], -1, ['rand' => $rand]);
      echo "</td></tr>";

      echo "<tr class='tab_bg_1'><td colspan='4' class='center b'>".__('Dynamic display').
           "</td></tr>";

      echo "<tr class='tab_bg_2'>";
      echo "<td><label for='dropdown_dropdown_max$rand'>".
            __('Page size for dropdown (paging using scroll)').
            "</label></td><td>";
      Dropdown::showNumber('dropdown_max', ['value' => $CFG_GLPI["dropdown_max"],
                                            'min'   => 1,
                                            'max'   => 200,
                                            'rand'  => $rand]);
      echo "</td>";
      echo "<td><label for='dropdown_use_ajax_autocompletion$rand'>" . __('Autocompletion of text fields') . "</label></td><td>";
      Dropdown::showYesNo("use_ajax_autocompletion", $CFG_GLPI["use_ajax_autocompletion"], -1, ['rand' => $rand]);
      echo "</td>";
      echo "</tr>";

      echo "<tr class='tab_bg_2'>";
      echo "<td><label for='dropdown_ajax_limit_count$rand'>". __("Don't show search engine in dropdowns if the number of items is less than").
           "</label></td><td>";
      Dropdown::showNumber('ajax_limit_count', ['value' => $CFG_GLPI["ajax_limit_count"],
                                                'min'   => 1,
                                                'max'   => 200,
                                                'step'  => 1,
                                                'toadd' => [0 => __('Never')],
                                                'rand'  => $rand]);
      echo "<td colspan='2'></td>";
      echo "</td></tr>";

      echo "<tr class='tab_bg_1'><td colspan='4' class='center b'>".__('Search engine')."</td></tr>";
      echo "<tr class='tab_bg_2'>";
      echo "<td><label for='dropdown_allow_search_view$rand'>" . __('Items seen') . "</label></td><td>";
      $values = [0 => __('No'),
                 1 => sprintf(__('%1$s (%2$s)'), __('Yes'), __('last criterion')),
                 2 => sprintf(__('%1$s (%2$s)'), __('Yes'), __('default criterion'))];
      Dropdown::showFromArray('allow_search_view', $values,
                              ['value' => $CFG_GLPI['allow_search_view'], 'rand' => $rand]);
      echo "</td><td><label for='dropdown_allow_search_global$rand'>". __('Global search')."</label></td><td>";
      if ($CFG_GLPI['allow_search_view']) {
         Dropdown::showYesNo('allow_search_global', $CFG_GLPI['allow_search_global'], -1, ['rand' => $rand]);
      } else {
         echo Dropdown::getYesNo(0);
      }
      echo "</td></tr>";

      echo "<tr class='tab_bg_2'>";
      echo "<td><label for='dropdown_allow_search_all$rand'>" . __('All') . "</label></td><td>";
      $values = [0 => __('No'),
                 1 => sprintf(__('%1$s (%2$s)'), __('Yes'), __('last criterion'))];
      Dropdown::showFromArray('allow_search_all', $values,
                              ['value' => $CFG_GLPI['allow_search_all'], 'rand' => $rand]);
      echo "</td><td colspan='2'></td></tr>";

      echo "<tr class='tab_bg_1'><td colspan='4' class='center b'>".__('Item locks')."</td></tr>";

      echo "<tr class='tab_bg_2'>";
      echo "<td><label for='dropdown_lock_use_lock_item$rand'>" . __('Use locks') . "</label></td><td>";
      Dropdown::showYesNo("lock_use_lock_item", $CFG_GLPI["lock_use_lock_item"], -1, ['rand' => $rand]);
      echo "</td><td><label for='dropdown_lock_lockprofile_id$rand'>". __('Profile to be used when locking items')."</label></td><td>";
      if ($CFG_GLPI["lock_use_lock_item"]) {
         Profile::dropdown(['name'                  => 'lock_lockprofile_id',
                            'display_emptychoice'   => true,
                            'value'                 => $CFG_GLPI['lock_lockprofile_id'],
                            'rand'                  => $rand]);
      } else {
         echo dropdown::getDropdownName(Profile::getTable(), $CFG_GLPI['lock_lockprofile_id']);
      }
      echo "</td></tr>";

      echo "<tr class='tab_bg_2'>";
      echo "<td><label for='dropdown_lock_item_list$rand'>" . __('List of items to lock') . "</label></td>";
      echo "<td colspan=3>";
      Dropdown::showFromArray('lock_item_list', ObjectLock::getLockableObjects(),
                              ['values'   => $CFG_GLPI['lock_item_list'],
                               'width'    => '100%',
                               'multiple' => true,
                               'readonly' => !$CFG_GLPI["lock_use_lock_item"],
                               'rand'     => $rand]);

      echo "<tr class='tab_bg_1'><td colspan='4' class='center b'>".__('Auto Login').
           "</td></tr>";
      echo "<tr class='tab_bg_2'>";
      echo "<td><label for='dropdown_login_remember_time$rand'>". __('Time to allow "Remember Me"').
           "</label></td><td>";
      Dropdown::showTimeStamp('login_remember_time', ['value' => $CFG_GLPI["login_remember_time"],
                                                     'emptylabel'   => __('Disabled'),
                                                     'min'   => 0,
                                                     'max'   => MONTH_TIMESTAMP * 2,
                                                     'step'  => DAY_TIMESTAMP,
                                                     'toadd' => [HOUR_TIMESTAMP, HOUR_TIMESTAMP * 2, HOUR_TIMESTAMP * 6, HOUR_TIMESTAMP * 12],
                                                     'rand'  => $rand]);
      echo "<td><label for='dropdown_login_remember_default$rand'>" . __("Default state of checkbox") . "</label></td><td>";
      Dropdown::showYesNo("login_remember_default", $CFG_GLPI["login_remember_default"], -1, ['rand' => $rand]);
      echo "</td>";
      echo "</td></tr>";

      echo "<tr class='tab_bg_2'>";
      echo "<td><label for='dropdown_display_login_source$rand'>".
         __('Display source dropdown on login page').
         "</label></td><td>";
      Dropdown::showYesNo("display_login_source", $CFG_GLPI["display_login_source"], -1, ['rand' => $rand]);
      echo "</td><td colspan='2'></td></tr>";

      if ($canedit) {
         echo "<tr class='tab_bg_2'>";
         echo "<td colspan='4' class='center'>";
         echo "<input type='submit' name='update' class='submit' value=\""._sx('button', 'Save')."\">";
         echo "</td></tr>";
      }

      echo "</table></div>";
      Html::closeForm();
   }


   /**
    * Print the config form for restrictions
    *
    * @return void
   **/
   function showFormInventory() {
      global $CFG_GLPI;

      if (!self::canView()) {
         return;
      }

      $rand = mt_rand();
      $canedit = Config::canUpdate();
      if ($canedit) {
         echo "<form name='form' action=\"".Toolbox::getItemTypeFormURL(__CLASS__)."\" method='post'>";
      }
      echo "<div class='center' id='tabsbody'>";
      echo "<table class='tab_cadre_fixe'>";

      echo "<tr><th colspan='4'>" . __('Assets') . "</th></tr>";

      echo "<tr class='tab_bg_2'>";
      echo "<td width='30%'><label for='dropdown_auto_create_infocoms$rand'>". __('Enable the financial and administrative information by default')."</label></td>";
      echo "<td  width='20%'>";
      Dropdown::ShowYesNo('auto_create_infocoms', $CFG_GLPI["auto_create_infocoms"], -1, ['rand' => $rand]);
      echo "</td><td width='20%'><label for='dropdown_monitors_management_restrict$rand'>" . __('Restrict monitor management') . "</label></td>";
      echo "<td width='30%'>";
      $this->dropdownGlobalManagement ("monitors_management_restrict",
                                       $CFG_GLPI["monitors_management_restrict"],
                                       $rand);
      echo "</td></tr>";

      echo "<tr class='tab_bg_2'><td><label for='dropdown_softwarecategories_id_ondelete$rand'>" . __('Software category deleted by the dictionary rules') .
           "</label></td><td>";
      SoftwareCategory::dropdown(['value' => $CFG_GLPI["softwarecategories_id_ondelete"],
                                  'name'  => "softwarecategories_id_ondelete",
                                  'rand'  => $rand]);
      echo "</td><td><label for='dropdown_peripherals_management_restrict$rand'>" . __('Restrict device management') . "</label></td><td>";
      $this->dropdownGlobalManagement ("peripherals_management_restrict",
                                       $CFG_GLPI["peripherals_management_restrict"],
                                       $rand);
      echo "</td></tr>";

      echo "<tr class='tab_bg_2'>";
      echo "<td><label for='showdate$rand'>" .__('End of fiscal year') . "</label></td><td>";
      Html::showDateField("date_tax", ['value'      => $CFG_GLPI["date_tax"],
                                       'maybeempty' => false,
                                       'canedit'    => true,
                                       'min'        => '',
                                       'max'        => '',
                                       'showyear'   => false,
                                       'rand'       => $rand]);
      echo "</td><td><label for='dropdown_phones_management_restrict$rand'>" . __('Restrict phone management') . "</label></td><td>";
      $this->dropdownGlobalManagement ("phones_management_restrict",
                                       $CFG_GLPI["phones_management_restrict"],
                                       $rand);
      echo "</td></tr>";

      echo "<tr class='tab_bg_2'>";
      echo "<td><label for='dropdown_use_autoname_by_entity$rand'>" . __('Automatic fields (marked by *)') . "</label></td><td>";
      $tab = [0 => __('Global'),
              1 => __('By entity')];
      Dropdown::showFromArray('use_autoname_by_entity', $tab,
                              ['value' => $CFG_GLPI["use_autoname_by_entity"], 'rand' => $rand]);
      echo "</td><td><label for='dropdown_printers_management_restrict$rand'>" . __('Restrict printer management') . "</label></td><td>";
      $this->dropdownGlobalManagement("printers_management_restrict",
                                      $CFG_GLPI["printers_management_restrict"],
                                      $rand);
      echo "</td></tr>";

      echo "</table>";

      if (Session::haveRightsOr("transfer", [CREATE, UPDATE])
          && Session::isMultiEntitiesMode()) {
         echo "<br><table class='tab_cadre_fixe'>";
         echo "<tr><th colspan='2'>" . __('Automatic transfer of computers') . "</th></tr>";
         echo "<tr class='tab_bg_2'>";
         echo "<td><label for='dropdown_transfers_id_auto$rand'>" . __('Template for the automatic transfer of computers in another entity') .
              "</label></td><td>";
         Transfer::dropdown(['value'      => $CFG_GLPI["transfers_id_auto"],
                             'name'       => "transfers_id_auto",
                             'emptylabel' => __('No automatic transfer'),
                             'rand'       => $rand]);
         echo "</td></tr>";
         echo "</table>";
      }

      echo "<br><table class='tab_cadre_fixe'>";
      echo "<tr>";
      echo "<th colspan='4'>".__('Automatically update of the elements related to the computers');
      echo "</th><th colspan='2'>".__('Unit management')."</th></tr>";

      echo "<tr><th>&nbsp;</th>";
      echo "<th>" . __('Alternate username') . "</th>";
      echo "<th>" . __('User') . "</th>";
      echo "<th>" . __('Group') . "</th>";
      echo "<th>" . __('Location') . "</th>";
      echo "<th>" . __('Status') . "</th>";
      echo "</tr>";

      $fields = ["contact", "user", "group", "location"];
      echo "<tr class='tab_bg_2'>";
      echo "<td> " . __('When connecting or updating') . "</td>";
      $values = [
         __('Do not copy'),
         __('Copy'),
      ];

      foreach ($fields as $field) {
         echo "<td>";
         $fieldname = "is_".$field."_autoupdate";
         Dropdown::showFromArray($fieldname, $values, ['value' => $CFG_GLPI[$fieldname]]);
         echo "</td>";
      }

      echo "<td>";
      State::dropdownBehaviour("state_autoupdate_mode", __('Copy computer status'),
                               $CFG_GLPI["state_autoupdate_mode"]);
      echo "</td></tr>";

      echo "<tr class='tab_bg_2'>";
      echo "<td> " . __('When disconnecting') . "</td>";
      $values = [
         __('Do not delete'),
         __('Clear'),
      ];

      foreach ($fields as $field) {
         echo "<td>";
         $fieldname = "is_".$field."_autoclean";
         Dropdown::showFromArray($fieldname, $values, ['value' => $CFG_GLPI[$fieldname]]);
         echo "</td>";
      }

      echo "<td>";
      State::dropdownBehaviour("state_autoclean_mode", __('Clear status'),
                               $CFG_GLPI["state_autoclean_mode"]);
      echo "</td></tr>";

      if ($canedit) {
         echo "<tr class='tab_bg_2'>";
         echo "<td colspan='6' class='center'>";
         echo "<input type='submit' name='update' class='submit' value=\""._sx('button', 'Save')."\">";
         echo "</td></tr>";
      }

      echo "</table></div>";
      Html::closeForm();
   }


   /**
    * Print the config form for restrictions
    *
    * @return void
   **/
   function showFormAuthentication() {
      global $CFG_GLPI;

      if (!Config::canUpdate()) {
         return;
      }

      echo "<form name='form' action=\"".Toolbox::getItemTypeFormURL(__CLASS__)."\" method='post'>";
      echo "<div class='center' id='tabsbody'>";
      echo "<table class='tab_cadre_fixe'>";
      echo "<tr><th colspan='4'>" . __('Authentication') . "</th></tr>";

      echo "<tr class='tab_bg_2'>";
      echo "<td width='30%'>". __('Automatically add users from an external authentication source').
           "</td><td width='20%'>";
      Dropdown::showYesNo("is_users_auto_add", $CFG_GLPI["is_users_auto_add"]);
      echo "</td><td width='30%'>". __('Add a user without accreditation from a LDAP directory').
           "</td><td width='20%'>";
      Dropdown::showYesNo("use_noright_users_add", $CFG_GLPI["use_noright_users_add"]);
      echo "</td></tr>";

      echo "<tr class='tab_bg_2'>";
      echo "<td> " . __('Action when a user is deleted from the LDAP directory') . "</td><td>";
      AuthLDap::dropdownUserDeletedActions($CFG_GLPI["user_deleted_ldap"]);
      echo "</td><td> " . __('GLPI server time zone') . "</td><td>";
      Dropdown::showGMT("time_offset", $CFG_GLPI["time_offset"]);
      echo "</td></tr>";

      echo "<tr class='tab_bg_2'>";
      echo "<td colspan='4' class='center'>";
      echo "<input type='submit' name='update_auth' class='submit' value=\""._sx('button', 'Save').
           "\">";
      echo "</td></tr>";

      echo "</table></div>";
      Html::closeForm();
   }


   /**
    * Print the config form for slave DB
    *
    * @return void
   **/
   function showFormDBSlave() {
      global $DB, $CFG_GLPI, $DBslave;

      if (!Config::canUpdate()) {
         return;
      }

      echo "<form name='form' action=\"".Toolbox::getItemTypeFormURL(__CLASS__)."\" method='post'>";
      echo "<div class='center' id='tabsbody'>";
      echo "<input type='hidden' name='_dbslave_status' value='1'>";
      echo "<table class='tab_cadre_fixe'>";

      echo "<tr class='tab_bg_2'><th colspan='4'>" . _n('SQL replica', 'SQL replicas', Session::getPluralNumber()) .
           "</th></tr>";
      $DBslave = DBConnection::getDBSlaveConf();

      if (is_array($DBslave->dbhost)) {
         $host = implode(' ', $DBslave->dbhost);
      } else {
         $host = $DBslave->dbhost;
      }
      echo "<tr class='tab_bg_2'>";
      echo "<td>" . __('SQL server (MariaDB or MySQL)') . "</td>";
      echo "<td><input type='text' name='_dbreplicate_dbhost' size='40' value='$host'></td>";
      echo "<td>" . __('Database') . "</td>";
      echo "<td><input type='text' name='_dbreplicate_dbdefault' value='".$DBslave->dbdefault."'>";
      echo "</td></tr>";

      echo "<tr class='tab_bg_2'>";
      echo "<td>" . __('SQL user') . "</td>";
      echo "<td><input type='text' name='_dbreplicate_dbuser' value='".$DBslave->dbuser."'></td>";
      echo "<td>" . __('SQL password') . "</td>";
      echo "<td><input type='password' name='_dbreplicate_dbpassword' value=''>";
      echo "</td></tr>";

      echo "<tr class='tab_bg_2'>";
      echo "<td>" . __('Use the slave for the search engine') . "</td><td>";
      $values = [0 => __('Never'),
                      1 => __('If synced (all changes)'),
                      2 => __('If synced (current user changes)'),
                      3 => __('If synced or read-only account'),
                      4 => __('Always')];
      Dropdown::showFromArray('use_slave_for_search', $values,
                              ['value' => $CFG_GLPI["use_slave_for_search"]]);
      echo "<td colspan='2'>&nbsp;</td>";
      echo "</tr>";

      if ($DBslave->isConnected() && !$DB->isSlave()) {
         echo "<tr class='tab_bg_2'><td colspan='4' class='center'>";
         DBConnection::showAllReplicateDelay();
         echo "</td></tr>";
      }

      echo "<tr class='tab_bg_2'><td colspan='4' class='center'>";
      echo "<input type='submit' name='update' class='submit' value=\""._sx('button', 'Save')."\">";
      echo "</td></tr>";

      echo "</table></div>";
      Html::closeForm();
   }


   /**
    * Print the config form for External API
    *
    * @since 9.1
    * @return void
   **/
   function showFormAPI() {
      global $CFG_GLPI;

      if (!self::canView()) {
         return;
      }

      echo "<div class='center spaced' id='tabsbody'>";

      $rand = mt_rand();
      $canedit = Config::canUpdate();
      if ($canedit) {
         echo "<form name='form' action=\"".Toolbox::getItemTypeFormURL(__CLASS__)."\" method='post'>";
      }
      echo "<table class='tab_cadre_fixe'>";

      echo "<tr><th colspan='4'>" . __('API') . "</th></tr>";

      echo "<tr class='tab_bg_2'>";
      echo "<td><label for='url_base_api'>" . __('URL of the API') . "</label></td>";
      echo "<td colspan='3'><input type='text' name='url_base_api' id='url_base_api' size='80' value='".$CFG_GLPI["url_base_api"]."'></td>";
      echo "</tr>";
      echo "<tr class='tab_bg_2'>";
      echo "<td><label for='dropdown_enable_api$rand'>" . __("Enable Rest API") . "</label></td>";
      echo "<td>";
      Dropdown::showYesNo("enable_api", $CFG_GLPI["enable_api"], -1, ['rand' => $rand]);
      echo "</td>";
      if ($CFG_GLPI["enable_api"]) {
         echo "<td colspan='2'>";
         $inline_doc_api = trim($CFG_GLPI['url_base_api'], '/')."/";
         echo "<a href='$inline_doc_api'>".__("API inline Documentation")."</a>";
         echo "</td>";
      }
      echo "</tr>";

      echo "<tr><th colspan='4'>" . __('Authentication') . "</th></tr>";

      echo "<tr class='tab_bg_2'>";
      echo "<td><label for='dropdown_enable_api_login_credentials$rand'>";
      echo __("Enable login with credentials")."</label>&nbsp;";
      Html::showToolTip(__("Allow to login to API and get a session token with user credentials"));
      echo "</td>";
      echo "<td>";
      Dropdown::showYesNo("enable_api_login_credentials", $CFG_GLPI["enable_api_login_credentials"], -1, ['rand' => $rand]);
      echo "</td>";
      echo "<td><label for='dropdown_enable_api_login_external_token$rand'>";
      echo __("Enable login with external token")."</label>&nbsp;";
      Html::showToolTip(__("Allow to login to API and get a session token with user external token. See Remote access key in user Settings tab "));
      echo "</td>";
      echo "<td>";
      Dropdown::showYesNo("enable_api_login_external_token", $CFG_GLPI["enable_api_login_external_token"], -1, ['rand' => $rand]);
      echo "</td>";
      echo "</tr>";

      echo "<tr class='tab_bg_2'><td colspan='4' class='center'>";
      echo "<input type='submit' name='update' class='submit' value=\""._sx('button', 'Save')."\">";
      echo "<br><br><br>";
      echo "</td></tr>";

      echo "</table>";
      Html::closeForm();

      echo "<table class='tab_cadre_fixe'>";
      echo "<tr><td>";
      echo "<hr>";
      $buttons = [
         'apiclient.form.php' => __('Add API client'),
      ];
      Html::displayTitle("",
                         self::getTypeName(Session::getPluralNumber()),
                         "",
                         $buttons);
      Search::show("APIClient");
      echo "</td></tr>";
      echo "</table></div>";
   }


   /**
    * Print the config form for connections
    *
    * @return void
   **/
   function showFormHelpdesk() {
      global $CFG_GLPI;

      if (!self::canView()) {
         return;
      }

      $rand = mt_rand();
      $canedit = Config::canUpdate();
      if ($canedit) {
         echo "<form name='form' action=\"".Toolbox::getItemTypeFormURL(__CLASS__)."\" method='post'>";
      }
      echo "<div class='center spaced' id='tabsbody'>";
      echo "<table class='tab_cadre_fixe'>";

      echo "<tr><th colspan='4'>" . __('Assistance') . "</th></tr>";

      echo "<tr class='tab_bg_2'>";
      echo "<td width='30%'><label for='dropdown_time_step$rand'>" . __('Step for the hours (minutes)') . "</label></td>";
      echo "<td width='20%'>";
      Dropdown::showNumber('time_step', ['value' => $CFG_GLPI["time_step"],
                                         'min'   => 30,
                                         'max'   => 60,
                                         'step'  => 30,
                                         'toadd' => [1  => 1,
                                                     5  => 5,
                                                     10 => 10,
                                                     15 => 15,
                                                     20 => 20],
                                         'rand'  => $rand]);
      echo "</td>";
      echo "<td width='30%'><label for='dropdown_planning_begin$rand'>" .__('Limit of the schedules for planning') . "</label></td>";
      echo "<td width='20%'>";
      Dropdown::showHours('planning_begin', ['value' => $CFG_GLPI["planning_begin"], 'rand' => $rand]);
      echo "&nbsp;<label for='dropdown_planning_end$rand'>-></label>&nbsp;";
      Dropdown::showHours('planning_end', ['value' => $CFG_GLPI["planning_end"], 'rand' => $rand]);
      echo "</td></tr>";

      echo "<tr class='tab_bg_2'>";
      echo "<td><label for='dropdown_default_mailcollector_filesize_max$rand'>".__('Default file size limit imported by the mails receiver')."</label></td><td>";
      MailCollector::showMaxFilesize('default_mailcollector_filesize_max',
                                     $CFG_GLPI["default_mailcollector_filesize_max"],
                                     $rand);
      echo "</td>";

      echo "<td><label for='dropdown_documentcategories_id_forticket$rand'>" . __('Default heading when adding a document to a ticket') . "</label></td><td>";
      DocumentCategory::dropdown(['value' => $CFG_GLPI["documentcategories_id_forticket"],
                                  'name'  => "documentcategories_id_forticket",
                                  'rand'  => $rand]);
      echo "</td></tr>";
      echo "<tr class='tab_bg_2'><td><label for='dropdown_default_software_helpdesk_visible$rand'>" . __('By default, a software may be linked to a ticket') . "</label></td><td>";
      Dropdown::showYesNo("default_software_helpdesk_visible",
                          $CFG_GLPI["default_software_helpdesk_visible"],
                          -1,
                          ['rand' => $rand]);
      echo "</td>";

      echo "<td><label for='dropdown_keep_tickets_on_delete$rand'>" . __('Keep tickets when purging hardware in the inventory') . "</label></td><td>";
      Dropdown::showYesNo("keep_tickets_on_delete", $CFG_GLPI["keep_tickets_on_delete"], -1, ['rand' => $rand]);
      echo "</td></tr><tr class='tab_bg_2'><td><label for='dropdown_use_check_pref$rand'>".__('Show personnal information in new ticket form (simplified interface)');
      echo "</label></td>";
      echo "<td>";
      Dropdown::showYesNo('use_check_pref', $CFG_GLPI['use_check_pref'], -1, ['rand' => $rand]);
      echo "</td>";

      echo "<td><label for='dropdown_use_anonymous_helpdesk$rand'>" .__('Allow anonymous ticket creation (helpdesk.receiver)') . "</label></td><td>";
      Dropdown::showYesNo("use_anonymous_helpdesk", $CFG_GLPI["use_anonymous_helpdesk"], -1, ['rand' => $rand]);
      echo "</td></tr><tr class='tab_bg_2'><td><label for='dropdown_use_anonymous_followups$rand'>" . __('Allow anonymous followups (receiver)') . "</label></td><td>";
      Dropdown::showYesNo("use_anonymous_followups", $CFG_GLPI["use_anonymous_followups"], -1, ['rand' => $rand]);
      echo "</td><td colspan='2'></td></tr>";

      echo "</table>";

      echo "<table class='tab_cadre_fixe'>";
      echo "<tr><th colspan='7'>" . __('Matrix of calculus for priority');
      echo "<input type='hidden' name='_matrix' value='1'></th></tr>";

      echo "<tr class='tab_bg_2'>";
      echo "<td class='b right' colspan='2'>".__('Impact')."</td>";

      $isimpact = [];
      for ($impact=5; $impact>=1; $impact--) {
         echo "<td class='center'>".Ticket::getImpactName($impact).'<br>';

         if ($impact==3) {
            $isimpact[3] = 1;
            echo "<input type='hidden' name='_impact_3' value='1'>";

         } else {
            $isimpact[$impact] = (($CFG_GLPI['impact_mask']&(1<<$impact)) >0);
            Dropdown::showYesNo("_impact_${impact}", $isimpact[$impact]);
         }
         echo "</td>";
      }
      echo "</tr>";

      echo "<tr class='tab_bg_1'>";
      echo "<td class='b' colspan='2'>".__('Urgency')."</td>";

      for ($impact=5; $impact>=1; $impact--) {
         echo "<td>&nbsp;</td>";
      }
      echo "</tr>";

      $isurgency = [];
      for ($urgency=5; $urgency>=1; $urgency--) {
         echo "<tr class='tab_bg_1'>";
         echo "<td>".Ticket::getUrgencyName($urgency)."&nbsp;</td>";
         echo "<td>";

         if ($urgency==3) {
            $isurgency[3] = 1;
            echo "<input type='hidden' name='_urgency_3' value='1'>";

         } else {
            $isurgency[$urgency] = (($CFG_GLPI['urgency_mask']&(1<<$urgency)) >0);
            Dropdown::showYesNo("_urgency_${urgency}", $isurgency[$urgency]);
         }
         echo "</td>";

         for ($impact=5; $impact>=1; $impact--) {
            $pri = round(($urgency+$impact)/2);

            if (isset($CFG_GLPI['priority_matrix'][$urgency][$impact])) {
               $pri = $CFG_GLPI['priority_matrix'][$urgency][$impact];
            }

            if ($isurgency[$urgency] && $isimpact[$impact]) {
               $bgcolor=$_SESSION["glpipriority_$pri"];
               echo "<td class='center' bgcolor='$bgcolor'>";
               Ticket::dropdownPriority(['value' => $pri,
                                              'name'  => "_matrix_${urgency}_${impact}"]);
               echo "</td>";
            } else {
               echo "<td><input type='hidden' name='_matrix_${urgency}_${impact}' value='$pri'>
                     </td>";
            }
         }
         echo "</tr>\n";
      }
      if ($canedit) {
         echo "<tr class='tab_bg_2'>";
         echo "<td colspan='7' class='center'>";
         echo "<input type='submit' name='update' class='submit' value=\""._sx('button', 'Save')."\">";
         echo "</td></tr>";
      }

      echo "</table></div>";
      Html::closeForm();
   }


   /**
    * Print the config form for default user prefs
    *
    * @param $data array containing datas
    * (CFG_GLPI for global config / glpi_users fields for user prefs)
    *
    * @return void
   **/
   function showFormUserPrefs($data = []) {
      global $CFG_GLPI;

      $oncentral = (Session::getCurrentInterface() == "central");
      $userpref  = false;
      $url       = Toolbox::getItemTypeFormURL(__CLASS__);
      $rand      = mt_rand();

      $canedit = Config::canUpdate();
      $canedituser = Session::haveRight('personalization', UPDATE);
      if (array_key_exists('last_login', $data)) {
         $userpref = true;
         if ($data["id"] === Session::getLoginUserID()) {
            $url  = $CFG_GLPI['root_doc']."/front/preference.php";
         } else {
            $url  = User::getFormURL();
         }
      }

      if ((!$userpref && $canedit) || ($userpref && $canedituser)) {
         echo "<form name='form' action='$url' method='post'>";
      }

      // Only set id for user prefs
      if ($userpref) {
         echo "<input type='hidden' name='id' value='".$data['id']."'>";
      }
      echo "<div class='center' id='tabsbody'>";
      echo "<table class='tab_cadre_fixe'>";

      echo "<tr><th colspan='4'>" . __('Personalization') . "</th></tr>";

      echo "<tr class='tab_bg_2'>";
      echo "<td width='30%'><label for='dropdown_language$rand'>" . ($userpref?__('Language'):__('Default language')) . "</label></td>";
      echo "<td width='20%'>";
      if (Config::canUpdate()
          || !GLPI_DEMO_MODE) {
         Dropdown::showLanguages("language", ['value' => $data["language"], 'rand' => $rand]);
      } else {
         echo "&nbsp;";
      }

      echo "<td width='30%'><label for='dropdown_date_format$rand'>" . __('Date format') ."</label></td>";
      echo "<td width='20%'>";
      Dropdown::showFromArray('date_format', Toolbox::phpDateFormats(), ['value' => $data["date_format"], 'rand' => $rand]);
      echo "</td></tr>";

      echo "<tr class='tab_bg_2'>";
      echo "<td><label for='dropdown_names_format$rand'>".__('Display order of surnames firstnames')."</label></td><td>";
      $values = [User::REALNAME_BEFORE  => __('Surname, First name'),
                 User::FIRSTNAME_BEFORE => __('First name, Surname')];
      Dropdown::showFromArray('names_format', $values, ['value' => $data["names_format"], 'rand' => $rand]);
      echo "</td>";
      echo "<td><label for='dropdown_number_format$rand'>" .__('Number format') . "</label></td>";
      $values = [0 => '1 234.56',
                 1 => '1,234.56',
                 2 => '1 234,56',
                 3 => '1234.56',
                 4 => '1234,56'];
      echo "<td>";
      Dropdown::showFromArray('number_format', $values, ['value' => $data["number_format"], 'rand' => $rand]);
      echo "</td></tr>";

      echo "<tr class='tab_bg_2'>";
      echo "<td><label for='dropdown_list_limit$rand'>" . __('Results to display by page')."</label></td><td>";
      // Limit using global config
      $value = (($data['list_limit'] < $CFG_GLPI['list_limit_max'])
                ? $data['list_limit'] : $CFG_GLPI['list_limit_max']);
      Dropdown::showNumber('list_limit', ['value' => $value,
                                          'min'   => 5,
                                          'max'   => $CFG_GLPI['list_limit_max'],
                                          'step'  => 5,
                                          'rand'  => $rand]);
      echo "</td>";
      echo "<td><label for='dropdown_backcreated$rand'>".__('Go to created item after creation')."</label></td>";
      echo "<td>";
      Dropdown::showYesNo("backcreated", $data["backcreated"], -1, ['rand' => $rand]);
      echo "</td>";

      echo "</tr>";

      echo "<tr class='tab_bg_2'>";
      if ($oncentral) {
         echo "<td><label for='dropdown_use_flat_dropdowntree$rand'>" . __('Display the complete name in tree dropdowns') . "</label></td><td>";
         Dropdown::showYesNo('use_flat_dropdowntree', $data["use_flat_dropdowntree"], -1, ['rand' => $rand]);
         echo "</td>";
      } else {
         echo "<td colspan='2'>&nbsp;</td>";
      }

      if (!$userpref
          || ($CFG_GLPI['show_count_on_tabs'] != -1)) {
         echo "<td><label for='dropdown_show_count_on_tabs$rand'>".__('Display counters')."</label></td><td>";

         $values = [0 => __('No'),
                    1 => __('Yes')];

         if (!$userpref) {
            $values[-1] = __('Never');
         }
         Dropdown::showFromArray('show_count_on_tabs', $values,
                                 ['value' => $data["show_count_on_tabs"], 'rand' => $rand]);
         echo "</td>";
      } else {
         echo "<td colspan='2'>&nbsp;</td>";
      }
      echo "</tr>";

      echo "<tr class='tab_bg_2'>";
      if ($oncentral) {
         echo "<td><label for='dropdown_is_ids_visible$rand'>" . __('Show GLPI ID') . "</label></td><td>";
         Dropdown::showYesNo("is_ids_visible", $data["is_ids_visible"], -1, ['rand' => $rand]);
         echo "</td>";
      } else {
         echo "<td colspan='2'></td>";
      }

      echo "<td><label for='dropdown_keep_devices_when_purging_item$rand'>" . __('Keep devices when purging an item') . "</label></td><td>";
      Dropdown::showYesNo('keep_devices_when_purging_item',
                          $data['keep_devices_when_purging_item'],
                          -1,
                          ['rand' => $rand]);
      echo "</td>";
      echo "</tr>";

      echo "<tr class='tab_bg_2'>";
      echo "<td><label for='dropdown_notification_to_myself$rand'>" . __('Notifications for my changes') . "</label></td><td>";
      Dropdown::showYesNo("notification_to_myself", $data["notification_to_myself"], -1, ['rand' => $rand]);
      echo "</td>";
      if ($oncentral) {
         echo "<td><label for='dropdown_display_count_on_home$rand'>".__('Results to display on home page')."</label></td><td>";
         Dropdown::showNumber('display_count_on_home',
                              ['value' => $data['display_count_on_home'],
                               'min'   => 0,
                               'max'   => 30,
                               'rand'  => $rand]);
         echo "</td>";
      } else {
         echo "<td colspan='2'>&nbsp;</td>";
      }
      echo "</tr>";

      echo "<tr class='tab_bg_2'>";
      echo "<td><label for='dropdown_pdffont$rand'>" . __('PDF export font') . "</label></td><td>";
      Dropdown::showFromArray("pdffont", GLPIPDF::getFontList(),
                              ['value' => $data["pdffont"],
                               'width' => 200,
                               'rand'  => $rand]);
      echo "</td>";

      echo "<td><label for='dropdown_csv_delimiter$rand'>".__('CSV delimiter')."</label></td><td>";
      $values = [';' => ';',
                 ',' => ','];
      Dropdown::showFromArray('csv_delimiter', $values, ['value' => $data["csv_delimiter"], 'rand' => $rand]);

      echo "</td>";
      echo "</tr>";

      echo "<tr class='tab_bg_2'>";
      echo "<td><label for='theme-selector'>" . __("Color palette") . "</label></td><td>";
      echo Html::select(
         'palette',
         $this->getPalettes(),
         [
            'id'        => 'theme-selector',
            'selected'  => $data['palette']
         ]
      );
      echo Html::scriptBlock("
         function formatThemes(theme) {
             if (!theme.id) {
                return theme.text;
             }

             return $('<span></span>').html('<img src=\'../css/palettes/previews/' + theme.text.toLowerCase() + '.png\'/>'
                      + '&nbsp;' + theme.text);
         }
         $(\"#theme-selector\").select2({
             templateResult: formatThemes,
             templateSelection: formatThemes,
             width: '100%',
             escapeMarkup: function(m) { return m; }
         });
         $('label[for=theme-selector]').on('click', function(){ $('#theme-selector').select2('open'); });
      ");
      echo "</td>";
      echo "<td><label for='layout-selector'>" . __('Layout')."</label></td><td>";

      $layout_options = [
         'lefttab' => __("Tabs on left"),
         'classic' => __("Classic view"),
         'vsplit'  => __("Vertical split")
      ];

      echo Html::select(
         'layout',
         $layout_options,
         [
            'id'        => 'layout-selector',
            'selected'  => $data['layout']
         ]
      );

      echo Html::scriptBlock("
         function formatLayout(layout) {
             if (!layout.id) {
                return layout.text;
             }
             return $('<span></span>').html('<img src=\'../pics/layout_' + layout.id.toLowerCase() + '.png\'/>'
                      + '&nbsp;' + layout.text);
         }
         $(\"#layout-selector\").select2({
             dropdownAutoWidth: true,
             templateResult: formatLayout,
             templateSelection: formatLayout
         });
         $('label[for=layout-selector]').on('click', function(){ $('#layout-selector').select2('open'); });
      ");
      echo "</select>";
      echo "</td>";
      echo "</tr>";

      echo "<tr class='tab_bg_2'><td><label for='dropdown_highcontrast_css$rand'>".__('Enable high contrast')."</label></td>";
      echo "<td>";
      Dropdown::showYesNo('highcontrast_css', $data['highcontrast_css'], -1, ['rand' => $rand]);
      echo "</td>";
      echo "<td colspan='2'>";
      echo "</td></tr>";

      if ($oncentral) {
         echo "<tr class='tab_bg_1'><th colspan='4'>".__('Assistance')."</th></tr>";

         echo "<tr class='tab_bg_2'>";
         echo "<td><label for='dropdown_followup_private$rand'>".__('Private followups by default')."</label></td><td>";
         Dropdown::showYesNo("followup_private", $data["followup_private"], -1, ['rand' => $rand]);
         echo "</td><td><label for='dropdown_show_jobs_at_login$rand'>". __('Show new tickets on the home page') . "</label></td><td>";
         if (Session::haveRightsOr("ticket",
                                   [Ticket::READMY, Ticket::READALL, Ticket::READASSIGN])) {
            Dropdown::showYesNo("show_jobs_at_login", $data["show_jobs_at_login"], -1, ['rand' => $rand]);
         } else {
            echo Dropdown::getYesNo(0);
         }
         echo " </td></tr>";

         echo "<tr class='tab_bg_2'><td><label for='dropdown_task_private$rand'>" . __('Private tasks by default') . "</label></td><td>";
         Dropdown::showYesNo("task_private", $data["task_private"], -1, ['rand' => $rand]);
         echo "</td><td><label for='dropdown_default_requesttypes_id$rand'>" . __('Request sources by default') . "</label></td><td>";
         RequestType::dropdown([
            'value'      => $data["default_requesttypes_id"],
            'name'       => "default_requesttypes_id",
            'condition'  => ['is_active' => 1, 'is_ticketheader' => 1],
            'rand'       => $rand
         ]);
         echo "</td></tr>";

         echo "<tr class='tab_bg_2'><td><label for='dropdown_task_state$rand'>" . __('Tasks state by default') . "</label></td><td>";
         Planning::dropdownState("task_state", $data["task_state"], true, ['rand' => $rand]);
         echo "</td><td><label for='dropdown_refresh_ticket_list$rand'>" . __('Automatically refresh the list of tickets (minutes)') . "</label></td><td>";
         Dropdown::showNumber('refresh_ticket_list', ['value' => $data["refresh_ticket_list"],
                                                      'min'   => 1,
                                                      'max'   => 30,
                                                      'step'  => 1,
                                                      'toadd' => [0 => __('Never')],
                                                      'rand'  => $rand]);
         echo "</td></tr>";

         echo "<tr class='tab_bg_2'><td><label for='dropdown_set_default_tech$rand'>".__('Pre-select me as a technician when creating a ticket').
              "</label></td><td>";
         if (!$userpref || Session::haveRight('ticket', Ticket::OWN)) {
            Dropdown::showYesNo("set_default_tech", $data["set_default_tech"], -1, ['rand' => $rand]);
         } else {
            echo Dropdown::getYesNo(0);
         }
         echo "</td><td><label for='dropdown_set_default_requester$rand'>" . __('Pre-select me as a requester when creating a ticket') . "</label></td><td>";
         if (!$userpref || Session::haveRight('ticket', CREATE)) {
            Dropdown::showYesNo("set_default_requester", $data["set_default_requester"], -1, ['rand' => $rand]);
         } else {
            echo Dropdown::getYesNo(0);
         }
         echo "</td></tr>";

         echo "<tr class='tab_bg_2'>";
         echo "<td>" . __('Priority colors') . "</td>";
         echo "<td colspan='3'>";

         echo "<table><tr>";
         echo "<td><label for='dropdown_priority_1$rand'>1</label>&nbsp;";
         Html::showColorField('priority_1', ['value' => $data["priority_1"], 'rand' => $rand]);
         echo "</td>";
         echo "<td><label for='dropdown_priority_2$rand'>2</label>&nbsp;";
         Html::showColorField('priority_2', ['value' => $data["priority_2"], 'rand' => $rand]);
         echo "</td>";
         echo "<td><label for='dropdown_priority_3$rand'>3</label>&nbsp;";
         Html::showColorField('priority_3', ['value' => $data["priority_3"], 'rand' => $rand]);
         echo "</td>";
         echo "<td><label for='dropdown_priority_4$rand'>4</label>&nbsp;";
         Html::showColorField('priority_4', ['value' => $data["priority_4"], 'rand' => $rand]);
         echo "</td>";
         echo "<td><label for='dropdown_priority_5$rand'>5</label>&nbsp;";
         Html::showColorField('priority_5', ['value' => $data["priority_5"], 'rand' => $rand]);
         echo "</td>";
         echo "<td><label for='dropdown_priority_6$rand'>6</label>&nbsp;";
         Html::showColorField('priority_6', ['value' => $data["priority_6"], 'rand' => $rand]);
         echo "</td>";
         echo "</tr></table>";

         echo "</td></tr>";
      }

      echo "<tr><th colspan='4'>".__('Due date progression')."</th></tr>";

      echo "<tr class='tab_bg_1'>".
           "<td>".__('OK state color')."</td>";
      echo "<td>";
      Html::showColorField('duedateok_color', ['value' => $data["duedateok_color"]]);
      echo "</td><td colspan='2'>&nbsp;</td></tr>";

      echo "<tr class='tab_bg_1'>";
      echo "<td>".__('Warning state color')."</td>";
      echo "<td>";
      Html::showColorField('duedatewarning_color', ['value' => $data["duedatewarning_color"]]);
      echo "</td>";
      echo "<td>".__('Warning state threshold')."</td>";
      echo "<td>";
      Dropdown::showNumber("duedatewarning_less", ['value' => $data['duedatewarning_less']]);
      $elements = ['%'     => '%',
                        'hours' => _n('Hour', 'Hours', Session::getPluralNumber()),
                        'days'  => _n('Day', 'Days', Session::getPluralNumber())];
      echo "&nbsp;";
      Dropdown::showFromArray("duedatewarning_unit", $elements,
                              ['value' => $data['duedatewarning_unit']]);
      echo "</td></tr>";

      echo "<tr class='tab_bg_1'>".
           "<td>".__('Critical state color')."</td>";
      echo "<td>";
      Html::showColorField('duedatecritical_color', ['value' => $data["duedatecritical_color"]]);
      echo "</td>";
      echo "<td>".__('Critical state threshold')."</td>";
      echo "<td>";
      Dropdown::showNumber("duedatecritical_less", ['value' => $data['duedatecritical_less']]);
      echo "&nbsp;";
      $elements = ['%'    => '%',
                       'hours' => _n('Hour', 'Hours', Session::getPluralNumber()),
                       'days'  => _n('Day', 'Days', Session::getPluralNumber())];
      Dropdown::showFromArray("duedatecritical_unit", $elements,
                              ['value' => $data['duedatecritical_unit']]);
      echo "</td></tr>";

      if ($oncentral && $CFG_GLPI["lock_use_lock_item"]) {
         echo "<tr class='tab_bg_1'><th colspan='4' class='center b'>".__('Item locks')."</th></tr>";

         echo "<tr class='tab_bg_2'>";
         echo "<td>" . __('Auto-lock Mode') . "</td><td>";
         Dropdown::showYesNo("lock_autolock_mode", $data["lock_autolock_mode"]);
         echo "</td><td>". __('Direct Notification (requester for unlock will be the notification sender)').
              "</td><td>";
         Dropdown::showYesNo("lock_directunlock_notification", $data["lock_directunlock_notification"]);
         echo "</td></tr>";
      }

      if ((!$userpref && $canedit) || ($userpref && $canedituser)) {
         echo "<tr class='tab_bg_2'>";
         echo "<td colspan='4' class='center'>";
         echo "<input type='submit' name='update' class='submit' value=\""._sx('button', 'Save')."\">";
         echo "</td></tr>";
      }

      echo "</table></div>";
      Html::closeForm();
   }


   /**
    * Display security checks on password
    *
    * @param $field string id of the field containing password to check (default 'password')
    *
    * @since 0.84
   **/
   static function displayPasswordSecurityChecks($field = 'password') {
      global $CFG_GLPI;

      $needs = [];

      if ($CFG_GLPI["use_password_security"]) {
         printf(__('%1$s: %2$s'), __('Password minimum length'),
                   "<span id='password_min_length' class='red'>".$CFG_GLPI['password_min_length'].
                   "</span>");
      }

      echo "<script type='text/javascript' >\n";
      echo "function passwordCheck() {\n";
      if ($CFG_GLPI["use_password_security"]) {
         echo "var pwd = ".Html::jsGetElementbyID($field).";";
         echo "if (pwd.val().length < ".$CFG_GLPI['password_min_length'].") {
               ".Html::jsGetElementByID('password_min_length').".addClass('red');
               ".Html::jsGetElementByID('password_min_length').".removeClass('green');
         } else {
               ".Html::jsGetElementByID('password_min_length').".addClass('green');
               ".Html::jsGetElementByID('password_min_length').".removeClass('red');
         }";
         if ($CFG_GLPI["password_need_number"]) {
            $needs[] = "<span id='password_need_number' class='red'>".__('Digit')."</span>";
            echo "var numberRegex = new RegExp('[0-9]', 'g');
            if (false == numberRegex.test(pwd.val())) {
                  ".Html::jsGetElementByID('password_need_number').".addClass('red');
                  ".Html::jsGetElementByID('password_need_number').".removeClass('green');
            } else {
                  ".Html::jsGetElementByID('password_need_number').".addClass('green');
                  ".Html::jsGetElementByID('password_need_number').".removeClass('red');
            }";
         }
         if ($CFG_GLPI["password_need_letter"]) {
            $needs[] = "<span id='password_need_letter' class='red'>".__('Lowercase')."</span>";
            echo "var letterRegex = new RegExp('[a-z]', 'g');
            if (false == letterRegex.test(pwd.val())) {
                  ".Html::jsGetElementByID('password_need_letter').".addClass('red');
                  ".Html::jsGetElementByID('password_need_letter').".removeClass('green');
            } else {
                  ".Html::jsGetElementByID('password_need_letter').".addClass('green');
                  ".Html::jsGetElementByID('password_need_letter').".removeClass('red');
            }";
         }
         if ($CFG_GLPI["password_need_caps"]) {
            $needs[] = "<span id='password_need_caps' class='red'>".__('Uppercase')."</span>";
            echo "var capsRegex = new RegExp('[A-Z]', 'g');
            if (false == capsRegex.test(pwd.val())) {
                  ".Html::jsGetElementByID('password_need_caps').".addClass('red');
                  ".Html::jsGetElementByID('password_need_caps').".removeClass('green');
            } else {
                  ".Html::jsGetElementByID('password_need_caps').".addClass('green');
                  ".Html::jsGetElementByID('password_need_caps').".removeClass('red');
            }";
         }
         if ($CFG_GLPI["password_need_symbol"]) {
            $needs[] = "<span id='password_need_symbol' class='red'>".__('Symbol')."</span>";
            echo "var capsRegex = new RegExp('[^a-zA-Z0-9_]', 'g');
            if (false == capsRegex.test(pwd.val())) {
                  ".Html::jsGetElementByID('password_need_symbol').".addClass('red');
                  ".Html::jsGetElementByID('password_need_symbol').".removeClass('green');
            } else {
                  ".Html::jsGetElementByID('password_need_symbol').".addClass('green');
                  ".Html::jsGetElementByID('password_need_symbol').".removeClass('red');
            }";
         }
      }
      echo "}";
      echo '</script>';
      if (count($needs)) {
         echo "<br>";
         printf(__('%1$s: %2$s'), __('Password must contains'), implode(', ', $needs));
      }
   }


   /**
    * Validate password based on security rules
    *
    * @since 0.84
    *
    * @param $password  string   password to validate
    * @param $display   boolean  display errors messages? (true by default)
    *
    * @throws PasswordTooWeakException when $display is false and the password does not matches the requirements
    *
    * @return boolean is password valid?
   **/
   static function validatePassword($password, $display = true) {
      global $CFG_GLPI;

      $ok = true;
      $exception = new PasswordTooWeakException();
      if ($CFG_GLPI["use_password_security"]) {
         if (Toolbox::strlen($password) < $CFG_GLPI['password_min_length']) {
            $ok = false;
            if ($display) {
               Session::addMessageAfterRedirect(__('Password too short!'), false, ERROR);
            } else {
               $exception->addMessage(__('Password too short!'));
            }
         }
         if ($CFG_GLPI["password_need_number"]
             && !preg_match("/[0-9]+/", $password)) {
            $ok = false;
            if ($display) {
               Session::addMessageAfterRedirect(__('Password must include at least a digit!'),
                                                false, ERROR);
            } else {
               $exception->addMessage(__('Password must include at least a digit!'));
            }
         }
         if ($CFG_GLPI["password_need_letter"]
             && !preg_match("/[a-z]+/", $password)) {
            $ok = false;
            if ($display) {
               Session::addMessageAfterRedirect(__('Password must include at least a lowercase letter!'),
                                                false, ERROR);
            } else {
               $exception->addMessage(__('Password must include at least a lowercase letter!'));
            }
         }
         if ($CFG_GLPI["password_need_caps"]
             && !preg_match("/[A-Z]+/", $password)) {
            $ok = false;
            if ($display) {
               Session::addMessageAfterRedirect(__('Password must include at least a uppercase letter!'),
                                                false, ERROR);
            } else {
               $exception->addMessage(__('Password must include at least a uppercase letter!'));
            }
         }
         if ($CFG_GLPI["password_need_symbol"]
             && !preg_match("/\W+/", $password)) {
            $ok = false;
            if ($display) {
               Session::addMessageAfterRedirect(__('Password must include at least a symbol!'),
                                                false, ERROR);
            } else {
               $exception->addMessage(__('Password must include at least a symbol!'));
            }
         }

      }
      if (!$ok && !$display) {
         throw $exception;
      }
      return $ok;
   }


   /**
    * Display a report about system performance
    * - opcode cache (opcache)
    * - user data cache (apcu / apcu-bc)
    *
    * @since 9.1
   **/
   function showPerformanceInformations() {
      global $CONTAINER;

      $cache_storage = $CONTAINER->get('application_cache')->getStorage();

      if (!Config::canUpdate()) {
         return false;
      }

      echo "<div class='center' id='tabsbody'>";
      echo "<table class='tab_cadre_fixe'>";

      echo "<tr><th colspan='4'>" . __('PHP opcode cache') . "</th></tr>";
      $ext = 'Zend OPcache';
      if (extension_loaded($ext) && ($info = opcache_get_status(false))) {
         $msg = sprintf(__s('%s extension is installed'), $ext);
         echo "<tr><td>" . sprintf(__('The "%s" extension is installed'), $ext) . "</td>
               <td>" . phpversion($ext) . "</td>
               <td></td>
               <td class='icons_block'><i class='fa fa-check-circle ok' title='$msg'><span class='sr-only'>$msg</span></td></tr>";

         // Memory
         $used = $info['memory_usage']['used_memory'];
         $free = $info['memory_usage']['free_memory'];
         $rate = round(100.0 * $used / ($used + $free));
         $max  = Toolbox::getSize($used + $free);
         $used = Toolbox::getSize($used);
         echo "<tr><td>" . __('Memory') . "</td>
               <td>" . sprintf(__('%1$s / %2$s'), $used, $max) . "</td><td>";
         Html::displayProgressBar('100', $rate, ['simple'       => true,
                                                      'forcepadding' => false]);

         $class   = 'info-circle missing';
         $msg     = sprintf(__s('%1$ss memory usage is too low or too high'), $ext);
         if ($rate > 5 && $rate < 75) {
            $class   = 'check-circle ok';
            $msg     = sprintf(__s('%1$s memory usage is correct'), $ext);
         }
         echo "</td><td class='icons_block'><i title='$msg' class='fa fa-$class'></td></tr>";

         // Hits
         $hits = $info['opcache_statistics']['hits'];
         $miss = $info['opcache_statistics']['misses'];
         $max  = $hits+$miss;
         $rate = round($info['opcache_statistics']['opcache_hit_rate']);
         echo "<tr><td>" . __('Hits rate') . "</td>
               <td>" . sprintf(__('%1$s / %2$s'), $hits, $max) . "</td><td>";
         Html::displayProgressBar('100', $rate, ['simple'       => true,
                                                      'forcepadding' => false]);

         $class   = 'info-circle missing';
         $msg     = sprintf(__s('%1$ss hits rate is low'), $ext);
         if ($rate > 90) {
            $class   = 'check-circle ok';
            $msg     = sprintf(__s('%1$s hits rate is correct'), $ext);
         }
         echo "</td><td class='icons_block'><i title='$msg' class='fa fa-$class'></td></tr>";

         // Restart (1 seems ok, can happen)
         $max = $info['opcache_statistics']['oom_restarts'];
         echo "<tr><td>" . __('Out of memory restart') . "</td>
               <td>$max</td><td>";

         $class   = 'info-circle missing';
         $msg     = sprintf(__s('%1$ss restart rate is too high'), $ext);
         if ($max < 2) {
            $class   = 'check-circle ok';
            $msg     = sprintf(__s('%1$s restart rate is correct'), $ext);
         }
         echo "</td><td class='icons_block'><i title='$msg' class='fa fa-$class'></td></tr>";

         if ($_SESSION['glpi_use_mode'] == Session::DEBUG_MODE) {
            echo "<tr><td></td><td colspan='3'>";
            echo "<a class='vsubmit' href='config.form.php?reset_opcache=1'>";
            echo __('Reset');
            echo "</a></td></tr>\n";
         }
      } else {
         $msg = sprintf(__s('%s extension is not present'), $ext);
         echo "<tr><td colspan='3'>" . sprintf(__('Installing and enabling the "%s" extension may improve GLPI performance'), $ext) . "</td>
               <td class='icons_block'><i class='fa fa-info-circle missing' title='$msg'></i><span class='sr-only'>$msg</span></td></tr>";
      }

      echo "<tr><th colspan='4'>" . __('User data cache') . "</th></tr>";
      $ext = strtolower(get_class($cache_storage));
      $ext = substr($ext, strrpos($ext, '\\')+1);
      if (in_array($ext, ['apcu', 'memcache', 'memcached', 'wincache', 'redis'])) {
         $msg = sprintf(__s('The "%s" cache extension is installed'), $ext);
      } else {
         $msg = sprintf(__s('"%s" cache system is used'), $ext);
      }
      echo "<tr><td>" . $msg . "</td>
            <td>" . phpversion($ext) . "</td>
            <td></td>
            <td class='icons_block'><i class='fa fa-check-circle ok' title='$msg'></i><span class='sr-only'>$msg</span></td></tr>";

      if ($ext != 'filesystem' && $cache_storage instanceof AvailableSpaceCapableInterface && $cache_storage instanceof TotalSpaceCapableInterface) {
         $free = $cache_storage->getAvailableSpace();
         $max  = $cache_storage->getTotalSpace();
         $used = $max - $free;
         $rate = round(100.0 * $used / $max);
         $max  = Toolbox::getSize($max);
         $used = Toolbox::getSize($used);

         echo "<tr><td>" . __('Memory') . "</td>
         <td>" . sprintf(__('%1$s / %2$s'), $used, $max) . "</td><td>";
         Html::displayProgressBar('100', $rate, ['simple'       => true,
                                                 'forcepadding' => false]);
         $class   = 'info-circle missing';
         $msg     = sprintf(__s('%1$ss memory usage is too high'), $ext);
         if ($rate < 80) {
            $class   = 'check-circle ok';
            $msg     = sprintf(__s('%1$s memory usage is correct'), $ext);
         }
         echo "</td><td class='icons_block'><i title='$msg' class='fa fa-$class'></td></tr>";
      }

      if ($cache_storage instanceof FlushableInterface) {
         if ($_SESSION['glpi_use_mode'] == Session::DEBUG_MODE) {
            echo "<tr><td></td><td colspan='3'>";
            echo "<a class='vsubmit' href='config.form.php?reset_cache=1'>";
            echo __('Reset');
            echo "</a></td></tr>\n";
         }
      }

      echo "</table></div>\n";
   }

   /**
    * Display a HTML report about systeme information / configuration
   **/
   function showSystemInformations() {
      global $DB, $CFG_GLPI;

      if (!Config::canUpdate()) {
         return false;
      }

      $rand = mt_rand();

      echo "<div class='center' id='tabsbody'>";
      echo "<form name='form' action=\"".Toolbox::getItemTypeFormURL(__CLASS__)."\" method='post'>";
      echo "<table class='tab_cadre_fixe'>";
      echo "<tr><th colspan='4'>" . __('General setup') . "</th></tr>";

      echo "<tr class='tab_bg_2'>";
      echo "<td><label for='dropdown_event_loglevel$rand'>" . __('Log Level') . "</label></td><td>";

      $values = [
         1 => __('1- Critical (login error only)'),
         2 => __('2- Severe (not used)'),
         3 => __('3- Important (successful logins)'),
         4 => __('4- Notices (add, delete, tracking)'),
         5 => __('5- Complete (all)'),
      ];

      Dropdown::showFromArray('event_loglevel', $values,
                              ['value' => $CFG_GLPI["event_loglevel"], 'rand' => $rand]);
      echo "</td><td><label for='dropdown_cron_limit$rand'>".__('Maximal number of automatic actions (run by CLI)')."</label></td><td>";
      Dropdown::showNumber('cron_limit', ['value' => $CFG_GLPI["cron_limit"],
                                          'min'   => 1,
                                          'max'   => 30,
                                          'rand'  => $rand]);
      echo "</td></tr>";

      echo "<tr class='tab_bg_2'>";
      echo "<td><label for='dropdown_use_log_in_files$rand'>" . __('Logs in files (SQL, email, automatic action...)') . "</label></td><td>";
      Dropdown::showYesNo("use_log_in_files", $CFG_GLPI["use_log_in_files"], -1, ['rand' => $rand]);
      echo "</td><td><label for='dropdown__dbslave_status$rand'>" . _n('SQL replica', 'SQL replicas', 1) . "</label></td><td>";
      $active = DBConnection::isDBSlaveActive();
      Dropdown::showYesNo("_dbslave_status", $active, -1, ['rand' => $rand]);
      echo "</td></tr>";

      echo "<tr class='tab_bg_1'>";
      echo "<td colspan='4' class='center b'>".__('Password security policy');
      echo "</td></tr>";

      echo "<tr class='tab_bg_2'>";
      echo "<td><label for='dropdown_use_password_security$rand'>" . __('Password security policy validation') . "</label></td>";
      echo "<td>";
      Dropdown::showYesNo("use_password_security", $CFG_GLPI["use_password_security"], -1, ['rand' => $rand]);
      echo "</td>";
      echo "<td><label for='dropdown_password_min_length$rand'>" . __('Password minimum length') . "</label></td>";
      echo "<td>";
      Dropdown::showNumber('password_min_length', ['value' => $CFG_GLPI["password_min_length"],
                                                   'min'   => 4,
                                                   'max'   => 30,
                                                   'rand'  => $rand]);
      echo "</td>";
      echo "</tr>";

      echo "<tr class='tab_bg_2'>";
      echo "<td><label for='dropdown_password_need_number$rand'>" . __('Password need digit') . "</label></td>";
      echo "<td>";
      Dropdown::showYesNo("password_need_number", $CFG_GLPI["password_need_number"], -1, ['rand' => $rand]);
      echo "</td>";
      echo "<td><label for='dropdown_password_need_letter$rand'>" . __('Password need lowercase character') . "</label></td>";
      echo "<td>";
      Dropdown::showYesNo("password_need_letter", $CFG_GLPI["password_need_letter"], -1, ['rand' => $rand]);
      echo "</td>";
      echo "</tr>";

      echo "<tr class='tab_bg_2'>";
      echo "<td><label for='dropdown_password_need_caps$rand'>" . __('Password need uppercase character') . "</label></td>";
      echo "<td>";
      Dropdown::showYesNo("password_need_caps", $CFG_GLPI["password_need_caps"], -1, ['rand' => $rand]);
      echo "</td>";
      echo "<td><label for='dropdown_password_need_symbol$rand'>" . __('Password need symbol') . "</label></td>";
      echo "<td>";
      Dropdown::showYesNo("password_need_symbol", $CFG_GLPI["password_need_symbol"], -1, ['rand' => $rand]);
      echo "</td>";
      echo "</tr>";

      echo "<tr class='tab_bg_1'>";
      echo "<td colspan='4' class='center b'>".__('Maintenance mode');
      echo "</td></tr>";

      echo "<tr class='tab_bg_2'>";
      echo "<td><label for='dropdown_maintenance_mode$rand'>" . __('Maintenance mode') . "</label></td>";
      echo "<td>";
      Dropdown::showYesNo("maintenance_mode", $CFG_GLPI["maintenance_mode"], -1, ['rand' => $rand]);
      echo "</td>";
      //TRANS: Proxy port
      echo "<td><label for='maintenance_text'>" . __('Maintenance text') . "</label></td>";
      echo "<td>";
      echo "<textarea cols='70' rows='4' name='maintenance_text' id='maintenance_text'>".$CFG_GLPI["maintenance_text"];
      echo "</textarea>";
      echo "</td></tr>";

      echo "<tr class='tab_bg_1'>";
      echo "<td colspan='4' class='center b'>".__('Proxy configuration for upgrade check');
      echo "</td></tr>";

      echo "<tr class='tab_bg_2'>";
      echo "<td><label for='proxy_name'>" . __('Server') . "</label></td>";
      echo "<td><input type='text' name='proxy_name' id='proxy_name' value='".$CFG_GLPI["proxy_name"]."'></td>";
      //TRANS: Proxy port
      echo "<td><label for='proxy_port'>" . __('Port') . "</label></td>";
      echo "<td><input type='text' name='proxy_port' id='proxy_port' value='".$CFG_GLPI["proxy_port"]."'></td>";
      echo "</tr>";

      echo "<tr class='tab_bg_2'>";
      echo "<td><label for='proxy_user'>" . __('Login') . "</label></td>";
      echo "<td><input type='text' name='proxy_user' id='proxy_user' value='".$CFG_GLPI["proxy_user"]."'></td>";
      echo "<td><label for='proxy_passwd'>" . __('Password') . "</label></td>";
      echo "<td><input type='password' name='proxy_passwd' id='proxy_passwd' value='' autocomplete='off'>";
      echo "<br><input type='checkbox' name='_blank_proxy_passwd' id='_blank_proxy_passwd'><label for='_blank_proxy_passwd'>".__('Clear')."</label>";
      echo "</td></tr>";

      echo "<tr class='tab_bg_2'>";
      echo "<td colspan='4' class='center'>";
      echo "<input type='submit' name='update' class='submit' value=\""._sx('button', 'Save')."\">";
      echo "</td></tr>";

      echo "</table>";
      Html::closeForm();

      $width = 128;

      echo "<p>" . Telemetry::getViewLink() . "</p>";

      echo "<table class='tab_cadre_fixe'>";
      echo "<tr><th>". __('Information about system installation and configuration')."</th></tr>";

       $oldlang = $_SESSION['glpilanguage'];
       // Keep this, for some function call which still use translation (ex showAllReplicateDelay)
       Session::loadLanguage('en_GB');

      // No need to translate, this part always display in english (for copy/paste to forum)

      // Try to compute a better version for .git
      $ver = GLPI_VERSION;
      if (is_dir(GLPI_ROOT."/.git")) {
         $dir = getcwd();
         chdir(GLPI_ROOT);
         $returnCode = 1;
         /** @var array $output */
         $gitrev = @exec('git show --format="%h" --no-patch 2>&1', $output, $returnCode);
         $gitbranch = '';
         if (!$returnCode) {
            $gitbranch = @exec('git symbolic-ref --quiet --short HEAD || git rev-parse --short HEAD 2>&1', $output, $returnCode);
         }
         chdir($dir);
         if (!$returnCode) {
            $ver .= '-git-' .$gitbranch . '-' . $gitrev;
         }
      }
      echo "<tr class='tab_bg_1'><td><pre>[code]\n&nbsp;\n";
      echo "GLPI $ver (" . $CFG_GLPI['root_doc']." => " . GLPI_ROOT . ")\n";
      echo "Installation mode: " . GLPI_INSTALL_MODE . "\n";
      echo "\n</pre></td></tr>";

      echo "<tr><th>Server</th></tr>\n";
      echo "<tr class='tab_bg_1'><td><pre>\n&nbsp;\n";
      echo wordwrap("Operating system: ".php_uname()."\n", $width, "\n\t");
      $exts = get_loaded_extensions();
      sort($exts);
      echo wordwrap("PHP ".phpversion().' '.php_sapi_name()." (".implode(', ', $exts).")\n",
                    $width, "\n\t");
      $msg = "Setup: ";

      foreach (['max_execution_time', 'memory_limit', 'post_max_size', 'safe_mode',
                     'session.save_handler', 'upload_max_filesize'] as $key) {
         $msg .= $key.'="'.ini_get($key).'" ';
      }
      echo wordwrap($msg."\n", $width, "\n\t");

      $msg = 'Software: ';
      if (isset($_SERVER["SERVER_SOFTWARE"])) {
         $msg .= $_SERVER["SERVER_SOFTWARE"];
      }
      if (isset($_SERVER["SERVER_SIGNATURE"])) {
         $msg .= ' ('.Html::clean($_SERVER["SERVER_SIGNATURE"]).')';
      }
      echo wordwrap($msg."\n", $width, "\n\t");

      if (isset($_SERVER["HTTP_USER_AGENT"])) {
         echo "\t" . $_SERVER["HTTP_USER_AGENT"] . "\n";
      }

      foreach ($DB->getInfo() as $key => $val) {
         echo "$key: $val\n\t";
      }
      echo "\n";

      self::displayCheckExtensions(true);

      self::displayCheckDbEngine(true);

      self::displayCheckInnoDB(true);

      self::checkWriteAccessToDirs(true);
      toolbox::checkSELinux(true);

      echo "\n</pre></td></tr>";

      self::showLibrariesInformation();

      foreach ($CFG_GLPI["systeminformations_types"] as $type) {
         $tmp = new $type();
         $tmp->showSystemInformations($width);
      }

      Session::loadLanguage($oldlang);

      echo "<tr class='tab_bg_1'><td>[/code]\n</td></tr>";

      echo "<tr class='tab_bg_2'><th>". __('To copy/paste in your support request')."</th></tr>\n";

      echo "</table></div>\n";
   }


   /**
    * Retrieve full directory of a lib
    * @param  $libstring  object, class or function
    * @return string       the path or false
    *
    * @since 9.1
    */
   static function getLibraryDir($libstring) {
      if (is_object($libstring)) {
         return realpath(dirname((new ReflectionObject($libstring))->getFileName()));

      } else if (class_exists($libstring)) {
         return realpath(dirname((new ReflectionClass($libstring))->getFileName()));

      } else if (function_exists($libstring)) {
         // Internal function have no file name
         $path = (new ReflectionFunction($libstring))->getFileName();
         return ($path ? realpath(dirname($path)) : false);

      }
      return false;
   }


   /**
    * get libraries list
    *
    * @param $all   (default false)
    * @return array dependencies list
    *
    * @since 9.4
    */
   static function getLibraries($all = false) {
      $pm = new PHPMailer();
      $sp = new SimplePie();

      // use same name that in composer.json
      $deps = [[ 'name'    => 'fossar/htmlawed',
                 'version' => hl_version() ,
                 'check'   => 'hl_version' ],
               [ 'name'    => 'phpmailer/phpmailer',
                 'version' => $pm::VERSION,
                 'check'   => 'PHPMailer\\PHPMailer\\PHPMailer' ],
               [ 'name'    => 'simplepie/simplepie',
                 'version' => SIMPLEPIE_VERSION,
                 'check'   => $sp ],
               [ 'name'    => 'tecnickcom/tcpdf',
                 'version' => TCPDF_STATIC::getTCPDFVersion(),
                 'check'   => 'TCPDF' ],
               [ 'name'    => 'michelf/php-markdown',
                 'check'   => 'Michelf\\Markdown' ],
               [ 'name'    => 'true/punycode',
                 'check'   => 'TrueBV\\Punycode' ],
               [ 'name'    => 'iamcal/lib_autolink',
                 'check'   => 'autolink' ],
               [ 'name'    => 'sabre/vobject',
                 'check'   => 'Sabre\\VObject\\Component' ],
               [ 'name'    => 'zendframework/zend-cache',
                 'check'   => 'Zend\\Cache\\Module' ],
               [ 'name'    => 'zendframework/zend-i18n',
                 'check'   => 'Zend\\I18n\\Module' ],
               [ 'name'    => 'zendframework/zend-serializer',
                 'check'   => 'Zend\\Serializer\\Module' ],
               [ 'name'    => 'monolog/monolog',
                 'check'   => 'Monolog\\Logger' ],
               [ 'name'    => 'sebastian/diff',
                 'check'   => 'SebastianBergmann\\Diff\\Diff' ],
               [ 'name'    => 'elvanto/litemoji',
                 'check'   => 'LitEmoji\\LitEmoji' ],
               [ 'name'    => 'symfony/console',
                 'check'   => 'Symfony\\Component\\Console\\Application' ],
               [ 'name'    => 'leafo/scssphp',
                 'check'   => 'Leafo\ScssPhp\Compiler' ],
               [ 'name'    => 'symfony/config',
                 'check'   => 'Symfony\\Component\\Config\\FileLocator' ],
               [ 'name'    => 'symfony/dependency-injection',
                 'check'   => 'Symfony\\Component\\DependencyInjection\\Container' ],
               [ 'name'    => 'symfony/event-dispatcher',
                 'check'   => 'Symfony\\Component\\EventDispatcher\\EventDispatcher' ],
               [ 'name'    => 'symfony/property-access',
                 'check'   => 'Symfony\Component\PropertyAccess\\PropertyAccessor' ],
               [ 'name'    => 'symfony/yaml',
                 'check'   => 'Symfony\\Component\\Yaml\\Yaml' ],
               [ 'name'    => 'doctrine/annotations',
                 'check'   => 'Doctrine\Common\Annotations\Annotation' ],
               [ 'name'    => 'slim/slim',
                 'check'   => 'Slim\Slim' ],
               [ 'name'    => 'slim/twig-view',
                 'check'   => 'Slim\Views\Twig' ],
               [ 'name'    => 'twig/extensions',
                 'check'   => 'Twig\Extensions\ArrayExtension' ],
               [ 'name'    => 'kanellov/slim-twig-flash',
                 'check'   => 'Knlv\Slim\Views\TwigMessages' ],
               [ 'name'    => 'runcmf/runtracy',
                 'check'   => 'RunTracy\Middlewares\TracyMiddleware' ],
      ];
      if (Toolbox::canUseCAS()) {
         $deps[] = [
            'name'    => 'phpCas',
            'version' => phpCAS::getVersion(),
            'check'   => 'phpCAS'
         ];
      }
      return $deps;
   }


   /**
    * show Libraries information in system information
    *
    * @since 0.84
   **/
   static function showLibrariesInformation() {

      // No gettext

      echo "<tr class='tab_bg_2'><th>Libraries</th></tr>\n";
      echo "<tr class='tab_bg_1'><td><pre>\n&nbsp;\n";

      foreach (self::getLibraries() as $dep) {
         $path = self::getLibraryDir($dep['check']);
         if ($path) {
            echo "{$dep['name']} ";
            if (isset($dep['version'])) {
               echo "version {$dep['version']} ";
            }
            echo "in ($path)\n";
         } else {
            echo "{$dep['name']} not found\n";
         }
      }

      echo "\n</pre></td></tr>";
   }


   /**
    * Dropdown for global management config
    *
    * @param string       $name   select name
    * @param string       $value  default value
    * @param integer|null $rand   rand
   **/
   static function dropdownGlobalManagement($name, $value, $rand = null) {

      $choices = [
         __('Yes - Restrict to unit management for manual add'),
         __('Yes - Restrict to global management for manual add'),
         __('No'),
      ];
      Dropdown::showFromArray($name, $choices, ['value'=>$value, 'rand' => $rand]);
   }


   /**
    * Get language in GLPI associated with the value coming from LDAP
    * Value can be, for example : English, en_EN or en
    *
    * @param string $lang the value coming from LDAP
    *
    * @return string locale's php page in GLPI or '' is no language associated with the value
   **/
   static function getLanguage($lang) {
      global $CFG_GLPI;

      // Search in order : ID or extjs dico or tinymce dico / native lang / english name
      //                   / extjs dico / tinymce dico
      // ID  or extjs dico or tinymce dico
      foreach ($CFG_GLPI["languages"] as $ID => $language) {
         if ((strcasecmp($lang, $ID) == 0)
             || (strcasecmp($lang, $language[2]) == 0)
             || (strcasecmp($lang, $language[3]) == 0)) {
            return $ID;
         }
      }

      // native lang
      foreach ($CFG_GLPI["languages"] as $ID => $language) {
         if (strcasecmp($lang, $language[0]) == 0) {
            return $ID;
         }
      }

      // english lang name
      foreach ($CFG_GLPI["languages"] as $ID => $language) {
         if (strcasecmp($lang, $language[4]) == 0) {
            return $ID;
         }
      }

      return "";
   }


   static function detectRootDoc() {
      global $CFG_GLPI;

      if (!isset($CFG_GLPI["root_doc"])) {
         if (!isset($_SERVER['REQUEST_URI'])) {
            $_SERVER['REQUEST_URI'] = $_SERVER['PHP_SELF'];
         }

         $currentdir = getcwd();
         chdir(GLPI_ROOT);
         $glpidir    = str_replace(str_replace('\\', '/', getcwd()), "",
                                   str_replace('\\', '/', $currentdir));
         chdir($currentdir);
         $globaldir  = Html::cleanParametersURL($_SERVER['REQUEST_URI']);
         $globaldir  = preg_replace("/\/[0-9a-zA-Z\.\-\_]+\.php/", "", $globaldir);

         // api exception
         if (strpos($globaldir, 'api/') !== false) {
            $globaldir = preg_replace("/(.*\/)api\/.*/", "$1", $globaldir);
         }

         $CFG_GLPI["root_doc"] = str_replace($glpidir, "", $globaldir);
         $CFG_GLPI["root_doc"] = preg_replace("/\/$/", "", $CFG_GLPI["root_doc"]);
         // urldecode for space redirect to encoded URL : change entity
         $CFG_GLPI["root_doc"] = urldecode($CFG_GLPI["root_doc"]);
      }
   }


   /**
    * Display debug information for dbslave
   **/
   function showDebug() {

      $options = [
         'diff' => 0,
         'name' => '',
      ];
      NotificationEvent::debugEvent(new DBConnection(), $options);
   }


   /**
    * Display field unicity criterias form
   **/
   function showFormFieldUnicity() {

      $unicity = new FieldUnicity();
      $unicity->showForm(1, -1);
   }


   function getTabNameForItem(CommonGLPI $item, $withtemplate = 0) {

      switch ($item->getType()) {
         case 'Preference' :
            return __('Personalization');

         case 'User' :
            if (User::canUpdate()
                && $item->currentUserHaveMoreRightThan($item->getID())) {
               return __('Settings');
            }
            break;

         case __CLASS__ :
            $tabs = [
               1 => __('General setup'),  // Display
               2 => __('Default values'), // Prefs
               3 => __('Assets'),
               4 => __('Assistance'),
            ];
            if (Config::canUpdate()) {
               $tabs[9] = __('Logs purge');
               $tabs[5] = __('System');
               $tabs[7] = __('Performance');
               $tabs[8] = __('API');
            }

            if (DBConnection::isDBSlaveActive()
                && Config::canUpdate()) {
               $tabs[6]  = _n('SQL replica', 'SQL replicas', Session::getPluralNumber());  // Slave
            }
            return $tabs;
      }
      return '';
   }


   static function displayTabContentForItem(CommonGLPI $item, $tabnum = 1, $withtemplate = 0) {
      global $CFG_GLPI;

      if ($item->getType() == 'Preference') {
         $config = new self();
         $user   = new User();
         if ($user->getFromDB(Session::getLoginUserID())) {
            $user->computePreferences();
            $config->showFormUserPrefs($user->fields);
         }

      } else if ($item->getType() == 'User') {
         $config = new self();
         $item->computePreferences();
         $config->showFormUserPrefs($item->fields);

      } else if ($item->getType() == __CLASS__) {
         switch ($tabnum) {
            case 1 :
               $item->showFormDisplay();
               break;

            case 2 :
               $item->showFormUserPrefs($CFG_GLPI);
               break;

            case 3 :
               $item->showFormInventory();
               break;

            case 4 :
               $item->showFormHelpdesk();
               break;

            case 5 :
               $item->showSystemInformations();
               break;

            case 6 :
               $item->showFormDBSlave();
               break;

            case 7 :
               $item->showPerformanceInformations();
               break;

            case 8 :
               $item->showFormAPI();
               break;

            case 9:
               $item->showFormLogs();
               break;

         }
      }
      return true;
   }

   /**
    * Display database engine checks report
    *
    * @since 9.3
    *
    * @param boolean $fordebug display for debug (no html required) (false by default)
    * @param string  $version  Version to check (mainly from install), defaults to null
    *
    * @return integer 2: wrong db version,  0: OK
    **/
   static function displayCheckDbEngine($fordebug = false, $version = null) {
      global $CFG_GLPI;

      $error = 0;
      $result = self::checkDbEngine($version);
      $version = key($result);
      $db_ver = $result[$version];

      $ok_message = sprintf(__s('Database version seems correct (%s) - Perfect!'), $version);
      $ko_message = sprintf(__s('Your database engine version seems too old: %s.'), $version);

      if (!$db_ver) {
         $error = 2;
      }
      $message = $error > 0 ? $ko_message : $ok_message;

      $img = "<img src='".$CFG_GLPI['root_doc']."/pics/";
      $img .= ($error > 0 ? "ko_min" : "ok_min") . ".png' alt='$message' title='$message'/>";

      if (isCommandLine()) {
         echo $message . "\n";
      } else if ($fordebug) {
         echo $img . $message . "\n";
      } else {
         $html = "<td";
         if ($error > 0) {
            $html .= " class='red'";
         }
         $html .= ">";
         $html .= $img;
         $html .= '</td>';
         echo $html;
      }
      return $error;
   }

   /**
    * Display non InnoDB tables report
    *
    * @since 10.0.0
    *
    * @param boolean $fordebug display for debug (no html required) (false by default)
    *
    * @return integer 2: error, 0: OK
    **/
   static function displayCheckInnoDB($fordebug = false) {
      global $CFG_GLPI, $DB;

      $error = 0;

      $myisam_tables = $DB->getMyIsamTables();
      if (count($myisam_tables)) {
         $error = 2;
         $message = sprintf(__s('%1$s tables are not using InnoDB engine. Please migrate them!'), count($myisam_tables));
      } else {
         $message = __s('All your tables are using InnoDB engine, perfect!');
      }

      $img = "<img src='".$CFG_GLPI['root_doc']."/pics/";
      $img .= ($error > 0 ? "ko_min" : "ok_min") . ".png' alt='$message' title='$message'/>";

      if (isCommandLine()) {
         echo $message . "\n";
      } else if ($fordebug) {
         echo $img . $message . "\n";
      } else {
         $html = "<td";
         if ($error > 0) {
            $html .= " class='red'";
         }
         $html .= ">";
         $html .= $img;
         $html .= '</td>';
         echo $html;
      }
      return $error;
   }


   /**
    * Display extensions checks report
    *
    * @since 9.2
    *
    * @param boolean    $fordebug display for debug (no html required) (false by default)
    *
    * @return integer 2: missing extension,  1: missing optionnal extension, 0: OK,
    **/
   static function displayCheckExtensions($fordebug = false) {
      global $CFG_GLPI;

      $report = self::checkExtensions();

      foreach ($report['good'] as $ext => $msg) {
         if (!$fordebug) {
            echo "<tr class=\"tab_bg_1\"><td class=\"left b\">" . sprintf(__('%s extension test'), $ext) . "</td>";
            echo "<td><img src=\"{$CFG_GLPI['root_doc']}/pics/ok_min.png\"
                           alt=\"$msg\"
                           title=\"$msg\"></td>";
            echo "</tr>";
         } else {
            echo  "<img src=\"{$CFG_GLPI['root_doc']}/pics/ok_min.png\"
                        alt=\"\">$msg\n";
         }
      }

      foreach ($report['may'] as $ext => $msg) {
         if (!$fordebug) {
            echo "<tr class=\"tab_bg_1\"><td class=\"left b\">" . sprintf(__('%s extension test'), $ext) . "</td>";
            echo "<td><img src=\"{$CFG_GLPI['root_doc']}/pics/warning_min.png\"> " . $msg . "</td>";
            echo "</tr>";
         } else {
            echo "<img src=\"{$CFG_GLPI['root_doc']}/pics/warning_min.png\">" . $msg . "\n";
         }

      }

      foreach ($report['missing'] as $ext => $msg) {
         if (!$fordebug) {
            echo "<tr class=\"tab_bg_1\"><td class=\"left b\">" . sprintf(__('%s extension test'), $ext) . "</td>";
            echo "<td class=\"red\"><img src=\"{$CFG_GLPI['root_doc']}/pics/ko_min.png\"> " . $msg . "</td>";
            echo "</tr>";
         } else {
            echo "<img src=\"{$CFG_GLPI['root_doc']}/pics/ko_min.png\">" . $msg . "\n";
         }
      }

      return $report['error'];
   }


   /**
    * Check for needed extensions
    *
    * @since 9.3
    *
    * @param string $raw Raw version to check (mainly from install), defaults to null
    *
    * @return boolean
   **/
   static function checkDbEngine($raw = null) {
      // MySQL >= 5.6 || MariaDB >= 10
      if ($raw === null) {
         global $DB;
         $raw = $DB->getVersion();
      }

      /** @var array $found */
      preg_match('/(\d+(\.)?)+/', $raw, $found);
      $version = $found[0];

      $db_ver = version_compare($version, '5.6', '>=');
      return [$version => $db_ver];
   }


   /**
    * Check for needed extensions
    *
    * @since 9.2 Method signature and return has changed
    *
    * @param null|array $list     Extensions list (from plugins)
    *
    * @return array [
    *                'error'     => integer 2: missing extension,  1: missing optionnal extension, 0: OK,
    *                'good'      => [ext => message],
    *                'missing'   => [ext => message],
    *                'may'       => [ext => message]
    *               ]
   **/
   static function checkExtensions($list = null) {
      if ($list === null) {
         $extensions_to_check = [
            'pdo_mysql'   => [
               'required'  => true
            ],
            'ctype'    => [
               'required'  => true,
               'function'  => 'ctype_digit',
            ],
            'fileinfo' => [
               'required'  => true,
               'class'     => 'finfo'
            ],
            'json'     => [
               'required'  => true,
               'function'  => 'json_encode'
            ],
            'mbstring' => [
               'required'  => true,
            ],
            'iconv'    => [
               'required'  => true,
            ],
            'zlib'     => [
               'required'  => true,
            ],
            'curl'      => [
               'required'  => true,
            ],
            'gd'       => [
               'required'  => true,
            ],
            'simplexml' => [
               'required'  => true,
            ],
            'xml'        => [
               'required'  => true,
               'function'  => 'utf8_decode'
            ],
            //to sync/connect from LDAP
            'ldap'       => [
               'required'  => false,
            ],
            //for mail collector
            'imap'       => [
               'required'  => false,
            ],
            //to enhance perfs
            'Zend OPcache' => [
               'required'  => false
            ],
            //to enhance perfs
            'APCu'      => [
               'required'  => false,
               'function'  => 'apcu_fetch'
            ],
            //for XMLRPC API
            'xmlrpc'     => [
               'required'  => false
            ],
            //for CAS lib
            'CAS'     => [
               'required' => false,
               'class'    => 'phpCAS'
            ],
<<<<<<< HEAD
            'intl' => [
               'required' => true
=======
            'exif' => [
               'required'  => false
>>>>>>> 0fced6d7
            ]
         ];
      } else {
         $extensions_to_check = $list;
      }

      $report = [
         'error'     => 0,
         'good'      => [],
         'missing'   => [],
         'may'       => []
      ];

      //check for PHP extensions
      foreach ($extensions_to_check as $ext => $params) {
         $success = true;

         if (isset($params['call'])) {
            $success = call_user_func($params['call']);
         } else if (isset($params['function'])) {
            if (!function_exists($params['function'])) {
                $success = false;
            }
         } else if (isset($params['class'])) {
            if (!class_exists($params['class'])) {
               $success = false;
            }
         } else {
            if (!extension_loaded($ext)) {
               $success = false;
            }
         }

         if ($success) {
            $msg = sprintf(__('%s extension is installed'), $ext);
            $report['good'][$ext] = $msg;
         } else {
            if (isset($params['required']) && $params['required'] === true) {
               if ($report['error'] < 2) {
                  $report['error'] = 2;
               }
               $msg = sprintf(__('%s extension is missing'), $ext);
               $report['missing'][$ext] = $msg;
            } else {
               if ($report['error'] < 1) {
                  $report['error'] = 1;
               }
               $msg = sprintf(__('%s extension is not present'), $ext);
               $report['may'][$ext] = $msg;
            }
         }
      }

      return $report;
   }


   /**
    * Get data directories for checks
    *
    * @return array
    */
   private static function getDataDirectories() {
      $dir_to_check = [
         GLPI_CONFIG_DIR      => __('Checking write permissions for setting files'),
         GLPI_DOC_DIR         => __('Checking write permissions for document files'),
         GLPI_DUMP_DIR        => __('Checking write permissions for dump files'),
         GLPI_SESSION_DIR     => __('Checking write permissions for session files'),
         GLPI_CRON_DIR        => __('Checking write permissions for automatic actions files'),
         GLPI_GRAPH_DIR       => __('Checking write permissions for graphic files'),
         GLPI_LOCK_DIR        => __('Checking write permissions for lock files'),
         GLPI_PLUGIN_DOC_DIR  => __('Checking write permissions for plugins document files'),
         GLPI_TMP_DIR         => __('Checking write permissions for temporary files'),
         GLPI_CACHE_DIR       => __('Checking write permissions for cache files'),
         GLPI_RSS_DIR         => __('Checking write permissions for rss files'),
         GLPI_UPLOAD_DIR      => __('Checking write permissions for upload files'),
         GLPI_PICTURE_DIR     => __('Checking write permissions for pictures files')
      ];

      return $dir_to_check;
   }


   /**
    * Check Write Access to needed directories
    *
    * @param boolean $fordebug display for debug (no html, no gettext required) (false by default)
    *
    * @return integer 2 : creation error 1 : delete error 0: OK
   **/
   static function checkWriteAccessToDirs($fordebug = false) {
      global $CFG_GLPI;

      // Only write test for GLPI_LOG as SElinux prevent removing log file.
      if (!$fordebug) {
         echo "<tr class='tab_bg_1'><td class='b left'>".
               __('Checking write permissions for log files')."</td>";
      }

      $can_write_logs = false;

      try {
         global $PHPLOGGER;
         $PHPLOGGER->addRecord(Monolog\Logger::WARNING, "Test logger");
         $can_write_logs = true;
      } catch (\UnexpectedValueException $e) {
         $catched = true;
         //empty catch
      }

      if ($can_write_logs) {
         if ($fordebug) {
            echo "<img src='".$CFG_GLPI['root_doc']."/pics/ok_min.png' alt=\"".__s('OK')."\">".
                   GLPI_LOG_DIR." : OK\n";
         } else {
            echo "<td><img src='".$CFG_GLPI['root_doc']."/pics/ok_min.png' alt=\"".
                       __s('A file was created - Perfect!')."\" title=\"".
                       __s('A file was created - Perfect!')."\"></td></tr>";
         }

      } else {
         if ($fordebug) {
            echo "<img src='".$CFG_GLPI['root_doc']."/pics/warning_min.png'>".
                  sprintf(__('Check permissions to the directory: %s'), GLPI_LOG_DIR)."\n";
         } else {
            echo "<td><img src='".$CFG_GLPI['root_doc']."/pics/warning_min.png'>".
                 "<p class='red'>".__('The file could not be created.')."</p>".
                 sprintf(__('Check permissions to the directory: %s'), GLPI_LOG_DIR)."</td></tr>";
         }
      }

      if ($can_write_logs) {
         $dir_to_check = self::getDataDirectories();
         //log dir is tested differently below
         unset($dir_to_check[GLPI_LOG_DIR]);
         $error = 0;
         foreach ($dir_to_check as $dir => $message) {
            if (!$fordebug) {
               echo "<tr class='tab_bg_1'><td class='left b'>".$message."</td>";
            }
            $tmperror = Toolbox::testWriteAccessToDirectory($dir);

            $errors = [
               4 => __('The directory could not be created.'),
               3 => __('The directory was created but could not be removed.'),
               2 => __('The file could not be created.'),
               1 => __("The file was created but can't be deleted.")
            ];

            if ($tmperror > 0) {
               if ($fordebug) {
                  echo "<img src='".$CFG_GLPI['root_doc']."/pics/ko_min.png'> ".
                        sprintf(__('Check permissions to the directory: %s'), $dir).
                        " ".$errors[$tmperror]."\n";
               } else {
                  echo "<td><img src='".$CFG_GLPI['root_doc']."/pics/ko_min.png'><p class='red'>".
                     $errors[$tmperror]."</p> ".
                     sprintf(__('Check permissions to the directory: %s'), $dir).
                     "'</td></tr>";
               }
               $error = 2;
            } else {
               if ($fordebug) {
                  echo "<img src='".$CFG_GLPI['root_doc']."/pics/ok_min.png' alt=\"".__s('OK').
                     "\">$dir : OK\n";
               } else {
                  echo "<td><img src='".$CFG_GLPI['root_doc']."/pics/ok_min.png' alt=\"".
                           __s('A file and a directory have be created and deleted - Perfect!')."\"
                           title=\"".
                           __s('A file and a directory have be created and deleted - Perfect!')."\">".
                     "</td></tr>";
               }
            }
         }
      } else {
         $error = 2;
      }

      $check_access = false;
      $directories = array_keys(self::getDataDirectories());

      foreach ($directories as $dir) {
         if (Toolbox::startsWith($dir, GLPI_ROOT)) {
            //only check access if one of the data directories is under GLPI document root.
            $check_access = true;
            break;
         }
      }

      if ($check_access) {
         $oldhand = set_error_handler(function($errno, $errmsg, $filename, $linenum, $vars){return true;});
         $oldlevel = error_reporting(0);

         //create a context to set timeout
         $context = stream_context_create([
            'http' => [
               'timeout' => 2.0
            ]
         ]);

         /* TODO: could be improved, only default vhost checked */
         $protocol = 'http';
         if (isset($_SERVER['HTTPS'])) {
            $protocol = 'https';
         }
         $uri = $protocol . '://' . $_SERVER['SERVER_NAME'] . $CFG_GLPI['root_doc'];

         if ($fic = fopen($uri.'/index.php?skipCheckWriteAccessToDirs=1', 'r', false, $context)) {
            fclose($fic);
            if (!$fordebug) {
               echo "<tr class='tab_bg_1'><td class='b left'>".
                  __('Web access to files directory is protected')."</td>";
            }
            if ($fic = fopen($uri.'/files/_log/php-errors.log', 'r', false, $context)) {
               fclose($fic);
               if ($fordebug) {
                  echo "<img src='".$CFG_GLPI['root_doc']."/pics/warning_min.png'>".
                        __('Web access to the files directory should not be allowed')."\n".
                        __('Check the .htaccess file and the web server configuration.')."\n";
               } else {
                  echo "<td><img src='".$CFG_GLPI['root_doc']."/pics/warning_min.png'>".
                     "<p class='red'>".__('Web access to the files directory should not be allowed')."<br/>".
                     __('Check the .htaccess file and the web server configuration.')."</p></td></tr>";
               }
               $error = 1;
            } else {
               if ($fordebug) {
                  echo "<img src='".$CFG_GLPI['root_doc']."/pics/ok_min.png' alt=\"".
                        __s('Web access to files directory is protected')."\">".
                        __s('Web access to files directory is protected')." : OK\n";
               } else {
                  echo "<td><img src='".$CFG_GLPI['root_doc']."/pics/ok_min.png' alt=\"".
                        __s('Web access to files directory is protected')."\" title=\"".
                        __s('Web access to files directory is protected')."\"></td></tr>";
               }
            }
         } else {
            $msg = __('Web access to the files directory should not be allowed but this cannot be checked automatically on this instance.')."\n".
               "Make sure acces to <a href='{$CFG_GLPI['root_doc']}/files/_log/php-errors.log'>".__('error log file')."</a> is forbidden; otherwise review .htaccess file and web server configuration.";

            if ($fordebug) {
               echo "<img src='".$CFG_GLPI['root_doc']."/pics/warning_min.png'>".$msg;
            } else {
               echo "<td><img src='".$CFG_GLPI['root_doc']."/pics/warning_min.png'>".
                     "<p class='red'>".nl2br($msg)."</p></td></tr>";
            }
         }

         error_reporting($oldlevel);
         set_error_handler($oldhand);
      }

      return $error;
   }


   /**
    * Get current DB version (compatible with all version of GLPI)
    *
    * @since 0.85
    *
    * @return DB version
   **/
   static function getCurrentDBVersion() {
      global $DB;

      //Default current case
      $select  = 'value AS version';
      $table   = 'glpi_configs';
      $where   = [
         'context'   => 'core',
         'name'      => 'version'
      ];

      if ($DB->fieldExists('glpi_configs', 'version')) {
         // 0.78 to 0.84 config table schema
         $select  = 'version';
         $where   = ['id' => 1];
      }

      $row = $DB->request([
         'SELECT' => [$select],
         'FROM'   => $table,
         'WHERE'  => $where
      ])->next();

      return trim($row['version']);
   }


   /**
    * Get config values
    *
    * @since 0.85
    *
    * @param $context  string   context to get values (default for glpi is core)
    * @param $names    array    of config names to get
    *
    * @return array of config values
   **/
   static function getConfigurationValues($context, array $names = []) {
      global $DB;

      $query = [
         'FROM'   => self::getTable(),
         'WHERE'  => [
            'context'   => $context
         ]
      ];

      if (count($names) > 0) {
         $query['WHERE']['name'] = $names;
      }

      $iterator = $DB->request($query);
      $result = [];
      while ($line = $iterator->next()) {
         $result[$line['name']] = $line['value'];
      }
      return $result;
   }

   /**
    * Load legacy configuration into $CFG_GLPI global variable.
    *
    * @return boolean True for success, false if an error occured
    *
    * @since 10.0.0 Parameter $older_to_latest is not longer used.
    */
   public static function loadLegacyConfiguration() {
      global $CFG_GLPI, $DB;

      if (self::$legacy_config_already_loaded) {
         return true;
      }

      $iterator = $DB->request(['FROM' => 'glpi_configs']);

      if ($iterator->count() === 0) {
         return false;
      }

      if ($iterator->count() === 1) {
         // 1 row = 0.78 to 0.84 config table schema
         $values = $iterator->next();
      } else {
         // multiple rows = 0.85+ config
         $values = [];
         while ($row = $iterator->next()) {
            if ('core' !== $row['context']) {
               continue;
            }
            $values[$row['name']] = $row['value'];
         }
      }

      $CFG_GLPI = array_merge($CFG_GLPI, $values);

      if (isset($CFG_GLPI['priority_matrix'])) {
         $CFG_GLPI['priority_matrix'] = importArrayFromDB($CFG_GLPI['priority_matrix']);
      }

      if (isset($CFG_GLPI['lock_item_list'])) {
          $CFG_GLPI['lock_item_list'] = importArrayFromDB($CFG_GLPI['lock_item_list']);
      }

      if (isset($CFG_GLPI['lock_lockprofile_id'])
          && $CFG_GLPI['lock_use_lock_item']
          && $CFG_GLPI['lock_lockprofile_id'] > 0
          && !isset($CFG_GLPI['lock_lockprofile']) ) {
         $prof = new Profile();
         $prof->getFromDB($CFG_GLPI['lock_lockprofile_id']);
         $prof->cleanProfile();
         $CFG_GLPI['lock_lockprofile'] = $prof->fields;
      }

      // Path for icon of document type (web mode only)
      if (isset($CFG_GLPI['root_doc'])) {
         $CFG_GLPI['typedoc_icon_dir'] = $CFG_GLPI['root_doc'] . '/pics/icones';
      }

      self::$legacy_config_already_loaded = true;

      return true;
   }


   /**
    * Set config values : create or update entry
    *
    * @since 0.85
    *
    * @param $context  string context to get values (default for glpi is core)
    * @param $values   array  of config names to set
    *
    * @return void
   **/
   static function setConfigurationValues($context, array $values = []) {

      $config = new self();
      foreach ($values as $name => $value) {
         if ($config->getFromDBByCrit([
            'context'   => $context,
            'name'      => $name
         ])) {
            $input = ['id'      => $config->getID(),
                      'context' => $context,
                      'value'   => $value];

            $config->update($input);

         } else {
            $input = ['context' => $context,
                      'name'    => $name,
                      'value'   => $value];

            $config->add($input);
         }
      }
   }

   /**
    * Delete config entries
    *
    * @since 0.85
    *
    * @param $context string  context to get values (default for glpi is core)
    * @param $values  array   of config names to delete
    *
    * @return void
   **/
   static function deleteConfigurationValues($context, array $values = []) {

      $config = new self();
      foreach ($values as $value) {
         if ($config->getFromDBByCrit([
            'context'   => $context,
            'name'      => $value
         ])) {
            $config->delete(['id' => $config->getID()]);
         }
      }
   }


   function getRights($interface = 'central') {

      $values = parent::getRights();
      unset($values[CREATE], $values[DELETE],
            $values[PURGE]);

      return $values;
   }

   /**
    * Get message that informs the user he's using a development version
    *
    * @param boolean $bg Display a background
    *
    * @return void
    */
   public static function agreeDevMessage($bg = false) {
      $msg = '<p class="'.($bg ? 'mig' : '') .'red"><strong>' . __('You are using a development version, be careful!') . '</strong><br/>';
      $msg .= "<input type='checkbox' required='required' id='agree_dev' name='agree_dev'/><label for='agree_dev'>" . __('I know I am using a unstable version.') . "</label></p>";
      $msg .= "<script type=text/javascript>
            $(function() {
               $('[name=from_update]').on('click', function(event){
                  if(!$('#agree_dev').is(':checked')) {
                     event.preventDefault();
                     alert('" . __('Please check the unstable version checkbox.') . "');
                  }
               });
            });
            </script>";
      return $msg;
   }

   /**
    * Get available palettes
    *
    * @return array
    */
   public function getPalettes() {
      $themes_files = scandir(GLPI_ROOT."/css/palettes/");
      $themes = [];
      foreach ($themes_files as $file) {
         if (strpos($file, ".scss") !== false) {
            $name     = substr($file, 1, -5);
            $themes[$name] = ucfirst($name);
         }
      }
      return $themes;
   }

   /**
    * Logs purge form
    *
    * @since 9.3
    *
    * @return void
    */
   function showFormLogs() {
      global $CFG_GLPI;

      if (!Config::canUpdate()) {
         return false;
      }

      echo "<form name='form' id='purgelogs_form' method='post' action='".$this->getFormURL()."'>";
      echo "<div class='center'>";
      echo "<table class='tab_cadre_fixe'>";
      echo "<tr class='tab_bg_1'><th colspan='4'>".__("Logs purge configuration").
           "</th></tr>";
      echo "<tr class='tab_bg_1 center'><td colspan='4'><i>".__("Change all")."</i>";
      echo Html::scriptBlock("function form_init_all(value) {
         $('#purgelogs_form .purgelog_interval select').val(value).trigger('change');;
      }");
      self::showLogsInterval(
         'init_all',
         0,
         [
            'on_change' => "form_init_all(this.value);",
            'class'     => ''
         ]
      );
      echo "</td></tr>";
      echo "<input type='hidden' name='id' value='1'>";

      echo "<tr class='tab_bg_1'><th colspan='4'>".__("General")."</th></tr>";
      echo "<tr class='tab_bg_1'><td class='center'>".__("Add/update relation between items").
           "</td><td>";
      self::showLogsInterval('purge_addrelation', $CFG_GLPI["purge_addrelation"]);
      echo "</td>";
      echo "<td>".__("Delete relation between items")."</td><td>";
      self::showLogsInterval('purge_deleterelation', $CFG_GLPI["purge_deleterelation"]);
      echo "</td>";
      echo "</tr>";

      echo "<tr class='tab_bg_1'><td class='center'>".__("Add the item")."</td><td>";
      self::showLogsInterval('purge_createitem', $CFG_GLPI["purge_createitem"]);
      echo "</td>";
      echo "<td>".__("Delete the item")."</td><td>";
      self::showLogsInterval('purge_deleteitem', $CFG_GLPI["purge_deleteitem"]);
      echo "</td>";
      echo "</tr>";

      echo "<tr class='tab_bg_1'><td class='center'>".__("Restore the item")."</td><td>";
      self::showLogsInterval('purge_restoreitem', $CFG_GLPI["purge_restoreitem"]);
      echo "</td>";

      echo "<td>".__('Update the item')."</td><td>";
      self::showLogsInterval('purge_updateitem', $CFG_GLPI["purge_updateitem"]);
      echo "</td>";
      echo "</tr>";

      echo "<tr class='tab_bg_1'><td class='center'>".__("Comments")."</td><td>";
      self::showLogsInterval('purge_comments', $CFG_GLPI["purge_comments"]);
      echo "</td>";
      echo "<td>".__("Last update")."</td><td>";
      self::showLogsInterval('purge_datemod', $CFG_GLPI["purge_datemod"]);
      echo "</td>";
      echo "</tr>";

      echo "<tr class='tab_bg_1'><td class='center'>".
           __("Plugins")."</td><td>";
      self::showLogsInterval('purge_plugins', $CFG_GLPI["purge_plugins"]);
      echo "</td>";
      echo "<td class='center'></td><td>";
      echo "</td></tr>";

      echo "<tr class='tab_bg_1'><th colspan='4'>"._n('Software', 'Software', 2)."</th></tr>";
      echo "<tr class='tab_bg_1'><td class='center'>".
           __("Installation/uninstallation of software on computers")."</td><td>";
      self::showLogsInterval('purge_computer_software_install',
                          $CFG_GLPI["purge_computer_software_install"]);
      echo "</td>";
      echo "<td>".__("Installation/uninstallation versions on softwares")."</td><td>";
      self::showLogsInterval('purge_software_version_install',
                         $CFG_GLPI["purge_software_version_install"]);
      echo "</td>";
      echo "</tr>";

      echo "<tr class='tab_bg_1'><td class='center'>".
           __("Add/Remove computers from software versions")."</td><td>";
      self::showLogsInterval('purge_software_computer_install',
                          $CFG_GLPI["purge_software_computer_install"]);
      echo "</td>";
      echo "</tr>";

      echo "<tr class='tab_bg_1'><th colspan='4'>".__('Financial and administrative information').
           "</th></tr>";
      echo "<tr class='tab_bg_1'><td class='center'>".
           __("Add financial information to an item")."</td><td>";
      self::showLogsInterval('purge_infocom_creation', $CFG_GLPI["purge_infocom_creation"]);
      echo "</td>";
      echo "<td colspan='2'></td></tr>";

      echo "<tr class='tab_bg_1'><th colspan='4'>"._n('User', 'Users', 2)."</th></tr>";

      echo "<tr class='tab_bg_1'><td class='center'>".
           __("Add/remove profiles to users")."</td><td>";
      self::showLogsInterval('purge_profile_user', $CFG_GLPI["purge_profile_user"]);
      echo "</td>";
      echo "<td>".__("Add/remove groups to users")."</td><td>";
      self::showLogsInterval('purge_group_user', $CFG_GLPI["purge_group_user"]);
      echo "</td>";
      echo "</tr>";

      echo "<tr class='tab_bg_1'><td class='center'>".
           __("User authentication method changes")."</td><td>";
      self::showLogsInterval('purge_user_auth_changes', $CFG_GLPI["purge_user_auth_changes"]);
      echo "</td>";
      echo "<td class='center'>".__("Deleted user in LDAP directory").
           "</td><td>";
      self::showLogsInterval('purge_userdeletedfromldap', $CFG_GLPI["purge_userdeletedfromldap"]);
      echo "</td>";
      echo "</tr>";

      echo "<tr class='tab_bg_1'><th colspan='4'>"._n('Component', 'Components', 2)."</th></tr>";

      echo "<tr class='tab_bg_1'><td class='center'>".__("Add component")."</td><td>";
      self::showLogsInterval('purge_adddevice', $CFG_GLPI["purge_adddevice"]);
      echo "</td>";
      echo "<td>".__("Update component")."</td><td>";
      self::showLogsInterval('purge_updatedevice', $CFG_GLPI["purge_updatedevice"]);
      echo "</td>";
      echo "</tr>";

      echo "<tr class='tab_bg_1'><td class='center'>".__("Disconnect a component").
           "</td><td>";
      self::showLogsInterval('purge_disconnectdevice', $CFG_GLPI["purge_disconnectdevice"]);
      echo "</td>";
      echo "<td>".__("Connect a component")."</td><td>";
      self::showLogsInterval('purge_connectdevice', $CFG_GLPI["purge_connectdevice"]);
      echo "</td>";
      echo "</tr>";

      echo "<tr class='tab_bg_1'><td class='center'>".__("Delete component").
           "</td><td>";
      self::showLogsInterval('purge_deletedevice', $CFG_GLPI["purge_deletedevice"]);
      echo "</td>";
      echo "<td colspan='2'></td></tr>";

      echo "<tr class='tab_bg_1'><th colspan='4'>".__("All sections")."</th></tr>";

      echo "<tr class='tab_bg_1'><td class='center'>".__("Purge all log entries")."</td><td>";
      self::showLogsInterval('purge_all', $CFG_GLPI["purge_all"]);
      echo "</td>";
      echo "<td colspan='2'></td></tr>";

      echo "<tr class='tab_bg_1'>";
      echo "<td colspan='4' class='center'>";
      echo "<input type='submit' name='update' value=\""._sx('button', 'Save')."\" class='submit' >";
      echo"</td>";
      echo "</tr>";

      echo "</table></div>";
      Html::closeForm();
   }

   /**
    * Show intervals for logs purge
    *
    * @since 9.3
    *
    * @param string $name    Parameter name
    * @param mixed  $value   Parameter value
    * @param array  $options Options
    *
    * @return void
    */
   static function showLogsInterval($name, $value, $options = []) {

      $values = [
         self::DELETE_ALL => __("Delete all"),
         self::KEEP_ALL   => __("Keep all"),
      ];
      for ($i = 1; $i < 121; $i++) {
         $values[$i] = sprintf(
            _n(
               "Delete if older than %s month",
               "Delete if older than %s months",
               $i
            ),
            $i
         );
      }
      $options = array_merge([
         'value'   => $value,
         'display' => false,
         'class'   => 'purgelog_interval'
      ], $options);

      $out = "<div class='{$options['class']}'>";
      $out.= Dropdown::showFromArray($name, $values, $options);
      $out.= "</div>";

      echo $out;
   }
}<|MERGE_RESOLUTION|>--- conflicted
+++ resolved
@@ -2459,13 +2459,11 @@
                'required' => false,
                'class'    => 'phpCAS'
             ],
-<<<<<<< HEAD
             'intl' => [
                'required' => true
-=======
+            ],
             'exif' => [
                'required'  => false
->>>>>>> 0fced6d7
             ]
          ];
       } else {
