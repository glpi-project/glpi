<?php
/**
 * ---------------------------------------------------------------------
 * GLPI - Gestionnaire Libre de Parc Informatique
 * Copyright (C) 2015-2018 Teclib' and contributors.
 *
 * http://glpi-project.org
 *
 * based on GLPI - Gestionnaire Libre de Parc Informatique
 * Copyright (C) 2003-2014 by the INDEPNET Development Team.
 *
 * ---------------------------------------------------------------------
 *
 * LICENSE
 *
 * This file is part of GLPI.
 *
 * GLPI is free software; you can redistribute it and/or modify
 * it under the terms of the GNU General Public License as published by
 * the Free Software Foundation; either version 2 of the License, or
 * (at your option) any later version.
 *
 * GLPI is distributed in the hope that it will be useful,
 * but WITHOUT ANY WARRANTY; without even the implied warranty of
 * MERCHANTABILITY or FITNESS FOR A PARTICULAR PURPOSE.  See the
 * GNU General Public License for more details.
 *
 * You should have received a copy of the GNU General Public License
 * along with GLPI. If not, see <http://www.gnu.org/licenses/>.
 * ---------------------------------------------------------------------
 */

use Glpi\Exception\PasswordTooWeakException;
use PHPMailer\PHPMailer\PHPMailer;
use Symfony\Component\Yaml\Yaml;
use Zend\Cache\Storage\AvailableSpaceCapableInterface;
use Zend\Cache\Storage\FlushableInterface;
use Zend\Cache\Storage\TotalSpaceCapableInterface;

if (!defined('GLPI_ROOT')) {
   die("Sorry. You can't access this file directly");
}


/**
 *  Config class
**/
class Config extends CommonDBTM {

   const DELETE_ALL = -1;
   const KEEP_ALL = 0;

   // From CommonGLPI
   protected $displaylist         = false;

   // From CommonDBTM
   public $auto_message_on_action = false;
   public $showdebug              = true;

   static $rightname              = 'config';

   static $undisclosedFields      = ['proxy_passwd', 'smtp_passwd'];

<<<<<<< HEAD
   /**
    * Flag to prevent reloading legacy configuration if already loaded.
    *
    * Nota: This has been introduce when implementing the DI container, to handle transition phase.
    *
    * @var boolean
    */
   private static $legacy_config_already_loaded = false;


=======
>>>>>>> 649cf31c
   static function getTypeName($nb = 0) {
      return __('Setup');
   }


   static function getMenuContent() {
      $menu = [];
      if (static::canView()) {
         $menu['title']   = _x('setup', 'General');
         $menu['page']    = Config::getFormURL(false);

         $menu['options']['apiclient']['title']           = APIClient::getTypeName(Session::getPluralNumber());
         $menu['options']['apiclient']['page']            = Config::getFormURL(false) . '?forcetab=Config$8';
         $menu['options']['apiclient']['links']['search'] = Config::getFormURL(false) . '?forcetab=Config$8';
         $menu['options']['apiclient']['links']['add']    = '/front/apiclient.form.php';
      }
      if (count($menu)) {
         return $menu;
      }
      return false;
   }


   static function canCreate() {
      return false;
   }


   function canViewItem() {
      if (isset($this->fields['context']) &&
         ($this->fields['context'] == 'core' ||
         Plugin::isPluginLoaded($this->fields['context']))) {
         return true;
      }
      return false;
   }


   function defineTabs($options = []) {

      $ong = [];
      $this->addStandardTab(__CLASS__, $ong, $options);
      $this->addStandardTab('Log', $ong, $options);

      return $ong;
   }

   function prepareInputForUpdate($input) {
      global $CFG_GLPI;

      // Unset _no_history to not save it as a configuration value
      unset($input['_no_history']);

      // Update only an item
      if (isset($input['context'])) {
         return $input;
      }

      // Process configuration for plugins
      if (!empty($input['config_context'])) {
         $config_context = $input['config_context'];
         unset($input['id']);
         unset($input['_glpi_csrf_token']);
         unset($input['update']);
         unset($input['config_context']);
         if ((!empty($input['config_class']))
             && (class_exists($input['config_class']))
             && (method_exists ($input['config_class'], 'configUpdate'))) {
            $config_method = $input['config_class'].'::configUpdate';
            unset($input['config_class']);
            $input = call_user_func($config_method, $input);
         }
         $this->setConfigurationValues($config_context, $input);
         return false;
      }

      // Trim automatically endig slash for url_base config as, for all existing occurences,
      // this URL will be prepended to something that starts with a slash.
      if (isset($input["url_base"]) && !empty($input["url_base"])) {
         $input["url_base"] = rtrim($input["url_base"], '/');
      }

      if (isset($input['allow_search_view']) && !$input['allow_search_view']) {
         // Global search need "view"
         $input['allow_search_global'] = 0;
      }
      if (isset($input["smtp_passwd"])) {
         if (empty($input["smtp_passwd"])) {
            unset($input["smtp_passwd"]);
         } else {
            $input["smtp_passwd"] = Toolbox::encrypt($input["smtp_passwd"], GLPIKEY);
         }
      }

      if (isset($input["_blank_smtp_passwd"]) && $input["_blank_smtp_passwd"]) {
         $input['smtp_passwd'] = '';
      }

      if (isset($input["proxy_passwd"])) {
         if (empty($input["proxy_passwd"])) {
            unset($input["proxy_passwd"]);
         } else {
            $input["proxy_passwd"] = Toolbox::encrypt($input["proxy_passwd"], GLPIKEY);
         }
      }

      if (isset($input["_blank_proxy_passwd"]) && $input["_blank_proxy_passwd"]) {
         $input['proxy_passwd'] = '';
      }

      // Manage DB Slave process
      if (isset($input['_dbslave_status'])) {
         $already_active = DBConnection::isDBSlaveActive();

         if ($input['_dbslave_status']) {
            DBConnection::changeCronTaskStatus(true);

            if (!$already_active) {
               // Activate Slave from the "system" tab
               DBConnection::createDBSlaveConfig();
            } else if (isset($input["_dbreplicate_dbhost"])) {
               if (empty($input['_dbreplicate_dbpassword'])
                   && file_exists(GLPI_CONFIG_DIR . '/db.slave.yaml')
               ) {
                  $db_config = Yaml::parseFile(GLPI_CONFIG_DIR . '/db.slave.yaml');
                  $input['_dbreplicate_dbpassword'] = $db_config['pass'];
               }
               // Change parameter from the "replicate" tab
               DBConnection::saveDBSlaveConf($input["_dbreplicate_dbhost"],
                                             $input["_dbreplicate_dbuser"],
                                             $input["_dbreplicate_dbpassword"],
                                             $input["_dbreplicate_dbdefault"]);
            }
         }

         if (!$input['_dbslave_status'] && $already_active) {
            DBConnection::deleteDBSlaveConfig();
            DBConnection::changeCronTaskStatus(false);
         }
      }

      // Matrix for Impact / Urgence / Priority
      if (isset($input['_matrix'])) {
         $tab = [];

         for ($urgency=1; $urgency<=5; $urgency++) {
            for ($impact=1; $impact<=5; $impact++) {
               $priority               = $input["_matrix_${urgency}_${impact}"];
               $tab[$urgency][$impact] = $priority;
            }
         }

         $input['priority_matrix'] = exportArrayToDB($tab);
         $input['urgency_mask']    = 0;
         $input['impact_mask']     = 0;

         for ($i=1; $i<=5; $i++) {
            if ($input["_urgency_${i}"]) {
               $input['urgency_mask'] += (1<<$i);
            }

            if ($input["_impact_${i}"]) {
               $input['impact_mask'] += (1<<$i);
            }
         }
      }

      // lock mechanism update
      if (isset( $input['lock_use_lock_item'])) {
          $input['lock_item_list'] = exportArrayToDB((isset($input['lock_item_list'])
                                                      ? $input['lock_item_list'] : []));
      }

      // Beware : with new management system, we must update each value
      unset($input['id']);
      unset($input['_glpi_csrf_token']);
      unset($input['update']);

      // Add skipMaintenance if maintenance mode update
      if (isset($input['maintenance_mode']) && $input['maintenance_mode']) {
         $_SESSION['glpiskipMaintenance'] = 1;
         $url = $CFG_GLPI['root_doc']."/index.php?skipMaintenance=1";
         Session::addMessageAfterRedirect(sprintf(__('Maintenance mode activated. Backdoor using: %s'),
                                                  "<a href='$url'>$url</a>"),
                                          false, WARNING);
      }

      $this->setConfigurationValues('core', $input);

      return false;
   }

   static public function unsetUndisclosedFields(&$fields) {
      if (isset($fields['context']) && isset($fields['name'])) {
         if ($fields['context'] == 'core'
            && in_array($fields['name'], self::$undisclosedFields)) {
            unset($fields['value']);
         } else {
            $fields = Plugin::doHookFunction('undiscloseConfigValue', $fields);
         }
      }
   }

   /**
    * Print the config form for display
    *
    * @return void
   **/
   function showFormDisplay() {
      global $CFG_GLPI;

      if (!self::canView()) {
         return;
      }

      $rand = mt_rand();
      $canedit = Session::haveRight(self::$rightname, UPDATE);

      if ($canedit) {
         echo "<form name='form' action=\"".Toolbox::getItemTypeFormURL(__CLASS__)."\" method='post'>";
      }
      echo "<div class='center' id='tabsbody'>";
      echo "<table class='tab_cadre_fixe'>";

      echo "<tr><th colspan='4'>" . __('General setup') . "</th></tr>";
      echo "<tr class='tab_bg_2'>";
      echo "<td><label for='url_base'>" . __('URL of the application') . "</label></td>";
      echo "<td colspan='3'><input type='text' name='url_base' id='url_base' size='80' value='".$CFG_GLPI["url_base"]."'>";
      echo "</td></tr>";

      echo "<tr class='tab_bg_2'>";
      echo "<td><label for='text_login'>" . __('Text in the login box (HTML tags supported)') . "</label></td>";
      echo "<td colspan='3'>";
      echo "<textarea cols='70' rows='4' name='text_login' id='text_login'>".$CFG_GLPI["text_login"]."</textarea>";
      echo "</td></tr>";

      echo "<tr class='tab_bg_2'>";
      echo "<td width='30%'><label for='dropdown_use_public_faq$rand'>" . __('Allow FAQ anonymous access') . "</label></td><td  width='20%'>";
      Dropdown::showYesNo("use_public_faq", $CFG_GLPI["use_public_faq"], -1, ['rand' => $rand]);
      echo "</td><td width='30%'><label for='helpdesk_doc_url'>" . __('Simplified interface help link') . "</label></td>";
      echo "<td><input size='22' type='text' name='helpdesk_doc_url' id='helpdesk_doc_url' value='" .
                 $CFG_GLPI["helpdesk_doc_url"] . "'></td>";
      echo "</tr>";

      echo "<tr class='tab_bg_2'>";
      echo "<td><label for='dropdown_list_limit_max$rand'>" . __('Default search results limit (page)')."</td><td>";
      Dropdown::showNumber("list_limit_max", ['value' => $CFG_GLPI["list_limit_max"],
                                              'min'   => 5,
                                              'max'   => 200,
                                              'step'  => 5,
                                              'rand'  => $rand]);
      echo "</td><td><label for='central_doc_url'>" . __('Standard interface help link') . "</label></td>";
      echo "<td><input size='22' type='text' name='central_doc_url' id='central_doc_url' value='" .
                 $CFG_GLPI["central_doc_url"] . "'></td>";
      echo "</tr>";

      echo "<tr class='tab_bg_2'>";
      echo "<td><label for='cut$rand'>" . __('Default characters limit (summary text boxes)') . "</label></td><td>";
      echo Html::input('cut', [
         'value' => $CFG_GLPI["cut"],
         'id'    => "cut$rand"
      ]);
      echo "</td><td><label for='dropdown_url_maxlength$rand'>" . __('Default url length limit') . "</td><td>";
      Dropdown::showNumber('url_maxlength', ['value' => $CFG_GLPI["url_maxlength"],
                                             'min'   => 20,
                                             'max'   => 80,
                                             'step'  => 5,
                                             'rand'  => $rand]);
      echo "</td>";
      echo "</tr>";

      echo "<tr class='tab_bg_2'><td><label for='dropdown_decimal_number$rand'>" .__('Default decimals limit') . "</label></td><td>";
      Dropdown::showNumber("decimal_number", ['value' => $CFG_GLPI["decimal_number"],
                                              'min'   => 1,
                                              'max'   => 4,
                                              'rand'  => $rand]);
      echo "</td>";
      echo "<td colspan='2'></td>";
      echo "</tr>";

      echo "<tr class='tab_bg_2'>";
      echo "<td><label for='dropdown_translate_dropdowns$rand'>" . __("Translation of dropdowns") . "</label></td><td>";
      Dropdown::showYesNo("translate_dropdowns", $CFG_GLPI["translate_dropdowns"], -1, ['rand' => $rand]);
      echo "</td>";
      echo "<td><label for='dropdown_translate_kb$rand'>" . __("Knowledge base translation") . "</label></td><td>";
      Dropdown::showYesNo("translate_kb", $CFG_GLPI["translate_kb"], -1, ['rand' => $rand]);
      echo "</td></tr>";

      echo "<tr class='tab_bg_1'><td colspan='4' class='center b'>".__('Dynamic display').
           "</td></tr>";

      echo "<tr class='tab_bg_2'>";
      echo "<td><label for='dropdown_dropdown_max$rand'>".
            __('Page size for dropdown (paging using scroll)').
            "</label></td><td>";
      Dropdown::showNumber('dropdown_max', ['value' => $CFG_GLPI["dropdown_max"],
                                            'min'   => 1,
                                            'max'   => 200,
                                            'rand'  => $rand]);
      echo "</td>";
      echo "<td><label for='dropdown_use_ajax_autocompletion$rand'>" . __('Autocompletion of text fields') . "</label></td><td>";
      Dropdown::showYesNo("use_ajax_autocompletion", $CFG_GLPI["use_ajax_autocompletion"], -1, ['rand' => $rand]);
      echo "</td>";
      echo "</tr>";

      echo "<tr class='tab_bg_2'>";
      echo "<td><label for='dropdown_ajax_limit_count$rand'>". __("Don't show search engine in dropdowns if the number of items is less than").
           "</label></td><td>";
      Dropdown::showNumber('ajax_limit_count', ['value' => $CFG_GLPI["ajax_limit_count"],
                                                'min'   => 1,
                                                'max'   => 200,
                                                'step'  => 1,
                                                'toadd' => [0 => __('Never')],
                                                'rand'  => $rand]);
      echo "<td colspan='2'></td>";
      echo "</td></tr>";

      echo "<tr class='tab_bg_1'><td colspan='4' class='center b'>".__('Search engine')."</td></tr>";
      echo "<tr class='tab_bg_2'>";
      echo "<td><label for='dropdown_allow_search_view$rand'>" . __('Items seen') . "</label></td><td>";
      $values = [0 => __('No'),
                 1 => sprintf(__('%1$s (%2$s)'), __('Yes'), __('last criterion')),
                 2 => sprintf(__('%1$s (%2$s)'), __('Yes'), __('default criterion'))];
      Dropdown::showFromArray('allow_search_view', $values,
                              ['value' => $CFG_GLPI['allow_search_view'], 'rand' => $rand]);
      echo "</td><td><label for='dropdown_allow_search_global$rand'>". __('Global search')."</label></td><td>";
      if ($CFG_GLPI['allow_search_view']) {
         Dropdown::showYesNo('allow_search_global', $CFG_GLPI['allow_search_global'], -1, ['rand' => $rand]);
      } else {
         echo Dropdown::getYesNo(0);
      }
      echo "</td></tr>";

      echo "<tr class='tab_bg_2'>";
      echo "<td><label for='dropdown_allow_search_all$rand'>" . __('All') . "</label></td><td>";
      $values = [0 => __('No'),
                 1 => sprintf(__('%1$s (%2$s)'), __('Yes'), __('last criterion'))];
      Dropdown::showFromArray('allow_search_all', $values,
                              ['value' => $CFG_GLPI['allow_search_all'], 'rand' => $rand]);
      echo "</td><td colspan='2'></td></tr>";

      echo "<tr class='tab_bg_1'><td colspan='4' class='center b'>".__('Item locks')."</td></tr>";

      echo "<tr class='tab_bg_2'>";
      echo "<td><label for='dropdown_lock_use_lock_item$rand'>" . __('Use locks') . "</label></td><td>";
      Dropdown::showYesNo("lock_use_lock_item", $CFG_GLPI["lock_use_lock_item"], -1, ['rand' => $rand]);
      echo "</td><td><label for='dropdown_lock_lockprofile_id$rand'>". __('Profile to be used when locking items')."</label></td><td>";
      if ($CFG_GLPI["lock_use_lock_item"]) {
         Profile::dropdown(['name'                  => 'lock_lockprofile_id',
                            'display_emptychoice'   => true,
                            'value'                 => $CFG_GLPI['lock_lockprofile_id'],
                            'rand'                  => $rand]);
      } else {
         echo dropdown::getDropdownName(Profile::getTable(), $CFG_GLPI['lock_lockprofile_id']);
      }
      echo "</td></tr>";

      echo "<tr class='tab_bg_2'>";
      echo "<td><label for='dropdown_lock_item_list$rand'>" . __('List of items to lock') . "</label></td>";
      echo "<td colspan=3>";
      Dropdown::showFromArray('lock_item_list', ObjectLock::getLockableObjects(),
                              ['values'   => $CFG_GLPI['lock_item_list'],
                               'width'    => '100%',
                               'multiple' => true,
                               'readonly' => !$CFG_GLPI["lock_use_lock_item"],
                               'rand'     => $rand]);

      echo "<tr class='tab_bg_1'><td colspan='4' class='center b'>".__('Auto Login').
           "</td></tr>";
      echo "<tr class='tab_bg_2'>";
      echo "<td><label for='dropdown_login_remember_time$rand'>". __('Time to allow "Remember Me"').
           "</label></td><td>";
      Dropdown::showTimeStamp('login_remember_time', ['value' => $CFG_GLPI["login_remember_time"],
                                                     'emptylabel'   => __('Disabled'),
                                                     'min'   => 0,
                                                     'max'   => MONTH_TIMESTAMP * 2,
                                                     'step'  => DAY_TIMESTAMP,
                                                     'toadd' => [HOUR_TIMESTAMP, HOUR_TIMESTAMP * 2, HOUR_TIMESTAMP * 6, HOUR_TIMESTAMP * 12],
                                                     'rand'  => $rand]);
      echo "<td><label for='dropdown_login_remember_default$rand'>" . __("Default state of checkbox") . "</label></td><td>";
      Dropdown::showYesNo("login_remember_default", $CFG_GLPI["login_remember_default"], -1, ['rand' => $rand]);
      echo "</td>";
      echo "</td></tr>";

      echo "<tr class='tab_bg_2'>";
      echo "<td><label for='dropdown_display_login_source$rand'>".
         __('Display source dropdown on login page').
         "</label></td><td>";
      Dropdown::showYesNo("display_login_source", $CFG_GLPI["display_login_source"], -1, ['rand' => $rand]);
      echo "</td><td colspan='2'></td></tr>";

      if ($canedit) {
         echo "<tr class='tab_bg_2'>";
         echo "<td colspan='4' class='center'>";
         echo "<input type='submit' name='update' class='submit' value=\""._sx('button', 'Save')."\">";
         echo "</td></tr>";
      }

      echo "</table></div>";
      Html::closeForm();
   }


   /**
    * Print the config form for restrictions
    *
    * @return void
   **/
   function showFormInventory() {
      global $CFG_GLPI;

      if (!self::canView()) {
         return;
      }

      $rand = mt_rand();
      $canedit = Config::canUpdate();
      if ($canedit) {
         echo "<form name='form' action=\"".Toolbox::getItemTypeFormURL(__CLASS__)."\" method='post'>";
      }
      echo "<div class='center' id='tabsbody'>";
      echo "<table class='tab_cadre_fixe'>";

      echo "<tr><th colspan='4'>" . __('Assets') . "</th></tr>";

      echo "<tr class='tab_bg_2'>";
      echo "<td width='30%'><label for='dropdown_auto_create_infocoms$rand'>". __('Enable the financial and administrative information by default')."</label></td>";
      echo "<td  width='20%'>";
      Dropdown::ShowYesNo('auto_create_infocoms', $CFG_GLPI["auto_create_infocoms"], -1, ['rand' => $rand]);
      echo "</td><td width='20%'><label for='dropdown_monitors_management_restrict$rand'>" . __('Restrict monitor management') . "</label></td>";
      echo "<td width='30%'>";
      $this->dropdownGlobalManagement ("monitors_management_restrict",
                                       $CFG_GLPI["monitors_management_restrict"],
                                       $rand);
      echo "</td></tr>";

      echo "<tr class='tab_bg_2'><td><label for='dropdown_softwarecategories_id_ondelete$rand'>" . __('Software category deleted by the dictionary rules') .
           "</label></td><td>";
      SoftwareCategory::dropdown(['value' => $CFG_GLPI["softwarecategories_id_ondelete"],
                                  'name'  => "softwarecategories_id_ondelete",
                                  'rand'  => $rand]);
      echo "</td><td><label for='dropdown_peripherals_management_restrict$rand'>" . __('Restrict device management') . "</label></td><td>";
      $this->dropdownGlobalManagement ("peripherals_management_restrict",
                                       $CFG_GLPI["peripherals_management_restrict"],
                                       $rand);
      echo "</td></tr>";

      echo "<tr class='tab_bg_2'>";
      echo "<td><label for='showdate$rand'>" .__('End of fiscal year') . "</label></td><td>";
      Html::showDateField("date_tax", ['value'      => $CFG_GLPI["date_tax"],
                                       'maybeempty' => false,
                                       'canedit'    => true,
                                       'min'        => '',
                                       'max'        => '',
                                       'showyear'   => false,
                                       'rand'       => $rand]);
      echo "</td><td><label for='dropdown_phones_management_restrict$rand'>" . __('Restrict phone management') . "</label></td><td>";
      $this->dropdownGlobalManagement ("phones_management_restrict",
                                       $CFG_GLPI["phones_management_restrict"],
                                       $rand);
      echo "</td></tr>";

      echo "<tr class='tab_bg_2'>";
      echo "<td><label for='dropdown_use_autoname_by_entity$rand'>" . __('Automatic fields (marked by *)') . "</label></td><td>";
      $tab = [0 => __('Global'),
              1 => __('By entity')];
      Dropdown::showFromArray('use_autoname_by_entity', $tab,
                              ['value' => $CFG_GLPI["use_autoname_by_entity"], 'rand' => $rand]);
      echo "</td><td><label for='dropdown_printers_management_restrict$rand'>" . __('Restrict printer management') . "</label></td><td>";
      $this->dropdownGlobalManagement("printers_management_restrict",
                                      $CFG_GLPI["printers_management_restrict"],
                                      $rand);
      echo "</td></tr>";

      echo "</table>";

      if (Session::haveRightsOr("transfer", [CREATE, UPDATE])
          && Session::isMultiEntitiesMode()) {
         echo "<br><table class='tab_cadre_fixe'>";
         echo "<tr><th colspan='2'>" . __('Automatic transfer of computers') . "</th></tr>";
         echo "<tr class='tab_bg_2'>";
         echo "<td><label for='dropdown_transfers_id_auto$rand'>" . __('Template for the automatic transfer of computers in another entity') .
              "</label></td><td>";
         Transfer::dropdown(['value'      => $CFG_GLPI["transfers_id_auto"],
                             'name'       => "transfers_id_auto",
                             'emptylabel' => __('No automatic transfer'),
                             'rand'       => $rand]);
         echo "</td></tr>";
         echo "</table>";
      }

      echo "<br><table class='tab_cadre_fixe'>";
      echo "<tr>";
      echo "<th colspan='4'>".__('Automatically update of the elements related to the computers');
      echo "</th><th colspan='2'>".__('Unit management')."</th></tr>";

      echo "<tr><th>&nbsp;</th>";
      echo "<th>" . __('Alternate username') . "</th>";
      echo "<th>" . __('User') . "</th>";
      echo "<th>" . __('Group') . "</th>";
      echo "<th>" . __('Location') . "</th>";
      echo "<th>" . __('Status') . "</th>";
      echo "</tr>";

      $fields = ["contact", "user", "group", "location"];
      echo "<tr class='tab_bg_2'>";
      echo "<td> " . __('When connecting or updating') . "</td>";
      $values = [
         __('Do not copy'),
         __('Copy'),
      ];

      foreach ($fields as $field) {
         echo "<td>";
         $fieldname = "is_".$field."_autoupdate";
         Dropdown::showFromArray($fieldname, $values, ['value' => $CFG_GLPI[$fieldname]]);
         echo "</td>";
      }

      echo "<td>";
      State::dropdownBehaviour("state_autoupdate_mode", __('Copy computer status'),
                               $CFG_GLPI["state_autoupdate_mode"]);
      echo "</td></tr>";

      echo "<tr class='tab_bg_2'>";
      echo "<td> " . __('When disconnecting') . "</td>";
      $values = [
         __('Do not delete'),
         __('Clear'),
      ];

      foreach ($fields as $field) {
         echo "<td>";
         $fieldname = "is_".$field."_autoclean";
         Dropdown::showFromArray($fieldname, $values, ['value' => $CFG_GLPI[$fieldname]]);
         echo "</td>";
      }

      echo "<td>";
      State::dropdownBehaviour("state_autoclean_mode", __('Clear status'),
                               $CFG_GLPI["state_autoclean_mode"]);
      echo "</td></tr>";

      if ($canedit) {
         echo "<tr class='tab_bg_2'>";
         echo "<td colspan='6' class='center'>";
         echo "<input type='submit' name='update' class='submit' value=\""._sx('button', 'Save')."\">";
         echo "</td></tr>";
      }

      echo "</table></div>";
      Html::closeForm();
   }


   /**
    * Print the config form for restrictions
    *
    * @return void
   **/
   function showFormAuthentication() {
      global $CFG_GLPI;

      if (!Config::canUpdate()) {
         return;
      }

      echo "<form name='form' action=\"".Toolbox::getItemTypeFormURL(__CLASS__)."\" method='post'>";
      echo "<div class='center' id='tabsbody'>";
      echo "<table class='tab_cadre_fixe'>";
      echo "<tr><th colspan='4'>" . __('Authentication') . "</th></tr>";

      echo "<tr class='tab_bg_2'>";
      echo "<td width='30%'>". __('Automatically add users from an external authentication source').
           "</td><td width='20%'>";
      Dropdown::showYesNo("is_users_auto_add", $CFG_GLPI["is_users_auto_add"]);
      echo "</td><td width='30%'>". __('Add a user without accreditation from a LDAP directory').
           "</td><td width='20%'>";
      Dropdown::showYesNo("use_noright_users_add", $CFG_GLPI["use_noright_users_add"]);
      echo "</td></tr>";

      echo "<tr class='tab_bg_2'>";
      echo "<td> " . __('Action when a user is deleted from the LDAP directory') . "</td><td>";
      AuthLDap::dropdownUserDeletedActions($CFG_GLPI["user_deleted_ldap"]);
      echo "</td><td> " . __('GLPI server time zone') . "</td><td>";
      Dropdown::showGMT("time_offset", $CFG_GLPI["time_offset"]);
      echo "</td></tr>";

      echo "<tr class='tab_bg_2'>";
      echo "<td colspan='4' class='center'>";
      echo "<input type='submit' name='update_auth' class='submit' value=\""._sx('button', 'Save').
           "\">";
      echo "</td></tr>";

      echo "</table></div>";
      Html::closeForm();
   }


   /**
    * Print the config form for slave DB
    *
    * @return void
   **/
   function showFormDBSlave() {
      global $DB, $CFG_GLPI, $DBslave;

      if (!Config::canUpdate()) {
         return;
      }

      echo "<form name='form' action=\"".Toolbox::getItemTypeFormURL(__CLASS__)."\" method='post'>";
      echo "<div class='center' id='tabsbody'>";
      echo "<input type='hidden' name='_dbslave_status' value='1'>";
      echo "<table class='tab_cadre_fixe'>";

      echo "<tr class='tab_bg_2'><th colspan='4'>" . _n('SQL replica', 'SQL replicas', Session::getPluralNumber()) .
           "</th></tr>";
      $DBslave = DBConnection::getDBSlaveConf();

      if (is_array($DBslave->dbhost)) {
         $host = implode(' ', $DBslave->dbhost);
      } else {
         $host = $DBslave->dbhost;
      }
      echo "<tr class='tab_bg_2'>";
      echo "<td>" . __('SQL server (MariaDB or MySQL)') . "</td>";
      echo "<td><input type='text' name='_dbreplicate_dbhost' size='40' value='$host'></td>";
      echo "<td>" . __('Database') . "</td>";
      echo "<td><input type='text' name='_dbreplicate_dbdefault' value='".$DBslave->dbdefault."'>";
      echo "</td></tr>";

      echo "<tr class='tab_bg_2'>";
      echo "<td>" . __('SQL user') . "</td>";
      echo "<td><input type='text' name='_dbreplicate_dbuser' value='".$DBslave->dbuser."'></td>";
      echo "<td>" . __('SQL password') . "</td>";
      echo "<td><input type='password' name='_dbreplicate_dbpassword' value=''>";
      echo "</td></tr>";

      echo "<tr class='tab_bg_2'>";
      echo "<td>" . __('Use the slave for the search engine') . "</td><td>";
      $values = [0 => __('Never'),
                      1 => __('If synced (all changes)'),
                      2 => __('If synced (current user changes)'),
                      3 => __('If synced or read-only account'),
                      4 => __('Always')];
      Dropdown::showFromArray('use_slave_for_search', $values,
                              ['value' => $CFG_GLPI["use_slave_for_search"]]);
      echo "<td colspan='2'>&nbsp;</td>";
      echo "</tr>";

      if ($DBslave->isConnected() && !$DB->isSlave()) {
         echo "<tr class='tab_bg_2'><td colspan='4' class='center'>";
         DBConnection::showAllReplicateDelay();
         echo "</td></tr>";
      }

      echo "<tr class='tab_bg_2'><td colspan='4' class='center'>";
      echo "<input type='submit' name='update' class='submit' value=\""._sx('button', 'Save')."\">";
      echo "</td></tr>";

      echo "</table></div>";
      Html::closeForm();
   }


   /**
    * Print the config form for External API
    *
    * @since 9.1
    * @return void
   **/
   function showFormAPI() {
      global $CFG_GLPI;

      if (!self::canView()) {
         return;
      }

      echo "<div class='center spaced' id='tabsbody'>";

      $rand = mt_rand();
      $canedit = Config::canUpdate();
      if ($canedit) {
         echo "<form name='form' action=\"".Toolbox::getItemTypeFormURL(__CLASS__)."\" method='post'>";
      }
      echo "<table class='tab_cadre_fixe'>";

      echo "<tr><th colspan='4'>" . __('API') . "</th></tr>";

      echo "<tr class='tab_bg_2'>";
      echo "<td><label for='url_base_api'>" . __('URL of the API') . "</label></td>";
      echo "<td colspan='3'><input type='text' name='url_base_api' id='url_base_api' size='80' value='".$CFG_GLPI["url_base_api"]."'></td>";
      echo "</tr>";
      echo "<tr class='tab_bg_2'>";
      echo "<td><label for='dropdown_enable_api$rand'>" . __("Enable Rest API") . "</label></td>";
      echo "<td>";
      Dropdown::showYesNo("enable_api", $CFG_GLPI["enable_api"], -1, ['rand' => $rand]);
      echo "</td>";
      if ($CFG_GLPI["enable_api"]) {
         echo "<td colspan='2'>";
         $inline_doc_api = trim($CFG_GLPI['url_base_api'], '/')."/";
         echo "<a href='$inline_doc_api'>".__("API inline Documentation")."</a>";
         echo "</td>";
      }
      echo "</tr>";

      echo "<tr><th colspan='4'>" . __('Authentication') . "</th></tr>";

      echo "<tr class='tab_bg_2'>";
      echo "<td><label for='dropdown_enable_api_login_credentials$rand'>";
      echo __("Enable login with credentials")."</label>&nbsp;";
      Html::showToolTip(__("Allow to login to API and get a session token with user credentials"));
      echo "</td>";
      echo "<td>";
      Dropdown::showYesNo("enable_api_login_credentials", $CFG_GLPI["enable_api_login_credentials"], -1, ['rand' => $rand]);
      echo "</td>";
      echo "<td><label for='dropdown_enable_api_login_external_token$rand'>";
      echo __("Enable login with external token")."</label>&nbsp;";
      Html::showToolTip(__("Allow to login to API and get a session token with user external token. See Remote access key in user Settings tab "));
      echo "</td>";
      echo "<td>";
      Dropdown::showYesNo("enable_api_login_external_token", $CFG_GLPI["enable_api_login_external_token"], -1, ['rand' => $rand]);
      echo "</td>";
      echo "</tr>";

      echo "<tr class='tab_bg_2'><td colspan='4' class='center'>";
      echo "<input type='submit' name='update' class='submit' value=\""._sx('button', 'Save')."\">";
      echo "<br><br><br>";
      echo "</td></tr>";

      echo "</table>";
      Html::closeForm();

      echo "<table class='tab_cadre_fixe'>";
      echo "<tr><td>";
      echo "<hr>";
      $buttons = [
         'apiclient.form.php' => __('Add API client'),
      ];
      Html::displayTitle("",
                         self::getTypeName(Session::getPluralNumber()),
                         "",
                         $buttons);
      Search::show("APIClient");
      echo "</td></tr>";
      echo "</table></div>";
   }


   /**
    * Print the config form for connections
    *
    * @return void
   **/
   function showFormHelpdesk() {
      global $CFG_GLPI;

      if (!self::canView()) {
         return;
      }

      $rand = mt_rand();
      $canedit = Config::canUpdate();
      if ($canedit) {
         echo "<form name='form' action=\"".Toolbox::getItemTypeFormURL(__CLASS__)."\" method='post'>";
      }
      echo "<div class='center spaced' id='tabsbody'>";
      echo "<table class='tab_cadre_fixe'>";

      echo "<tr><th colspan='4'>" . __('Assistance') . "</th></tr>";

      echo "<tr class='tab_bg_2'>";
      echo "<td width='30%'><label for='dropdown_time_step$rand'>" . __('Step for the hours (minutes)') . "</label></td>";
      echo "<td width='20%'>";
      Dropdown::showNumber('time_step', ['value' => $CFG_GLPI["time_step"],
                                         'min'   => 30,
                                         'max'   => 60,
                                         'step'  => 30,
                                         'toadd' => [1  => 1,
                                                     5  => 5,
                                                     10 => 10,
                                                     15 => 15,
                                                     20 => 20],
                                         'rand'  => $rand]);
      echo "</td>";
      echo "<td width='30%'><label for='dropdown_planning_begin$rand'>" .__('Limit of the schedules for planning') . "</label></td>";
      echo "<td width='20%'>";
      Dropdown::showHours('planning_begin', ['value' => $CFG_GLPI["planning_begin"], 'rand' => $rand]);
      echo "&nbsp;<label for='dropdown_planning_end$rand'>-></label>&nbsp;";
      Dropdown::showHours('planning_end', ['value' => $CFG_GLPI["planning_end"], 'rand' => $rand]);
      echo "</td></tr>";

      echo "<tr class='tab_bg_2'>";
      echo "<td><label for='dropdown_default_mailcollector_filesize_max$rand'>".__('Default file size limit imported by the mails receiver')."</label></td><td>";
      MailCollector::showMaxFilesize('default_mailcollector_filesize_max',
                                     $CFG_GLPI["default_mailcollector_filesize_max"],
                                     $rand);
      echo "</td>";

      echo "<td><label for='dropdown_documentcategories_id_forticket$rand'>" . __('Default heading when adding a document to a ticket') . "</label></td><td>";
      DocumentCategory::dropdown(['value' => $CFG_GLPI["documentcategories_id_forticket"],
                                  'name'  => "documentcategories_id_forticket",
                                  'rand'  => $rand]);
      echo "</td></tr>";
      echo "<tr class='tab_bg_2'><td><label for='dropdown_default_software_helpdesk_visible$rand'>" . __('By default, a software may be linked to a ticket') . "</label></td><td>";
      Dropdown::showYesNo("default_software_helpdesk_visible",
                          $CFG_GLPI["default_software_helpdesk_visible"],
                          -1,
                          ['rand' => $rand]);
      echo "</td>";

      echo "<td><label for='dropdown_keep_tickets_on_delete$rand'>" . __('Keep tickets when purging hardware in the inventory') . "</label></td><td>";
      Dropdown::showYesNo("keep_tickets_on_delete", $CFG_GLPI["keep_tickets_on_delete"], -1, ['rand' => $rand]);
      echo "</td></tr><tr class='tab_bg_2'><td><label for='dropdown_use_check_pref$rand'>".__('Show personnal information in new ticket form (simplified interface)');
      echo "</label></td>";
      echo "<td>";
      Dropdown::showYesNo('use_check_pref', $CFG_GLPI['use_check_pref'], -1, ['rand' => $rand]);
      echo "</td>";

      echo "<td><label for='dropdown_use_anonymous_helpdesk$rand'>" .__('Allow anonymous ticket creation (helpdesk.receiver)') . "</label></td><td>";
      Dropdown::showYesNo("use_anonymous_helpdesk", $CFG_GLPI["use_anonymous_helpdesk"], -1, ['rand' => $rand]);
      echo "</td></tr><tr class='tab_bg_2'><td><label for='dropdown_use_anonymous_followups$rand'>" . __('Allow anonymous followups (receiver)') . "</label></td><td>";
      Dropdown::showYesNo("use_anonymous_followups", $CFG_GLPI["use_anonymous_followups"], -1, ['rand' => $rand]);
      echo "</td><td colspan='2'></td></tr>";

      echo "</table>";

      echo "<table class='tab_cadre_fixe'>";
      echo "<tr><th colspan='7'>" . __('Matrix of calculus for priority');
      echo "<input type='hidden' name='_matrix' value='1'></th></tr>";

      echo "<tr class='tab_bg_2'>";
      echo "<td class='b right' colspan='2'>".__('Impact')."</td>";

      $isimpact = [];
      for ($impact=5; $impact>=1; $impact--) {
         echo "<td class='center'>".Ticket::getImpactName($impact).'<br>';

         if ($impact==3) {
            $isimpact[3] = 1;
            echo "<input type='hidden' name='_impact_3' value='1'>";

         } else {
            $isimpact[$impact] = (($CFG_GLPI['impact_mask']&(1<<$impact)) >0);
            Dropdown::showYesNo("_impact_${impact}", $isimpact[$impact]);
         }
         echo "</td>";
      }
      echo "</tr>";

      echo "<tr class='tab_bg_1'>";
      echo "<td class='b' colspan='2'>".__('Urgency')."</td>";

      for ($impact=5; $impact>=1; $impact--) {
         echo "<td>&nbsp;</td>";
      }
      echo "</tr>";

      $isurgency = [];
      for ($urgency=5; $urgency>=1; $urgency--) {
         echo "<tr class='tab_bg_1'>";
         echo "<td>".Ticket::getUrgencyName($urgency)."&nbsp;</td>";
         echo "<td>";

         if ($urgency==3) {
            $isurgency[3] = 1;
            echo "<input type='hidden' name='_urgency_3' value='1'>";

         } else {
            $isurgency[$urgency] = (($CFG_GLPI['urgency_mask']&(1<<$urgency)) >0);
            Dropdown::showYesNo("_urgency_${urgency}", $isurgency[$urgency]);
         }
         echo "</td>";

         for ($impact=5; $impact>=1; $impact--) {
            $pri = round(($urgency+$impact)/2);

            if (isset($CFG_GLPI['priority_matrix'][$urgency][$impact])) {
               $pri = $CFG_GLPI['priority_matrix'][$urgency][$impact];
            }

            if ($isurgency[$urgency] && $isimpact[$impact]) {
               $bgcolor=$_SESSION["glpipriority_$pri"];
               echo "<td class='center' bgcolor='$bgcolor'>";
               Ticket::dropdownPriority(['value' => $pri,
                                              'name'  => "_matrix_${urgency}_${impact}"]);
               echo "</td>";
            } else {
               echo "<td><input type='hidden' name='_matrix_${urgency}_${impact}' value='$pri'>
                     </td>";
            }
         }
         echo "</tr>\n";
      }
      if ($canedit) {
         echo "<tr class='tab_bg_2'>";
         echo "<td colspan='7' class='center'>";
         echo "<input type='submit' name='update' class='submit' value=\""._sx('button', 'Save')."\">";
         echo "</td></tr>";
      }

      echo "</table></div>";
      Html::closeForm();
   }


   /**
    * Print the config form for default user prefs
    *
    * @param $data array containing datas
    * (CFG_GLPI for global config / glpi_users fields for user prefs)
    *
    * @return void
   **/
   function showFormUserPrefs($data = []) {
      global $CFG_GLPI;

      $oncentral = (Session::getCurrentInterface() == "central");
      $userpref  = false;
      $url       = Toolbox::getItemTypeFormURL(__CLASS__);
      $rand      = mt_rand();

      $canedit = Config::canUpdate();
      $canedituser = Session::haveRight('personalization', UPDATE);
      if (array_key_exists('last_login', $data)) {
         $userpref = true;
         if ($data["id"] === Session::getLoginUserID()) {
            $url  = $CFG_GLPI['root_doc']."/front/preference.php";
         } else {
            $url  = User::getFormURL();
         }
      }

      if ((!$userpref && $canedit) || ($userpref && $canedituser)) {
         echo "<form name='form' action='$url' method='post'>";
      }

      // Only set id for user prefs
      if ($userpref) {
         echo "<input type='hidden' name='id' value='".$data['id']."'>";
      }
      echo "<div class='center' id='tabsbody'>";
      echo "<table class='tab_cadre_fixe'>";

      echo "<tr><th colspan='4'>" . __('Personalization') . "</th></tr>";

      echo "<tr class='tab_bg_2'>";
      echo "<td width='30%'><label for='dropdown_language$rand'>" . ($userpref?__('Language'):__('Default language')) . "</label></td>";
      echo "<td width='20%'>";
      if (Config::canUpdate()
          || !GLPI_DEMO_MODE) {
         Dropdown::showLanguages("language", ['value' => $data["language"], 'rand' => $rand]);
      } else {
         echo "&nbsp;";
      }

      echo "<td width='30%'><label for='dropdown_date_format$rand'>" . __('Date format') ."</label></td>";
      echo "<td width='20%'>";
      Dropdown::showFromArray('date_format', Toolbox::phpDateFormats(), ['value' => $data["date_format"], 'rand' => $rand]);
      echo "</td></tr>";

      echo "<tr class='tab_bg_2'>";
      echo "<td><label for='dropdown_names_format$rand'>".__('Display order of surnames firstnames')."</label></td><td>";
      $values = [User::REALNAME_BEFORE  => __('Surname, First name'),
                 User::FIRSTNAME_BEFORE => __('First name, Surname')];
      Dropdown::showFromArray('names_format', $values, ['value' => $data["names_format"], 'rand' => $rand]);
      echo "</td>";
      echo "<td><label for='dropdown_number_format$rand'>" .__('Number format') . "</label></td>";
      $values = [0 => '1 234.56',
                 1 => '1,234.56',
                 2 => '1 234,56',
                 3 => '1234.56',
                 4 => '1234,56'];
      echo "<td>";
      Dropdown::showFromArray('number_format', $values, ['value' => $data["number_format"], 'rand' => $rand]);
      echo "</td></tr>";

      echo "<tr class='tab_bg_2'>";
      echo "<td><label for='dropdown_list_limit$rand'>" . __('Results to display by page')."</label></td><td>";
      // Limit using global config
      $value = (($data['list_limit'] < $CFG_GLPI['list_limit_max'])
                ? $data['list_limit'] : $CFG_GLPI['list_limit_max']);
      Dropdown::showNumber('list_limit', ['value' => $value,
                                          'min'   => 5,
                                          'max'   => $CFG_GLPI['list_limit_max'],
                                          'step'  => 5,
                                          'rand'  => $rand]);
      echo "</td>";
      echo "<td><label for='dropdown_backcreated$rand'>".__('Go to created item after creation')."</label></td>";
      echo "<td>";
      Dropdown::showYesNo("backcreated", $data["backcreated"], -1, ['rand' => $rand]);
      echo "</td>";

      echo "</tr>";

      echo "<tr class='tab_bg_2'>";
      if ($oncentral) {
         echo "<td><label for='dropdown_use_flat_dropdowntree$rand'>" . __('Display the complete name in tree dropdowns') . "</label></td><td>";
         Dropdown::showYesNo('use_flat_dropdowntree', $data["use_flat_dropdowntree"], -1, ['rand' => $rand]);
         echo "</td>";
      } else {
         echo "<td colspan='2'>&nbsp;</td>";
      }

      if (!$userpref
          || ($CFG_GLPI['show_count_on_tabs'] != -1)) {
         echo "<td><label for='dropdown_show_count_on_tabs$rand'>".__('Display counters')."</label></td><td>";

         $values = [0 => __('No'),
                    1 => __('Yes')];

         if (!$userpref) {
            $values[-1] = __('Never');
         }
         Dropdown::showFromArray('show_count_on_tabs', $values,
                                 ['value' => $data["show_count_on_tabs"], 'rand' => $rand]);
         echo "</td>";
      } else {
         echo "<td colspan='2'>&nbsp;</td>";
      }
      echo "</tr>";

      echo "<tr class='tab_bg_2'>";
      if ($oncentral) {
         echo "<td><label for='dropdown_is_ids_visible$rand'>" . __('Show GLPI ID') . "</label></td><td>";
         Dropdown::showYesNo("is_ids_visible", $data["is_ids_visible"], -1, ['rand' => $rand]);
         echo "</td>";
      } else {
         echo "<td colspan='2'></td>";
      }

      echo "<td><label for='dropdown_keep_devices_when_purging_item$rand'>" . __('Keep devices when purging an item') . "</label></td><td>";
      Dropdown::showYesNo('keep_devices_when_purging_item',
                          $data['keep_devices_when_purging_item'],
                          -1,
                          ['rand' => $rand]);
      echo "</td>";
      echo "</tr>";

      echo "<tr class='tab_bg_2'>";
      echo "<td><label for='dropdown_notification_to_myself$rand'>" . __('Notifications for my changes') . "</label></td><td>";
      Dropdown::showYesNo("notification_to_myself", $data["notification_to_myself"], -1, ['rand' => $rand]);
      echo "</td>";
      if ($oncentral) {
         echo "<td><label for='dropdown_display_count_on_home$rand'>".__('Results to display on home page')."</label></td><td>";
         Dropdown::showNumber('display_count_on_home',
                              ['value' => $data['display_count_on_home'],
                               'min'   => 0,
                               'max'   => 30,
                               'rand'  => $rand]);
         echo "</td>";
      } else {
         echo "<td colspan='2'>&nbsp;</td>";
      }
      echo "</tr>";

      echo "<tr class='tab_bg_2'>";
      echo "<td><label for='dropdown_pdffont$rand'>" . __('PDF export font') . "</label></td><td>";
      Dropdown::showFromArray("pdffont", GLPIPDF::getFontList(),
                              ['value' => $data["pdffont"],
                               'width' => 200,
                               'rand'  => $rand]);
      echo "</td>";

      echo "<td><label for='dropdown_csv_delimiter$rand'>".__('CSV delimiter')."</label></td><td>";
      $values = [';' => ';',
                 ',' => ','];
      Dropdown::showFromArray('csv_delimiter', $values, ['value' => $data["csv_delimiter"], 'rand' => $rand]);

      echo "</td>";
      echo "</tr>";

      echo "<tr class='tab_bg_2'>";
      echo "<td><label for='theme-selector'>" . __("Color palette") . "</label></td><td>";
      echo Html::select(
         'palette',
         $this->getPalettes(),
         [
            'id'        => 'theme-selector',
            'selected'  => $data['palette']
         ]
      );
      echo Html::scriptBlock("
         function formatThemes(theme) {
             if (!theme.id) {
                return theme.text;
             }

             return $('<span></span>').html('<img src=\'../css/palettes/previews/' + theme.text.toLowerCase() + '.png\'/>'
                      + '&nbsp;' + theme.text);
         }
         $(\"#theme-selector\").select2({
             templateResult: formatThemes,
             templateSelection: formatThemes,
             width: '100%',
             escapeMarkup: function(m) { return m; }
         });
         $('label[for=theme-selector]').on('click', function(){ $('#theme-selector').select2('open'); });
      ");
      echo "</td>";
      echo "<td><label for='layout-selector'>" . __('Layout')."</label></td><td>";

      $layout_options = [
         'lefttab' => __("Tabs on left"),
         'classic' => __("Classic view"),
         'vsplit'  => __("Vertical split")
      ];

      echo Html::select(
         'layout',
         $layout_options,
         [
            'id'        => 'layout-selector',
            'selected'  => $data['layout']
         ]
      );

      echo Html::scriptBlock("
         function formatLayout(layout) {
             if (!layout.id) {
                return layout.text;
             }
             return $('<span></span>').html('<img src=\'../pics/layout_' + layout.id.toLowerCase() + '.png\'/>'
                      + '&nbsp;' + layout.text);
         }
         $(\"#layout-selector\").select2({
             dropdownAutoWidth: true,
             templateResult: formatLayout,
             templateSelection: formatLayout
         });
         $('label[for=layout-selector]').on('click', function(){ $('#layout-selector').select2('open'); });
      ");
      echo "</select>";
      echo "</td>";
      echo "</tr>";

      echo "<tr class='tab_bg_2'><td><label for='dropdown_highcontrast_css$rand'>".__('Enable high contrast')."</label></td>";
      echo "<td>";
      Dropdown::showYesNo('highcontrast_css', $data['highcontrast_css'], -1, ['rand' => $rand]);
      echo "</td>";
      echo "<td colspan='2'>";
      echo "</td></tr>";

      if ($oncentral) {
         echo "<tr class='tab_bg_1'><th colspan='4'>".__('Assistance')."</th></tr>";

         echo "<tr class='tab_bg_2'>";
         echo "<td><label for='dropdown_followup_private$rand'>".__('Private followups by default')."</label></td><td>";
         Dropdown::showYesNo("followup_private", $data["followup_private"], -1, ['rand' => $rand]);
         echo "</td><td><label for='dropdown_show_jobs_at_login$rand'>". __('Show new tickets on the home page') . "</label></td><td>";
         if (Session::haveRightsOr("ticket",
                                   [Ticket::READMY, Ticket::READALL, Ticket::READASSIGN])) {
            Dropdown::showYesNo("show_jobs_at_login", $data["show_jobs_at_login"], -1, ['rand' => $rand]);
         } else {
            echo Dropdown::getYesNo(0);
         }
         echo " </td></tr>";

         echo "<tr class='tab_bg_2'><td><label for='dropdown_task_private$rand'>" . __('Private tasks by default') . "</label></td><td>";
         Dropdown::showYesNo("task_private", $data["task_private"], -1, ['rand' => $rand]);
         echo "</td><td><label for='dropdown_default_requesttypes_id$rand'>" . __('Request sources by default') . "</label></td><td>";
         RequestType::dropdown([
            'value'      => $data["default_requesttypes_id"],
            'name'       => "default_requesttypes_id",
            'condition'  => ['is_active' => 1, 'is_ticketheader' => 1],
            'rand'       => $rand
         ]);
         echo "</td></tr>";

         echo "<tr class='tab_bg_2'><td><label for='dropdown_task_state$rand'>" . __('Tasks state by default') . "</label></td><td>";
         Planning::dropdownState("task_state", $data["task_state"], true, ['rand' => $rand]);
         echo "</td><td><label for='dropdown_refresh_ticket_list$rand'>" . __('Automatically refresh the list of tickets (minutes)') . "</label></td><td>";
         Dropdown::showNumber('refresh_ticket_list', ['value' => $data["refresh_ticket_list"],
                                                      'min'   => 1,
                                                      'max'   => 30,
                                                      'step'  => 1,
                                                      'toadd' => [0 => __('Never')],
                                                      'rand'  => $rand]);
         echo "</td></tr>";

         echo "<tr class='tab_bg_2'><td><label for='dropdown_set_default_tech$rand'>".__('Pre-select me as a technician when creating a ticket').
              "</label></td><td>";
         if (!$userpref || Session::haveRight('ticket', Ticket::OWN)) {
            Dropdown::showYesNo("set_default_tech", $data["set_default_tech"], -1, ['rand' => $rand]);
         } else {
            echo Dropdown::getYesNo(0);
         }
         echo "</td><td><label for='dropdown_set_default_requester$rand'>" . __('Pre-select me as a requester when creating a ticket') . "</label></td><td>";
         if (!$userpref || Session::haveRight('ticket', CREATE)) {
            Dropdown::showYesNo("set_default_requester", $data["set_default_requester"], -1, ['rand' => $rand]);
         } else {
            echo Dropdown::getYesNo(0);
         }
         echo "</td></tr>";

         echo "<tr class='tab_bg_2'>";
         echo "<td>" . __('Priority colors') . "</td>";
         echo "<td colspan='3'>";

         echo "<table><tr>";
         echo "<td><label for='dropdown_priority_1$rand'>1</label>&nbsp;";
         Html::showColorField('priority_1', ['value' => $data["priority_1"], 'rand' => $rand]);
         echo "</td>";
         echo "<td><label for='dropdown_priority_2$rand'>2</label>&nbsp;";
         Html::showColorField('priority_2', ['value' => $data["priority_2"], 'rand' => $rand]);
         echo "</td>";
         echo "<td><label for='dropdown_priority_3$rand'>3</label>&nbsp;";
         Html::showColorField('priority_3', ['value' => $data["priority_3"], 'rand' => $rand]);
         echo "</td>";
         echo "<td><label for='dropdown_priority_4$rand'>4</label>&nbsp;";
         Html::showColorField('priority_4', ['value' => $data["priority_4"], 'rand' => $rand]);
         echo "</td>";
         echo "<td><label for='dropdown_priority_5$rand'>5</label>&nbsp;";
         Html::showColorField('priority_5', ['value' => $data["priority_5"], 'rand' => $rand]);
         echo "</td>";
         echo "<td><label for='dropdown_priority_6$rand'>6</label>&nbsp;";
         Html::showColorField('priority_6', ['value' => $data["priority_6"], 'rand' => $rand]);
         echo "</td>";
         echo "</tr></table>";

         echo "</td></tr>";
      }

      echo "<tr><th colspan='4'>".__('Due date progression')."</th></tr>";

      echo "<tr class='tab_bg_1'>".
           "<td>".__('OK state color')."</td>";
      echo "<td>";
      Html::showColorField('duedateok_color', ['value' => $data["duedateok_color"]]);
      echo "</td><td colspan='2'>&nbsp;</td></tr>";

      echo "<tr class='tab_bg_1'>";
      echo "<td>".__('Warning state color')."</td>";
      echo "<td>";
      Html::showColorField('duedatewarning_color', ['value' => $data["duedatewarning_color"]]);
      echo "</td>";
      echo "<td>".__('Warning state threshold')."</td>";
      echo "<td>";
      Dropdown::showNumber("duedatewarning_less", ['value' => $data['duedatewarning_less']]);
      $elements = ['%'     => '%',
                        'hours' => _n('Hour', 'Hours', Session::getPluralNumber()),
                        'days'  => _n('Day', 'Days', Session::getPluralNumber())];
      echo "&nbsp;";
      Dropdown::showFromArray("duedatewarning_unit", $elements,
                              ['value' => $data['duedatewarning_unit']]);
      echo "</td></tr>";

      echo "<tr class='tab_bg_1'>".
           "<td>".__('Critical state color')."</td>";
      echo "<td>";
      Html::showColorField('duedatecritical_color', ['value' => $data["duedatecritical_color"]]);
      echo "</td>";
      echo "<td>".__('Critical state threshold')."</td>";
      echo "<td>";
      Dropdown::showNumber("duedatecritical_less", ['value' => $data['duedatecritical_less']]);
      echo "&nbsp;";
      $elements = ['%'    => '%',
                       'hours' => _n('Hour', 'Hours', Session::getPluralNumber()),
                       'days'  => _n('Day', 'Days', Session::getPluralNumber())];
      Dropdown::showFromArray("duedatecritical_unit", $elements,
                              ['value' => $data['duedatecritical_unit']]);
      echo "</td></tr>";

      if ($oncentral && $CFG_GLPI["lock_use_lock_item"]) {
         echo "<tr class='tab_bg_1'><th colspan='4' class='center b'>".__('Item locks')."</th></tr>";

         echo "<tr class='tab_bg_2'>";
         echo "<td>" . __('Auto-lock Mode') . "</td><td>";
         Dropdown::showYesNo("lock_autolock_mode", $data["lock_autolock_mode"]);
         echo "</td><td>". __('Direct Notification (requester for unlock will be the notification sender)').
              "</td><td>";
         Dropdown::showYesNo("lock_directunlock_notification", $data["lock_directunlock_notification"]);
         echo "</td></tr>";
      }

      if ((!$userpref && $canedit) || ($userpref && $canedituser)) {
         echo "<tr class='tab_bg_2'>";
         echo "<td colspan='4' class='center'>";
         echo "<input type='submit' name='update' class='submit' value=\""._sx('button', 'Save')."\">";
         echo "</td></tr>";
      }

      echo "</table></div>";
      Html::closeForm();
   }


   /**
    * Display security checks on password
    *
    * @param $field string id of the field containing password to check (default 'password')
    *
    * @since 0.84
   **/
   static function displayPasswordSecurityChecks($field = 'password') {
      global $CFG_GLPI;

      $needs = [];

      if ($CFG_GLPI["use_password_security"]) {
         printf(__('%1$s: %2$s'), __('Password minimum length'),
                   "<span id='password_min_length' class='red'>".$CFG_GLPI['password_min_length'].
                   "</span>");
      }

      echo "<script type='text/javascript' >\n";
      echo "function passwordCheck() {\n";
      if ($CFG_GLPI["use_password_security"]) {
         echo "var pwd = ".Html::jsGetElementbyID($field).";";
         echo "if (pwd.val().length < ".$CFG_GLPI['password_min_length'].") {
               ".Html::jsGetElementByID('password_min_length').".addClass('red');
               ".Html::jsGetElementByID('password_min_length').".removeClass('green');
         } else {
               ".Html::jsGetElementByID('password_min_length').".addClass('green');
               ".Html::jsGetElementByID('password_min_length').".removeClass('red');
         }";
         if ($CFG_GLPI["password_need_number"]) {
            $needs[] = "<span id='password_need_number' class='red'>".__('Digit')."</span>";
            echo "var numberRegex = new RegExp('[0-9]', 'g');
            if (false == numberRegex.test(pwd.val())) {
                  ".Html::jsGetElementByID('password_need_number').".addClass('red');
                  ".Html::jsGetElementByID('password_need_number').".removeClass('green');
            } else {
                  ".Html::jsGetElementByID('password_need_number').".addClass('green');
                  ".Html::jsGetElementByID('password_need_number').".removeClass('red');
            }";
         }
         if ($CFG_GLPI["password_need_letter"]) {
            $needs[] = "<span id='password_need_letter' class='red'>".__('Lowercase')."</span>";
            echo "var letterRegex = new RegExp('[a-z]', 'g');
            if (false == letterRegex.test(pwd.val())) {
                  ".Html::jsGetElementByID('password_need_letter').".addClass('red');
                  ".Html::jsGetElementByID('password_need_letter').".removeClass('green');
            } else {
                  ".Html::jsGetElementByID('password_need_letter').".addClass('green');
                  ".Html::jsGetElementByID('password_need_letter').".removeClass('red');
            }";
         }
         if ($CFG_GLPI["password_need_caps"]) {
            $needs[] = "<span id='password_need_caps' class='red'>".__('Uppercase')."</span>";
            echo "var capsRegex = new RegExp('[A-Z]', 'g');
            if (false == capsRegex.test(pwd.val())) {
                  ".Html::jsGetElementByID('password_need_caps').".addClass('red');
                  ".Html::jsGetElementByID('password_need_caps').".removeClass('green');
            } else {
                  ".Html::jsGetElementByID('password_need_caps').".addClass('green');
                  ".Html::jsGetElementByID('password_need_caps').".removeClass('red');
            }";
         }
         if ($CFG_GLPI["password_need_symbol"]) {
            $needs[] = "<span id='password_need_symbol' class='red'>".__('Symbol')."</span>";
            echo "var capsRegex = new RegExp('[^a-zA-Z0-9_]', 'g');
            if (false == capsRegex.test(pwd.val())) {
                  ".Html::jsGetElementByID('password_need_symbol').".addClass('red');
                  ".Html::jsGetElementByID('password_need_symbol').".removeClass('green');
            } else {
                  ".Html::jsGetElementByID('password_need_symbol').".addClass('green');
                  ".Html::jsGetElementByID('password_need_symbol').".removeClass('red');
            }";
         }
      }
      echo "}";
      echo '</script>';
      if (count($needs)) {
         echo "<br>";
         printf(__('%1$s: %2$s'), __('Password must contains'), implode(', ', $needs));
      }
   }


   /**
    * Validate password based on security rules
    *
    * @since 0.84
    *
    * @param $password  string   password to validate
    * @param $display   boolean  display errors messages? (true by default)
    *
    * @throws PasswordTooWeakException when $display is false and the password does not matches the requirements
    *
    * @return boolean is password valid?
   **/
   static function validatePassword($password, $display = true) {
      global $CFG_GLPI;

      $ok = true;
      $exception = new PasswordTooWeakException();
      if ($CFG_GLPI["use_password_security"]) {
         if (Toolbox::strlen($password) < $CFG_GLPI['password_min_length']) {
            $ok = false;
            if ($display) {
               Session::addMessageAfterRedirect(__('Password too short!'), false, ERROR);
            } else {
               $exception->addMessage(__('Password too short!'));
            }
         }
         if ($CFG_GLPI["password_need_number"]
             && !preg_match("/[0-9]+/", $password)) {
            $ok = false;
            if ($display) {
               Session::addMessageAfterRedirect(__('Password must include at least a digit!'),
                                                false, ERROR);
            } else {
               $exception->addMessage(__('Password must include at least a digit!'));
            }
         }
         if ($CFG_GLPI["password_need_letter"]
             && !preg_match("/[a-z]+/", $password)) {
            $ok = false;
            if ($display) {
               Session::addMessageAfterRedirect(__('Password must include at least a lowercase letter!'),
                                                false, ERROR);
            } else {
               $exception->addMessage(__('Password must include at least a lowercase letter!'));
            }
         }
         if ($CFG_GLPI["password_need_caps"]
             && !preg_match("/[A-Z]+/", $password)) {
            $ok = false;
            if ($display) {
               Session::addMessageAfterRedirect(__('Password must include at least a uppercase letter!'),
                                                false, ERROR);
            } else {
               $exception->addMessage(__('Password must include at least a uppercase letter!'));
            }
         }
         if ($CFG_GLPI["password_need_symbol"]
             && !preg_match("/\W+/", $password)) {
            $ok = false;
            if ($display) {
               Session::addMessageAfterRedirect(__('Password must include at least a symbol!'),
                                                false, ERROR);
            } else {
               $exception->addMessage(__('Password must include at least a symbol!'));
            }
         }

      }
      if (!$ok && !$display) {
         throw $exception;
      }
      return $ok;
   }


   /**
    * Display a report about system performance
    * - opcode cache (opcache)
    * - user data cache (apcu / apcu-bc)
    *
    * @since 9.1
   **/
   function showPerformanceInformations() {
      global $CONTAINER;

      $cache_storage = $CONTAINER->get('application_cache')->getStorage();

      if (!Config::canUpdate()) {
         return false;
      }

      echo "<div class='center' id='tabsbody'>";
      echo "<table class='tab_cadre_fixe'>";

      echo "<tr><th colspan='4'>" . __('PHP opcode cache') . "</th></tr>";
      $ext = 'Zend OPcache';
      if (extension_loaded($ext) && ($info = opcache_get_status(false))) {
         $msg = sprintf(__s('%s extension is installed'), $ext);
         echo "<tr><td>" . sprintf(__('The "%s" extension is installed'), $ext) . "</td>
               <td>" . phpversion($ext) . "</td>
               <td></td>
               <td class='icons_block'><i class='fa fa-check-circle ok' title='$msg'><span class='sr-only'>$msg</span></td></tr>";

         // Memory
         $used = $info['memory_usage']['used_memory'];
         $free = $info['memory_usage']['free_memory'];
         $rate = round(100.0 * $used / ($used + $free));
         $max  = Toolbox::getSize($used + $free);
         $used = Toolbox::getSize($used);
         echo "<tr><td>" . __('Memory') . "</td>
               <td>" . sprintf(__('%1$s / %2$s'), $used, $max) . "</td><td>";
         Html::displayProgressBar('100', $rate, ['simple'       => true,
                                                      'forcepadding' => false]);

         $class   = 'info-circle missing';
         $msg     = sprintf(__s('%1$ss memory usage is too low or too high'), $ext);
         if ($rate > 5 && $rate < 75) {
            $class   = 'check-circle ok';
            $msg     = sprintf(__s('%1$s memory usage is correct'), $ext);
         }
         echo "</td><td class='icons_block'><i title='$msg' class='fa fa-$class'></td></tr>";

         // Hits
         $hits = $info['opcache_statistics']['hits'];
         $miss = $info['opcache_statistics']['misses'];
         $max  = $hits+$miss;
         $rate = round($info['opcache_statistics']['opcache_hit_rate']);
         echo "<tr><td>" . __('Hits rate') . "</td>
               <td>" . sprintf(__('%1$s / %2$s'), $hits, $max) . "</td><td>";
         Html::displayProgressBar('100', $rate, ['simple'       => true,
                                                      'forcepadding' => false]);

         $class   = 'info-circle missing';
         $msg     = sprintf(__s('%1$ss hits rate is low'), $ext);
         if ($rate > 90) {
            $class   = 'check-circle ok';
            $msg     = sprintf(__s('%1$s hits rate is correct'), $ext);
         }
         echo "</td><td class='icons_block'><i title='$msg' class='fa fa-$class'></td></tr>";

         // Restart (1 seems ok, can happen)
         $max = $info['opcache_statistics']['oom_restarts'];
         echo "<tr><td>" . __('Out of memory restart') . "</td>
               <td>$max</td><td>";

         $class   = 'info-circle missing';
         $msg     = sprintf(__s('%1$ss restart rate is too high'), $ext);
         if ($max < 2) {
            $class   = 'check-circle ok';
            $msg     = sprintf(__s('%1$s restart rate is correct'), $ext);
         }
         echo "</td><td class='icons_block'><i title='$msg' class='fa fa-$class'></td></tr>";

         if ($_SESSION['glpi_use_mode'] == Session::DEBUG_MODE) {
            echo "<tr><td></td><td colspan='3'>";
            echo "<a class='vsubmit' href='config.form.php?reset_opcache=1'>";
            echo __('Reset');
            echo "</a></td></tr>\n";
         }
      } else {
         $msg = sprintf(__s('%s extension is not present'), $ext);
         echo "<tr><td colspan='3'>" . sprintf(__('Installing and enabling the "%s" extension may improve GLPI performance'), $ext) . "</td>
               <td class='icons_block'><i class='fa fa-info-circle missing' title='$msg'></i><span class='sr-only'>$msg</span></td></tr>";
      }

      echo "<tr><th colspan='4'>" . __('User data cache') . "</th></tr>";
      $ext = strtolower(get_class($cache_storage));
      $ext = substr($ext, strrpos($ext, '\\')+1);
      if (in_array($ext, ['apcu', 'memcache', 'memcached', 'wincache', 'redis'])) {
         $msg = sprintf(__s('The "%s" cache extension is installed'), $ext);
      } else {
         $msg = sprintf(__s('"%s" cache system is used'), $ext);
      }
      echo "<tr><td>" . $msg . "</td>
            <td>" . phpversion($ext) . "</td>
            <td></td>
            <td class='icons_block'><i class='fa fa-check-circle ok' title='$msg'></i><span class='sr-only'>$msg</span></td></tr>";

      if ($ext != 'filesystem' && $cache_storage instanceof AvailableSpaceCapableInterface && $cache_storage instanceof TotalSpaceCapableInterface) {
         $free = $cache_storage->getAvailableSpace();
         $max  = $cache_storage->getTotalSpace();
         $used = $max - $free;
         $rate = round(100.0 * $used / $max);
         $max  = Toolbox::getSize($max);
         $used = Toolbox::getSize($used);

         echo "<tr><td>" . __('Memory') . "</td>
         <td>" . sprintf(__('%1$s / %2$s'), $used, $max) . "</td><td>";
         Html::displayProgressBar('100', $rate, ['simple'       => true,
                                                 'forcepadding' => false]);
         $class   = 'info-circle missing';
         $msg     = sprintf(__s('%1$ss memory usage is too high'), $ext);
         if ($rate < 80) {
            $class   = 'check-circle ok';
            $msg     = sprintf(__s('%1$s memory usage is correct'), $ext);
         }
         echo "</td><td class='icons_block'><i title='$msg' class='fa fa-$class'></td></tr>";
      }

      if ($cache_storage instanceof FlushableInterface) {
         if ($_SESSION['glpi_use_mode'] == Session::DEBUG_MODE) {
            echo "<tr><td></td><td colspan='3'>";
            echo "<a class='vsubmit' href='config.form.php?reset_cache=1'>";
            echo __('Reset');
            echo "</a></td></tr>\n";
         }
      }

      echo "</table></div>\n";
   }

   /**
    * Display a HTML report about systeme information / configuration
   **/
   function showSystemInformations() {
      global $DB, $CFG_GLPI;

      if (!Config::canUpdate()) {
         return false;
      }

      $rand = mt_rand();

      echo "<div class='center' id='tabsbody'>";
      echo "<form name='form' action=\"".Toolbox::getItemTypeFormURL(__CLASS__)."\" method='post'>";
      echo "<table class='tab_cadre_fixe'>";
      echo "<tr><th colspan='4'>" . __('General setup') . "</th></tr>";

      echo "<tr class='tab_bg_2'>";
      echo "<td><label for='dropdown_event_loglevel$rand'>" . __('Log Level') . "</label></td><td>";

      $values = [
         1 => __('1- Critical (login error only)'),
         2 => __('2- Severe (not used)'),
         3 => __('3- Important (successful logins)'),
         4 => __('4- Notices (add, delete, tracking)'),
         5 => __('5- Complete (all)'),
      ];

      Dropdown::showFromArray('event_loglevel', $values,
                              ['value' => $CFG_GLPI["event_loglevel"], 'rand' => $rand]);
      echo "</td><td><label for='dropdown_cron_limit$rand'>".__('Maximal number of automatic actions (run by CLI)')."</label></td><td>";
      Dropdown::showNumber('cron_limit', ['value' => $CFG_GLPI["cron_limit"],
                                          'min'   => 1,
                                          'max'   => 30,
                                          'rand'  => $rand]);
      echo "</td></tr>";

      echo "<tr class='tab_bg_2'>";
      echo "<td><label for='dropdown_use_log_in_files$rand'>" . __('Logs in files (SQL, email, automatic action...)') . "</label></td><td>";
      Dropdown::showYesNo("use_log_in_files", $CFG_GLPI["use_log_in_files"], -1, ['rand' => $rand]);
      echo "</td><td><label for='dropdown__dbslave_status$rand'>" . _n('SQL replica', 'SQL replicas', 1) . "</label></td><td>";
      $active = DBConnection::isDBSlaveActive();
      Dropdown::showYesNo("_dbslave_status", $active, -1, ['rand' => $rand]);
      echo "</td></tr>";

      echo "<tr class='tab_bg_1'>";
      echo "<td colspan='4' class='center b'>".__('Password security policy');
      echo "</td></tr>";

      echo "<tr class='tab_bg_2'>";
      echo "<td><label for='dropdown_use_password_security$rand'>" . __('Password security policy validation') . "</label></td>";
      echo "<td>";
      Dropdown::showYesNo("use_password_security", $CFG_GLPI["use_password_security"], -1, ['rand' => $rand]);
      echo "</td>";
      echo "<td><label for='dropdown_password_min_length$rand'>" . __('Password minimum length') . "</label></td>";
      echo "<td>";
      Dropdown::showNumber('password_min_length', ['value' => $CFG_GLPI["password_min_length"],
                                                   'min'   => 4,
                                                   'max'   => 30,
                                                   'rand'  => $rand]);
      echo "</td>";
      echo "</tr>";

      echo "<tr class='tab_bg_2'>";
      echo "<td><label for='dropdown_password_need_number$rand'>" . __('Password need digit') . "</label></td>";
      echo "<td>";
      Dropdown::showYesNo("password_need_number", $CFG_GLPI["password_need_number"], -1, ['rand' => $rand]);
      echo "</td>";
      echo "<td><label for='dropdown_password_need_letter$rand'>" . __('Password need lowercase character') . "</label></td>";
      echo "<td>";
      Dropdown::showYesNo("password_need_letter", $CFG_GLPI["password_need_letter"], -1, ['rand' => $rand]);
      echo "</td>";
      echo "</tr>";

      echo "<tr class='tab_bg_2'>";
      echo "<td><label for='dropdown_password_need_caps$rand'>" . __('Password need uppercase character') . "</label></td>";
      echo "<td>";
      Dropdown::showYesNo("password_need_caps", $CFG_GLPI["password_need_caps"], -1, ['rand' => $rand]);
      echo "</td>";
      echo "<td><label for='dropdown_password_need_symbol$rand'>" . __('Password need symbol') . "</label></td>";
      echo "<td>";
      Dropdown::showYesNo("password_need_symbol", $CFG_GLPI["password_need_symbol"], -1, ['rand' => $rand]);
      echo "</td>";
      echo "</tr>";

      echo "<tr class='tab_bg_1'>";
      echo "<td colspan='4' class='center b'>".__('Maintenance mode');
      echo "</td></tr>";

      echo "<tr class='tab_bg_2'>";
      echo "<td><label for='dropdown_maintenance_mode$rand'>" . __('Maintenance mode') . "</label></td>";
      echo "<td>";
      Dropdown::showYesNo("maintenance_mode", $CFG_GLPI["maintenance_mode"], -1, ['rand' => $rand]);
      echo "</td>";
      //TRANS: Proxy port
      echo "<td><label for='maintenance_text'>" . __('Maintenance text') . "</label></td>";
      echo "<td>";
      echo "<textarea cols='70' rows='4' name='maintenance_text' id='maintenance_text'>".$CFG_GLPI["maintenance_text"];
      echo "</textarea>";
      echo "</td></tr>";

      echo "<tr class='tab_bg_1'>";
      echo "<td colspan='4' class='center b'>".__('Proxy configuration for upgrade check');
      echo "</td></tr>";

      echo "<tr class='tab_bg_2'>";
      echo "<td><label for='proxy_name'>" . __('Server') . "</label></td>";
      echo "<td><input type='text' name='proxy_name' id='proxy_name' value='".$CFG_GLPI["proxy_name"]."'></td>";
      //TRANS: Proxy port
      echo "<td><label for='proxy_port'>" . __('Port') . "</label></td>";
      echo "<td><input type='text' name='proxy_port' id='proxy_port' value='".$CFG_GLPI["proxy_port"]."'></td>";
      echo "</tr>";

      echo "<tr class='tab_bg_2'>";
      echo "<td><label for='proxy_user'>" . __('Login') . "</label></td>";
      echo "<td><input type='text' name='proxy_user' id='proxy_user' value='".$CFG_GLPI["proxy_user"]."'></td>";
      echo "<td><label for='proxy_passwd'>" . __('Password') . "</label></td>";
      echo "<td><input type='password' name='proxy_passwd' id='proxy_passwd' value='' autocomplete='off'>";
      echo "<br><input type='checkbox' name='_blank_proxy_passwd' id='_blank_proxy_passwd'><label for='_blank_proxy_passwd'>".__('Clear')."</label>";
      echo "</td></tr>";

      echo "<tr class='tab_bg_2'>";
      echo "<td colspan='4' class='center'>";
      echo "<input type='submit' name='update' class='submit' value=\""._sx('button', 'Save')."\">";
      echo "</td></tr>";

      echo "</table>";
      Html::closeForm();

      $width = 128;

      echo "<p>" . Telemetry::getViewLink() . "</p>";

      echo "<table class='tab_cadre_fixe'>";
      echo "<tr><th>". __('Information about system installation and configuration')."</th></tr>";

       $oldlang = $_SESSION['glpilanguage'];
       // Keep this, for some function call which still use translation (ex showAllReplicateDelay)
       Session::loadLanguage('en_GB');

      // No need to translate, this part always display in english (for copy/paste to forum)

      // Try to compute a better version for .git
      $ver = GLPI_VERSION;
      if (is_dir(GLPI_ROOT."/.git")) {
         $dir = getcwd();
         chdir(GLPI_ROOT);
         $returnCode = 1;
         /** @var array $output */
         $gitrev = @exec('git show --format="%h" --no-patch 2>&1', $output, $returnCode);
         $gitbranch = '';
         if (!$returnCode) {
            $gitbranch = @exec('git symbolic-ref --quiet --short HEAD || git rev-parse --short HEAD 2>&1', $output, $returnCode);
         }
         chdir($dir);
         if (!$returnCode) {
            $ver .= '-git-' .$gitbranch . '-' . $gitrev;
         }
      }
      echo "<tr class='tab_bg_1'><td><pre>[code]\n&nbsp;\n";
      echo "GLPI $ver (" . $CFG_GLPI['root_doc']." => " . GLPI_ROOT . ")\n";
      echo "Installation mode: " . GLPI_INSTALL_MODE . "\n";
      echo "\n</pre></td></tr>";

      echo "<tr><th>Server</th></tr>\n";
      echo "<tr class='tab_bg_1'><td><pre>\n&nbsp;\n";
      echo wordwrap("Operating system: ".php_uname()."\n", $width, "\n\t");
      $exts = get_loaded_extensions();
      sort($exts);
      echo wordwrap("PHP ".phpversion().' '.php_sapi_name()." (".implode(', ', $exts).")\n",
                    $width, "\n\t");
      $msg = "Setup: ";

      foreach (['max_execution_time', 'memory_limit', 'post_max_size', 'safe_mode',
                     'session.save_handler', 'upload_max_filesize'] as $key) {
         $msg .= $key.'="'.ini_get($key).'" ';
      }
      echo wordwrap($msg."\n", $width, "\n\t");

      $msg = 'Software: ';
      if (isset($_SERVER["SERVER_SOFTWARE"])) {
         $msg .= $_SERVER["SERVER_SOFTWARE"];
      }
      if (isset($_SERVER["SERVER_SIGNATURE"])) {
         $msg .= ' ('.Html::clean($_SERVER["SERVER_SIGNATURE"]).')';
      }
      echo wordwrap($msg."\n", $width, "\n\t");

      if (isset($_SERVER["HTTP_USER_AGENT"])) {
         echo "\t" . $_SERVER["HTTP_USER_AGENT"] . "\n";
      }

      foreach ($DB->getInfo() as $key => $val) {
         echo "$key: $val\n\t";
      }
      echo "\n";

      self::displayCheckExtensions(true);

      self::displayCheckDbEngine(true);

      self::displayCheckInnoDB(true);

      self::checkWriteAccessToDirs(true);
      toolbox::checkSELinux(true);

      echo "\n</pre></td></tr>";

      self::showLibrariesInformation();

      foreach ($CFG_GLPI["systeminformations_types"] as $type) {
         $tmp = new $type();
         $tmp->showSystemInformations($width);
      }

      Session::loadLanguage($oldlang);

      echo "<tr class='tab_bg_1'><td>[/code]\n</td></tr>";

      echo "<tr class='tab_bg_2'><th>". __('To copy/paste in your support request')."</th></tr>\n";

      echo "</table></div>\n";
   }


   /**
    * Retrieve full directory of a lib
    * @param  $libstring  object, class or function
    * @return string       the path or false
    *
    * @since 9.1
    */
   static function getLibraryDir($libstring) {
      if (is_object($libstring)) {
         return realpath(dirname((new ReflectionObject($libstring))->getFileName()));

      } else if (class_exists($libstring)) {
         return realpath(dirname((new ReflectionClass($libstring))->getFileName()));

      } else if (function_exists($libstring)) {
         // Internal function have no file name
         $path = (new ReflectionFunction($libstring))->getFileName();
         return ($path ? realpath(dirname($path)) : false);

      }
      return false;
   }


   /**
    * get libraries list
    *
    * @param $all   (default false)
    * @return array dependencies list
    *
    * @since 9.4
    */
   static function getLibraries($all = false) {
      $pm = new PHPMailer();
      $sp = new SimplePie();

      // use same name that in composer.json
      $deps = [[ 'name'    => 'fossar/htmlawed',
                 'version' => hl_version() ,
                 'check'   => 'hl_version' ],
               [ 'name'    => 'phpmailer/phpmailer',
                 'version' => $pm::VERSION,
                 'check'   => 'PHPMailer\\PHPMailer\\PHPMailer' ],
               [ 'name'    => 'simplepie/simplepie',
                 'version' => SIMPLEPIE_VERSION,
                 'check'   => $sp ],
               [ 'name'    => 'tecnickcom/tcpdf',
                 'version' => TCPDF_STATIC::getTCPDFVersion(),
                 'check'   => 'TCPDF' ],
               [ 'name'    => 'michelf/php-markdown',
                 'check'   => 'Michelf\\Markdown' ],
               [ 'name'    => 'true/punycode',
                 'check'   => 'TrueBV\\Punycode' ],
               [ 'name'    => 'iamcal/lib_autolink',
                 'check'   => 'autolink' ],
               [ 'name'    => 'sabre/vobject',
                 'check'   => 'Sabre\\VObject\\Component' ],
               [ 'name'    => 'zendframework/zend-cache',
                 'check'   => 'Zend\\Cache\\Module' ],
               [ 'name'    => 'zendframework/zend-i18n',
                 'check'   => 'Zend\\I18n\\Module' ],
               [ 'name'    => 'zendframework/zend-serializer',
                 'check'   => 'Zend\\Serializer\\Module' ],
               [ 'name'    => 'monolog/monolog',
                 'check'   => 'Monolog\\Logger' ],
               [ 'name'    => 'sebastian/diff',
                 'check'   => 'SebastianBergmann\\Diff\\Diff' ],
               [ 'name'    => 'elvanto/litemoji',
                 'check'   => 'LitEmoji\\LitEmoji' ],
               [ 'name'    => 'symfony/console',
                 'check'   => 'Symfony\\Component\\Console\\Application' ],
               [ 'name'    => 'leafo/scssphp',
                 'check'   => 'Leafo\ScssPhp\Compiler' ],
               [ 'name'    => 'symfony/config',
                 'check'   => 'Symfony\\Component\\Config\\FileLocator' ],
               [ 'name'    => 'symfony/dependency-injection',
                 'check'   => 'Symfony\\Component\\DependencyInjection\\Container' ],
               [ 'name'    => 'symfony/event-dispatcher',
                 'check'   => 'Symfony\\Component\\EventDispatcher\\EventDispatcher' ],
               [ 'name'    => 'symfony/property-access',
                 'check'   => 'Symfony\Component\PropertyAccess\\PropertyAccessor' ],
               [ 'name'    => 'symfony/yaml',
                 'check'   => 'Symfony\\Component\\Yaml\\Yaml' ],
               [ 'name'    => 'doctrine/annotations',
                 'check'   => 'Doctrine\Common\Annotations\Annotation' ],
               [ 'name'    => 'slim/slim',
                 'check'   => 'Slim\Slim' ],
               [ 'name'    => 'slim/twig-view',
                 'check'   => 'Slim\Views\Twig' ],
               [ 'name'    => 'twig/extensions',
                 'check'   => 'Twig\Extensions\ArrayExtension' ],
               [ 'name'    => 'kanellov/slim-twig-flash',
                 'check'   => 'Knlv\Slim\Views\TwigMessages' ],
               [ 'name'    => 'glpi-project/runtracy',
                 'check'   => 'RunTracy\Middlewares\TracyMiddleware' ],
               [ 'name'    => 'twig/twig',
                 'check'   => 'Twig\Twig'],
      ];
      if (Toolbox::canUseCAS()) {
         $deps[] = [
            'name'    => 'phpCas',
            'version' => phpCAS::getVersion(),
            'check'   => 'phpCAS'
         ];
      }
      return $deps;
   }


   /**
    * show Libraries information in system information
    *
    * @since 0.84
   **/
   static function showLibrariesInformation() {

      // No gettext

      echo "<tr class='tab_bg_2'><th>Libraries</th></tr>\n";
      echo "<tr class='tab_bg_1'><td><pre>\n&nbsp;\n";

      foreach (self::getLibraries() as $dep) {
         $path = self::getLibraryDir($dep['check']);
         if ($path) {
            echo "{$dep['name']} ";
            if (isset($dep['version'])) {
               echo "version {$dep['version']} ";
            }
            echo "in ($path)\n";
         } else {
            echo "{$dep['name']} not found\n";
         }
      }

      echo "\n</pre></td></tr>";
   }


   /**
    * Dropdown for global management config
    *
    * @param string       $name   select name
    * @param string       $value  default value
    * @param integer|null $rand   rand
   **/
   static function dropdownGlobalManagement($name, $value, $rand = null) {

      $choices = [
         __('Yes - Restrict to unit management for manual add'),
         __('Yes - Restrict to global management for manual add'),
         __('No'),
      ];
      Dropdown::showFromArray($name, $choices, ['value'=>$value, 'rand' => $rand]);
   }


   /**
    * Get language in GLPI associated with the value coming from LDAP
    * Value can be, for example : English, en_EN or en
    *
    * @param string $lang the value coming from LDAP
    *
    * @return string locale's php page in GLPI or '' is no language associated with the value
   **/
   static function getLanguage($lang) {
      global $CFG_GLPI;

      // Search in order : ID or extjs dico or tinymce dico / native lang / english name
      //                   / extjs dico / tinymce dico
      // ID  or extjs dico or tinymce dico
      foreach ($CFG_GLPI["languages"] as $ID => $language) {
         if ((strcasecmp($lang, $ID) == 0)
             || (strcasecmp($lang, $language[2]) == 0)
             || (strcasecmp($lang, $language[3]) == 0)) {
            return $ID;
         }
      }

      // native lang
      foreach ($CFG_GLPI["languages"] as $ID => $language) {
         if (strcasecmp($lang, $language[0]) == 0) {
            return $ID;
         }
      }

      // english lang name
      foreach ($CFG_GLPI["languages"] as $ID => $language) {
         if (strcasecmp($lang, $language[4]) == 0) {
            return $ID;
         }
      }

      return "";
   }


   static function detectRootDoc() {
      global $CFG_GLPI;

      if (!isset($CFG_GLPI["root_doc"])) {
         if (!isset($_SERVER['REQUEST_URI'])) {
            $_SERVER['REQUEST_URI'] = $_SERVER['PHP_SELF'];
         }

         $currentdir = getcwd();
         chdir(GLPI_ROOT);
         $glpidir    = str_replace(str_replace('\\', '/', getcwd()), "",
                                   str_replace('\\', '/', $currentdir));
         chdir($currentdir);
         $globaldir  = Html::cleanParametersURL($_SERVER['REQUEST_URI']);
         $globaldir  = preg_replace("/\/[0-9a-zA-Z\.\-\_]+\.php/", "", $globaldir);

         // api exception
         if (strpos($globaldir, 'api/') !== false) {
            $globaldir = preg_replace("/(.*\/)api\/.*/", "$1", $globaldir);
         }

         $CFG_GLPI["root_doc"] = str_replace($glpidir, "", $globaldir);
         $CFG_GLPI["root_doc"] = preg_replace("/\/$/", "", $CFG_GLPI["root_doc"]);
         // urldecode for space redirect to encoded URL : change entity
         $CFG_GLPI["root_doc"] = urldecode($CFG_GLPI["root_doc"]);
      }
   }


   /**
    * Display debug information for dbslave
   **/
   function showDebug() {

      $options = [
         'diff' => 0,
         'name' => '',
      ];
      NotificationEvent::debugEvent(new DBConnection(), $options);
   }


   /**
    * Display field unicity criterias form
   **/
   function showFormFieldUnicity() {

      $unicity = new FieldUnicity();
      $unicity->showForm(1, -1);
   }


   function getTabNameForItem(CommonGLPI $item, $withtemplate = 0) {

      switch ($item->getType()) {
         case 'Preference' :
            return __('Personalization');

         case 'User' :
            if (User::canUpdate()
                && $item->currentUserHaveMoreRightThan($item->getID())) {
               return __('Settings');
            }
            break;

         case __CLASS__ :
            $tabs = [
               1 => __('General setup'),  // Display
               2 => __('Default values'), // Prefs
               3 => __('Assets'),
               4 => __('Assistance'),
            ];
            if (Config::canUpdate()) {
               $tabs[9] = __('Logs purge');
               $tabs[5] = __('System');
               $tabs[7] = __('Performance');
               $tabs[8] = __('API');
            }

            if (DBConnection::isDBSlaveActive()
                && Config::canUpdate()) {
               $tabs[6]  = _n('SQL replica', 'SQL replicas', Session::getPluralNumber());  // Slave
            }
            return $tabs;
      }
      return '';
   }


   static function displayTabContentForItem(CommonGLPI $item, $tabnum = 1, $withtemplate = 0) {
      global $CFG_GLPI;

      if ($item->getType() == 'Preference') {
         $config = new self();
         $user   = new User();
         if ($user->getFromDB(Session::getLoginUserID())) {
            $user->computePreferences();
            $config->showFormUserPrefs($user->fields);
         }

      } else if ($item->getType() == 'User') {
         $config = new self();
         $item->computePreferences();
         $config->showFormUserPrefs($item->fields);

      } else if ($item->getType() == __CLASS__) {
         switch ($tabnum) {
            case 1 :
               $item->showFormDisplay();
               break;

            case 2 :
               $item->showFormUserPrefs($CFG_GLPI);
               break;

            case 3 :
               $item->showFormInventory();
               break;

            case 4 :
               $item->showFormHelpdesk();
               break;

            case 5 :
               $item->showSystemInformations();
               break;

            case 6 :
               $item->showFormDBSlave();
               break;

            case 7 :
               $item->showPerformanceInformations();
               break;

            case 8 :
               $item->showFormAPI();
               break;

            case 9:
               $item->showFormLogs();
               break;

         }
      }
      return true;
   }

   /**
    * Display database engine checks report
    *
    * @since 9.3
    *
    * @param boolean $fordebug display for debug (no html required) (false by default)
    * @param string  $version  Version to check (mainly from install), defaults to null
    *
    * @return integer 2: wrong db version,  0: OK
    **/
   static function displayCheckDbEngine($fordebug = false, $version = null) {
      global $CFG_GLPI;

      $error = 0;
      $result = self::checkDbEngine($version);
      $version = key($result);
      $db_ver = $result[$version];

      $ok_message = sprintf(__s('Database version seems correct (%s) - Perfect!'), $version);
      $ko_message = sprintf(__s('Your database engine version seems too old: %s.'), $version);

      if (!$db_ver) {
         $error = 2;
      }
      $message = $error > 0 ? $ko_message : $ok_message;

      $img = "<img src='".$CFG_GLPI['root_doc']."/pics/";
      $img .= ($error > 0 ? "ko_min" : "ok_min") . ".png' alt='$message' title='$message'/>";

      if (isCommandLine()) {
         echo $message . "\n";
      } else if ($fordebug) {
         echo $img . $message . "\n";
      } else {
         $html = "<td";
         if ($error > 0) {
            $html .= " class='red'";
         }
         $html .= ">";
         $html .= $img;
         $html .= '</td>';
         echo $html;
      }
      return $error;
   }

   /**
    * Display non InnoDB tables report
    *
    * @since 10.0.0
    *
    * @param boolean $fordebug display for debug (no html required) (false by default)
    *
    * @return integer 2: error, 0: OK
    **/
   static function displayCheckInnoDB($fordebug = false) {
      global $CFG_GLPI, $DB;

      $error = 0;

      $myisam_tables = $DB->getMyIsamTables();
      if (count($myisam_tables)) {
         $error = 2;
         $message = sprintf(__s('%1$s tables are not using InnoDB engine. Please migrate them!'), count($myisam_tables));
      } else {
         $message = __s('All your tables are using InnoDB engine, perfect!');
      }

      $img = "<img src='".$CFG_GLPI['root_doc']."/pics/";
      $img .= ($error > 0 ? "ko_min" : "ok_min") . ".png' alt='$message' title='$message'/>";

      if (isCommandLine()) {
         echo $message . "\n";
      } else if ($fordebug) {
         echo $img . $message . "\n";
      } else {
         $html = "<td";
         if ($error > 0) {
            $html .= " class='red'";
         }
         $html .= ">";
         $html .= $img;
         $html .= '</td>';
         echo $html;
      }
      return $error;
   }


   /**
    * Display extensions checks report
    *
    * @since 9.2
    *
    * @param boolean    $fordebug display for debug (no html required) (false by default)
    *
    * @return integer 2: missing extension,  1: missing optionnal extension, 0: OK,
    **/
   static function displayCheckExtensions($fordebug = false) {
      global $CFG_GLPI;

      $report = self::checkExtensions();

      foreach ($report['good'] as $ext => $msg) {
         if (!$fordebug) {
            echo "<tr class=\"tab_bg_1\"><td class=\"left b\">" . sprintf(__('%s extension test'), $ext) . "</td>";
            echo "<td><img src=\"{$CFG_GLPI['root_doc']}/pics/ok_min.png\"
                           alt=\"$msg\"
                           title=\"$msg\"></td>";
            echo "</tr>";
         } else {
            echo  "<img src=\"{$CFG_GLPI['root_doc']}/pics/ok_min.png\"
                        alt=\"\">$msg\n";
         }
      }

      foreach ($report['may'] as $ext => $msg) {
         if (!$fordebug) {
            echo "<tr class=\"tab_bg_1\"><td class=\"left b\">" . sprintf(__('%s extension test'), $ext) . "</td>";
            echo "<td><img src=\"{$CFG_GLPI['root_doc']}/pics/warning_min.png\"> " . $msg . "</td>";
            echo "</tr>";
         } else {
            echo "<img src=\"{$CFG_GLPI['root_doc']}/pics/warning_min.png\">" . $msg . "\n";
         }

      }

      foreach ($report['missing'] as $ext => $msg) {
         if (!$fordebug) {
            echo "<tr class=\"tab_bg_1\"><td class=\"left b\">" . sprintf(__('%s extension test'), $ext) . "</td>";
            echo "<td class=\"red\"><img src=\"{$CFG_GLPI['root_doc']}/pics/ko_min.png\"> " . $msg . "</td>";
            echo "</tr>";
         } else {
            echo "<img src=\"{$CFG_GLPI['root_doc']}/pics/ko_min.png\">" . $msg . "\n";
         }
      }

      return $report['error'];
   }


   /**
    * Check for needed extensions
    *
    * @since 9.3
    *
    * @param string $raw Raw version to check (mainly from install), defaults to null
    *
    * @return boolean
   **/
   static function checkDbEngine($raw = null) {
      // MySQL >= 5.6 || MariaDB >= 10
      if ($raw === null) {
         global $DB;
         $raw = $DB->getVersion();
      }

      /** @var array $found */
      preg_match('/(\d+(\.)?)+/', $raw, $found);
      $version = $found[0];

      $db_ver = version_compare($version, '5.6', '>=');
      return [$version => $db_ver];
   }


   /**
    * Check for needed extensions
    *
    * @since 9.2 Method signature and return has changed
    *
    * @param null|array $list     Extensions list (from plugins)
    *
    * @return array [
    *                'error'     => integer 2: missing extension,  1: missing optionnal extension, 0: OK,
    *                'good'      => [ext => message],
    *                'missing'   => [ext => message],
    *                'may'       => [ext => message]
    *               ]
   **/
   static function checkExtensions($list = null) {
      if ($list === null) {
         $extensions_to_check = [
            'pdo_mysql'   => [
               'required'  => true
            ],
            'ctype'    => [
               'required'  => true,
               'function'  => 'ctype_digit',
            ],
            'fileinfo' => [
               'required'  => true,
               'class'     => 'finfo'
            ],
            'json'     => [
               'required'  => true,
               'function'  => 'json_encode'
            ],
            'mbstring' => [
               'required'  => true,
            ],
            'iconv'    => [
               'required'  => true,
            ],
            'zlib'     => [
               'required'  => true,
            ],
            'curl'      => [
               'required'  => true,
            ],
            'gd'       => [
               'required'  => true,
            ],
            'simplexml' => [
               'required'  => true,
            ],
            'xml'        => [
               'required'  => true,
               'function'  => 'utf8_decode'
            ],
            //to sync/connect from LDAP
            'ldap'       => [
               'required'  => false,
            ],
            //for mail collector
            'imap'       => [
               'required'  => false,
            ],
            //to enhance perfs
            'Zend OPcache' => [
               'required'  => false
            ],
            //to enhance perfs
            'APCu'      => [
               'required'  => false,
               'function'  => 'apcu_fetch'
            ],
            //for XMLRPC API
            'xmlrpc'     => [
               'required'  => false
            ],
            //for CAS lib
            'CAS'     => [
               'required' => false,
               'class'    => 'phpCAS'
            ],
            'intl' => [
               'required' => true
            ],
            'exif' => [
               'required'  => false
            ]
         ];
      } else {
         $extensions_to_check = $list;
      }

      $report = [
         'error'     => 0,
         'good'      => [],
         'missing'   => [],
         'may'       => []
      ];

      //check for PHP extensions
      foreach ($extensions_to_check as $ext => $params) {
         $success = true;

         if (isset($params['call'])) {
            $success = call_user_func($params['call']);
         } else if (isset($params['function'])) {
            if (!function_exists($params['function'])) {
                $success = false;
            }
         } else if (isset($params['class'])) {
            if (!class_exists($params['class'])) {
               $success = false;
            }
         } else {
            if (!extension_loaded($ext)) {
               $success = false;
            }
         }

         if ($success) {
            $msg = sprintf(__('%s extension is installed'), $ext);
            $report['good'][$ext] = $msg;
         } else {
            if (isset($params['required']) && $params['required'] === true) {
               if ($report['error'] < 2) {
                  $report['error'] = 2;
               }
               $msg = sprintf(__('%s extension is missing'), $ext);
               $report['missing'][$ext] = $msg;
            } else {
               if ($report['error'] < 1) {
                  $report['error'] = 1;
               }
               $msg = sprintf(__('%s extension is not present'), $ext);
               $report['may'][$ext] = $msg;
            }
         }
      }

      return $report;
   }


   /**
    * Get data directories for checks
    *
    * @return array
    */
   private static function getDataDirectories() {
      $dir_to_check = [
         GLPI_CONFIG_DIR      => __('Checking write permissions for setting files'),
         GLPI_DOC_DIR         => __('Checking write permissions for document files'),
         GLPI_DUMP_DIR        => __('Checking write permissions for dump files'),
         GLPI_SESSION_DIR     => __('Checking write permissions for session files'),
         GLPI_CRON_DIR        => __('Checking write permissions for automatic actions files'),
         GLPI_GRAPH_DIR       => __('Checking write permissions for graphic files'),
         GLPI_LOCK_DIR        => __('Checking write permissions for lock files'),
         GLPI_PLUGIN_DOC_DIR  => __('Checking write permissions for plugins document files'),
         GLPI_TMP_DIR         => __('Checking write permissions for temporary files'),
         GLPI_CACHE_DIR       => __('Checking write permissions for cache files'),
         GLPI_RSS_DIR         => __('Checking write permissions for rss files'),
         GLPI_UPLOAD_DIR      => __('Checking write permissions for upload files'),
         GLPI_PICTURE_DIR     => __('Checking write permissions for pictures files')
      ];

      return $dir_to_check;
   }


   /**
    * Check Write Access to needed directories
    *
    * @param boolean $fordebug display for debug (no html, no gettext required) (false by default)
    *
    * @return integer 2 : creation error 1 : delete error 0: OK
   **/
   static function checkWriteAccessToDirs($fordebug = false) {
      global $CFG_GLPI;

      // Only write test for GLPI_LOG as SElinux prevent removing log file.
      if (!$fordebug) {
         echo "<tr class='tab_bg_1'><td class='b left'>".
               __('Checking write permissions for log files')."</td>";
      }

      $can_write_logs = false;

      try {
         global $PHPLOGGER;
         $PHPLOGGER->addRecord(Monolog\Logger::WARNING, "Test logger");
         $can_write_logs = true;
      } catch (\UnexpectedValueException $e) {
         $catched = true;
         //empty catch
      }

      if ($can_write_logs) {
         if ($fordebug) {
            echo "<img src='".$CFG_GLPI['root_doc']."/pics/ok_min.png' alt=\"".__s('OK')."\">".
                   GLPI_LOG_DIR." : OK\n";
         } else {
            echo "<td><img src='".$CFG_GLPI['root_doc']."/pics/ok_min.png' alt=\"".
                       __s('A file was created - Perfect!')."\" title=\"".
                       __s('A file was created - Perfect!')."\"></td></tr>";
         }

      } else {
         if ($fordebug) {
            echo "<img src='".$CFG_GLPI['root_doc']."/pics/warning_min.png'>".
                  sprintf(__('Check permissions to the directory: %s'), GLPI_LOG_DIR)."\n";
         } else {
            echo "<td><img src='".$CFG_GLPI['root_doc']."/pics/warning_min.png'>".
                 "<p class='red'>".__('The file could not be created.')."</p>".
                 sprintf(__('Check permissions to the directory: %s'), GLPI_LOG_DIR)."</td></tr>";
         }
      }

      if ($can_write_logs) {
         $dir_to_check = self::getDataDirectories();
         //log dir is tested differently below
         unset($dir_to_check[GLPI_LOG_DIR]);
         $error = 0;
         foreach ($dir_to_check as $dir => $message) {
            if (!$fordebug) {
               echo "<tr class='tab_bg_1'><td class='left b'>".$message."</td>";
            }
            $tmperror = Toolbox::testWriteAccessToDirectory($dir);

            $errors = [
               4 => __('The directory could not be created.'),
               3 => __('The directory was created but could not be removed.'),
               2 => __('The file could not be created.'),
               1 => __("The file was created but can't be deleted.")
            ];

            if ($tmperror > 0) {
               if ($fordebug) {
                  echo "<img src='".$CFG_GLPI['root_doc']."/pics/ko_min.png'> ".
                        sprintf(__('Check permissions to the directory: %s'), $dir).
                        " ".$errors[$tmperror]."\n";
               } else {
                  echo "<td><img src='".$CFG_GLPI['root_doc']."/pics/ko_min.png'><p class='red'>".
                     $errors[$tmperror]."</p> ".
                     sprintf(__('Check permissions to the directory: %s'), $dir).
                     "'</td></tr>";
               }
               $error = 2;
            } else {
               if ($fordebug) {
                  echo "<img src='".$CFG_GLPI['root_doc']."/pics/ok_min.png' alt=\"".__s('OK').
                     "\">$dir : OK\n";
               } else {
                  echo "<td><img src='".$CFG_GLPI['root_doc']."/pics/ok_min.png' alt=\"".
                           __s('A file and a directory have be created and deleted - Perfect!')."\"
                           title=\"".
                           __s('A file and a directory have be created and deleted - Perfect!')."\">".
                     "</td></tr>";
               }
            }
         }
      } else {
         $error = 2;
      }

      $check_access = false;
      $directories = array_keys(self::getDataDirectories());

      foreach ($directories as $dir) {
         if (Toolbox::startsWith($dir, GLPI_ROOT)) {
            //only check access if one of the data directories is under GLPI document root.
            $check_access = true;
            break;
         }
      }

      if ($check_access) {
         $oldhand = set_error_handler(function($errno, $errmsg, $filename, $linenum, $vars){return true;});
         $oldlevel = error_reporting(0);

         //create a context to set timeout
         $context = stream_context_create([
            'http' => [
               'timeout' => 2.0
            ]
         ]);

         /* TODO: could be improved, only default vhost checked */
         $protocol = 'http';
         if (isset($_SERVER['HTTPS'])) {
            $protocol = 'https';
         }
         $uri = $protocol . '://' . $_SERVER['SERVER_NAME'] . $CFG_GLPI['root_doc'];

         if ($fic = fopen($uri.'/index.php?skipCheckWriteAccessToDirs=1', 'r', false, $context)) {
            fclose($fic);
            if (!$fordebug) {
               echo "<tr class='tab_bg_1'><td class='b left'>".
                  __('Web access to files directory is protected')."</td>";
            }
            if ($fic = fopen($uri.'/files/_log/php-errors.log', 'r', false, $context)) {
               fclose($fic);
               if ($fordebug) {
                  echo "<img src='".$CFG_GLPI['root_doc']."/pics/warning_min.png'>".
                        __('Web access to the files directory should not be allowed')."\n".
                        __('Check the .htaccess file and the web server configuration.')."\n";
               } else {
                  echo "<td><img src='".$CFG_GLPI['root_doc']."/pics/warning_min.png'>".
                     "<p class='red'>".__('Web access to the files directory should not be allowed')."<br/>".
                     __('Check the .htaccess file and the web server configuration.')."</p></td></tr>";
               }
               $error = 1;
            } else {
               if ($fordebug) {
                  echo "<img src='".$CFG_GLPI['root_doc']."/pics/ok_min.png' alt=\"".
                        __s('Web access to files directory is protected')."\">".
                        __s('Web access to files directory is protected')." : OK\n";
               } else {
                  echo "<td><img src='".$CFG_GLPI['root_doc']."/pics/ok_min.png' alt=\"".
                        __s('Web access to files directory is protected')."\" title=\"".
                        __s('Web access to files directory is protected')."\"></td></tr>";
               }
            }
         } else {
            $msg = __('Web access to the files directory should not be allowed but this cannot be checked automatically on this instance.')."\n".
               "Make sure acces to <a href='{$CFG_GLPI['root_doc']}/files/_log/php-errors.log'>".__('error log file')."</a> is forbidden; otherwise review .htaccess file and web server configuration.";

            if ($fordebug) {
               echo "<img src='".$CFG_GLPI['root_doc']."/pics/warning_min.png'>".$msg;
            } else {
               echo "<td><img src='".$CFG_GLPI['root_doc']."/pics/warning_min.png'>".
                     "<p class='red'>".nl2br($msg)."</p></td></tr>";
            }
         }

         error_reporting($oldlevel);
         set_error_handler($oldhand);
      }

      return $error;
   }


   /**
    * Get current DB version (compatible with all version of GLPI)
    *
    * @since 0.85
    *
    * @return DB version
   **/
   static function getCurrentDBVersion() {
      global $DB;

      //Default current case
      $select  = 'value AS version';
      $table   = 'glpi_configs';
      $where   = [
         'context'   => 'core',
         'name'      => 'version'
      ];

      if ($DB->fieldExists('glpi_configs', 'version')) {
         // 0.78 to 0.84 config table schema
         $select  = 'version';
         $where   = ['id' => 1];
      }

      $row = $DB->request([
         'SELECT' => [$select],
         'FROM'   => $table,
         'WHERE'  => $where
      ])->next();

      return trim($row['version']);
   }


   /**
    * Get config values
    *
    * @since 0.85
    *
    * @param $context  string   context to get values (default for glpi is core)
    * @param $names    array    of config names to get
    *
    * @return array of config values
   **/
   static function getConfigurationValues($context, array $names = []) {
      global $DB;

      $query = [
         'FROM'   => self::getTable(),
         'WHERE'  => [
            'context'   => $context
         ]
      ];

      if (count($names) > 0) {
         $query['WHERE']['name'] = $names;
      }

      $iterator = $DB->request($query);
      $result = [];
      while ($line = $iterator->next()) {
         $result[$line['name']] = $line['value'];
      }
      return $result;
   }

   /**
    * Load legacy configuration into $CFG_GLPI global variable.
    *
    * @return boolean True for success, false if an error occured
    *
    * @since 10.0.0 Parameter $older_to_latest is not longer used.
    */
   public static function loadLegacyConfiguration() {
      global $CFG_GLPI, $DB;

      if (self::$legacy_config_already_loaded) {
         return true;
      }

      $iterator = $DB->request(['FROM' => 'glpi_configs']);

      if ($iterator->count() === 0) {
         return false;
      }

      if ($iterator->count() === 1) {
         // 1 row = 0.78 to 0.84 config table schema
         $values = $iterator->next();
      } else {
         // multiple rows = 0.85+ config
         $values = [];
         while ($row = $iterator->next()) {
            if ('core' !== $row['context']) {
               continue;
            }
            $values[$row['name']] = $row['value'];
         }
      }

      $CFG_GLPI = array_merge($CFG_GLPI, $values);

      if (isset($CFG_GLPI['priority_matrix'])) {
         $CFG_GLPI['priority_matrix'] = importArrayFromDB($CFG_GLPI['priority_matrix']);
      }

      if (isset($CFG_GLPI['lock_item_list'])) {
          $CFG_GLPI['lock_item_list'] = importArrayFromDB($CFG_GLPI['lock_item_list']);
      }

      if (isset($CFG_GLPI['lock_lockprofile_id'])
          && $CFG_GLPI['lock_use_lock_item']
          && $CFG_GLPI['lock_lockprofile_id'] > 0
          && !isset($CFG_GLPI['lock_lockprofile']) ) {
         $prof = new Profile();
         $prof->getFromDB($CFG_GLPI['lock_lockprofile_id']);
         $prof->cleanProfile();
         $CFG_GLPI['lock_lockprofile'] = $prof->fields;
      }

      // Path for icon of document type (web mode only)
      if (isset($CFG_GLPI['root_doc'])) {
         $CFG_GLPI['typedoc_icon_dir'] = $CFG_GLPI['root_doc'] . '/pics/icones';
      }

      self::$legacy_config_already_loaded = true;

      return true;
   }


   /**
    * Set config values : create or update entry
    *
    * @since 0.85
    *
    * @param $context  string context to get values (default for glpi is core)
    * @param $values   array  of config names to set
    *
    * @return void
   **/
   static function setConfigurationValues($context, array $values = []) {

      $config = new self();
      foreach ($values as $name => $value) {
         if ($config->getFromDBByCrit([
            'context'   => $context,
            'name'      => $name
         ])) {
            $input = ['id'      => $config->getID(),
                      'context' => $context,
                      'value'   => $value];

            $config->update($input);

         } else {
            $input = ['context' => $context,
                      'name'    => $name,
                      'value'   => $value];

            $config->add($input);
         }
      }
   }

   /**
    * Delete config entries
    *
    * @since 0.85
    *
    * @param $context string  context to get values (default for glpi is core)
    * @param $values  array   of config names to delete
    *
    * @return void
   **/
   static function deleteConfigurationValues($context, array $values = []) {

      $config = new self();
      foreach ($values as $value) {
         if ($config->getFromDBByCrit([
            'context'   => $context,
            'name'      => $value
         ])) {
            $config->delete(['id' => $config->getID()]);
         }
      }
   }


   function getRights($interface = 'central') {

      $values = parent::getRights();
      unset($values[CREATE], $values[DELETE],
            $values[PURGE]);

      return $values;
   }

   /**
    * Get message that informs the user he's using a development version
    *
    * @param boolean $bg Display a background
    *
    * @return void
    */
   public static function agreeDevMessage($bg = false) {
      $msg = '<p class="'.($bg ? 'mig' : '') .'red"><strong>' . __('You are using a development version, be careful!') . '</strong><br/>';
      $msg .= "<input type='checkbox' required='required' id='agree_dev' name='agree_dev'/><label for='agree_dev'>" . __('I know I am using a unstable version.') . "</label></p>";
      $msg .= "<script type=text/javascript>
            $(function() {
               $('[name=from_update]').on('click', function(event){
                  if(!$('#agree_dev').is(':checked')) {
                     event.preventDefault();
                     alert('" . __('Please check the unstable version checkbox.') . "');
                  }
               });
            });
            </script>";
      return $msg;
   }

   /**
    * Get available palettes
    *
    * @return array
    */
   public function getPalettes() {
      $themes_files = scandir(GLPI_ROOT."/css/palettes/");
      $themes = [];
      foreach ($themes_files as $file) {
         if (strpos($file, ".scss") !== false) {
            $name     = substr($file, 1, -5);
            $themes[$name] = ucfirst($name);
         }
      }
      return $themes;
   }

   /**
    * Logs purge form
    *
    * @since 9.3
    *
    * @return void
    */
   function showFormLogs() {
      global $CFG_GLPI;

      if (!Config::canUpdate()) {
         return false;
      }

      echo "<form name='form' id='purgelogs_form' method='post' action='".$this->getFormURL()."'>";
      echo "<div class='center'>";
      echo "<table class='tab_cadre_fixe'>";
      echo "<tr class='tab_bg_1'><th colspan='4'>".__("Logs purge configuration").
           "</th></tr>";
      echo "<tr class='tab_bg_1 center'><td colspan='4'><i>".__("Change all")."</i>";
      echo Html::scriptBlock("function form_init_all(value) {
         $('#purgelogs_form .purgelog_interval select').val(value).trigger('change');;
      }");
      self::showLogsInterval(
         'init_all',
         0,
         [
            'on_change' => "form_init_all(this.value);",
            'class'     => ''
         ]
      );
      echo "</td></tr>";
      echo "<input type='hidden' name='id' value='1'>";

      echo "<tr class='tab_bg_1'><th colspan='4'>".__("General")."</th></tr>";
      echo "<tr class='tab_bg_1'><td class='center'>".__("Add/update relation between items").
           "</td><td>";
      self::showLogsInterval('purge_addrelation', $CFG_GLPI["purge_addrelation"]);
      echo "</td>";
      echo "<td>".__("Delete relation between items")."</td><td>";
      self::showLogsInterval('purge_deleterelation', $CFG_GLPI["purge_deleterelation"]);
      echo "</td>";
      echo "</tr>";

      echo "<tr class='tab_bg_1'><td class='center'>".__("Add the item")."</td><td>";
      self::showLogsInterval('purge_createitem', $CFG_GLPI["purge_createitem"]);
      echo "</td>";
      echo "<td>".__("Delete the item")."</td><td>";
      self::showLogsInterval('purge_deleteitem', $CFG_GLPI["purge_deleteitem"]);
      echo "</td>";
      echo "</tr>";

      echo "<tr class='tab_bg_1'><td class='center'>".__("Restore the item")."</td><td>";
      self::showLogsInterval('purge_restoreitem', $CFG_GLPI["purge_restoreitem"]);
      echo "</td>";

      echo "<td>".__('Update the item')."</td><td>";
      self::showLogsInterval('purge_updateitem', $CFG_GLPI["purge_updateitem"]);
      echo "</td>";
      echo "</tr>";

      echo "<tr class='tab_bg_1'><td class='center'>".__("Comments")."</td><td>";
      self::showLogsInterval('purge_comments', $CFG_GLPI["purge_comments"]);
      echo "</td>";
      echo "<td>".__("Last update")."</td><td>";
      self::showLogsInterval('purge_datemod', $CFG_GLPI["purge_datemod"]);
      echo "</td>";
      echo "</tr>";

      echo "<tr class='tab_bg_1'><td class='center'>".
           __("Plugins")."</td><td>";
      self::showLogsInterval('purge_plugins', $CFG_GLPI["purge_plugins"]);
      echo "</td>";
      echo "<td class='center'></td><td>";
      echo "</td></tr>";

      echo "<tr class='tab_bg_1'><th colspan='4'>"._n('Software', 'Software', 2)."</th></tr>";
      echo "<tr class='tab_bg_1'><td class='center'>".
           __("Installation/uninstallation of software on computers")."</td><td>";
      self::showLogsInterval('purge_computer_software_install',
                          $CFG_GLPI["purge_computer_software_install"]);
      echo "</td>";
      echo "<td>".__("Installation/uninstallation versions on softwares")."</td><td>";
      self::showLogsInterval('purge_software_version_install',
                         $CFG_GLPI["purge_software_version_install"]);
      echo "</td>";
      echo "</tr>";

      echo "<tr class='tab_bg_1'><td class='center'>".
           __("Add/Remove computers from software versions")."</td><td>";
      self::showLogsInterval('purge_software_computer_install',
                          $CFG_GLPI["purge_software_computer_install"]);
      echo "</td>";
      echo "</tr>";

      echo "<tr class='tab_bg_1'><th colspan='4'>".__('Financial and administrative information').
           "</th></tr>";
      echo "<tr class='tab_bg_1'><td class='center'>".
           __("Add financial information to an item")."</td><td>";
      self::showLogsInterval('purge_infocom_creation', $CFG_GLPI["purge_infocom_creation"]);
      echo "</td>";
      echo "<td colspan='2'></td></tr>";

      echo "<tr class='tab_bg_1'><th colspan='4'>"._n('User', 'Users', 2)."</th></tr>";

      echo "<tr class='tab_bg_1'><td class='center'>".
           __("Add/remove profiles to users")."</td><td>";
      self::showLogsInterval('purge_profile_user', $CFG_GLPI["purge_profile_user"]);
      echo "</td>";
      echo "<td>".__("Add/remove groups to users")."</td><td>";
      self::showLogsInterval('purge_group_user', $CFG_GLPI["purge_group_user"]);
      echo "</td>";
      echo "</tr>";

      echo "<tr class='tab_bg_1'><td class='center'>".
           __("User authentication method changes")."</td><td>";
      self::showLogsInterval('purge_user_auth_changes', $CFG_GLPI["purge_user_auth_changes"]);
      echo "</td>";
      echo "<td class='center'>".__("Deleted user in LDAP directory").
           "</td><td>";
      self::showLogsInterval('purge_userdeletedfromldap', $CFG_GLPI["purge_userdeletedfromldap"]);
      echo "</td>";
      echo "</tr>";

      echo "<tr class='tab_bg_1'><th colspan='4'>"._n('Component', 'Components', 2)."</th></tr>";

      echo "<tr class='tab_bg_1'><td class='center'>".__("Add component")."</td><td>";
      self::showLogsInterval('purge_adddevice', $CFG_GLPI["purge_adddevice"]);
      echo "</td>";
      echo "<td>".__("Update component")."</td><td>";
      self::showLogsInterval('purge_updatedevice', $CFG_GLPI["purge_updatedevice"]);
      echo "</td>";
      echo "</tr>";

      echo "<tr class='tab_bg_1'><td class='center'>".__("Disconnect a component").
           "</td><td>";
      self::showLogsInterval('purge_disconnectdevice', $CFG_GLPI["purge_disconnectdevice"]);
      echo "</td>";
      echo "<td>".__("Connect a component")."</td><td>";
      self::showLogsInterval('purge_connectdevice', $CFG_GLPI["purge_connectdevice"]);
      echo "</td>";
      echo "</tr>";

      echo "<tr class='tab_bg_1'><td class='center'>".__("Delete component").
           "</td><td>";
      self::showLogsInterval('purge_deletedevice', $CFG_GLPI["purge_deletedevice"]);
      echo "</td>";
      echo "<td colspan='2'></td></tr>";

      echo "<tr class='tab_bg_1'><th colspan='4'>".__("All sections")."</th></tr>";

      echo "<tr class='tab_bg_1'><td class='center'>".__("Purge all log entries")."</td><td>";
      self::showLogsInterval('purge_all', $CFG_GLPI["purge_all"]);
      echo "</td>";
      echo "<td colspan='2'></td></tr>";

      echo "<tr class='tab_bg_1'>";
      echo "<td colspan='4' class='center'>";
      echo "<input type='submit' name='update' value=\""._sx('button', 'Save')."\" class='submit' >";
      echo"</td>";
      echo "</tr>";

      echo "</table></div>";
      Html::closeForm();
   }

   /**
    * Show intervals for logs purge
    *
    * @since 9.3
    *
    * @param string $name    Parameter name
    * @param mixed  $value   Parameter value
    * @param array  $options Options
    *
    * @return void
    */
   static function showLogsInterval($name, $value, $options = []) {

      $values = [
         self::DELETE_ALL => __("Delete all"),
         self::KEEP_ALL   => __("Keep all"),
      ];
      for ($i = 1; $i < 121; $i++) {
         $values[$i] = sprintf(
            _n(
               "Delete if older than %s month",
               "Delete if older than %s months",
               $i
            ),
            $i
         );
      }
      $options = array_merge([
         'value'   => $value,
         'display' => false,
         'class'   => 'purgelog_interval'
      ], $options);

      $out = "<div class='{$options['class']}'>";
      $out.= Dropdown::showFromArray($name, $values, $options);
      $out.= "</div>";

      echo $out;
   }

   public function rawSearchOptions() {
      $tab = [];

      $tab[] = [
          'id'   => 'common',
          'name' => __('Characteristics')
      ];

      $tab[] = [
         'id'            => 1,
         'table'         => $this->getTable(),
         'field'         => 'value',
         'name'          => __('Value'),
         'massiveaction' => false
      ];

      return $tab;
   }

   function getLogTypeID() {
      return [$this->getType(), 1];
   }

   public function post_updateItem($history = 1) {
      if (count($this->oldvalues)) {
         foreach ($this->oldvalues as &$value) {
            $value = $this->fields['name'] . ' ' . $value;
         }
         Log::constructHistory($this, $this->oldvalues, $this->fields);
      }
   }
}<|MERGE_RESOLUTION|>--- conflicted
+++ resolved
@@ -61,7 +61,6 @@
 
    static $undisclosedFields      = ['proxy_passwd', 'smtp_passwd'];
 
-<<<<<<< HEAD
    /**
     * Flag to prevent reloading legacy configuration if already loaded.
     *
@@ -71,9 +70,6 @@
     */
    private static $legacy_config_already_loaded = false;
 
-
-=======
->>>>>>> 649cf31c
    static function getTypeName($nb = 0) {
       return __('Setup');
    }
