<?php
/*
 -------------------------------------------------------------------------
 GLPI - Gestionnaire Libre de Parc Informatique
 Copyright (C) 2015-2016 Teclib'.

 http://glpi-project.org

 based on GLPI - Gestionnaire Libre de Parc Informatique
 Copyright (C) 2003-2014 by the INDEPNET Development Team.

 -------------------------------------------------------------------------

 LICENSE

 This file is part of GLPI.

 GLPI is free software; you can redistribute it and/or modify
 it under the terms of the GNU General Public License as published by
 the Free Software Foundation; either version 2 of the License, or
 (at your option) any later version.

 GLPI is distributed in the hope that it will be useful,
 but WITHOUT ANY WARRANTY; without even the implied warranty of
 MERCHANTABILITY or FITNESS FOR A PARTICULAR PURPOSE.  See the
 GNU General Public License for more details.

 You should have received a copy of the GNU General Public License
 along with GLPI. If not, see <http://www.gnu.org/licenses/>.
 --------------------------------------------------------------------------
 */

/** @file
* @brief
*/

if (!defined('GLPI_ROOT')) {
   die("Sorry. You can't access this file directly");
}

/**
 *  Config class
**/
class Config extends CommonDBTM {

   // From CommonGLPI
   protected $displaylist         = false;

   // From CommonDBTM
   public $auto_message_on_action = false;
   public $showdebug              = true;

   static $rightname              = 'config';



   static function getTypeName($nb=0) {
      return __('Setup');
   }


   /**
    *  @see CommonGLPI::getMenuContent()
    *
    *   @since version 0.85
   **/
   static function getMenuContent() {
      global $CFG_GLPI;

      $menu = array();
      if (static::canView()) {
         $menu['title']   = _x('setup', 'General');
         $menu['page']    = '/front/config.form.php';
      }
      if (count($menu)) {
         return $menu;
      }
      return false;
   }


   static function canCreate() {
      return false;
   }


   function defineTabs($options=array()) {

      $ong = array();
      $this->addStandardTab(__CLASS__, $ong, $options);

      return $ong;
   }


   /**
    * Prepare input datas for updating the item
    *
    * @see CommonDBTM::prepareInputForUpdate()
    *
    * @param $input array of datas used to update the item
    *
    * @return the modified $input array
   **/
   function prepareInputForUpdate($input) {
      global $CFG_GLPI;
      // Update only an item
      if (isset($input['context'])) {
         return $input;
      }

      // Process configuration for plugins
      if (!empty($input['config_context'])) {
         $config_context = $input['config_context'];
         unset($input['id']);
         unset($input['_glpi_csrf_token']);
         unset($input['update']);
         unset($input['config_context']);
         if ((!empty($input['config_class']))
             && (class_exists($input['config_class']))
             && (method_exists ($input['config_class'], 'configUpdate'))) {
            $config_method = $input['config_class'].'::configUpdate';
            unset($input['config_class']);
            $input = call_user_func($config_method, $input);
         }
         $this->setConfigurationValues($config_context, $input);
         return false;
      }

      if (isset($input['allow_search_view']) && !$input['allow_search_view']) {
         // Global search need "view"
         $input['allow_search_global'] = 0;
      }
      if (isset($input["smtp_passwd"])) {
         if (empty($input["smtp_passwd"])) {
            unset($input["smtp_passwd"]);
         } else {
            $input["smtp_passwd"] = Toolbox::encrypt(stripslashes($input["smtp_passwd"]), GLPIKEY);
         }
      }

      if (isset($input["_blank_smtp_passwd"]) && $input["_blank_smtp_passwd"]) {
         $input['smtp_passwd'] = '';
      }

      if (isset($input["proxy_passwd"])) {
         if (empty($input["proxy_passwd"])) {
            unset($input["proxy_passwd"]);
         } else {
            $input["proxy_passwd"] = Toolbox::encrypt(stripslashes($input["proxy_passwd"]),
                                                      GLPIKEY);
         }
      }

      if (isset($input["_blank_proxy_passwd"]) && $input["_blank_proxy_passwd"]) {
         $input['proxy_passwd'] = '';
      }

      // Manage DB Slave process
      if (isset($input['_dbslave_status'])) {
         $already_active = DBConnection::isDBSlaveActive();

         if ($input['_dbslave_status']) {
            DBConnection::changeCronTaskStatus(true);

            if (!$already_active) {
               // Activate Slave from the "system" tab
               DBConnection::createDBSlaveConfig();

            } else if (isset($input["_dbreplicate_dbhost"])) {
               // Change parameter from the "replicate" tab
               DBConnection::saveDBSlaveConf($input["_dbreplicate_dbhost"],
                                             $input["_dbreplicate_dbuser"],
                                             $input["_dbreplicate_dbpassword"],
                                             $input["_dbreplicate_dbdefault"]);
            }
         }

         if (!$input['_dbslave_status'] && $already_active) {
            DBConnection::deleteDBSlaveConfig();
            DBConnection::changeCronTaskStatus(false);
         }
      }

      // Matrix for Impact / Urgence / Priority
      if (isset($input['_matrix'])) {
         $tab = array();

         for ($urgency=1 ; $urgency<=5 ; $urgency++) {
            for ($impact=1 ; $impact<=5 ; $impact++) {
               $priority               = $input["_matrix_${urgency}_${impact}"];
               $tab[$urgency][$impact] = $priority;
            }
         }

         $input['priority_matrix'] = exportArrayToDB($tab);
         $input['urgency_mask']    = 0;
         $input['impact_mask']     = 0;

         for ($i=1 ; $i<=5 ; $i++) {
            if ($input["_urgency_${i}"]) {
               $input['urgency_mask'] += (1<<$i);
            }

            if ($input["_impact_${i}"]) {
               $input['impact_mask'] += (1<<$i);
            }
         }
      }

      // lock mechanism update
      if (isset( $input['lock_use_lock_item'])) {
          $input['lock_item_list'] = exportArrayToDB((isset($input['lock_item_list'])
                                                      ? $input['lock_item_list'] : array()));
      }

      // Beware : with new management system, we must update each value
      unset($input['id']);
      unset($input['_glpi_csrf_token']);
      unset($input['update']);

      // Add skipMaintenance if maintenance mode update
      if (isset($input['maintenance_mode']) && $input['maintenance_mode']) {
         $_SESSION['glpiskipMaintenance'] = 1;
         $url = $CFG_GLPI['root_doc']."/index.php?skipMaintenance=1";
         Session::addMessageAfterRedirect(sprintf(__('Maintenance mode activated. Backdoor using: %s'),
                                                  "<a href='$url'>$url</a>"),
                                          false, WARNING);
      }

      $this->setConfigurationValues('core', $input);

      return false;
   }


   /**
    * Print the config form for display
    *
    * @return Nothing (display)
   **/
   function showFormDisplay() {
      global $CFG_GLPI;

      if (!self::canView()) {
         return false;
      }
      $canedit = Session::haveRight(self::$rightname, UPDATE);
      if ($canedit) {
         echo "<form name='form' action=\"".Toolbox::getItemTypeFormURL(__CLASS__)."\" method='post'>";
      }
      echo "<div class='center' id='tabsbody'>";
      echo "<table class='tab_cadre_fixe'>";

      echo "<tr><th colspan='4'>" . __('General setup') . "</th></tr>";
      echo "<tr class='tab_bg_2'>";
      echo "<td>" . __('URL of the application') . "</td>";
      echo "<td colspan='3'><input type='text' name='url_base' size='80' value='".$CFG_GLPI["url_base"]."'>";
      echo "</td></tr>";

      echo "<tr class='tab_bg_2'>";
      echo "<td> " . __('Text in the login box') . "</td>";
      echo "<td colspan='3'>";
      echo "<textarea cols='70' rows='4' name='text_login'>".$CFG_GLPI["text_login"]."</textarea>";
      echo "</td></tr>";

      echo "<tr class='tab_bg_2'>";
      echo "<td width='30%'> " . __('Allow FAQ anonymous access') . "</td><td  width='20%'>";
      Dropdown::showYesNo("use_public_faq", $CFG_GLPI["use_public_faq"]);
      echo "</td><td width='30%'>" . __('Simplified interface help link') . "</td>";
      echo "<td><input size='22' type='text' name='helpdesk_doc_url' value='" .
                 $CFG_GLPI["helpdesk_doc_url"] . "'></td>";
      echo "</tr>";

      echo "<tr class='tab_bg_2'>";
      echo "<td>" . __('Default search results limit (page)')."</td><td>";
      Dropdown::showNumber("list_limit_max", array('value' => $CFG_GLPI["list_limit_max"],
                                                   'min'   => 5,
                                                   'max'   => 200,
                                                   'step'  => 5));
      echo "</td><td>" . __('Standard interface help link') . "</td>";
      echo "<td><input size='22' type='text' name='central_doc_url' value='" .
                 $CFG_GLPI["central_doc_url"] . "'></td>";
      echo "</tr>";

      echo "<tr class='tab_bg_2'>";
      echo "<td>" . __('Default characters limit (summary text boxes)') . "</td><td>";
      Dropdown::showNumber('cut', array('value' => $CFG_GLPI["cut"],
                                        'min'   => 50,
                                        'max'   => 500,
                                        'step'  => 50));
      echo "</td><td>" . __('Default url length limit') . "</td><td>";
      Dropdown::showNumber('url_maxlength', array('value' => $CFG_GLPI["url_maxlength"],
                                                  'min'   => 20,
                                                  'max'   => 80,
                                                  'step'  => 5));
      echo "</td>";
      echo "</tr>";

      echo "<tr class='tab_bg_2'><td>" .__('Default decimals limit') . "</td><td>";
      Dropdown::showNumber("decimal_number", array('value' => $CFG_GLPI["decimal_number"],
                                                   'min'   => 1,
                                                   'max'   => 4));
      echo "</td><td>" . __('Default chart format')."</td><td>";
      Dropdown::showFromArray("default_graphtype", array('png' => 'PNG',
                                                         'svg' => 'SVG'),
                              array('value' => $CFG_GLPI["default_graphtype"]));
      echo "</td></tr>";

      echo "<tr class='tab_bg_2'>";
      echo "<td>" . __("Translation of dropdowns") . "</td><td>";
      Dropdown::showYesNo("translate_dropdowns", $CFG_GLPI["translate_dropdowns"]);
      echo "</td>";
      echo "<td>" . __("Knowledge base translation") . "</td><td>";
      Dropdown::showYesNo("translate_kb", $CFG_GLPI["translate_kb"]);
      echo "</td></tr>";

      echo "<tr class='tab_bg_1'><td colspan='4' class='center b'>".__('Dynamic display').
           "</td></tr>";

      echo "<tr class='tab_bg_2'>";
      echo "<td>".
            __('Page size for dropdown (paging using scroll)').
            "</td><td>";
      Dropdown::showNumber('dropdown_max', array('value' => $CFG_GLPI["dropdown_max"],
                                                 'min'   => 0,
                                                 'max'   => 200));
      echo "</td>";
      echo "<td>" . __('Autocompletion of text fields') . "</td><td>";
      Dropdown::showYesNo("use_ajax_autocompletion", $CFG_GLPI["use_ajax_autocompletion"]);
      echo "</td>";
      echo "</tr>";

      echo "<tr class='tab_bg_2'>";
      echo "<td>". __("Don't show search engine in dropdowns if the number of items is less than").
           "</td><td>";
      Dropdown::showNumber('ajax_limit_count', array('value' => $CFG_GLPI["ajax_limit_count"],
                                                     'min'   => 1,
                                                     'max'   => 200,
                                                     'step'  => 1,
                                                     'toadd' => array(0 => __('Never'))));
//       echo "</td><td>".__('Buffer time for dynamic search in dropdowns')."</td><td>";
//       Dropdown::showNumber('ajax_buffertime_load',
//                            array('value' => $CFG_GLPI["ajax_buffertime_load"],
//                                  'min'   => 100,
//                                  'max'   => 5000,
//                                  'step'  => 100,
//                                  'unit'  => 'millisecond'));
      echo "<td colspan='2'></td>";
      echo "</td></tr>";

//      echo "<tr class='tab_bg_2'>";
//       echo "<td>" . __('Autocompletion of text fields') . "</td><td>";
//       Dropdown::showYesNo("use_ajax_autocompletion", $CFG_GLPI["use_ajax_autocompletion"]);
//       echo "</td><td>". __('Character to force the full display of dropdowns (wildcard)')."</td>";
//       echo "<td><input type='text' size='1' name='ajax_wildcard' value='" .
//                   $CFG_GLPI["ajax_wildcard"] . "'>";
//      echo "</td>";
//      echo "</tr>";

      echo "<tr class='tab_bg_1'><td colspan='4' class='center b'>".__('Search engine')."</td></tr>";
      echo "<tr class='tab_bg_2'>";
      echo "<td>" . __('Items seen') . "</td><td>";
      $values = array(0 => __('No'),
                      1 => sprintf(__('%1$s (%2$s)'), __('Yes'), __('last criterion')),
                      2 => sprintf(__('%1$s (%2$s)'), __('Yes'), __('default criterion')));
      Dropdown::showFromArray('allow_search_view', $values,
                              array('value' => $CFG_GLPI['allow_search_view']));
      echo "</td><td>". __('Global search')."</td><td>";
      if ($CFG_GLPI['allow_search_view']) {
         Dropdown::showYesNo('allow_search_global', $CFG_GLPI['allow_search_global']);
      } else {
         echo Dropdown::getYesNo(0);
      }
      echo "</td></tr>";

      echo "<tr class='tab_bg_2'>";
      echo "<td>" . __('All') . "</td><td>";
      $values = array(0 => __('No'),
                      1 => sprintf(__('%1$s (%2$s)'), __('Yes'), __('last criterion')));
      Dropdown::showFromArray('allow_search_all', $values,
                              array('value' => $CFG_GLPI['allow_search_all']));
      echo "</td><td colspan='2'></td></tr>";

      echo "<tr class='tab_bg_1'><td colspan='4' class='center b'>".__('Item locks')."</td></tr>";

      echo "<tr class='tab_bg_2'>";
      echo "<td>" . __('Use locks') . "</td><td>";
      Dropdown::showYesNo("lock_use_lock_item", $CFG_GLPI["lock_use_lock_item"]);
      echo "</td><td>". __('Profile to be used when locking items')."</td><td>";
      if ($CFG_GLPI["lock_use_lock_item"]) {
         Profile::dropdown(array('name'                  => 'lock_lockprofile_id',
                                 'display_emptychoice'   => true,
                                 'value'                 => $CFG_GLPI['lock_lockprofile_id']));
      } else {
         echo dropdown::getDropdownName( Profile::getTable(), $CFG_GLPI['lock_lockprofile_id']) ;
      }
      echo "</td></tr>";

      echo "<tr class='tab_bg_2'>";
      echo "<td>" . __('List of items to lock') . "</td>";
      echo "<td  colspan=3>";
      Dropdown::showFromArray('lock_item_list', ObjectLock::getLockableObjects(),
                              array('values'   => $CFG_GLPI['lock_item_list'],
                                    'width'    => '100%',
                                    'multiple' => true,
                                    'readonly' => !$CFG_GLPI["lock_use_lock_item"]));
      echo "</td></tr>";

      if ($canedit) {
         echo "<tr class='tab_bg_2'>";
         echo "<td colspan='4' class='center'>";
         echo "<input type='submit' name='update' class='submit' value=\""._sx('button','Save')."\">";
         echo "</td></tr>";
      }

      echo "</table></div>";
      Html::closeForm();
   }


   /**
    * Print the config form for restrictions
    *
    * @return Nothing (display)
   **/
   function showFormInventory() {
      global $DB, $CFG_GLPI;

      if (!self::canView()) {
         return false;
      }

      $canedit = Config::canUpdate();
      if ($canedit) {
         echo "<form name='form' action=\"".Toolbox::getItemTypeFormURL(__CLASS__)."\" method='post'>";
      }
      echo "<div class='center' id='tabsbody'>";
      echo "<table class='tab_cadre_fixe'>";

      echo "<tr><th colspan='4'>" . __('Assets') . "</th></tr>";

      echo "<tr class='tab_bg_2'>";
      echo "<td width='30%'>". __('Enable the financial and administrative information by default')."</td>";
      echo "<td  width='20%'>";
      Dropdown::ShowYesNo('auto_create_infocoms', $CFG_GLPI["auto_create_infocoms"]);
      echo "</td><td width='20%'> " . __('Restrict monitor management') . "</td>";
      echo "<td width='30%'>";
      $this->dropdownGlobalManagement ("monitors_management_restrict",
                                       $CFG_GLPI["monitors_management_restrict"]);
      echo "</td></tr>";

      echo "<tr class='tab_bg_2'><td>" . __('Software category deleted by the dictionary rules') .
           "</td><td>";
      SoftwareCategory::dropdown(array('value' => $CFG_GLPI["softwarecategories_id_ondelete"],
                                       'name'  => "softwarecategories_id_ondelete"));
      echo "</td><td> " . __('Restrict device management') . "</td><td>";
      $this->dropdownGlobalManagement ("peripherals_management_restrict",
                                       $CFG_GLPI["peripherals_management_restrict"]);
      echo "</td></tr>";

      echo "<tr class='tab_bg_2'>";
      echo "<td>" .__('Beginning of fiscal year') . "</td><td>";
      Html::showDateField("date_tax", array('value'      => $CFG_GLPI["date_tax"],
                                            'maybeempty' => false,
                                            'canedit'    => true,
                                            'min'        => '',
                                            'max'        => '',
                                            'showyear'   => false));
      echo "</td><td> " . __('Restrict phone management') . "</td><td>";
      $this->dropdownGlobalManagement ("phones_management_restrict",
                                       $CFG_GLPI["phones_management_restrict"]);
      echo "</td></tr>";

      echo "<tr class='tab_bg_2'>";
      echo "<td>" . __('Automatic fields (marked by *)') . "</td><td>";
      $tab = array(0 => __('Global'),
                   1 => __('By entity'));
      Dropdown::showFromArray('use_autoname_by_entity', $tab,
                              array('value' => $CFG_GLPI["use_autoname_by_entity"]));
      echo "</td><td> " . __('Restrict printer management') . "</td><td>";
      $this->dropdownGlobalManagement("printers_management_restrict",
                                      $CFG_GLPI["printers_management_restrict"]);
      echo "</td></tr>";

      echo "</table>";

      if (Session::haveRightsOr("transfer", array(CREATE, UPDATE))
          && Session::isMultiEntitiesMode()) {
         echo "<br><table class='tab_cadre_fixe'>";
         echo "<tr><th colspan='2'>" . __('Automatic transfer of computers') . "</th></tr>";
         echo "<tr class='tab_bg_2'>";
         echo "<td>" . __('Template for the automatic transfer of computers in another entity') .
              "</td><td>";
         Transfer::dropdown(array('value'      => $CFG_GLPI["transfers_id_auto"],
                                  'name'       => "transfers_id_auto",
                                  'emptylabel' => __('No automatic transfer')));
         echo "</td></tr>";
         echo "</table>";
      }

      echo "<br><table class='tab_cadre_fixe'>";
      echo "<tr>";
      echo "<th colspan='4'>".__('Automatically update of the elements related to the computers');
      echo "</th><th colspan='2'>".__('Unit management')."</th></tr>";

      echo "<tr><th>&nbsp;</th>";
      echo "<th>" . __('Alternate username') . "</th>";
      echo "<th>" . __('User') . "</th>";
      echo "<th>" . __('Group') . "</th>";
      echo "<th>" . __('Location') . "</th>";
      echo "<th>" . __('Status') . "</th>";
      echo "</tr>";

      $fields = array("contact", "user", "group", "location");
      echo "<tr class='tab_bg_2'>";
      echo "<td> " . __('When connecting or updating') . "</td>";
      $values[0] = __('Do not copy');
      $values[1] = __('Copy');

      foreach ($fields as $field) {
         echo "<td>";
         $fieldname = "is_".$field."_autoupdate";
         Dropdown::showFromArray($fieldname, $values, array('value' => $CFG_GLPI[$fieldname]));
         echo "</td>";
      }

      echo "<td>";
      State::dropdownBehaviour("state_autoupdate_mode", __('Copy computer status'),
                               $CFG_GLPI["state_autoupdate_mode"]);
      echo "</td></tr>";

      echo "<tr class='tab_bg_2'>";
      echo "<td> " . __('When disconnecting') . "</td>";
      $values[0] = __('Do not delete');
      $values[1] = __('Clear');

      foreach ($fields as $field) {
         echo "<td>";
         $fieldname = "is_".$field."_autoclean";
         Dropdown::showFromArray($fieldname, $values, array('value' => $CFG_GLPI[$fieldname]));
         echo "</td>";
      }

      echo "<td>";
      State::dropdownBehaviour("state_autoclean_mode", __('Clear status'),
                               $CFG_GLPI["state_autoclean_mode"]);
      echo "</td></tr>";

      if ($canedit) {
         echo "<tr class='tab_bg_2'>";
         echo "<td colspan='6' class='center'>";
         echo "<input type='submit' name='update' class='submit' value=\""._sx('button', 'Save')."\">";
         echo "</td></tr>";
      }

      echo "</table></div>";
      Html::closeForm();
   }


   /**
    * Print the config form for restrictions
    *
    * @return Nothing (display)
   **/
   function showFormAuthentication() {
      global $DB, $CFG_GLPI;

      if (!Config::canUpdate()) {
         return false;
      }

      echo "<form name='form' action=\"".Toolbox::getItemTypeFormURL(__CLASS__)."\" method='post'>";
      echo "<div class='center' id='tabsbody'>";
      echo "<table class='tab_cadre_fixe'>";
      echo "<tr><th colspan='4'>" . __('Authentication') . "</th></tr>";

      echo "<tr class='tab_bg_2'>";
      echo "<td width='30%'>". __('Automatically add users from an external authentication source').
           "</td><td width='20%'>";
      Dropdown::showYesNo("is_users_auto_add", $CFG_GLPI["is_users_auto_add"]);
      echo "</td><td width='30%'>". __('Add a user without accreditation from a LDAP directory').
           "</td><td width='20%'>";
      Dropdown::showYesNo("use_noright_users_add", $CFG_GLPI["use_noright_users_add"]);
      echo "</td></tr>";

      echo "<tr class='tab_bg_2'>";
      echo "<td> " . __('Action when a user is deleted from the LDAP directory') . "</td><td>";
      AuthLDap::dropdownUserDeletedActions($CFG_GLPI["user_deleted_ldap"]);
      echo "</td><td> " . __('GLPI server time zone') . "</td><td>";
      Dropdown::showGMT("time_offset", $CFG_GLPI["time_offset"]);
      echo "</td></tr>";

      echo "<tr class='tab_bg_2'>";
      echo "<td colspan='4' class='center'>";
      echo "<input type='submit' name='update_auth' class='submit' value=\""._sx('button', 'Save').
           "\">";
      echo "</td></tr>";

      echo "</table></div>";
      Html::closeForm();
   }


   /**
    * Print the config form for slave DB
    *
    * @return Nothing (display)
   **/
   function showFormDBSlave() {
      global $DB, $CFG_GLPI, $DBslave;

      if (!Config::canUpdate()) {
         return false;
      }

      echo "<form name='form' action=\"".Toolbox::getItemTypeFormURL(__CLASS__)."\" method='post'>";
      echo "<div class='center' id='tabsbody'>";
      echo "<input type='hidden' name='_dbslave_status' value='1'>";
      echo "<table class='tab_cadre_fixe'>";
      $active = DBConnection::isDBSlaveActive();

      echo "<tr class='tab_bg_2'><th colspan='4'>" . _n('SQL replica', 'SQL replicas', Session::getPluralNumber()) .
           "</th></tr>";
      $DBslave = DBConnection::getDBSlaveConf();

      if (is_array($DBslave->dbhost)) {
         $host = implode(' ', $DBslave->dbhost);
      } else {
         $host = $DBslave->dbhost;
      }
      echo "<tr class='tab_bg_2'>";
      echo "<td>" . __('SQL server (MariaDB or MySQL)') . "</td>";
      echo "<td><input type='text' name='_dbreplicate_dbhost' size='40' value='$host'></td>";
      echo "<td>" . __('Database') . "</td>";
      echo "<td><input type='text' name='_dbreplicate_dbdefault' value='".$DBslave->dbdefault."'>";
      echo "</td></tr>";

      echo "<tr class='tab_bg_2'>";
      echo "<td>" . __('SQL user') . "</td>";
      echo "<td><input type='text' name='_dbreplicate_dbuser' value='".$DBslave->dbuser."'></td>";
      echo "<td>" . __('SQL password') . "</td>";
      echo "<td><input type='password' name='_dbreplicate_dbpassword' value='".
                 rawurldecode($DBslave->dbpassword)."'>";
      echo "</td></tr>";

      echo "<tr class='tab_bg_2'>";
      echo "<td>" . __('Use the slave for the search engine') . "</td><td>";
      $values = array(0 => __('Never'),
                      1 => __('If synced (all changes)'),
                      2 => __('If synced (current user changes)'),
                      3 => __('If synced or read-only account'),
                      4 => __('Always'));
      Dropdown::showFromArray('use_slave_for_search', $values,
                              array('value' => $CFG_GLPI["use_slave_for_search"]));
      echo "<td colspan='2'>&nbsp;</td>";
      echo "</tr>";

      if ($DBslave->connected && !$DB->isSlave()) {
         echo "<tr class='tab_bg_2'><td colspan='4' class='center'>";
         DBConnection::showAllReplicateDelay();
         echo "</td></tr>";
      }

      echo "<tr class='tab_bg_2'><td colspan='4' class='center'>";
      echo "<input type='submit' name='update' class='submit' value=\""._sx('button', 'Save')."\">";
      echo "</td></tr>";

      echo "</table></div>";
      Html::closeForm();
   }


   /**
    * Print the config form for connections
    *
    * @return Nothing (display)
   **/
   function showFormHelpdesk() {
      global $DB, $CFG_GLPI;

      if (!self::canView()) {
         return false;
      }

      $canedit = Config::canUpdate();
      if ($canedit) {
         echo "<form name='form' action=\"".Toolbox::getItemTypeFormURL(__CLASS__)."\" method='post'>";
      }
      echo "<div class='center spaced' id='tabsbody'>";
      echo "<table class='tab_cadre_fixe'>";

      echo "<tr><th colspan='4'>" . __('Assistance') . "</th></tr>";

      echo "<tr class='tab_bg_2'>";
      echo "<td width='30%'>" . __('Step for the hours (minutes)') . "</td>";
      echo "<td width='20%'>";
      Dropdown::showNumber('time_step', array('value' => $CFG_GLPI["time_step"],
                                              'min'   => 30,
                                              'max'   => 60,
                                              'step'  => 30,
                                              'toadd' => array(1  => 1,
                                                               5  => 5,
                                                               10 => 10,
                                                               15 => 15,
                                                               20 => 20)));
      echo "</td>";
      echo "<td width='30%'>" .__('Limit of the schedules for planning') . "</td>";
      echo "<td width='20%'>";
      Dropdown::showHours('planning_begin', array('value' => $CFG_GLPI["planning_begin"]));
      echo "&nbsp;->&nbsp;";
      Dropdown::showHours('planning_end', array('value' => $CFG_GLPI["planning_end"]));
      echo "</td></tr>";

      echo "<tr class='tab_bg_2'>";
      echo "<td>".__('Default file size limit imported by the mails receiver')."</td><td>";
      MailCollector::showMaxFilesize('default_mailcollector_filesize_max',
                                     $CFG_GLPI["default_mailcollector_filesize_max"]);
      echo "</td>";

      echo "<td>" . __('Use rich text for helpdesk') . "</td><td>";
      $id                 = 'alert'.mt_rand();
      $param['on_change'] = '$("#'.$id.'").html("");
            if ($(this).val() == 0) {
               $("#'.$id.'").html("<br>'.__('You will lose the formatting of your data').'");
            }';
      Dropdown::showYesNo("use_rich_text", $CFG_GLPI["use_rich_text"], -1, $param);
      echo "<span class='red' id='".$id."'></span>";
      echo "</td></tr>";

      echo "<tr class='tab_bg_2'>";
      echo "<td>" . __('Default heading when adding a document to a ticket') . "</td><td>";
      DocumentCategory::dropdown(array('value' => $CFG_GLPI["documentcategories_id_forticket"],
                                       'name'  => "documentcategories_id_forticket"));
      echo "</td>";
      echo "<td>" . __('By default, a software may be linked to a ticket') . "</td><td>";
      Dropdown::showYesNo("default_software_helpdesk_visible",
                          $CFG_GLPI["default_software_helpdesk_visible"]);
      echo "</td></tr>";

      echo "<tr class='tab_bg_2'>";
      echo "<td>" . __('Keep tickets when purging hardware in the inventory') . "</td><td>";
      Dropdown::showYesNo("keep_tickets_on_delete", $CFG_GLPI["keep_tickets_on_delete"]);
      echo "</td><td>".__('Show personnal information in new ticket form (simplified interface)');
      echo "</td><td>";
      Dropdown::showYesNo('use_check_pref', $CFG_GLPI['use_check_pref']);
      echo "</td></tr>";

      echo "<tr class='tab_bg_2'>";
      echo "<td>" .__('Allow anonymous ticket creation (helpdesk.receiver)') . "</td><td>";
      Dropdown::showYesNo("use_anonymous_helpdesk", $CFG_GLPI["use_anonymous_helpdesk"]);
      echo "</td><td>" . __('Allow anonymous followups (receiver)') . "</td><td>";
      Dropdown::showYesNo("use_anonymous_followups", $CFG_GLPI["use_anonymous_followups"]);
      echo "</td></tr>";

      echo "</table>";

      echo "<table class='tab_cadre_fixe'>";
      echo "<tr><th colspan='7'>" . __('Matrix of calculus for priority');
      echo "<input type='hidden' name='_matrix' value='1'></th></tr>";

      echo "<tr class='tab_bg_2'>";
      echo "<td class='b right' colspan='2'>".__('Impact')."</td>";

      for ($impact=5 ; $impact>=1 ; $impact--) {
         echo "<td class='center'>".Ticket::getImpactName($impact).'<br>';

         if ($impact==3) {
            $isimpact[3] = 1;
            echo "<input type='hidden' name='_impact_3' value='1'>";

         } else {
            $isimpact[$impact] = (($CFG_GLPI['impact_mask']&(1<<$impact)) >0);
            Dropdown::showYesNo("_impact_${impact}", $isimpact[$impact]);
         }
         echo "</td>";
      }
      echo "</tr>";

      echo "<tr class='tab_bg_1'>";
      echo "<td class='b' colspan='2'>".__('Urgency')."</td>";

      for ($impact=5 ; $impact>=1 ; $impact--) {
         echo "<td>&nbsp;</td>";
      }
      echo "</tr>";

      for ($urgency=5 ; $urgency>=1 ; $urgency--) {
         echo "<tr class='tab_bg_1'>";
         echo "<td>".Ticket::getUrgencyName($urgency)."&nbsp;</td>";
         echo "<td>";

         if ($urgency==3) {
            $isurgency[3] = 1;
            echo "<input type='hidden' name='_urgency_3' value='1'>";

         } else {
            $isurgency[$urgency] = (($CFG_GLPI['urgency_mask']&(1<<$urgency)) >0);
            Dropdown::showYesNo("_urgency_${urgency}", $isurgency[$urgency]);
         }
         echo "</td>";

         for ($impact=5 ; $impact>=1 ; $impact--) {
            $pri = round(($urgency+$impact)/2);

            if (isset($CFG_GLPI['priority_matrix'][$urgency][$impact])) {
               $pri = $CFG_GLPI['priority_matrix'][$urgency][$impact];
            }


            if ($isurgency[$urgency] && $isimpact[$impact]) {
               $bgcolor=$_SESSION["glpipriority_$pri"];
               echo "<td class='center' bgcolor='$bgcolor'>";
               Ticket::dropdownPriority(array('value' => $pri,
                                              'name'  => "_matrix_${urgency}_${impact}"));
               echo "</td>";
            } else {
               echo "<td><input type='hidden' name='_matrix_${urgency}_${impact}' value='$pri'>
                     </td>";
            }
         }
         echo "</tr>\n";
      }
      if ($canedit) {
         echo "<tr class='tab_bg_2'>";
         echo "<td colspan='7' class='center'>";
         echo "<input type='submit' name='update' class='submit' value=\""._sx('button','Save')."\">";
         echo "</td></tr>";
      }

      echo "</table></div>";
      Html::closeForm();
   }


   /**
    * Print the config form for default user prefs
    *
    * @param $data array containing datas
    * (CFG_GLPI for global config / glpi_users fields for user prefs)
    *
    * @return Nothing (display)
   **/
   function showFormUserPrefs($data=array()) {
      global $DB, $CFG_GLPI;

      $oncentral = ($_SESSION["glpiactiveprofile"]["interface"]=="central");
      $userpref  = false;
      $url       = Toolbox::getItemTypeFormURL(__CLASS__);

      if (array_key_exists('last_login',$data)) {
         $userpref = true;
         if ($data["id"] === Session::getLoginUserID()) {
            $url  = $CFG_GLPI['root_doc']."/front/preference.php";
         } else {
            $url  = $CFG_GLPI['root_doc']."/front/user.form.php";
         }
      }
         echo "<form name='form' action='$url' method='post'>";

      // Only set id for user prefs
      if ($userpref) {
         echo "<input type='hidden' name='id' value='".$data['id']."'>";
      }
      echo "<div class='center' id='tabsbody'>";
      echo "<table class='tab_cadre_fixe'>";

      echo "<tr><th colspan='4'>" . __('Personalization') . "</th></tr>";

      echo "<tr class='tab_bg_2'>";
      echo "<td width='30%'>" . ($userpref?__('Language'):__('Default language')) . "</td>";
      echo "<td width='20%'>";
      if (Config::canUpdate()
          || !GLPI_DEMO_MODE) {
         Dropdown::showLanguages("language", array('value' => $data["language"]));
      } else {
         echo "&nbsp;";
      }

      echo "<td width='30%'>" . __('Date format') ."</td>";
      echo "<td width='20%'>";
      $date_formats = array(0 => __('YYYY-MM-DD'),
                            1 => __('DD-MM-YYYY'),
                            2 => __('MM-DD-YYYY'));
      Dropdown::showFromArray('date_format', $date_formats, array('value' => $data["date_format"]));
      echo "</td></tr>";

      echo "<tr class='tab_bg_2'>";
      echo "<td>".__('Display order of surnames firstnames')."</td><td>";
      $values = array(User::REALNAME_BEFORE  => __('Surname, First name'),
                      User::FIRSTNAME_BEFORE => __('First name, Surname'));
      Dropdown::showFromArray('names_format', $values, array('value' => $data["names_format"]));
      echo "</td>";
      echo "<td>" .__('Number format') . "</td>";
      $values = array(0 => '1 234.56',
                      1 => '1,234.56',
                      2 => '1 234,56',
                      3 => '1234.56',
                      4 => '1234,56');
      echo "<td>";
      Dropdown::showFromArray('number_format', $values, array('value' => $data["number_format"]));
      echo "</td></tr>";

      echo "<tr class='tab_bg_2'>";
      echo "<td>" . __('Results to display by page')."</td><td>";
      // Limit using global config
      $value = (($data['list_limit'] < $CFG_GLPI['list_limit_max'])
                ? $data['list_limit'] : $CFG_GLPI['list_limit_max']);
      Dropdown::showNumber('list_limit', array('value' => $value,
                                               'min'   => 5,
                                               'max'   => $CFG_GLPI['list_limit_max'],
                                               'step'  => 5));
      echo "</td>";
      echo "<td>".__('Go to created item after creation')."</td>";
      echo "<td>";
      Dropdown::showYesNo("backcreated", $data["backcreated"]);
      echo "</td>";

      echo "</tr>";


      echo "<tr class='tab_bg_2'>";
      if ($oncentral) {
         echo "<td>" . __('Display the complete name in tree dropdowns') . "</td><td>";
         Dropdown::showYesNo('use_flat_dropdowntree', $data["use_flat_dropdowntree"]);
         echo "</td>";
      } else {
        echo "<td colspan='2'>&nbsp;</td>";
      }

      if (!$userpref
          || ($CFG_GLPI['show_count_on_tabs'] != -1)) {
         echo "<td>".__('Display counts in tabs')."</td><td>";

         $values = array(0 => __('No'),
                         1 => __('Yes'));

         if (!$userpref) {
            $values[-1] = __('Never');
         }
         Dropdown::showFromArray('show_count_on_tabs', $values,
                                 array('value' => $data["show_count_on_tabs"]));
         echo "</td>";
      } else {
         echo "<td colspan='2'>&nbsp;</td>";
      }
      echo "</tr>";

      echo "<tr class='tab_bg_2'>";
      if ($oncentral) {
         echo "<td>" . __('Show GLPI ID') . "</td><td>";
         Dropdown::showYesNo("is_ids_visible", $data["is_ids_visible"]);
         echo "</td>";
      } else {
         echo "<td colspan='2'></td>";
      }

      echo "<td>" . __('Keep devices when purging an item') . "</td><td>";
      Dropdown::showYesNo('keep_devices_when_purging_item',
                          $data['keep_devices_when_purging_item']);
      echo "</td>";
      echo "</tr>";

      echo "<tr class='tab_bg_2'>";
      echo "<td>" . __('Notifications for my changes') . "</td><td>";
      Dropdown::showYesNo("notification_to_myself", $data["notification_to_myself"]);
      echo "</td>";
      if ($oncentral) {
         echo "<td>".__('Results to display on home page')."</td><td>";
         Dropdown::showNumber('display_count_on_home',
                              array('value' => $data['display_count_on_home'],
                                    'min'   => 0,
                                    'max'   => 30));
         echo "</td>";
      } else {
         echo "<td colspan='2'>&nbsp;</td>";
      }
      echo "</tr>";

      echo "<tr class='tab_bg_2'>";
      echo "<td>" . __('PDF export font') . "</td><td>";
      Dropdown::showFromArray("pdffont", GLPIPDF::getFontList(),
                              array('value' => $data["pdffont"],
                                    'width' => 200));
      echo "</td>";

      echo "<td>".__('CSV delimiter')."</td><td>";
      $values = array(';' => ';',
                      ',' => ',');
      Dropdown::showFromArray('csv_delimiter', $values, array('value' => $data["csv_delimiter"]));

      echo "</td>";
      echo "</tr>";

      echo "<tr class='tab_bg_2'>";
      echo "<td>" . __("Color palette") . "</td><td>";
      $themes_files = scandir(GLPI_ROOT."/css/palettes/");
      echo "<select name='palette' id='theme-selector'>";
      foreach ($themes_files as $key => $file) {
         if (strpos($file, ".css") !== false) {
            $name     = substr($file, 0, -4);
            $selected = "";
            if ($data["palette"] == $name) {
               $selected = "selected='selected'";
            }
            echo "<option value='$name' $selected>".ucfirst($name)."</option>";
         }
      }
      echo Html::scriptBlock("
         function formatThemes(theme) {
             return \"&nbsp;<img src='../css/palettes/previews/\" + theme.text.toLowerCase() + \".png'/>\"
                     + \"&nbsp;\" + theme.text;
         }
         $(\"#theme-selector\").select2({
             formatResult: formatThemes,
             formatSelection: formatThemes,
             width: '100%',
             escapeMarkup: function(m) { return m; }
         });
      ");
      echo "</select>";
      echo "</td>";
      echo "<td>" . __('Layout')."</td><td>";
      $layout_options = array('lefttab' => __("Tabs on left"),
                              'classic' => __("Classic view"),
                              'vsplit'  => __("Vertical split"));

      echo "<select name='layout' id='layout-selector'>";
      foreach ($layout_options as $key => $name) {
         $selected = "";
         if ($data["layout"] == $key) {
            $selected = "selected='selected'";
         }
         echo "<option value='$key' $selected>".ucfirst($name)."</option>";

      }
      echo Html::scriptBlock("
         function formatLayout(layout) {
             return \"&nbsp;<img src='../pics/layout_\" + layout.id.toLowerCase() + \".png'/>\"
                     + \"&nbsp;\" + layout.text;
         }
         $(\"#layout-selector\").select2({
             formatResult: formatLayout,
             formatSelection: formatLayout,
             escapeMarkup: function(m) { return m; }
         });
      ");
      echo "</select>";
      echo "</td>";
      echo "</tr>";

      echo "<tr class='tab_bg_2'><td>".__('Enable high contrast')."</td>";
      echo "<td>";
      Dropdown::showYesNo('highcontrast_css', $data['highcontrast_css']);
      echo "</td>";
      echo "<td>";
      echo "</td></tr>";

      if ($oncentral) {
         echo "<tr class='tab_bg_1'><th colspan='4'>".__('Assistance')."</th></tr>";

         echo "<tr class='tab_bg_2'>";
         echo "<td>".__('Private followups by default')."</td><td>";
         Dropdown::showYesNo("followup_private", $data["followup_private"]);
         echo "</td><td>". __('Show new tickets on the home page') . "</td><td>";
         if (Session::haveRightsOr("ticket",
                                    array(Ticket::READMY, Ticket::READALL, Ticket::READASSIGN))) {
            Dropdown::showYesNo("show_jobs_at_login", $data["show_jobs_at_login"]);
         } else {
            echo Dropdown::getYesNo(0);
         }
         echo " </td></tr>";

         echo "<tr class='tab_bg_2'><td>" . __('Private tasks by default') . "</td><td>";
         Dropdown::showYesNo("task_private", $data["task_private"]);
         echo "</td><td> " . __('Request sources by default') . "</td><td>";
         RequestType::dropdown(array('value' => $data["default_requesttypes_id"],
                                     'name'  => "default_requesttypes_id"));
         echo "</td></tr>";

         echo "<tr class='tab_bg_2'><td>" . __('Tasks state by default') . "</td><td>";
         Planning::dropdownState("task_state", $data["task_state"]);
         echo "</td><td>" . __('Automatically refresh the list of tickets (minutes)') . "</td><td>";
         Dropdown::showNumber('refresh_ticket_list', array('value' => $data["refresh_ticket_list"],
                                                           'min'   => 1,
                                                           'max'   => 30,
                                                           'step'  => 1,
                                                           'toadd' => array(0 => __('Never'))));
         echo "</td></tr>";

         echo "<tr class='tab_bg_2'><td>".__('Pre-select me as a technician when creating a ticket').
              "</td><td>";
         if (!$userpref || Session::haveRight('ticket', Ticket::OWN)) {
            Dropdown::showYesNo("set_default_tech", $data["set_default_tech"]);
         } else {
            echo Dropdown::getYesNo(0);
         }
         echo "</td><td>" . __('Pre-select me as a requester when creating a ticket') . "</td><td>";
         if (!$userpref || Session::haveRight('ticket', CREATE)) {
            Dropdown::showYesNo("set_default_requester", $data["set_default_requester"]);
         } else {
            echo Dropdown::getYesNo(0);
         }
         echo "</td></tr>";

         echo "<tr class='tab_bg_2'>";
         echo "<td>" . __('Priority colors') . "</td>";
         echo "<td colspan='3'>";

         echo "<table><tr>";
         echo "<td>1&nbsp;";
         Html::showColorField('priority_1', array('value' => $data["priority_1"]));
         echo "</td>";
         echo "<td>2&nbsp;";
         Html::showColorField('priority_2', array('value' => $data["priority_2"]));
         echo "</td>";
         echo "<td>3&nbsp;";
         Html::showColorField('priority_3', array('value' => $data["priority_3"]));
         echo "</td>";
         echo "<td>4&nbsp;";
         Html::showColorField('priority_4', array('value' => $data["priority_4"]));
         echo "</td>";
         echo "<td>5&nbsp;";
         Html::showColorField('priority_5', array('value' => $data["priority_5"]));
         echo "</td>";
         echo "<td>6&nbsp;";
         Html::showColorField('priority_6', array('value' => $data["priority_6"]));
         echo "</td>";
         echo "</tr></table>";

         echo "</td></tr>";

         echo "<tr class='tab_bg_2'><td>".__('Enable ticket timeline')."</td>";
         echo "<td>";
         Dropdown::showYesNo('ticket_timeline', $data['ticket_timeline']);
         echo "</td>";
         echo "<td>" . __('Keep tabs replaced by the ticket timeline')."</td><td>";
         Dropdown::showYesNo('ticket_timeline_keep_replaced_tabs',
                             $data['ticket_timeline_keep_replaced_tabs']);
         echo "</td></tr>";



      }

      // Only for user
      if (array_key_exists('personal_token', $data)) {
         echo "<tr class='tab_bg_1'><th colspan='4'>". __('Remote access key') ."</th></tr>";

         echo "<tr class='tab_bg_1'><td>" . __('Remote access key');
         if (!empty($data["personal_token"])) {
            //TRANS: %s is the generation date
            echo "<br>".sprintf(__('generated on %s'),
                                Html::convDateTime($data["personal_token_date"]));
         }

         echo "</td><td colspan='3'>";
         echo "<input type='checkbox' name='_reset_personal_token'>&nbsp;".__('Regenerate');
         echo "</td></tr>";
      }

      echo "<tr><th colspan='4'>".__('Due date progression')."</th></tr>";

      echo "<tr class='tab_bg_1'>".
           "<td>".__('OK state color')."</td>";
      echo "<td>";
      Html::showColorField('duedateok_color', array('value' => $data["duedateok_color"]));
      echo "</td><td colspan='2'>&nbsp;</td></tr>";

      echo "<tr class='tab_bg_1'>";
      echo "<td>".__('Warning state color')."</td>";
      echo "<td>";
      Html::showColorField('duedatewarning_color', array('value' => $data["duedatewarning_color"]));
      echo "</td>";
      echo "<td>".__('Warning state threshold')."</td>";
      echo "<td>";
      Dropdown::showNumber("duedatewarning_less", array('value' => $data['duedatewarning_less']));
      $elements = array('%'     => '%',
                        'hours' => _n('Hour', 'Hours', Session::getPluralNumber()),
                        'days'  => _n('Day', 'Days', Session::getPluralNumber()));
      echo "&nbsp;";
      Dropdown::showFromArray("duedatewarning_unit", $elements,
                              array('value' => $data['duedatewarning_unit']));
      echo "</td></tr>";

      echo "<tr class='tab_bg_1'>".
           "<td>".__('Critical state color')."</td>";
      echo "<td>";
      Html::showColorField('duedatecritical_color', array('value' => $data["duedatecritical_color"]));
      echo "</td>";
      echo "<td>".__('Critical state threshold')."</td>";
      echo "<td>";
      Dropdown::showNumber("duedatecritical_less", array('value' => $data['duedatecritical_less']));
      echo "&nbsp;";
      $elements = array('%'    => '%',
                       'hours' => _n('Hour', 'Hours', Session::getPluralNumber()),
                       'days'  => _n('Day', 'Days', Session::getPluralNumber()));
      Dropdown::showFromArray("duedatecritical_unit", $elements,
                              array('value' => $data['duedatecritical_unit']));
      echo "</td></tr>";

      if ($oncentral && $CFG_GLPI["lock_use_lock_item"]) {
         echo "<tr class='tab_bg_1'><th colspan='4' class='center b'>".__('Item locks')."</th></tr>";

         echo "<tr class='tab_bg_2'>";
         echo "<td>" . __('Auto-lock Mode') . "</td><td>";
         Dropdown::showYesNo("lock_autolock_mode", $data["lock_autolock_mode"]);
         echo "</td><td>". __('Direct Notification (requester for unlock will be the notification sender)').
              "</td><td>";
         Dropdown::showYesNo("lock_directunlock_notification", $data["lock_directunlock_notification"]);
         echo "</td></tr>";
      }

         echo "<tr class='tab_bg_2'>";
         echo "<td colspan='4' class='center'>";
         echo "<input type='submit' name='update' class='submit' value=\""._sx('button', 'Save')."\">";
         echo "</td></tr>";

      echo "</table></div>";
      Html::closeForm();
   }


   /**
    * Display security checks on password
    *
    * @param $field string id of the field containing password to check (default 'password')
    *
    * @since version 0.84
   **/
   static function displayPasswordSecurityChecks($field='password') {
      global $CFG_GLPI;

      printf(__('%1$s: %2$s'), __('Password minimum length'),
                "<span id='password_min_length' class='red'>".$CFG_GLPI['password_min_length'].
                "</span>");

      echo "<script type='text/javascript' >\n";
      echo "function passwordCheck() {\n";
      echo "var pwd = ".Html::jsGetElementbyID($field).";";
      echo "if (pwd.value.length < ".$CFG_GLPI['password_min_length'].") {
            ".Html::jsGetElementByID('password_min_length').".addClass('red');
            ".Html::jsGetElementByID('password_min_length').".removeClass('green');
      } else {
            ".Html::jsGetElementByID('password_min_length').".addClass('green');
            ".Html::jsGetElementByID('password_min_length').".removeClass('red');
      }";
      $needs = array();
      if ($CFG_GLPI["password_need_number"]) {
         $needs[] = "<span id='password_need_number' class='red'>".__('Digit')."</span>";
         echo "var numberRegex = new RegExp('[0-9]', 'g');
         if (false == numberRegex.test(pwd.value)) {
               ".Html::jsGetElementByID('password_need_number').".addClass('red');
               ".Html::jsGetElementByID('password_need_number').".removeClass('green');
         } else {
               ".Html::jsGetElementByID('password_need_number').".addClass('green');
               ".Html::jsGetElementByID('password_need_number').".removeClass('red');
         }";
      }
      if ($CFG_GLPI["password_need_letter"]) {
         $needs[] = "<span id='password_need_letter' class='red'>".__('Lowercase')."</span>";
         echo "var letterRegex = new RegExp('[a-z]', 'g');
         if (false == letterRegex.test(pwd.value)) {
               ".Html::jsGetElementByID('password_need_letter').".addClass('red');
               ".Html::jsGetElementByID('password_need_letter').".removeClass('green');
         } else {
               ".Html::jsGetElementByID('password_need_letter').".addClass('green');
               ".Html::jsGetElementByID('password_need_letter').".removeClass('red');
         }";
      }
      if ($CFG_GLPI["password_need_caps"]) {
         $needs[] = "<span id='password_need_caps' class='red'>".__('Uppercase')."</span>";
         echo "var capsRegex = new RegExp('[A-Z]', 'g');
         if (false == capsRegex.test(pwd.value)) {
               ".Html::jsGetElementByID('password_need_caps').".addClass('red');
               ".Html::jsGetElementByID('password_need_caps').".removeClass('green');
         } else {
               ".Html::jsGetElementByID('password_need_caps').".addClass('green');
               ".Html::jsGetElementByID('password_need_caps').".removeClass('red');
         }";
      }
      if ($CFG_GLPI["password_need_symbol"]) {
         $needs[] = "<span id='password_need_symbol' class='red'>".__('Symbol')."</span>";
         echo "var capsRegex = new RegExp('[^a-zA-Z0-9_]', 'g');
         if (false == capsRegex.test(pwd.value)) {
               ".Html::jsGetElementByID('password_need_symbol').".addClass('red');
               ".Html::jsGetElementByID('password_need_symbol').".removeClass('green');
         } else {
               ".Html::jsGetElementByID('password_need_symbol').".addClass('green');
               ".Html::jsGetElementByID('password_need_symbol').".removeClass('red');
         }";
      }
      echo "}";
      echo '</script>';
      if (count($needs)) {
         echo "<br>";
         printf(__('%1$s: %2$s'), __('Password must contains'), implode(', ',$needs));
      }
   }


   /**
    * Validate password based on security rules
    *
    * @since version 0.84
    *
    * @param $password  string   password to validate
    * @param $display   boolean  display errors messages? (true by default)
    *
    * @return boolean is password valid?
   **/
   static function validatePassword($password, $display=true) {
      global $CFG_GLPI;

      $ok = true;
      if ($CFG_GLPI["use_password_security"]) {
         if (Toolbox::strlen($password) < $CFG_GLPI['password_min_length']) {
            $ok = false;
            if ($display) {
               Session::addMessageAfterRedirect(__('Password too short!'), false, ERROR);
            }
         }
         if ($CFG_GLPI["password_need_number"]
             && !preg_match("/[0-9]+/", $password)) {
            $ok = false;
            if ($display) {
               Session::addMessageAfterRedirect(__('Password must include at least a digit!'),
                                                false, ERROR);
            }
         }
         if ($CFG_GLPI["password_need_letter"]
             && !preg_match("/[a-z]+/", $password)) {
            $ok = false;
            if ($display) {
               Session::addMessageAfterRedirect(__('Password must include at least a lowercase letter!'),
                                                false, ERROR);
            }
         }
         if ($CFG_GLPI["password_need_caps"]
             && !preg_match("/[A-Z]+/", $password)) {
            $ok = false;
            if ($display) {
               Session::addMessageAfterRedirect(__('Password must include at least a uppercase letter!'),
                                                false, ERROR);
            }
         }
         if ($CFG_GLPI["password_need_symbol"]
             && !preg_match("/\W+/", $password)) {
            $ok = false;
            if ($display) {
               Session::addMessageAfterRedirect(__('Password must include at least a symbol!'),
                                                false, ERROR);
            }
         }

      }
      return $ok;
   }


   /**
    * Display a report about system performance
    * - opcode cache (opcache)
    * - user data cache (apcu / apcu-bc)
    *
    * @since 9.1
   **/
   function showPerformanceInformations() {
      global $CFG_GLPI;

      if (!Config::canUpdate()) {
         return false;
      }

      echo "<div class='center' id='tabsbody'>";
      echo "<table class='tab_cadre_fixe'>";

      echo "<tr><th colspan='4'>" . __('PHP opcode cache') . "</th></tr>";
      $ext = 'Zend OPcache';
      if (extension_loaded($ext)) {
         echo "<tr><td>" . sprintf(__('The "%s" extension is installed'), $ext) . "</td>
               <td>" . phpversion($ext) . "</td>
               <td></td>
               <td><img src='" . $CFG_GLPI['root_doc']."/pics/ok_min.png' alt='$ext'></td></tr>";

         $info = opcache_get_status(false);
         // echo "<tr><td><pre>".print_r($info, true)."</pre></td></tr>";

         // Memory
         $used = $info['memory_usage']['used_memory'];
         $free = $info['memory_usage']['free_memory'];
         $rate = round(100.0 * $used / ($used + $free));
         $max  = Toolbox::getSize($used + $free);
         $used = Toolbox::getSize($used);
         echo "<tr><td>" . __('Memory') . "</td>
               <td>" . sprintf(__('%1$s / %2$s'), $used, $max) . "</td><td>";
         Html::displayProgressBar('100', $rate, array('simple'       => true,
                                                      'forcepadding' => false));
         echo "</td><td><img src='" . $CFG_GLPI['root_doc']."/pics/" .
              ($rate > 5 && $rate < 75 ? 'ok_min.png' : 'ko_min.png') . "' alt='$ext'></td></tr>";

         // Hits
         $hits = $info['opcache_statistics']['hits'];
         $miss = $info['opcache_statistics']['misses'];
         $max  = $hits+$miss;
         $rate = round($info['opcache_statistics']['opcache_hit_rate']);
         echo "<tr><td>" . __('Hits rate') . "</td>
               <td>" . sprintf(__('%1$s / %2$s'), $hits, $max) . "</td><td>";
         Html::displayProgressBar('100', $rate, array('simple'       => true,
                                                      'forcepadding' => false));
         echo "</td><td><img src='" . $CFG_GLPI['root_doc']."/pics/" .
              ($rate > 90 ? 'ok_min.png' : 'ko_min.png') . "' alt='$ext'></td></tr>";

         // Restart (1 seems ok, can happen)
         $max = $info['opcache_statistics']['oom_restarts'];
         echo "<tr><td>" . __('Out of memory restart') . "</td>
               <td>$max</td><td>";
         echo "</td><td><img src='" . $CFG_GLPI['root_doc']."/pics/" .
               ($max < 2 ? 'ok_min.png' : 'ko_min.png') . "' alt='$ext'></td></tr>";

         if ($_SESSION['glpi_use_mode'] == Session::DEBUG_MODE) {
            echo "<tr><td></td><td colspan='3'>";
            echo "<a class='vsubmit' href='config.form.php?reset_opcache=1'>";
            _e('Reset');
            echo "</a></td></tr>\n";
         }
      } else {
         echo "<tr><td>" . sprintf(__('Installing the "%s" extension may improve GLPI performance'), $ext) . "</td>
               <td></td>
               <td><img src='" . $CFG_GLPI['root_doc'] . "/pics/ko_min.png' alt='$ext'></td></tr>";
      }

      echo "<tr><th colspan='4'>" . __('User data cache') . "</th></tr>";
      $ext = (PHP_MAJOR_VERSION < 7 ? 'APCu' : 'apcu-bc');
      if (function_exists('apc_fetch')) {
         echo "<tr><td>" . sprintf(__('The "%s" extension is installed'), $ext) . "</td>
               <td>" . phpversion('apc') . "</td>
               <td></td>
               <td><img src='" . $CFG_GLPI['root_doc']."/pics/ok_min.png' alt='$ext'></td></tr>";

         $info = apc_sma_info(true);
         $stat = apc_cache_info('user', true);
         // echo "<tr><td><pre>Info:".print_r($info, true)."Stat:".print_r($stat, true)."</pre></td></tr>";

         // Memory
         $max  = $info['num_seg'] + $info['seg_size'];
         $free = $info['avail_mem'];
         $used = $max - $free;
         $rate = round(100.0 * $used / $max);
         $max  = Toolbox::getSize($used + $free);
         $used = Toolbox::getSize($used);
         echo "<tr><td>" . __('Memory') . "</td>
               <td>" . sprintf(__('%1$s / %2$s'), $used, $max) . "</td><td>";
         Html::displayProgressBar('100', $rate, array('simple'       => true,
                                                      'forcepadding' => false));
         echo "</td><td><img src='" . $CFG_GLPI['root_doc']."/pics/" .
              ($rate > 5 && $rate < 50 ? 'ok_min.png' : 'ko_min.png') . "' alt='$ext'></td></tr>";

         // Hits
         $hits = $stat['num_hits'];
         $miss = $stat['num_misses'];
         $max  = $hits+$miss;
         $rate = round(100 * $hits / ($hits + $miss));
         echo "<tr><td>" . __('Hits rate') . "</td>
               <td>" . sprintf(__('%1$s / %2$s'), $hits, $max) . "</td><td>";
         Html::displayProgressBar('100', $rate, array('simple'       => true,
                                                      'forcepadding' => false));
         echo "</td><td><img src='" . $CFG_GLPI['root_doc']."/pics/" .
              ($rate > 90 ? 'ok_min.png' : 'ko_min.png') . "' alt='$ext'></td></tr>";

         if ($_SESSION['glpi_use_mode'] == Session::DEBUG_MODE) {
            echo "<tr><td></td><td colspan='3'>";
            echo "<a class='vsubmit' href='config.form.php?reset_apcu=1'>";
            _e('Reset');
            echo "</a></td></tr>\n";
         }
      } else {
         echo "<tr><td>" . sprintf(__('Installing the "%s" extension may improve GLPI performance'), $ext) . "</td>
               <td></td>
               <td><img src='" . $CFG_GLPI['root_doc'] . "/pics/ko_min.png' alt='$ext'></td></tr>";
      }

      echo "</table></div>\n";
   }

   /**
    * Display a HTML report about systeme information / configuration
   **/
   function showSystemInformations() {
      global $DB, $CFG_GLPI;

      if (!Config::canUpdate()) {
         return false;
      }

      echo "<div class='center' id='tabsbody'>";
      echo "<form name='form' action=\"".Toolbox::getItemTypeFormURL(__CLASS__)."\" method='post'>";
      echo "<table class='tab_cadre_fixe'>";
      echo "<tr><th colspan='4'>" . __('General setup') . "</th></tr>";

      echo "<tr class='tab_bg_2'>";
      echo "<td>" . __('Log Level') . "</td><td>";
      $values[1] = __('1- Critical (login error only)');
      $values[2] = __('2- Severe (not used)');
      $values[3] = __('3- Important (successful logins)');
      $values[4] = __('4- Notices (add, delete, tracking)');
      $values[5] = __('5- Complete (all)');

      Dropdown::showFromArray('event_loglevel', $values,
                              array('value' => $CFG_GLPI["event_loglevel"]));
      echo "</td><td>".__('Maximal number of automatic actions (run by CLI)')."</td><td>";
      Dropdown::showNumber('cron_limit', array('value' => $CFG_GLPI["cron_limit"],
                                               'min'   => 1,
                                               'max'   => 30));
      echo "</td></tr>";

      echo "<tr class='tab_bg_2'>";
      echo "<td> " . __('Logs in files (SQL, email, automatic action...)') . "</td><td>";
      Dropdown::showYesNo("use_log_in_files", $CFG_GLPI["use_log_in_files"]);
      echo "</td><td> " . _n('SQL replica', 'SQL replicas', 1) . "</td><td>";
      $active = DBConnection::isDBSlaveActive();
      Dropdown::showYesNo("_dbslave_status", $active);
      echo "</td></tr>";

      echo "<tr class='tab_bg_1'>";
      echo "<td colspan='4' class='center b'>".__('Password security policy');
      echo "</td></tr>";

      echo "<tr class='tab_bg_2'>";
      echo "<td>" . __('Password security policy validation') . "</td>";
      echo "<td>";
      Dropdown::showYesNo("use_password_security", $CFG_GLPI["use_password_security"]);
      echo "</td>";
      echo "<td>" . __('Password minimum length') . "</td>";
      echo "<td>";
      Dropdown::showNumber('password_min_length', array('value' => $CFG_GLPI["password_min_length"],
                                                        'min'   => 4,
                                                        'max'   => 30));
      echo "</td>";
      echo "</tr>";

      echo "<tr class='tab_bg_2'>";
      echo "<td>" . __('Password need digit') . "</td>";
      echo "<td>";
      Dropdown::showYesNo("password_need_number", $CFG_GLPI["password_need_number"]);
      echo "</td>";
      echo "<td>" . __('Password need lowercase character') . "</td>";
      echo "<td>";
      Dropdown::showYesNo("password_need_letter", $CFG_GLPI["password_need_letter"]);
      echo "</td>";
      echo "</tr>";

      echo "<tr class='tab_bg_2'>";
      echo "<td>" . __('Password need uppercase character') . "</td>";
      echo "<td>";
      Dropdown::showYesNo("password_need_caps", $CFG_GLPI["password_need_caps"]);
      echo "</td>";
      echo "<td>" . __('Password need symbol') . "</td>";
      echo "<td>";
      Dropdown::showYesNo("password_need_symbol", $CFG_GLPI["password_need_symbol"]);
      echo "</td>";
      echo "</tr>";

      echo "<tr class='tab_bg_1'>";
      echo "<td colspan='4' class='center b'>".__('Maintenance mode');
      echo "</td></tr>";

      echo "<tr class='tab_bg_2'>";
      echo "<td>" . __('Maintenance mode') . "</td>";
      echo "<td>";
      Dropdown::showYesNo("maintenance_mode", $CFG_GLPI["maintenance_mode"]);
      echo "</td>";
      //TRANS: Proxy port
      echo "<td>" . __('Maintenance text') . "</td>";
      echo "<td>";
      echo "<textarea cols='70' rows='4' name='maintenance_text'>".$CFG_GLPI["maintenance_text"];
      echo "</textarea>";
      echo "</td></tr>";

      echo "<tr class='tab_bg_1'>";
      echo "<td colspan='4' class='center b'>".__('Proxy configuration for upgrade check');
      echo "</td></tr>";

      echo "<tr class='tab_bg_2'>";
      echo "<td>" . __('Server') . "</td>";
      echo "<td><input type='text' name='proxy_name' value='".$CFG_GLPI["proxy_name"]."'></td>";
      //TRANS: Proxy port
      echo "<td>" . __('Port') . "</td>";
      echo "<td><input type='text' name='proxy_port' value='".$CFG_GLPI["proxy_port"]."'></td>";
      echo "</tr>";

      echo "<tr class='tab_bg_2'>";
      echo "<td>" . __('Login') . "</td>";
      echo "<td><input type='text' name='proxy_user' value='".$CFG_GLPI["proxy_user"]."'></td>";
      echo "<td>" . __('Password') . "</td>";
      echo "<td><input type='password' name='proxy_passwd' value='' autocomplete='off'>";
      echo "<br><input type='checkbox' name='_blank_proxy_passwd'>".__('Clear');
      echo "</td></tr>";

      echo "<tr class='tab_bg_2'>";
      echo "<td colspan='4' class='center'>";
      echo "<input type='submit' name='update' class='submit' value=\""._sx('button', 'Save')."\">";
      echo "</td></tr>";

      echo "</table>";
      Html::closeForm();

      $width = 128;

      echo "<table class='tab_cadre_fixe'>";
      echo "<tr><th>". __('Information about system installation and configuration')."</th></tr>";

       $oldlang = $_SESSION['glpilanguage'];
       // Keep this, for some function call which still use translation (ex showAllReplicateDelay)
       Session::loadLanguage('en_GB');

      // No need to translate, this part always display in english (for copy/paste to forum)

      // Try to compute a better version for .git
      if (is_dir(GLPI_ROOT."/.git")) {
         $dir = getcwd();
         chdir(GLPI_ROOT);
         $returnCode = 1;
         $result     = @exec('git describe --tags 2>&1', $output, $returnCode);
         chdir($dir);
         $ver = ($returnCode ? $CFG_GLPI['version'].'-git' : $result);
      } else {
         $ver = $CFG_GLPI['version'];
      }
      echo "<tr class='tab_bg_1'><td><pre>[code]\n&nbsp;\n";
      echo "GLPI $ver (" . $CFG_GLPI['root_doc']." => " . GLPI_ROOT . ")\n";
      echo "\n</pre></td></tr>";


      echo "<tr><th>Server</th></tr>\n";
      echo "<tr class='tab_bg_1'><td><pre>\n&nbsp;\n";
      echo wordwrap("Operating system: ".php_uname()."\n", $width, "\n\t");
      $exts = get_loaded_extensions();
      sort($exts);
      echo wordwrap("PHP ".phpversion().' '.php_sapi_name()." (".implode(', ',$exts).")\n",
                    $width, "\n\t");
      $msg = "Setup: ";

      foreach (array('max_execution_time', 'memory_limit', 'post_max_size', 'safe_mode',
                     'session.save_handler', 'upload_max_filesize') as $key) {
         $msg .= $key.'="'.ini_get($key).'" ';
      }
      echo wordwrap($msg."\n", $width, "\n\t");

      $msg = 'Software: ';
      if (isset($_SERVER["SERVER_SOFTWARE"])) {
         $msg .= $_SERVER["SERVER_SOFTWARE"];
      }
      if (isset($_SERVER["SERVER_SIGNATURE"])) {
         $msg .= ' ('.Html::clean($_SERVER["SERVER_SIGNATURE"]).')';
      }
      echo wordwrap($msg."\n", $width, "\n\t");

      if (isset($_SERVER["HTTP_USER_AGENT"])) {
         echo "\t" . $_SERVER["HTTP_USER_AGENT"] . "\n";
      }

      foreach ($DB->getInfo() as $key => $val) {
         echo "$key: $val\n\t";
      }
      echo "\n";

      self::checkWriteAccessToDirs(true);
      toolbox::checkSELinux(true);

      echo "\n</pre></td></tr>";

      self::showLibrariesInformation();

      foreach ($CFG_GLPI["systeminformations_types"] as $type) {
         $tmp = new $type();
         $tmp->showSystemInformations($width);
      }

      Session::loadLanguage($oldlang);

      echo "<tr class='tab_bg_1'><td>[/code]\n</td></tr>";

      echo "<tr class='tab_bg_2'><th>". __('To copy/paste in your support request')."</th></tr>\n";

      echo "</table></div>\n";
   }


   /**
    * @since version 0.90
    *
    * @return string
   **/
   static function getSQLMode() {
      global $DB;

      $query   = "SELECT @@GLOBAL.sql_mode;";
      $results = $DB->query($query);
      if ($DB->numrows($results) > 0) {
         return $DB->results($result, 0);
      }
      return '';
   }


   /**
    * Retrieve full directory of a lib
    * @param  $libstring  object, class or function
    * @return string       the path or false
    *
    * @since version 9.1
    */
   static function getLibraryDir($libstring) {
      if (is_object($libstring)) {
         return realpath(dirname((new ReflectionObject($libstring))->getFileName()));

      } elseif (class_exists($libstring)) {
         return realpath(dirname((new ReflectionClass($libstring))->getFileName()));

      } elseif (function_exists($libstring)) {
         return realpath(dirname((new ReflectionFunction($libstring))->getFileName()));

      }
      return false;
   }


   /**
    * show Libraries information in system information
    *
    * @since version 0.84
   **/
   static function showLibrariesInformation() {

      // No gettext

      echo "<tr class='tab_bg_2'><th>Libraries</th></tr>\n";
      echo "<tr class='tab_bg_1'><td><pre>\n&nbsp;\n";

      echo "htmLawed version ".hl_version().
           " in (".self::getLibraryDir("hl_version").")\n";

      echo "phpCas version ".phpCAS::getVersion().
           " in (".(self::getLibraryDir("phpCAS")
                     ? self::getLibraryDir("phpCAS")
                     : "system").
           ")\n";

<<<<<<< HEAD
=======
      include_once(GLPI_PHPMAILER_DIR . "/class.phpmailer.php");
>>>>>>> 41fcea8b
      $pm = new PHPMailer();
      echo "PHPMailer version ".$pm->Version.
           " in (" . self::getLibraryDir("PHPMailer") . ")\n";

      // EZ component
      echo "ZetaComponent ezcGraph installed in (".self::getLibraryDir("ezcGraph")."): ".
           (class_exists('ezcGraph') ? 'OK' : 'KO'). "\n";

      // Zend
      echo "Zend Framework in (".self::getLibraryDir("Zend\Loader\StandardAutoloader").")\n";

      // SimplePie :
      $sp = new SimplePie();
      echo "SimplePie version ".SIMPLEPIE_VERSION.
           " in (".self::getLibraryDir($sp).")\n";

      // TCPDF
      echo "TCPDF version ".TCPDF_STATIC::getTCPDFVersion().
           " in (".self::getLibraryDir("TCPDF").")\n";

      // password_compat
<<<<<<< HEAD
=======
      include_once GLPI_PASSWORD_COMPAT;
>>>>>>> 41fcea8b
      $check = (PasswordCompat\binary\check() ? "Ok" : "KO");
      echo "ircmaxell/password-compat in (".
           self::getLibraryDir("PasswordCompat\binary\check")."). Compatitility: $check\n";

      // autolink
      echo "iacaml/autolink in (".self::getLibraryDir("autolink").")\n";

      // sabre/vobject
      echo "sabre/vobject in (".self::getLibraryDir("Sabre\VObject\Component").")\n";

      echo "\n</pre></td></tr>";
   }


   /**
    * Dropdown for global management config
    *
    * @param $name   select name
    * @param $value  default value
   **/
   static function dropdownGlobalManagement($name, $value) {

      $choices[0] = __('Yes - Restrict to unit management for manual add');
      $choices[1] = __('Yes - Restrict to global management for manual add');
      $choices[2] = __('No');
      Dropdown::showFromArray($name,$choices,array('value'=>$value));
   }


   /**
    * Get language in GLPI associated with the value coming from LDAP
    * Value can be, for example : English, en_EN or en
    *
    * @param $lang : the value coming from LDAP
    *
    * @return the locale's php page in GLPI or '' is no language associated with the value
   **/
   static function getLanguage($lang) {
      global $CFG_GLPI;

      // Search in order : ID or extjs dico or tinymce dico / native lang / english name
      //                   / extjs dico / tinymce dico
      // ID  or extjs dico or tinymce dico
      foreach ($CFG_GLPI["languages"] as $ID => $language) {
         if ((strcasecmp($lang,$ID) == 0)
             || (strcasecmp($lang,$language[2]) == 0)
             || (strcasecmp($lang,$language[3]) == 0)) {
            return $ID;
         }
      }

      // native lang
      foreach ($CFG_GLPI["languages"] as $ID => $language) {
         if (strcasecmp($lang,$language[0]) == 0) {
            return $ID;
         }
      }

      // english lang name
      foreach ($CFG_GLPI["languages"] as $ID => $language) {
         if (strcasecmp($lang,$language[4]) == 0) {
            return $ID;
         }
      }

      return "";
   }


   static function detectRootDoc() {
      global $CFG_GLPI;

      if (!isset($CFG_GLPI["root_doc"])) {
         if (!isset($_SERVER['REQUEST_URI']) ) {
            $_SERVER['REQUEST_URI'] = $_SERVER['PHP_SELF'];
         }

         $currentdir = getcwd();
         chdir(GLPI_ROOT);
         $glpidir    = str_replace(str_replace('\\', '/',getcwd()), "",
                                   str_replace('\\', '/',$currentdir));
         chdir($currentdir);
         $globaldir  = Html::cleanParametersURL($_SERVER['REQUEST_URI']);
         $globaldir  = preg_replace("/\/[0-9a-zA-Z\.\-\_]+\.php/","",$globaldir);

         $CFG_GLPI["root_doc"] = str_replace($glpidir,"",$globaldir);
         $CFG_GLPI["root_doc"] = preg_replace("/\/$/","",$CFG_GLPI["root_doc"]);
         // urldecode for space redirect to encoded URL : change entity
         $CFG_GLPI["root_doc"] = urldecode($CFG_GLPI["root_doc"]);
      }
   }


   /**
    * Display debug information for dbslave
   **/
   function showDebug() {

      $options['diff'] = 0;
      $options['name'] = '';
      NotificationEvent::debugEvent(new DBConnection(), $options);
   }


   /**
    * Display field unicity criterias form
   **/
   function showFormFieldUnicity() {
      global $CFG_GLPI;

      $unicity = new FieldUnicity();
      $unicity->showForm(1, -1);
   }


   /**
    * @see CommonGLPI::getTabNameForItem()
   **/
   function getTabNameForItem(CommonGLPI $item, $withtemplate=0) {

      switch ($item->getType()) {
         case 'Preference' :
            return __('Personalization');

         case 'User' :
            if (User::canUpdate()
                && $item->currentUserHaveMoreRightThan($item->getID())) {
               return __('Settings');
            }
            break;

         case __CLASS__ :
            $tabs[1] = __('General setup');   // Display
            $tabs[2] = __('Default values');   // Prefs
            $tabs[3] = __('Assets');
            $tabs[4] = __('Assistance');
            if (Config::canUpdate()) {
               $tabs[5] = __('System');
               $tabs[7] = __('Performance');
            }

            if (DBConnection::isDBSlaveActive()
                && Config::canUpdate()) {
               $tabs[6]  = _n('SQL replica', 'SQL replicas', Session::getPluralNumber());  // Slave
            }
            return $tabs;
      }
      return '';
   }


   /**
    * @param $item         CommonGLPI object
    * @param $tabnum       (default 1)
    * @param $withtemplate (default 0)
   **/
   static function displayTabContentForItem(CommonGLPI $item, $tabnum=1, $withtemplate=0) {
      global $CFG_GLPI;

      if ($item->getType() == 'Preference') {
         $config = new self();
         $user   = new User();
         if ($user->getFromDB(Session::getLoginUserID())) {
            $user->computePreferences();
            $config->showFormUserPrefs($user->fields);
         }

      } else if ($item->getType() == 'User') {
         $config = new self();
         $item->computePreferences();
         $config->showFormUserPrefs($item->fields);

      } else if ($item->getType() == __CLASS__) {
         switch ($tabnum) {
            case 1 :
               $item->showFormDisplay();
               break;

            case 2 :
               $item->showFormUserPrefs($CFG_GLPI);
               break;

            case 3 :
               $item->showFormInventory();
               break;

            case 4 :
               $item->showFormHelpdesk();
               break;

            case 5 :
               $item->showSystemInformations();
               break;

            case 7 :
               $item->showPerformanceInformations();
               break;

            case 6 :
               $item->showFormDBSlave();
               break;

         }
      }
      return true;
   }


   /**
    * Check Write Access to needed directories
    *
    * @param $fordebug boolean display for debug (no html, no gettext required) (false by default)
    *
    * @return 2 : creation error 1 : delete error 0: OK
   **/
   static function checkWriteAccessToDirs($fordebug=false) {
      global $CFG_GLPI;
      $dir_to_check = array(GLPI_CONFIG_DIR
                                    => __('Checking write permissions for setting files'),
                            GLPI_DOC_DIR
                                    => __('Checking write permissions for document files'),
                            GLPI_DUMP_DIR
                                    => __('Checking write permissions for dump files'),
                            GLPI_SESSION_DIR
                                    => __('Checking write permissions for session files'),
                            GLPI_CRON_DIR
                                    => __('Checking write permissions for automatic actions files'),
                            GLPI_GRAPH_DIR
                                    => __('Checking write permissions for graphic files'),
                            GLPI_LOCK_DIR
                                    => __('Checking write permissions for lock files'),
                            GLPI_PLUGIN_DOC_DIR
                                    => __('Checking write permissions for plugins document files'),
                            GLPI_TMP_DIR
                                    => __('Checking write permissions for temporary files'),
                            GLPI_RSS_DIR
                                    => __('Checking write permissions for rss files'),
                            GLPI_UPLOAD_DIR
                                    => __('Checking write permissions for upload files'),
                            GLPI_PICTURE_DIR
                                    => __('Checking write permissions for pictures files'));
      $error = 0;
      foreach ($dir_to_check as $dir => $message) {
         if (!$fordebug) {
            echo "<tr class='tab_bg_1'><td class='left b'>".$message."</td>";
         }
         $tmperror = Toolbox::testWriteAccessToDirectory($dir);

         $errors = array(4 => __('The directory could not be created.'),
                         3 => __('The directory was created but could not be removed.'),
                         2 => __('The file could not be created.'),
                         1 => __("The file was created but can't be deleted."));

         if ($tmperror > 0) {
            if ($fordebug) {
               echo "<img src='".$CFG_GLPI['root_doc']."/pics/ko_min.png'> ".
                     sprintf(__('Check permissions to the directory: %s'), $dir).
                     " ".$errors[$tmperror]."\n";
            } else {
               echo "<td><img src='".$CFG_GLPI['root_doc']."/pics/ko_min.png'><p class='red'>".
                    $errors[$tmperror]."</p> ".
                    sprintf(__('Check permissions to the directory: %s'), $dir).
                    "'</td></tr>";
            }
            $error = 2;
         } else {
            if ($fordebug) {
               echo "<img src='".$CFG_GLPI['root_doc']."/pics/ok_min.png' alt=\"".__s('OK').
                    "\">$dir : OK\n";
            } else {
               echo "<td><img src='".$CFG_GLPI['root_doc']."/pics/ok_min.png' alt=\"".
                          __s('A file and a directory have be created and deleted - Perfect!')."\"
                          title=\"".
                          __s('A file and a directory have be created and deleted - Perfect!')."\">".
                    "</td></tr>";
            }
         }
      }

      // Only write test for GLPI_LOG as SElinux prevent removing log file.
      if (!$fordebug) {
         echo "<tr class='tab_bg_1'><td class='b left'>".
               __('Checking write permissions for log files')."</td>";
      }

      if (error_log("Test\n", 3, GLPI_LOG_DIR."/php-errors.log")) {
         if ($fordebug) {
            echo "<img src='".$CFG_GLPI['root_doc']."/pics/ok_min.png' alt=\"".__s('OK')."\">".
                   GLPI_LOG_DIR." : OK\n";
         } else {
            echo "<td><img src='".$CFG_GLPI['root_doc']."/pics/ok_min.png' alt=\"".
                       __s('A file was created - Perfect!')."\" title=\"".
                       __s('A file was created - Perfect!')."\"></td></tr>";
         }

      } else {
         if ($fordebug) {
            echo "<img src='".$CFG_GLPI['root_doc']."/pics/warning_min.png'>".
                  sprintf(__('Check permissions to the directory: %s'), GLPI_LOG_DIR)."\n";
         } else {
            echo "<td><img src='".$CFG_GLPI['root_doc']."/pics/warning_min.png'>".
                 "<p class='red'>".__('The file could not be created.')."</p>".
                 sprintf(__('Check permissions to the directory: %s'), GLPI_LOG_DIR)."</td></tr>";
         }
         $error = 1;
      }

      $oldhand = set_error_handler(function($errno, $errmsg, $filename, $linenum, $vars){return true;});
      $oldlevel = error_reporting(0);
      /* TODO: could be improved, only default vhost checked */
      if ($fic = fopen('http://localhost'.$CFG_GLPI['root_doc'].'/index.php', 'r')) {
         fclose($fic);
         if (!$fordebug) {
            echo "<tr class='tab_bg_1'><td class='b left'>".
               __('Web access to files directory is protected')."</td>";
         }
         if ($fic = fopen('http://localhost'.$CFG_GLPI['root_doc'].'/files/_log/php-errors.log', 'r')) {
            fclose($fic);
            if ($fordebug) {
               echo "<img src='".$CFG_GLPI['root_doc']."/pics/warning_min.png'>".
                     __('Web access to the files directory, should not be allowed')."\n".
                     __('Check the .htaccess file and the web server configuration.')."\n";
            } else {
               echo "<td><img src='".$CFG_GLPI['root_doc']."/pics/warning_min.png'>".
                    "<p class='red'>".__('Web access to the files directory, should not be allowed')."<br/>".
                    __('Check the .htaccess file and the web server configuration.')."</p></td></tr>";
            }
            $error = 1;
         } else {
            if ($fordebug) {
               echo "<img src='".$CFG_GLPI['root_doc']."/pics/ok_min.png' alt=\"".
                     __s('Web access to files directory is protected')."\">".
                     __s('Web access to files directory is protected')." : OK\n";
            } else {
               echo "<td><img src='".$CFG_GLPI['root_doc']."/pics/ok_min.png' alt=\"".
                     __s('Web access to files directory is protected')."\" title=\"".
                     __s('Web access to files directory is protected')."\"></td></tr>";
            }
         }
      }
      error_reporting($oldlevel);
      set_error_handler($oldhand);
      return $error;
   }


   /**
    * Get current DB version (compatible with all version of GLPI)
    *
    * @since version 0.85
    *
    * @return DB version
   **/
   static function getCurrentDBVersion() {
      global $DB;

      if (!TableExists('glpi_configs')) {
         $query = "SELECT `version`
                   FROM `glpi_config`
                   WHERE `id` = '1'";
      } else if (FieldExists('glpi_configs', 'version')) {
         $query = "SELECT `version`
                   FROM `glpi_configs`
                   WHERE `id` = '1'";
      } else {
         $query = "SELECT `value` as version
                   FROM `glpi_configs`
                   WHERE 'context' = 'core'
                         AND 'name' = 'version'";
      }

      $result = $DB->query($query);
      $config = $DB->fetch_assoc($result);
      return trim($config['version']);
   }


   /**
    * Get config values
    *
    * @since version 0.85
    *
    * @param $context  string   context to get values (default for glpi is core)
    * @param $names    array    of config names to get
    *
    * @return array of config values
   **/
   static function getConfigurationValues($context, array $names=array()) {
      global $DB;

      if (count($names) == 0) {
         $query = "SELECT *
                   FROM `glpi_configs`
                   WHERE `context` = '$context'";
      } else {
         $query = "SELECT *
                   FROM `glpi_configs`
                   WHERE `context` = '$context'
                     AND `name` IN ('".implode("', '", $names)."')";
      }
      $result = array();
      foreach ($DB->request($query) as $line) {
         $result[$line['name']] = $line['value'];
      }
      return $result;
   }


   /**
    * Set config values : create or update entry
    *
    * @since version 0.85
    *
    * @param $context  string context to get values (default for glpi is core)
    * @param $values   array  of config names to set
    *
    * @return array of config values
   **/
   static function setConfigurationValues($context, array $values=array()) {

      $config = new self();
      foreach ($values as $name => $value) {
         if ($config->getFromDBByQuery("WHERE `context` = '$context'
                                              AND `name` = '$name'")) {

            $input = array('id'      => $config->getID(),
                           'context' => $context,
                           'value'   => $value);

            $config->update($input);

         } else {
            $input = array('context' => $context,
                           'name'    => $name,
                           'value'   => $value);

            $config->add($input);
         }
      }
   }

   /**
    * Delete config entries
    *
    * @since version 0.85
    *
    * @param $context string  context to get values (default for glpi is core)
    * @param $values  array   of config names to delete
    *
    * @return array of config values
   **/
   static function deleteConfigurationValues($context, array $values= array()) {

      $config = new self();
      foreach ($values as $value) {
         if ($config->getFromDBByQuery("WHERE `context` = '$context'
                                              AND `name` = '$value'")) {
            $config->delete(array('id' => $config->getID()));
         }
      }
   }


   /**
    * @since version 0.85
    *
    * @see commonDBTM::getRights()
   **/
   function getRights($interface='central') {

      $values = parent::getRights();
      unset($values[CREATE], $values[DELETE],
            $values[PURGE]);

      return $values;
   }

}<|MERGE_RESOLUTION|>--- conflicted
+++ resolved
@@ -1739,6 +1739,7 @@
       echo "<tr class='tab_bg_2'><th>Libraries</th></tr>\n";
       echo "<tr class='tab_bg_1'><td><pre>\n&nbsp;\n";
 
+      include_once(GLPI_HTMLAWED);
       echo "htmLawed version ".hl_version().
            " in (".self::getLibraryDir("hl_version").")\n";
 
@@ -1748,10 +1749,7 @@
                      : "system").
            ")\n";
 
-<<<<<<< HEAD
-=======
-      include_once(GLPI_PHPMAILER_DIR . "/class.phpmailer.php");
->>>>>>> 41fcea8b
+
       $pm = new PHPMailer();
       echo "PHPMailer version ".$pm->Version.
            " in (" . self::getLibraryDir("PHPMailer") . ")\n";
@@ -1773,10 +1771,6 @@
            " in (".self::getLibraryDir("TCPDF").")\n";
 
       // password_compat
-<<<<<<< HEAD
-=======
-      include_once GLPI_PASSWORD_COMPAT;
->>>>>>> 41fcea8b
       $check = (PasswordCompat\binary\check() ? "Ok" : "KO");
       echo "ircmaxell/password-compat in (".
            self::getLibraryDir("PasswordCompat\binary\check")."). Compatitility: $check\n";
