<?php
/**
 * ---------------------------------------------------------------------
 * GLPI - Gestionnaire Libre de Parc Informatique
 * Copyright (C) 2015-2018 Teclib' and contributors.
 *
 * http://glpi-project.org
 *
 * based on GLPI - Gestionnaire Libre de Parc Informatique
 * Copyright (C) 2003-2014 by the INDEPNET Development Team.
 *
 * ---------------------------------------------------------------------
 *
 * LICENSE
 *
 * This file is part of GLPI.
 *
 * GLPI is free software; you can redistribute it and/or modify
 * it under the terms of the GNU General Public License as published by
 * the Free Software Foundation; either version 2 of the License, or
 * (at your option) any later version.
 *
 * GLPI is distributed in the hope that it will be useful,
 * but WITHOUT ANY WARRANTY; without even the implied warranty of
 * MERCHANTABILITY or FITNESS FOR A PARTICULAR PURPOSE.  See the
 * GNU General Public License for more details.
 *
 * You should have received a copy of the GNU General Public License
 * along with GLPI. If not, see <http://www.gnu.org/licenses/>.
 * ---------------------------------------------------------------------
 */

use Glpi\Exception\PasswordTooWeakException;
use PHPMailer\PHPMailer\PHPMailer;
use Symfony\Component\Yaml\Yaml;
use Zend\Cache\Storage\AvailableSpaceCapableInterface;
use Zend\Cache\Storage\FlushableInterface;
use Zend\Cache\Storage\TotalSpaceCapableInterface;
use Zend\Cache\Storage\StorageInterface;

if (!defined('GLPI_ROOT')) {
   die("Sorry. You can't access this file directly");
}


/**
 *  Config class
**/
class Config extends CommonDBTM {

   const DELETE_ALL = -1;
   const KEEP_ALL = 0;

   // From CommonGLPI
   protected $displaylist         = false;

   // From CommonDBTM
   public $auto_message_on_action = false;
   public $showdebug              = true;

   static $rightname              = 'config';

   static $undisclosedFields      = ['proxy_passwd', 'smtp_passwd'];
   static $saferUndisclosedFields = ['admin_email', 'admin_reply'];

   /**
    * Flag to prevent reloading legacy configuration if already loaded.
    *
    * Nota: This has been introduce when implementing the DI container, to handle transition phase.
    *
    * @var boolean
    */
   private static $legacy_config_already_loaded = false;

   static function getTypeName($nb = 0) {
      return __('Setup');
   }


   static function getMenuContent() {
      $menu = [];
      if (static::canView()) {
         $menu['title']   = _x('setup', 'General');
         $menu['page']    = Config::getFormURL(false);

         $menu['options']['apiclient']['title']           = APIClient::getTypeName(Session::getPluralNumber());
         $menu['options']['apiclient']['page']            = Config::getFormURL(false) . '?forcetab=Config$8';
         $menu['options']['apiclient']['links']['search'] = Config::getFormURL(false) . '?forcetab=Config$8';
         $menu['options']['apiclient']['links']['add']    = '/front/apiclient.form.php';
      }
      if (count($menu)) {
         return $menu;
      }
      return false;
   }


   static function canCreate() {
      return false;
   }


   function canViewItem() {
      if (isset($this->fields['context']) &&
         ($this->fields['context'] == 'core' ||
         Plugin::isPluginLoaded($this->fields['context']))) {
         return true;
      }
      return false;
   }


   function defineTabs($options = []) {

      $ong = [];
      $this->addStandardTab(__CLASS__, $ong, $options);
      $this->addStandardTab('Log', $ong, $options);

      return $ong;
   }

   function prepareInputForUpdate($input) {
      global $CFG_GLPI;

      // Unset _no_history to not save it as a configuration value
      unset($input['_no_history']);

      // Update only an item
      if (isset($input['context'])) {
         return $input;
      }

      // Process configuration for plugins
      if (!empty($input['config_context'])) {
         $config_context = $input['config_context'];
         unset($input['id']);
         unset($input['_glpi_csrf_token']);
         unset($input['update']);
         unset($input['config_context']);
         if ((!empty($input['config_class']))
             && (class_exists($input['config_class']))
             && (method_exists ($input['config_class'], 'configUpdate'))) {
            $config_method = $input['config_class'].'::configUpdate';
            unset($input['config_class']);
            $input = call_user_func($config_method, $input);
         }
         $this->setConfigurationValues($config_context, $input);
         return false;
      }

      // Trim automatically endig slash for url_base config as, for all existing occurences,
      // this URL will be prepended to something that starts with a slash.
      if (isset($input["url_base"]) && !empty($input["url_base"])) {
         $input["url_base"] = rtrim($input["url_base"], '/');
      }

      if (isset($input['allow_search_view']) && !$input['allow_search_view']) {
         // Global search need "view"
         $input['allow_search_global'] = 0;
      }
      if (isset($input["smtp_passwd"])) {
         if (empty($input["smtp_passwd"])) {
            unset($input["smtp_passwd"]);
         } else {
            $input["smtp_passwd"] = Toolbox::encrypt($input["smtp_passwd"], GLPIKEY);
         }
      }

      if (isset($input["_blank_smtp_passwd"]) && $input["_blank_smtp_passwd"]) {
         $input['smtp_passwd'] = '';
      }

      if (isset($input["proxy_passwd"])) {
         if (empty($input["proxy_passwd"])) {
            unset($input["proxy_passwd"]);
         } else {
            $input["proxy_passwd"] = Toolbox::encrypt($input["proxy_passwd"], GLPIKEY);
         }
      }

      if (isset($input["_blank_proxy_passwd"]) && $input["_blank_proxy_passwd"]) {
         $input['proxy_passwd'] = '';
      }

      // Manage DB Slave process
      if (isset($input['_dbslave_status'])) {
         $already_active = DBConnection::isDBSlaveActive();

         if ($input['_dbslave_status']) {
            DBConnection::changeCronTaskStatus(true);

            if (!$already_active) {
               // Activate Slave from the "system" tab
               DBConnection::createDBSlaveConfig();
            } else if (isset($input["_dbreplicate_dbhost"])) {
               if (empty($input['_dbreplicate_dbpassword'])
                   && file_exists(GLPI_CONFIG_DIR . '/db.slave.yaml')
               ) {
                  $db_config = Yaml::parseFile(GLPI_CONFIG_DIR . '/db.slave.yaml');
                  $input['_dbreplicate_dbpassword'] = $db_config['pass'];
               }
               // Change parameter from the "replicate" tab
               DBConnection::saveDBSlaveConf($input["_dbreplicate_dbhost"],
                                             $input["_dbreplicate_dbuser"],
                                             $input["_dbreplicate_dbpassword"],
                                             $input["_dbreplicate_dbdefault"]);
            }
         }

         if (!$input['_dbslave_status'] && $already_active) {
            DBConnection::deleteDBSlaveConfig();
            DBConnection::changeCronTaskStatus(false);
         }
      }

      // Matrix for Impact / Urgence / Priority
      if (isset($input['_matrix'])) {
         $tab = [];

         for ($urgency=1; $urgency<=5; $urgency++) {
            for ($impact=1; $impact<=5; $impact++) {
               $priority               = $input["_matrix_${urgency}_${impact}"];
               $tab[$urgency][$impact] = $priority;
            }
         }

         $input['priority_matrix'] = exportArrayToDB($tab);
         $input['urgency_mask']    = 0;
         $input['impact_mask']     = 0;

         for ($i=1; $i<=5; $i++) {
            if ($input["_urgency_${i}"]) {
               $input['urgency_mask'] += (1<<$i);
            }

            if ($input["_impact_${i}"]) {
               $input['impact_mask'] += (1<<$i);
            }
         }
      }

      // lock mechanism update
      if (isset( $input['lock_use_lock_item'])) {
          $input['lock_item_list'] = exportArrayToDB((isset($input['lock_item_list'])
                                                      ? $input['lock_item_list'] : []));
      }

      // Beware : with new management system, we must update each value
      unset($input['id']);
      unset($input['_glpi_csrf_token']);
      unset($input['update']);

      // Add skipMaintenance if maintenance mode update
      if (isset($input['maintenance_mode']) && $input['maintenance_mode']) {
         $_SESSION['glpiskipMaintenance'] = 1;
         $url = $CFG_GLPI['root_doc']."/index.php?skipMaintenance=1";
         Session::addMessageAfterRedirect(sprintf(__('Maintenance mode activated. Backdoor using: %s'),
                                                  "<a href='$url'>$url</a>"),
                                          false, WARNING);
      }

      $this->setConfigurationValues('core', $input);

      return false;
   }

   static public function unsetUndisclosedFields(&$fields) {
      if (isset($fields['context']) && isset($fields['name'])) {
         if ($fields['context'] == 'core'
            && in_array($fields['name'], self::$undisclosedFields)) {
            unset($fields['value']);
         } else {
            $fields = Plugin::doHookFunction('undiscloseConfigValue', $fields);
         }
      }
   }

   /**
    * Print the config form for display
    *
    * @return void
   **/
   function showFormDisplay() {
      global $CFG_GLPI;

      if (!self::canView()) {
         return;
      }

      $rand = mt_rand();
      $canedit = Session::haveRight(self::$rightname, UPDATE);

      if ($canedit) {
         echo "<form name='form' action=\"".Toolbox::getItemTypeFormURL(__CLASS__)."\" method='post'>";
      }
      echo "<div class='center' id='tabsbody'>";
      echo "<table class='tab_cadre_fixe'>";

      echo "<tr><th colspan='4'>" . __('General setup') . "</th></tr>";
      echo "<tr class='tab_bg_2'>";
      echo "<td><label for='url_base'>" . __('URL of the application') . "</label></td>";
      echo "<td colspan='3'><input type='text' name='url_base' id='url_base' size='80' value='".$CFG_GLPI["url_base"]."'>";
      echo "</td></tr>";

      echo "<tr class='tab_bg_2'>";
      echo "<td><label for='text_login'>" . __('Text in the login box (HTML tags supported)') . "</label></td>";
      echo "<td colspan='3'>";
      echo "<textarea cols='70' rows='4' name='text_login' id='text_login'>".$CFG_GLPI["text_login"]."</textarea>";
      echo "</td></tr>";

      echo "<tr class='tab_bg_2'>";
      echo "<td width='30%'><label for='dropdown_use_public_faq$rand'>" . __('Allow FAQ anonymous access') . "</label></td><td  width='20%'>";
      Dropdown::showYesNo("use_public_faq", $CFG_GLPI["use_public_faq"], -1, ['rand' => $rand]);
      echo "</td><td width='30%'><label for='helpdesk_doc_url'>" . __('Simplified interface help link') . "</label></td>";
      echo "<td><input size='22' type='text' name='helpdesk_doc_url' id='helpdesk_doc_url' value='" .
                 $CFG_GLPI["helpdesk_doc_url"] . "'></td>";
      echo "</tr>";

      echo "<tr class='tab_bg_2'>";
      echo "<td><label for='dropdown_list_limit_max$rand'>" . __('Default search results limit (page)')."</td><td>";
      Dropdown::showNumber("list_limit_max", ['value' => $CFG_GLPI["list_limit_max"],
                                              'min'   => 5,
                                              'max'   => 200,
                                              'step'  => 5,
                                              'rand'  => $rand]);
      echo "</td><td><label for='central_doc_url'>" . __('Standard interface help link') . "</label></td>";
      echo "<td><input size='22' type='text' name='central_doc_url' id='central_doc_url' value='" .
                 $CFG_GLPI["central_doc_url"] . "'></td>";
      echo "</tr>";

      echo "<tr class='tab_bg_2'>";
      echo "<td><label for='cut$rand'>" . __('Default characters limit (summary text boxes)') . "</label></td><td>";
      echo Html::input('cut', [
         'value' => $CFG_GLPI["cut"],
         'id'    => "cut$rand"
      ]);
      echo "</td><td><label for='dropdown_url_maxlength$rand'>" . __('Default url length limit') . "</td><td>";
      Dropdown::showNumber('url_maxlength', ['value' => $CFG_GLPI["url_maxlength"],
                                             'min'   => 20,
                                             'max'   => 80,
                                             'step'  => 5,
                                             'rand'  => $rand]);
      echo "</td>";
      echo "</tr>";

      echo "<tr class='tab_bg_2'><td><label for='dropdown_decimal_number$rand'>" .__('Default decimals limit') . "</label></td><td>";
      Dropdown::showNumber("decimal_number", ['value' => $CFG_GLPI["decimal_number"],
                                              'min'   => 1,
                                              'max'   => 4,
                                              'rand'  => $rand]);
      echo "</td>";
      echo "<td colspan='2'></td>";
      echo "</tr>";

      echo "<tr class='tab_bg_2'>";
      echo "<td><label for='dropdown_translate_dropdowns$rand'>" . __("Translation of dropdowns") . "</label></td><td>";
      Dropdown::showYesNo("translate_dropdowns", $CFG_GLPI["translate_dropdowns"], -1, ['rand' => $rand]);
      echo "</td>";
      echo "<td><label for='dropdown_translate_kb$rand'>" . __("Knowledge base translation") . "</label></td><td>";
      Dropdown::showYesNo("translate_kb", $CFG_GLPI["translate_kb"], -1, ['rand' => $rand]);
      echo "</td></tr>";

      echo "<tr class='tab_bg_1'><td colspan='4' class='center b'>".__('Dynamic display').
           "</td></tr>";

      echo "<tr class='tab_bg_2'>";
      echo "<td><label for='dropdown_dropdown_max$rand'>".
            __('Page size for dropdown (paging using scroll)').
            "</label></td><td>";
      Dropdown::showNumber('dropdown_max', ['value' => $CFG_GLPI["dropdown_max"],
                                            'min'   => 1,
                                            'max'   => 200,
                                            'rand'  => $rand]);
      echo "</td>";
      echo "<td><label for='dropdown_use_ajax_autocompletion$rand'>" . __('Autocompletion of text fields') . "</label></td><td>";
      Dropdown::showYesNo("use_ajax_autocompletion", $CFG_GLPI["use_ajax_autocompletion"], -1, ['rand' => $rand]);
      echo "</td>";
      echo "</tr>";

      echo "<tr class='tab_bg_2'>";
      echo "<td><label for='dropdown_ajax_limit_count$rand'>". __("Don't show search engine in dropdowns if the number of items is less than").
           "</label></td><td>";
      Dropdown::showNumber('ajax_limit_count', ['value' => $CFG_GLPI["ajax_limit_count"],
                                                'min'   => 1,
                                                'max'   => 200,
                                                'step'  => 1,
                                                'toadd' => [0 => __('Never')],
                                                'rand'  => $rand]);
      echo "<td colspan='2'></td>";
      echo "</td></tr>";

      echo "<tr class='tab_bg_1'><td colspan='4' class='center b'>".__('Search engine')."</td></tr>";
      echo "<tr class='tab_bg_2'>";
      echo "<td><label for='dropdown_allow_search_view$rand'>" . __('Items seen') . "</label></td><td>";
      $values = [0 => __('No'),
                 1 => sprintf(__('%1$s (%2$s)'), __('Yes'), __('last criterion')),
                 2 => sprintf(__('%1$s (%2$s)'), __('Yes'), __('default criterion'))];
      Dropdown::showFromArray('allow_search_view', $values,
                              ['value' => $CFG_GLPI['allow_search_view'], 'rand' => $rand]);
      echo "</td><td><label for='dropdown_allow_search_global$rand'>". __('Global search')."</label></td><td>";
      if ($CFG_GLPI['allow_search_view']) {
         Dropdown::showYesNo('allow_search_global', $CFG_GLPI['allow_search_global'], -1, ['rand' => $rand]);
      } else {
         echo Dropdown::getYesNo(0);
      }
      echo "</td></tr>";

      echo "<tr class='tab_bg_2'>";
      echo "<td><label for='dropdown_allow_search_all$rand'>" . __('All') . "</label></td><td>";
      $values = [0 => __('No'),
                 1 => sprintf(__('%1$s (%2$s)'), __('Yes'), __('last criterion'))];
      Dropdown::showFromArray('allow_search_all', $values,
                              ['value' => $CFG_GLPI['allow_search_all'], 'rand' => $rand]);
      echo "</td><td colspan='2'></td></tr>";

      echo "<tr class='tab_bg_1'><td colspan='4' class='center b'>".__('Item locks')."</td></tr>";

      echo "<tr class='tab_bg_2'>";
      echo "<td><label for='dropdown_lock_use_lock_item$rand'>" . __('Use locks') . "</label></td><td>";
      Dropdown::showYesNo("lock_use_lock_item", $CFG_GLPI["lock_use_lock_item"], -1, ['rand' => $rand]);
      echo "</td><td><label for='dropdown_lock_lockprofile_id$rand'>". __('Profile to be used when locking items')."</label></td><td>";
      if ($CFG_GLPI["lock_use_lock_item"]) {
         Profile::dropdown(['name'                  => 'lock_lockprofile_id',
                            'display_emptychoice'   => true,
                            'value'                 => $CFG_GLPI['lock_lockprofile_id'],
                            'rand'                  => $rand]);
      } else {
         echo dropdown::getDropdownName(Profile::getTable(), $CFG_GLPI['lock_lockprofile_id']);
      }
      echo "</td></tr>";

      echo "<tr class='tab_bg_2'>";
      echo "<td><label for='dropdown_lock_item_list$rand'>" . __('List of items to lock') . "</label></td>";
      echo "<td colspan=3>";
      Dropdown::showFromArray('lock_item_list', ObjectLock::getLockableObjects(),
                              ['values'   => $CFG_GLPI['lock_item_list'],
                               'width'    => '100%',
                               'multiple' => true,
                               'readonly' => !$CFG_GLPI["lock_use_lock_item"],
                               'rand'     => $rand]);

      echo "<tr class='tab_bg_1'><td colspan='4' class='center b'>".__('Auto Login').
           "</td></tr>";
      echo "<tr class='tab_bg_2'>";
      echo "<td><label for='dropdown_login_remember_time$rand'>". __('Time to allow "Remember Me"').
           "</label></td><td>";
      Dropdown::showTimeStamp('login_remember_time', ['value' => $CFG_GLPI["login_remember_time"],
                                                     'emptylabel'   => __('Disabled'),
                                                     'min'   => 0,
                                                     'max'   => MONTH_TIMESTAMP * 2,
                                                     'step'  => DAY_TIMESTAMP,
                                                     'toadd' => [HOUR_TIMESTAMP, HOUR_TIMESTAMP * 2, HOUR_TIMESTAMP * 6, HOUR_TIMESTAMP * 12],
                                                     'rand'  => $rand]);
      echo "<td><label for='dropdown_login_remember_default$rand'>" . __("Default state of checkbox") . "</label></td><td>";
      Dropdown::showYesNo("login_remember_default", $CFG_GLPI["login_remember_default"], -1, ['rand' => $rand]);
      echo "</td>";
      echo "</td></tr>";

      echo "<tr class='tab_bg_2'>";
      echo "<td><label for='dropdown_display_login_source$rand'>".
         __('Display source dropdown on login page').
         "</label></td><td>";
      Dropdown::showYesNo("display_login_source", $CFG_GLPI["display_login_source"], -1, ['rand' => $rand]);
      echo "</td><td colspan='2'></td></tr>";

      if ($canedit) {
         echo "<tr class='tab_bg_2'>";
         echo "<td colspan='4' class='center'>";
         echo "<input type='submit' name='update' class='submit' value=\""._sx('button', 'Save')."\">";
         echo "</td></tr>";
      }

      echo "</table></div>";
      Html::closeForm();
   }


   /**
    * Print the config form for restrictions
    *
    * @return void
   **/
   function showFormInventory() {
      global $CFG_GLPI;

      if (!self::canView()) {
         return;
      }

      $rand = mt_rand();
      $canedit = Config::canUpdate();
      if ($canedit) {
         echo "<form name='form' action=\"".Toolbox::getItemTypeFormURL(__CLASS__)."\" method='post'>";
      }
      echo "<div class='center' id='tabsbody'>";
      echo "<table class='tab_cadre_fixe'>";

      echo "<tr><th colspan='4'>" . __('Assets') . "</th></tr>";

      echo "<tr class='tab_bg_2'>";
      echo "<td width='30%'><label for='dropdown_auto_create_infocoms$rand'>". __('Enable the financial and administrative information by default')."</label></td>";
      echo "<td  width='20%'>";
      Dropdown::ShowYesNo('auto_create_infocoms', $CFG_GLPI["auto_create_infocoms"], -1, ['rand' => $rand]);
      echo "</td><td width='20%'><label for='dropdown_monitors_management_restrict$rand'>" . __('Restrict monitor management') . "</label></td>";
      echo "<td width='30%'>";
      $this->dropdownGlobalManagement ("monitors_management_restrict",
                                       $CFG_GLPI["monitors_management_restrict"],
                                       $rand);
      echo "</td></tr>";

      echo "<tr class='tab_bg_2'><td><label for='dropdown_softwarecategories_id_ondelete$rand'>" . __('Software category deleted by the dictionary rules') .
           "</label></td><td>";
      SoftwareCategory::dropdown(['value' => $CFG_GLPI["softwarecategories_id_ondelete"],
                                  'name'  => "softwarecategories_id_ondelete",
                                  'rand'  => $rand]);
      echo "</td><td><label for='dropdown_peripherals_management_restrict$rand'>" . __('Restrict device management') . "</label></td><td>";
      $this->dropdownGlobalManagement ("peripherals_management_restrict",
                                       $CFG_GLPI["peripherals_management_restrict"],
                                       $rand);
      echo "</td></tr>";

      echo "<tr class='tab_bg_2'>";
      echo "<td><label for='showdate$rand'>" .__('End of fiscal year') . "</label></td><td>";
      Html::showDateField("date_tax", ['value'      => $CFG_GLPI["date_tax"],
                                       'maybeempty' => false,
                                       'canedit'    => true,
                                       'min'        => '',
                                       'max'        => '',
                                       'showyear'   => false,
                                       'rand'       => $rand]);
      echo "</td><td><label for='dropdown_phones_management_restrict$rand'>" . __('Restrict phone management') . "</label></td><td>";
      $this->dropdownGlobalManagement ("phones_management_restrict",
                                       $CFG_GLPI["phones_management_restrict"],
                                       $rand);
      echo "</td></tr>";

      echo "<tr class='tab_bg_2'>";
      echo "<td><label for='dropdown_use_autoname_by_entity$rand'>" . __('Automatic fields (marked by *)') . "</label></td><td>";
      $tab = [0 => __('Global'),
              1 => __('By entity')];
      Dropdown::showFromArray('use_autoname_by_entity', $tab,
                              ['value' => $CFG_GLPI["use_autoname_by_entity"], 'rand' => $rand]);
      echo "</td><td><label for='dropdown_printers_management_restrict$rand'>" . __('Restrict printer management') . "</label></td><td>";
      $this->dropdownGlobalManagement("printers_management_restrict",
                                      $CFG_GLPI["printers_management_restrict"],
                                      $rand);
      echo "</td></tr>";

      echo "</table>";

      if (Session::haveRightsOr("transfer", [CREATE, UPDATE])
          && Session::isMultiEntitiesMode()) {
         echo "<br><table class='tab_cadre_fixe'>";
         echo "<tr><th colspan='2'>" . __('Automatic transfer of computers') . "</th></tr>";
         echo "<tr class='tab_bg_2'>";
         echo "<td><label for='dropdown_transfers_id_auto$rand'>" . __('Template for the automatic transfer of computers in another entity') .
              "</label></td><td>";
         Transfer::dropdown(['value'      => $CFG_GLPI["transfers_id_auto"],
                             'name'       => "transfers_id_auto",
                             'emptylabel' => __('No automatic transfer'),
                             'rand'       => $rand]);
         echo "</td></tr>";
         echo "</table>";
      }

      echo "<br><table class='tab_cadre_fixe'>";
      echo "<tr>";
      echo "<th colspan='4'>".__('Automatically update of the elements related to the computers');
      echo "</th><th colspan='2'>".__('Unit management')."</th></tr>";

      echo "<tr><th>&nbsp;</th>";
      echo "<th>" . __('Alternate username') . "</th>";
      echo "<th>" . __('User') . "</th>";
      echo "<th>" . __('Group') . "</th>";
      echo "<th>" . __('Location') . "</th>";
      echo "<th>" . __('Status') . "</th>";
      echo "</tr>";

      $fields = ["contact", "user", "group", "location"];
      echo "<tr class='tab_bg_2'>";
      echo "<td> " . __('When connecting or updating') . "</td>";
      $values = [
         __('Do not copy'),
         __('Copy'),
      ];

      foreach ($fields as $field) {
         echo "<td>";
         $fieldname = "is_".$field."_autoupdate";
         Dropdown::showFromArray($fieldname, $values, ['value' => $CFG_GLPI[$fieldname]]);
         echo "</td>";
      }

      echo "<td>";
      State::dropdownBehaviour("state_autoupdate_mode", __('Copy computer status'),
                               $CFG_GLPI["state_autoupdate_mode"]);
      echo "</td></tr>";

      echo "<tr class='tab_bg_2'>";
      echo "<td> " . __('When disconnecting') . "</td>";
      $values = [
         __('Do not delete'),
         __('Clear'),
      ];

      foreach ($fields as $field) {
         echo "<td>";
         $fieldname = "is_".$field."_autoclean";
         Dropdown::showFromArray($fieldname, $values, ['value' => $CFG_GLPI[$fieldname]]);
         echo "</td>";
      }

      echo "<td>";
      State::dropdownBehaviour("state_autoclean_mode", __('Clear status'),
                               $CFG_GLPI["state_autoclean_mode"]);
      echo "</td></tr>";

      if ($canedit) {
         echo "<tr class='tab_bg_2'>";
         echo "<td colspan='6' class='center'>";
         echo "<input type='submit' name='update' class='submit' value=\""._sx('button', 'Save')."\">";
         echo "</td></tr>";
      }

      echo "</table></div>";
      Html::closeForm();
   }


   /**
    * Print the config form for restrictions
    *
    * @return void
   **/
   function showFormAuthentication() {
      global $CFG_GLPI;

      if (!Config::canUpdate()) {
         return;
      }

      echo "<form name='form' action=\"".Toolbox::getItemTypeFormURL(__CLASS__)."\" method='post'>";
      echo "<div class='center' id='tabsbody'>";
      echo "<table class='tab_cadre_fixe'>";
      echo "<tr><th colspan='4'>" . __('Authentication') . "</th></tr>";

      echo "<tr class='tab_bg_2'>";
      echo "<td width='30%'>". __('Automatically add users from an external authentication source').
           "</td><td width='20%'>";
      Dropdown::showYesNo("is_users_auto_add", $CFG_GLPI["is_users_auto_add"]);
      echo "</td><td width='30%'>". __('Add a user without accreditation from a LDAP directory').
           "</td><td width='20%'>";
      Dropdown::showYesNo("use_noright_users_add", $CFG_GLPI["use_noright_users_add"]);
      echo "</td></tr>";

      echo "<tr class='tab_bg_2'>";
      echo "<td> " . __('Action when a user is deleted from the LDAP directory') . "</td><td>";
      AuthLDap::dropdownUserDeletedActions($CFG_GLPI["user_deleted_ldap"]);
      echo "</td><td> " . __('GLPI server time zone') . "</td><td>";
      Dropdown::showGMT("time_offset", $CFG_GLPI["time_offset"]);
      echo "</td></tr>";

      echo "<tr class='tab_bg_2'>";
      echo "<td colspan='4' class='center'>";
      echo "<input type='submit' name='update_auth' class='submit' value=\""._sx('button', 'Save').
           "\">";
      echo "</td></tr>";

      echo "</table></div>";
      Html::closeForm();
   }


   /**
    * Print the config form for slave DB
    *
    * @return void
   **/
   function showFormDBSlave() {
      global $DB, $CFG_GLPI, $DBslave;

      if (!Config::canUpdate()) {
         return;
      }

      echo "<form name='form' action=\"".Toolbox::getItemTypeFormURL(__CLASS__)."\" method='post'>";
      echo "<div class='center' id='tabsbody'>";
      echo "<input type='hidden' name='_dbslave_status' value='1'>";
      echo "<table class='tab_cadre_fixe'>";

      echo "<tr class='tab_bg_2'><th colspan='4'>" . _n('SQL replica', 'SQL replicas', Session::getPluralNumber()) .
           "</th></tr>";
      $DBslave = DBConnection::getDBSlaveConf();

      if (is_array($DBslave->dbhost)) {
         $host = implode(' ', $DBslave->dbhost);
      } else {
         $host = $DBslave->dbhost;
      }
      echo "<tr class='tab_bg_2'>";
      echo "<td>" . __('SQL server (MariaDB or MySQL)') . "</td>";
      echo "<td><input type='text' name='_dbreplicate_dbhost' size='40' value='$host'></td>";
      echo "<td>" . __('Database') . "</td>";
      echo "<td><input type='text' name='_dbreplicate_dbdefault' value='".$DBslave->dbdefault."'>";
      echo "</td></tr>";

      echo "<tr class='tab_bg_2'>";
      echo "<td>" . __('SQL user') . "</td>";
      echo "<td><input type='text' name='_dbreplicate_dbuser' value='".$DBslave->dbuser."'></td>";
      echo "<td>" . __('SQL password') . "</td>";
      echo "<td><input type='password' name='_dbreplicate_dbpassword' value=''>";
      echo "</td></tr>";

      echo "<tr class='tab_bg_2'>";
      echo "<td>" . __('Use the slave for the search engine') . "</td><td>";
      $values = [0 => __('Never'),
                      1 => __('If synced (all changes)'),
                      2 => __('If synced (current user changes)'),
                      3 => __('If synced or read-only account'),
                      4 => __('Always')];
      Dropdown::showFromArray('use_slave_for_search', $values,
                              ['value' => $CFG_GLPI["use_slave_for_search"]]);
      echo "<td colspan='2'>&nbsp;</td>";
      echo "</tr>";

      if ($DBslave->isConnected() && !$DB->isSlave()) {
         echo "<tr class='tab_bg_2'><td colspan='4' class='center'>";
         DBConnection::showAllReplicateDelay();
         echo "</td></tr>";
      }

      echo "<tr class='tab_bg_2'><td colspan='4' class='center'>";
      echo "<input type='submit' name='update' class='submit' value=\""._sx('button', 'Save')."\">";
      echo "</td></tr>";

      echo "</table></div>";
      Html::closeForm();
   }


   /**
    * Print the config form for External API
    *
    * @since 9.1
    * @return void
   **/
   function showFormAPI() {
      global $CFG_GLPI;

      if (!self::canView()) {
         return;
      }

      echo "<div class='center spaced' id='tabsbody'>";

      $rand = mt_rand();
      $canedit = Config::canUpdate();
      if ($canedit) {
         echo "<form name='form' action=\"".Toolbox::getItemTypeFormURL(__CLASS__)."\" method='post'>";
      }
      echo "<table class='tab_cadre_fixe'>";

      echo "<tr><th colspan='4'>" . __('API') . "</th></tr>";

      echo "<tr class='tab_bg_2'>";
      echo "<td><label for='url_base_api'>" . __('URL of the API') . "</label></td>";
      echo "<td colspan='3'><input type='text' name='url_base_api' id='url_base_api' size='80' value='".$CFG_GLPI["url_base_api"]."'></td>";
      echo "</tr>";
      echo "<tr class='tab_bg_2'>";
      echo "<td><label for='dropdown_enable_api$rand'>" . __("Enable Rest API") . "</label></td>";
      echo "<td>";
      Dropdown::showYesNo("enable_api", $CFG_GLPI["enable_api"], -1, ['rand' => $rand]);
      echo "</td>";
      if ($CFG_GLPI["enable_api"]) {
         echo "<td colspan='2'>";
         $inline_doc_api = trim($CFG_GLPI['url_base_api'], '/')."/";
         echo "<a href='$inline_doc_api'>".__("API inline Documentation")."</a>";
         echo "</td>";
      }
      echo "</tr>";

      echo "<tr><th colspan='4'>" . __('Authentication') . "</th></tr>";

      echo "<tr class='tab_bg_2'>";
      echo "<td><label for='dropdown_enable_api_login_credentials$rand'>";
      echo __("Enable login with credentials")."</label>&nbsp;";
      Html::showToolTip(__("Allow to login to API and get a session token with user credentials"));
      echo "</td>";
      echo "<td>";
      Dropdown::showYesNo("enable_api_login_credentials", $CFG_GLPI["enable_api_login_credentials"], -1, ['rand' => $rand]);
      echo "</td>";
      echo "<td><label for='dropdown_enable_api_login_external_token$rand'>";
      echo __("Enable login with external token")."</label>&nbsp;";
      Html::showToolTip(__("Allow to login to API and get a session token with user external token. See Remote access key in user Settings tab "));
      echo "</td>";
      echo "<td>";
      Dropdown::showYesNo("enable_api_login_external_token", $CFG_GLPI["enable_api_login_external_token"], -1, ['rand' => $rand]);
      echo "</td>";
      echo "</tr>";

      echo "<tr class='tab_bg_2'><td colspan='4' class='center'>";
      echo "<input type='submit' name='update' class='submit' value=\""._sx('button', 'Save')."\">";
      echo "<br><br><br>";
      echo "</td></tr>";

      echo "</table>";
      Html::closeForm();

      echo "<table class='tab_cadre_fixe'>";
      echo "<tr><td>";
      echo "<hr>";
      $buttons = [
         'apiclient.form.php' => __('Add API client'),
      ];
      Html::displayTitle("",
                         self::getTypeName(Session::getPluralNumber()),
                         "",
                         $buttons);
      Search::show("APIClient");
      echo "</td></tr>";
      echo "</table></div>";
   }


   /**
    * Print the config form for connections
    *
    * @return void
   **/
   function showFormHelpdesk() {
      global $CFG_GLPI;

      if (!self::canView()) {
         return;
      }

      $rand = mt_rand();
      $canedit = Config::canUpdate();
      if ($canedit) {
         echo "<form name='form' action=\"".Toolbox::getItemTypeFormURL(__CLASS__)."\" method='post'>";
      }
      echo "<div class='center spaced' id='tabsbody'>";
      echo "<table class='tab_cadre_fixe'>";

      echo "<tr><th colspan='4'>" . __('Assistance') . "</th></tr>";

      echo "<tr class='tab_bg_2'>";
      echo "<td width='30%'><label for='dropdown_time_step$rand'>" . __('Step for the hours (minutes)') . "</label></td>";
      echo "<td width='20%'>";
      Dropdown::showNumber('time_step', ['value' => $CFG_GLPI["time_step"],
                                         'min'   => 30,
                                         'max'   => 60,
                                         'step'  => 30,
                                         'toadd' => [1  => 1,
                                                     5  => 5,
                                                     10 => 10,
                                                     15 => 15,
                                                     20 => 20],
                                         'rand'  => $rand]);
      echo "</td>";
      echo "<td width='30%'><label for='dropdown_planning_begin$rand'>" .__('Limit of the schedules for planning') . "</label></td>";
      echo "<td width='20%'>";
      Dropdown::showHours('planning_begin', ['value' => $CFG_GLPI["planning_begin"], 'rand' => $rand]);
      echo "&nbsp;<label for='dropdown_planning_end$rand'>-></label>&nbsp;";
      Dropdown::showHours('planning_end', ['value' => $CFG_GLPI["planning_end"], 'rand' => $rand]);
      echo "</td></tr>";

      echo "<tr class='tab_bg_2'>";
      echo "<td><label for='dropdown_default_mailcollector_filesize_max$rand'>".__('Default file size limit imported by the mails receiver')."</label></td><td>";
      MailCollector::showMaxFilesize('default_mailcollector_filesize_max',
                                     $CFG_GLPI["default_mailcollector_filesize_max"],
                                     $rand);
      echo "</td>";

      echo "<td><label for='dropdown_documentcategories_id_forticket$rand'>" . __('Default heading when adding a document to a ticket') . "</label></td><td>";
      DocumentCategory::dropdown(['value' => $CFG_GLPI["documentcategories_id_forticket"],
                                  'name'  => "documentcategories_id_forticket",
                                  'rand'  => $rand]);
      echo "</td></tr>";
      echo "<tr class='tab_bg_2'><td><label for='dropdown_default_software_helpdesk_visible$rand'>" . __('By default, a software may be linked to a ticket') . "</label></td><td>";
      Dropdown::showYesNo("default_software_helpdesk_visible",
                          $CFG_GLPI["default_software_helpdesk_visible"],
                          -1,
                          ['rand' => $rand]);
      echo "</td>";

      echo "<td><label for='dropdown_keep_tickets_on_delete$rand'>" . __('Keep tickets when purging hardware in the inventory') . "</label></td><td>";
      Dropdown::showYesNo("keep_tickets_on_delete", $CFG_GLPI["keep_tickets_on_delete"], -1, ['rand' => $rand]);
      echo "</td></tr><tr class='tab_bg_2'><td><label for='dropdown_use_check_pref$rand'>".__('Show personnal information in new ticket form (simplified interface)');
      echo "</label></td>";
      echo "<td>";
      Dropdown::showYesNo('use_check_pref', $CFG_GLPI['use_check_pref'], -1, ['rand' => $rand]);
      echo "</td>";

      echo "<td><label for='dropdown_use_anonymous_helpdesk$rand'>" .__('Allow anonymous ticket creation (helpdesk.receiver)') . "</label></td><td>";
      Dropdown::showYesNo("use_anonymous_helpdesk", $CFG_GLPI["use_anonymous_helpdesk"], -1, ['rand' => $rand]);
      echo "</td></tr><tr class='tab_bg_2'><td><label for='dropdown_use_anonymous_followups$rand'>" . __('Allow anonymous followups (receiver)') . "</label></td><td>";
      Dropdown::showYesNo("use_anonymous_followups", $CFG_GLPI["use_anonymous_followups"], -1, ['rand' => $rand]);
      echo "</td><td colspan='2'></td></tr>";

      echo "</table>";

      echo "<table class='tab_cadre_fixe'>";
      echo "<tr><th colspan='7'>" . __('Matrix of calculus for priority');
      echo "<input type='hidden' name='_matrix' value='1'></th></tr>";

      echo "<tr class='tab_bg_2'>";
      echo "<td class='b right' colspan='2'>".__('Impact')."</td>";

      $isimpact = [];
      for ($impact=5; $impact>=1; $impact--) {
         echo "<td class='center'>".Ticket::getImpactName($impact).'<br>';

         if ($impact==3) {
            $isimpact[3] = 1;
            echo "<input type='hidden' name='_impact_3' value='1'>";

         } else {
            $isimpact[$impact] = (($CFG_GLPI['impact_mask']&(1<<$impact)) >0);
            Dropdown::showYesNo("_impact_${impact}", $isimpact[$impact]);
         }
         echo "</td>";
      }
      echo "</tr>";

      echo "<tr class='tab_bg_1'>";
      echo "<td class='b' colspan='2'>".__('Urgency')."</td>";

      for ($impact=5; $impact>=1; $impact--) {
         echo "<td>&nbsp;</td>";
      }
      echo "</tr>";

      $isurgency = [];
      for ($urgency=5; $urgency>=1; $urgency--) {
         echo "<tr class='tab_bg_1'>";
         echo "<td>".Ticket::getUrgencyName($urgency)."&nbsp;</td>";
         echo "<td>";

         if ($urgency==3) {
            $isurgency[3] = 1;
            echo "<input type='hidden' name='_urgency_3' value='1'>";

         } else {
            $isurgency[$urgency] = (($CFG_GLPI['urgency_mask']&(1<<$urgency)) >0);
            Dropdown::showYesNo("_urgency_${urgency}", $isurgency[$urgency]);
         }
         echo "</td>";

         for ($impact=5; $impact>=1; $impact--) {
            $pri = round(($urgency+$impact)/2);

            if (isset($CFG_GLPI['priority_matrix'][$urgency][$impact])) {
               $pri = $CFG_GLPI['priority_matrix'][$urgency][$impact];
            }

            if ($isurgency[$urgency] && $isimpact[$impact]) {
               $bgcolor=$_SESSION["glpipriority_$pri"];
               echo "<td class='center' bgcolor='$bgcolor'>";
               Ticket::dropdownPriority(['value' => $pri,
                                              'name'  => "_matrix_${urgency}_${impact}"]);
               echo "</td>";
            } else {
               echo "<td><input type='hidden' name='_matrix_${urgency}_${impact}' value='$pri'>
                     </td>";
            }
         }
         echo "</tr>\n";
      }
      if ($canedit) {
         echo "<tr class='tab_bg_2'>";
         echo "<td colspan='7' class='center'>";
         echo "<input type='submit' name='update' class='submit' value=\""._sx('button', 'Save')."\">";
         echo "</td></tr>";
      }

      echo "</table></div>";
      Html::closeForm();
   }


   /**
    * Print the config form for default user prefs
    *
    * @param $data array containing datas
    * (CFG_GLPI for global config / glpi_users fields for user prefs)
    *
    * @return void
   **/
   function showFormUserPrefs($data = []) {
      global $CFG_GLPI, $DB;

      $oncentral = (Session::getCurrentInterface() == "central");
      $userpref  = false;
      $url       = Toolbox::getItemTypeFormURL(__CLASS__);
      $rand      = mt_rand();

      $canedit = Config::canUpdate();
      $canedituser = Session::haveRight('personalization', UPDATE);
      if (array_key_exists('last_login', $data)) {
         $userpref = true;
         if ($data["id"] === Session::getLoginUserID()) {
            $url  = $CFG_GLPI['root_doc']."/front/preference.php";
         } else {
            $url  = User::getFormURL();
         }
      }

      if ((!$userpref && $canedit) || ($userpref && $canedituser)) {
         echo "<form name='form' action='$url' method='post'>";
      }

      // Only set id for user prefs
      if ($userpref) {
         echo "<input type='hidden' name='id' value='".$data['id']."'>";
      }
      echo "<div class='center' id='tabsbody'>";
      echo "<table class='tab_cadre_fixe'>";

      echo "<tr><th colspan='4'>" . __('Personalization') . "</th></tr>";

      echo "<tr class='tab_bg_2'>";
      echo "<td width='30%'><label for='dropdown_language$rand'>" . ($userpref?__('Language'):__('Default language')) . "</label></td>";
      echo "<td width='20%'>";
      if (Config::canUpdate()
          || !GLPI_DEMO_MODE) {
         Dropdown::showLanguages("language", ['value' => $data["language"], 'rand' => $rand]);
      } else {
         echo "&nbsp;";
      }

      echo "<td width='30%'><label for='dropdown_date_format$rand'>" . __('Date format') ."</label></td>";
      echo "<td width='20%'>";
      Dropdown::showFromArray('date_format', Toolbox::phpDateFormats(), ['value' => $data["date_format"], 'rand' => $rand]);
      echo "</td></tr>";

      echo "<tr class='tab_bg_2'>";
      echo "<td><label for='dropdown_names_format$rand'>".__('Display order of surnames firstnames')."</label></td><td>";
      $values = [User::REALNAME_BEFORE  => __('Surname, First name'),
                 User::FIRSTNAME_BEFORE => __('First name, Surname')];
      Dropdown::showFromArray('names_format', $values, ['value' => $data["names_format"], 'rand' => $rand]);
      echo "</td>";
      echo "<td><label for='dropdown_number_format$rand'>" .__('Number format') . "</label></td>";
      $values = [0 => '1 234.56',
                 1 => '1,234.56',
                 2 => '1 234,56',
                 3 => '1234.56',
                 4 => '1234,56'];
      echo "<td>";
      Dropdown::showFromArray('number_format', $values, ['value' => $data["number_format"], 'rand' => $rand]);
      echo "</td></tr>";

      echo "<tr class='tab_bg_2'>";
      echo "<td><label for='dropdown_list_limit$rand'>" . __('Results to display by page')."</label></td><td>";
      // Limit using global config
      $value = (($data['list_limit'] < $CFG_GLPI['list_limit_max'])
                ? $data['list_limit'] : $CFG_GLPI['list_limit_max']);
      Dropdown::showNumber('list_limit', ['value' => $value,
                                          'min'   => 5,
                                          'max'   => $CFG_GLPI['list_limit_max'],
                                          'step'  => 5,
                                          'rand'  => $rand]);
      echo "</td>";
      echo "<td><label for='dropdown_backcreated$rand'>".__('Go to created item after creation')."</label></td>";
      echo "<td>";
      Dropdown::showYesNo("backcreated", $data["backcreated"], -1, ['rand' => $rand]);
      echo "</td>";

      echo "</tr>";

      echo "<tr class='tab_bg_2'>";
      if ($oncentral) {
         echo "<td><label for='dropdown_use_flat_dropdowntree$rand'>" . __('Display the complete name in tree dropdowns') . "</label></td><td>";
         Dropdown::showYesNo('use_flat_dropdowntree', $data["use_flat_dropdowntree"], -1, ['rand' => $rand]);
         echo "</td>";
      } else {
         echo "<td colspan='2'>&nbsp;</td>";
      }

      if (!$userpref
          || ($CFG_GLPI['show_count_on_tabs'] != -1)) {
         echo "<td><label for='dropdown_show_count_on_tabs$rand'>".__('Display counters')."</label></td><td>";

         $values = [0 => __('No'),
                    1 => __('Yes')];

         if (!$userpref) {
            $values[-1] = __('Never');
         }
         Dropdown::showFromArray('show_count_on_tabs', $values,
                                 ['value' => $data["show_count_on_tabs"], 'rand' => $rand]);
         echo "</td>";
      } else {
         echo "<td colspan='2'>&nbsp;</td>";
      }
      echo "</tr>";

      echo "<tr class='tab_bg_2'>";
      if ($oncentral) {
         echo "<td><label for='dropdown_is_ids_visible$rand'>" . __('Show GLPI ID') . "</label></td><td>";
         Dropdown::showYesNo("is_ids_visible", $data["is_ids_visible"], -1, ['rand' => $rand]);
         echo "</td>";
      } else {
         echo "<td colspan='2'></td>";
      }

      echo "<td><label for='dropdown_keep_devices_when_purging_item$rand'>" . __('Keep devices when purging an item') . "</label></td><td>";
      Dropdown::showYesNo('keep_devices_when_purging_item',
                          $data['keep_devices_when_purging_item'],
                          -1,
                          ['rand' => $rand]);
      echo "</td>";
      echo "</tr>";

      echo "<tr class='tab_bg_2'>";
      echo "<td><label for='dropdown_notification_to_myself$rand'>" . __('Notifications for my changes') . "</label></td><td>";
      Dropdown::showYesNo("notification_to_myself", $data["notification_to_myself"], -1, ['rand' => $rand]);
      echo "</td>";
      if ($oncentral) {
         echo "<td><label for='dropdown_display_count_on_home$rand'>".__('Results to display on home page')."</label></td><td>";
         Dropdown::showNumber('display_count_on_home',
                              ['value' => $data['display_count_on_home'],
                               'min'   => 0,
                               'max'   => 30,
                               'rand'  => $rand]);
         echo "</td>";
      } else {
         echo "<td colspan='2'>&nbsp;</td>";
      }
      echo "</tr>";

      echo "<tr class='tab_bg_2'>";
      echo "<td><label for='dropdown_pdffont$rand'>" . __('PDF export font') . "</label></td><td>";
      Dropdown::showFromArray("pdffont", GLPIPDF::getFontList(),
                              ['value' => $data["pdffont"],
                               'width' => 200,
                               'rand'  => $rand]);
      echo "</td>";

      echo "<td><label for='dropdown_csv_delimiter$rand'>".__('CSV delimiter')."</label></td><td>";
      $values = [';' => ';',
                 ',' => ','];
      Dropdown::showFromArray('csv_delimiter', $values, ['value' => $data["csv_delimiter"], 'rand' => $rand]);

      echo "</td>";
      echo "</tr>";

      echo "<tr class='tab_bg_2'>";
      echo "<td><label for='theme-selector'>" . __("Color palette") . "</label></td><td>";
      echo Html::select(
         'palette',
         $this->getPalettes(),
         [
            'id'        => 'theme-selector',
            'selected'  => $data['palette']
         ]
      );
      echo Html::scriptBlock("
         function formatThemes(theme) {
             if (!theme.id) {
                return theme.text;
             }

             return $('<span></span>').html('<img src=\'../css/palettes/previews/' + theme.text.toLowerCase() + '.png\'/>'
                      + '&nbsp;' + theme.text);
         }
         $(\"#theme-selector\").select2({
             templateResult: formatThemes,
             templateSelection: formatThemes,
             width: '100%',
             escapeMarkup: function(m) { return m; }
         });
         $('label[for=theme-selector]').on('click', function(){ $('#theme-selector').select2('open'); });
      ");
      echo "</td>";
      echo "<td><label for='layout-selector'>" . __('Layout')."</label></td><td>";

      $layout_options = [
         'lefttab' => __("Tabs on left"),
         'classic' => __("Classic view"),
         'vsplit'  => __("Vertical split")
      ];

      echo Html::select(
         'layout',
         $layout_options,
         [
            'id'        => 'layout-selector',
            'selected'  => $data['layout']
         ]
      );

      echo Html::scriptBlock("
         function formatLayout(layout) {
             if (!layout.id) {
                return layout.text;
             }
             return $('<span></span>').html('<img src=\'../pics/layout_' + layout.id.toLowerCase() + '.png\'/>'
                      + '&nbsp;' + layout.text);
         }
         $(\"#layout-selector\").select2({
             dropdownAutoWidth: true,
             templateResult: formatLayout,
             templateSelection: formatLayout
         });
         $('label[for=layout-selector]').on('click', function(){ $('#layout-selector').select2('open'); });
      ");
      echo "</select>";
      echo "</td>";
      echo "</tr>";

      echo "<tr class='tab_bg_2'><td><label for='dropdown_highcontrast_css$rand'>".__('Enable high contrast')."</label></td>";
      echo "<td>";
      Dropdown::showYesNo('highcontrast_css', $data['highcontrast_css'], -1, ['rand' => $rand]);
      echo "</td>";
      echo "<td><label for='dropdown_timezone$rand'>" . __('Timezone') . "</label></td>";
      echo "<td>";
      $tz_warning = '';
      $tz_available = $DB->areTimezonesAvailable($tz_warning);
      if ($tz_available) {
         $timezones = $DB->getTimezones();
         Dropdown::showFromArray(
            'timezone',
            $timezones, [
               'value'                 => $data["timezone"],
               'display_emptychoice'   => true,
               'emptylabel'            => __('Use server configuration')
            ]
         );
      } else {
         echo "<img src=\"{$CFG_GLPI['root_doc']}/pics/warning_min.png\">";
         echo $tz_warning;
      }
      echo "</td>";
      echo "</tr>";

      if ($oncentral) {
         echo "<tr class='tab_bg_1'><th colspan='4'>".__('Assistance')."</th></tr>";

         echo "<tr class='tab_bg_2'>";
         echo "<td><label for='dropdown_followup_private$rand'>".__('Private followups by default')."</label></td><td>";
         Dropdown::showYesNo("followup_private", $data["followup_private"], -1, ['rand' => $rand]);
         echo "</td><td><label for='dropdown_show_jobs_at_login$rand'>". __('Show new tickets on the home page') . "</label></td><td>";
         if (Session::haveRightsOr("ticket",
                                   [Ticket::READMY, Ticket::READALL, Ticket::READASSIGN])) {
            Dropdown::showYesNo("show_jobs_at_login", $data["show_jobs_at_login"], -1, ['rand' => $rand]);
         } else {
            echo Dropdown::getYesNo(0);
         }
         echo " </td></tr>";

         echo "<tr class='tab_bg_2'><td><label for='dropdown_task_private$rand'>" . __('Private tasks by default') . "</label></td><td>";
         Dropdown::showYesNo("task_private", $data["task_private"], -1, ['rand' => $rand]);
         echo "</td><td><label for='dropdown_default_requesttypes_id$rand'>" . __('Request sources by default') . "</label></td><td>";
         RequestType::dropdown([
            'value'      => $data["default_requesttypes_id"],
            'name'       => "default_requesttypes_id",
            'condition'  => ['is_active' => 1, 'is_ticketheader' => 1],
            'rand'       => $rand
         ]);
         echo "</td></tr>";

         echo "<tr class='tab_bg_2'><td><label for='dropdown_task_state$rand'>" . __('Tasks state by default') . "</label></td><td>";
         Planning::dropdownState("task_state", $data["task_state"], true, ['rand' => $rand]);
         echo "</td><td><label for='dropdown_refresh_ticket_list$rand'>" . __('Automatically refresh the list of tickets (minutes)') . "</label></td><td>";
         Dropdown::showNumber('refresh_ticket_list', ['value' => $data["refresh_ticket_list"],
                                                      'min'   => 1,
                                                      'max'   => 30,
                                                      'step'  => 1,
                                                      'toadd' => [0 => __('Never')],
                                                      'rand'  => $rand]);
         echo "</td></tr>";

         echo "<tr class='tab_bg_2'><td><label for='dropdown_set_default_tech$rand'>".__('Pre-select me as a technician when creating a ticket').
              "</label></td><td>";
         if (!$userpref || Session::haveRight('ticket', Ticket::OWN)) {
            Dropdown::showYesNo("set_default_tech", $data["set_default_tech"], -1, ['rand' => $rand]);
         } else {
            echo Dropdown::getYesNo(0);
         }
         echo "</td><td><label for='dropdown_set_default_requester$rand'>" . __('Pre-select me as a requester when creating a ticket') . "</label></td><td>";
         if (!$userpref || Session::haveRight('ticket', CREATE)) {
            Dropdown::showYesNo("set_default_requester", $data["set_default_requester"], -1, ['rand' => $rand]);
         } else {
            echo Dropdown::getYesNo(0);
         }
         echo "</td></tr>";

         echo "<tr class='tab_bg_2'>";
         echo "<td>" . __('Priority colors') . "</td>";
         echo "<td colspan='3'>";

         echo "<table><tr>";
         echo "<td><label for='dropdown_priority_1$rand'>1</label>&nbsp;";
         Html::showColorField('priority_1', ['value' => $data["priority_1"], 'rand' => $rand]);
         echo "</td>";
         echo "<td><label for='dropdown_priority_2$rand'>2</label>&nbsp;";
         Html::showColorField('priority_2', ['value' => $data["priority_2"], 'rand' => $rand]);
         echo "</td>";
         echo "<td><label for='dropdown_priority_3$rand'>3</label>&nbsp;";
         Html::showColorField('priority_3', ['value' => $data["priority_3"], 'rand' => $rand]);
         echo "</td>";
         echo "<td><label for='dropdown_priority_4$rand'>4</label>&nbsp;";
         Html::showColorField('priority_4', ['value' => $data["priority_4"], 'rand' => $rand]);
         echo "</td>";
         echo "<td><label for='dropdown_priority_5$rand'>5</label>&nbsp;";
         Html::showColorField('priority_5', ['value' => $data["priority_5"], 'rand' => $rand]);
         echo "</td>";
         echo "<td><label for='dropdown_priority_6$rand'>6</label>&nbsp;";
         Html::showColorField('priority_6', ['value' => $data["priority_6"], 'rand' => $rand]);
         echo "</td>";
         echo "</tr></table>";

         echo "</td></tr>";
      }

      echo "<tr><th colspan='4'>".__('Due date progression')."</th></tr>";

      echo "<tr class='tab_bg_1'>".
           "<td>".__('OK state color')."</td>";
      echo "<td>";
      Html::showColorField('duedateok_color', ['value' => $data["duedateok_color"]]);
      echo "</td><td colspan='2'>&nbsp;</td></tr>";

      echo "<tr class='tab_bg_1'>";
      echo "<td>".__('Warning state color')."</td>";
      echo "<td>";
      Html::showColorField('duedatewarning_color', ['value' => $data["duedatewarning_color"]]);
      echo "</td>";
      echo "<td>".__('Warning state threshold')."</td>";
      echo "<td>";
      Dropdown::showNumber("duedatewarning_less", ['value' => $data['duedatewarning_less']]);
      $elements = ['%'     => '%',
                        'hours' => _n('Hour', 'Hours', Session::getPluralNumber()),
                        'days'  => _n('Day', 'Days', Session::getPluralNumber())];
      echo "&nbsp;";
      Dropdown::showFromArray("duedatewarning_unit", $elements,
                              ['value' => $data['duedatewarning_unit']]);
      echo "</td></tr>";

      echo "<tr class='tab_bg_1'>".
           "<td>".__('Critical state color')."</td>";
      echo "<td>";
      Html::showColorField('duedatecritical_color', ['value' => $data["duedatecritical_color"]]);
      echo "</td>";
      echo "<td>".__('Critical state threshold')."</td>";
      echo "<td>";
      Dropdown::showNumber("duedatecritical_less", ['value' => $data['duedatecritical_less']]);
      echo "&nbsp;";
      $elements = ['%'    => '%',
                       'hours' => _n('Hour', 'Hours', Session::getPluralNumber()),
                       'days'  => _n('Day', 'Days', Session::getPluralNumber())];
      Dropdown::showFromArray("duedatecritical_unit", $elements,
                              ['value' => $data['duedatecritical_unit']]);
      echo "</td></tr>";

      if ($oncentral && $CFG_GLPI["lock_use_lock_item"]) {
         echo "<tr class='tab_bg_1'><th colspan='4' class='center b'>".__('Item locks')."</th></tr>";

         echo "<tr class='tab_bg_2'>";
         echo "<td>" . __('Auto-lock Mode') . "</td><td>";
         Dropdown::showYesNo("lock_autolock_mode", $data["lock_autolock_mode"]);
         echo "</td><td>". __('Direct Notification (requester for unlock will be the notification sender)').
              "</td><td>";
         Dropdown::showYesNo("lock_directunlock_notification", $data["lock_directunlock_notification"]);
         echo "</td></tr>";
      }

      if ((!$userpref && $canedit) || ($userpref && $canedituser)) {
         echo "<tr class='tab_bg_2'>";
         echo "<td colspan='4' class='center'>";
         echo "<input type='submit' name='update' class='submit' value=\""._sx('button', 'Save')."\">";
         echo "</td></tr>";
      }

      echo "</table></div>";
      Html::closeForm();
   }


   /**
    * Display security checks on password
    *
    * @param $field string id of the field containing password to check (default 'password')
    *
    * @since 0.84
   **/
   static function displayPasswordSecurityChecks($field = 'password') {
      global $CFG_GLPI;

      $needs = [];

      if ($CFG_GLPI["use_password_security"]) {
         printf(__('%1$s: %2$s'), __('Password minimum length'),
                   "<span id='password_min_length' class='red'>".$CFG_GLPI['password_min_length'].
                   "</span>");
      }

      echo "<script type='text/javascript' >\n";
      echo "function passwordCheck() {\n";
      if ($CFG_GLPI["use_password_security"]) {
         echo "var pwd = ".Html::jsGetElementbyID($field).";";
         echo "if (pwd.val().length < ".$CFG_GLPI['password_min_length'].") {
               ".Html::jsGetElementByID('password_min_length').".addClass('red');
               ".Html::jsGetElementByID('password_min_length').".removeClass('green');
         } else {
               ".Html::jsGetElementByID('password_min_length').".addClass('green');
               ".Html::jsGetElementByID('password_min_length').".removeClass('red');
         }";
         if ($CFG_GLPI["password_need_number"]) {
            $needs[] = "<span id='password_need_number' class='red'>".__('Digit')."</span>";
            echo "var numberRegex = new RegExp('[0-9]', 'g');
            if (false == numberRegex.test(pwd.val())) {
                  ".Html::jsGetElementByID('password_need_number').".addClass('red');
                  ".Html::jsGetElementByID('password_need_number').".removeClass('green');
            } else {
                  ".Html::jsGetElementByID('password_need_number').".addClass('green');
                  ".Html::jsGetElementByID('password_need_number').".removeClass('red');
            }";
         }
         if ($CFG_GLPI["password_need_letter"]) {
            $needs[] = "<span id='password_need_letter' class='red'>".__('Lowercase')."</span>";
            echo "var letterRegex = new RegExp('[a-z]', 'g');
            if (false == letterRegex.test(pwd.val())) {
                  ".Html::jsGetElementByID('password_need_letter').".addClass('red');
                  ".Html::jsGetElementByID('password_need_letter').".removeClass('green');
            } else {
                  ".Html::jsGetElementByID('password_need_letter').".addClass('green');
                  ".Html::jsGetElementByID('password_need_letter').".removeClass('red');
            }";
         }
         if ($CFG_GLPI["password_need_caps"]) {
            $needs[] = "<span id='password_need_caps' class='red'>".__('Uppercase')."</span>";
            echo "var capsRegex = new RegExp('[A-Z]', 'g');
            if (false == capsRegex.test(pwd.val())) {
                  ".Html::jsGetElementByID('password_need_caps').".addClass('red');
                  ".Html::jsGetElementByID('password_need_caps').".removeClass('green');
            } else {
                  ".Html::jsGetElementByID('password_need_caps').".addClass('green');
                  ".Html::jsGetElementByID('password_need_caps').".removeClass('red');
            }";
         }
         if ($CFG_GLPI["password_need_symbol"]) {
            $needs[] = "<span id='password_need_symbol' class='red'>".__('Symbol')."</span>";
            echo "var capsRegex = new RegExp('[^a-zA-Z0-9_]', 'g');
            if (false == capsRegex.test(pwd.val())) {
                  ".Html::jsGetElementByID('password_need_symbol').".addClass('red');
                  ".Html::jsGetElementByID('password_need_symbol').".removeClass('green');
            } else {
                  ".Html::jsGetElementByID('password_need_symbol').".addClass('green');
                  ".Html::jsGetElementByID('password_need_symbol').".removeClass('red');
            }";
         }
      }
      echo "}";
      echo '</script>';
      if (count($needs)) {
         echo "<br>";
         printf(__('%1$s: %2$s'), __('Password must contains'), implode(', ', $needs));
      }
   }


   /**
    * Validate password based on security rules
    *
    * @since 0.84
    *
    * @param $password  string   password to validate
    * @param $display   boolean  display errors messages? (true by default)
    *
    * @throws PasswordTooWeakException when $display is false and the password does not matches the requirements
    *
    * @return boolean is password valid?
   **/
   static function validatePassword($password, $display = true) {
      global $CFG_GLPI;

      $ok = true;
      $exception = new PasswordTooWeakException();
      if ($CFG_GLPI["use_password_security"]) {
         if (Toolbox::strlen($password) < $CFG_GLPI['password_min_length']) {
            $ok = false;
            if ($display) {
               Session::addMessageAfterRedirect(__('Password too short!'), false, ERROR);
            } else {
               $exception->addMessage(__('Password too short!'));
            }
         }
         if ($CFG_GLPI["password_need_number"]
             && !preg_match("/[0-9]+/", $password)) {
            $ok = false;
            if ($display) {
               Session::addMessageAfterRedirect(__('Password must include at least a digit!'),
                                                false, ERROR);
            } else {
               $exception->addMessage(__('Password must include at least a digit!'));
            }
         }
         if ($CFG_GLPI["password_need_letter"]
             && !preg_match("/[a-z]+/", $password)) {
            $ok = false;
            if ($display) {
               Session::addMessageAfterRedirect(__('Password must include at least a lowercase letter!'),
                                                false, ERROR);
            } else {
               $exception->addMessage(__('Password must include at least a lowercase letter!'));
            }
         }
         if ($CFG_GLPI["password_need_caps"]
             && !preg_match("/[A-Z]+/", $password)) {
            $ok = false;
            if ($display) {
               Session::addMessageAfterRedirect(__('Password must include at least a uppercase letter!'),
                                                false, ERROR);
            } else {
               $exception->addMessage(__('Password must include at least a uppercase letter!'));
            }
         }
         if ($CFG_GLPI["password_need_symbol"]
             && !preg_match("/\W+/", $password)) {
            $ok = false;
            if ($display) {
               Session::addMessageAfterRedirect(__('Password must include at least a symbol!'),
                                                false, ERROR);
            } else {
               $exception->addMessage(__('Password must include at least a symbol!'));
            }
         }

      }
      if (!$ok && !$display) {
         throw $exception;
      }
      return $ok;
   }


   /**
    * Display a report about system performance
    * - opcode cache (opcache)
    * - user data cache (apcu / apcu-bc)
    *
    * @since 9.1
   **/
   function showPerformanceInformations() {
      global $CONTAINER, $CFG_GLPI;

      $cache_storage = $CONTAINER->get('application_cache')->getStorage();

      if (!Config::canUpdate()) {
         return false;
      }

      echo "<div class='center' id='tabsbody'>";
      echo "<table class='tab_cadre_fixe'>";

      echo "<tr><th colspan='4'>" . __('PHP opcode cache') . "</th></tr>";
      $ext = 'Zend OPcache';
      if (extension_loaded($ext) && ($info = opcache_get_status(false))) {
         $msg = sprintf(__s('%s extension is installed'), $ext);
         echo "<tr><td>" . sprintf(__('The "%s" extension is installed'), $ext) . "</td>
               <td>" . phpversion($ext) . "</td>
               <td></td>
               <td class='icons_block'><i class='fa fa-check-circle ok' title='$msg'><span class='sr-only'>$msg</span></td></tr>";

         // Memory
         $used = $info['memory_usage']['used_memory'];
         $free = $info['memory_usage']['free_memory'];
         $rate = round(100.0 * $used / ($used + $free));
         $max  = Toolbox::getSize($used + $free);
         $used = Toolbox::getSize($used);
         echo "<tr><td>" . __('Memory') . "</td>
               <td>" . sprintf(__('%1$s / %2$s'), $used, $max) . "</td><td>";
         Html::displayProgressBar('100', $rate, ['simple'       => true,
                                                      'forcepadding' => false]);

         $class   = 'info-circle missing';
         $msg     = sprintf(__s('%1$ss memory usage is too low or too high'), $ext);
         if ($rate > 5 && $rate < 75) {
            $class   = 'check-circle ok';
            $msg     = sprintf(__s('%1$s memory usage is correct'), $ext);
         }
         echo "</td><td class='icons_block'><i title='$msg' class='fa fa-$class'></td></tr>";

         // Hits
         $hits = $info['opcache_statistics']['hits'];
         $miss = $info['opcache_statistics']['misses'];
         $max  = $hits+$miss;
         $rate = round($info['opcache_statistics']['opcache_hit_rate']);
         echo "<tr><td>" . __('Hits rate') . "</td>
               <td>" . sprintf(__('%1$s / %2$s'), $hits, $max) . "</td><td>";
         Html::displayProgressBar('100', $rate, ['simple'       => true,
                                                      'forcepadding' => false]);

         $class   = 'info-circle missing';
         $msg     = sprintf(__s('%1$ss hits rate is low'), $ext);
         if ($rate > 90) {
            $class   = 'check-circle ok';
            $msg     = sprintf(__s('%1$s hits rate is correct'), $ext);
         }
         echo "</td><td class='icons_block'><i title='$msg' class='fa fa-$class'></td></tr>";

         // Restart (1 seems ok, can happen)
         $max = $info['opcache_statistics']['oom_restarts'];
         echo "<tr><td>" . __('Out of memory restart') . "</td>
               <td>$max</td><td>";

         $class   = 'info-circle missing';
         $msg     = sprintf(__s('%1$ss restart rate is too high'), $ext);
         if ($max < 2) {
            $class   = 'check-circle ok';
            $msg     = sprintf(__s('%1$s restart rate is correct'), $ext);
         }
         echo "</td><td class='icons_block'><i title='$msg' class='fa fa-$class'></td></tr>";

         if ($_SESSION['glpi_use_mode'] == Session::DEBUG_MODE) {
            echo "<tr><td></td><td colspan='3'>";
            echo "<a class='vsubmit' href='{$CFG_GLPI["root_doc"]}/front/config.form.php?reset_opcache=1'>";
            echo __('Reset');
            echo "</a></td></tr>\n";
         }
      } else {
         $msg = sprintf(__s('%s extension is not present'), $ext);
         echo "<tr><td colspan='3'>" . sprintf(__('Installing and enabling the "%s" extension may improve GLPI performance'), $ext) . "</td>
               <td class='icons_block'><i class='fa fa-info-circle missing' title='$msg'></i><span class='sr-only'>$msg</span></td></tr>";
      }

      echo "<tr><th colspan='4'>" . __('User data cache') . "</th></tr>";
      $ext = strtolower(get_class($cache_storage));
      $ext = substr($ext, strrpos($ext, '\\')+1);
      if (in_array($ext, ['apcu', 'memcache', 'memcached', 'wincache', 'redis'])) {
         $msg = sprintf(__s('The "%s" cache extension is installed'), $ext);
      } else {
         $msg = sprintf(__s('"%s" cache system is used'), $ext);
      }
      echo "<tr><td>" . $msg . "</td>
            <td>" . phpversion($ext) . "</td>
            <td></td>
            <td class='icons_block'><i class='fa fa-check-circle ok' title='$msg'></i><span class='sr-only'>$msg</span></td></tr>";

      if ($ext != 'filesystem' && $cache_storage instanceof AvailableSpaceCapableInterface && $cache_storage instanceof TotalSpaceCapableInterface) {
         $free = $cache_storage->getAvailableSpace();
         $max  = $cache_storage->getTotalSpace();
         $used = $max - $free;
         $rate = round(100.0 * $used / $max);
         $max  = Toolbox::getSize($max);
         $used = Toolbox::getSize($used);

         echo "<tr><td>" . __('Memory') . "</td>
         <td>" . sprintf(__('%1$s / %2$s'), $used, $max) . "</td><td>";
         Html::displayProgressBar('100', $rate, ['simple'       => true,
                                                 'forcepadding' => false]);
         $class   = 'info-circle missing';
         $msg     = sprintf(__s('%1$ss memory usage is too high'), $ext);
         if ($rate < 80) {
            $class   = 'check-circle ok';
            $msg     = sprintf(__s('%1$s memory usage is correct'), $ext);
         }
         echo "</td><td class='icons_block'><i title='$msg' class='fa fa-$class'></td></tr>";
      }

      if ($cache_storage instanceof FlushableInterface) {
         echo "<tr><td></td><td colspan='3'>";
         echo "<a class='vsubmit' href='{$CFG_GLPI["root_doc"]}/front/config.form.php?reset_cache=1&optname=application_cache'>";
         echo __('Reset');
         echo "</a></td></tr>\n";
      }

      echo "<tr><th colspan='4'>" . __('Translation cache') . "</th></tr>";
      $translation_cache = $CONTAINER->get('translation_cache')->getStorage();
      $adapter_class = strtolower(get_class($translation_cache));
      $adapter = substr($adapter_class, strrpos($adapter_class, '\\')+1);
      $msg = sprintf(__s('"%s" cache system is used'), $adapter);
      echo "<tr><td colspan='3'>" . $msg . "</td>
            <td class='icons_block'><i class='fa fa-check-circle ok' title='$msg'></i><span class='sr-only'>$msg</span></td></tr>";

      if ($translation_cache instanceof FlushableInterface) {
         echo "<tr><td></td><td colspan='3'>";
         echo "<a class='vsubmit' href='{$CFG_GLPI["root_doc"]}/front/config.form.php?reset_cache=1&optname=translation_cache'>";
         echo __('Reset');
         echo "</a></td></tr>\n";
      }

      echo "</table></div>\n";
   }

   /**
    * Display a HTML report about systeme information / configuration
   **/
   function showSystemInformations() {
      global $DB, $CFG_GLPI;

      if (!Config::canUpdate()) {
         return false;
      }

      $rand = mt_rand();

      echo "<div class='center' id='tabsbody'>";
      echo "<form name='form' action=\"".Toolbox::getItemTypeFormURL(__CLASS__)."\" method='post'>";
      echo "<table class='tab_cadre_fixe'>";
      echo "<tr><th colspan='4'>" . __('General setup') . "</th></tr>";

      echo "<tr class='tab_bg_2'>";
      echo "<td><label for='dropdown_event_loglevel$rand'>" . __('Log Level') . "</label></td><td>";

      $values = [
         1 => __('1- Critical (login error only)'),
         2 => __('2- Severe (not used)'),
         3 => __('3- Important (successful logins)'),
         4 => __('4- Notices (add, delete, tracking)'),
         5 => __('5- Complete (all)'),
      ];

      Dropdown::showFromArray('event_loglevel', $values,
                              ['value' => $CFG_GLPI["event_loglevel"], 'rand' => $rand]);
      echo "</td><td><label for='dropdown_cron_limit$rand'>".__('Maximal number of automatic actions (run by CLI)')."</label></td><td>";
      Dropdown::showNumber('cron_limit', ['value' => $CFG_GLPI["cron_limit"],
                                          'min'   => 1,
                                          'max'   => 30,
                                          'rand'  => $rand]);
      echo "</td></tr>";

      echo "<tr class='tab_bg_2'>";
      echo "<td><label for='dropdown_use_log_in_files$rand'>" . __('Logs in files (SQL, email, automatic action...)') . "</label></td><td>";
      Dropdown::showYesNo("use_log_in_files", $CFG_GLPI["use_log_in_files"], -1, ['rand' => $rand]);
      echo "</td><td><label for='dropdown__dbslave_status$rand'>" . _n('SQL replica', 'SQL replicas', 1) . "</label></td><td>";
      $active = DBConnection::isDBSlaveActive();
      Dropdown::showYesNo("_dbslave_status", $active, -1, ['rand' => $rand]);
      echo "</td></tr>";

      echo "<tr class='tab_bg_1'>";
      echo "<td colspan='4' class='center b'>".__('Password security policy');
      echo "</td></tr>";

      echo "<tr class='tab_bg_2'>";
      echo "<td><label for='dropdown_use_password_security$rand'>" . __('Password security policy validation') . "</label></td>";
      echo "<td>";
      Dropdown::showYesNo("use_password_security", $CFG_GLPI["use_password_security"], -1, ['rand' => $rand]);
      echo "</td>";
      echo "<td><label for='dropdown_password_min_length$rand'>" . __('Password minimum length') . "</label></td>";
      echo "<td>";
      Dropdown::showNumber('password_min_length', ['value' => $CFG_GLPI["password_min_length"],
                                                   'min'   => 4,
                                                   'max'   => 30,
                                                   'rand'  => $rand]);
      echo "</td>";
      echo "</tr>";

      echo "<tr class='tab_bg_2'>";
      echo "<td><label for='dropdown_password_need_number$rand'>" . __('Password need digit') . "</label></td>";
      echo "<td>";
      Dropdown::showYesNo("password_need_number", $CFG_GLPI["password_need_number"], -1, ['rand' => $rand]);
      echo "</td>";
      echo "<td><label for='dropdown_password_need_letter$rand'>" . __('Password need lowercase character') . "</label></td>";
      echo "<td>";
      Dropdown::showYesNo("password_need_letter", $CFG_GLPI["password_need_letter"], -1, ['rand' => $rand]);
      echo "</td>";
      echo "</tr>";

      echo "<tr class='tab_bg_2'>";
      echo "<td><label for='dropdown_password_need_caps$rand'>" . __('Password need uppercase character') . "</label></td>";
      echo "<td>";
      Dropdown::showYesNo("password_need_caps", $CFG_GLPI["password_need_caps"], -1, ['rand' => $rand]);
      echo "</td>";
      echo "<td><label for='dropdown_password_need_symbol$rand'>" . __('Password need symbol') . "</label></td>";
      echo "<td>";
      Dropdown::showYesNo("password_need_symbol", $CFG_GLPI["password_need_symbol"], -1, ['rand' => $rand]);
      echo "</td>";
      echo "</tr>";

      echo "<tr class='tab_bg_1'>";
      echo "<td colspan='4' class='center b'>".__('Maintenance mode');
      echo "</td></tr>";

      echo "<tr class='tab_bg_2'>";
      echo "<td><label for='dropdown_maintenance_mode$rand'>" . __('Maintenance mode') . "</label></td>";
      echo "<td>";
      Dropdown::showYesNo("maintenance_mode", $CFG_GLPI["maintenance_mode"], -1, ['rand' => $rand]);
      echo "</td>";
      //TRANS: Proxy port
      echo "<td><label for='maintenance_text'>" . __('Maintenance text') . "</label></td>";
      echo "<td>";
      echo "<textarea cols='70' rows='4' name='maintenance_text' id='maintenance_text'>".$CFG_GLPI["maintenance_text"];
      echo "</textarea>";
      echo "</td></tr>";

      echo "<tr class='tab_bg_1'>";
      echo "<td colspan='4' class='center b'>".__('Proxy configuration for upgrade check');
      echo "</td></tr>";

      echo "<tr class='tab_bg_2'>";
      echo "<td><label for='proxy_name'>" . __('Server') . "</label></td>";
      echo "<td><input type='text' name='proxy_name' id='proxy_name' value='".$CFG_GLPI["proxy_name"]."'></td>";
      //TRANS: Proxy port
      echo "<td><label for='proxy_port'>" . __('Port') . "</label></td>";
      echo "<td><input type='text' name='proxy_port' id='proxy_port' value='".$CFG_GLPI["proxy_port"]."'></td>";
      echo "</tr>";

      echo "<tr class='tab_bg_2'>";
      echo "<td><label for='proxy_user'>" . __('Login') . "</label></td>";
      echo "<td><input type='text' name='proxy_user' id='proxy_user' value='".$CFG_GLPI["proxy_user"]."'></td>";
      echo "<td><label for='proxy_passwd'>" . __('Password') . "</label></td>";
      echo "<td><input type='password' name='proxy_passwd' id='proxy_passwd' value='' autocomplete='off'>";
      echo "<br><input type='checkbox' name='_blank_proxy_passwd' id='_blank_proxy_passwd'><label for='_blank_proxy_passwd'>".__('Clear')."</label>";
      echo "</td></tr>";

      echo "<tr class='tab_bg_2'>";
      echo "<td colspan='4' class='center'>";
      echo "<input type='submit' name='update' class='submit' value=\""._sx('button', 'Save')."\">";
      echo "</td></tr>";

      echo "</table>";
      Html::closeForm();

      $width = 128;

      echo "<p>" . Telemetry::getViewLink() . "</p>";

      echo "<table class='tab_cadre_fixe'>";
      echo "<tr><th>". __('Information about system installation and configuration')."</th></tr>";

       $oldlang = $_SESSION['glpilanguage'];
       // Keep this, for some function call which still use translation (ex showAllReplicateDelay)
       Session::loadLanguage('en_GB');

      // No need to translate, this part always display in english (for copy/paste to forum)

      // Try to compute a better version for .git
      $ver = GLPI_VERSION;
      if (is_dir(GLPI_ROOT."/.git")) {
         $dir = getcwd();
         chdir(GLPI_ROOT);
         $returnCode = 1;
         /** @var array $output */
         $gitrev = @exec('git show --format="%h" --no-patch 2>&1', $output, $returnCode);
         $gitbranch = '';
         if (!$returnCode) {
            $gitbranch = @exec('git symbolic-ref --quiet --short HEAD || git rev-parse --short HEAD 2>&1', $output, $returnCode);
         }
         chdir($dir);
         if (!$returnCode) {
            $ver .= '-git-' .$gitbranch . '-' . $gitrev;
         }
      }
      echo "<tr class='tab_bg_1'><td><pre>[code]\n&nbsp;\n";
      echo "GLPI $ver (" . $CFG_GLPI['root_doc']." => " . GLPI_ROOT . ")\n";
      echo "Installation mode: " . GLPI_INSTALL_MODE . "\n";
      echo "\n</pre></td></tr>";

      echo "<tr><th>Server</th></tr>\n";
      echo "<tr class='tab_bg_1'><td><pre>\n&nbsp;\n";
      echo wordwrap("Operating system: ".php_uname()."\n", $width, "\n\t");
      $exts = get_loaded_extensions();
      sort($exts);
      echo wordwrap("PHP ".phpversion().' '.php_sapi_name()." (".implode(', ', $exts).")\n",
                    $width, "\n\t");
      $msg = "Setup: ";

      foreach (['max_execution_time', 'memory_limit', 'post_max_size', 'safe_mode',
                     'session.save_handler', 'upload_max_filesize'] as $key) {
         $msg .= $key.'="'.ini_get($key).'" ';
      }
      echo wordwrap($msg."\n", $width, "\n\t");

      $msg = 'Software: ';
      if (isset($_SERVER["SERVER_SOFTWARE"])) {
         $msg .= $_SERVER["SERVER_SOFTWARE"];
      }
      if (isset($_SERVER["SERVER_SIGNATURE"])) {
         $msg .= ' ('.Html::clean($_SERVER["SERVER_SIGNATURE"]).')';
      }
      echo wordwrap($msg."\n", $width, "\n\t");

      if (isset($_SERVER["HTTP_USER_AGENT"])) {
         echo "\t" . $_SERVER["HTTP_USER_AGENT"] . "\n";
      }

      foreach ($DB->getInfo() as $key => $val) {
         echo "$key: $val\n\t";
      }
      echo "\n";

      self::displayCheckExtensions(true);

      self::displayCheckDbEngine(true);

      $tz_warning = '';
      $tz_available = $DB->areTimezonesAvailable($tz_warning);
      if (!$tz_available) {
         echo "<img src=\"{$CFG_GLPI['root_doc']}/pics/warning_min.png\"> " . $tz_warning . "\n";
      } else {
         echo "<img src=\"{$CFG_GLPI['root_doc']}/pics/ok_min.png\">";
         echo __('Timezones seems not loaded in database') . "\n";
      }

      self::displayCheckInnoDB(true);

      self::checkWriteAccessToDirs(true);
      toolbox::checkSELinux(true);

      echo "\n</pre></td></tr>";

      self::showLibrariesInformation();

      foreach ($CFG_GLPI["systeminformations_types"] as $type) {
         $tmp = new $type();
         $tmp->showSystemInformations($width);
      }

      Session::loadLanguage($oldlang);

      $files = glob(GLPI_LOCAL_I18N_DIR."/**/*.{php,mo}", GLOB_BRACE);
      if (count($files)) {
         echo "<tr><th>Locales overrides</th></tr>\n";
         echo "<tr class='tab_bg_1'><td>\n";
         foreach ($files as $file) {
            echo "$file<br/>\n";
         }
         echo "</td></tr>";
      }

      echo "<tr class='tab_bg_1'><td>[/code]\n</td></tr>";

      echo "<tr class='tab_bg_2'><th>". __('To copy/paste in your support request')."</th></tr>\n";

      echo "</table></div>\n";
   }


   /**
    * Retrieve full directory of a lib
    * @param  $libstring  object, class or function
    * @return string       the path or false
    *
    * @since 9.1
    */
   static function getLibraryDir($libstring) {
      if (is_object($libstring)) {
         return realpath(dirname((new ReflectionObject($libstring))->getFileName()));

      } else if (class_exists($libstring)) {
         return realpath(dirname((new ReflectionClass($libstring))->getFileName()));

      } else if (function_exists($libstring)) {
         // Internal function have no file name
         $path = (new ReflectionFunction($libstring))->getFileName();
         return ($path ? realpath(dirname($path)) : false);

      }
      return false;
   }


   /**
    * get libraries list
    *
    * @param $all   (default false)
    * @return array dependencies list
    *
    * @since 9.4
    */
   static function getLibraries($all = false) {
      $pm = new PHPMailer();
      $sp = new SimplePie();

      // use same name that in composer.json
      $deps = [[ 'name'    => 'fossar/htmlawed',
                 'version' => hl_version() ,
                 'check'   => 'hl_version' ],
               [ 'name'    => 'phpmailer/phpmailer',
                 'version' => $pm::VERSION,
                 'check'   => 'PHPMailer\\PHPMailer\\PHPMailer' ],
               [ 'name'    => 'simplepie/simplepie',
                 'version' => SIMPLEPIE_VERSION,
                 'check'   => $sp ],
               [ 'name'    => 'tecnickcom/tcpdf',
                 'version' => TCPDF_STATIC::getTCPDFVersion(),
                 'check'   => 'TCPDF' ],
               [ 'name'    => 'michelf/php-markdown',
                 'check'   => 'Michelf\\Markdown' ],
               [ 'name'    => 'true/punycode',
                 'check'   => 'TrueBV\\Punycode' ],
               [ 'name'    => 'iamcal/lib_autolink',
                 'check'   => 'autolink' ],
               [ 'name'    => 'sabre/vobject',
                 'check'   => 'Sabre\\VObject\\Component' ],
               [ 'name'    => 'zendframework/zend-cache',
                 'check'   => 'Zend\\Cache\\Module' ],
               [ 'name'    => 'zendframework/zend-i18n',
                 'check'   => 'Zend\\I18n\\Module' ],
               [ 'name'    => 'zendframework/zend-serializer',
                 'check'   => 'Zend\\Serializer\\Module' ],
               [ 'name'    => 'monolog/monolog',
                 'check'   => 'Monolog\\Logger' ],
               [ 'name'    => 'sebastian/diff',
                 'check'   => 'SebastianBergmann\\Diff\\Diff' ],
               [ 'name'    => 'elvanto/litemoji',
                 'check'   => 'LitEmoji\\LitEmoji' ],
               [ 'name'    => 'symfony/console',
                 'check'   => 'Symfony\\Component\\Console\\Application' ],
               [ 'name'    => 'scssphp/scssphp',
                 'check'   => 'ScssPhp\ScssPhp\Compiler' ],
<<<<<<< HEAD
               [ 'name'    => 'symfony/config',
                 'check'   => 'Symfony\\Component\\Config\\FileLocator' ],
               [ 'name'    => 'symfony/dependency-injection',
                 'check'   => 'Symfony\\Component\\DependencyInjection\\Container' ],
               [ 'name'    => 'symfony/event-dispatcher',
                 'check'   => 'Symfony\\Component\\EventDispatcher\\EventDispatcher' ],
               [ 'name'    => 'symfony/property-access',
                 'check'   => 'Symfony\Component\PropertyAccess\\PropertyAccessor' ],
               [ 'name'    => 'symfony/yaml',
                 'check'   => 'Symfony\\Component\\Yaml\\Yaml' ],
               [ 'name'    => 'doctrine/annotations',
                 'check'   => 'Doctrine\Common\Annotations\Annotation' ],
               [ 'name'    => 'slim/slim',
                 'check'   => 'Slim\Slim' ],
               [ 'name'    => 'slim/twig-view',
                 'check'   => 'Slim\Views\Twig' ],
               [ 'name'    => 'twig/extensions',
                 'check'   => 'Twig\Extensions\ArrayExtension' ],
               [ 'name'    => 'kanellov/slim-twig-flash',
                 'check'   => 'Knlv\Slim\Views\TwigMessages' ],
               [ 'name'    => 'glpi-project/runtracy',
                 'check'   => 'RunTracy\Middlewares\TracyMiddleware' ],
               [ 'name'    => 'twig/twig',
                 'check'   => 'Twig\Twig'],
=======
               [ 'name'    => 'zendframework/zend-mail',
                 'check'   => 'Zend\\Mail\\Protocol\\Imap' ],
>>>>>>> c28b166e
      ];
      if (Toolbox::canUseCAS()) {
         $deps[] = [
            'name'    => 'phpCas',
            'version' => phpCAS::getVersion(),
            'check'   => 'phpCAS'
         ];
      }
      return $deps;
   }


   /**
    * show Libraries information in system information
    *
    * @since 0.84
   **/
   static function showLibrariesInformation() {

      // No gettext

      echo "<tr class='tab_bg_2'><th>Libraries</th></tr>\n";
      echo "<tr class='tab_bg_1'><td><pre>\n&nbsp;\n";

      foreach (self::getLibraries() as $dep) {
         $path = self::getLibraryDir($dep['check']);
         if ($path) {
            echo "{$dep['name']} ";
            if (isset($dep['version'])) {
               echo "version {$dep['version']} ";
            }
            echo "in ($path)\n";
         } else {
            echo "{$dep['name']} not found\n";
         }
      }

      echo "\n</pre></td></tr>";
   }


   /**
    * Dropdown for global management config
    *
    * @param string       $name   select name
    * @param string       $value  default value
    * @param integer|null $rand   rand
   **/
   static function dropdownGlobalManagement($name, $value, $rand = null) {

      $choices = [
         __('Yes - Restrict to unit management for manual add'),
         __('Yes - Restrict to global management for manual add'),
         __('No'),
      ];
      Dropdown::showFromArray($name, $choices, ['value'=>$value, 'rand' => $rand]);
   }


   /**
    * Get language in GLPI associated with the value coming from LDAP
    * Value can be, for example : English, en_EN or en
    *
    * @param string $lang the value coming from LDAP
    *
    * @return string locale's php page in GLPI or '' is no language associated with the value
   **/
   static function getLanguage($lang) {
      global $CFG_GLPI;

      // Search in order : ID or extjs dico or tinymce dico / native lang / english name
      //                   / extjs dico / tinymce dico
      // ID  or extjs dico or tinymce dico
      foreach ($CFG_GLPI["languages"] as $ID => $language) {
         if ((strcasecmp($lang, $ID) == 0)
             || (strcasecmp($lang, $language[2]) == 0)
             || (strcasecmp($lang, $language[3]) == 0)) {
            return $ID;
         }
      }

      // native lang
      foreach ($CFG_GLPI["languages"] as $ID => $language) {
         if (strcasecmp($lang, $language[0]) == 0) {
            return $ID;
         }
      }

      // english lang name
      foreach ($CFG_GLPI["languages"] as $ID => $language) {
         if (strcasecmp($lang, $language[4]) == 0) {
            return $ID;
         }
      }

      return "";
   }


   static function detectRootDoc() {
      global $CFG_GLPI;

      if (!isset($CFG_GLPI["root_doc"])) {
         if (!isset($_SERVER['REQUEST_URI'])) {
            $_SERVER['REQUEST_URI'] = $_SERVER['PHP_SELF'];
         }

         $currentdir = getcwd();
         chdir(GLPI_ROOT);
         $glpidir    = str_replace(str_replace('\\', '/', getcwd()), "",
                                   str_replace('\\', '/', $currentdir));
         chdir($currentdir);
         $globaldir  = Html::cleanParametersURL($_SERVER['REQUEST_URI']);
         $globaldir  = preg_replace("/\/[0-9a-zA-Z\.\-\_]+\.php/", "", $globaldir);

         // api exception
         if (strpos($globaldir, 'api/') !== false) {
            $globaldir = preg_replace("/(.*\/)api\/.*/", "$1", $globaldir);
         }

         $CFG_GLPI["root_doc"] = str_replace($glpidir, "", $globaldir);
         $CFG_GLPI["root_doc"] = preg_replace("/\/$/", "", $CFG_GLPI["root_doc"]);
         // urldecode for space redirect to encoded URL : change entity
         $CFG_GLPI["root_doc"] = urldecode($CFG_GLPI["root_doc"]);
      }
   }


   /**
    * Display debug information for dbslave
   **/
   function showDebug() {

      $options = [
         'diff' => 0,
         'name' => '',
      ];
      NotificationEvent::debugEvent(new DBConnection(), $options);
   }


   /**
    * Display field unicity criterias form
   **/
   function showFormFieldUnicity() {

      $unicity = new FieldUnicity();
      $unicity->showForm(1, -1);
   }


   function getTabNameForItem(CommonGLPI $item, $withtemplate = 0) {

      switch ($item->getType()) {
         case 'Preference' :
            return __('Personalization');

         case 'User' :
            if (User::canUpdate()
                && $item->currentUserHaveMoreRightThan($item->getID())) {
               return __('Settings');
            }
            break;

         case __CLASS__ :
            $tabs = [
               1 => __('General setup'),  // Display
               2 => __('Default values'), // Prefs
               3 => __('Assets'),
               4 => __('Assistance'),
            ];
            if (Config::canUpdate()) {
               $tabs[9] = __('Logs purge');
               $tabs[5] = __('System');
               $tabs[7] = __('Performance');
               $tabs[8] = __('API');
            }

            if (DBConnection::isDBSlaveActive()
                && Config::canUpdate()) {
               $tabs[6]  = _n('SQL replica', 'SQL replicas', Session::getPluralNumber());  // Slave
            }
            return $tabs;
      }
      return '';
   }


   static function displayTabContentForItem(CommonGLPI $item, $tabnum = 1, $withtemplate = 0) {
      global $CFG_GLPI;

      if ($item->getType() == 'Preference') {
         $config = new self();
         $user   = new User();
         if ($user->getFromDB(Session::getLoginUserID())) {
            $user->computePreferences();
            $config->showFormUserPrefs($user->fields);
         }

      } else if ($item->getType() == 'User') {
         $config = new self();
         $item->computePreferences();
         $config->showFormUserPrefs($item->fields);

      } else if ($item->getType() == __CLASS__) {
         switch ($tabnum) {
            case 1 :
               $item->showFormDisplay();
               break;

            case 2 :
               $item->showFormUserPrefs($CFG_GLPI);
               break;

            case 3 :
               $item->showFormInventory();
               break;

            case 4 :
               $item->showFormHelpdesk();
               break;

            case 5 :
               $item->showSystemInformations();
               break;

            case 6 :
               $item->showFormDBSlave();
               break;

            case 7 :
               $item->showPerformanceInformations();
               break;

            case 8 :
               $item->showFormAPI();
               break;

            case 9:
               $item->showFormLogs();
               break;

         }
      }
      return true;
   }

   /**
    * Display database engine checks report
    *
    * @since 9.3
    *
    * @param boolean $fordebug display for debug (no html required) (false by default)
    * @param string  $version  Version to check (mainly from install), defaults to null
    *
    * @return integer 2: wrong db version,  0: OK
    **/
   static function displayCheckDbEngine($fordebug = false, $version = null) {
      global $CFG_GLPI;

      $error = 0;
      $result = self::checkDbEngine($version);
      $version = key($result);
      $db_ver = $result[$version];

      $ok_message = sprintf(__s('Database version seems correct (%s) - Perfect!'), $version);
      $ko_message = sprintf(__s('Your database engine version seems too old: %s.'), $version);

      if (!$db_ver) {
         $error = 2;
      }
      $message = $error > 0 ? $ko_message : $ok_message;

      $img = "<img src='".$CFG_GLPI['root_doc']."/pics/";
      $img .= ($error > 0 ? "ko_min" : "ok_min") . ".png' alt='$message' title='$message'/>";

      if (isCommandLine()) {
         echo $message . "\n";
      } else if ($fordebug) {
         echo $img . $message . "\n";
      } else {
         $html = "<td";
         if ($error > 0) {
            $html .= " class='red'";
         }
         $html .= ">";
         $html .= $img;
         $html .= '</td>';
         echo $html;
      }
      return $error;
   }

   /**
    * Display non InnoDB tables report
    *
    * @since 10.0.0
    *
    * @param boolean $fordebug display for debug (no html required) (false by default)
    *
    * @return integer 2: error, 0: OK
    **/
   static function displayCheckInnoDB($fordebug = false) {
      global $CFG_GLPI, $DB;

      $error = 0;

      $myisam_tables = $DB->getMyIsamTables();
      if (count($myisam_tables)) {
         $error = 2;
         $message = sprintf(__s('%1$s tables are not using InnoDB engine. Please migrate them!'), count($myisam_tables));
      } else {
         $message = __s('All your tables are using InnoDB engine, perfect!');
      }

      $img = "<img src='".$CFG_GLPI['root_doc']."/pics/";
      $img .= ($error > 0 ? "ko_min" : "ok_min") . ".png' alt='$message' title='$message'/>";

      if (isCommandLine()) {
         echo $message . "\n";
      } else if ($fordebug) {
         echo $img . $message . "\n";
      } else {
         $html = "<td";
         if ($error > 0) {
            $html .= " class='red'";
         }
         $html .= ">";
         $html .= $img;
         $html .= '</td>';
         echo $html;
      }
      return $error;
   }


   /**
    * Display extensions checks report
    *
    * @since 9.2
    *
    * @param boolean    $fordebug display for debug (no html required) (false by default)
    *
    * @return integer 2: missing extension,  1: missing optionnal extension, 0: OK,
    **/
   static function displayCheckExtensions($fordebug = false) {
      global $CFG_GLPI;

      $report = self::checkExtensions();

      foreach ($report['good'] as $ext => $msg) {
         if (!$fordebug) {
            echo "<tr class=\"tab_bg_1\"><td class=\"left b\">" . sprintf(__('%s extension test'), $ext) . "</td>";
            echo "<td><img src=\"{$CFG_GLPI['root_doc']}/pics/ok_min.png\"
                           alt=\"$msg\"
                           title=\"$msg\"></td>";
            echo "</tr>";
         } else {
            echo  "<img src=\"{$CFG_GLPI['root_doc']}/pics/ok_min.png\"
                        alt=\"\">$msg\n";
         }
      }

      foreach ($report['may'] as $ext => $msg) {
         if (!$fordebug) {
            echo "<tr class=\"tab_bg_1\"><td class=\"left b\">" . sprintf(__('%s extension test'), $ext) . "</td>";
            echo "<td><img src=\"{$CFG_GLPI['root_doc']}/pics/warning_min.png\"> " . $msg . "</td>";
            echo "</tr>";
         } else {
            echo "<img src=\"{$CFG_GLPI['root_doc']}/pics/warning_min.png\">" . $msg . "\n";
         }

      }

      foreach ($report['missing'] as $ext => $msg) {
         if (!$fordebug) {
            echo "<tr class=\"tab_bg_1\"><td class=\"left b\">" . sprintf(__('%s extension test'), $ext) . "</td>";
            echo "<td class=\"red\"><img src=\"{$CFG_GLPI['root_doc']}/pics/ko_min.png\"> " . $msg . "</td>";
            echo "</tr>";
         } else {
            echo "<img src=\"{$CFG_GLPI['root_doc']}/pics/ko_min.png\">" . $msg . "\n";
         }
      }

      return $report['error'];
   }


   /**
    * Check for needed extensions
    *
    * @since 9.3
    *
    * @param string $raw Raw version to check (mainly from install), defaults to null
    *
    * @return boolean
   **/
   static function checkDbEngine($raw = null) {
      // MySQL >= 5.6 || MariaDB >= 10
      if ($raw === null) {
         global $DB;
         $raw = $DB->getVersion();
      }

      /** @var array $found */
      preg_match('/(\d+(\.)?)+/', $raw, $found);
      $version = $found[0];

      $db_ver = version_compare($version, '5.6', '>=');
      return [$version => $db_ver];
   }


   /**
    * Check for needed extensions
    *
    * @since 9.2 Method signature and return has changed
    *
    * @param null|array $list     Extensions list (from plugins)
    *
    * @return array [
    *                'error'     => integer 2: missing extension,  1: missing optionnal extension, 0: OK,
    *                'good'      => [ext => message],
    *                'missing'   => [ext => message],
    *                'may'       => [ext => message]
    *               ]
   **/
   static function checkExtensions($list = null) {
      if ($list === null) {
         $extensions_to_check = [
            'pdo_mysql'   => [
               'required'  => true
            ],
            'ctype'    => [
               'required'  => true,
               'function'  => 'ctype_digit',
            ],
            'fileinfo' => [
               'required'  => true,
               'class'     => 'finfo'
            ],
            'json'     => [
               'required'  => true,
               'function'  => 'json_encode'
            ],
            'mbstring' => [
               'required'  => true,
            ],
            'iconv'    => [
               'required'  => true,
            ],
            'zlib'     => [
               'required'  => true,
            ],
            'curl'      => [
               'required'  => true,
            ],
            'gd'       => [
               'required'  => true,
            ],
            'simplexml' => [
               'required'  => true,
            ],
            'xml'        => [
               'required'  => true,
               'function'  => 'utf8_decode'
            ],
            //to sync/connect from LDAP
            'ldap'       => [
               'required'  => false,
            ],
            //to enhance perfs
            'Zend OPcache' => [
               'required'  => false
            ],
            //to enhance perfs
            'APCu'      => [
               'required'  => false,
               'function'  => 'apcu_fetch'
            ],
            //for XMLRPC API
            'xmlrpc'     => [
               'required'  => false
            ],
            //for CAS lib
            'CAS'     => [
               'required' => false,
               'class'    => 'phpCAS'
            ],
            'intl' => [
               'required' => true
            ],
            'exif' => [
               'required'  => false
            ]
         ];
      } else {
         $extensions_to_check = $list;
      }

      $report = [
         'error'     => 0,
         'good'      => [],
         'missing'   => [],
         'may'       => []
      ];

      //check for PHP extensions
      foreach ($extensions_to_check as $ext => $params) {
         $success = true;

         if (isset($params['call'])) {
            $success = call_user_func($params['call']);
         } else if (isset($params['function'])) {
            if (!function_exists($params['function'])) {
                $success = false;
            }
         } else if (isset($params['class'])) {
            if (!class_exists($params['class'])) {
               $success = false;
            }
         } else {
            if (!extension_loaded($ext)) {
               $success = false;
            }
         }

         if ($success) {
            $msg = sprintf(__('%s extension is installed'), $ext);
            $report['good'][$ext] = $msg;
         } else {
            if (isset($params['required']) && $params['required'] === true) {
               if ($report['error'] < 2) {
                  $report['error'] = 2;
               }
               $msg = sprintf(__('%s extension is missing'), $ext);
               $report['missing'][$ext] = $msg;
            } else {
               if ($report['error'] < 1) {
                  $report['error'] = 1;
               }
               $msg = sprintf(__('%s extension is not present'), $ext);
               $report['may'][$ext] = $msg;
            }
         }
      }

      return $report;
   }


   /**
    * Get data directories for checks
    *
    * @return array
    */
   private static function getDataDirectories() {
      $dir_to_check = [
         GLPI_CONFIG_DIR      => __('Checking write permissions for setting files'),
         GLPI_DOC_DIR         => __('Checking write permissions for document files'),
         GLPI_DUMP_DIR        => __('Checking write permissions for dump files'),
         GLPI_SESSION_DIR     => __('Checking write permissions for session files'),
         GLPI_CRON_DIR        => __('Checking write permissions for automatic actions files'),
         GLPI_GRAPH_DIR       => __('Checking write permissions for graphic files'),
         GLPI_LOCK_DIR        => __('Checking write permissions for lock files'),
         GLPI_PLUGIN_DOC_DIR  => __('Checking write permissions for plugins document files'),
         GLPI_TMP_DIR         => __('Checking write permissions for temporary files'),
         GLPI_CACHE_DIR       => __('Checking write permissions for cache files'),
         GLPI_RSS_DIR         => __('Checking write permissions for rss files'),
         GLPI_UPLOAD_DIR      => __('Checking write permissions for upload files'),
         GLPI_PICTURE_DIR     => __('Checking write permissions for pictures files')
      ];

      return $dir_to_check;
   }


   /**
    * Check Write Access to needed directories
    *
    * @param boolean $fordebug display for debug (no html, no gettext required) (false by default)
    *
    * @return integer 2 : creation error 1 : delete error 0: OK
   **/
   static function checkWriteAccessToDirs($fordebug = false) {
      global $CFG_GLPI;

      // Only write test for GLPI_LOG as SElinux prevent removing log file.
      if (!$fordebug) {
         echo "<tr class='tab_bg_1'><td class='b left'>".
               __('Checking write permissions for log files')."</td>";
      }

      $can_write_logs = false;

      try {
         global $PHPLOGGER;
         $PHPLOGGER->addRecord(Monolog\Logger::WARNING, "Test logger");
         $can_write_logs = true;
      } catch (\UnexpectedValueException $e) {
         $catched = true;
         //empty catch
      }

      if ($can_write_logs) {
         if ($fordebug) {
            echo "<img src='".$CFG_GLPI['root_doc']."/pics/ok_min.png' alt=\"".__s('OK')."\">".
                   GLPI_LOG_DIR." : OK\n";
         } else {
            echo "<td><img src='".$CFG_GLPI['root_doc']."/pics/ok_min.png' alt=\"".
                       __s('A file was created - Perfect!')."\" title=\"".
                       __s('A file was created - Perfect!')."\"></td></tr>";
         }

      } else {
         if ($fordebug) {
            echo "<img src='".$CFG_GLPI['root_doc']."/pics/warning_min.png'>".
                  sprintf(__('Check permissions to the directory: %s'), GLPI_LOG_DIR)."\n";
         } else {
            echo "<td><img src='".$CFG_GLPI['root_doc']."/pics/warning_min.png'>".
                 "<p class='red'>".__('The file could not be created.')."</p>".
                 sprintf(__('Check permissions to the directory: %s'), GLPI_LOG_DIR)."</td></tr>";
         }
      }

      if ($can_write_logs) {
         $dir_to_check = self::getDataDirectories();
         //log dir is tested differently below
         unset($dir_to_check[GLPI_LOG_DIR]);
         $error = 0;
         foreach ($dir_to_check as $dir => $message) {
            if (!$fordebug) {
               echo "<tr class='tab_bg_1'><td class='left b'>".$message."</td>";
            }
            $tmperror = Toolbox::testWriteAccessToDirectory($dir);

            $errors = [
               4 => __('The directory could not be created.'),
               3 => __('The directory was created but could not be removed.'),
               2 => __('The file could not be created.'),
               1 => __("The file was created but can't be deleted.")
            ];

            if ($tmperror > 0) {
               if ($fordebug) {
                  echo "<img src='".$CFG_GLPI['root_doc']."/pics/ko_min.png'> ".
                        sprintf(__('Check permissions to the directory: %s'), $dir).
                        " ".$errors[$tmperror]."\n";
               } else {
                  echo "<td><img src='".$CFG_GLPI['root_doc']."/pics/ko_min.png'><p class='red'>".
                     $errors[$tmperror]."</p> ".
                     sprintf(__('Check permissions to the directory: %s'), $dir).
                     "'</td></tr>";
               }
               $error = 2;
            } else {
               if ($fordebug) {
                  echo "<img src='".$CFG_GLPI['root_doc']."/pics/ok_min.png' alt=\"".__s('OK').
                     "\">$dir : OK\n";
               } else {
                  echo "<td><img src='".$CFG_GLPI['root_doc']."/pics/ok_min.png' alt=\"".
                           __s('A file and a directory have be created and deleted - Perfect!')."\"
                           title=\"".
                           __s('A file and a directory have be created and deleted - Perfect!')."\">".
                     "</td></tr>";
               }
            }
         }
      } else {
         $error = 2;
      }

      $check_access = false;
      $directories = array_keys(self::getDataDirectories());

      foreach ($directories as $dir) {
         if (Toolbox::startsWith($dir, GLPI_ROOT)) {
            //only check access if one of the data directories is under GLPI document root.
            $check_access = true;
            break;
         }
      }

      if ($check_access) {
         $oldhand = set_error_handler(function($errno, $errmsg, $filename, $linenum, $vars){return true;});
         $oldlevel = error_reporting(0);

         //create a context to set timeout
         $context = stream_context_create([
            'http' => [
               'timeout' => 2.0
            ]
         ]);

         /* TODO: could be improved, only default vhost checked */
         $protocol = 'http';
         if (isset($_SERVER['HTTPS'])) {
            $protocol = 'https';
         }
         $uri = $protocol . '://' . $_SERVER['SERVER_NAME'] . $CFG_GLPI['root_doc'];

         if ($fic = fopen($uri.'/index.php?skipCheckWriteAccessToDirs=1', 'r', false, $context)) {
            fclose($fic);
            if (!$fordebug) {
               echo "<tr class='tab_bg_1'><td class='b left'>".
                  __('Web access to files directory is protected')."</td>";
            }
            if ($fic = fopen($uri.'/files/_log/php-errors.log', 'r', false, $context)) {
               fclose($fic);
               if ($fordebug) {
                  echo "<img src='".$CFG_GLPI['root_doc']."/pics/warning_min.png'>".
                        __('Web access to the files directory should not be allowed')."\n".
                        __('Check the .htaccess file and the web server configuration.')."\n";
               } else {
                  echo "<td><img src='".$CFG_GLPI['root_doc']."/pics/warning_min.png'>".
                     "<p class='red'>".__('Web access to the files directory should not be allowed')."<br/>".
                     __('Check the .htaccess file and the web server configuration.')."</p></td></tr>";
               }
               $error = 1;
            } else {
               if ($fordebug) {
                  echo "<img src='".$CFG_GLPI['root_doc']."/pics/ok_min.png' alt=\"".
                        __s('Web access to files directory is protected')."\">".
                        __s('Web access to files directory is protected')." : OK\n";
               } else {
                  echo "<td><img src='".$CFG_GLPI['root_doc']."/pics/ok_min.png' alt=\"".
                        __s('Web access to files directory is protected')."\" title=\"".
                        __s('Web access to files directory is protected')."\"></td></tr>";
               }
            }
         } else {
            $msg = __('Web access to the files directory should not be allowed but this cannot be checked automatically on this instance.')."\n".
               "Make sure acces to <a href='{$CFG_GLPI['root_doc']}/files/_log/php-errors.log'>".__('error log file')."</a> is forbidden; otherwise review .htaccess file and web server configuration.";

            if ($fordebug) {
               echo "<img src='".$CFG_GLPI['root_doc']."/pics/warning_min.png'>".$msg;
            } else {
               echo "<td><img src='".$CFG_GLPI['root_doc']."/pics/warning_min.png'>".
                     "<p class='red'>".nl2br($msg)."</p></td></tr>";
            }
         }

         error_reporting($oldlevel);
         set_error_handler($oldhand);
      }

      return $error;
   }


   /**
    * Get current DB version (compatible with all version of GLPI)
    *
    * @since 0.85
    *
    * @return DB version
   **/
   static function getCurrentDBVersion() {
      global $DB;

      //Default current case
      $select  = 'value AS version';
      $table   = 'glpi_configs';
      $where   = [
         'context'   => 'core',
         'name'      => 'version'
      ];

      if ($DB->fieldExists('glpi_configs', 'version')) {
         // 0.78 to 0.84 config table schema
         $select  = 'version';
         $where   = ['id' => 1];
      }

      $row = $DB->request([
         'SELECT' => [$select],
         'FROM'   => $table,
         'WHERE'  => $where
      ])->next();

      return trim($row['version']);
   }


   /**
    * Get config values
    *
    * @since 0.85
    *
    * @param $context  string   context to get values (default for glpi is core)
    * @param $names    array    of config names to get
    *
    * @return array of config values
   **/
   static function getConfigurationValues($context, array $names = []) {
      global $DB;

      $query = [
         'FROM'   => self::getTable(),
         'WHERE'  => [
            'context'   => $context
         ]
      ];

      if (count($names) > 0) {
         $query['WHERE']['name'] = $names;
      }

      $iterator = $DB->request($query);
      $result = [];
      while ($line = $iterator->next()) {
         $result[$line['name']] = $line['value'];
      }
      return $result;
   }

   /**
    * Load legacy configuration into $CFG_GLPI global variable.
    *
    * @return boolean True for success, false if an error occured
    *
    * @since 10.0.0 Parameter $older_to_latest is not longer used.
    */
   public static function loadLegacyConfiguration() {
      global $CFG_GLPI, $DB;

      if (self::$legacy_config_already_loaded) {
         return true;
      }

      $iterator = $DB->request(['FROM' => 'glpi_configs']);

      if ($iterator->count() === 0) {
         return false;
      }

      if ($iterator->count() === 1) {
         // 1 row = 0.78 to 0.84 config table schema
         $values = $iterator->next();
      } else {
         // multiple rows = 0.85+ config
         $values = [];
         while ($row = $iterator->next()) {
            if ('core' !== $row['context']) {
               continue;
            }
            $values[$row['name']] = $row['value'];
         }
      }

      $CFG_GLPI = array_merge($CFG_GLPI, $values);

      if (isset($CFG_GLPI['priority_matrix'])) {
         $CFG_GLPI['priority_matrix'] = importArrayFromDB($CFG_GLPI['priority_matrix']);
      }

      if (isset($CFG_GLPI['lock_item_list'])) {
          $CFG_GLPI['lock_item_list'] = importArrayFromDB($CFG_GLPI['lock_item_list']);
      }

      if (isset($CFG_GLPI['lock_lockprofile_id'])
          && $CFG_GLPI['lock_use_lock_item']
          && $CFG_GLPI['lock_lockprofile_id'] > 0
          && !isset($CFG_GLPI['lock_lockprofile']) ) {
         $prof = new Profile();
         $prof->getFromDB($CFG_GLPI['lock_lockprofile_id']);
         $prof->cleanProfile();
         $CFG_GLPI['lock_lockprofile'] = $prof->fields;
      }

      // Path for icon of document type (web mode only)
      if (isset($CFG_GLPI['root_doc'])) {
         $CFG_GLPI['typedoc_icon_dir'] = $CFG_GLPI['root_doc'] . '/pics/icones';
      }

      self::$legacy_config_already_loaded = true;

      return true;
   }


   /**
    * Set config values : create or update entry
    *
    * @since 0.85
    *
    * @param $context  string context to get values (default for glpi is core)
    * @param $values   array  of config names to set
    *
    * @return void
   **/
   static function setConfigurationValues($context, array $values = []) {

      $config = new self();
      foreach ($values as $name => $value) {
         if ($config->getFromDBByCrit([
            'context'   => $context,
            'name'      => $name
         ])) {
            $input = ['id'      => $config->getID(),
                      'context' => $context,
                      'value'   => $value];

            $config->update($input);

         } else {
            $input = ['context' => $context,
                      'name'    => $name,
                      'value'   => $value];

            $config->add($input);
         }
      }
   }

   /**
    * Delete config entries
    *
    * @since 0.85
    *
    * @param $context string  context to get values (default for glpi is core)
    * @param $values  array   of config names to delete
    *
    * @return void
   **/
   static function deleteConfigurationValues($context, array $values = []) {

      $config = new self();
      foreach ($values as $value) {
         if ($config->getFromDBByCrit([
            'context'   => $context,
            'name'      => $value
         ])) {
            $config->delete(['id' => $config->getID()]);
         }
      }
   }


   function getRights($interface = 'central') {

      $values = parent::getRights();
      unset($values[CREATE], $values[DELETE],
            $values[PURGE]);

      return $values;
   }

   /**
    * Get message that informs the user he's using a development version
    *
    * @param boolean $bg Display a background
    *
    * @return void
    */
   public static function agreeDevMessage($bg = false) {
      $msg = '<p class="'.($bg ? 'mig' : '') .'red"><strong>' . __('You are using a development version, be careful!') . '</strong><br/>';
      $msg .= "<input type='checkbox' required='required' id='agree_dev' name='agree_dev'/><label for='agree_dev'>" . __('I know I am using a unstable version.') . "</label></p>";
      $msg .= "<script type=text/javascript>
            $(function() {
               $('[name=from_update]').on('click', function(event){
                  if(!$('#agree_dev').is(':checked')) {
                     event.preventDefault();
                     alert('" . __('Please check the unstable version checkbox.') . "');
                  }
               });
            });
            </script>";
      return $msg;
   }

   /**
    * Get available palettes
    *
    * @return array
    */
   public function getPalettes() {
      $themes_files = scandir(GLPI_ROOT."/css/palettes/");
      $themes = [];
      foreach ($themes_files as $file) {
         if (strpos($file, ".scss") !== false) {
            $name     = substr($file, 1, -5);
            $themes[$name] = ucfirst($name);
         }
      }
      return $themes;
   }

   /**
    * Logs purge form
    *
    * @since 9.3
    *
    * @return void
    */
   function showFormLogs() {
      global $CFG_GLPI;

      if (!Config::canUpdate()) {
         return false;
      }

      echo "<form name='form' id='purgelogs_form' method='post' action='".$this->getFormURL()."'>";
      echo "<div class='center'>";
      echo "<table class='tab_cadre_fixe'>";
      echo "<tr class='tab_bg_1'><th colspan='4'>".__("Logs purge configuration").
           "</th></tr>";
      echo "<tr class='tab_bg_1 center'><td colspan='4'><i>".__("Change all")."</i>";
      echo Html::scriptBlock("function form_init_all(value) {
         $('#purgelogs_form .purgelog_interval select').val(value).trigger('change');;
      }");
      self::showLogsInterval(
         'init_all',
         0,
         [
            'on_change' => "form_init_all(this.value);",
            'class'     => ''
         ]
      );
      echo "</td></tr>";
      echo "<input type='hidden' name='id' value='1'>";

      echo "<tr class='tab_bg_1'><th colspan='4'>".__("General")."</th></tr>";
      echo "<tr class='tab_bg_1'><td class='center'>".__("Add/update relation between items").
           "</td><td>";
      self::showLogsInterval('purge_addrelation', $CFG_GLPI["purge_addrelation"]);
      echo "</td>";
      echo "<td>".__("Delete relation between items")."</td><td>";
      self::showLogsInterval('purge_deleterelation', $CFG_GLPI["purge_deleterelation"]);
      echo "</td>";
      echo "</tr>";

      echo "<tr class='tab_bg_1'><td class='center'>".__("Add the item")."</td><td>";
      self::showLogsInterval('purge_createitem', $CFG_GLPI["purge_createitem"]);
      echo "</td>";
      echo "<td>".__("Delete the item")."</td><td>";
      self::showLogsInterval('purge_deleteitem', $CFG_GLPI["purge_deleteitem"]);
      echo "</td>";
      echo "</tr>";

      echo "<tr class='tab_bg_1'><td class='center'>".__("Restore the item")."</td><td>";
      self::showLogsInterval('purge_restoreitem', $CFG_GLPI["purge_restoreitem"]);
      echo "</td>";

      echo "<td>".__('Update the item')."</td><td>";
      self::showLogsInterval('purge_updateitem', $CFG_GLPI["purge_updateitem"]);
      echo "</td>";
      echo "</tr>";

      echo "<tr class='tab_bg_1'><td class='center'>".__("Comments")."</td><td>";
      self::showLogsInterval('purge_comments', $CFG_GLPI["purge_comments"]);
      echo "</td>";
      echo "<td>".__("Last update")."</td><td>";
      self::showLogsInterval('purge_datemod', $CFG_GLPI["purge_datemod"]);
      echo "</td>";
      echo "</tr>";

      echo "<tr class='tab_bg_1'><td class='center'>".
           __("Plugins")."</td><td>";
      self::showLogsInterval('purge_plugins', $CFG_GLPI["purge_plugins"]);
      echo "</td>";
      echo "<td class='center'></td><td>";
      echo "</td></tr>";

      echo "<tr class='tab_bg_1'><th colspan='4'>"._n('Software', 'Software', 2)."</th></tr>";
      echo "<tr class='tab_bg_1'><td class='center'>".
           __("Installation/uninstallation of software on computers")."</td><td>";
      self::showLogsInterval('purge_computer_software_install',
                          $CFG_GLPI["purge_computer_software_install"]);
      echo "</td>";
      echo "<td>".__("Installation/uninstallation versions on softwares")."</td><td>";
      self::showLogsInterval('purge_software_version_install',
                         $CFG_GLPI["purge_software_version_install"]);
      echo "</td>";
      echo "</tr>";

      echo "<tr class='tab_bg_1'><td class='center'>".
           __("Add/Remove computers from software versions")."</td><td>";
      self::showLogsInterval('purge_software_computer_install',
                          $CFG_GLPI["purge_software_computer_install"]);
      echo "</td>";
      echo "</tr>";

      echo "<tr class='tab_bg_1'><th colspan='4'>".__('Financial and administrative information').
           "</th></tr>";
      echo "<tr class='tab_bg_1'><td class='center'>".
           __("Add financial information to an item")."</td><td>";
      self::showLogsInterval('purge_infocom_creation', $CFG_GLPI["purge_infocom_creation"]);
      echo "</td>";
      echo "<td colspan='2'></td></tr>";

      echo "<tr class='tab_bg_1'><th colspan='4'>"._n('User', 'Users', 2)."</th></tr>";

      echo "<tr class='tab_bg_1'><td class='center'>".
           __("Add/remove profiles to users")."</td><td>";
      self::showLogsInterval('purge_profile_user', $CFG_GLPI["purge_profile_user"]);
      echo "</td>";
      echo "<td>".__("Add/remove groups to users")."</td><td>";
      self::showLogsInterval('purge_group_user', $CFG_GLPI["purge_group_user"]);
      echo "</td>";
      echo "</tr>";

      echo "<tr class='tab_bg_1'><td class='center'>".
           __("User authentication method changes")."</td><td>";
      self::showLogsInterval('purge_user_auth_changes', $CFG_GLPI["purge_user_auth_changes"]);
      echo "</td>";
      echo "<td class='center'>".__("Deleted user in LDAP directory").
           "</td><td>";
      self::showLogsInterval('purge_userdeletedfromldap', $CFG_GLPI["purge_userdeletedfromldap"]);
      echo "</td>";
      echo "</tr>";

      echo "<tr class='tab_bg_1'><th colspan='4'>"._n('Component', 'Components', 2)."</th></tr>";

      echo "<tr class='tab_bg_1'><td class='center'>".__("Add component")."</td><td>";
      self::showLogsInterval('purge_adddevice', $CFG_GLPI["purge_adddevice"]);
      echo "</td>";
      echo "<td>".__("Update component")."</td><td>";
      self::showLogsInterval('purge_updatedevice', $CFG_GLPI["purge_updatedevice"]);
      echo "</td>";
      echo "</tr>";

      echo "<tr class='tab_bg_1'><td class='center'>".__("Disconnect a component").
           "</td><td>";
      self::showLogsInterval('purge_disconnectdevice', $CFG_GLPI["purge_disconnectdevice"]);
      echo "</td>";
      echo "<td>".__("Connect a component")."</td><td>";
      self::showLogsInterval('purge_connectdevice', $CFG_GLPI["purge_connectdevice"]);
      echo "</td>";
      echo "</tr>";

      echo "<tr class='tab_bg_1'><td class='center'>".__("Delete component").
           "</td><td>";
      self::showLogsInterval('purge_deletedevice', $CFG_GLPI["purge_deletedevice"]);
      echo "</td>";
      echo "<td colspan='2'></td></tr>";

      echo "<tr class='tab_bg_1'><th colspan='4'>".__("All sections")."</th></tr>";

      echo "<tr class='tab_bg_1'><td class='center'>".__("Purge all log entries")."</td><td>";
      self::showLogsInterval('purge_all', $CFG_GLPI["purge_all"]);
      echo "</td>";
      echo "<td colspan='2'></td></tr>";

      echo "<tr class='tab_bg_1'>";
      echo "<td colspan='4' class='center'>";
      echo "<input type='submit' name='update' value=\""._sx('button', 'Save')."\" class='submit' >";
      echo"</td>";
      echo "</tr>";

      echo "</table></div>";
      Html::closeForm();
   }

   /**
    * Show intervals for logs purge
    *
    * @since 9.3
    *
    * @param string $name    Parameter name
    * @param mixed  $value   Parameter value
    * @param array  $options Options
    *
    * @return void
    */
   static function showLogsInterval($name, $value, $options = []) {

      $values = [
         self::DELETE_ALL => __("Delete all"),
         self::KEEP_ALL   => __("Keep all"),
      ];
      for ($i = 1; $i < 121; $i++) {
         $values[$i] = sprintf(
            _n(
               "Delete if older than %s month",
               "Delete if older than %s months",
               $i
            ),
            $i
         );
      }
      $options = array_merge([
         'value'   => $value,
         'display' => false,
         'class'   => 'purgelog_interval'
      ], $options);

      $out = "<div class='{$options['class']}'>";
      $out.= Dropdown::showFromArray($name, $values, $options);
      $out.= "</div>";

      echo $out;
   }

   public function rawSearchOptions() {
      $tab = [];

      $tab[] = [
          'id'   => 'common',
          'name' => __('Characteristics')
      ];

      $tab[] = [
         'id'            => 1,
         'table'         => $this->getTable(),
         'field'         => 'value',
         'name'          => __('Value'),
         'massiveaction' => false
      ];

      return $tab;
   }

   function getLogTypeID() {
      return [$this->getType(), 1];
   }

   public function post_updateItem($history = 1) {
      if (count($this->oldvalues)) {
         foreach ($this->oldvalues as &$value) {
            $value = $this->fields['name'] . ' ' . $value;
         }
         Log::constructHistory($this, $this->oldvalues, $this->fields);
      }
   }

   /**
    * Get the GLPI Config without unsafe keys like passwords and emails (true on $safer)
    *
    * @param boolean $safer do we need to clean more (avoid emails disclosure)
    * @return array of $CFG_GLPI without unsafe keys
    *
    * @since 9.5
    */
   public static function getSafeConfig($safer = false) {
      global $CFG_GLPI;

      $excludedKeys = array_flip(self::$undisclosedFields);
      $safe_config  = array_diff_key($CFG_GLPI, $excludedKeys);

      if ($safer) {
         $excludedKeys = array_flip(self::$saferUndisclosedFields);
         $safe_config = array_diff_key($safe_config, $excludedKeys);
      }

      return $safe_config;
   }
}<|MERGE_RESOLUTION|>--- conflicted
+++ resolved
@@ -2002,7 +2002,8 @@
                  'check'   => 'Symfony\\Component\\Console\\Application' ],
                [ 'name'    => 'scssphp/scssphp',
                  'check'   => 'ScssPhp\ScssPhp\Compiler' ],
-<<<<<<< HEAD
+               [ 'name'    => 'zendframework/zend-mail',
+                 'check'   => 'Zend\\Mail\\Protocol\\Imap' ],
                [ 'name'    => 'symfony/config',
                  'check'   => 'Symfony\\Component\\Config\\FileLocator' ],
                [ 'name'    => 'symfony/dependency-injection',
@@ -2027,10 +2028,6 @@
                  'check'   => 'RunTracy\Middlewares\TracyMiddleware' ],
                [ 'name'    => 'twig/twig',
                  'check'   => 'Twig\Twig'],
-=======
-               [ 'name'    => 'zendframework/zend-mail',
-                 'check'   => 'Zend\\Mail\\Protocol\\Imap' ],
->>>>>>> c28b166e
       ];
       if (Toolbox::canUseCAS()) {
          $deps[] = [
