--- conflicted
+++ resolved
@@ -752,14 +752,9 @@
    /**
     * Check if file of current instance can be viewed from a CommonITILObject.
     *
-<<<<<<< HEAD
     * @global \Glpi\AbstractDatabase $DB
-    * @param integer $tickets_id
-=======
-    * @global DBmysql $DB
     * @param string  $itemtype
     * @param integer $items_id
->>>>>>> de4ba9b9
     * @return boolean
     */
    private function canViewFileFromItilObject($itemtype, $items_id) {
