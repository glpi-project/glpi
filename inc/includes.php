<?php

/**
 * ---------------------------------------------------------------------
 *
 * GLPI - Gestionnaire Libre de Parc Informatique
 *
 * http://glpi-project.org
 *
 * @copyright 2015-2023 Teclib' and contributors.
 * @copyright 2003-2014 by the INDEPNET Development Team.
 * @licence   https://www.gnu.org/licenses/gpl-3.0.html
 *
 * ---------------------------------------------------------------------
 *
 * LICENSE
 *
 * This file is part of GLPI.
 *
 * This program is free software: you can redistribute it and/or modify
 * it under the terms of the GNU General Public License as published by
 * the Free Software Foundation, either version 3 of the License, or
 * (at your option) any later version.
 *
 * This program is distributed in the hope that it will be useful,
 * but WITHOUT ANY WARRANTY; without even the implied warranty of
 * MERCHANTABILITY or FITNESS FOR A PARTICULAR PURPOSE.  See the
 * GNU General Public License for more details.
 *
 * You should have received a copy of the GNU General Public License
 * along with this program.  If not, see <https://www.gnu.org/licenses/>.
 *
 * ---------------------------------------------------------------------
 */

<<<<<<< HEAD
=======
use Glpi\Http\Firewall;
use Glpi\Toolbox\Sanitizer;

>>>>>>> 1b0d4c09
if (!defined('GLPI_ROOT')) {
    define('GLPI_ROOT', dirname(__DIR__));
}

include_once GLPI_ROOT . '/inc/based_config.php';

// Init Timer to compute time of display
$TIMER_DEBUG = new Timer();
$TIMER_DEBUG->start();
\Glpi\Debug\Profiler::getInstance()->start('php_request');


/// TODO try to remove them if possible
include_once(GLPI_ROOT . "/inc/db.function.php");

// Standard includes
include_once(GLPI_ROOT . "/inc/config.php");

// Security of PHP_SELF
$_SERVER['PHP_SELF'] = Html::cleanParametersURL($_SERVER['PHP_SELF']);

if (!isCommandLine()) {
    $firewall = new Firewall($CFG_GLPI['root_doc']);
    $firewall->applyStrategy($_SERVER['PHP_SELF'], $SECURITY_STRATEGY ?? null);
}

// Load Language file
Session::loadLanguage();

if (
    isset($_SESSION['glpi_use_mode'])
    && ($_SESSION['glpi_use_mode'] == Session::DEBUG_MODE)
) {
    // Start the debug profile
    $profile = \Glpi\Debug\Profile::getCurrent();
    $SQL_TOTAL_REQUEST    = 0;
    $DEBUG_SQL = [
        'queries' => [],
        'errors'  => [],
        'times'   => [],
    ];
}

// Mark if Header is loaded or not :
$HEADER_LOADED = false;
$FOOTER_LOADED = false;
if (isset($AJAX_INCLUDE)) {
    $HEADER_LOADED = true;
}

/* On startup, register all plugins configured for use. */
if (!isset($PLUGINS_INCLUDED)) {
   // PLugin already included
    $PLUGINS_INCLUDED = 1;
    $PLUGINS_EXCLUDED = isset($PLUGINS_EXCLUDED) ? $PLUGINS_EXCLUDED : [];
    $plugin = new Plugin();
    $plugin->init(true, $PLUGINS_EXCLUDED);
}

if (!isset($_SESSION["MESSAGE_AFTER_REDIRECT"])) {
    $_SESSION["MESSAGE_AFTER_REDIRECT"] = [];
}

// Manage force tab
if (isset($_REQUEST['forcetab'])) {
    if (preg_match('/\/plugins\/([a-zA-Z]+)\/front\/([a-zA-Z]+).form.php/', $_SERVER['PHP_SELF'], $matches)) {
        $itemtype = 'plugin' . $matches[1] . $matches[2];
        Session::setActiveTab($itemtype, $_REQUEST['forcetab']);
    } else if (preg_match('/([a-zA-Z]+).form.php/', $_SERVER['PHP_SELF'], $matches)) {
        $itemtype = $matches[1];
        Session::setActiveTab($itemtype, $_REQUEST['forcetab']);
    } else if (preg_match('/\/plugins\/([a-zA-Z]+)\/front\/([a-zA-Z]+).php/', $_SERVER['PHP_SELF'], $matches)) {
        $itemtype = 'plugin' . $matches[1] . $matches[2];
        Session::setActiveTab($itemtype, $_REQUEST['forcetab']);
    } else if (preg_match('/([a-zA-Z]+).php/', $_SERVER['PHP_SELF'], $matches)) {
        $itemtype = $matches[1];
        Session::setActiveTab($itemtype, $_REQUEST['forcetab']);
    }
}
// Manage tabs
if (isset($_REQUEST['glpi_tab']) && isset($_REQUEST['itemtype'])) {
    Session::setActiveTab($_REQUEST['itemtype'], $_REQUEST['glpi_tab']);
}
// Override list-limit if choosen
if (isset($_REQUEST['glpilist_limit'])) {
    $_SESSION['glpilist_limit'] = $_REQUEST['glpilist_limit'];
}

// Security : check CSRF token
if (!isAPI() && isset($_POST) && is_array($_POST) && count($_POST)) {
    if (preg_match(':' . $CFG_GLPI['root_doc'] . '(/(plugins|marketplace)/[^/]*|)/ajax/:', $_SERVER['REQUEST_URI']) === 1) {
       // Keep CSRF token as many AJAX requests may be made at the same time.
       // This is due to the fact that read operations are often made using POST method (see #277).
        define('GLPI_KEEP_CSRF_TOKEN', true);

       // For AJAX requests, check CSRF token located into "X-Glpi-Csrf-Token" header.
        Session::checkCSRF(['_glpi_csrf_token' => $_SERVER['HTTP_X_GLPI_CSRF_TOKEN'] ?? '']);
    } else {
        Session::checkCSRF($_POST);
    }
}
// SET new global Token
$CURRENTCSRFTOKEN = '';

// Manage profile change
if (isset($_REQUEST["force_profile"]) && ($_SESSION['glpiactiveprofile']['id'] ?? -1) != $_REQUEST["force_profile"]) {
    if (isset($_SESSION['glpiprofiles'][$_REQUEST["force_profile"]])) {
        Session::changeProfile($_REQUEST["force_profile"]);
    }
}

// Manage entity change
if (isset($_REQUEST["force_entity"]) && ($_SESSION["glpiactive_entity"] ?? -1) != $_REQUEST["force_entity"]) {
    Session::changeActiveEntities($_REQUEST["force_entity"], true);
}

// The user's current groups are stored in his session
// If there was any change regarding groups membership and/or configuration, we
// need to reset the data stored in his session
$last_group_change = $GLPI_CACHE->get('last_group_change');
if (
    isset($_SESSION['glpigroups'])
    && ($_SESSION['glpigroups_cache_date'] ?? "") < $last_group_change
) {
    Session::loadGroups();
}<|MERGE_RESOLUTION|>--- conflicted
+++ resolved
@@ -33,12 +33,8 @@
  * ---------------------------------------------------------------------
  */
 
-<<<<<<< HEAD
-=======
 use Glpi\Http\Firewall;
-use Glpi\Toolbox\Sanitizer;
 
->>>>>>> 1b0d4c09
 if (!defined('GLPI_ROOT')) {
     define('GLPI_ROOT', dirname(__DIR__));
 }
