--- conflicted
+++ resolved
@@ -100,16 +100,9 @@
 if (!isset($PLUGINS_INCLUDED)) {
    // PLugin already included
    $PLUGINS_INCLUDED = 1;
-<<<<<<< HEAD
-
+   $PLUGINS_EXCLUDED = isset($PLUGINS_EXCLUDED) ? $PLUGINS_EXCLUDED : [];
    $plugin = new Plugin();
-   $plugin->init(true);
-=======
-   $PLUGINS_EXCLUDED = isset($PLUGINS_EXCLUDED) ? $PLUGINS_EXCLUDED : [];
-   $LOADED_PLUGINS   = [];
-   $plugin           = new Plugin();
    $plugin->init(true, $PLUGINS_EXCLUDED);
->>>>>>> d016c8e0
 }
 
 
