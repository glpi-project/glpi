--- conflicted
+++ resolved
@@ -34,13 +34,9 @@
    die("Sorry. You can't access this file directly");
 }
 
-<<<<<<< HEAD
-=======
-use LitEmoji\LitEmoji;
 use Laminas\Mail\Address;
 use Laminas\Mail\Header\AbstractAddressList;
 use Laminas\Mail\Storage\Message;
->>>>>>> cbd3e1e9
 use Laminas\Mime\Mime as Laminas_Mime;
 use LitEmoji\LitEmoji;
 
@@ -1391,18 +1387,10 @@
          }
       }
 
-<<<<<<< HEAD
-         // secu on subject setting
-         try {
-            $subject = $message->getHeader('subject')->getFieldValue();
-         } catch (\Laminas\Mail\Storage\Exception\InvalidArgumentException $e) {
-            $subject = '';
-         }
-=======
       // secu on subject setting
       try {
          $subject = $message->getHeader('subject')->getFieldValue();
-      } catch (Laminas\Mail\Storage\Exception\InvalidArgumentException $e) {
+      } catch (\Laminas\Mail\Storage\Exception\InvalidArgumentException $e) {
          $subject = '';
       }
 
@@ -1416,7 +1404,6 @@
          'ccs'        => $ccs,
          'date'       => $date
       ];
->>>>>>> cbd3e1e9
 
       if (isset($message->references)) {
          if ($reference = $message->getHeader('references')) {
