<?php
/**
 * ---------------------------------------------------------------------
 * GLPI - Gestionnaire Libre de Parc Informatique
 * Copyright (C) 2015-2018 Teclib' and contributors.
 *
 * http://glpi-project.org
 *
 * based on GLPI - Gestionnaire Libre de Parc Informatique
 * Copyright (C) 2003-2014 by the INDEPNET Development Team.
 *
 * ---------------------------------------------------------------------
 *
 * LICENSE
 *
 * This file is part of GLPI.
 *
 * GLPI is free software; you can redistribute it and/or modify
 * it under the terms of the GNU General Public License as published by
 * the Free Software Foundation; either version 2 of the License, or
 * (at your option) any later version.
 *
 * GLPI is distributed in the hope that it will be useful,
 * but WITHOUT ANY WARRANTY; without even the implied warranty of
 * MERCHANTABILITY or FITNESS FOR A PARTICULAR PURPOSE.  See the
 * GNU General Public License for more details.
 *
 * You should have received a copy of the GNU General Public License
 * along with GLPI. If not, see <http://www.gnu.org/licenses/>.
 * ---------------------------------------------------------------------
 */

if (!defined('GLPI_ROOT')) {
   die("Sorry. You can't access this file directly");
}

use LitEmoji\LitEmoji;

/**
 * MailCollector class
 *
 * Merge with collect GLPI system after big modification in it
 *
 * modif and debug by  INDEPNET Development Team.
 * Original class ReceiveMail 1.0 by Mitul Koradia Created: 01-03-2006
 * Description: Reciving mail With Attechment
 * Email: mitulkoradia@gmail.com
**/
class MailCollector  extends CommonDBTM {

   // Specific one
   /// working charset of the mail
   public $charset         = "";
   /// IMAP / POP connection
   public $marubox         = '';
   /// UID of the current message
   public $uid             = -1;
   /// structure used to store the mail structure
   public $structure       = false;
   /// structure used to store files attached to a mail
   public $files;
   /// structure used to store alt files attached to a mail
   public $altfiles;
   /// Tag used to recognize embedded images of a mail
   public $tags;
   /// Message to add to body to build ticket
   public $addtobody;
   /// Number of fetched emails
   public $fetch_emails    = 0;
   /// Maximum number of emails to fetch : default to 10
   public $maxfetch_emails = 10;
   /// array of indexes -> uid for messages
   public $messages_uid    = [];
   /// Max size for attached files
   public $filesize_max    = 0;
   /// Body converted
   public $body_converted  = false;

   protected $twig_compat = true;
   private $docollect     = false;

   /**
    * Flag that tells wheter the body is in HTML format or not.
    * @var string
    */
   private $body_is_html   = false;

   public $dohistory       = true;

   static $rightname       = 'config';

   // Destination folder
   const REFUSED_FOLDER  = 'refused';
   const ACCEPTED_FOLDER = 'accepted';

   // Values for requester_field
   const REQUESTER_FIELD_FROM = 0;
   const REQUESTER_FIELD_REPLY_TO = 1;

   public function __construct() {
      $this->mapped_fields = [
        'server' => [
            'host'
        ]
      ];
      parent::__construct();
   }

   static function getTypeName($nb = 0) {
      return _n('Receiver', 'Receivers', $nb);
   }


   static function canCreate() {
      return static::canUpdate();
   }


   static function canPurge() {
      return static::canUpdate();
   }


   static function getAdditionalMenuOptions() {
      global $router;

      if (static::canView()) {
         $page = 'front/notimportedemail.php';
         if ($router !== null) {
            $page = $router->pathFor('list', ['itemtype' => 'NotImportedEmail']);
         }
         return [
            'notimportedemail' => [
               'links' => [
                  'search' => $page
               ]
            ]
         ];
         return $options;
      }
      return false;
   }


   static function getExtraLinks() {
      $links = [];
      if (static::canView()) {
         $links[] = [
             'icon'  => 'envelope',
             'title' => NotImportedEmail::getTypeName(),
             'uri'   => NotImportedEmail::getSearchURL(false)
         ];
      }
      if (count($links)) {
         return $links;
      }
      return false;
   }

   function post_getEmpty() {
      global $CFG_GLPI;

      $this->fields['filesize_max'] = $CFG_GLPI['default_mailcollector_filesize_max'];
      $this->fields['is_active']    = 1;
   }

   public function prepareInput(array $input, $mode = 'add') :array {
      if ('add' === $mode && !isset($input['name']) || empty($input['name'])) {
         Session::addMessageAfterRedirect(__('Invalid email address'), false, ERROR);
      }

      if (isset($input["passwd"])) {
         if (empty($input["passwd"])) {
            unset($input["passwd"]);
         } else {
            $input["passwd"] = Toolbox::encrypt($input["passwd"], GLPIKEY);
         }
      }

      if (isset($input['mail_server']) && !empty($input['mail_server'])) {
         $input["host"] = Toolbox::constructMailServerConfig($input);
      }

      if (isset($input['name']) && !NotificationMailing::isUserAddressValid($input['name'])) {
         Session::addMessageAfterRedirect(__('Invalid email address'), false, ERROR);
      }

      if (isset($input['_docollect'])) {
         unset($input['_docollect']);
         $this->docollect = true;
      }

      return $input;
   }

   function prepareInputForUpdate($input) {
      $input = $this->prepareInput($input, 'update');

      if (isset($input["_blank_passwd"]) && $input["_blank_passwd"]) {
         $input['passwd'] = '';
      }

      return $input;
   }


   function prepareInputForAdd($input) {
      $input = $this->prepareInput($input, 'add');
      return $input;
   }


   /**
    * Display the list of folder for current connections
    *
    * @since 9.3.1
    *
    * @param string $input_id dom id where to insert folder name
    *
    * @return void
    */
   function displayFoldersList($input_id = "") {
      $this->connect();

      if (!is_resource($this->marubox)) {
         echo __('Connection errors');

         return false;
      }

      $folders = imap_list($this->marubox, $this->fields['host'], '*');
      if (is_array($folders)) {
         echo "<ul class='select_folder'>";
         foreach ($folders as $folder) {
            if (preg_match("/}/i", $folder)) {
               $arr = explode('}', $folder);
            }
            if (preg_match("/]/i", $folder)) {
               $arr = explode(']/', $folder);
            }
            $folder = trim(stripslashes($arr[1]));
            echo "<li class='pointer' data-input-id='$input_id'>
                     <i class='fa fa-folder'></i>&nbsp;
                     <span class='folder-name'>".imap_mutf7_to_utf8($folder)."</span>
                  </li>";
         }
         echo "</ul>";
      } else if (!empty($this->fields['server_mailbox'])) {
         echo "<ul class='select_folder'>";
         echo "<li>";
         echo sprintf(
            __("No child found for folder '%s'."),
            Html::entities_deep($this->fields['server_mailbox'])
         );
         echo "</li>";
         echo "</ul>";
      }
   }


   function showGetMessageForm($ID) {

      echo "<br><br><div class='center'>";
      echo "<form name='form' method='post' action='".Toolbox::getItemTypeFormURL(__CLASS__)."'>";
      echo "<table class='tab_cadre'>";
      echo "<tr class='tab_bg_2'><td class='center'>";
      echo "<input type='submit' name='get_mails' value=\""._sx('button', 'Get email tickets now').
             "\" class='submit'>";
      echo "<input type='hidden' name='id' value='$ID'>";
      echo "</td></tr>";
      echo "</table>";
      Html::closeForm();
      echo "</div>";
   }


   function rawSearchOptions() {
      $tab = [];

      $tab[] = [
         'id'                 => 'common',
         'name'               => __('Characteristics')
      ];

      $tab[] = [
         'id'                 => '1',
         'table'              => $this->getTable(),
         'field'              => 'name',
         'name'               => __('Name'),
         'datatype'           => 'itemlink',
         'massiveaction'      => false
      ];

      $tab[] = [
         'id'                 => '2',
         'table'              => $this->getTable(),
         'field'              => 'is_active',
         'name'               => __('Active'),
         'datatype'           => 'bool'
      ];

      $tab[] = [
         'id'                 => '3',
         'table'              => $this->getTable(),
         'field'              => 'host',
         'name'               => __('Connection string'),
         'massiveaction'      => false,
         'datatype'           => 'string'
      ];

      $tab[] = [
         'id'                 => '4',
         'table'              => $this->getTable(),
         'field'              => 'login',
         'name'               => __('Login'),
         'massiveaction'      => false,
         'datatype'           => 'string'
      ];

      $tab[] = [
         'id'                 => '5',
         'table'              => $this->getTable(),
         'field'              => 'filesize_max',
         'name'               => __('Maximum size of each file imported by the mails receiver'),
         'datatype'           => 'integer'
      ];

      $tab[] = [
         'id'                 => '16',
         'table'              => $this->getTable(),
         'field'              => 'comment',
         'name'               => __('Comments'),
         'datatype'           => 'text'
      ];

      $tab[] = [
         'id'                 => '19',
         'table'              => $this->getTable(),
         'field'              => 'date_mod',
         'name'               => __('Last update'),
         'datatype'           => 'datetime',
         'massiveaction'      => false
      ];

      $tab[] = [
         'id'                 => '20',
         'table'              => $this->getTable(),
         'field'              => 'accepted',
         'name'               => __('Accepted mail archive folder (optional)'),
         'datatype'           => 'string'
      ];

      $tab[] = [
         'id'                 => '21',
         'table'              => $this->getTable(),
         'field'              => 'refused',
         'name'               => __('Refused mail archive folder (optional)'),
         'datatype'           => 'string'
      ];

      $tab[] = [
         'id'                 => '22',
         'table'              => $this->getTable(),
         'field'              => 'errors',
         'name'               => __('Connection errors'),
         'datatype'           => 'integer'
      ];

      return $tab;
   }


   /**
    * @param $emails_ids   array
    * @param $action                (default 0)
    * @param $entity                (default 0)
   **/
   function deleteOrImportSeveralEmails($emails_ids = [], $action = 0, $entity = 0) {
      global $DB;

      $query = [
         'FROM'   => NotImportedEmail::getTable(),
         'WHERE'  => [
            'id' => $emails_ids,
         ],
         'ORDER'  => 'mailcollectors_id'
      ];

      $todelete = [];
      foreach ($DB->request($query) as $data) {
         $todelete[$data['mailcollectors_id']][$data['messageid']] = $data;
      }

      foreach ($todelete as $mailcollector_id => $rejected) {
         $collector = new self();
         if ($collector->getFromDB($mailcollector_id)) {
            // Use refused folder in connection string
            $connect_config = Toolbox::parseMailServerConnectString($collector->fields['host']);
            $collector->fields['host'] = Toolbox::constructMailServerConfig(
               [
                  'mail_server'   => $connect_config['address'],
                  'server_port'   => $connect_config['port'],
                  'server_type'   => !empty($connect_config['type']) ? '/' . $connect_config['type'] : '',
                  'server_ssl'    => $connect_config['ssl'] ? '/ssl' : '',
                  'server_cert'   => $connect_config['validate-cert'] ? '/validate-cert' : '/novalidate-cert',
                  'server_tls'    => $connect_config['tls'] ? '/tls' : '',
                  'server_rsh'    => $connect_config['norsh'] ? '/norsh' : '',
                  'server_secure' => $connect_config['secure'] ? '/secure' : '',
                  'server_debug'  => $connect_config['debug'] ? '/debug' : '',

                  'server_mailbox' => $collector->fields[self::REFUSED_FOLDER],
               ]
            );

            $collector->uid          = -1;
            $collector->fetch_emails = 0;
            //Connect to the Mail Box
            $collector->connect();
            // Get Total Number of Unread Email in mail box
            $tot = $collector->getTotalMails(); //Total Mails in Inbox Return integer value

            for ($i=1; $i<=$tot; $i++) {
               $uid = imap_uid($collector->marubox, $i);
               $head = $collector->getHeaders($uid);
               if (isset($rejected[$head['message_id']])) {
                  if ($action == 1) {
                     $tkt = [];
                     $tkt = $collector->buildTicket($uid, ['mailgates_id' => $mailcollector_id,
                                                           'play_rules'   => false]);
                     $tkt['_users_id_requester'] = $rejected[$head['message_id']]['users_id'];
                     $tkt['entities_id']         = $entity;

                     if (!isset($tkt['tickets_id'])) {
                        // New ticket case
                        $ticket = new Ticket();
                        $ticket->add($tkt);
                     } else {
                        // Followup case
                        $fup = new ITILFollowup();

                        $fup_input = $tkt;
                        $fup_input['itemtype'] = Ticket::class;
                        $fup_input['items_id'] = $fup_input['tickets_id'];

                        $fup->add($fup_input);
                     }

                     $folder = self::ACCEPTED_FOLDER;
                  } else {
                     $folder = self::REFUSED_FOLDER;
                  }
                  //Delete email
                  if ($collector->deleteMails($uid, $folder)) {
                     $rejectedmail = new NotImportedEmail();
                     $rejectedmail->delete(['id' => $rejected[$head['message_id']]['id']]);
                  }
                  // Unset managed
                  unset($rejected[$head['message_id']]);
               }
            }

            // Email not present in mailbox
            if (count($rejected)) {
               $clean = [
                  '<' => '',
                  '>' => ''
               ];
               foreach ($rejected as $id => $data) {
                  if ($action == 1) {
                     Session::addMessageAfterRedirect(
                        sprintf(
                           __('Email %s not found. Impossible import.'),
                           strtr($id, $clean)
                        ),
                        false,
                        ERROR
                     );
                  } else { // Delete data in notimportedemail table
                     $rejectedmail = new NotImportedEmail();
                     $rejectedmail->delete(['id' => $data['id']]);
                  }
               }
            }
            imap_expunge($collector->marubox);
            $collector->closeMailbox();
         }
      }
   }


   /**
    * Do collect
    *
    * @param $display display messages in MessageAfterRedirect or just return error (default 0)
    *
    * @return string|void
   **/
   function collect($display = 0) {
      global $CFG_GLPI;

      $mailgateID         = $this->fields['id'];
      $this->uid          = -1;
      $this->fetch_emails = 0;
      //Connect to the Mail Box
      $this->connect();
      $rejected = new NotImportedEmail();

      // Clean from previous collect (from GUI, cron already truncate the table)
      $rejected->deleteByCriteria(['mailcollectors_id' => $this->fields['id']]);

      if ($this->marubox) {
         // Get Total Number of Unread Email in mail box
         $tot         = $this->getTotalMails(); //Total Mails in Inbox Return integer value
         $error       = 0;
         $refused     = 0;
         $blacklisted = 0;

         //get messages id
         for ($i=1; ($i <= $tot); $i++) {
            $this->messages_uid[$i] = imap_uid($this->marubox, $i);
         }

         for ($i=1; ($i <= $tot) && ($this->fetch_emails < $this->maxfetch_emails); $i++) {
            $uid = $this->messages_uid[$i];
            $tkt = $this->buildTicket($uid, ['mailgates_id' => $mailgateID,
                                             'play_rules'   => true]);

            $rejinput                      = [];
            $rejinput['mailcollectors_id'] = $mailgateID;
            if (!$tkt['_blacklisted']) {
               $rejinput['from']              = $tkt['_head'][$this->getRequesterField()];
               $rejinput['to']                = $tkt['_head']['to'];
               $rejinput['users_id']          = $tkt['_users_id_requester'];
               $rejinput['subject']           = $this->cleanSubject($tkt['_head']['subject']);
               $rejinput['messageid']         = $tkt['_head']['message_id'];
            }
            $rejinput['date']              = $_SESSION["glpi_currenttime"];

            $is_user_anonymous = !(isset($tkt['_users_id_requester'])
                                    && ($tkt['_users_id_requester'] > 0));
            $is_supplier_anonymous = !(isset($tkt['_supplier_email'])
                                       && $tkt['_supplier_email']);

            if (isset($tkt['_blacklisted']) && $tkt['_blacklisted']) {
               $this->deleteMails($uid, self::REFUSED_FOLDER);
               $blacklisted++;
            } else if (isset($tkt['_refuse_email_with_response'])) {
               $this->deleteMails($uid, self::REFUSED_FOLDER);
               $refused++;
               $this->sendMailRefusedResponse($tkt['_head'][$this->getRequesterField()], $tkt['name']);

            } else if (isset($tkt['_refuse_email_no_response'])) {
               $this->deleteMails($uid, self::REFUSED_FOLDER);
               $refused++;

            } else if (isset($tkt['entities_id'])
                        && !isset($tkt['tickets_id'])
                        && ($CFG_GLPI["use_anonymous_helpdesk"]
                           || !$is_user_anonymous
                           || !$is_supplier_anonymous)) {

               // New ticket case
               $ticket = new Ticket();

               if (!$CFG_GLPI["use_anonymous_helpdesk"]
                     && !Profile::haveUserRight($tkt['_users_id_requester'],
                                                Ticket::$rightname,
                                                CREATE,
                                                $tkt['entities_id'])) {
                  $this->deleteMails($uid, self::REFUSED_FOLDER);
                  $refused++;
                  $rejinput['reason'] = NotImportedEmail::NOT_ENOUGH_RIGHTS;
                  $rejected->add($rejinput);
               } else if ($ticket->add($tkt)) {
                  $this->deleteMails($uid, self::ACCEPTED_FOLDER);
               } else {
                  $error++;
                  $rejinput['reason'] = NotImportedEmail::FAILED_OPERATION;
                  $rejected->add($rejinput);
               }

            } else if (isset($tkt['tickets_id'])
                        && ($CFG_GLPI['use_anonymous_followups'] || !$is_user_anonymous)) {

<<<<<<< HEAD
               // Followup case
               $ticket = new Ticket();
               $fup = new ITILFollowup();
=======
               } else if (isset($tkt['tickets_id'])
                          && ($CFG_GLPI['use_anonymous_followups'] || !$is_user_anonymous)) {

                  // Followup case
                  $ticket = new Ticket();
                  $ticketExist = $ticket->getFromDB($tkt['tickets_id']);
                  $fup = new ITILFollowup();

                  $fup_input = $tkt;
                  $fup_input['itemtype'] = Ticket::class;
                  $fup_input['items_id'] = $fup_input['tickets_id'];
                  unset($fup_input['tickets_id']);

                  if ($ticketExist && Entity::getUsedConfig(
                        'suppliers_as_private',
                        $ticket->fields['entities_id']
                     )) {
                     // Get suppliers matching the from email
                     $suppliers = Supplier::getSuppliersByEmail(
                        $rejinput['from']
                     );

                     foreach ($suppliers as $supplier) {
                        // If the supplier is assigned to this ticket then
                        // the followup must be private
                        if ($ticket->isSupplier(
                              CommonITILActor::ASSIGN,
                              $supplier['id'])
                           ) {
                           $fup_input['is_private'] = true;
                           break;
                        }
                     }
                  }

                  if (!$ticketExist) {
                     $error++;
                     $rejinput['reason'] = NotImportedEmail::FAILED_OPERATION;
                     $rejected->add($rejinput);
                  } else if (!$CFG_GLPI['use_anonymous_followups']
                             && !$ticket->canUserAddFollowups($tkt['_users_id_requester'])) {
                     $this->deleteMails($uid, self::REFUSED_FOLDER);
                     $refused++;
                     $rejinput['reason'] = NotImportedEmail::NOT_ENOUGH_RIGHTS;
                     $rejected->add($rejinput);
                  } else if ($fup->add($fup_input)) {
                     $this->deleteMails($uid, self::ACCEPTED_FOLDER);
                  } else {
                     $error++;
                     $rejinput['reason'] = NotImportedEmail::FAILED_OPERATION;
                     $rejected->add($rejinput);
                  }
>>>>>>> ed625dce

               $fup_input = $tkt;
               $fup_input['itemtype'] = Ticket::class;
               $fup_input['items_id'] = $fup_input['tickets_id'];
               unset($fup_input['tickets_id']);

               if (!$ticket->getFromDB($tkt['tickets_id'])) {
                  $error++;
                  $rejinput['reason'] = NotImportedEmail::FAILED_OPERATION;
                  $rejected->add($rejinput);
               } else if (!$CFG_GLPI['use_anonymous_followups']
                           && !$ticket->canUserAddFollowups($tkt['_users_id_requester'])) {
                  $this->deleteMails($uid, self::REFUSED_FOLDER);
                  $refused++;
                  $rejinput['reason'] = NotImportedEmail::NOT_ENOUGH_RIGHTS;
                  $rejected->add($rejinput);
               } else if ($fup->add($fup_input)) {
                  $this->deleteMails($uid, self::ACCEPTED_FOLDER);
               } else {
                  $error++;
                  $rejinput['reason'] = NotImportedEmail::FAILED_OPERATION;
                  $rejected->add($rejinput);
               }

            } else {
               if (!$tkt['_users_id_requester']) {
                  $rejinput['reason'] = NotImportedEmail::USER_UNKNOWN;

               } else {
                  $rejinput['reason'] = NotImportedEmail::MATCH_NO_RULE;
               }
               $refused++;
               $rejected->add($rejinput);
               $this->deleteMails($uid, self::REFUSED_FOLDER);
            }
            $this->fetch_emails++;
         }
         imap_expunge($this->marubox);
         $this->closeMailbox();   //Close Mail Box

         //TRANS: %1$d, %2$d, %3$d, %4$d and %5$d are number of messages
         $msg = sprintf(
            __('Number of messages: available=%1$d, retrieved=%2$d, refused=%3$d, errors=%4$d, blacklisted=%5$d'),
            $tot,
            $this->fetch_emails,
            $refused,
            $error,
            $blacklisted
         );
         if ($display) {
            Session::addMessageAfterRedirect($msg, false, ($error ? ERROR : INFO));
         } else {
            return $msg;
         }

      } else {
         $msg = __('Could not connect to mailgate server');
         if ($display) {
            Session::addMessageAfterRedirect($msg, false, ERROR);
            GlpiNetwork::addErrorMessageAfterRedirect();
         } else {
            return $msg;
         }
      }
   }


   /**
    * Builds and returns the main structure of the ticket to be created
    *
    * @param string $uid     UID of the message
    * @param array  $options Possible options
    *
    * @return array ticket fields
    */
   function buildTicket($uid, $options = []) {
      global $CFG_GLPI;

      $play_rules = (isset($options['play_rules']) && $options['play_rules']);
      $head       = $this->getHeaders($uid); // Get Header Info Return Array Of Headers
                                           // **Key Are (subject,to,toOth,toNameOth,from,fromName)
      $tkt                 = [];
      $tkt['_blacklisted'] = false;
      // For RuleTickets
      $tkt['_mailgate']    = $options['mailgates_id'];

      // Use mail date if it's defined
      if ($this->fields['use_mail_date'] && isset($head['date'])) {
         $tkt['date'] = $head['date'];
      }

      // Detect if it is a mail reply
      $glpi_message_match = "/GLPI-([0-9]+)\.[0-9]+\.[0-9]+@\w*/";

      // Check if email not send by GLPI : if yes -> blacklist
      if (!isset($head['message_id'])
          || preg_match($glpi_message_match, $head['message_id'], $match)) {
         $tkt['_blacklisted'] = true;
         return $tkt;
      }
      // manage blacklist
      $blacklisted_emails   = Blacklist::getEmails();
      // Add name of the mailcollector as blacklisted
      $blacklisted_emails[] = $this->fields['name'];
      if (Toolbox::inArrayCaseCompare($head['from'], $blacklisted_emails)) {
         $tkt['_blacklisted'] = true;
         return $tkt;
      }

      // max size = 0 : no import attachments
      if ($this->fields['filesize_max'] > 0) {
         if (is_writable(GLPI_TMP_DIR)) {
            $tkt['_filename'] = $this->getAttached($uid, GLPI_TMP_DIR."/", $this->fields['filesize_max']);
            $tkt['_tag']      = $this->tags;
         } else {
            //TRANS: %s is a directory
            Toolbox::logInFile('mailgate', sprintf(__('%s is not writable'), GLPI_TMP_DIR."/"));
         }
      }

      //  Who is the user ?
      $tkt['_users_id_requester']                              = User::getOrImportByEmail($head[$this->getRequesterField()]);
      $tkt["_users_id_requester_notif"]['use_notification'][0] = 1;
      // Set alternative email if user not found / used if anonymous mail creation is enable
      if (!$tkt['_users_id_requester']) {
         $tkt["_users_id_requester_notif"]['alternative_email'][0] = $head[$this->getRequesterField()];
      }

      // Fix author of attachment
      // Move requester to author of followup
      $tkt['users_id'] = $tkt['_users_id_requester'];

      // Add to and cc as additional observer if user found
      if (count($head['ccs'])) {
         foreach ($head['ccs'] as $cc) {
            if (($cc != $head[$this->getRequesterField()])
                && !Toolbox::inArrayCaseCompare($cc, $blacklisted_emails) // not blacklisted emails
                && (($tmp = User::getOrImportByEmail($cc)) > 0)) {
               $nb = (isset($tkt['_users_id_observer']) ? count($tkt['_users_id_observer']) : 0);
               $tkt['_users_id_observer'][$nb] = $tmp;
               $tkt['_users_id_observer_notif']['use_notification'][$nb] = 1;
               $tkt['_users_id_observer_notif']['alternative_email'][$nb] = $cc;
            }
         }
      }

      if (count($head['tos'])) {
         foreach ($head['tos'] as $to) {
            if (($to != $head[$this->getRequesterField()])
                && !Toolbox::inArrayCaseCompare($to, $blacklisted_emails) // not blacklisted emails
                && (($tmp = User::getOrImportByEmail($to)) > 0)) {
                   $nb = (isset($tkt['_users_id_observer']) ? count($tkt['_users_id_observer']) : 0);
                   $tkt['_users_id_observer'][$nb] = $tmp;
                   $tkt['_users_id_observer_notif']['use_notification'][$nb] = 1;
                   $tkt['_users_id_observer_notif']['alternative_email'][$nb] = $to;
            }
         }
      }

      // Auto_import
      $tkt['_auto_import']           = 1;
      // For followup : do not check users_id = login user
      $tkt['_do_not_check_users_id'] = 1;
      $body                          = $this->getBody($uid);

      // Do it before using charset variable
      $head['subject']               = $this->decodeMimeString($head['subject']);
      $tkt['_head']                  = $head;

      if (!empty($this->charset)
          && !$this->body_converted
          && mb_detect_encoding($body) != 'UTF-8') {
         $body                 = Toolbox::encodeInUtf8($body, $this->charset);
         $this->body_converted = true;
      }

      if (!Toolbox::seems_utf8($body)) {
         $tkt['content'] = Toolbox::encodeInUtf8($body);
      } else {
         $tkt['content'] = $body;
      }

      // prepare match to find ticket id in headers
      // pattern: GLPI-{itemtype}-{items_id}
      // ex: GLPI-Ticket-26739
      $ref_match = "/GLPI-[A-Z]\w+-([0-9]+)/";

      // See In-Reply-To field
      if (isset($head['in_reply_to'])) {
         if (preg_match($ref_match, $head['in_reply_to'], $match)) {
            $tkt['tickets_id'] = intval($match[1]);
         }
      }

      // See in References
      if (!isset($tkt['tickets_id'])
          && isset($head['references'])) {
         if (preg_match($ref_match, $head['references'], $match)) {
            $tkt['tickets_id'] = intval($match[1]);
         }
      }

      // See in title
      if (!isset($tkt['tickets_id'])
          && preg_match('/\[.+#(\d+)\]/', $head['subject'], $match)) {
         $tkt['tickets_id'] = intval($match[1]);
      }

      $tkt['_supplier_email'] = false;
      // Found ticket link
      if (isset($tkt['tickets_id'])) {
         // it's a reply to a previous ticket
         $job = new Ticket();
         $tu  = new Ticket_User();
         $st  = new Supplier_Ticket();

         // Check if ticket  exists and users_id exists in GLPI
         if ($job->getFromDB($tkt['tickets_id'])
             && ($job->fields['status'] != CommonITILObject::CLOSED)
             && ($CFG_GLPI['use_anonymous_followups']
                 || ($tkt['_users_id_requester'] > 0)
                 || $tu->isAlternateEmailForITILObject($tkt['tickets_id'], $head[$this->getRequesterField()])
                 || ($tkt['_supplier_email'] = $st->isSupplierEmail($tkt['tickets_id'],
                                                                    $head[$this->getRequesterField()])))) {

            if ($tkt['_supplier_email']) {
               $tkt['content'] = sprintf(__('From %s'), $head[$this->getRequesterField()])."\n\n".$tkt['content'];
            }

            $header_tag      = NotificationTargetTicket::HEADERTAG;
            $header_pattern  = $header_tag . '.*' . $header_tag;
            $footer_tag      = NotificationTargetTicket::FOOTERTAG;
            $footer_pattern  = $footer_tag . '.*' . $footer_tag;

            $has_header_line = preg_match('/' . $header_pattern . '/s', $tkt['content']);
            $has_footer_line = preg_match('/' . $footer_pattern . '/s', $tkt['content']);

            if ($has_header_line && $has_footer_line) {
               // Strip all contents between header and footer line
               $tkt['content'] = preg_replace(
                  '/' . $header_pattern . '.*' . $footer_pattern . '/s',
                  '',
                  $tkt['content']
               );
            } else if ($has_header_line) {
               // Strip all contents between header line and end of message
               $tkt['content'] = preg_replace(
                  '/' . $header_pattern . '.*$/s',
                  '',
                  $tkt['content']
               );
            } else if ($has_footer_line) {
               // Strip all contents between begin of message and footer line
               $tkt['content'] = preg_replace(
                  '/^.*' . $footer_pattern . '/s',
                  '',
                  $tkt['content']
               );
            }
         } else {
            // => to handle link in Ticket->post_addItem()
            $tkt['_linkedto'] = $tkt['tickets_id'];
            unset($tkt['tickets_id']);
         }
      }

      // Add message from getAttached
      if ($this->addtobody) {
         $tkt['content'] .= $this->addtobody;
      }

      //If files are present and content is html
      if (isset($this->files) && count($this->files) && $this->body_is_html) {
         $tkt['content'] = Ticket::convertContentForTicket($tkt['content'],
                                                           $this->files + $this->altfiles,
                                                           $this->tags);
      }

      // Clean mail content
      $tkt['content'] = $this->cleanContent($tkt['content']);

      $tkt['name'] = $this->cleanSubject($head['subject']);
      if (!Toolbox::seems_utf8($tkt['name'])) {
         $tkt['name'] = Toolbox::encodeInUtf8($tkt['name']);
      }

      if (!isset($tkt['tickets_id'])) {
         // Which entity ?
         //$tkt['entities_id']=$this->fields['entities_id'];
         //$tkt['Subject']= $head['subject'];   // not use for the moment
         // Medium
         $tkt['urgency']  = "3";
         // No hardware associated
         $tkt['itemtype'] = "";
         // Mail request type

      } else {
         // Reopen if needed
         $tkt['add_reopen'] = 1;
      }

      $tkt['requesttypes_id'] = RequestType::getDefault('mail');

      if ($play_rules) {
         $rule_options['ticket']              = $tkt;
         $rule_options['headers']             = $head;
         $rule_options['mailcollector']       = $options['mailgates_id'];
         $rule_options['_users_id_requester'] = $tkt['_users_id_requester'];
         $rulecollection                      = new RuleMailCollectorCollection();
         $output                              = $rulecollection->processAllRules([], [],
                                                                                 $rule_options);

         // New ticket : compute all
         if (!isset($tkt['tickets_id'])) {
            foreach ($output as $key => $value) {
               $tkt[$key] = $value;
            }

         } else { // Followup only copy refuse data
            $tkt['requesttypes_id'] = RequestType::getDefault('mailfollowup');
            $tobecopied = ['_refuse_email_no_response', '_refuse_email_with_response'];
            foreach ($tobecopied as $val) {
               if (isset($output[$val])) {
                  $tkt[$val] = $output[$val];
               }
            }
         }
      }

      $tkt['content'] = LitEmoji::encodeShortcode($tkt['content']);

      return $tkt;
   }


   /**
    * Clean mail content : HTML + XSS + blacklisted content
    *
    * @since 0.85
    *
    * @param string $string text to clean
    *
    * @return string cleaned text
   **/
   function cleanContent($string) {
      global $DB;

      // Clean HTML
      $string = Html::clean(Html::entities_deep($string), false, 2);

      $br_marker = '==' . mt_rand() . '==';

      // Replace HTML line breaks to marker
      $string = preg_replace('/<br\s*\/?>/', $br_marker, $string);

      // Replace plain text line breaks to marker if content is not html
      // and rich text mode is enabled (otherwise remove them)
      $string = str_replace(
         ["\r\n", "\n", "\r"],
         $this->body_is_html ? '' : $br_marker,
         $string
      );

      // Wrap content for blacklisted items
      $itemstoclean = [];
      foreach ($DB->request('glpi_blacklistedmailcontents') as $data) {
         $toclean = trim($data['content']);
         if (!empty($toclean)) {
            $itemstoclean[] = str_replace(["\r\n", "\n", "\r"], $br_marker, $toclean);
         }
      }
      if (count($itemstoclean)) {
         $string = str_replace($itemstoclean, '', $string);
      }

      $string = str_replace($br_marker, "<br />", $string);

      // Double encoding for > and < char to avoid misinterpretations
      $string = str_replace(['&lt;', '&gt;'], ['&amp;lt;', '&amp;gt;'], $string);

      // Prevent XSS
      $string = Toolbox::clean_cross_side_scripting_deep($string);

      return $string;
   }


   /**
    * Strip out unwanted/unprintable characters from the subject
    *
    * @param string $text text to clean
    *
    * @return string clean text
   **/
   function cleanSubject($text) {
      $text = str_replace("=20", "\n", $text);
      $text =  Toolbox::clean_cross_side_scripting_deep($text);
      return $text;
   }


   ///return supported encodings in lowercase.
   function listEncodings() {
      // Encoding not listed
      static $enc = ['gb2312', 'gb18030'];

      if (count($enc) == 2) {
         foreach (mb_list_encodings() as $encoding) {
            $enc[]   = Toolbox::strtolower($encoding);
            $aliases = mb_encoding_aliases($encoding);
            foreach ($aliases as $e) {
               $enc[] = Toolbox::strtolower($e);
            }
         }
      }
      return $enc;
   }


   /**
    * Receive a string with a mail header and returns it decoded to a specified charset.
    * If the charset specified into a piece of text from header
    * isn't supported by "mb", the "fallbackCharset" will be  used to try to decode it.
    *
    * @param $mimeStr         mime     header string
    * @param $inputCharset    input    charset (default 'utf-8')
    * @param $targetCharset   target   charset (default 'utf-8')
    * @param $fallbackCharset charset  used if input charset not supported by mb
    *                                  (default 'iso-8859-1')
    *
    * @return decoded string
   **/
   function decodeMimeString($mimeStr, $inputCharset = 'utf-8', $targetCharset = 'utf-8',
                             $fallbackCharset = 'iso-8859-1') {

      if (function_exists('mb_list_encodings')
          && function_exists('mb_convert_encoding')) {
         $encodings       = $this->listEncodings();
         $inputCharset    = Toolbox::strtolower($inputCharset);
         $targetCharset   = Toolbox::strtolower($targetCharset);
         $fallbackCharset = Toolbox::strtolower($fallbackCharset);
         $decodedStr      = '';
         $mimeStrs        = imap_mime_header_decode($mimeStr);

         for ($n=sizeOf($mimeStrs),$i=0; $i<$n; $i++) {
            $mimeStr          = $mimeStrs[$i];
            $mimeStr->charset = Toolbox::strtolower($mimeStr->charset);

            if ((($mimeStr->charset == 'default') && ($inputCharset == $targetCharset))
                || ($mimeStr->charset == $targetCharset)) {

               $decodedStr .= $mimeStr->text;

            } else {
               if (in_array($mimeStr->charset, $encodings)) {
                  $this->charset = $mimeStr->charset;
               }

               $decodedStr .= mb_convert_encoding($mimeStr->text, $targetCharset,
                                                  (in_array($mimeStr->charset, $encodings)
                                                      ? $mimeStr->charset : $fallbackCharset));
            }
         }
         return $decodedStr;
      }
      return $mimeStr;
   }


   /**
    * Connect to the mail box
    *
    * @return void
    */
   function connect() {

      if ($this->fields['use_kerberos']) {
         $this->marubox = imap_open(
            $this->fields['host'],
            $this->fields['login'],
            Toolbox::decrypt($this->fields['passwd'], GLPIKEY),
            CL_EXPUNGE,
            1
         );
      } else {
         $try_options = [
            ['DISABLE_AUTHENTICATOR' => 'GSSAPI'],
            ['DISABLE_AUTHENTICATOR' => 'PLAIN']
         ];
         foreach ($try_options as $option) {
            $this->marubox = imap_open(
               $this->fields['host'],
               $this->fields['login'],
               Toolbox::decrypt($this->fields['passwd'], GLPIKEY),
               CL_EXPUNGE,
               1,
               $option
            );
            if (false === $this->marubox) {
               Toolbox::logError(imap_last_error());
            }
            if (is_resource($this->marubox)) {
               break;
            }
         }

      }

      // Reset errors
      if ($this->marubox) {
         if (imap_num_msg($this->marubox) == 0) {
            //reset error stack
            imap_errors();
         }

         if ($this->fields['errors'] > 0) {
            $this->update([
               'id'     => $this->getID(),
               'errors' => 0
            ]);
         }
      } else {
         $this->update([
            'id'     => $this->getID(),
            'errors' => ($this->fields['errors']+1)
         ]);
      }
   }


   /**
    * Get the message structure if not already retrieved
    *
    * @param string $mid Message ID.
    *
    * @return void
   **/
   function getStructure ($uid) {
      if (($uid != $this->uid)
        || !$this->structure) {
         $this->structure = imap_fetchstructure($this->marubox, $uid, FT_UID);

         if ($this->structure) {
            $this->uid = $uid;
         }
      }
   }


   /**
    * Get extra headers
    *
    * @param stringn $uid UID of the message
    *
    * @return array
   **/
   function getAdditionnalHeaders($uid) {
      $head   = [];
      $header = explode("\n", imap_fetchheader($this->marubox, $uid, FT_UID));

      if (is_array($header) && count($header)) {
         foreach ($header as $line) {
            // is line with additional header?
            if (preg_match("/^X-/i", $line)
                || preg_match("/^Auto-Submitted/i", $line)
                || preg_match("/^Received/i", $line)) {
               // separate name and value
               if (preg_match("/^([^:]*): (.*)/i", $line, $arg)) {
                  $key = Toolbox::strtolower($arg[1]);

                  if (!isset($head[$key])) {
                     $head[$key] = '';
                  } else {
                     $head[$key] .= "\n";
                  }

                  $head[$key] .= trim($arg[2]);
               }
            }
         }
      }
      return $head;
   }


   /**
    * Get full headers infos from particular mail
    *
    * @param string $uid UID of the message
    *
    * @return array Associative array with following keys
    *                subject   => Subject of Mail
    *                to        => To Address of that mail
    *                toOth     => Other To address of mail
    *                toNameOth => To Name of Mail
    *                from      => From address of mail
    *                fromName  => Form Name of Mail
   **/
   function getHeaders($uid) {
      // Get Header info
      //$mail_header  = imap_header($this->marubox, $mid);
      $mail_header = imap_rfc822_parse_headers(imap_fetchheader($this->marubox, $uid, FT_UID));

      $sender       = $mail_header->from[0];
      $to           = $mail_header->to[0];
      $reply_to     = $mail_header->reply_to[0];
      $date         = date("Y-m-d H:i:s", strtotime($mail_header->date));

      $mail_details = [];

      if ((Toolbox::strtolower($sender->mailbox) != 'mailer-daemon')
          && (Toolbox::strtolower($sender->mailbox) != 'postmaster')) {

         // Construct to and cc arrays
         $tos = [];
         $ccs = [];
         if (count($mail_header->to)) {
            foreach ($mail_header->to as $data) {
               $mailto = Toolbox::strtolower($data->mailbox).'@'.$data->host;
               if ($mailto === $this->fields['name']) {
                  $to = $data;
               }
               $tos[] = $mailto;
            }
         }
         if (isset($mail_header->cc) && count($mail_header->cc)) {
            foreach ($mail_header->cc as $data) {
               $ccs[] = Toolbox::strtolower($data->mailbox).'@'.$data->host;
            }
         }

         // secu on subject setting
         if (!isset($mail_header->subject)) {
            $mail_header->subject = '';
         }

         $mail_details = ['from'       => Toolbox::strtolower($sender->mailbox).'@'.$sender->host,
                               'subject'    => $mail_header->subject,
                               'reply-to'   => Toolbox::strtolower($reply_to->mailbox).'@'.$reply_to->host,
                               'to'         => Toolbox::strtolower($to->mailbox).'@'.$to->host,
                               'message_id' => $mail_header->message_id,
                               'tos'        => $tos,
                               'ccs'        => $ccs,
                               'date'       => $date];

         if (isset($mail_header->references)) {
            $mail_details['references'] = $mail_header->references;
         }

         if (isset($mail_header->in_reply_to)) {
            $mail_details['in_reply_to'] = $mail_header->in_reply_to;
         }

         //Add additional headers in X-
         foreach ($this->getAdditionnalHeaders($uid) as $header => $value) {
            $mail_details[$header] = $value;
         }
      }

      return $mail_details;
   }


   /**
    * Get Mime type Internal Private Use
    *
    * @param StdClass $structure mail structure
    *
    * @return string mime type
   **/
   private function getMimeType($structure) {

      // DO NOT REORDER IT
      $primary_mime_type = [
         "TEXT",
         "MULTIPART",
         "MESSAGE",
         "APPLICATION",
         "AUDIO",
         "IMAGE",
         "VIDEO",
         "OTHER"
      ];

      if ($structure->subtype) {
         return $primary_mime_type[intval($structure->type)] . '/' . $structure->subtype;
      }
      return "TEXT/PLAIN";
   }


   /**
    * Get Part Of Message Internal Private Use
    *
    * @param $stream       An IMAP stream returned by imap_open
    * @param $uid          The message UID
    * @param $mime_type    mime type of the mail
    * @param $structure    structure of the mail (false by default)
    * @param $part_number  The part number (false by default)
    *
    * @return data of false if error
   **/
   private function getPart($stream, $uid, $mime_type, $structure = false, $part_number = false) {

      if ($structure) {
         if ($mime_type == $this->getMimeType($structure)) {

            if (!$part_number) {
               $part_number = "1";
            }

            $text = imap_fetchbody($stream, $uid, $part_number, FT_UID);

            if ($structure->encoding == ENCBASE64) {
               $text =  imap_base64($text);
            } else if ($structure->encoding == ENCQUOTEDPRINTABLE) {
               $text =  imap_qprint($text);
            }

            $text = str_replace(["\r\n", "\r"], "\n", $text); // Normalize line breaks

            $charset = null;

            foreach ($structure->parameters as $param) {
               if (strtoupper($param->attribute) == 'CHARSET') {
                  $charset = strtoupper($param->value);
               }
            }

            if (null !== $charset && 'UTF-8' !== $charset) {
               if (in_array($charset, array_map('strtoupper', mb_list_encodings()))) {
                  $text                 = mb_convert_encoding($text, 'UTF-8', $charset);
                  $this->body_converted = true;
               } else {
                  // Convert Windows charsets names
                  if (preg_match('/^WINDOWS-\d{4}$/', $charset)) {
                     $charset = preg_replace('/^WINDOWS-(\d{4})$/', 'CP$1', $charset);
                  }

                  if ($converted_test = iconv($charset, 'UTF-8//TRANSLIT', $text)) {
                     $text                 = $converted_test;
                     $this->body_converted = true;
                  }
               }
            }

            return $text;
         }

         if ($structure->type == TYPEMULTIPART) {
            $prefix = "";

            foreach ($structure->parts as $index => $sub_structure) {
               if ($part_number) {
                  $prefix = $part_number . '.';
               }
               $data = $this->getPart($stream, $uid, $mime_type, $sub_structure,
                                       $prefix . ($index + 1));
               if ($data) {
                  return $data;
               }
            }
         }
      }
      return false;
   }


   /**
    * Number of entries in the mailbox
    *
    * @return integer
   **/
   function getTotalMails() {
      $headers = imap_headers($this->marubox);
      return count($headers);
   }


   /**
    * Get decoded part from email
    *
    * @since 0.90.2
    *
    * @param StdClass $structure Message structure
    * @param string   $uid       Message UID
    * @param string   $part      Messag epart to retrieve
    *
    * @return false|string
   **/
   private function getDecodedFetchbody($structure, $uid, $part) {

      if ($message = imap_fetchbody($this->marubox, $uid, $part, FT_UID)) {
         switch ($structure->encoding) {
            case ENC8BIT :
               $message = imap_8bit($message);
               break;

            case ENCBINARY :
               $message = imap_binary($message);
               break;

            case ENCBASE64 :
               $message = imap_base64($message);
               break;

            case ENCQUOTEDPRINTABLE :
               $message = quoted_printable_decode($message);
               break;
         }
         return $message;
      }

      return false;
   }


   /**
    * Recursivly get attached documents
    * Result is stored in $this->files
    *
    * @param $uid          message uid
    * @param $path         temporary path
    * @param $maxsize      of document to be retrieved
    * @param $structure    of the message or part
    * @param $part         part for recursive
    *
    * @return void
   **/
   private function getRecursiveAttached($uid, $path, $maxsize, $structure, $part = "") {

      if ($structure->type == TYPEMULTIPART) {
         foreach ($structure->parts as $index => $sub_structure) {
            $this->getRecursiveAttached($uid, $path, $maxsize, $sub_structure,
                                        ($part ? $part.".".($index+1) : ($index+1)));
         }

      } else {
         // fix monoparted mail
         if ($part == "") {
            $part = 1;
         }

         $filename = '';

         // get filename of attachment if present
         // if there are any dparameters present in this part
         if ($structure->ifdparameters) {
            if (count($structure->dparameters) > 0) {
               foreach ($structure->dparameters as $dparam) {
                  if ((Toolbox::strtoupper($dparam->attribute) == 'NAME')
                      || (Toolbox::strtoupper($dparam->attribute) == 'FILENAME')) {
                     $filename = $dparam->value;
                  }
               }
            }
         }

         // if there are any parameters present in this part
         if (empty($filename)
             && $structure->ifparameters) {
            if (count($structure->parameters) > 0) {
               foreach ($structure->parameters as $param) {
                  if ((Toolbox::strtoupper($param->attribute) == 'NAME')
                      || (Toolbox::strtoupper($param->attribute) == 'FILENAME')) {
                     $filename = $param->value;
                  }
               }
            }
         }

         // part come without correct filename in [d]parameters - generate trivial one
         // (inline images case for example)
         if ((empty($filename) || !Document::isValidDoc($filename))
             && $structure->type != TYPETEXT
             && $structure->type != TYPEMULTIPART
             && $structure->type != TYPEMESSAGE
             && $structure->subtype) {
            $tmp_filename = "doc_$part.".$structure->subtype;
            if (Document::isValidDoc($tmp_filename)) {
               $filename = $tmp_filename;
            }
         }

         // Embeded email comes without filename - try to get "Subject:" or generate trivial one
         if (empty($filename)
             && $structure->type == TYPEMESSAGE
             && $structure->subtype) {
            $filename = "msg_$part.EML"; // default trivial one :)!
            if (($message = $this->getDecodedFetchbody($structure, $uid, $part))
                    && (preg_match( "/Subject: *([^\r\n]*)/i", $message, $matches))) {
               $filename = "msg_".$part."_".$this->decodeMimeString($matches[1]).".EML";
               $filename = preg_replace( "#[<>:\"\\\\/|?*]#u", "_", $filename);
            }
         }

         // if no filename found, ignore this part
         if (empty($filename)) {
            return false;
         }
         //try to avoid conflict between inline image and attachment
         $i = 2;
         while (in_array($filename, $this->files)) {
            //replace filename with name_(num).EXT by name_(num+1).EXT
            $new_filename = preg_replace("/(.*)_([0-9])*(\.[a-zA-Z0-9]*)$/", "$1_".$i."$3", $filename);
            if ($new_filename !== $filename) {
               $filename = $new_filename;
            } else {
               //the previous regex didn't found _num pattern, so add it with this one
               $filename = preg_replace("/(.*)(\.[a-zA-Z0-9]*)$/", "$1_".$i."$2", $filename);
            }
            $i++;
         }

         $filename = $this->decodeMimeString($filename);

         if ($structure->bytes > $maxsize) {
            $this->addtobody .= "\n\n".sprintf(__('%1$s: %2$s'), __('Too large attached file'),
                                               sprintf(__('%1$s (%2$s)'), $filename,
                                                       Toolbox::getSize($structure->bytes)));
            return false;
         }

         if (!Document::isValidDoc($filename)) {
            //TRANS: %1$s is the filename and %2$s its mime type
            $this->addtobody .= "\n\n".sprintf(__('%1$s: %2$s'), __('Invalid attached file'),
                                               sprintf(__('%1$s (%2$s)'), $filename,
                                                       $this->getMimeType($structure)));
            return false;
         }

         if ((($structure->type == TYPEMESSAGE) && $structure->subtype)
             || ($message = $this->getDecodedFetchbody($structure, $uid, $part))) {
            if (file_put_contents($path.$filename, $message)) {
               $this->files[$filename] = $filename;
               // If embeded image, we add a tag
               if (($structure->type == TYPEIMAGE)
                   && $structure->subtype) {
                  end($this->files);
                  $tag = Rule::getUuid();
                  $this->tags[$filename]  = $tag;

                  // Link file based on id
                  if (isset($structure->id)) {
                     $clean = ['<' => '',
                                    '>' => ''];

                     $this->altfiles[strtr($structure->id, $clean)] = $filename;
                  }

               }
            }
         } // fetchbody
      } // Single part
   }


   /**
    * Get attached documents in a mail
    *
    * @param $uid       UID of the message
    * @param $path      temporary path
    * @param $maxsize   of document to be retrieved
    *
    * @return array containing extracted filenames in file/_tmp
   **/
   public function getAttached($uid, $path, $maxsize) {

      $this->getStructure($uid);
      $this->files     = [];
      $this->altfiles  = [];
      $this->addtobody = "";
      $this->getRecursiveAttached($uid, $path, $maxsize, $this->structure);

      return $this->files;
   }


   /**
    * Get The actual mail content from this mail
    *
    * @param string $uid mail UID
   **/
   function getBody($uid) {
      // Get Message Body

      $this->getStructure($uid);
      $body = $this->getPart($this->marubox, $uid, "TEXT/HTML", $this->structure);

      if (!empty($body)) {
         $this->body_is_html = true;
      } else {
         $body = $this->getPart($this->marubox, $uid, "TEXT/PLAIN", $this->structure);
         $this->body_is_html = false;
      }

      if ($body == "") {
         return "";
      }

      return $body;
   }


   /**
    * Delete mail from that mail box
    *
    * @param string $uid    mail UID
    * @param string $folder Folder to move (delete if empty) (default '')
    *
    * @return boolean
   **/
   function deleteMails($uid, $folder = '') {

      // Disable move support, POP protocol only has the INBOX folder
      if (strstr($this->fields['host'], "/pop")) {
         $folder = '';
      }

      if (!empty($folder) && isset($this->fields[$folder]) && !empty($this->fields[$folder])) {
         $name = mb_convert_encoding($this->fields[$folder], "UTF7-IMAP", "UTF-8");
         if (imap_mail_move($this->marubox, $uid, $name, CP_UID)) {
            return true;
         }
         // raise an error and fallback to delete
         //TRANS: %1$s is the name of the folder, %2$s is the name of the receiver
         trigger_error(sprintf(__('Invalid configuration for %1$s folder in receiver %2$s'),
                               $folder, $this->getName()));
      }
      return imap_delete($this->marubox, $uid, FT_UID);
   }


   /**
    * Close The Mail Box
    *
    * @return void
   **/
   private function closeMailbox() {
      imap_close($this->marubox, CL_EXPUNGE);
   }


   public static function cronInfo($name) {

      switch ($name) {
         case 'mailgate' :
            return [
               'description' => __('Retrieve email (Mails receivers)'),
               'parameter'   => __('Number of emails to retrieve')
            ];

         case 'mailgateerror' :
            return ['description' => __('Send alarms on receiver errors')];
      }
   }


   /**
    * Cron action on mailgate : retrieve mail and create tickets
    *
    * @param $task
    *
    * @return -1 : done but not finish 1 : done with success
   **/
   public static function cronMailgate($task) {
      global $DB;

      NotImportedEmail::deleteLog();
      $iterator = $DB->request([
         'FROM'   => 'glpi_mailcollectors',
         'WHERE'  => ['is_active' => 1]
      ]);

      $max = $task->fields['param'];

      if (count($iterator) > 0) {
         $mc = new self();
         $mc->getFromDB($data['id']);

         while (($max > 0)
                  && ($data = $iterator->next())) {
            $mc->maxfetch_emails = $max;

            $task->log("Collect mails from ".$data["name"]." (".$data["host"].")\n");
            $message = $mc->collect();

            $task->addVolume($mc->fetch_emails);
            $task->log("$message\n");

            $max -= $mc->fetch_emails;
         }
      }

      if ($max == $task->fields['param']) {
         return 0; // Nothin to do
      } else if ($max > 0) {
         return 1; // done
      }

      return -1; // still messages to retrieve
   }


   /**
    * Send Alarms on mailgate errors
    *
    * @since 0.85
    *
    * @param $task for log
   **/
   public static function cronMailgateError($task) {
      global $DB, $CFG_GLPI;

      if (!$CFG_GLPI["use_notifications"]) {
         return 0;
      }
      $cron_status   = 0;

      $iterator = $DB->request([
         'FROM'   => 'glpi_mailcollectors',
         'WHERE'  => [
            'errors'    => ['>', 0],
            'is_active' => 1
         ]
      ]);

      $items = [];
      while ($data = $iterator->next()) {
         $items[$data['id']]  = $data;
      }

      if (count($items)) {
         if (NotificationEvent::raiseEvent('error', new self(), ['items' => $items])) {
            $cron_status = 1;
            if ($task) {
               $task->setVolume(count($items));
            }
         }
      }
      return $cron_status;
   }


   function showSystemInformations($width) {
      global $CFG_GLPI, $DB;

      // No need to translate, this part always display in english (for copy/paste to forum)

      echo "<tr class='tab_bg_2'><th>Notifications</th></tr>\n";
      echo "<tr class='tab_bg_1'><td><pre>\n&nbsp;\n";

      $msg = 'Way of sending emails: ';
      switch ($CFG_GLPI['smtp_mode']) {
         case MAIL_MAIL :
            $msg .= 'PHP';
            break;

         case MAIL_SMTP :
            $msg .= 'SMTP';
            break;

         case MAIL_SMTPSSL :
            $msg .= 'SMTP+SSL';
            break;

         case MAIL_SMTPTLS :
            $msg .= 'SMTP+TLS';
            break;
      }
      if ($CFG_GLPI['smtp_mode'] != MAIL_MAIL) {
         $msg .= " (".(empty($CFG_GLPI['smtp_username']) ? 'anonymous' : $CFG_GLPI['smtp_username']).
                    "@".$CFG_GLPI['smtp_host'].")";
      }
      echo wordwrap($msg."\n", $width, "\n\t\t");
      echo "\n</pre></td></tr>";

      echo "<tr class='tab_bg_2'><th>Mails receivers</th></tr>\n";
      echo "<tr class='tab_bg_1'><td><pre>\n&nbsp;\n";

      foreach ($DB->request('glpi_mailcollectors') as $mc) {
         $msg  = "Name: '".$mc['name']."'";
         $msg .= " Active: " .($mc['is_active'] ? "Yes" : "No");
         echo wordwrap($msg."\n", $width, "\n\t\t");

         $msg  = "\tServer: '". $mc['host']."'";
         $msg .= " Login: '".$mc['login']."'";
         $msg .= " Password: ".(empty($mc['passwd']) ? "No" : "Yes");
         echo wordwrap($msg."\n", $width, "\n\t\t");
      }
      echo "\n</pre></td></tr>";
   }


   /**
    * @param $to        (default '')
    * @param $subject   (default '')
   **/
   function sendMailRefusedResponse($to = '', $subject = '') {
      global $CFG_GLPI;

      $mmail = new GLPIMailer();
      $mmail->AddCustomHeader("Auto-Submitted: auto-replied");
      $mmail->SetFrom($CFG_GLPI["admin_email"], $CFG_GLPI["admin_email_name"]);
      $mmail->AddAddress($to);
      // Normalized header, no translation
      $mmail->Subject  = 'Re: ' . $subject;
      $mmail->Body     = __("Your email could not be processed.\nIf the problem persists, contact the administrator").
                         "\n-- \n".$CFG_GLPI["mailing_signature"];
      $mmail->Send();
   }


   function title() {
      global $CFG_GLPI;

      $buttons = [];
      if (countElementsInTable($this->getTable())) {
         $buttons["notimportedemail.php"] = __('List of not imported emails');
      }

      $errors  = getAllDataFromTable($this->getTable(), ['errors' => ['>', 0]]);
      $message = '';
      if (count($errors)) {
         $servers = [];
         foreach ($errors as $data) {
            $this->getFromDB($data['id']);
            $servers[] = $this->getLink();
         }

         $message = sprintf(__('Receivers in error: %s'), implode(" ", $servers));
      }

      if (count($buttons)) {
         Html::displayTitle($CFG_GLPI["root_doc"] . "/pics/users.png",
                            _n('Receiver', 'Receivers', Session::getPluralNumber()), $message, $buttons);
      }

   }


   /**
    * Count collectors
    *
    * @param boolean $active Count active only, defaults to false
    *
    * @return integer
    */
   public static function countCollectors($active = false) {
      global $DB;

      $criteria = [
         'COUNT'  => 'cpt',
         'FROM'   => 'glpi_mailcollectors'
      ];

      if (true === $active) {
         $criteria['WHERE'] = ['is_active' => 1];
      }

      $result = $DB->request($criteria)->next();

      return (int)$result['cpt'];
   }

   /**
    * Count active collectors
    *
    * @return integer
    */
   public static function countActiveCollectors() {
      return self::countCollectors(true);
   }


   /**
    * @param $name
    * @param $value  (default 0)
    * @param $rand
   **/
   public static function showMaxFilesize($name, $value = 0, $rand = null) {

      $sizes[0] = __('No import');
      for ($index=1; $index<100; $index++) {
         $sizes[$index*1048576] = sprintf(__('%s Mio'), $index);
      }

      if ($rand === null) {
         $rand = mt_rand();
      }

      Dropdown::showFromArray($name, $sizes, ['value' => $value, 'rand' => $rand]);
   }


   function cleanDBonPurge() {
      // mailcollector for RuleMailCollector, _mailgate for RuleTicket
      Rule::cleanForItemCriteria($this, 'mailcollector');
      Rule::cleanForItemCriteria($this, '_mailgate');
   }

   static public function unsetUndisclosedFields(&$fields) {
      unset($fields['passwd']);
   }

   /**
    * Get the requester field
    *
    * @return string requester field
   **/
   private function getRequesterField() {
      switch ($this->fields['requester_field']) {
         case self::REQUESTER_FIELD_REPLY_TO:
            return "reply-to";

         default:
            return "from";
      }
   }

   /**
    * Form fields configuration and mapping.
    *
    * Array order will define fields display order.
    *
    * Missing fields from database will be automatically displayed.
    * If you want to avoid this;
    * @see getFormHiddenFields and/or @see getFormFieldsToDrop
    *
    * @since 10.0.0
    *
    * @return array
    */
   protected function getFormFields() {
      $fields = [
         'name'   => [
            'label'  => __('Name (Email address)')
         ],
         'is_active'     => [
            'label'  => __('Active'),
            'type'   => 'yesno'
         ],
         'server'   => [
             'label'  => __('Connection configuration'),
             'type'   => 'text',
             'name'   => 'server',
             'type'   => 'mailserver_config',
         ],
         'login'  => [
            'label'  => __('Login')
         ],
         'passwd'  => [
            'label'  => __('Password'),
            'type'   => 'password',
            'clear'  => true
         ],
         'use_kerberos'  => [
            'label'  => __('Use Kerberos'),
            'type'   => 'yesno'
         ],
         'accepted'   => [
            'label'  => [
                'label' => __('Accepted folder'),
                'title' => __('Accpetd mail archive folder, optional')
            ],
            'posticons' => ['list button get-imap-folder']
         ],
         'refused' => [
            'label'  => [
                'label' => __('Refused folder'),
                'title' => __('Refused mail archive folder, optional')
            ],
            'posticons' => ['list button get-imap-folder']
         ],
         'filesize_max'  => [
            'label'  => [
               'label' => __('Maximum file size'),
               'title' => __('Maximum size of each file imported by the mails receiver')
            ],
            'htmltype'  => 'number'
         ],
         'use_mail_date' => [
            'label'  => [
               'label' => __('Use mail date'),
               'title' => __('Use mail date, instead of collect one')
            ],
            'type'   => 'yesno'
         ],
         'requester_field'  => [
            'label'  => [
              'label'   => __('Use Reply-To as requester'),
              'title'   => __('Use Reply-To as requester when available')
            ],
            'type'   => 'yesno'
         ]
      ] + parent::getFormFields();
      return $fields;
   }

   /**
    * Get hidden fields building form
    *
    * @since 10.0.0
    *
    * @param boolean $add Add or update
    *
    * @return array
    */
   protected function getFormHiddenFields($add = false) {
      $fields = array_merge(
         parent::getFormHiddenFields($add), [
            'host'
         ]
      );
      return $fields;
   }

   /**
    * Get form
    *
    * @since 10.0.0
    *
    * @param boolean $add Add or edit
    *
    * @return array
    */
   public function getForm($add = false) {
      $form = parent::getForm($add);
      $form['columns'] = 1;
      $form['footer_elements'] = [
         '_docollect' => [
            'name'   => '_docollect',
            'type'   => 'submit',
            'value'  => __('Save and collect')
         ]
      ];
      return $form;
   }

   /**
    * Get field to be dropped building form
    *
    * @since 10.0.0
    *
    * @param boolean $add Add or update
    *
    * @return array
    */
   protected function getFormFieldsToDrop($add = false) {
       $fields = parent::getFormFieldsToDrop($add);
       $fields[] = 'errors';
       return $fields;
   }

   public function post_updateItem($history = 1) {
      if ($this->docollect === true) {
         $this->collect(1);
      }
   }
}<|MERGE_RESOLUTION|>--- conflicted
+++ resolved
@@ -582,71 +582,39 @@
             } else if (isset($tkt['tickets_id'])
                         && ($CFG_GLPI['use_anonymous_followups'] || !$is_user_anonymous)) {
 
-<<<<<<< HEAD
                // Followup case
                $ticket = new Ticket();
+                  $ticketExist = $ticket->getFromDB($tkt['tickets_id']);
                $fup = new ITILFollowup();
-=======
-               } else if (isset($tkt['tickets_id'])
-                          && ($CFG_GLPI['use_anonymous_followups'] || !$is_user_anonymous)) {
-
-                  // Followup case
-                  $ticket = new Ticket();
-                  $ticketExist = $ticket->getFromDB($tkt['tickets_id']);
-                  $fup = new ITILFollowup();
-
-                  $fup_input = $tkt;
-                  $fup_input['itemtype'] = Ticket::class;
-                  $fup_input['items_id'] = $fup_input['tickets_id'];
-                  unset($fup_input['tickets_id']);
-
-                  if ($ticketExist && Entity::getUsedConfig(
-                        'suppliers_as_private',
-                        $ticket->fields['entities_id']
-                     )) {
-                     // Get suppliers matching the from email
-                     $suppliers = Supplier::getSuppliersByEmail(
-                        $rejinput['from']
-                     );
-
-                     foreach ($suppliers as $supplier) {
-                        // If the supplier is assigned to this ticket then
-                        // the followup must be private
-                        if ($ticket->isSupplier(
-                              CommonITILActor::ASSIGN,
-                              $supplier['id'])
-                           ) {
-                           $fup_input['is_private'] = true;
-                           break;
-                        }
-                     }
-                  }
-
-                  if (!$ticketExist) {
-                     $error++;
-                     $rejinput['reason'] = NotImportedEmail::FAILED_OPERATION;
-                     $rejected->add($rejinput);
-                  } else if (!$CFG_GLPI['use_anonymous_followups']
-                             && !$ticket->canUserAddFollowups($tkt['_users_id_requester'])) {
-                     $this->deleteMails($uid, self::REFUSED_FOLDER);
-                     $refused++;
-                     $rejinput['reason'] = NotImportedEmail::NOT_ENOUGH_RIGHTS;
-                     $rejected->add($rejinput);
-                  } else if ($fup->add($fup_input)) {
-                     $this->deleteMails($uid, self::ACCEPTED_FOLDER);
-                  } else {
-                     $error++;
-                     $rejinput['reason'] = NotImportedEmail::FAILED_OPERATION;
-                     $rejected->add($rejinput);
-                  }
->>>>>>> ed625dce
 
                $fup_input = $tkt;
                $fup_input['itemtype'] = Ticket::class;
                $fup_input['items_id'] = $fup_input['tickets_id'];
                unset($fup_input['tickets_id']);
 
-               if (!$ticket->getFromDB($tkt['tickets_id'])) {
+               if ($ticketExist && Entity::getUsedConfig(
+                     'suppliers_as_private',
+                     $ticket->fields['entities_id']
+                  )) {
+                  // Get suppliers matching the from email
+                  $suppliers = Supplier::getSuppliersByEmail(
+                     $rejinput['from']
+                  );
+
+                  foreach ($suppliers as $supplier) {
+                     // If the supplier is assigned to this ticket then
+                     // the followup must be private
+                     if ($ticket->isSupplier(
+                           CommonITILActor::ASSIGN,
+                           $supplier['id'])
+                        ) {
+                        $fup_input['is_private'] = true;
+                        break;
+                     }
+                  }
+               }
+
+               if (!$ticketExist) {
                   $error++;
                   $rejinput['reason'] = NotImportedEmail::FAILED_OPERATION;
                   $rejected->add($rejinput);
