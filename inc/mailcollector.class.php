--- conflicted
+++ resolved
@@ -196,22 +196,8 @@
    function prepareInputForUpdate($input) {
       $input = $this->prepareInput($input, 'update');
 
-<<<<<<< HEAD
-   /**
-    * @see CommonDBTM::prepareInputForAdd()
-   **/
-   function prepareInputForAdd($input) {
-
-      if (isset($input["passwd"])) {
-         if (empty($input["passwd"])) {
-            unset($input["passwd"]);
-         } else {
-            $input["passwd"] = Toolbox::encrypt($input["passwd"], GLPIKEY);
-         }
-=======
       if (isset($input["_blank_passwd"]) && $input["_blank_passwd"]) {
          $input['passwd'] = '';
->>>>>>> 54275851
       }
 
       return $input;
@@ -503,11 +489,7 @@
 
 
    /**
-<<<<<<< HEAD
-    * Do mail collect
-=======
     * Do collect
->>>>>>> 54275851
     *
     * @param $display display messages in MessageAfterRedirect or just return error (default 0)
     *
@@ -516,52 +498,12 @@
    function collect($display = 0) {
       global $CFG_GLPI;
 
-<<<<<<< HEAD
       $mailgateID         = $this->fields['id'];
       $this->uid          = -1;
       $this->fetch_emails = 0;
       //Connect to the Mail Box
       $this->connect();
       $rejected = new NotImportedEmail();
-=======
-      if ($this->getFromDB($mailgateID)) {
-         $this->uid          = -1;
-         $this->fetch_emails = 0;
-         //Connect to the Mail Box
-         $this->connect();
-         $rejected = new NotImportedEmail();
-
-         // Clean from previous collect (from GUI, cron already truncate the table)
-         $rejected->deleteByCriteria(['mailcollectors_id' => $this->fields['id']]);
-
-         if ($this->marubox) {
-            // Get Total Number of Unread Email in mail box
-            $tot         = $this->getTotalMails(); //Total Mails in Inbox Return integer value
-            $error       = 0;
-            $refused     = 0;
-            $blacklisted = 0;
-
-            //get messages id
-            for ($i=1; ($i <= $tot); $i++) {
-               $this->messages_uid[$i] = imap_uid($this->marubox, $i);
-            }
-
-            for ($i=1; ($i <= $tot) && ($this->fetch_emails < $this->maxfetch_emails); $i++) {
-               $uid = $this->messages_uid[$i];
-               $tkt = $this->buildTicket($uid, ['mailgates_id' => $mailgateID,
-                                                'play_rules'   => true]);
-
-               $rejinput                      = [];
-               $rejinput['mailcollectors_id'] = $mailgateID;
-               if (!$tkt['_blacklisted']) {
-                  $rejinput['from']              = $tkt['_head'][$this->getRequesterField()];
-                  $rejinput['to']                = $tkt['_head']['to'];
-                  $rejinput['users_id']          = $tkt['_users_id_requester'];
-                  $rejinput['subject']           = $this->cleanSubject($tkt['_head']['subject']);
-                  $rejinput['messageid']         = $tkt['_head']['message_id'];
-               }
-               $rejinput['date']              = $_SESSION["glpi_currenttime"];
->>>>>>> 54275851
 
       // Clean from previous collect (from GUI, cron already truncate the table)
       $rejected->deleteByCriteria(['mailcollectors_id' => $this->fields['id']]);
@@ -589,7 +531,7 @@
                $rejinput['from']              = $tkt['_head'][$this->getRequesterField()];
                $rejinput['to']                = $tkt['_head']['to'];
                $rejinput['users_id']          = $tkt['_users_id_requester'];
-               $rejinput['subject']           = $this->textCleaner($tkt['_head']['subject']);
+               $rejinput['subject']           = $this->cleanSubject($tkt['_head']['subject']);
                $rejinput['messageid']         = $tkt['_head']['message_id'];
             }
             $rejinput['date']              = $_SESSION["glpi_currenttime"];
@@ -666,22 +608,6 @@
                   $rejinput['reason'] = NotImportedEmail::FAILED_OPERATION;
                   $rejected->add($rejinput);
                }
-<<<<<<< HEAD
-=======
-               $this->fetch_emails++;
-            }
-            imap_expunge($this->marubox);
-            $this->closeMailbox();   //Close Mail Box
-
-            //TRANS: %1$d, %2$d, %3$d, %4$d and %5$d are number of messages
-            $msg = sprintf(__('Number of messages: available=%1$d, retrieved=%2$d, refused=%3$d, errors=%4$d, blacklisted=%5$d'),
-                           $tot, $this->fetch_emails, $refused, $error, $blacklisted);
-            if ($display) {
-               Session::addMessageAfterRedirect($msg, false, ($error ? ERROR : INFO));
-            } else {
-               return $msg;
-            }
->>>>>>> 54275851
 
             } else {
                if (!$tkt['_users_id_requester']) {
@@ -697,7 +623,7 @@
             $this->fetch_emails++;
          }
          imap_expunge($this->marubox);
-         $this->close_mailbox();   //Close Mail Box
+         $this->closeMailbox();   //Close Mail Box
 
          //TRANS: %1$d, %2$d, %3$d, %4$d and %5$d are number of messages
          $msg = sprintf(
@@ -1047,11 +973,7 @@
 
 
    /**
-<<<<<<< HEAD
-    * Strip out unwanted/unprintable characters from the subject.
-=======
     * Strip out unwanted/unprintable characters from the subject
->>>>>>> 54275851
     *
     * @param string $text text to clean
     *
@@ -1249,11 +1171,7 @@
 
 
    /**
-<<<<<<< HEAD
-    * Get Header info from particular mail
-=======
     * Get full headers infos from particular mail
->>>>>>> 54275851
     *
     * @param string $uid UID of the message
     *
