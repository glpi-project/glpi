--- conflicted
+++ resolved
@@ -39,11 +39,7 @@
 use Laminas\Mail\Header\ContentDisposition;
 use Laminas\Mail\Header\ContentType;
 use Laminas\Mail\Storage\Message;
-<<<<<<< HEAD
-use Laminas\Mime\Mime as Laminas_Mime;
 use LitEmoji\LitEmoji;
-=======
->>>>>>> f0e14f17
 
 /**
  * MailCollector class
@@ -1641,22 +1637,6 @@
       } else {
          //if message is multipart, check for html contents then text contents
          foreach (new RecursiveIteratorIterator($message) as $part) {
-<<<<<<< HEAD
-            try {
-               if (strtok($part->contentType, ';') == 'text/html') {
-                  $this->body_is_html = true;
-                  $content = $this->getDecodedContent($part);
-                  //do not check for text part if we found html one.
-                  break;
-               }
-               if (strtok($part->contentType, ';') == 'text/plain' && $content === null) {
-                  $this->body_is_html = false;
-                  $content = $this->getDecodedContent($part);
-               }
-            } catch (\Exception $e) {
-               // ignore
-               $catched = true;
-=======
             if (!$part->getHeaders()->has('content-type')
                || !(($content_type = $part->getHeader('content-type')) instanceof ContentType)) {
                continue;
@@ -1670,7 +1650,6 @@
             if ($content_type->getType() == 'text/plain' && $content === null) {
                $this->body_is_html = false;
                $content = $this->getDecodedContent($part);
->>>>>>> f0e14f17
             }
          }
       }
