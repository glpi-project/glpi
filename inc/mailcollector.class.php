<?php
/**
 * ---------------------------------------------------------------------
 * GLPI - Gestionnaire Libre de Parc Informatique
 * Copyright (C) 2015-2018 Teclib' and contributors.
 *
 * http://glpi-project.org
 *
 * based on GLPI - Gestionnaire Libre de Parc Informatique
 * Copyright (C) 2003-2014 by the INDEPNET Development Team.
 *
 * ---------------------------------------------------------------------
 *
 * LICENSE
 *
 * This file is part of GLPI.
 *
 * GLPI is free software; you can redistribute it and/or modify
 * it under the terms of the GNU General Public License as published by
 * the Free Software Foundation; either version 2 of the License, or
 * (at your option) any later version.
 *
 * GLPI is distributed in the hope that it will be useful,
 * but WITHOUT ANY WARRANTY; without even the implied warranty of
 * MERCHANTABILITY or FITNESS FOR A PARTICULAR PURPOSE.  See the
 * GNU General Public License for more details.
 *
 * You should have received a copy of the GNU General Public License
 * along with GLPI. If not, see <http://www.gnu.org/licenses/>.
 * ---------------------------------------------------------------------
 */

if (!defined('GLPI_ROOT')) {
   die("Sorry. You can't access this file directly");
}

use LitEmoji\LitEmoji;
use Laminas\Mime\Mime as Laminas_Mime;

/**
 * MailCollector class
 *
 * Merge with collect GLPI system after big modification in it
 *
 * modif and debug by  INDEPNET Development Team.
 * Original class ReceiveMail 1.0 by Mitul Koradia Created: 01-03-2006
 * Description: Reciving mail With Attechment
 * Email: mitulkoradia@gmail.com
**/
class MailCollector  extends CommonDBTM {

   // Specific one
   /**
    * IMAP / POP connection
    * @var Laminas\Mail\Storage\AbstractStorage
    */
   private $storage;
   /// UID of the current message
   public $uid             = -1;
   /// structure used to store files attached to a mail
   public $files;
   /// structure used to store alt files attached to a mail
   public $altfiles;
   /// Tag used to recognize embedded images of a mail
   public $tags;
   /// Message to add to body to build ticket
   public $addtobody;
   /// Number of fetched emails
   public $fetch_emails    = 0;
   /// Maximum number of emails to fetch : default to 10
   public $maxfetch_emails = 10;
   /// array of indexes -> uid for messages
   public $messages_uid    = [];
   /// Max size for attached files
   public $filesize_max    = 0;

   /**
    * Flag that tells wheter the body is in HTML format or not.
    * @var string
    */
   private $body_is_html   = false;

   public $dohistory       = true;

   static $rightname       = 'config';

   // Destination folder
   const REFUSED_FOLDER  = 'refused';
   const ACCEPTED_FOLDER = 'accepted';

   // Values for requester_field
   const REQUESTER_FIELD_FROM = 0;
   const REQUESTER_FIELD_REPLY_TO = 1;

   static $undisclosedFields = [
      'passwd',
   ];

   static function getTypeName($nb = 0) {
      return _n('Receiver', 'Receivers', $nb);
   }


   static function canCreate() {
      return static::canUpdate();
   }


   static function canPurge() {
      return static::canUpdate();
   }


   static function getAdditionalMenuOptions() {

      if (static::canView()) {
         $options['options']['notimportedemail']['links']['search']
                                          = '/front/notimportedemail.php';
         return $options;
      }
      return false;
   }


   function post_getEmpty() {
      global $CFG_GLPI;

      $this->fields['filesize_max'] = $CFG_GLPI['default_mailcollector_filesize_max'];
      $this->fields['is_active']    = 1;
   }

   public function prepareInput(array $input, $mode = 'add') :array {
      if ('add' === $mode && !isset($input['name']) || empty($input['name'])) {
         Session::addMessageAfterRedirect(__('Invalid email address'), false, ERROR);
      }

      if (isset($input["passwd"])) {
         if (empty($input["passwd"])) {
            unset($input["passwd"]);
         } else {
            $input["passwd"] = Toolbox::encrypt(stripslashes($input["passwd"]), GLPIKEY);
         }
      }

      if (isset($input['mail_server']) && !empty($input['mail_server'])) {
         $input["host"] = Toolbox::constructMailServerConfig($input);
      }

      if (isset($input['name']) && !NotificationMailing::isUserAddressValid($input['name'])) {
         Session::addMessageAfterRedirect(__('Invalid email address'), false, ERROR);
      }

      return $input;
   }

   function prepareInputForUpdate($input) {
      $input = $this->prepareInput($input, 'update');

      if (isset($input["_blank_passwd"]) && $input["_blank_passwd"]) {
         $input['passwd'] = '';
      }

      return $input;
   }


   function prepareInputForAdd($input) {
      $input = $this->prepareInput($input, 'add');
      return $input;
   }


   /**
    * @see CommonGLPI::defineTabs()
   **/
   function defineTabs($options = []) {

      $ong = [];
      $this->addDefaultFormTab($ong);
      $this->addStandardTab(__CLASS__, $ong, $options);
      $this->addStandardTab('Log', $ong, $options);

      return $ong;
   }


   /**
    * @see CommonGLPI::getTabNameForItem()
   **/
   function getTabNameForItem(CommonGLPI $item, $withtemplate = 0) {

      if (!$withtemplate) {
         switch ($item->getType()) {
            case __CLASS__ :
               return _n('Action', 'Actions', Session::getPluralNumber());
         }
      }
      return '';
   }


   /**
    * @param $item         CommonGLPI object
    * @param $tabnum       (default 1
    * @param $withtemplate (default 0)
   **/
   static function displayTabContentForItem(CommonGLPI $item, $tabnum = 1, $withtemplate = 0) {
      if ($item->getType() == __CLASS__) {
         $item->showGetMessageForm($item->getID());
      }
      return true;
   }


   /**
    * Print the mailgate form
    *
    * @param $ID        integer  Id of the item to print
    * @param $options   array
    *     - target filename : where to go when done.
    *
    * @return boolean item found
   **/
   function showForm($ID, $options = []) {
      global $CFG_GLPI;

      $this->initForm($ID, $options);
      $options['colspan'] = 1;
      $this->showFormHeader($options);

      echo "<tr class='tab_bg_1'><td>".sprintf(__('%1$s (%2$s)'), __('Name'), __('Email address')).
           "</td><td>";
      Html::autocompletionTextField($this, "name");
      echo "</td></tr>";

      if ($this->fields['errors']) {
         echo "<tr class='tab_bg_1_2'><td>".__('Connection errors')."</td>";
         echo "<td>".$this->fields['errors']."</td>";
         echo "</tr>";
      }

      echo "<tr class='tab_bg_1'><td>".__('Active')."</td><td>";
      Dropdown::showYesNo("is_active", $this->fields["is_active"]);
      echo "</td></tr>";

      $type = Toolbox::showMailServerConfig($this->fields["host"]);

      echo "<tr class='tab_bg_1'><td>".__('Login')."</td><td>";
      Html::autocompletionTextField($this, "login");
      echo "</td></tr>";

      echo "<tr class='tab_bg_1'><td>".__('Password')."</td>";
      echo "<td><input type='password' name='passwd' value='' size='20' autocomplete='new-password'>";
      if ($ID > 0) {
         echo "<input type='checkbox' name='_blank_passwd'>&nbsp;".__('Clear');
      }
      echo "</td></tr>";

      echo "<tr class='tab_bg_1'><td>" . __('Use Kerberos authentication') . "</td>";
      echo "<td>";
      Dropdown::showYesNo("use_kerberos", $this->fields["use_kerberos"]);
      echo "</td></tr>\n";

      if ($type != "pop") {
         echo "<tr class='tab_bg_1'><td>" . __('Accepted mail archive folder (optional)') . "</td>";
         echo "<td>";
         echo "<input size='30' type='text' id='accepted_folder' name='accepted' value=\"".$this->fields['accepted']."\">";
         echo "<i class='fa fa-list pointer get-imap-folder'></i>";
         echo "</td></tr>\n";

         echo "<tr class='tab_bg_1'><td>" . __('Refused mail archive folder (optional)') . "</td>";
         echo "<td>";
         echo "<input size='30' type='text' id='refused_folder' name='refused' value=\"".$this->fields['refused']."\">";
         echo "<i class='fa fa-list pointer get-imap-folder'></i>";
         echo "</td></tr>\n";
      }

      echo "<tr class='tab_bg_1'>";
      echo "<td width='200px'> ". __('Maximum size of each file imported by the mails receiver').
           "</td><td>";
      self::showMaxFilesize('filesize_max', $this->fields["filesize_max"]);
      echo "</td></tr>";

      echo "<tr class='tab_bg_1'><td>" . __('Use mail date, instead of collect one') . "</td>";
      echo "<td>";
      Dropdown::showYesNo("use_mail_date", $this->fields["use_mail_date"]);
      echo "</td></tr>\n";

      echo "<tr class='tab_bg_1'><td>" . __('Use Reply-To as requester (when available)') . "</td>";
      echo "<td>";
      Dropdown::showFromArray("requester_field", [
         self::REQUESTER_FIELD_FROM => __('No'),
         self::REQUESTER_FIELD_REPLY_TO => __('Yes')
      ], ["value" => $this->fields['requester_field']]);
      echo "</td></tr>\n";

      echo "<tr class='tab_bg_1'><td>" . __('Add CC users as observer') . "</td>";
      echo "<td>";
      Dropdown::showYesNo("add_cc_to_observer", $this->fields["add_cc_to_observer"]);
      echo "</td></tr>\n";

      echo "<tr class='tab_bg_1'><td>".__('Comments')."</td>";
      echo "<td><textarea cols='45' rows='5' name='comment' >".$this->fields["comment"]."</textarea>";

      if ($ID > 0) {
         echo "<br>";
         //TRANS: %s is the datetime of update
         printf(__('Last update on %s'), Html::convDateTime($this->fields["date_mod"]));
      }
      echo "</td></tr>";

      $this->showFormButtons($options);

      if ($type != 'pop') {
         echo "<div id='imap-folder'></div>";
         echo Html::scriptBlock("$(function() {
            $('#imap-folder')
               .dialog(options = {
                  autoOpen: false,
                  autoResize:true,
                  width: 'auto',
                  modal: true,
               });

            $(document).on('click', '.get-imap-folder', function() {
               var input = $(this).prev('input');

               var data = 'action=getFoldersList';
               data += '&input_id=' + input.attr('id');
               // Get form values without server_mailbox value to prevent filtering
               data += '&' + $(this).closest('form').find(':not([name=\"server_mailbox\"])').serialize();
               // Force empty value for server_mailbox
               data += '&server_mailbox=';

               $('#imap-folder')
                  .html('')
                  .load('".$CFG_GLPI['root_doc']."/ajax/mailcollector.php', data)
                  .dialog('open');
            });

            $(document).on('click', '.select_folder li', function(event) {
               event.stopPropagation();

               var li       = $(this);
               var input_id = li.data('input-id');
               var folder   = li.children('.folder-name').html();

               var _label = '';
               var _parents = li.parents('li').children('.folder-name');
               for (i = _parents.length -1 ; i >= 0; i--) {
                  _label += $(_parents[i]).html() + '/';
               }
               _label += folder;

               $('#'+input_id).val(_label);
               $('#imap-folder').dialog('close');
            })
         });");
      }
      return true;
   }

   /**
    * Display the list of folder for current connections
    *
    * @since 9.3.1
    *
    * @param string $input_id dom id where to insert folder name
    *
    * @return void
    */
   public function displayFoldersList($input_id = "") {
      try {
         $this->connect();
      } catch (\Laminas\Mail\Protocol\Exception\RuntimeException $e) {
         Toolbox::logError($e->getMessage());
         echo __('An error occured trying to connect to collector.');
         return;
      }

      $folders = $this->storage->getFolders();
      $hasFolders = false;
      echo "<ul class='select_folder'>";
      foreach ($folders as $folder) {
         $hasFolders = true;
         $this->displayFolder($folder, $input_id);
      }

      if ($hasFolders === false && !empty($this->fields['server_mailbox'])) {
         echo "<li>";
         echo sprintf(
            __("No child found for folder '%s'."),
            Html::entities_deep($this->fields['server_mailbox'])
         );
         echo "</li>";
      }
      echo "</ul>";
   }


   /**
    * Display recursively a folder and its children
    *
    * @param \Laminas\Mail\Storage\Folder $folder   Current folder
    * @param string                       $input_id Input ID
    *
    * @return void
    */
   private function displayFolder($folder, $input_id) {
      echo "<ul>";
      $fname = mb_convert_encoding($folder->getLocalName(), "UTF-8", "UTF7-IMAP");
      echo "<li class='pointer' data-input-id='$input_id'>
               <i class='fa fa-folder'></i>&nbsp;
               <span class='folder-name'>".$fname."</span>";

      foreach ($folder as $sfolder) {
         $this->displayFolder($sfolder, $input_id);
      }

      echo "</li>";
      echo "</ul>";
   }


   function showGetMessageForm($ID) {

      echo "<br><br><div class='center'>";
      echo "<form name='form' method='post' action='".Toolbox::getItemTypeFormURL(__CLASS__)."'>";
      echo "<table class='tab_cadre'>";
      echo "<tr class='tab_bg_2'><td class='center'>";
      echo "<input type='submit' name='get_mails' value=\""._sx('button', 'Get email tickets now').
             "\" class='submit'>";
      echo "<input type='hidden' name='id' value='$ID'>";
      echo "</td></tr>";
      echo "</table>";
      Html::closeForm();
      echo "</div>";
   }


   function rawSearchOptions() {
      $tab = [];

      $tab[] = [
         'id'                 => 'common',
         'name'               => __('Characteristics')
      ];

      $tab[] = [
         'id'                 => '1',
         'table'              => $this->getTable(),
         'field'              => 'name',
         'name'               => __('Name'),
         'datatype'           => 'itemlink',
         'massiveaction'      => false,
         'autocomplete'       => true,
      ];

      $tab[] = [
         'id'                 => '2',
         'table'              => $this->getTable(),
         'field'              => 'is_active',
         'name'               => __('Active'),
         'datatype'           => 'bool'
      ];

      $tab[] = [
         'id'                 => '3',
         'table'              => $this->getTable(),
         'field'              => 'host',
         'name'               => __('Connection string'),
         'massiveaction'      => false,
         'datatype'           => 'string'
      ];

      $tab[] = [
         'id'                 => '4',
         'table'              => $this->getTable(),
         'field'              => 'login',
         'name'               => __('Login'),
         'massiveaction'      => false,
         'datatype'           => 'string',
         'autocomplete'       => true,
      ];

      $tab[] = [
         'id'                 => '5',
         'table'              => $this->getTable(),
         'field'              => 'filesize_max',
         'name'               => __('Maximum size of each file imported by the mails receiver'),
         'datatype'           => 'integer'
      ];

      $tab[] = [
         'id'                 => '16',
         'table'              => $this->getTable(),
         'field'              => 'comment',
         'name'               => __('Comments'),
         'datatype'           => 'text'
      ];

      $tab[] = [
         'id'                 => '19',
         'table'              => $this->getTable(),
         'field'              => 'date_mod',
         'name'               => __('Last update'),
         'datatype'           => 'datetime',
         'massiveaction'      => false
      ];

      $tab[] = [
         'id'                 => '20',
         'table'              => $this->getTable(),
         'field'              => 'accepted',
         'name'               => __('Accepted mail archive folder (optional)'),
         'datatype'           => 'string'
      ];

      $tab[] = [
         'id'                 => '21',
         'table'              => $this->getTable(),
         'field'              => 'refused',
         'name'               => __('Refused mail archive folder (optional)'),
         'datatype'           => 'string'
      ];

      $tab[] = [
         'id'                 => '22',
         'table'              => $this->getTable(),
         'field'              => 'errors',
         'name'               => __('Connection errors'),
         'datatype'           => 'integer'
      ];

      return $tab;
   }


   /**
    * @param $emails_ids   array
    * @param $action                (default 0)
    * @param $entity                (default 0)
   **/
   function deleteOrImportSeveralEmails($emails_ids = [], $action = 0, $entity = 0) {
      global $DB;

      $query = [
         'FROM'   => NotImportedEmail::getTable(),
         'WHERE'  => [
            'id' => $emails_ids,
         ],
         'ORDER'  => 'mailcollectors_id'
      ];

      $todelete = [];
      foreach ($DB->request($query) as $data) {
         $todelete[$data['mailcollectors_id']][$data['messageid']] = $data;
      }

      foreach ($todelete as $mailcollector_id => $rejected) {
         $collector = new self();
         if ($collector->getFromDB($mailcollector_id)) {
            // Use refused folder in connection string
            $connect_config = Toolbox::parseMailServerConnectString($collector->fields['host']);
            $collector->fields['host'] = Toolbox::constructMailServerConfig(
               [
                  'mail_server'   => $connect_config['address'],
                  'server_port'   => $connect_config['port'],
                  'server_type'   => !empty($connect_config['type']) ? '/' . $connect_config['type'] : '',
                  'server_ssl'    => $connect_config['ssl'] ? '/ssl' : '',
                  'server_cert'   => $connect_config['validate-cert'] ? '/validate-cert' : '/novalidate-cert',
                  'server_tls'    => $connect_config['tls'] ? '/tls' : '',
                  'server_rsh'    => $connect_config['norsh'] ? '/norsh' : '',
                  'server_secure' => $connect_config['secure'] ? '/secure' : '',
                  'server_debug'  => $connect_config['debug'] ? '/debug' : '',
                  'server_mailbox' => $collector->fields[self::REFUSED_FOLDER],
               ]
            );

            $collector->uid          = -1;
            //Connect to the Mail Box
            $collector->connect();

            foreach ($collector->storage as $uid => $message) {
               $head = $collector->getHeaders($message);
               if (isset($rejected[$head['message_id']])) {
                  if ($action == 1) {
                     $tkt = $collector->buildTicket(
                        $uid,
                        $message,
                        [
                           'mailgates_id' => $mailcollector_id,
                           'play_rules'   => false
                        ]
                     );
                     $tkt['_users_id_requester'] = $rejected[$head['message_id']]['users_id'];
                     $tkt['entities_id']         = $entity;

                     if (!isset($tkt['tickets_id'])) {
                        // New ticket case
                        $ticket = new Ticket();
                        $ticket->add($tkt);
                     } else {
                        // Followup case
                        $fup = new ITILFollowup();

                        $fup_input = $tkt;
                        $fup_input['itemtype'] = Ticket::class;
                        $fup_input['items_id'] = $fup_input['tickets_id'];

                        $fup->add($fup_input);
                     }

                     $folder = self::ACCEPTED_FOLDER;
                  } else {
                     $folder = self::REFUSED_FOLDER;
                  }
                  //Delete email
                  if ($collector->deleteMails($uid, $folder)) {
                     $rejectedmail = new NotImportedEmail();
                     $rejectedmail->delete(['id' => $rejected[$head['message_id']]['id']]);
                  }
                  // Unset managed
                  unset($rejected[$head['message_id']]);
               }
            }

            // Email not present in mailbox
            if (count($rejected)) {
               $clean = [
                  '<' => '',
                  '>' => ''
               ];
               foreach ($rejected as $id => $data) {
                  if ($action == 1) {
                     Session::addMessageAfterRedirect(
                        sprintf(
                           __('Email %s not found. Impossible import.'),
                           strtr($id, $clean)
                        ),
                        false,
                        ERROR
                     );
                  } else { // Delete data in notimportedemail table
                     $rejectedmail = new NotImportedEmail();
                     $rejectedmail->delete(['id' => $data['id']]);
                  }
               }
            }
         }
      }
   }


   /**
    * Do collect
    *
    * @param integer $mailgateID  ID of the mailgate
    * @param boolean $display     display messages in MessageAfterRedirect or just return error (default 0=)
    *
    * @return string|void
   **/
   function collect($mailgateID, $display = 0) {
      global $CFG_GLPI;

      if ($this->getFromDB($mailgateID)) {
         $this->uid          = -1;
         $this->fetch_emails = 0;
         //Connect to the Mail Box
         try {
            $this->connect();
         } catch (\Laminas\Mail\Protocol\Exception\RuntimeException $e) {
            Toolbox::logError($e->getTraceAsString());
            Session::addMessageAfterRedirect(
               __('An error occured trying to connect to collector.') . "<br/>" . $e->getMessage(),
               false,
               ERROR
            );
            return;
         }

         $rejected = new NotImportedEmail();
         // Clean from previous collect (from GUI, cron already truncate the table)
         $rejected->deleteByCriteria(['mailcollectors_id' => $this->fields['id']]);

         if ($this->storage) {
            $error            = 0;
            $refused          = 0;
            $blacklisted      = 0;
            // Get Total Number of Unread Email in mail box
            $count_messages   = $this->getTotalMails();
            $delete           = [];
            $messages         = [];

            do {
               $this->storage->next();
               if (!$this->storage->valid()) {
                  break;
               }

               try {
                  $this->fetch_emails++;
                  $messages[$this->storage->key()] = $this->storage->current();
               } catch (\Exception $e) {
                  Toolbox::logInFile('mailgate', sprintf(__('Message is invalid: %1$s').'<br/>', $e->getMessage()));
                  ++$error;
               }
            } while ($this->fetch_emails < $this->maxfetch_emails);

            foreach ($messages as $uid => $message) {
               $tkt = $this->buildTicket(
                  $uid,
                  $message,
                  [
                     'mailgates_id' => $mailgateID,
                     'play_rules'   => true
                  ]
               );

               $headers = $this->getHeaders($message);
               $rejinput                      = [];
               $rejinput['mailcollectors_id'] = $mailgateID;

               $req_field = $this->getRequesterField();
               $h_requester = $message->getHeader($req_field)->getAddressList();
               $requester = $h_requester->current()->getEmail();

               if (!$tkt['_blacklisted']) {
                  global $DB;
                  $rejinput['from']              = $requester;
                  $rejinput['to']                = $headers['to'];
                  $rejinput['users_id']          = $tkt['_users_id_requester'];
                  $rejinput['subject']           = $DB->escape($this->cleanSubject($headers['subject']));
                  $rejinput['messageid']         = $headers['message_id'];
               }
               $rejinput['date']              = $_SESSION["glpi_currenttime"];

               $is_user_anonymous = !(isset($tkt['_users_id_requester'])
                                      && ($tkt['_users_id_requester'] > 0));
               $is_supplier_anonymous = !(isset($tkt['_supplier_email'])
                                          && $tkt['_supplier_email']);

               if (isset($tkt['_blacklisted']) && $tkt['_blacklisted']) {
                  $delete[$uid] =  self::REFUSED_FOLDER;
                  $blacklisted++;
               } else if (isset($tkt['_refuse_email_with_response'])) {
                  $delete[$uid] =  self::REFUSED_FOLDER;
                  $refused++;
                  $this->sendMailRefusedResponse($requester, $tkt['name']);

               } else if (isset($tkt['_refuse_email_no_response'])) {
                  $delete[$uid] =  self::REFUSED_FOLDER;
                  $refused++;

               } else if (isset($tkt['entities_id'])
                          && !isset($tkt['tickets_id'])
                          && ($CFG_GLPI["use_anonymous_helpdesk"]
                              || !$is_user_anonymous
                              || !$is_supplier_anonymous)) {

                  // New ticket case
                  $ticket = new Ticket();

                  if (!$CFG_GLPI["use_anonymous_helpdesk"]
                      && !Profile::haveUserRight($tkt['_users_id_requester'],
                                                 Ticket::$rightname,
                                                 CREATE,
                                                 $tkt['entities_id'])) {
                     $delete[$uid] =  self::REFUSED_FOLDER;
                     $refused++;
                     $rejinput['reason'] = NotImportedEmail::NOT_ENOUGH_RIGHTS;
                     $rejected->add($rejinput);
                  } else if ($ticket->add($tkt)) {
                     $delete[$uid] =  self::ACCEPTED_FOLDER;
                  } else {
                     $error++;
                     $rejinput['reason'] = NotImportedEmail::FAILED_OPERATION;
                     $rejected->add($rejinput);
                  }

               } else if (isset($tkt['tickets_id'])
                          && ($CFG_GLPI['use_anonymous_followups'] || !$is_user_anonymous)) {

                  // Followup case
                  $ticket = new Ticket();
                  $ticketExist = $ticket->getFromDB($tkt['tickets_id']);
                  $fup = new ITILFollowup();

                  $fup_input = $tkt;
                  $fup_input['itemtype'] = Ticket::class;
                  $fup_input['items_id'] = $fup_input['tickets_id'];
                  unset($fup_input['tickets_id']);

                  if ($ticketExist && Entity::getUsedConfig(
                        'suppliers_as_private',
                        $ticket->fields['entities_id']
                     )) {
                     // Get suppliers matching the from email
                     $suppliers = Supplier::getSuppliersByEmail(
                        $rejinput['from']
                     );

                     foreach ($suppliers as $supplier) {
                        // If the supplier is assigned to this ticket then
                        // the followup must be private
                        if ($ticket->isSupplier(
                              CommonITILActor::ASSIGN,
                              $supplier['id'])
                           ) {
                           $fup_input['is_private'] = true;
                           break;
                        }
                     }
                  }

                  if (!$ticketExist) {
                     $error++;
                     $rejinput['reason'] = NotImportedEmail::FAILED_OPERATION;
                     $rejected->add($rejinput);
                  } else if (!$CFG_GLPI['use_anonymous_followups']
                             && !$ticket->canUserAddFollowups($tkt['_users_id_requester'])) {
                     $delete[$uid] =  self::REFUSED_FOLDER;
                     $refused++;
                     $rejinput['reason'] = NotImportedEmail::NOT_ENOUGH_RIGHTS;
                     $rejected->add($rejinput);
                  } else if ($fup->add($fup_input)) {
                     $delete[$uid] =  self::ACCEPTED_FOLDER;
                  } else {
                     $error++;
                     $rejinput['reason'] = NotImportedEmail::FAILED_OPERATION;
                     $rejected->add($rejinput);
                  }

               } else {
                  if (!$tkt['_users_id_requester']) {
                     $rejinput['reason'] = NotImportedEmail::USER_UNKNOWN;

                  } else {
                     $rejinput['reason'] = NotImportedEmail::MATCH_NO_RULE;
                  }
                  $refused++;
                  $rejected->add($rejinput);
                  $delete[$uid] =  self::REFUSED_FOLDER;
               }
            }

            krsort($delete);
            foreach ($delete as $uid => $folder) {
               $this->deleteMails($uid, $folder);
            }

            //TRANS: %1$d, %2$d, %3$d, %4$d and %5$d are number of messages
            $msg = sprintf(
               __('Number of messages: available=%1$d, retrieved=%2$d, refused=%3$d, errors=%4$d, blacklisted=%5$d'),
               $count_messages,
               $this->fetch_emails,
               $refused,
               $error,
               $blacklisted
            );
            if ($display) {
               Session::addMessageAfterRedirect($msg, false, ($error ? ERROR : INFO));
            } else {
               return $msg;
            }

         } else {
            $msg = __('Could not connect to mailgate server');
            if ($display) {
               Session::addMessageAfterRedirect($msg, false, ERROR);
               GLPINetwork::addErrorMessageAfterRedirect();
            } else {
               return $msg;
            }
         }

      } else {
         //TRANS: %s is the ID of the mailgate
         $msg = sprintf(__('Could not find mailgate %d'), $mailgateID);
         if ($display) {
            Session::addMessageAfterRedirect($msg, false, ERROR);
            GLPINetwork::addErrorMessageAfterRedirect();
         } else {
            return $msg;
         }
      }
   }


   /**
    * Builds and returns the main structure of the ticket to be created
    *
    * @param string                        $uid     UID of the message
    * @param \Laminas\Mail\Storage\Message $message  Messge
    * @param array                         $options  Possible options
    *
    * @return array ticket fields
    */
   function buildTicket($uid, \Laminas\Mail\Storage\Message $message, $options = []) {
      global $CFG_GLPI;

      $play_rules = (isset($options['play_rules']) && $options['play_rules']);
      $headers = $this->getHeaders($message);

      $tkt                 = [];
      $tkt['_blacklisted'] = false;
      // For RuleTickets
      $tkt['_mailgate']    = $options['mailgates_id'];

      // Use mail date if it's defined
      if ($this->fields['use_mail_date'] && isset($headers['date'])) {
         $tkt['date'] = $headers['date'];
      }

      // Detect if it is a mail reply
      $glpi_message_match = "/GLPI-([0-9]+)\.[0-9]+\.[0-9]+@\w*/";

      // Check if email not send by GLPI : if yes -> blacklist
      if (!isset($headers['message_id'])
          || preg_match($glpi_message_match, $headers['message_id'], $match)) {
         $tkt['_blacklisted'] = true;
         return $tkt;
      }
      // manage blacklist
      $blacklisted_emails   = Blacklist::getEmails();
      // Add name of the mailcollector as blacklisted
      $blacklisted_emails[] = $this->fields['name'];
      if (Toolbox::inArrayCaseCompare($headers['from'], $blacklisted_emails)) {
         $tkt['_blacklisted'] = true;
         return $tkt;
      }

      // max size = 0 : no import attachments
      if ($this->fields['filesize_max'] > 0) {
         if (is_writable(GLPI_TMP_DIR)) {
            $tkt['_filename'] = $this->getAttached($message, GLPI_TMP_DIR."/", $this->fields['filesize_max']);
            $tkt['_tag']      = $this->tags;
         } else {
            //TRANS: %s is a directory
            Toolbox::logInFile('mailgate', sprintf(__('%s is not writable'), GLPI_TMP_DIR."/"));
         }
      }

      //  Who is the user ?
      $req_field = $this->getRequesterField();
      $h_requester = $message->getHeader($req_field)->getAddressList();
      $requester = $h_requester->current()->getEmail();

      $tkt['_users_id_requester']                              = User::getOrImportByEmail($requester);
      $tkt["_users_id_requester_notif"]['use_notification'][0] = 1;
      // Set alternative email if user not found / used if anonymous mail creation is enable
      if (!$tkt['_users_id_requester']) {
         $tkt["_users_id_requester_notif"]['alternative_email'][0] = $requester;
      }

      // Fix author of attachment
      // Move requester to author of followup
      $tkt['users_id'] = $tkt['_users_id_requester'];

      // Add to and cc as additional observer if user found
      $ccs = $headers['ccs'];
      if (is_array($ccs) && count($ccs) && $this->getField("add_cc_to_observer")) {
         foreach ($ccs as $cc) {
            if ($cc != $requester
               && !Toolbox::inArrayCaseCompare($cc, $blacklisted_emails) // not blacklisted emails
               && ($tmp = User::getOrImportByEmail($cc)) > 0) {
               $nb = (isset($tkt['_users_id_observer']) ? count($tkt['_users_id_observer']) : 0);
               $tkt['_users_id_observer'][$nb] = $tmp;
               $tkt['_users_id_observer_notif']['use_notification'][$nb] = 1;
               $tkt['_users_id_observer_notif']['alternative_email'][$nb] = $cc;
            }
         }
      }

      $tos = $headers['tos'];
      if (is_array($tos) && count($tos)) {
         foreach ($tos as $to) {
            if ($to != $requester
               && !Toolbox::inArrayCaseCompare($to, $blacklisted_emails) // not blacklisted emails
               && ($tmp = User::getOrImportByEmail($to)) > 0) {
               $nb = (isset($tkt['_users_id_observer']) ? count($tkt['_users_id_observer']) : 0);
               $tkt['_users_id_observer'][$nb] = $tmp;
               $tkt['_users_id_observer_notif']['use_notification'][$nb] = 1;
               $tkt['_users_id_observer_notif']['alternative_email'][$nb] = $to;
            }
         }
      }

      // Auto_import
      $tkt['_auto_import']           = 1;
      // For followup : do not check users_id = login user
      $tkt['_do_not_check_users_id'] = 1;
      $body                          = $this->getBody($message);

      $subject       = $message->subject;
      $tkt['_message']  = $message;

      if (!Toolbox::seems_utf8($body)) {
         $tkt['content'] = Toolbox::encodeInUtf8($body);
      } else {
         $tkt['content'] = $body;
      }

      // prepare match to find ticket id in headers
      // header is added in all notifications using pattern: GLPI-{itemtype}-{items_id}
      $ref_match = "/GLPI-Ticket-([0-9]+)/";

      // See In-Reply-To field
      if (isset($headers['in_reply_to'])) {
         if (preg_match($ref_match, $headers['in_reply_to'], $match)) {
            $tkt['tickets_id'] = intval($match[1]);
         }
      }

      // See in References
      if (!isset($tkt['tickets_id'])
          && isset($headers['references'])) {
         if (preg_match($ref_match, $headers['references'], $match)) {
            $tkt['tickets_id'] = intval($match[1]);
         }
      }

      // See in title
      if (!isset($tkt['tickets_id'])
          && preg_match('/\[.+#(\d+)\]/', $subject, $match)) {
         $tkt['tickets_id'] = intval($match[1]);
      }

      $tkt['_supplier_email'] = false;
      // Found ticket link
      if (isset($tkt['tickets_id'])) {
         // it's a reply to a previous ticket
         $job = new Ticket();
         $tu  = new Ticket_User();
         $st  = new Supplier_Ticket();

         // Check if ticket  exists and users_id exists in GLPI
         if ($job->getFromDB($tkt['tickets_id'])
             && ($job->fields['status'] != CommonITILObject::CLOSED)
             && ($CFG_GLPI['use_anonymous_followups']
                 || ($tkt['_users_id_requester'] > 0)
                 || $tu->isAlternateEmailForITILObject($tkt['tickets_id'], $requester)
                 || ($tkt['_supplier_email'] = $st->isSupplierEmail($tkt['tickets_id'],
                                                                    $requester)))) {

            if ($tkt['_supplier_email']) {
               $tkt['content'] = sprintf(__('From %s'), $requester)."\n\n".$tkt['content'];
            }

            $header_tag      = NotificationTargetTicket::HEADERTAG;
            $header_pattern  = $header_tag . '.*' . $header_tag;
            $footer_tag      = NotificationTargetTicket::FOOTERTAG;
            $footer_pattern  = $footer_tag . '.*' . $footer_tag;

            $has_header_line = preg_match('/' . $header_pattern . '/s', $tkt['content']);
            $has_footer_line = preg_match('/' . $footer_pattern . '/s', $tkt['content']);

            if ($has_header_line && $has_footer_line) {
               // Strip all contents between header and footer line
               $tkt['content'] = preg_replace(
                  '/' . $header_pattern . '.*' . $footer_pattern . '/s',
                  '',
                  $tkt['content']
               );
            } else if ($has_header_line) {
               // Strip all contents between header line and end of message
               $tkt['content'] = preg_replace(
                  '/' . $header_pattern . '.*$/s',
                  '',
                  $tkt['content']
               );
            } else if ($has_footer_line) {
               // Strip all contents between begin of message and footer line
               $tkt['content'] = preg_replace(
                  '/^.*' . $footer_pattern . '/s',
                  '',
                  $tkt['content']
               );
            }
         } else {
            // => to handle link in Ticket->post_addItem()
            $tkt['_linkedto'] = $tkt['tickets_id'];
            unset($tkt['tickets_id']);
         }
      }

      // Add message from getAttached
      if ($this->addtobody) {
         $tkt['content'] .= $this->addtobody;
      }

      //If files are present and content is html
      if (isset($this->files) && count($this->files) && $this->body_is_html) {
         $tkt['content'] = Ticket::convertContentForTicket($tkt['content'],
                                                           $this->files + $this->altfiles,
                                                           $this->tags);
      }

      // Clean mail content
      $tkt['content'] = $this->cleanContent($tkt['content']);

      $tkt['name'] = $this->cleanSubject($subject);
      if (!Toolbox::seems_utf8($tkt['name'])) {
         $tkt['name'] = Toolbox::encodeInUtf8($tkt['name']);
      }

      if (!isset($tkt['tickets_id'])) {
         // Which entity ?
         //$tkt['entities_id']=$this->fields['entities_id'];
         //$tkt['Subject']= $message->subject;   // not use for the moment
         // Medium
         $tkt['urgency']  = "3";
         // No hardware associated
         $tkt['itemtype'] = "";
         // Mail request type

      } else {
         // Reopen if needed
         $tkt['add_reopen'] = 1;
      }

      $tkt['requesttypes_id'] = RequestType::getDefault('mail');

      if ($play_rules) {
         $rule_options['ticket']              = $tkt;
         $rule_options['headers']             = $this->getHeaders($message);
         $rule_options['mailcollector']       = $options['mailgates_id'];
         $rule_options['_users_id_requester'] = $tkt['_users_id_requester'];
         $rulecollection                      = new RuleMailCollectorCollection();
         $output                              = $rulecollection->processAllRules([], [],
                                                                                 $rule_options);

         // New ticket : compute all
         if (!isset($tkt['tickets_id'])) {
            foreach ($output as $key => $value) {
               $tkt[$key] = $value;
            }

         } else { // Followup only copy refuse data
            $tkt['requesttypes_id'] = RequestType::getDefault('mailfollowup');
            $tobecopied = ['_refuse_email_no_response', '_refuse_email_with_response'];
            foreach ($tobecopied as $val) {
               if (isset($output[$val])) {
                  $tkt[$val] = $output[$val];
               }
            }
         }
      }

      $tkt['content'] = LitEmoji::encodeShortcode($tkt['content']);

      $tkt = Toolbox::addslashes_deep($tkt);
      return $tkt;
   }


   /**
    * Clean mail content : HTML + XSS + blacklisted content
    *
    * @since 0.85
    *
    * @param string $string text to clean
    *
    * @return string cleaned text
   **/
   function cleanContent($string) {
      global $DB;

      // Clean HTML
      $string = Html::clean(Html::entities_deep($string), false, 2);

      $br_marker = '==' . mt_rand() . '==';

      // Replace HTML line breaks to marker
      $string = preg_replace('/<br\s*\/?>/', $br_marker, $string);

      // Replace plain text line breaks to marker if content is not html
      // and rich text mode is enabled (otherwise remove them)
      $string = str_replace(
         ["\r\n", "\n", "\r"],
         $this->body_is_html ? ' ' : $br_marker,
         $string
      );

      // Wrap content for blacklisted items
      $itemstoclean = [];
      foreach ($DB->request('glpi_blacklistedmailcontents') as $data) {
         $toclean = trim($data['content']);
         if (!empty($toclean)) {
            $itemstoclean[] = str_replace(["\r\n", "\n", "\r"], $br_marker, $toclean);
         }
      }
      if (count($itemstoclean)) {
         $string = str_replace($itemstoclean, '', $string);
      }

      $string = str_replace($br_marker, "<br />", $string);

      // Double encoding for > and < char to avoid misinterpretations
      $string = str_replace(['&lt;', '&gt;'], ['&amp;lt;', '&amp;gt;'], $string);

      // Prevent XSS
      $string = Toolbox::clean_cross_side_scripting_deep($string);

      return $string;
   }


   /**
    * Strip out unwanted/unprintable characters from the subject
    *
    * @param string $text text to clean
    *
    * @return string clean text
   **/
   function cleanSubject($text) {
      $text = str_replace("=20", "\n", $text);
      $text =  Toolbox::clean_cross_side_scripting_deep($text);
      return $text;
   }


   ///return supported encodings in lowercase.
   function listEncodings() {
      // Encoding not listed
      static $enc = ['gb2312', 'gb18030'];

      if (count($enc) == 2) {
         foreach (mb_list_encodings() as $encoding) {
            $enc[]   = Toolbox::strtolower($encoding);
            $aliases = mb_encoding_aliases($encoding);
            foreach ($aliases as $e) {
               $enc[] = Toolbox::strtolower($e);
            }
         }
      }
      return $enc;
   }


   /**
    * Connect to the mail box
    *
    * @return void
    */
   function connect() {
      $config = Toolbox::parseMailServerConnectString($this->fields['host']);

      $params = [
         'host'      => $config['address'],
         'user'      => $this->fields['login'],
         'password'  => Toolbox::decrypt($this->fields['passwd'], GLPIKEY),
         'port'      => $config['port']
      ];

      if ($config['ssl']) {
         $params['ssl'] = 'SSL';
      }

      if ($config['tls']) {
         $params['ssl'] = 'TLS';
      }

      if (!empty($config['mailbox'])) {
         $params['folder'] = $config['mailbox'];
      }

      try {
         $class = Toolbox::getMailServerStorageClassname($config['type']);
         if ($class === null) {
            throw new \Exception(sprintf(__('Unsupported mail server type:%s.'), $config['type']));
         }
         $this->storage = new $class($params);
         if ($this->fields['errors'] > 0) {
            $this->update([
               'id'     => $this->getID(),
               'errors' => 0
            ]);
         }
      } catch (\Exception $e) {
         $this->update([
            'id'     => $this->getID(),
            'errors' => ($this->fields['errors']+1)
         ]);
         // Any errors will cause an Exception.
         throw $e;
      }

      /** FIXME: find the equivalent for those cases with zend-mail? */
      /*if ($this->fields['use_kerberos']) {
         $this->marubox = imap_open(
            $this->fields['host'],
            $this->fields['login'],
            Toolbox::decrypt($this->fields['passwd'], GLPIKEY),
            CL_EXPUNGE,
            1
         );
      } else {
         $try_options = [
            ['DISABLE_AUTHENTICATOR' => 'GSSAPI'],
            ['DISABLE_AUTHENTICATOR' => 'PLAIN']
         ];
         foreach ($try_options as $option) {
            $this->marubox = imap_open(
               $this->fields['host'],
               $this->fields['login'],
               Toolbox::decrypt($this->fields['passwd'], GLPIKEY),
               CL_EXPUNGE,
               1,
               $option
            );
            if (false === $this->marubox) {
               Toolbox::logError(imap_last_error());
            }
            if (is_resource($this->marubox)) {
               break;
            }
         }

      }*/
   }


   /**
    * Get extra headers
    *
    * @param \Laminas\Mail\Storage\Message $message Message
    *
    * @return array
   **/
   function getAdditionnalHeaders(\Laminas\Mail\Storage\Message $message) {
      $head   = [];
      $headers = $message->getHeaders();

      foreach ($headers as $key => $value) {
         // is line with additional header?
         if (preg_match("/^X-/i", $key)
               || preg_match("/^Auto-Submitted/i", $key)
               || preg_match("/^Received/i", $key)) {
            $key = Toolbox::strtolower($key);
            if (!isset($head[$key])) {
               $head[$key] = '';
            } else {
               $head[$key] .= "\n";
            }
            $head[$key] .= trim($value);
         }
      }

      return $head;
   }


   /**
    * Get full headers infos from particular mail
    *
    * @param \Laminas\Mail\Storage\Message $message Message
    *
    * @return array Associative array with following keys
    *                subject   => Subject of Mail
    *                to        => To Address of that mail
    *                toOth     => Other To address of mail
    *                toNameOth => To Name of Mail
    *                from      => From address of mail
    *                fromName  => Form Name of Mail
   **/
   function getHeaders(\Laminas\Mail\Storage\Message $message) {

      $h_sender = $message->getHeader('from')->getAddressList();
      $sender = $h_sender->current();

      $h_to = $message->getHeader('to')->getAddressList();
      $h_to->rewind();
      $to = $h_to->current();

      $reply_to_addr = null;
      if (isset($message->reply_to)) {
         $h_reply_to = $message->getHeader('reply_to')->getAddressList();
         $reply_to   = $h_reply_to->current();
         $reply_to_addr = Toolbox::strtolower($reply_to->getEmail());
      }

      $date         = date("Y-m-d H:i:s", strtotime($message->date));
      $mail_details = [];

      if ((Toolbox::strtolower($sender->getEmail()) != 'mailer-daemon')
          && (Toolbox::strtolower($sender->getEmail()) != 'postmaster')) {

         // Construct to and cc arrays
         $h_tos   = $message->getHeader('to');
         $tos     = [];
         foreach ($h_tos->getAddressList() as $address) {
            $mailto = Toolbox::strtolower($address->getEmail());
            if ($mailto === $this->fields['name']) {
               $to = $address;
            }
            $tos[] = $mailto;
         }

         $ccs     = [];
         if (isset($message->cc)) {
            $h_ccs   = $message->getHeader('cc');
            foreach ($h_ccs->getAddressList() as $address) {
               $ccs[] = Toolbox::strtolower($address->getEmail());
            }
         }

         // secu on subject setting
         try {
            $subject = $message->getHeader('subject')->getFieldValue();
         } catch (Laminas\Mail\Storage\Exception\InvalidArgumentException $e) {
            $subject = '';
         }

         $mail_details = [
            'from'       => Toolbox::strtolower($sender->getEmail()),
            'subject'    => $subject,
            'reply-to'   => $reply_to_addr,
            'to'         => Toolbox::strtolower($to->getEmail()),
            'message_id' => $message->getHeader('message_id')->getFieldValue(),
            'tos'        => $tos,
            'ccs'        => $ccs,
            'date'       => $date
         ];

         if (isset($message->references)) {
            if ($reference = $message->getHeader('references')) {
               $mail_details['references'] = $reference->getFieldValue();
            }
         }

         if (isset($message->in_reply_to)) {
            if ($inreplyto = $message->getHeader('in_reply_to')) {
               $mail_details['in_reply_to'] = $inreplyto->getFieldValue();
            }
         }

         //Add additional headers in X-
         foreach ($this->getAdditionnalHeaders($message) as $header => $value) {
            $mail_details[$header] = $value;
         }
      }

      return $mail_details;
   }


   /**
    * Number of entries in the mailbox
    *
    * @return integer
   **/
   function getTotalMails() {
      return $this->storage->countMessages();
   }


   /**
    * Recursivly get attached documents
    * Result is stored in $this->files
    *
    * @param \Laminas\Mail\Storage\Part $part     Message part
    * @param string                     $path     Temporary path
    * @param integer                    $maxsize  Maximum size of document to be retrieved
    * @param string                     $subject  Message ssubject
    * @param \Laminas\Mail\Storage\Part $part     Message part (for recursive ones)
    *
    * @return void
   **/
   private function getRecursiveAttached(\Laminas\Mail\Storage\Part $part, $path, $maxsize, $subject, $subpart = "") {
      if ($part->isMultipart()) {
         $index = 0;
         foreach (new RecursiveIteratorIterator($part) as $mypart) {
            $this->getRecursiveAttached(
               $mypart,
               $path,
               $maxsize,
               $subject,
               ($subpart ? $subpart.".".($index+1) : ($index+1))
            );
         }
      } else {
         if (!isset($part->contentDisposition)) {
               //not an attachment
            return false;
         } else {
            if (strtok($part->contentDisposition, ';') != Laminas_Mime::DISPOSITION_ATTACHMENT
               && strtok($part->contentDisposition, ';') != Laminas_Mime::DISPOSITION_INLINE
            ) {
               //not an attachment
               return false;
            }
         }

         // fix monoparted mail
         if ($subpart == "") {
            $subpart = 1;
         }

         $filename = '';
         if (!isset($part->contentType)) {
            Toolbox::logWarning('Current part does not have a content type.');
            //content type missing
            return false;
         }

         $header_type = $part->getHeader('contentType');
         $content_type = $header_type->getType();

         // get filename of attachment if present
         // if there are any dparameters present in this part
         if (isset($part->dparameters)) {
            foreach ($part->getHeader('dparameters') as $dparam) {
               if ((Toolbox::strtoupper($dparam->attribute) == 'NAME')
                     || (Toolbox::strtoupper($dparam->attribute) == 'FILENAME')) {
                  $filename = $dparam->value;
               }
            }
         }

         // if there are any parameters present in this part
         if (empty($filename)
             && isset($part->parameters)) {
            foreach ($part->getHeader('parameters') as $param) {
               if ((Toolbox::strtoupper($param->attribute) == 'NAME')
                     || (Toolbox::strtoupper($param->attribute) == 'FILENAME')) {
                  $filename = $param->value;
               }
            }
         }

         if (empty($filename)) {
            $params = $header_type->getParameters();
            if (isset($params['name'])) {
               $filename = $params['name'];
            }
         }

         // part come without correct filename in [d]parameters - generate trivial one
         // (inline images case for example)
         if ((empty($filename) || !Document::isValidDoc($filename))) {
            $tmp_filename = "doc_$subpart.".str_replace('image/', '', $content_type);
            if (Document::isValidDoc($tmp_filename)) {
               $filename = $tmp_filename;
            }
         }

         // Embeded email comes without filename - try to get "Subject:" or generate trivial one
         if (empty($filename)) {
            if ($subject !== null) {
               $filename = "msg_{$subpart}_" . Toolbox::slugify($subject) . ".EML";
            } else {
               $filename = "msg_$subpart.EML"; // default trivial one :)!
            }
         }

         // if no filename found, ignore this part
         if (empty($filename)) {
            return false;
         }

         //try to avoid conflict between inline image and attachment
         $i = 2;
         while (in_array($filename, $this->files)) {
            //replace filename with name_(num).EXT by name_(num+1).EXT
            $new_filename = preg_replace("/(.*)_([0-9])*(\.[a-zA-Z0-9]*)$/", "$1_".$i."$3", $filename);
            if ($new_filename !== $filename) {
               $filename = $new_filename;
            } else {
               //the previous regex didn't found _num pattern, so add it with this one
               $filename = preg_replace("/(.*)(\.[a-zA-Z0-9]*)$/", "$1_".$i."$2", $filename);
            }
            $i++;
         }

         if ($part->getSize() > $maxsize) {
            $this->addtobody .= "\n\n".sprintf(__('%1$s: %2$s'), __('Too large attached file'),
                                               sprintf(__('%1$s (%2$s)'), $filename,
                                                       Toolbox::getSize($part->getSize())));
            return false;
         }

         if (!Document::isValidDoc($filename)) {
            //TRANS: %1$s is the filename and %2$s its mime type
            $this->addtobody .= "\n\n".sprintf(__('%1$s: %2$s'), __('Invalid attached file'),
                                               sprintf(__('%1$s (%2$s)'), $filename,
                                                       $content_type));
            return false;
         }

         $contents = $this->getDecodedContent($part);
         if (file_put_contents($path.$filename, $contents)) {
            $this->files[$filename] = $filename;
            // If embeded image, we add a tag
            if (preg_match('@image/.+@', $content_type)) {
               end($this->files);
               $tag = Rule::getUuid();
               $this->tags[$filename]  = $tag;

               // Link file based on Content-ID header
               if (isset($part->contentId)) {
                  $clean = ['<' => '',
                                 '>' => ''];
                  $this->altfiles[strtr($part->contentId, $clean)] = $filename;
               }
            }
         }
      } // Single part
   }


   /**
    * Get attached documents in a mail
    *
    * @param \Laminas\Mail\Storage\Message $message  Message
    * @param string                        $path     Temporary path
    * @param integer                       $maxsize  Maximaum size of document to be retrieved
    *
    * @return array containing extracted filenames in file/_tmp
   **/
   public function getAttached(\Laminas\Mail\Storage\Message $message, $path, $maxsize) {
      $this->files     = [];
      $this->altfiles  = [];
      $this->addtobody = "";

      try {
         $subject = $message->getHeader('subject')->getFieldValue();
      } catch (Laminas\Mail\Storage\Exception\InvalidArgumentException $e) {
         $subject = null;
      }

      $this->getRecursiveAttached($message, $path, $maxsize, $subject);

      return $this->files;
   }


   /**
    * Get The actual mail content from this mail
    *
    * @param \Laminas\Mail\Storage\Message $message Message
   **/
   function getBody(\Laminas\Mail\Storage\Message $message) {
      $content = null;

      //if message is not multipart, just return its content
      if (!$message->isMultipart()) {
         $content = $this->getDecodedContent($message);
      } else {
         //if message is multipart, check for html contents then text contents
         foreach (new RecursiveIteratorIterator($message) as $part) {
            try {
               if (strtok($part->contentType, ';') == 'text/html') {
                  $this->body_is_html = true;
                  $content = $this->getDecodedContent($part);
                  //do not check for text part if we found html one.
                  break;
               }
               if (strtok($part->contentType, ';') == 'text/plain' && $content === null) {
                  $this->body_is_html = false;
                  $content = $this->getDecodedContent($part);
               }
            } catch (Exception $e) {
               // ignore
               $catched = true;
            }
         }
      }

      return $content;
   }


   /**
    * Delete mail from that mail box
    *
    * @param string $uid    mail UID
    * @param string $folder Folder to move (delete if empty) (default '')
    *
    * @return boolean
   **/
   function deleteMails($uid, $folder = '') {

      // Disable move support, POP protocol only has the INBOX folder
      if (strstr($this->fields['host'], "/pop")) {
         $folder = '';
      }

      if (!empty($folder) && isset($this->fields[$folder]) && !empty($this->fields[$folder])) {
         $name = mb_convert_encoding($this->fields[$folder], "UTF7-IMAP", "UTF-8");
         try {
            $this->storage->moveMessage($uid, $name);
            return true;
         } catch (\Exception $e) {
            // raise an error and fallback to delete
            trigger_error(
               sprintf(
                  //TRANS: %1$s is the name of the folder, %2$s is the name of the receiver
                  __('Invalid configuration for %1$s folder in receiver %2$s'),
                  $folder,
                  $this->getName()
               )
            );
         }
      }
      $this->storage->removeMessage($uid);
      return true;
   }


   /**
    * Cron action on mailgate : retrieve mail and create tickets
    *
    * @param $task
    *
    * @return -1 : done but not finish 1 : done with success
   **/
   public static function cronMailgate($task) {
      global $DB;

      NotImportedEmail::deleteLog();
      $iterator = $DB->request([
         'FROM'   => 'glpi_mailcollectors',
         'WHERE'  => ['is_active' => 1]
      ]);

      $max = $task->fields['param'];

      if (count($iterator) > 0) {
         $mc = new self();

         while (($max > 0)
                  && ($data = $iterator->next())) {
            $mc->maxfetch_emails = $max;

            $task->log("Collect mails from ".$data["name"]." (".$data["host"].")\n");
            $message = $mc->collect($data["id"]);

            $task->addVolume($mc->fetch_emails);
            $task->log("$message\n");

            $max -= $mc->fetch_emails;
         }
      }

      if ($max == $task->fields['param']) {
         return 0; // Nothin to do
      } else if ($max > 0) {
         return 1; // done
      }

      return -1; // still messages to retrieve
   }


   public static function cronInfo($name) {

      switch ($name) {
         case 'mailgate' :
            return [
               'description' => __('Retrieve email (Mails receivers)'),
               'parameter'   => __('Number of emails to retrieve')
            ];

         case 'mailgateerror' :
            return ['description' => __('Send alarms on receiver errors')];
      }
   }


   /**
    * Send Alarms on mailgate errors
    *
    * @since 0.85
    *
    * @param CronTask $task for log
   **/
   public static function cronMailgateError($task) {
      global $DB, $CFG_GLPI;

      if (!$CFG_GLPI["use_notifications"]) {
         return 0;
      }
      $cron_status   = 0;

      $iterator = $DB->request([
         'FROM'   => 'glpi_mailcollectors',
         'WHERE'  => [
            'errors'    => ['>', 0],
            'is_active' => 1
         ]
      ]);

      $items = [];
      while ($data = $iterator->next()) {
         $items[$data['id']]  = $data;
      }

      if (count($items)) {
         if (NotificationEvent::raiseEvent('error', new self(), ['items' => $items])) {
            $cron_status = 1;
            if ($task) {
               $task->setVolume(count($items));
            }
         }
      }
      return $cron_status;
   }


   function showSystemInformations($width) {
      global $CFG_GLPI, $DB;

      // No need to translate, this part always display in english (for copy/paste to forum)

      echo "<tr class='tab_bg_2'><th>Notifications</th></tr>\n";
      echo "<tr class='tab_bg_1'><td><pre>\n&nbsp;\n";

      $msg = 'Way of sending emails: ';
      switch ($CFG_GLPI['smtp_mode']) {
         case MAIL_MAIL :
            $msg .= 'PHP';
            break;

         case MAIL_SMTP :
            $msg .= 'SMTP';
            break;

         case MAIL_SMTPSSL :
            $msg .= 'SMTP+SSL';
            break;

         case MAIL_SMTPTLS :
            $msg .= 'SMTP+TLS';
            break;
      }
      if ($CFG_GLPI['smtp_mode'] != MAIL_MAIL) {
         $msg .= " (".(empty($CFG_GLPI['smtp_username']) ? 'anonymous' : $CFG_GLPI['smtp_username']).
                    "@".$CFG_GLPI['smtp_host'].")";
      }
      echo wordwrap($msg."\n", $width, "\n\t\t");
      echo "\n</pre></td></tr>";

      echo "<tr class='tab_bg_2'><th>Mails receivers</th></tr>\n";
      echo "<tr class='tab_bg_1'><td><pre>\n&nbsp;\n";

      foreach ($DB->request('glpi_mailcollectors') as $mc) {
         $msg  = "Name: '".$mc['name']."'";
         $msg .= " Active: " .($mc['is_active'] ? "Yes" : "No");
         echo wordwrap($msg."\n", $width, "\n\t\t");

         $msg  = "\tServer: '". $mc['host']."'";
         $msg .= " Login: '".$mc['login']."'";
         $msg .= " Password: ".(empty($mc['passwd']) ? "No" : "Yes");
         echo wordwrap($msg."\n", $width, "\n\t\t");
      }
      echo "\n</pre></td></tr>";
   }


   /**
    * @param $to        (default '')
    * @param $subject   (default '')
   **/
   function sendMailRefusedResponse($to = '', $subject = '') {
      global $CFG_GLPI;

      $mmail = new GLPIMailer();
      $mmail->AddCustomHeader("Auto-Submitted: auto-replied");
      $mmail->SetFrom($CFG_GLPI["admin_email"], $CFG_GLPI["admin_email_name"]);
      $mmail->AddAddress($to);
      // Normalized header, no translation
      $mmail->Subject  = 'Re: ' . $subject;
      $mmail->Body     = __("Your email could not be processed.\nIf the problem persists, contact the administrator").
                         "\n-- \n".$CFG_GLPI["mailing_signature"];
      $mmail->Send();
   }


   function title() {
      global $CFG_GLPI;

      $buttons = [];
      if (countElementsInTable($this->getTable())) {
         $buttons["notimportedemail.php"] = __('List of not imported emails');
      }

      $errors  = getAllDataFromTable($this->getTable(), ['errors' => ['>', 0]]);
      $message = '';
      if (count($errors)) {
         $servers = [];
         foreach ($errors as $data) {
            $this->getFromDB($data['id']);
            $servers[] = $this->getLink();
         }

         $message = sprintf(__('Receivers in error: %s'), implode(" ", $servers));
      }

      if (count($buttons)) {
         Html::displayTitle($CFG_GLPI["root_doc"] . "/pics/users.png",
                            _n('Receiver', 'Receivers', Session::getPluralNumber()), $message, $buttons);
      }

   }


   /**
    * Count collectors
    *
    * @param boolean $active Count active only, defaults to false
    *
    * @return integer
    */
   public static function countCollectors($active = false) {
      global $DB;

      $criteria = [
         'COUNT'  => 'cpt',
         'FROM'   => 'glpi_mailcollectors'
      ];

      if (true === $active) {
         $criteria['WHERE'] = ['is_active' => 1];
      }

      $result = $DB->request($criteria)->next();

      return (int)$result['cpt'];
   }

   /**
    * Count active collectors
    *
    * @return integer
    */
   public static function countActiveCollectors() {
      return self::countCollectors(true);
   }


   /**
    * @param $name
    * @param $value  (default 0)
    * @param $rand
   **/
   public static function showMaxFilesize($name, $value = 0, $rand = null) {

      $sizes[0] = __('No import');
      for ($index=1; $index<100; $index++) {
         $sizes[$index*1048576] = sprintf(__('%s Mio'), $index);
      }

      if ($rand === null) {
         $rand = mt_rand();
      }

      Dropdown::showFromArray($name, $sizes, ['value' => $value, 'rand' => $rand]);
   }


   function cleanDBonPurge() {
      // mailcollector for RuleMailCollector, _mailgate for RuleTicket
      Rule::cleanForItemCriteria($this, 'mailcollector');
      Rule::cleanForItemCriteria($this, '_mailgate');
   }

<<<<<<< HEAD

   static public function unsetUndisclosedFields(&$fields) {
      unset($fields['passwd']);
   }


=======
>>>>>>> b12dac72
   /**
    * Get the requester field
    *
    * @return string
   **/
   private function getRequesterField() {
      switch ($this->fields['requester_field']) {
         case self::REQUESTER_FIELD_REPLY_TO:
            return "reply-to";

         default:
            return "from";
      }
   }


   /**
    * Retrieve properly decoded content
    *
    * @param \Laminas\Mail\Storage\Message $part Message Part
    *
    * @return string
    */
   public function getDecodedContent(\Laminas\Mail\Storage\Part $part) {
      $contents = $part->getContent();

      $encoding = null;
      if (isset($part->contentTransferEncoding)) {
         $encoding = $part->contentTransferEncoding;
      }

      switch ($encoding) {
         case 'base64':
            $contents = base64_decode($contents);
            break;
         case 'quoted-printable':
            $contents = quoted_printable_decode($contents);
            break;
         case '7bit':
         case '8bit':
         case 'binary':
            // returned verbatim
            break;
         default:
            throw new \UnexpectedValueException("$encoding is not known");
      }

      $contentType = $part->getHeader('contentType');
      if ($contentType instanceof \Laminas\Mail\Header\ContentType
          && preg_match('/^text\//', $contentType->getType())
          && mb_detect_encoding($contents) != 'UTF-8') {
         $contents = Toolbox::encodeInUtf8($contents, $contentType->getEncoding());
      }

      return $contents;
   }


   static function getIcon() {
      return "fas fa-inbox";
   }
}<|MERGE_RESOLUTION|>--- conflicted
+++ resolved
@@ -1965,15 +1965,8 @@
       Rule::cleanForItemCriteria($this, '_mailgate');
    }
 
-<<<<<<< HEAD
-
-   static public function unsetUndisclosedFields(&$fields) {
-      unset($fields['passwd']);
-   }
-
-
-=======
->>>>>>> b12dac72
+
+
    /**
     * Get the requester field
     *
