--- conflicted
+++ resolved
@@ -1226,14 +1226,8 @@
          }
       }
 
-<<<<<<< HEAD
       $tkt = Sanitizer::sanitize($tkt, true);
-=======
-      $tkt['content'] = LitEmoji::encodeShortcode($tkt['content']);
       $tkt['name']    = LitEmoji::encodeShortcode($tkt['name']);
-
-      $tkt = Toolbox::addslashes_deep($tkt);
->>>>>>> 7644d1e6
       return $tkt;
    }
 
