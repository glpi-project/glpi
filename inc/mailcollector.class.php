--- conflicted
+++ resolved
@@ -767,12 +767,7 @@
                      $rejinput['subject']           = $DB->escape($this->cleanSubject($headers['subject']));
                      $rejinput['messageid']         = $headers['message_id'];
                   }
-<<<<<<< HEAD
-                  $rejinput['date']              = $_SESSION["glpi_currenttime"];
                } catch (\Throwable $e) {
-=======
-               } catch (Throwable $e) {
->>>>>>> 71c4643a
                   $error++;
                   Toolbox::logInFile('mailgate', sprintf(__('Error during message parsing: %1$s').'<br/>', $e->getMessage()));
                   $rejinput['reason'] = NotImportedEmail::FAILED_OPERATION;
