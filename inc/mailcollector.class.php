<?php
/**
 * ---------------------------------------------------------------------
 * GLPI - Gestionnaire Libre de Parc Informatique
 * Copyright (C) 2015-2018 Teclib' and contributors.
 *
 * http://glpi-project.org
 *
 * based on GLPI - Gestionnaire Libre de Parc Informatique
 * Copyright (C) 2003-2014 by the INDEPNET Development Team.
 *
 * ---------------------------------------------------------------------
 *
 * LICENSE
 *
 * This file is part of GLPI.
 *
 * GLPI is free software; you can redistribute it and/or modify
 * it under the terms of the GNU General Public License as published by
 * the Free Software Foundation; either version 2 of the License, or
 * (at your option) any later version.
 *
 * GLPI is distributed in the hope that it will be useful,
 * but WITHOUT ANY WARRANTY; without even the implied warranty of
 * MERCHANTABILITY or FITNESS FOR A PARTICULAR PURPOSE.  See the
 * GNU General Public License for more details.
 *
 * You should have received a copy of the GNU General Public License
 * along with GLPI. If not, see <http://www.gnu.org/licenses/>.
 * ---------------------------------------------------------------------
 */

if (!defined('GLPI_ROOT')) {
   die("Sorry. You can't access this file directly");
}

use LitEmoji\LitEmoji;
use Zend\Mime\Mime as Zend_Mime;

/**
 * MailCollector class
 *
 * Merge with collect GLPI system after big modification in it
 *
 * modif and debug by  INDEPNET Development Team.
 * Original class ReceiveMail 1.0 by Mitul Koradia Created: 01-03-2006
 * Description: Reciving mail With Attechment
 * Email: mitulkoradia@gmail.com
**/
class MailCollector  extends CommonDBTM {

   // Specific one
   /**
    * IMAP / POP connection
    * @var Zend\Mail\Storage\AbstractStorage
    */
   private $storage;
   /// UID of the current message
   public $uid             = -1;
   /// structure used to store files attached to a mail
   public $files;
   /// structure used to store alt files attached to a mail
   public $altfiles;
   /// Tag used to recognize embedded images of a mail
   public $tags;
   /// Message to add to body to build ticket
   public $addtobody;
   /// Number of fetched emails
   public $fetch_emails    = 0;
   /// Maximum number of emails to fetch : default to 10
   public $maxfetch_emails = 10;
   /// array of indexes -> uid for messages
   public $messages_uid    = [];
   /// Max size for attached files
   public $filesize_max    = 0;

   protected $twig_compat = true;
   private $docollect     = false;

   /**
    * Flag that tells wheter the body is in HTML format or not.
    * @var string
    */
   private $body_is_html   = false;

   public $dohistory       = true;

   static $rightname       = 'config';

   // Destination folder
   const REFUSED_FOLDER  = 'refused';
   const ACCEPTED_FOLDER = 'accepted';

   // Values for requester_field
   const REQUESTER_FIELD_FROM = 0;
   const REQUESTER_FIELD_REPLY_TO = 1;

   public function __construct() {
      $this->mapped_fields = [
        'server' => [
            'host'
        ]
      ];
      parent::__construct();
   }

   static function getTypeName($nb = 0) {
      return _n('Receiver', 'Receivers', $nb);
   }


   static function canCreate() {
      return static::canUpdate();
   }


   static function canPurge() {
      return static::canUpdate();
   }


   static function getAdditionalMenuOptions() {
      global $router;

      if (static::canView()) {
         $page = 'front/notimportedemail.php';
         if ($router !== null) {
            $page = $router->pathFor('list', ['itemtype' => 'NotImportedEmail']);
         }
         return [
            'notimportedemail' => [
               'links' => [
                  'search' => $page
               ]
            ]
         ];
         return $options;
      }
      return false;
   }


   static function getExtraLinks() {
      $links = [];
      if (static::canView()) {
         $links[] = [
             'icon'  => 'envelope',
             'title' => NotImportedEmail::getTypeName(),
             'uri'   => NotImportedEmail::getSearchURL(false)
         ];
      }
      if (count($links)) {
         return $links;
      }
      return false;
   }

   function post_getEmpty() {
      global $CFG_GLPI;

      $this->fields['filesize_max'] = $CFG_GLPI['default_mailcollector_filesize_max'];
      $this->fields['is_active']    = 1;
   }

   public function prepareInput(array $input, $mode = 'add') :array {
      if ('add' === $mode && !isset($input['name']) || empty($input['name'])) {
         Session::addMessageAfterRedirect(__('Invalid email address'), false, ERROR);
      }

      if (isset($input["passwd"])) {
         if (empty($input["passwd"])) {
            unset($input["passwd"]);
         } else {
            $input["passwd"] = Toolbox::encrypt($input["passwd"], GLPIKEY);
         }
      }

      if (isset($input['mail_server']) && !empty($input['mail_server'])) {
         $input["host"] = Toolbox::constructMailServerConfig($input);
      }

      if (isset($input['name']) && !NotificationMailing::isUserAddressValid($input['name'])) {
         Session::addMessageAfterRedirect(__('Invalid email address'), false, ERROR);
      }

      if (isset($input['_docollect'])) {
         unset($input['_docollect']);
         $this->docollect = true;
      }

      return $input;
   }

   function prepareInputForUpdate($input) {
      $input = $this->prepareInput($input, 'update');

      if (isset($input["_blank_passwd"]) && $input["_blank_passwd"]) {
         $input['passwd'] = '';
      }

      return $input;
   }


   function prepareInputForAdd($input) {
      $input = $this->prepareInput($input, 'add');
      return $input;
   }


   /**
<<<<<<< HEAD
=======
    * @see CommonGLPI::defineTabs()
   **/
   function defineTabs($options = []) {

      $ong = [];
      $this->addDefaultFormTab($ong);
      $this->addStandardTab(__CLASS__, $ong, $options);
      $this->addStandardTab('Log', $ong, $options);

      return $ong;
   }


   /**
    * @see CommonGLPI::getTabNameForItem()
   **/
   function getTabNameForItem(CommonGLPI $item, $withtemplate = 0) {

      if (!$withtemplate) {
         switch ($item->getType()) {
            case __CLASS__ :
               return _n('Action', 'Actions', Session::getPluralNumber());
         }
      }
      return '';
   }


   /**
    * @param $item         CommonGLPI object
    * @param $tabnum       (default 1
    * @param $withtemplate (default 0)
   **/
   static function displayTabContentForItem(CommonGLPI $item, $tabnum = 1, $withtemplate = 0) {
      global $CFG_GLPI;

      if ($item->getType() == __CLASS__) {
         $item->showGetMessageForm($item->getID());
      }
      return true;
   }


   /**
    * Print the mailgate form
    *
    * @param $ID        integer  Id of the item to print
    * @param $options   array
    *     - target filename : where to go when done.
    *
    * @return boolean item found
   **/
   function showForm($ID, $options = []) {
      global $CFG_GLPI;

      $this->initForm($ID, $options);
      $options['colspan'] = 1;
      $this->showFormHeader($options);

      echo "<tr class='tab_bg_1'><td>".sprintf(__('%1$s (%2$s)'), __('Name'), __('Email address')).
           "</td><td>";
      Html::autocompletionTextField($this, "name");
      echo "</td></tr>";

      if ($this->fields['errors']) {
         echo "<tr class='tab_bg_1_2'><td>".__('Connection errors')."</td>";
         echo "<td>".$this->fields['errors']."</td>";
         echo "</tr>";
      }

      echo "<tr class='tab_bg_1'><td>".__('Active')."</td><td>";
      Dropdown::showYesNo("is_active", $this->fields["is_active"]);
      echo "</td></tr>";

      $type = Toolbox::showMailServerConfig($this->fields["host"]);

      echo "<tr class='tab_bg_1'><td>".__('Login')."</td><td>";
      Html::autocompletionTextField($this, "login");
      echo "</td></tr>";

      echo "<tr class='tab_bg_1'><td>".__('Password')."</td>";
      echo "<td><input type='password' name='passwd' value='' size='20' autocomplete='off'>";
      if ($ID > 0) {
         echo "<input type='checkbox' name='_blank_passwd'>&nbsp;".__('Clear');
      }
      echo "</td></tr>";

      echo "<tr class='tab_bg_1'><td>" . __('Use Kerberos authentication') . "</td>";
      echo "<td>";
      Dropdown::showYesNo("use_kerberos", $this->fields["use_kerberos"]);
      echo "</td></tr>\n";

      if ($type != "pop") {
         echo "<tr class='tab_bg_1'><td>" . __('Accepted mail archive folder (optional)') . "</td>";
         echo "<td>";
         echo "<input size='30' type='text' id='accepted_folder' name='accepted' value=\"".$this->fields['accepted']."\">";
         echo "<i class='fa fa-list pointer get-imap-folder'></i>";
         echo "</td></tr>\n";

         echo "<tr class='tab_bg_1'><td>" . __('Refused mail archive folder (optional)') . "</td>";
         echo "<td>";
         echo "<input size='30' type='text' id='refused_folder' name='refused' value=\"".$this->fields['refused']."\">";
         echo "<i class='fa fa-list pointer get-imap-folder'></i>";
         echo "</td></tr>\n";
      }

      echo "<tr class='tab_bg_1'>";
      echo "<td width='200px'> ". __('Maximum size of each file imported by the mails receiver').
           "</td><td>";
      self::showMaxFilesize('filesize_max', $this->fields["filesize_max"]);
      echo "</td></tr>";

      echo "<tr class='tab_bg_1'><td>" . __('Use mail date, instead of collect one') . "</td>";
      echo "<td>";
      Dropdown::showYesNo("use_mail_date", $this->fields["use_mail_date"]);
      echo "</td></tr>\n";

      echo "<tr class='tab_bg_1'><td>" . __('Use Reply-To as requester (when available)') . "</td>";
      echo "<td>";
      Dropdown::showFromArray("requester_field", [
         self::REQUESTER_FIELD_FROM => __('No'),
         self::REQUESTER_FIELD_REPLY_TO => __('Yes')
      ], ["value" => $this->fields['requester_field']]);
      echo "</td></tr>\n";

      echo "<tr class='tab_bg_1'><td>".__('Comments')."</td>";
      echo "<td><textarea cols='45' rows='5' name='comment' >".$this->fields["comment"]."</textarea>";

      if ($ID > 0) {
         echo "<br>";
         //TRANS: %s is the datetime of update
         printf(__('Last update on %s'), Html::convDateTime($this->fields["date_mod"]));
      }
      echo "</td></tr>";

      $this->showFormButtons($options);

      if ($type != 'pop') {
         echo "<div id='imap-folder'></div>";
         echo Html::scriptBlock("$(function() {
            $('#imap-folder')
               .dialog(options = {
                  autoOpen: false,
                  autoResize:true,
                  width: 'auto',
                  modal: true,
               });

            $(document).on('click', '.get-imap-folder', function() {
               var input = $(this).prev('input');

               var data = 'action=getFoldersList';
               data += '&input_id=' + input.attr('id');
               // Get form values without server_mailbox value to prevent filtering
               data += '&' + $(this).closest('form').find(':not([name=\"server_mailbox\"])').serialize();
               // Force empty value for server_mailbox
               data += '&server_mailbox=';

               $('#imap-folder')
                  .html('')
                  .load('".$CFG_GLPI['root_doc']."/ajax/mailcollector.php', data)
                  .dialog('open');
            });

            $(document).on('click', '.select_folder li', function(event) {
               event.stopPropagation();

               var li       = $(this);
               var input_id = li.data('input-id');
               var folder   = li.children('.folder-name').html();

               var _label = '';
               var _parents = li.parents('li').children('.folder-name');
               for (i = _parents.length -1 ; i >= 0; i--) {
                  _label += $(_parents[i]).html() + '/';
               }
               _label += folder;

               $('#'+input_id).val(_label);
               $('#imap-folder').dialog('close');
            })
         });");
      }
      return true;
   }

   /**
>>>>>>> c28b166e
    * Display the list of folder for current connections
    *
    * @since 9.3.1
    *
    * @param string $input_id dom id where to insert folder name
    *
    * @return void
    */
   public function displayFoldersList($input_id = "") {
      try {
         $this->connect();
      } catch (\Zend\Mail\Protocol\Exception\RuntimeException $e) {
         Toolbox::logError($e->getMessage());
         echo __('An error occured trying to connect to collector.');
         return;
      }

      $folders = $this->storage->getFolders();
      $hasFolders = false;
      echo "<ul class='select_folder'>";
      foreach ($folders as $folder) {
         $hasFolders = true;
         $this->displayFolder($folder, $input_id);
      }

      if ($hasFolders === false && !empty($this->fields['server_mailbox'])) {
         echo "<li>";
         echo sprintf(
            __("No child found for folder '%s'."),
            Html::entities_deep($this->fields['server_mailbox'])
         );
         echo "</li>";
      }
      echo "</ul>";
   }


   /**
    * Display recursively a folder and its children
    *
    * @param Folder $folder   Current folder
    * @param string $input_id Input ID
    *
    * @return void
    */
   private function displayFolder($folder, $input_id) {
      echo "<ul>";
      $fname = mb_convert_encoding($folder->getLocalName(), "UTF-8", "UTF7-IMAP");
      echo "<li class='pointer' data-input-id='$input_id'>
               <i class='fa fa-folder'></i>&nbsp;
               <span class='folder-name'>".$fname."</span>";

      foreach ($folder as $sfolder) {
         $this->displayFolder($sfolder, $input_id);
      }

      echo "</li>";
      echo "</ul>";
   }


   function showGetMessageForm($ID) {

      echo "<br><br><div class='center'>";
      echo "<form name='form' method='post' action='".Toolbox::getItemTypeFormURL(__CLASS__)."'>";
      echo "<table class='tab_cadre'>";
      echo "<tr class='tab_bg_2'><td class='center'>";
      echo "<input type='submit' name='get_mails' value=\""._sx('button', 'Get email tickets now').
             "\" class='submit'>";
      echo "<input type='hidden' name='id' value='$ID'>";
      echo "</td></tr>";
      echo "</table>";
      Html::closeForm();
      echo "</div>";
   }


   function rawSearchOptions() {
      $tab = [];

      $tab[] = [
         'id'                 => 'common',
         'name'               => __('Characteristics')
      ];

      $tab[] = [
         'id'                 => '1',
         'table'              => $this->getTable(),
         'field'              => 'name',
         'name'               => __('Name'),
         'datatype'           => 'itemlink',
         'massiveaction'      => false
      ];

      $tab[] = [
         'id'                 => '2',
         'table'              => $this->getTable(),
         'field'              => 'is_active',
         'name'               => __('Active'),
         'datatype'           => 'bool'
      ];

      $tab[] = [
         'id'                 => '3',
         'table'              => $this->getTable(),
         'field'              => 'host',
         'name'               => __('Connection string'),
         'massiveaction'      => false,
         'datatype'           => 'string'
      ];

      $tab[] = [
         'id'                 => '4',
         'table'              => $this->getTable(),
         'field'              => 'login',
         'name'               => __('Login'),
         'massiveaction'      => false,
         'datatype'           => 'string'
      ];

      $tab[] = [
         'id'                 => '5',
         'table'              => $this->getTable(),
         'field'              => 'filesize_max',
         'name'               => __('Maximum size of each file imported by the mails receiver'),
         'datatype'           => 'integer'
      ];

      $tab[] = [
         'id'                 => '16',
         'table'              => $this->getTable(),
         'field'              => 'comment',
         'name'               => __('Comments'),
         'datatype'           => 'text'
      ];

      $tab[] = [
         'id'                 => '19',
         'table'              => $this->getTable(),
         'field'              => 'date_mod',
         'name'               => __('Last update'),
         'datatype'           => 'datetime',
         'massiveaction'      => false
      ];

      $tab[] = [
         'id'                 => '20',
         'table'              => $this->getTable(),
         'field'              => 'accepted',
         'name'               => __('Accepted mail archive folder (optional)'),
         'datatype'           => 'string'
      ];

      $tab[] = [
         'id'                 => '21',
         'table'              => $this->getTable(),
         'field'              => 'refused',
         'name'               => __('Refused mail archive folder (optional)'),
         'datatype'           => 'string'
      ];

      $tab[] = [
         'id'                 => '22',
         'table'              => $this->getTable(),
         'field'              => 'errors',
         'name'               => __('Connection errors'),
         'datatype'           => 'integer'
      ];

      return $tab;
   }


   /**
    * @param $emails_ids   array
    * @param $action                (default 0)
    * @param $entity                (default 0)
   **/
   function deleteOrImportSeveralEmails($emails_ids = [], $action = 0, $entity = 0) {
      global $DB;

      $query = [
         'FROM'   => NotImportedEmail::getTable(),
         'WHERE'  => [
            'id' => $emails_ids,
         ],
         'ORDER'  => 'mailcollectors_id'
      ];

      $todelete = [];
      foreach ($DB->request($query) as $data) {
         $todelete[$data['mailcollectors_id']][$data['messageid']] = $data;
      }

      foreach ($todelete as $mailcollector_id => $rejected) {
         $collector = new self();
         if ($collector->getFromDB($mailcollector_id)) {
            // Use refused folder in connection string
            $connect_config = Toolbox::parseMailServerConnectString($collector->fields['host']);
            $collector->fields['host'] = Toolbox::constructMailServerConfig(
               [
                  'mail_server'   => $connect_config['address'],
                  'server_port'   => $connect_config['port'],
                  'server_type'   => !empty($connect_config['type']) ? '/' . $connect_config['type'] : '',
                  'server_ssl'    => $connect_config['ssl'] ? '/ssl' : '',
                  'server_cert'   => $connect_config['validate-cert'] ? '/validate-cert' : '/novalidate-cert',
                  'server_tls'    => $connect_config['tls'] ? '/tls' : '',
                  'server_rsh'    => $connect_config['norsh'] ? '/norsh' : '',
                  'server_secure' => $connect_config['secure'] ? '/secure' : '',
                  'server_debug'  => $connect_config['debug'] ? '/debug' : '',
                  'server_mailbox' => $collector->fields[self::REFUSED_FOLDER],
               ]
            );

            $collector->uid          = -1;
            //Connect to the Mail Box
            $collector->connect();

            foreach ($collector->storage as $uid => $message) {
               $head = $collector->getHeaders($message);
               if (isset($rejected[$head['message_id']])) {
                  if ($action == 1) {
                     $tkt = $collector->buildTicket(
                        $uid,
                        $message,
                        [
                           'mailgates_id' => $mailcollector_id,
                           'play_rules'   => false
                        ]
                     );
                     $tkt['_users_id_requester'] = $rejected[$head['message_id']]['users_id'];
                     $tkt['entities_id']         = $entity;

                     if (!isset($tkt['tickets_id'])) {
                        // New ticket case
                        $ticket = new Ticket();
                        $ticket->add($tkt);
                     } else {
                        // Followup case
                        $fup = new ITILFollowup();

                        $fup_input = $tkt;
                        $fup_input['itemtype'] = Ticket::class;
                        $fup_input['items_id'] = $fup_input['tickets_id'];

                        $fup->add($fup_input);
                     }

                     $folder = self::ACCEPTED_FOLDER;
                  } else {
                     $folder = self::REFUSED_FOLDER;
                  }
                  //Delete email
                  if ($collector->deleteMails($uid, $folder)) {
                     $rejectedmail = new NotImportedEmail();
                     $rejectedmail->delete(['id' => $rejected[$head['message_id']]['id']]);
                  }
                  // Unset managed
                  unset($rejected[$head['message_id']]);
               }
            }

            // Email not present in mailbox
            if (count($rejected)) {
               $clean = [
                  '<' => '',
                  '>' => ''
               ];
               foreach ($rejected as $id => $data) {
                  if ($action == 1) {
                     Session::addMessageAfterRedirect(
                        sprintf(
                           __('Email %s not found. Impossible import.'),
                           strtr($id, $clean)
                        ),
                        false,
                        ERROR
                     );
                  } else { // Delete data in notimportedemail table
                     $rejectedmail = new NotImportedEmail();
                     $rejectedmail->delete(['id' => $data['id']]);
                  }
               }
            }
         }
      }
   }


   /**
    * Do collect
    *
    * @param $display display messages in MessageAfterRedirect or just return error (default 0)
    *
    * @return string|void
   **/
   function collect($display = 0) {
      global $CFG_GLPI;

<<<<<<< HEAD
      $mailgateID         = $this->fields['id'];
      $this->uid          = -1;
      $this->fetch_emails = 0;
      //Connect to the Mail Box
      $this->connect();
      $rejected = new NotImportedEmail();
=======
      if ($this->getFromDB($mailgateID)) {
         $this->uid          = -1;
         $this->fetch_emails = 0;
         //Connect to the Mail Box
         try {
            $this->connect();
         } catch (\Zend\Mail\Protocol\Exception\RuntimeException $e) {
            Toolbox::logError($e->getTraceAsString());
            Session::addMessageAfterRedirect(
               __('An error occured trying to connect to collector.') . "<br/>" . $e->getMessage(),
               false,
               ERROR
            );
            return;
         }

         $rejected = new NotImportedEmail();
         // Clean from previous collect (from GUI, cron already truncate the table)
         $rejected->deleteByCriteria(['mailcollectors_id' => $this->fields['id']]);

         if ($this->storage) {
            $error            = 0;
            $refused          = 0;
            $blacklisted      = 0;
            // Get Total Number of Unread Email in mail box
            $count_messages   = $this->getTotalMails();
            $delete           = [];
            $messages         = [];

            do {
               $this->storage->next();
               if (!$this->storage->valid()) {
                  break;
               }

               try {
                  $this->fetch_emails++;
                  $messages[$this->storage->key()] = $this->storage->current();
               } catch (\Exception $e) {
                  Toolbox::logInFile('mailgate', sprintf(__('Message is invalid: %1$s').'<br/>', $e->getMessage()));
                  ++$error;
               }
            } while ($this->fetch_emails < $this->maxfetch_emails);

            foreach ($messages as $uid => $message) {
               $tkt = $this->buildTicket(
                  $uid,
                  $message,
                  [
                     'mailgates_id' => $mailgateID,
                     'play_rules'   => true
                  ]
               );

               $headers = $this->getHeaders($message);
               $rejinput                      = [];
               $rejinput['mailcollectors_id'] = $mailgateID;

               $req_field = $this->getRequesterField();
               $h_requester = $message->getHeader($req_field)->getAddressList();
               $requester = $h_requester->current()->getEmail();

               if (!$tkt['_blacklisted']) {
                  global $DB;
                  $rejinput['from']              = $requester;
                  $rejinput['to']                = $headers['to'];
                  $rejinput['users_id']          = $tkt['_users_id_requester'];
                  $rejinput['subject']           = $DB->escape($this->cleanSubject($headers['subject']));
                  $rejinput['messageid']         = $headers['message_id'];
               }
               $rejinput['date']              = $_SESSION["glpi_currenttime"];
>>>>>>> c28b166e

      // Clean from previous collect (from GUI, cron already truncate the table)
      $rejected->deleteByCriteria(['mailcollectors_id' => $this->fields['id']]);

<<<<<<< HEAD
      if ($this->marubox) {
         // Get Total Number of Unread Email in mail box
         $tot         = $this->getTotalMails(); //Total Mails in Inbox Return integer value
         $error       = 0;
         $refused     = 0;
         $blacklisted = 0;

         //get messages id
         for ($i=1; ($i <= $tot); $i++) {
            $this->messages_uid[$i] = imap_uid($this->marubox, $i);
         }

         for ($i=1; ($i <= $tot) && ($this->fetch_emails < $this->maxfetch_emails); $i++) {
            $uid = $this->messages_uid[$i];
            $tkt = $this->buildTicket($uid, ['mailgates_id' => $mailgateID,
                                             'play_rules'   => true]);

            $rejinput                      = [];
            $rejinput['mailcollectors_id'] = $mailgateID;
            if (!$tkt['_blacklisted']) {
               $rejinput['from']              = $tkt['_head'][$this->getRequesterField()];
               $rejinput['to']                = $tkt['_head']['to'];
               $rejinput['users_id']          = $tkt['_users_id_requester'];
               $rejinput['subject']           = $this->cleanSubject($tkt['_head']['subject']);
               $rejinput['messageid']         = $tkt['_head']['message_id'];
            }
            $rejinput['date']              = $_SESSION["glpi_currenttime"];

            $is_user_anonymous = !(isset($tkt['_users_id_requester'])
                                    && ($tkt['_users_id_requester'] > 0));
            $is_supplier_anonymous = !(isset($tkt['_supplier_email'])
                                       && $tkt['_supplier_email']);

            if (isset($tkt['_blacklisted']) && $tkt['_blacklisted']) {
               $this->deleteMails($uid, self::REFUSED_FOLDER);
               $blacklisted++;
            } else if (isset($tkt['_refuse_email_with_response'])) {
               $this->deleteMails($uid, self::REFUSED_FOLDER);
               $refused++;
               $this->sendMailRefusedResponse($tkt['_head'][$this->getRequesterField()], $tkt['name']);

            } else if (isset($tkt['_refuse_email_no_response'])) {
               $this->deleteMails($uid, self::REFUSED_FOLDER);
               $refused++;

            } else if (isset($tkt['entities_id'])
                        && !isset($tkt['tickets_id'])
                        && ($CFG_GLPI["use_anonymous_helpdesk"]
                           || !$is_user_anonymous
                           || !$is_supplier_anonymous)) {

               // New ticket case
               $ticket = new Ticket();

               if (!$CFG_GLPI["use_anonymous_helpdesk"]
                     && !Profile::haveUserRight($tkt['_users_id_requester'],
                                                Ticket::$rightname,
                                                CREATE,
                                                $tkt['entities_id'])) {
                  $this->deleteMails($uid, self::REFUSED_FOLDER);
=======
               if (isset($tkt['_blacklisted']) && $tkt['_blacklisted']) {
                  $delete[$uid] =  self::REFUSED_FOLDER;
                  $blacklisted++;
               } else if (isset($tkt['_refuse_email_with_response'])) {
                  $delete[$uid] =  self::REFUSED_FOLDER;
                  $refused++;
                  $this->sendMailRefusedResponse($requester, $tkt['name']);

               } else if (isset($tkt['_refuse_email_no_response'])) {
                  $delete[$uid] =  self::REFUSED_FOLDER;
>>>>>>> c28b166e
                  $refused++;
                  $rejinput['reason'] = NotImportedEmail::NOT_ENOUGH_RIGHTS;
                  $rejected->add($rejinput);
               } else if ($ticket->add($tkt)) {
                  $this->deleteMails($uid, self::ACCEPTED_FOLDER);
               } else {
                  $error++;
                  $rejinput['reason'] = NotImportedEmail::FAILED_OPERATION;
                  $rejected->add($rejinput);
               }

<<<<<<< HEAD
            } else if (isset($tkt['tickets_id'])
                        && ($CFG_GLPI['use_anonymous_followups'] || !$is_user_anonymous)) {
=======
               } else if (isset($tkt['entities_id'])
                          && !isset($tkt['tickets_id'])
                          && ($CFG_GLPI["use_anonymous_helpdesk"]
                              || !$is_user_anonymous
                              || !$is_supplier_anonymous)) {

                  // New ticket case
                  $ticket = new Ticket();

                  if (!$CFG_GLPI["use_anonymous_helpdesk"]
                      && !Profile::haveUserRight($tkt['_users_id_requester'],
                                                 Ticket::$rightname,
                                                 CREATE,
                                                 $tkt['entities_id'])) {
                     $delete[$uid] =  self::REFUSED_FOLDER;
                     $refused++;
                     $rejinput['reason'] = NotImportedEmail::NOT_ENOUGH_RIGHTS;
                     $rejected->add($rejinput);
                  } else if ($ticket->add($tkt)) {
                     $delete[$uid] =  self::ACCEPTED_FOLDER;
                  } else {
                     $error++;
                     $rejinput['reason'] = NotImportedEmail::FAILED_OPERATION;
                     $rejected->add($rejinput);
                  }

               } else if (isset($tkt['tickets_id'])
                          && ($CFG_GLPI['use_anonymous_followups'] || !$is_user_anonymous)) {
>>>>>>> c28b166e

               // Followup case
               $ticket = new Ticket();
                  $ticketExist = $ticket->getFromDB($tkt['tickets_id']);
               $fup = new ITILFollowup();

               $fup_input = $tkt;
               $fup_input['itemtype'] = Ticket::class;
               $fup_input['items_id'] = $fup_input['tickets_id'];
               unset($fup_input['tickets_id']);

               if ($ticketExist && Entity::getUsedConfig(
                     'suppliers_as_private',
                     $ticket->fields['entities_id']
                  )) {
                  // Get suppliers matching the from email
                  $suppliers = Supplier::getSuppliersByEmail(
                     $rejinput['from']
                  );

                  foreach ($suppliers as $supplier) {
                     // If the supplier is assigned to this ticket then
                     // the followup must be private
                     if ($ticket->isSupplier(
                           CommonITILActor::ASSIGN,
                           $supplier['id'])
                        ) {
                        $fup_input['is_private'] = true;
                        break;
                     }
                  }
               }

<<<<<<< HEAD
               if (!$ticketExist) {
                  $error++;
                  $rejinput['reason'] = NotImportedEmail::FAILED_OPERATION;
                  $rejected->add($rejinput);
               } else if (!$CFG_GLPI['use_anonymous_followups']
                           && !$ticket->canUserAddFollowups($tkt['_users_id_requester'])) {
                  $this->deleteMails($uid, self::REFUSED_FOLDER);
                  $refused++;
                  $rejinput['reason'] = NotImportedEmail::NOT_ENOUGH_RIGHTS;
                  $rejected->add($rejinput);
               } else if ($fup->add($fup_input)) {
                  $this->deleteMails($uid, self::ACCEPTED_FOLDER);
               } else {
                  $error++;
                  $rejinput['reason'] = NotImportedEmail::FAILED_OPERATION;
                  $rejected->add($rejinput);
               }
=======
                  if (!$ticketExist) {
                     $error++;
                     $rejinput['reason'] = NotImportedEmail::FAILED_OPERATION;
                     $rejected->add($rejinput);
                  } else if (!$CFG_GLPI['use_anonymous_followups']
                             && !$ticket->canUserAddFollowups($tkt['_users_id_requester'])) {
                     $delete[$uid] =  self::REFUSED_FOLDER;
                     $refused++;
                     $rejinput['reason'] = NotImportedEmail::NOT_ENOUGH_RIGHTS;
                     $rejected->add($rejinput);
                  } else if ($fup->add($fup_input)) {
                     $delete[$uid] =  self::ACCEPTED_FOLDER;
                  } else {
                     $error++;
                     $rejinput['reason'] = NotImportedEmail::FAILED_OPERATION;
                     $rejected->add($rejinput);
                  }

               } else {
                  if (!$tkt['_users_id_requester']) {
                     $rejinput['reason'] = NotImportedEmail::USER_UNKNOWN;

                  } else {
                     $rejinput['reason'] = NotImportedEmail::MATCH_NO_RULE;
                  }
                  $refused++;
                  $rejected->add($rejinput);
                  $delete[$uid] =  self::REFUSED_FOLDER;
               }
            }

            krsort($delete);
            foreach ($delete as $uid => $folder) {
               $this->deleteMails($uid, $folder);
            }

            //TRANS: %1$d, %2$d, %3$d, %4$d and %5$d are number of messages
            $msg = sprintf(
               __('Number of messages: available=%1$d, retrieved=%2$d, refused=%3$d, errors=%4$d, blacklisted=%5$d'),
               $count_messages,
               $this->fetch_emails,
               $refused,
               $error,
               $blacklisted
            );
            if ($display) {
               Session::addMessageAfterRedirect($msg, false, ($error ? ERROR : INFO));
            } else {
               return $msg;
            }
>>>>>>> c28b166e

            } else {
               if (!$tkt['_users_id_requester']) {
                  $rejinput['reason'] = NotImportedEmail::USER_UNKNOWN;

               } else {
                  $rejinput['reason'] = NotImportedEmail::MATCH_NO_RULE;
               }
               $refused++;
               $rejected->add($rejinput);
               $this->deleteMails($uid, self::REFUSED_FOLDER);
            }
            $this->fetch_emails++;
         }
         imap_expunge($this->marubox);
         $this->closeMailbox();   //Close Mail Box

         //TRANS: %1$d, %2$d, %3$d, %4$d and %5$d are number of messages
         $msg = sprintf(
            __('Number of messages: available=%1$d, retrieved=%2$d, refused=%3$d, errors=%4$d, blacklisted=%5$d'),
            $tot,
            $this->fetch_emails,
            $refused,
            $error,
            $blacklisted
         );
         if ($display) {
            Session::addMessageAfterRedirect($msg, false, ($error ? ERROR : INFO));
         } else {
            return $msg;
         }

      } else {
         $msg = __('Could not connect to mailgate server');
         if ($display) {
            Session::addMessageAfterRedirect($msg, false, ERROR);
            GlpiNetwork::addErrorMessageAfterRedirect();
         } else {
            return $msg;
         }
      }
   }


   /**
    * Builds and returns the main structure of the ticket to be created
    *
    * @param string  $uid     UID of the message
    * @param Message $message Messge
    * @param array   $options Possible options
    *
    * @return array ticket fields
    */
   function buildTicket($uid, \Zend\Mail\Storage\Message $message, $options = []) {
      global $CFG_GLPI;

      $play_rules = (isset($options['play_rules']) && $options['play_rules']);
      $headers = $this->getHeaders($message);

      $tkt                 = [];
      $tkt['_blacklisted'] = false;
      // For RuleTickets
      $tkt['_mailgate']    = $options['mailgates_id'];

      // Use mail date if it's defined
      if ($this->fields['use_mail_date'] && isset($headers['date'])) {
         $tkt['date'] = $headers['date'];
      }

      // Detect if it is a mail reply
      $glpi_message_match = "/GLPI-([0-9]+)\.[0-9]+\.[0-9]+@\w*/";

      // Check if email not send by GLPI : if yes -> blacklist
      if (!isset($headers['message_id'])
          || preg_match($glpi_message_match, $headers['message_id'], $match)) {
         $tkt['_blacklisted'] = true;
         return $tkt;
      }
      // manage blacklist
      $blacklisted_emails   = Blacklist::getEmails();
      // Add name of the mailcollector as blacklisted
      $blacklisted_emails[] = $this->fields['name'];
      if (Toolbox::inArrayCaseCompare($headers['from'], $blacklisted_emails)) {
         $tkt['_blacklisted'] = true;
         return $tkt;
      }

      // max size = 0 : no import attachments
      if ($this->fields['filesize_max'] > 0) {
         if (is_writable(GLPI_TMP_DIR)) {
            $tkt['_filename'] = $this->getAttached($message, GLPI_TMP_DIR."/", $this->fields['filesize_max']);
            $tkt['_tag']      = $this->tags;
         } else {
            //TRANS: %s is a directory
            Toolbox::logInFile('mailgate', sprintf(__('%s is not writable'), GLPI_TMP_DIR."/"));
         }
      }

      //  Who is the user ?
      $req_field = $this->getRequesterField();
      $h_requester = $message->getHeader($req_field)->getAddressList();
      $requester = $h_requester->current()->getEmail();

      $tkt['_users_id_requester']                              = User::getOrImportByEmail($requester);
      $tkt["_users_id_requester_notif"]['use_notification'][0] = 1;
      // Set alternative email if user not found / used if anonymous mail creation is enable
      if (!$tkt['_users_id_requester']) {
         $tkt["_users_id_requester_notif"]['alternative_email'][0] = $requester;
      }

      // Fix author of attachment
      // Move requester to author of followup
      $tkt['users_id'] = $tkt['_users_id_requester'];

      // Add to and cc as additional observer if user found
      $ccs = $headers['ccs'];
      if (is_array($ccs) && count($ccs)) {
         foreach ($ccs as $cc) {
            if ($cc != $requester
               && !Toolbox::inArrayCaseCompare($cc, $blacklisted_emails) // not blacklisted emails
               && ($tmp = User::getOrImportByEmail($cc) > 0)) {
               $nb = (isset($tkt['_users_id_observer']) ? count($tkt['_users_id_observer']) : 0);
               $tkt['_users_id_observer'][$nb] = $tmp;
               $tkt['_users_id_observer_notif']['use_notification'][$nb] = 1;
               $tkt['_users_id_observer_notif']['alternative_email'][$nb] = $cc;
            }
         }
      }

      $tos = $headers['tos'];
      if (is_array($tos) && count($tos)) {
         foreach ($tos as $to) {
            if ($to != $requester
               && !Toolbox::inArrayCaseCompare($to, $blacklisted_emails) // not blacklisted emails
               && ($tmp = User::getOrImportByEmail($to) > 0)) {
               $nb = (isset($tkt['_users_id_observer']) ? count($tkt['_users_id_observer']) : 0);
               $tkt['_users_id_observer'][$nb] = $tmp;
               $tkt['_users_id_observer_notif']['use_notification'][$nb] = 1;
               $tkt['_users_id_observer_notif']['alternative_email'][$nb] = $to;
            }
         }
      }

      // Auto_import
      $tkt['_auto_import']           = 1;
      // For followup : do not check users_id = login user
      $tkt['_do_not_check_users_id'] = 1;
      $body                          = $this->getBody($message);

      $subject       = $message->subject;
      $tkt['_message']  = $message;

      if (!Toolbox::seems_utf8($body)) {
         $tkt['content'] = Toolbox::encodeInUtf8($body);
      } else {
         $tkt['content'] = $body;
      }

      // prepare match to find ticket id in headers
      // header is added in all notifications using pattern: GLPI-{itemtype}-{items_id}
      $ref_match = "/GLPI-Ticket-([0-9]+)/";

      // See In-Reply-To field
      if (isset($headers['in_reply_to'])) {
         if (preg_match($ref_match, $headers['in_reply_to'], $match)) {
            $tkt['tickets_id'] = intval($match[1]);
         }
      }

      // See in References
      if (!isset($tkt['tickets_id'])
          && isset($headers['references'])) {
         if (preg_match($ref_match, $headers['references'], $match)) {
            $tkt['tickets_id'] = intval($match[1]);
         }
      }

      // See in title
      if (!isset($tkt['tickets_id'])
          && preg_match('/\[.+#(\d+)\]/', $subject, $match)) {
         $tkt['tickets_id'] = intval($match[1]);
      }

      $tkt['_supplier_email'] = false;
      // Found ticket link
      if (isset($tkt['tickets_id'])) {
         // it's a reply to a previous ticket
         $job = new Ticket();
         $tu  = new Ticket_User();
         $st  = new Supplier_Ticket();

         // Check if ticket  exists and users_id exists in GLPI
         if ($job->getFromDB($tkt['tickets_id'])
             && ($job->fields['status'] != CommonITILObject::CLOSED)
             && ($CFG_GLPI['use_anonymous_followups']
                 || ($tkt['_users_id_requester'] > 0)
                 || $tu->isAlternateEmailForITILObject($tkt['tickets_id'], $requester)
                 || ($tkt['_supplier_email'] = $st->isSupplierEmail($tkt['tickets_id'],
                                                                    $requester)))) {

            if ($tkt['_supplier_email']) {
               $tkt['content'] = sprintf(__('From %s'), $requester)."\n\n".$tkt['content'];
            }

            $header_tag      = NotificationTargetTicket::HEADERTAG;
            $header_pattern  = $header_tag . '.*' . $header_tag;
            $footer_tag      = NotificationTargetTicket::FOOTERTAG;
            $footer_pattern  = $footer_tag . '.*' . $footer_tag;

            $has_header_line = preg_match('/' . $header_pattern . '/s', $tkt['content']);
            $has_footer_line = preg_match('/' . $footer_pattern . '/s', $tkt['content']);

            if ($has_header_line && $has_footer_line) {
               // Strip all contents between header and footer line
               $tkt['content'] = preg_replace(
                  '/' . $header_pattern . '.*' . $footer_pattern . '/s',
                  '',
                  $tkt['content']
               );
            } else if ($has_header_line) {
               // Strip all contents between header line and end of message
               $tkt['content'] = preg_replace(
                  '/' . $header_pattern . '.*$/s',
                  '',
                  $tkt['content']
               );
            } else if ($has_footer_line) {
               // Strip all contents between begin of message and footer line
               $tkt['content'] = preg_replace(
                  '/^.*' . $footer_pattern . '/s',
                  '',
                  $tkt['content']
               );
            }
         } else {
            // => to handle link in Ticket->post_addItem()
            $tkt['_linkedto'] = $tkt['tickets_id'];
            unset($tkt['tickets_id']);
         }
      }

      // Add message from getAttached
      if ($this->addtobody) {
         $tkt['content'] .= $this->addtobody;
      }

      //If files are present and content is html
      if (isset($this->files) && count($this->files) && $this->body_is_html) {
         $tkt['content'] = Ticket::convertContentForTicket($tkt['content'],
                                                           $this->files + $this->altfiles,
                                                           $this->tags);
      }

      // Clean mail content
      $tkt['content'] = $this->cleanContent($tkt['content']);

      $tkt['name'] = $this->cleanSubject($subject);
      if (!Toolbox::seems_utf8($tkt['name'])) {
         $tkt['name'] = Toolbox::encodeInUtf8($tkt['name']);
      }

      if (!isset($tkt['tickets_id'])) {
         // Which entity ?
         //$tkt['entities_id']=$this->fields['entities_id'];
         //$tkt['Subject']= $message->subject;   // not use for the moment
         // Medium
         $tkt['urgency']  = "3";
         // No hardware associated
         $tkt['itemtype'] = "";
         // Mail request type

      } else {
         // Reopen if needed
         $tkt['add_reopen'] = 1;
      }

      $tkt['requesttypes_id'] = RequestType::getDefault('mail');

      if ($play_rules) {
         $rule_options['ticket']              = $tkt;
         $rule_options['headers']             = $this->getHeaders($message);
         $rule_options['mailcollector']       = $options['mailgates_id'];
         $rule_options['_users_id_requester'] = $tkt['_users_id_requester'];
         $rulecollection                      = new RuleMailCollectorCollection();
         $output                              = $rulecollection->processAllRules([], [],
                                                                                 $rule_options);

         // New ticket : compute all
         if (!isset($tkt['tickets_id'])) {
            foreach ($output as $key => $value) {
               $tkt[$key] = $value;
            }

         } else { // Followup only copy refuse data
            $tkt['requesttypes_id'] = RequestType::getDefault('mailfollowup');
            $tobecopied = ['_refuse_email_no_response', '_refuse_email_with_response'];
            foreach ($tobecopied as $val) {
               if (isset($output[$val])) {
                  $tkt[$val] = $output[$val];
               }
            }
         }
      }

      $tkt['content'] = LitEmoji::encodeShortcode($tkt['content']);

      return $tkt;
   }


   /**
    * Clean mail content : HTML + XSS + blacklisted content
    *
    * @since 0.85
    *
    * @param string $string text to clean
    *
    * @return string cleaned text
   **/
   function cleanContent($string) {
      global $DB;

      // Clean HTML
      $string = Html::clean(Html::entities_deep($string), false, 2);

      $br_marker = '==' . mt_rand() . '==';

      // Replace HTML line breaks to marker
      $string = preg_replace('/<br\s*\/?>/', $br_marker, $string);

      // Replace plain text line breaks to marker if content is not html
      // and rich text mode is enabled (otherwise remove them)
      $string = str_replace(
         ["\r\n", "\n", "\r"],
         $this->body_is_html ? '' : $br_marker,
         $string
      );

      // Wrap content for blacklisted items
      $itemstoclean = [];
      foreach ($DB->request('glpi_blacklistedmailcontents') as $data) {
         $toclean = trim($data['content']);
         if (!empty($toclean)) {
            $itemstoclean[] = str_replace(["\r\n", "\n", "\r"], $br_marker, $toclean);
         }
      }
      if (count($itemstoclean)) {
         $string = str_replace($itemstoclean, '', $string);
      }

      $string = str_replace($br_marker, "<br />", $string);

      // Double encoding for > and < char to avoid misinterpretations
      $string = str_replace(['&lt;', '&gt;'], ['&amp;lt;', '&amp;gt;'], $string);

      // Prevent XSS
      $string = Toolbox::clean_cross_side_scripting_deep($string);

      return $string;
   }


   /**
    * Strip out unwanted/unprintable characters from the subject
    *
    * @param string $text text to clean
    *
    * @return string clean text
   **/
   function cleanSubject($text) {
      $text = str_replace("=20", "\n", $text);
      $text =  Toolbox::clean_cross_side_scripting_deep($text);
      return $text;
   }


   ///return supported encodings in lowercase.
   function listEncodings() {
      // Encoding not listed
      static $enc = ['gb2312', 'gb18030'];

      if (count($enc) == 2) {
         foreach (mb_list_encodings() as $encoding) {
            $enc[]   = Toolbox::strtolower($encoding);
            $aliases = mb_encoding_aliases($encoding);
            foreach ($aliases as $e) {
               $enc[] = Toolbox::strtolower($e);
            }
         }
      }
      return $enc;
   }


   /**
    * Connect to the mail box
    *
    * @return void
    */
   function connect() {
      $config = Toolbox::parseMailServerConnectString($this->fields['host']);

      $params = [
         'host'      => $config['address'],
         'user'      => $this->fields['login'],
         'password'  => Toolbox::decrypt($this->fields['passwd'], GLPIKEY),
         'port'      => $config['port']
      ];

      if ($config['ssl']) {
         $params['ssl'] = 'SSL';
      }

      if ($config['tls']) {
         $params['ssl'] = 'TLS';
      }

      if (!empty($config['mailbox'])) {
         $params['folder'] = $config['mailbox'];
      }

      try {
         $class = '\Zend\Mail\Storage\\';
         $class .= ($config['type']== 'pop' ? 'Pop3' : 'Imap');
         $this->storage = new $class($params);
         if ($this->fields['errors'] > 0) {
            $this->update([
               'id'     => $this->getID(),
               'errors' => 0
            ]);
         }
      } catch (\Exception $e) {
         $this->update([
            'id'     => $this->getID(),
            'errors' => ($this->fields['errors']+1)
         ]);
         // Any errors will cause an Exception.
         throw $e;
      }

      /** FIXME: find the equivalent for those cases with zend-mail? */
      /*if ($this->fields['use_kerberos']) {
         $this->marubox = imap_open(
            $this->fields['host'],
            $this->fields['login'],
            Toolbox::decrypt($this->fields['passwd'], GLPIKEY),
            CL_EXPUNGE,
            1
         );
      } else {
         $try_options = [
            ['DISABLE_AUTHENTICATOR' => 'GSSAPI'],
            ['DISABLE_AUTHENTICATOR' => 'PLAIN']
         ];
         foreach ($try_options as $option) {
            $this->marubox = imap_open(
               $this->fields['host'],
               $this->fields['login'],
               Toolbox::decrypt($this->fields['passwd'], GLPIKEY),
               CL_EXPUNGE,
               1,
               $option
            );
            if (false === $this->marubox) {
               Toolbox::logError(imap_last_error());
            }
            if (is_resource($this->marubox)) {
               break;
            }
         }

      }*/
   }


   /**
    * Get extra headers
    *
    * @param Message $message Message
    *
    * @return array
   **/
   function getAdditionnalHeaders(\Zend\Mail\Storage\Message $message) {
      $head   = [];
      $headers = $message->getHeaders();

      foreach ($headers as $key => $value) {
         // is line with additional header?
         if (preg_match("/^X-/i", $key)
               || preg_match("/^Auto-Submitted/i", $key)
               || preg_match("/^Received/i", $key)) {
            $key = Toolbox::strtolower($key);
            if (!isset($head[$key])) {
               $head[$key] = '';
            } else {
               $head[$key] .= "\n";
            }
            $head[$key] .= trim($value);
         }
      }

      return $head;
   }


   /**
    * Get full headers infos from particular mail
    *
    * @param Message $message Message
    *
    * @return array Associative array with following keys
    *                subject   => Subject of Mail
    *                to        => To Address of that mail
    *                toOth     => Other To address of mail
    *                toNameOth => To Name of Mail
    *                from      => From address of mail
    *                fromName  => Form Name of Mail
   **/
   function getHeaders(\Zend\Mail\Storage\Message $message) {

      $h_sender = $message->getHeader('from')->getAddressList();
      $sender = $h_sender->current();

      $h_to = $message->getHeader('to')->getAddressList();
      $h_to->rewind();
      $to = $h_to->current();

      $reply_to_addr = null;
      if (isset($message->reply_to)) {
         $h_reply_to = $message->getHeader('reply_to')->getAddressList();
         $reply_to   = $h_reply_to->current();
         $reply_to_addr = Toolbox::strtolower($reply_to->getEmail());
      }

      $date         = date("Y-m-d H:i:s", strtotime($message->date));
      $mail_details = [];

      if ((Toolbox::strtolower($sender->getEmail()) != 'mailer-daemon')
          && (Toolbox::strtolower($sender->getEmail()) != 'postmaster')) {

         // Construct to and cc arrays
         $h_tos   = $message->getHeader('to');
         $tos     = [];
         foreach ($h_tos->getAddressList() as $address) {
            $mailto = Toolbox::strtolower($address->getEmail());
            if ($mailto === $this->fields['name']) {
               $to = $address;
            }
            $tos[] = $mailto;
         }

         $ccs     = [];
         if (isset($message->cc)) {
            $h_ccs   = $message->getHeader('cc');
            foreach ($h_ccs->getAddressList() as $address) {
               $ccs[] = Toolbox::strtolower($address->getEmail());
            }
         }

         // secu on subject setting
         try {
            $subject = $message->getHeader('subject')->getFieldValue();
         } catch (Zend\Mail\Storage\Exception\InvalidArgumentException $e) {
            $subject = '';
         }

         $mail_details = [
            'from'       => Toolbox::strtolower($sender->getEmail()),
            'subject'    => $subject,
            'reply-to'   => $reply_to_addr,
            'to'         => Toolbox::strtolower($to->getEmail()),
            'message_id' => $message->getHeader('message_id')->getFieldValue(),
            'tos'        => $tos,
            'ccs'        => $ccs,
            'date'       => $date
         ];

         if (isset($message->references)) {
            if ($reference = $message->getHeader('references')) {
               $mail_details['references'] = $reference->getFieldValue();
            }
         }

         if (isset($message->in_reply_to)) {
            if ($inreplyto = $message->getHeader('in_reply_to')) {
               $mail_details['in_reply_to'] = $inreplyto->getFieldValue();
            }
         }

         //Add additional headers in X-
         foreach ($this->getAdditionnalHeaders($message) as $header => $value) {
            $mail_details[$header] = $value;
         }
      }

      return $mail_details;
   }


   /**
    * Number of entries in the mailbox
    *
    * @return integer
   **/
   function getTotalMails() {
      return $this->storage->countMessages();
   }


   /**
    * Recursivly get attached documents
    * Result is stored in $this->files
    *
    * @param Part    $part    Message part
    * @param string  $path    Temporary path
    * @param integer $maxsize Maximum size of document to be retrieved
    * @param string  $subject Message ssubject
    * @param Part    $part    Message part (for recursive ones)
    *
    * @return void
   **/
   private function getRecursiveAttached(\Zend\Mail\Storage\Part $part, $path, $maxsize, $subject, $subpart = "") {
      if ($part->isMultipart()) {
         $index = 0;
         foreach (new RecursiveIteratorIterator($part) as $mypart) {
            $this->getRecursiveAttached(
               $mypart,
               $path,
               $maxsize,
               $subject,
               ($subpart ? $subpart.".".($index+1) : ($index+1))
            );
         }
      } else {
         if (!isset($part->contentDisposition)) {
               //not an attachment
            return false;
         } else {
            if (strtok($part->contentDisposition, ';') != Zend_Mime::DISPOSITION_ATTACHMENT
               && strtok($part->contentDisposition, ';') != Zend_Mime::DISPOSITION_INLINE
            ) {
               //not an attachment
               return false;
            }
         }

         // fix monoparted mail
         if ($subpart == "") {
            $subpart = 1;
         }

         $filename = '';
         if (!isset($part->contentType)) {
            Toolbox::logWarning('Current part does not have a content type.');
            //content type missing
            return false;
         }

         $header_type = $part->getHeader('contentType');
         $content_type = $header_type->getType();

         // get filename of attachment if present
         // if there are any dparameters present in this part
         if (isset($part->dparameters)) {
            foreach ($part->getHeader('dparameters') as $dparam) {
               if ((Toolbox::strtoupper($dparam->attribute) == 'NAME')
                     || (Toolbox::strtoupper($dparam->attribute) == 'FILENAME')) {
                  $filename = $dparam->value;
               }
            }
         }

         // if there are any parameters present in this part
         if (empty($filename)
             && isset($part->parameters)) {
            foreach ($part->getHeader('parameters') as $param) {
               if ((Toolbox::strtoupper($param->attribute) == 'NAME')
                     || (Toolbox::strtoupper($param->attribute) == 'FILENAME')) {
                  $filename = $param->value;
               }
            }
         }

         if (empty($filename)) {
            $params = $header_type->getParameters();
            if (isset($params['name'])) {
               $filename = $params['name'];
            }
         }

         // part come without correct filename in [d]parameters - generate trivial one
         // (inline images case for example)
         if ((empty($filename) || !Document::isValidDoc($filename))) {
            $tmp_filename = "doc_$subpart.".str_replace('image/', '', $content_type);
            if (Document::isValidDoc($tmp_filename)) {
               $filename = $tmp_filename;
            }
         }

         // Embeded email comes without filename - try to get "Subject:" or generate trivial one
         if (empty($filename)) {
            if ($subject !== null) {
               $filename = "msg_{$subpart}_" . Toolbox::slugify($subject) . ".EML";
            } else {
               $filename = "msg_$subpart.EML"; // default trivial one :)!
            }
         }

         // if no filename found, ignore this part
         if (empty($filename)) {
            return false;
         }

         //try to avoid conflict between inline image and attachment
         $i = 2;
         while (in_array($filename, $this->files)) {
            //replace filename with name_(num).EXT by name_(num+1).EXT
            $new_filename = preg_replace("/(.*)_([0-9])*(\.[a-zA-Z0-9]*)$/", "$1_".$i."$3", $filename);
            if ($new_filename !== $filename) {
               $filename = $new_filename;
            } else {
               //the previous regex didn't found _num pattern, so add it with this one
               $filename = preg_replace("/(.*)(\.[a-zA-Z0-9]*)$/", "$1_".$i."$2", $filename);
            }
            $i++;
         }

         if ($part->getSize() > $maxsize) {
            $this->addtobody .= "\n\n".sprintf(__('%1$s: %2$s'), __('Too large attached file'),
                                               sprintf(__('%1$s (%2$s)'), $filename,
                                                       Toolbox::getSize($part->getSize())));
            return false;
         }

         if (!Document::isValidDoc($filename)) {
            //TRANS: %1$s is the filename and %2$s its mime type
            $this->addtobody .= "\n\n".sprintf(__('%1$s: %2$s'), __('Invalid attached file'),
                                               sprintf(__('%1$s (%2$s)'), $filename,
                                                       $content_type));
            return false;
         }

         $contents = $this->getDecodedContent($part);
         if (file_put_contents($path.$filename, $contents)) {
            $this->files[$filename] = $filename;
            // If embeded image, we add a tag
            if (preg_match('@image/.+@', $content_type)) {
               end($this->files);
               $tag = Rule::getUuid();
               $this->tags[$filename]  = $tag;

               // Link file based on id
               if (isset($part->id)) {
                  $clean = ['<' => '',
                                 '>' => ''];
                  $this->altfiles[strtr($part->id, $clean)] = $filename;
               }
            }
         }
      } // Single part
   }


   /**
    * Get attached documents in a mail
    *
    * @param Message $message Message
    * @param string  $path    Temporary path
    * @param integer $maxsize Maximaum size of document to be retrieved
    *
    * @return array containing extracted filenames in file/_tmp
   **/
   public function getAttached(\Zend\Mail\Storage\Message $message, $path, $maxsize) {
      $this->files     = [];
      $this->altfiles  = [];
      $this->addtobody = "";

      try {
         $subject = $message->getHeader('subject')->getFieldValue();
      } catch (Zend\Mail\Storage\Exception\InvalidArgumentException $e) {
         $subject = null;
      }

      $this->getRecursiveAttached($message, $path, $maxsize, $subject);

      return $this->files;
   }


   /**
    * Get The actual mail content from this mail
    *
    * @param Message $message Message
   **/
   function getBody(\Zend\Mail\Storage\Message $message) {
      $content = null;

      //if message is not multipart, just return its content
      if (!$message->isMultipart()) {
         $content = $this->getDecodedContent($message);
      } else {
         //if message is multipart, check for html contents then text contents
         foreach (new RecursiveIteratorIterator($message) as $part) {
            try {
               if (strtok($part->contentType, ';') == 'text/html') {
                  $this->body_is_html = true;
                  $content = $this->getDecodedContent($part);
                  //do not check for text part if we found html one.
                  break;
               }
               if (strtok($part->contentType, ';') == 'text/plain' && $content === null) {
                  $this->body_is_html = false;
                  $content = $this->getDecodedContent($part);
               }
            } catch (Exception $e) {
               // ignore
               $catched = true;
            }
         }
      }

      return $content;
   }


   /**
    * Delete mail from that mail box
    *
    * @param string $uid    mail UID
    * @param string $folder Folder to move (delete if empty) (default '')
    *
    * @return boolean
   **/
   function deleteMails($uid, $folder = '') {

      // Disable move support, POP protocol only has the INBOX folder
      if (strstr($this->fields['host'], "/pop")) {
         $folder = '';
      }

      if (!empty($folder) && isset($this->fields[$folder]) && !empty($this->fields[$folder])) {
         $name = mb_convert_encoding($this->fields[$folder], "UTF7-IMAP", "UTF-8");
         try {
            $this->storage->moveMessage($uid, $name);
            return true;
         } catch (\Exception $e) {
            // raise an error and fallback to delete
            trigger_error(
               sprintf(
                  //TRANS: %1$s is the name of the folder, %2$s is the name of the receiver
                  __('Invalid configuration for %1$s folder in receiver %2$s'),
                  $folder,
                  $this->getName()
               )
            );
         }
      }
      $this->storage->removeMessage($uid);
      return true;
   }


   /**
    * Cron action on mailgate : retrieve mail and create tickets
    *
    * @param $task
    *
    * @return -1 : done but not finish 1 : done with success
   **/
   public static function cronMailgate($task) {
      global $DB;

      NotImportedEmail::deleteLog();
      $iterator = $DB->request([
         'FROM'   => 'glpi_mailcollectors',
         'WHERE'  => ['is_active' => 1]
      ]);

      $max = $task->fields['param'];

      if (count($iterator) > 0) {
         $mc = new self();
         $mc->getFromDB($data['id']);

         while (($max > 0)
                  && ($data = $iterator->next())) {
            $mc->maxfetch_emails = $max;

            $task->log("Collect mails from ".$data["name"]." (".$data["host"].")\n");
            $message = $mc->collect();

            $task->addVolume($mc->fetch_emails);
            $task->log("$message\n");

            $max -= $mc->fetch_emails;
         }
      }

      if ($max == $task->fields['param']) {
         return 0; // Nothin to do
      } else if ($max > 0) {
         return 1; // done
      }

      return -1; // still messages to retrieve
   }


   public static function cronInfo($name) {

      switch ($name) {
         case 'mailgate' :
            return [
               'description' => __('Retrieve email (Mails receivers)'),
               'parameter'   => __('Number of emails to retrieve')
            ];

         case 'mailgateerror' :
            return ['description' => __('Send alarms on receiver errors')];
      }
   }


   /**
    * Send Alarms on mailgate errors
    *
    * @since 0.85
    *
    * @param $task for log
   **/
   public static function cronMailgateError($task) {
      global $DB, $CFG_GLPI;

      if (!$CFG_GLPI["use_notifications"]) {
         return 0;
      }
      $cron_status   = 0;

      $iterator = $DB->request([
         'FROM'   => 'glpi_mailcollectors',
         'WHERE'  => [
            'errors'    => ['>', 0],
            'is_active' => 1
         ]
      ]);

      $items = [];
      while ($data = $iterator->next()) {
         $items[$data['id']]  = $data;
      }

      if (count($items)) {
         if (NotificationEvent::raiseEvent('error', new self(), ['items' => $items])) {
            $cron_status = 1;
            if ($task) {
               $task->setVolume(count($items));
            }
         }
      }
      return $cron_status;
   }


   function showSystemInformations($width) {
      global $CFG_GLPI, $DB;

      // No need to translate, this part always display in english (for copy/paste to forum)

      echo "<tr class='tab_bg_2'><th>Notifications</th></tr>\n";
      echo "<tr class='tab_bg_1'><td><pre>\n&nbsp;\n";

      $msg = 'Way of sending emails: ';
      switch ($CFG_GLPI['smtp_mode']) {
         case MAIL_MAIL :
            $msg .= 'PHP';
            break;

         case MAIL_SMTP :
            $msg .= 'SMTP';
            break;

         case MAIL_SMTPSSL :
            $msg .= 'SMTP+SSL';
            break;

         case MAIL_SMTPTLS :
            $msg .= 'SMTP+TLS';
            break;
      }
      if ($CFG_GLPI['smtp_mode'] != MAIL_MAIL) {
         $msg .= " (".(empty($CFG_GLPI['smtp_username']) ? 'anonymous' : $CFG_GLPI['smtp_username']).
                    "@".$CFG_GLPI['smtp_host'].")";
      }
      echo wordwrap($msg."\n", $width, "\n\t\t");
      echo "\n</pre></td></tr>";

      echo "<tr class='tab_bg_2'><th>Mails receivers</th></tr>\n";
      echo "<tr class='tab_bg_1'><td><pre>\n&nbsp;\n";

      foreach ($DB->request('glpi_mailcollectors') as $mc) {
         $msg  = "Name: '".$mc['name']."'";
         $msg .= " Active: " .($mc['is_active'] ? "Yes" : "No");
         echo wordwrap($msg."\n", $width, "\n\t\t");

         $msg  = "\tServer: '". $mc['host']."'";
         $msg .= " Login: '".$mc['login']."'";
         $msg .= " Password: ".(empty($mc['passwd']) ? "No" : "Yes");
         echo wordwrap($msg."\n", $width, "\n\t\t");
      }
      echo "\n</pre></td></tr>";
   }


   /**
    * @param $to        (default '')
    * @param $subject   (default '')
   **/
   function sendMailRefusedResponse($to = '', $subject = '') {
      global $CFG_GLPI;

      $mmail = new GLPIMailer();
      $mmail->AddCustomHeader("Auto-Submitted: auto-replied");
      $mmail->SetFrom($CFG_GLPI["admin_email"], $CFG_GLPI["admin_email_name"]);
      $mmail->AddAddress($to);
      // Normalized header, no translation
      $mmail->Subject  = 'Re: ' . $subject;
      $mmail->Body     = __("Your email could not be processed.\nIf the problem persists, contact the administrator").
                         "\n-- \n".$CFG_GLPI["mailing_signature"];
      $mmail->Send();
   }


   function title() {
      global $CFG_GLPI;

      $buttons = [];
      if (countElementsInTable($this->getTable())) {
         $buttons["notimportedemail.php"] = __('List of not imported emails');
      }

      $errors  = getAllDataFromTable($this->getTable(), ['errors' => ['>', 0]]);
      $message = '';
      if (count($errors)) {
         $servers = [];
         foreach ($errors as $data) {
            $this->getFromDB($data['id']);
            $servers[] = $this->getLink();
         }

         $message = sprintf(__('Receivers in error: %s'), implode(" ", $servers));
      }

      if (count($buttons)) {
         Html::displayTitle($CFG_GLPI["root_doc"] . "/pics/users.png",
                            _n('Receiver', 'Receivers', Session::getPluralNumber()), $message, $buttons);
      }

   }


   /**
    * Count collectors
    *
    * @param boolean $active Count active only, defaults to false
    *
    * @return integer
    */
   public static function countCollectors($active = false) {
      global $DB;

      $criteria = [
         'COUNT'  => 'cpt',
         'FROM'   => 'glpi_mailcollectors'
      ];

      if (true === $active) {
         $criteria['WHERE'] = ['is_active' => 1];
      }

      $result = $DB->request($criteria)->next();

      return (int)$result['cpt'];
   }

   /**
    * Count active collectors
    *
    * @return integer
    */
   public static function countActiveCollectors() {
      return self::countCollectors(true);
   }


   /**
    * @param $name
    * @param $value  (default 0)
    * @param $rand
   **/
   public static function showMaxFilesize($name, $value = 0, $rand = null) {

      $sizes[0] = __('No import');
      for ($index=1; $index<100; $index++) {
         $sizes[$index*1048576] = sprintf(__('%s Mio'), $index);
      }

      if ($rand === null) {
         $rand = mt_rand();
      }

      Dropdown::showFromArray($name, $sizes, ['value' => $value, 'rand' => $rand]);
   }


   function cleanDBonPurge() {
      // mailcollector for RuleMailCollector, _mailgate for RuleTicket
      Rule::cleanForItemCriteria($this, 'mailcollector');
      Rule::cleanForItemCriteria($this, '_mailgate');
   }


   static public function unsetUndisclosedFields(&$fields) {
      unset($fields['passwd']);
   }


   /**
    * Get the requester field
    *
    * @return string
   **/
   private function getRequesterField() {
      switch ($this->fields['requester_field']) {
         case self::REQUESTER_FIELD_REPLY_TO:
            return "reply-to";

         default:
            return "from";
      }
   }

<<<<<<< HEAD
   /**
    * Form fields configuration and mapping.
    *
    * Array order will define fields display order.
    *
    * Missing fields from database will be automatically displayed.
    * If you want to avoid this;
    * @see getFormHiddenFields and/or @see getFormFieldsToDrop
    *
    * @since 10.0.0
    *
    * @return array
    */
   protected function getFormFields() {
      $fields = [
         'name'   => [
            'label'  => __('Name (Email address)')
         ],
         'is_active'     => [
            'label'  => __('Active'),
            'type'   => 'yesno'
         ],
         'server'   => [
             'label'  => __('Connection configuration'),
             'type'   => 'text',
             'name'   => 'server',
             'type'   => 'mailserver_config',
         ],
         'login'  => [
            'label'  => __('Login')
         ],
         'passwd'  => [
            'label'  => __('Password'),
            'type'   => 'password',
            'clear'  => true
         ],
         'use_kerberos'  => [
            'label'  => __('Use Kerberos'),
            'type'   => 'yesno'
         ],
         'accepted'   => [
            'label'  => [
                'label' => __('Accepted folder'),
                'title' => __('Accpetd mail archive folder, optional')
            ],
            'posticons' => ['list button get-imap-folder']
         ],
         'refused' => [
            'label'  => [
                'label' => __('Refused folder'),
                'title' => __('Refused mail archive folder, optional')
            ],
            'posticons' => ['list button get-imap-folder']
         ],
         'filesize_max'  => [
            'label'  => [
               'label' => __('Maximum file size'),
               'title' => __('Maximum size of each file imported by the mails receiver')
            ],
            'htmltype'  => 'number'
         ],
         'use_mail_date' => [
            'label'  => [
               'label' => __('Use mail date'),
               'title' => __('Use mail date, instead of collect one')
            ],
            'type'   => 'yesno'
         ],
         'requester_field'  => [
            'label'  => [
              'label'   => __('Use Reply-To as requester'),
              'title'   => __('Use Reply-To as requester when available')
            ],
            'type'   => 'yesno'
         ]
      ] + parent::getFormFields();
      return $fields;
   }

   /**
    * Get hidden fields building form
    *
    * @since 10.0.0
    *
    * @param boolean $add Add or update
    *
    * @return array
    */
   protected function getFormHiddenFields($add = false) {
      $fields = array_merge(
         parent::getFormHiddenFields($add), [
            'host'
         ]
      );
      return $fields;
   }

   /**
    * Get form
    *
    * @since 10.0.0
    *
    * @param boolean $add Add or edit
    *
    * @return array
    */
   public function getForm($add = false) {
      $form = parent::getForm($add);
      $form['columns'] = 1;
      $form['footer_elements'] = [
         '_docollect' => [
            'name'   => '_docollect',
            'type'   => 'submit',
            'value'  => __('Save and collect')
         ]
      ];
      return $form;
   }

   /**
    * Get field to be dropped building form
    *
    * @since 10.0.0
    *
    * @param boolean $add Add or update
    *
    * @return array
    */
   protected function getFormFieldsToDrop($add = false) {
       $fields = parent::getFormFieldsToDrop($add);
       $fields[] = 'errors';
       return $fields;
   }

   public function post_updateItem($history = 1) {
      if ($this->docollect === true) {
         $this->collect(1);
      }
=======

   /**
    * Retrieve properly decoded content
    *
    * @param Part $part Message Part
    *
    * @return string
    */
   public function getDecodedContent(\Zend\Mail\Storage\Part $part) {
      $contents = $part->getContent();

      $encoding = null;
      if (isset($part->contentTransferEncoding)) {
         $encoding = $part->contentTransferEncoding;
      }

      switch ($encoding) {
         case 'base64':
            $contents = base64_decode($contents);
            break;
         case 'quoted-printable':
            $contents = quoted_printable_decode($contents);
            break;
         case '7bit':
         case '8bit':
         case 'binary':
            // returned verbatim
            break;
         default:
            throw new \UnexpectedValueException("$encoding is not known");
      }

      $contentType = $part->getHeader('contentType');
      if ($contentType instanceof \Zend\Mail\Header\ContentType
          && preg_match('/^text\//', $contentType->getType())
          && mb_detect_encoding($contents) != 'UTF-8') {
         $contents = Toolbox::encodeInUtf8($contents, $contentType->getEncoding());
      }

      return $contents;
>>>>>>> c28b166e
   }
}<|MERGE_RESOLUTION|>--- conflicted
+++ resolved
@@ -209,196 +209,6 @@
 
 
    /**
-<<<<<<< HEAD
-=======
-    * @see CommonGLPI::defineTabs()
-   **/
-   function defineTabs($options = []) {
-
-      $ong = [];
-      $this->addDefaultFormTab($ong);
-      $this->addStandardTab(__CLASS__, $ong, $options);
-      $this->addStandardTab('Log', $ong, $options);
-
-      return $ong;
-   }
-
-
-   /**
-    * @see CommonGLPI::getTabNameForItem()
-   **/
-   function getTabNameForItem(CommonGLPI $item, $withtemplate = 0) {
-
-      if (!$withtemplate) {
-         switch ($item->getType()) {
-            case __CLASS__ :
-               return _n('Action', 'Actions', Session::getPluralNumber());
-         }
-      }
-      return '';
-   }
-
-
-   /**
-    * @param $item         CommonGLPI object
-    * @param $tabnum       (default 1
-    * @param $withtemplate (default 0)
-   **/
-   static function displayTabContentForItem(CommonGLPI $item, $tabnum = 1, $withtemplate = 0) {
-      global $CFG_GLPI;
-
-      if ($item->getType() == __CLASS__) {
-         $item->showGetMessageForm($item->getID());
-      }
-      return true;
-   }
-
-
-   /**
-    * Print the mailgate form
-    *
-    * @param $ID        integer  Id of the item to print
-    * @param $options   array
-    *     - target filename : where to go when done.
-    *
-    * @return boolean item found
-   **/
-   function showForm($ID, $options = []) {
-      global $CFG_GLPI;
-
-      $this->initForm($ID, $options);
-      $options['colspan'] = 1;
-      $this->showFormHeader($options);
-
-      echo "<tr class='tab_bg_1'><td>".sprintf(__('%1$s (%2$s)'), __('Name'), __('Email address')).
-           "</td><td>";
-      Html::autocompletionTextField($this, "name");
-      echo "</td></tr>";
-
-      if ($this->fields['errors']) {
-         echo "<tr class='tab_bg_1_2'><td>".__('Connection errors')."</td>";
-         echo "<td>".$this->fields['errors']."</td>";
-         echo "</tr>";
-      }
-
-      echo "<tr class='tab_bg_1'><td>".__('Active')."</td><td>";
-      Dropdown::showYesNo("is_active", $this->fields["is_active"]);
-      echo "</td></tr>";
-
-      $type = Toolbox::showMailServerConfig($this->fields["host"]);
-
-      echo "<tr class='tab_bg_1'><td>".__('Login')."</td><td>";
-      Html::autocompletionTextField($this, "login");
-      echo "</td></tr>";
-
-      echo "<tr class='tab_bg_1'><td>".__('Password')."</td>";
-      echo "<td><input type='password' name='passwd' value='' size='20' autocomplete='off'>";
-      if ($ID > 0) {
-         echo "<input type='checkbox' name='_blank_passwd'>&nbsp;".__('Clear');
-      }
-      echo "</td></tr>";
-
-      echo "<tr class='tab_bg_1'><td>" . __('Use Kerberos authentication') . "</td>";
-      echo "<td>";
-      Dropdown::showYesNo("use_kerberos", $this->fields["use_kerberos"]);
-      echo "</td></tr>\n";
-
-      if ($type != "pop") {
-         echo "<tr class='tab_bg_1'><td>" . __('Accepted mail archive folder (optional)') . "</td>";
-         echo "<td>";
-         echo "<input size='30' type='text' id='accepted_folder' name='accepted' value=\"".$this->fields['accepted']."\">";
-         echo "<i class='fa fa-list pointer get-imap-folder'></i>";
-         echo "</td></tr>\n";
-
-         echo "<tr class='tab_bg_1'><td>" . __('Refused mail archive folder (optional)') . "</td>";
-         echo "<td>";
-         echo "<input size='30' type='text' id='refused_folder' name='refused' value=\"".$this->fields['refused']."\">";
-         echo "<i class='fa fa-list pointer get-imap-folder'></i>";
-         echo "</td></tr>\n";
-      }
-
-      echo "<tr class='tab_bg_1'>";
-      echo "<td width='200px'> ". __('Maximum size of each file imported by the mails receiver').
-           "</td><td>";
-      self::showMaxFilesize('filesize_max', $this->fields["filesize_max"]);
-      echo "</td></tr>";
-
-      echo "<tr class='tab_bg_1'><td>" . __('Use mail date, instead of collect one') . "</td>";
-      echo "<td>";
-      Dropdown::showYesNo("use_mail_date", $this->fields["use_mail_date"]);
-      echo "</td></tr>\n";
-
-      echo "<tr class='tab_bg_1'><td>" . __('Use Reply-To as requester (when available)') . "</td>";
-      echo "<td>";
-      Dropdown::showFromArray("requester_field", [
-         self::REQUESTER_FIELD_FROM => __('No'),
-         self::REQUESTER_FIELD_REPLY_TO => __('Yes')
-      ], ["value" => $this->fields['requester_field']]);
-      echo "</td></tr>\n";
-
-      echo "<tr class='tab_bg_1'><td>".__('Comments')."</td>";
-      echo "<td><textarea cols='45' rows='5' name='comment' >".$this->fields["comment"]."</textarea>";
-
-      if ($ID > 0) {
-         echo "<br>";
-         //TRANS: %s is the datetime of update
-         printf(__('Last update on %s'), Html::convDateTime($this->fields["date_mod"]));
-      }
-      echo "</td></tr>";
-
-      $this->showFormButtons($options);
-
-      if ($type != 'pop') {
-         echo "<div id='imap-folder'></div>";
-         echo Html::scriptBlock("$(function() {
-            $('#imap-folder')
-               .dialog(options = {
-                  autoOpen: false,
-                  autoResize:true,
-                  width: 'auto',
-                  modal: true,
-               });
-
-            $(document).on('click', '.get-imap-folder', function() {
-               var input = $(this).prev('input');
-
-               var data = 'action=getFoldersList';
-               data += '&input_id=' + input.attr('id');
-               // Get form values without server_mailbox value to prevent filtering
-               data += '&' + $(this).closest('form').find(':not([name=\"server_mailbox\"])').serialize();
-               // Force empty value for server_mailbox
-               data += '&server_mailbox=';
-
-               $('#imap-folder')
-                  .html('')
-                  .load('".$CFG_GLPI['root_doc']."/ajax/mailcollector.php', data)
-                  .dialog('open');
-            });
-
-            $(document).on('click', '.select_folder li', function(event) {
-               event.stopPropagation();
-
-               var li       = $(this);
-               var input_id = li.data('input-id');
-               var folder   = li.children('.folder-name').html();
-
-               var _label = '';
-               var _parents = li.parents('li').children('.folder-name');
-               for (i = _parents.length -1 ; i >= 0; i--) {
-                  _label += $(_parents[i]).html() + '/';
-               }
-               _label += folder;
-
-               $('#'+input_id).val(_label);
-               $('#imap-folder').dialog('close');
-            })
-         });");
-      }
-      return true;
-   }
-
-   /**
->>>>>>> c28b166e
     * Display the list of folder for current connections
     *
     * @since 9.3.1
@@ -698,116 +508,74 @@
    function collect($display = 0) {
       global $CFG_GLPI;
 
-<<<<<<< HEAD
       $mailgateID         = $this->fields['id'];
       $this->uid          = -1;
       $this->fetch_emails = 0;
       //Connect to the Mail Box
-      $this->connect();
+      try {
+         $this->connect();
+      } catch (\Zend\Mail\Protocol\Exception\RuntimeException $e) {
+         Toolbox::logError($e->getTraceAsString());
+         Session::addMessageAfterRedirect(
+            __('An error occured trying to connect to collector.') . "<br/>" . $e->getMessage(),
+            false,
+            ERROR
+         );
+         return;
+      }
+
       $rejected = new NotImportedEmail();
-=======
-      if ($this->getFromDB($mailgateID)) {
-         $this->uid          = -1;
-         $this->fetch_emails = 0;
-         //Connect to the Mail Box
-         try {
-            $this->connect();
-         } catch (\Zend\Mail\Protocol\Exception\RuntimeException $e) {
-            Toolbox::logError($e->getTraceAsString());
-            Session::addMessageAfterRedirect(
-               __('An error occured trying to connect to collector.') . "<br/>" . $e->getMessage(),
-               false,
-               ERROR
-            );
-            return;
-         }
-
-         $rejected = new NotImportedEmail();
-         // Clean from previous collect (from GUI, cron already truncate the table)
-         $rejected->deleteByCriteria(['mailcollectors_id' => $this->fields['id']]);
-
-         if ($this->storage) {
-            $error            = 0;
-            $refused          = 0;
-            $blacklisted      = 0;
-            // Get Total Number of Unread Email in mail box
-            $count_messages   = $this->getTotalMails();
-            $delete           = [];
-            $messages         = [];
-
-            do {
-               $this->storage->next();
-               if (!$this->storage->valid()) {
-                  break;
-               }
-
-               try {
-                  $this->fetch_emails++;
-                  $messages[$this->storage->key()] = $this->storage->current();
-               } catch (\Exception $e) {
-                  Toolbox::logInFile('mailgate', sprintf(__('Message is invalid: %1$s').'<br/>', $e->getMessage()));
-                  ++$error;
-               }
-            } while ($this->fetch_emails < $this->maxfetch_emails);
-
-            foreach ($messages as $uid => $message) {
-               $tkt = $this->buildTicket(
-                  $uid,
-                  $message,
-                  [
-                     'mailgates_id' => $mailgateID,
-                     'play_rules'   => true
-                  ]
-               );
-
-               $headers = $this->getHeaders($message);
-               $rejinput                      = [];
-               $rejinput['mailcollectors_id'] = $mailgateID;
-
-               $req_field = $this->getRequesterField();
-               $h_requester = $message->getHeader($req_field)->getAddressList();
-               $requester = $h_requester->current()->getEmail();
-
-               if (!$tkt['_blacklisted']) {
-                  global $DB;
-                  $rejinput['from']              = $requester;
-                  $rejinput['to']                = $headers['to'];
-                  $rejinput['users_id']          = $tkt['_users_id_requester'];
-                  $rejinput['subject']           = $DB->escape($this->cleanSubject($headers['subject']));
-                  $rejinput['messageid']         = $headers['message_id'];
-               }
-               $rejinput['date']              = $_SESSION["glpi_currenttime"];
->>>>>>> c28b166e
-
       // Clean from previous collect (from GUI, cron already truncate the table)
       $rejected->deleteByCriteria(['mailcollectors_id' => $this->fields['id']]);
 
-<<<<<<< HEAD
-      if ($this->marubox) {
+      if ($this->storage) {
+         $error            = 0;
+         $refused          = 0;
+         $blacklisted      = 0;
          // Get Total Number of Unread Email in mail box
-         $tot         = $this->getTotalMails(); //Total Mails in Inbox Return integer value
-         $error       = 0;
-         $refused     = 0;
-         $blacklisted = 0;
-
-         //get messages id
-         for ($i=1; ($i <= $tot); $i++) {
-            $this->messages_uid[$i] = imap_uid($this->marubox, $i);
-         }
-
-         for ($i=1; ($i <= $tot) && ($this->fetch_emails < $this->maxfetch_emails); $i++) {
-            $uid = $this->messages_uid[$i];
-            $tkt = $this->buildTicket($uid, ['mailgates_id' => $mailgateID,
-                                             'play_rules'   => true]);
-
+         $count_messages   = $this->getTotalMails();
+         $delete           = [];
+         $messages         = [];
+
+         do {
+            $this->storage->next();
+            if (!$this->storage->valid()) {
+               break;
+            }
+
+            try {
+               $this->fetch_emails++;
+               $messages[$this->storage->key()] = $this->storage->current();
+            } catch (\Exception $e) {
+               Toolbox::logInFile('mailgate', sprintf(__('Message is invalid: %1$s').'<br/>', $e->getMessage()));
+               ++$error;
+            }
+         } while ($this->fetch_emails < $this->maxfetch_emails);
+
+         foreach ($messages as $uid => $message) {
+            $tkt = $this->buildTicket(
+               $uid,
+               $message,
+               [
+                  'mailgates_id' => $mailgateID,
+                  'play_rules'   => true
+               ]
+            );
+
+            $headers = $this->getHeaders($message);
             $rejinput                      = [];
             $rejinput['mailcollectors_id'] = $mailgateID;
+
+            $req_field = $this->getRequesterField();
+            $h_requester = $message->getHeader($req_field)->getAddressList();
+            $requester = $h_requester->current()->getEmail();
+
             if (!$tkt['_blacklisted']) {
-               $rejinput['from']              = $tkt['_head'][$this->getRequesterField()];
-               $rejinput['to']                = $tkt['_head']['to'];
+               $rejinput['from']              = $requester;
+               $rejinput['to']                = $headers['to'];
                $rejinput['users_id']          = $tkt['_users_id_requester'];
-               $rejinput['subject']           = $this->cleanSubject($tkt['_head']['subject']);
-               $rejinput['messageid']         = $tkt['_head']['message_id'];
+               $rejinput['subject']           = $this->cleanSubject($headers['subject']);
+               $rejinput['messageid']         = $headers['message_id'];
             }
             $rejinput['date']              = $_SESSION["glpi_currenttime"];
 
@@ -817,15 +585,15 @@
                                        && $tkt['_supplier_email']);
 
             if (isset($tkt['_blacklisted']) && $tkt['_blacklisted']) {
-               $this->deleteMails($uid, self::REFUSED_FOLDER);
+               $delete[$uid] =  self::REFUSED_FOLDER;
                $blacklisted++;
             } else if (isset($tkt['_refuse_email_with_response'])) {
-               $this->deleteMails($uid, self::REFUSED_FOLDER);
+               $delete[$uid] =  self::REFUSED_FOLDER;
                $refused++;
-               $this->sendMailRefusedResponse($tkt['_head'][$this->getRequesterField()], $tkt['name']);
+               $this->sendMailRefusedResponse($requester, $tkt['name']);
 
             } else if (isset($tkt['_refuse_email_no_response'])) {
-               $this->deleteMails($uid, self::REFUSED_FOLDER);
+               $delete[$uid] =  self::REFUSED_FOLDER;
                $refused++;
 
             } else if (isset($tkt['entities_id'])
@@ -842,63 +610,20 @@
                                                 Ticket::$rightname,
                                                 CREATE,
                                                 $tkt['entities_id'])) {
-                  $this->deleteMails($uid, self::REFUSED_FOLDER);
-=======
-               if (isset($tkt['_blacklisted']) && $tkt['_blacklisted']) {
                   $delete[$uid] =  self::REFUSED_FOLDER;
-                  $blacklisted++;
-               } else if (isset($tkt['_refuse_email_with_response'])) {
-                  $delete[$uid] =  self::REFUSED_FOLDER;
-                  $refused++;
-                  $this->sendMailRefusedResponse($requester, $tkt['name']);
-
-               } else if (isset($tkt['_refuse_email_no_response'])) {
-                  $delete[$uid] =  self::REFUSED_FOLDER;
->>>>>>> c28b166e
                   $refused++;
                   $rejinput['reason'] = NotImportedEmail::NOT_ENOUGH_RIGHTS;
                   $rejected->add($rejinput);
                } else if ($ticket->add($tkt)) {
-                  $this->deleteMails($uid, self::ACCEPTED_FOLDER);
+                     $delete[$uid] =  self::ACCEPTED_FOLDER;
                } else {
                   $error++;
                   $rejinput['reason'] = NotImportedEmail::FAILED_OPERATION;
                   $rejected->add($rejinput);
                }
 
-<<<<<<< HEAD
             } else if (isset($tkt['tickets_id'])
                         && ($CFG_GLPI['use_anonymous_followups'] || !$is_user_anonymous)) {
-=======
-               } else if (isset($tkt['entities_id'])
-                          && !isset($tkt['tickets_id'])
-                          && ($CFG_GLPI["use_anonymous_helpdesk"]
-                              || !$is_user_anonymous
-                              || !$is_supplier_anonymous)) {
-
-                  // New ticket case
-                  $ticket = new Ticket();
-
-                  if (!$CFG_GLPI["use_anonymous_helpdesk"]
-                      && !Profile::haveUserRight($tkt['_users_id_requester'],
-                                                 Ticket::$rightname,
-                                                 CREATE,
-                                                 $tkt['entities_id'])) {
-                     $delete[$uid] =  self::REFUSED_FOLDER;
-                     $refused++;
-                     $rejinput['reason'] = NotImportedEmail::NOT_ENOUGH_RIGHTS;
-                     $rejected->add($rejinput);
-                  } else if ($ticket->add($tkt)) {
-                     $delete[$uid] =  self::ACCEPTED_FOLDER;
-                  } else {
-                     $error++;
-                     $rejinput['reason'] = NotImportedEmail::FAILED_OPERATION;
-                     $rejected->add($rejinput);
-                  }
-
-               } else if (isset($tkt['tickets_id'])
-                          && ($CFG_GLPI['use_anonymous_followups'] || !$is_user_anonymous)) {
->>>>>>> c28b166e
 
                // Followup case
                $ticket = new Ticket();
@@ -932,76 +657,23 @@
                   }
                }
 
-<<<<<<< HEAD
                if (!$ticketExist) {
                   $error++;
                   $rejinput['reason'] = NotImportedEmail::FAILED_OPERATION;
                   $rejected->add($rejinput);
                } else if (!$CFG_GLPI['use_anonymous_followups']
                            && !$ticket->canUserAddFollowups($tkt['_users_id_requester'])) {
-                  $this->deleteMails($uid, self::REFUSED_FOLDER);
+                     $delete[$uid] =  self::REFUSED_FOLDER;
                   $refused++;
                   $rejinput['reason'] = NotImportedEmail::NOT_ENOUGH_RIGHTS;
                   $rejected->add($rejinput);
                } else if ($fup->add($fup_input)) {
-                  $this->deleteMails($uid, self::ACCEPTED_FOLDER);
+                     $delete[$uid] =  self::ACCEPTED_FOLDER;
                } else {
                   $error++;
                   $rejinput['reason'] = NotImportedEmail::FAILED_OPERATION;
                   $rejected->add($rejinput);
                }
-=======
-                  if (!$ticketExist) {
-                     $error++;
-                     $rejinput['reason'] = NotImportedEmail::FAILED_OPERATION;
-                     $rejected->add($rejinput);
-                  } else if (!$CFG_GLPI['use_anonymous_followups']
-                             && !$ticket->canUserAddFollowups($tkt['_users_id_requester'])) {
-                     $delete[$uid] =  self::REFUSED_FOLDER;
-                     $refused++;
-                     $rejinput['reason'] = NotImportedEmail::NOT_ENOUGH_RIGHTS;
-                     $rejected->add($rejinput);
-                  } else if ($fup->add($fup_input)) {
-                     $delete[$uid] =  self::ACCEPTED_FOLDER;
-                  } else {
-                     $error++;
-                     $rejinput['reason'] = NotImportedEmail::FAILED_OPERATION;
-                     $rejected->add($rejinput);
-                  }
-
-               } else {
-                  if (!$tkt['_users_id_requester']) {
-                     $rejinput['reason'] = NotImportedEmail::USER_UNKNOWN;
-
-                  } else {
-                     $rejinput['reason'] = NotImportedEmail::MATCH_NO_RULE;
-                  }
-                  $refused++;
-                  $rejected->add($rejinput);
-                  $delete[$uid] =  self::REFUSED_FOLDER;
-               }
-            }
-
-            krsort($delete);
-            foreach ($delete as $uid => $folder) {
-               $this->deleteMails($uid, $folder);
-            }
-
-            //TRANS: %1$d, %2$d, %3$d, %4$d and %5$d are number of messages
-            $msg = sprintf(
-               __('Number of messages: available=%1$d, retrieved=%2$d, refused=%3$d, errors=%4$d, blacklisted=%5$d'),
-               $count_messages,
-               $this->fetch_emails,
-               $refused,
-               $error,
-               $blacklisted
-            );
-            if ($display) {
-               Session::addMessageAfterRedirect($msg, false, ($error ? ERROR : INFO));
-            } else {
-               return $msg;
-            }
->>>>>>> c28b166e
 
             } else {
                if (!$tkt['_users_id_requester']) {
@@ -1012,17 +684,19 @@
                }
                $refused++;
                $rejected->add($rejinput);
-               $this->deleteMails($uid, self::REFUSED_FOLDER);
-            }
-            $this->fetch_emails++;
-         }
-         imap_expunge($this->marubox);
-         $this->closeMailbox();   //Close Mail Box
+                  $delete[$uid] =  self::REFUSED_FOLDER;
+            }
+         }
+
+         krsort($delete);
+         foreach ($delete as $uid => $folder) {
+            $this->deleteMails($uid, $folder);
+         }
 
          //TRANS: %1$d, %2$d, %3$d, %4$d and %5$d are number of messages
          $msg = sprintf(
             __('Number of messages: available=%1$d, retrieved=%2$d, refused=%3$d, errors=%4$d, blacklisted=%5$d'),
-            $tot,
+            $count_messages,
             $this->fetch_emails,
             $refused,
             $error,
@@ -2143,7 +1817,6 @@
       }
    }
 
-<<<<<<< HEAD
    /**
     * Form fields configuration and mapping.
     *
@@ -2282,7 +1955,8 @@
       if ($this->docollect === true) {
          $this->collect(1);
       }
-=======
+   }
+
 
    /**
     * Retrieve properly decoded content
@@ -2323,6 +1997,5 @@
       }
 
       return $contents;
->>>>>>> c28b166e
    }
 }