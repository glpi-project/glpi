<?php
/**
 * ---------------------------------------------------------------------
 * GLPI - Gestionnaire Libre de Parc Informatique
 * Copyright (C) 2015-2021 Teclib' and contributors.
 *
 * http://glpi-project.org
 *
 * based on GLPI - Gestionnaire Libre de Parc Informatique
 * Copyright (C) 2003-2014 by the INDEPNET Development Team.
 *
 * ---------------------------------------------------------------------
 *
 * LICENSE
 *
 * This file is part of GLPI.
 *
 * GLPI is free software; you can redistribute it and/or modify
 * it under the terms of the GNU General Public License as published by
 * the Free Software Foundation; either version 2 of the License, or
 * (at your option) any later version.
 *
 * GLPI is distributed in the hope that it will be useful,
 * but WITHOUT ANY WARRANTY; without even the implied warranty of
 * MERCHANTABILITY or FITNESS FOR A PARTICULAR PURPOSE.  See the
 * GNU General Public License for more details.
 *
 * You should have received a copy of the GNU General Public License
 * along with GLPI. If not, see <http://www.gnu.org/licenses/>.
 * ---------------------------------------------------------------------
 */

if (!defined('GLPI_ROOT')) {
   die("Sorry. You can't access this file directly");
}


class RuleTicket extends Rule {

   // From Rule
   static $rightname = 'rule_ticket';
   public $can_sort  = true;

   const PARENT  = 1024;


   const ONADD    = 1;
   const ONUPDATE = 2;

   function getTitle() {
      return __('Business rules for tickets');
   }


   function maybeRecursive() {
      return true;
   }


   function isEntityAssign() {
      return true;
   }


   function canUnrecurs() {
      return true;
   }


   /**
    * @since 0.85
   **/
   static function getConditionsArray() {

      return [static::ONADD                   => __('Add'),
                   static::ONUPDATE                => __('Update'),
                   static::ONADD|static::ONUPDATE  => sprintf(__('%1$s / %2$s'), __('Add'),
                                                              __('Update'))];
   }


   /**
    * display title for action form
    *
    * @since 0.84.3
   **/
   function getTitleAction() {

      parent::getTitleAction();
      $showwarning = false;
      if (isset($this->actions)) {
         foreach ($this->actions as $key => $val) {
            if (isset($val->fields['field'])) {
               if (in_array($val->fields['field'], ['impact', 'urgency'])) {
                  $showwarning = true;
               }
            }
         }
      }
      if ($showwarning) {
         echo "<table class='tab_cadre_fixe'>";
         echo "<tr class='tab_bg_2'><td>".
               __('Urgency or impact used in actions, think to add Priority: recompute action if needed.').
               "</td></tr>\n";
         echo "</table><br>";
      }
   }


   /**
    * @param $params
   **/
   function addSpecificParamsForPreview($params) {

      if (!isset($params["entities_id"])) {
         $params["entities_id"] = $_SESSION["glpiactive_entity"];
      }
      return $params;
   }


   /**
    * Function used to display type specific criterias during rule's preview
    *
    * @param $fields fields values
   **/
   function showSpecificCriteriasForPreview($fields) {

      $entity_as_criteria = false;
      foreach ($this->criterias as $criteria) {
         if ($criteria->fields['criteria'] == 'entities_id') {
            $entity_as_criteria = true;
            break;
         }
      }
      if (!$entity_as_criteria) {
         echo "<input type='hidden' name='entities_id' value='".$_SESSION["glpiactive_entity"]."'>";
      }
   }


   function executeActions($output, $params, array $input = []) {

      if (count($this->actions)) {
         foreach ($this->actions as $action) {
            switch ($action->fields["action_type"]) {
               case "send" :
                  //recall & recall_ola
                  $ticket = new Ticket();
                  if ($ticket->getFromDB($output['id'])) {
                     NotificationEvent::raiseEvent($action->fields['field'], $ticket);
                  }
                  break;

               case "add_validation" :
                  if (isset($output['_add_validation']) && !is_array($output['_add_validation'])) {
                     $output['_add_validation'] = [$output['_add_validation']];
                  }
                  switch ($action->fields['field']) {
                     case 'users_id_validate_requester_supervisor' :
                        $output['_add_validation'][] = 'requester_supervisor';
                        break;

                     case 'users_id_validate_assign_supervisor' :
                        $output['_add_validation'][] = 'assign_supervisor';
                        break;

                     case 'groups_id_validate' :
                        $output['_add_validation']['group'][] = $action->fields["value"];
                        break;

                     case 'users_id_validate' :
                        $output['_add_validation'][] = $action->fields["value"];
                        break;

                     case 'responsible_id_validate':
                        $output['_add_validation'][] = 'requester_responsible';
                        break;

                     case 'validation_percent' :
                        $output[$action->fields["field"]] = $action->fields["value"];
                        break;

                     default :
                        $output['_add_validation'][] = $action->fields["value"];
                        break;
                  }
                  break;

               case "assign" :
                  $output[$action->fields["field"]] = $action->fields["value"];

                  // Special case of status
                  if ($action->fields["field"] === 'status') {
                     // Add a flag to remember that status was forced by rule
                     $output['_do_not_compute_status'] = true;
                  }

                  // Special case of users_id_requester
                  if ($action->fields["field"] === '_users_id_requester') {
                     // Add groups of requester
                     if (!isset($output['_groups_id_of_requester'])) {
                        $output['_groups_id_of_requester'] = [];
                     }
                     foreach (Group_User::getUserGroups($action->fields["value"]) as $g) {
                        $output['_groups_id_of_requester'][$g['id']] = $g['id'];
                     }
                  }

                  // Special case for _users_id_requester, _users_id_observer and _users_id_assign
                  if (in_array($action->fields["field"],
                               ['_users_id_requester', '_users_id_observer', '_users_id_assign'])) {
                     // must reset alternative_email field to prevent mix of user/email
                     unset($output[$action->fields["field"].'_notif']);
                  }

                  // Special case of slas_id_ttr & slas_id_tto & olas_id_ttr & olas_id_tto
                  if ($action->fields["field"] === 'slas_id_ttr'
                      || $action->fields["field"] === 'slas_id_tto'
                      ||$action->fields["field"] === 'olas_id_ttr'
                      || $action->fields["field"] === 'olas_id_tto') {
                     $output['_'.$action->fields["field"]] = $action->fields["value"];

                  }

                  // special case of itil solution template
                  if ($action->fields["field"] == 'solution_template') {
                     //load template
                     $template = new SolutionTemplate();
                     if ($template->getFromDB($action->fields["value"]) && $output['id'] != null) {
                        $solution = new ITILSolution();
                        $solution->add([
                           "itemtype" => "Ticket",
                           "solutiontypes_id" => $template->getField("solutiontypes_id"),
                           "content" => Toolbox::addslashes_deep($template->getField('content')),
                           "status" => CommonITILValidation::WAITING,
                           "items_id" => $output['id']]);
                     }
                  }

<<<<<<< HEAD
                  if ($action->fields["field"] == 'task_template') {
                     $template = new TaskTemplate();
                     if ($template->getFromDB($action->fields["value"])) {
                        // Store template id in '_tasktemplates_id' special
                        // input so it can be handled in
                        // CommonItilObject::handleTaskTemplateInput
                        $output["_tasktemplates_id"][] = $template->getId();
                     }
                  } else if ($action->fields["field"] == 'itilfollowup_template') {
                     $template = new ITILFollowupTemplate();
                     if ($template->getFromDB($action->fields["value"])) {
                        // Store template id in '_tasktemplates_id' special
                        // input so it can be handled in
                        // CommonItilObject::handleITILFollowupTemplateInput
                        $output["_itilfollowuptemplates_id"][] = $template->getId();
                     }
                  }

                  // special case of appliance
                  if ($action->fields["field"] == "assign_appliance") {
                     if (!array_key_exists("items_id", $output) || $output['items_id'] == '0') {
                        $output["items_id"] = [];
                     }
                     $output["items_id"][Appliance::getType()][] = $action->fields["value"];
                  }
=======
                  // Remove values that may have been added by any "append" rule action on same field.
                  $actions = $this->getActions();
                  $append_key = $actions[$action->fields["field"]]["appendto"] ?? null;
                  if ($append_key !== null && array_key_exists($append_key, $output)) {
                     unset($output[$append_key]);
                  }

>>>>>>> 87ca39a7
                  break;

               case "append" :
                  $actions = $this->getActions();
                  $value   = $action->fields["value"];
                  if (isset($actions[$action->fields["field"]]["appendtoarray"])
                      && isset($actions[$action->fields["field"]]["appendtoarrayfield"])) {
                     $value = $actions[$action->fields["field"]]["appendtoarray"];
                     $value[$actions[$action->fields["field"]]["appendtoarrayfield"]]
                            = $action->fields["value"];
                  }

                  // special case of appliance
                  if ($action->fields["field"] === "assign_appliance") {
                     if (!array_key_exists("items_id", $output) || $output['items_id'] == '0') {
                        $output["items_id"] = [];
                     }
                     $output["items_id"][Appliance::getType()][] = $value;
                  } else {
                     $output[$actions[$action->fields["field"]]["appendto"]][] = $value;
                  }

                  // Special case of users_id_requester
                  if ($action->fields["field"] === '_users_id_requester') {
                     // Add groups of requester
                     if (!isset($output['_groups_id_of_requester'])) {
                        $output['_groups_id_of_requester'] = [];
                     }
                     foreach (Group_User::getUserGroups($action->fields["value"]) as $g) {
                        $output['_groups_id_of_requester'][$g['id']] = $g['id'];
                     }
                  }
                  break;

               case 'fromuser' :
                  if (($action->fields['field'] == 'locations_id')
                      &&  isset($output['_locations_id_of_requester'])) {
                     $output['locations_id'] = $output['_locations_id_of_requester'];
                  }
                  break;

               case 'defaultfromuser' :
                  if (( $action->fields['field'] == '_groups_id_requester')
                        &&  isset($output['users_default_groups'])) {
                           $output['_groups_id_requester'] = $output['users_default_groups'];
                  }
                  break;

               case 'fromitem' :
                  if ($action->fields['field'] == 'locations_id' && isset($output['_locations_id_of_item'])) {
                     $output['locations_id'] = $output['_locations_id_of_item'];
                  }
                  if ($action->fields['field'] == '_groups_id_requester'
                      && isset($output['_groups_id_of_item'])) {
                     $output['_groups_id_requester'] = $output['_groups_id_of_item'];
                  }
                  break;

               case 'compute' :
                  // Value could be not set (from test)
                  $urgency = (isset($output['urgency'])?$output['urgency']:3);
                  $impact  = (isset($output['impact'])?$output['impact']:3);
                  // Apply priority_matrix from config
                  $output['priority'] = Ticket::computePriority($urgency, $impact);
                  break;

               case 'do_not_compute' :
                  if ($action->fields['field'] == 'takeintoaccount_delay_stat'
                      && $action->fields['value'] == 1) {
                     $output['_do_not_compute_takeintoaccount'] = true;
                  }
                  break;

               case "affectbyip" :
               case "affectbyfqdn" :
               case "affectbymac" :
                  if (!isset($output["entities_id"])) {
                     $output["entities_id"] = $params["entities_id"];
                  }
                  if (isset($this->regex_results[0])) {
                     $regexvalue = RuleAction::getRegexResultById($action->fields["value"],
                                                                  $this->regex_results[0]);
                  } else {
                     $regexvalue = $action->fields["value"];
                  }

                  switch ($action->fields["action_type"]) {
                     case "affectbyip" :
                        $result = IPAddress::getUniqueItemByIPAddress($regexvalue,
                                                                      $output["entities_id"]);
                        break;

                     case "affectbyfqdn" :
                        $result= FQDNLabel::getUniqueItemByFQDN($regexvalue,
                                                                $output["entities_id"]);
                        break;

                     case "affectbymac" :
                        $result = NetworkPortInstantiation::getUniqueItemByMac($regexvalue,
                                                                               $output["entities_id"]);
                        break;

                     default:
                        $result = [];
                  }
                  if (!empty($result)) {
                     $output["items_id"] = [];
                     $output["items_id"][$result["itemtype"]][] = $result["id"];
                  }
                  break;

               case 'regex_result';
                  if ($action->fields["field"] == "_affect_itilcategory_by_code") {
                     if (isset($this->regex_results[0])) {
                        $regexvalue = RuleAction::getRegexResultById($action->fields["value"],
                                                                     $this->regex_results[0]);
                     } else {
                        $regexvalue = $action->fields["value"];
                     }

                     if (!is_null($regexvalue)) {
                        $target_itilcategory = ITILCategory::getITILCategoryIDByCode($regexvalue);
                        if ($target_itilcategory != -1) {
                           $output["itilcategories_id"] = $target_itilcategory;
                        }
                     }
                  } else if ($action->fields["field"] == "_groups_id_requester") {
                     foreach ($this->regex_results as $regex_result) {
                        $regexvalue          = RuleAction::getRegexResultById($action->fields["value"],
                                                                     $regex_result);
                        $group = new Group();
                        if ($group->getFromDBByCrit(["name" => $regexvalue,
                                                      "is_requester" => true])) {
                           $output['_additional_groups_requesters'][$group->getID()] = $group->getID();
                        }
                     }
                  }

                  if ($action->fields["field"] == "assign_appliance") {
                     if (isset($this->regex_results[0])) {
                        $regexvalue = RuleAction::getRegexResultById($action->fields["value"],
                                                                     $this->regex_results[0]);
                     } else {
                        $regexvalue = $action->fields["value"];
                     }

                     if (!is_null($regexvalue)) {
                        $appliances = new Appliance();
                        $target_appliances = $appliances->find(["name" => $regexvalue, "is_helpdesk_visible" => true]);

                        if ((!array_key_exists("items_id", $output) || $output['items_id'] == '0') && count($target_appliances) > 0) {
                           $output["items_id"] = [];
                        }

                        foreach ($target_appliances as $value) {
                           $output["items_id"][Appliance::getType()][] = $value['id'];
                        }
                     }
                  }
                  break;
            }
         }
      }
      return $output;
   }


   /**
    * @param $output
   **/
   function preProcessPreviewResults($output) {

      $output = parent::preProcessPreviewResults($output);
      return Ticket::showPreviewAssignAction($output);
   }


   function getCriterias() {

      static $criterias = [];

      if (count($criterias)) {
         return $criterias;
      }

      $criterias['name']['table']                           = 'glpi_tickets';
      $criterias['name']['field']                           = 'name';
      $criterias['name']['name']                            = __('Title');
      $criterias['name']['linkfield']                       = 'name';

      $criterias['content']['table']                        = 'glpi_tickets';
      $criterias['content']['field']                        = 'content';
      $criterias['content']['name']                         = __('Description');
      $criterias['content']['linkfield']                    = 'content';

      $criterias['date_mod']['table']                       = 'glpi_tickets';
      $criterias['date_mod']['field']                       = 'date_mod';
      $criterias['date_mod']['name']                        = __('Last update');
      $criterias['date_mod']['linkfield']                   = 'date_mod';

      $criterias['itilcategories_id']['table']              = 'glpi_itilcategories';
      $criterias['itilcategories_id']['field']              = 'name';
      $criterias['itilcategories_id']['name']               = __('Category')." - ".__('Name');
      $criterias['itilcategories_id']['linkfield']          = 'itilcategories_id';
      $criterias['itilcategories_id']['type']               = 'dropdown';

      $criterias['itilcategories_id_cn']['table']           = 'glpi_itilcategories';
      $criterias['itilcategories_id_cn']['field']           = 'completename';
      $criterias['itilcategories_id_cn']['name']            = __('Category').' - '.__('Complete name');
      $criterias['itilcategories_id_cn']['linkfield']       = 'itilcategories_id';
      $criterias['itilcategories_id_cn']['type']            = 'dropdown';

      $criterias['itilcategories_id_code']['table']              = 'glpi_itilcategories';
      $criterias['itilcategories_id_code']['field']              = 'code';
      $criterias['itilcategories_id_code']['name']               = __('Code representing the ticket category');

      $criterias['type']['table']                           = 'glpi_tickets';
      $criterias['type']['field']                           = 'type';
      $criterias['type']['name']                            = _n('Type', 'Types', 1);
      $criterias['type']['linkfield']                       = 'type';
      $criterias['type']['type']                            = 'dropdown_tickettype';

      $criterias['_users_id_requester']['table']            = 'glpi_users';
      $criterias['_users_id_requester']['field']            = 'name';
      $criterias['_users_id_requester']['name']             = _n('Requester', 'Requesters', 1);
      $criterias['_users_id_requester']['linkfield']        = '_users_id_requester';
      $criterias['_users_id_requester']['type']             = 'dropdown_users';
      $criterias['_users_id_requester']['linked_criteria']  = '_groups_id_of_requester';

      $criterias['_groups_id_of_requester']['table']        = 'glpi_groups';
      $criterias['_groups_id_of_requester']['field']        = 'completename';
      $criterias['_groups_id_of_requester']['name']         = __('Requester in group');
      $criterias['_groups_id_of_requester']['linkfield']    = '_groups_id_of_requester';
      $criterias['_groups_id_of_requester']['type']         = 'dropdown';

      $criterias['_locations_id_of_requester']['table']     = 'glpi_locations';
      $criterias['_locations_id_of_requester']['field']     = 'completename';
      $criterias['_locations_id_of_requester']['name']      = __('Requester location');
      $criterias['_locations_id_of_requester']['linkfield'] = '_locations_id_of_requester';
      $criterias['_locations_id_of_requester']['type']      = 'dropdown';

      $criterias['_locations_id_of_item']['table']          = 'glpi_locations';
      $criterias['_locations_id_of_item']['field']          = 'completename';
      $criterias['_locations_id_of_item']['name']           = __('Item location');
      $criterias['_locations_id_of_item']['linkfield']      = '_locations_id_of_item';
      $criterias['_locations_id_of_item']['type']           = 'dropdown';

      $criterias['_groups_id_of_item']['table']             = 'glpi_groups';
      $criterias['_groups_id_of_item']['field']             = 'completename';
      $criterias['_groups_id_of_item']['name']              = __('Item group');
      $criterias['_groups_id_of_item']['linkfield']         = '_groups_id_of_item';
      $criterias['_groups_id_of_item']['type']              = 'dropdown';

      $criterias['_states_id_of_item']['table']             = 'glpi_states';
      $criterias['_states_id_of_item']['field']             = 'completename';
      $criterias['_states_id_of_item']['name']              = __('Item state');
      $criterias['_states_id_of_item']['linkfield']         = '_states_id_of_item';
      $criterias['_states_id_of_item']['type']              = 'dropdown';

      $criterias['locations_id']['table']                   = 'glpi_locations';
      $criterias['locations_id']['field']                   = 'completename';
      $criterias['locations_id']['name']                    = __('Ticket location');
      $criterias['locations_id']['linkfield']               = 'locations_id';
      $criterias['locations_id']['type']                    = 'dropdown';

      $criterias['_groups_id_requester']['table']           = 'glpi_groups';
      $criterias['_groups_id_requester']['field']           = 'completename';
      $criterias['_groups_id_requester']['name']            = _n('Requester group', 'Requester groups', 1);
      $criterias['_groups_id_requester']['linkfield']       = '_groups_id_requester';
      $criterias['_groups_id_requester']['type']            = 'dropdown';

      $criterias['_users_id_assign']['table']               = 'glpi_users';
      $criterias['_users_id_assign']['field']               = 'name';
      $criterias['_users_id_assign']['name']                = __('Technician');
      $criterias['_users_id_assign']['linkfield']           = '_users_id_assign';
      $criterias['_users_id_assign']['type']                = 'dropdown_users';

      $criterias['_groups_id_assign']['table']              = 'glpi_groups';
      $criterias['_groups_id_assign']['field']              = 'completename';
      $criterias['_groups_id_assign']['name']               = __('Technician group');
      $criterias['_groups_id_assign']['linkfield']          = '_groups_id_assign';
      $criterias['_groups_id_assign']['type']               = 'dropdown';
      $criterias['_groups_id_assign']['condition']          = ['is_assign' => 1];

      $criterias['_suppliers_id_assign']['table']           = 'glpi_suppliers';
      $criterias['_suppliers_id_assign']['field']           = 'name';
      $criterias['_suppliers_id_assign']['name']            = __('Assigned to a supplier');
      $criterias['_suppliers_id_assign']['linkfield']       = '_suppliers_id_assign';
      $criterias['_suppliers_id_assign']['type']            = 'dropdown';

      $criterias['_users_id_observer']['table']             = 'glpi_users';
      $criterias['_users_id_observer']['field']             = 'name';
      $criterias['_users_id_observer']['name']              = _n('Watcher', 'Watchers', 1);
      $criterias['_users_id_observer']['linkfield']         = '_users_id_observer';
      $criterias['_users_id_observer']['type']              = 'dropdown_users';

      $criterias['_groups_id_observer']['table']            = 'glpi_groups';
      $criterias['_groups_id_observer']['field']            = 'completename';
      $criterias['_groups_id_observer']['name']             = _n('Watcher group', 'Watcher groups', 1);
      $criterias['_groups_id_observer']['linkfield']        = '_groups_id_observer';
      $criterias['_groups_id_observer']['type']             = 'dropdown';

      $criterias['requesttypes_id']['table']                = 'glpi_requesttypes';
      $criterias['requesttypes_id']['field']                = 'name';
      $criterias['requesttypes_id']['name']                 = RequestType::getTypeName(1);
      $criterias['requesttypes_id']['linkfield']            = 'requesttypes_id';
      $criterias['requesttypes_id']['type']                 = 'dropdown';

      $criterias['itemtype']['table']                       = 'glpi_tickets';
      $criterias['itemtype']['field']                       = 'itemtype';
      $criterias['itemtype']['name']                        = __('Item type');
      $criterias['itemtype']['linkfield']                   = 'itemtype';
      $criterias['itemtype']['type']                        = 'dropdown_tracking_itemtype';

      $criterias['entities_id']['table']                    = 'glpi_entities';
      $criterias['entities_id']['field']                    = 'name';
      $criterias['entities_id']['name']                     = Entity::getTypeName(1);
      $criterias['entities_id']['linkfield']                = 'entities_id';
      $criterias['entities_id']['type']                     = 'dropdown';

      $criterias['profiles_id']['table']                    = 'glpi_profiles';
      $criterias['profiles_id']['field']                    = 'name';
      $criterias['profiles_id']['name']                     = __('Default profile');
      $criterias['profiles_id']['linkfield']                = 'profiles_id';
      $criterias['profiles_id']['type']                     = 'dropdown';

      $criterias['urgency']['name']                         = __('Urgency');
      $criterias['urgency']['type']                         = 'dropdown_urgency';

      $criterias['impact']['name']                          = __('Impact');
      $criterias['impact']['type']                          = 'dropdown_impact';

      $criterias['priority']['name']                        = __('Priority');
      $criterias['priority']['type']                        = 'dropdown_priority';

      $criterias['status']['name']                          = __('Status');
      $criterias['status']['type']                          = 'dropdown_status';

      $criterias['_mailgate']['table']                      = 'glpi_mailcollectors';
      $criterias['_mailgate']['field']                      = 'name';
      $criterias['_mailgate']['name']                       = __('Mails receiver');
      $criterias['_mailgate']['linkfield']                  = '_mailgate';
      $criterias['_mailgate']['type']                       = 'dropdown';

      $criterias['_x-priority']['name']                     = __('X-Priority email header');
      $criterias['_x-priority']['table']                    = '';
      $criterias['_x-priority']['type']                     = 'text';

      $criterias['slas_id_ttr']['table']                    = 'glpi_slas';
      $criterias['slas_id_ttr']['field']                    = 'name';
      $criterias['slas_id_ttr']['name']                     = sprintf(__('%1$s %2$s'), __('SLA'),
                                                                      __('Time to resolve'));
      $criterias['slas_id_ttr']['linkfield']                = 'slas_id_ttr';
      $criterias['slas_id_ttr']['type']                     = 'dropdown';
      $criterias['slas_id_ttr']['condition']                = ['glpi_slas.type' => SLM::TTR];

      $criterias['slas_id_tto']['table']                    = 'glpi_slas';
      $criterias['slas_id_tto']['field']                    = 'name';
      $criterias['slas_id_tto']['name']                     = sprintf(__('%1$s %2$s'), __('SLA'),
                                                                      __('Time to own'));
      $criterias['slas_id_tto']['linkfield']                = 'slas_id_tto';
      $criterias['slas_id_tto']['type']                     = 'dropdown';
      $criterias['slas_id_tto']['condition']                = ['glpi_slas.type' => SLM::TTO];

      $criterias['olas_id_ttr']['table']                    = 'glpi_olas';
      $criterias['olas_id_ttr']['field']                    = 'name';
      $criterias['olas_id_ttr']['name']                     = sprintf(__('%1$s %2$s'), __('OLA'),
                                                                      __('Time to resolve'));
      $criterias['olas_id_ttr']['linkfield']                = 'olas_id_ttr';
      $criterias['olas_id_ttr']['type']                     = 'dropdown';
      $criterias['olas_id_ttr']['condition']                = ['glpi_olas.type' => SLM::TTR];

      $criterias['olas_id_tto']['table']                    = 'glpi_olas';
      $criterias['olas_id_tto']['field']                    = 'name';
      $criterias['olas_id_tto']['name']                     = sprintf(__('%1$s %2$s'), __('OLA'),
                                                                      __('Time to own'));
      $criterias['olas_id_tto']['linkfield']                = 'olas_id_tto';
      $criterias['olas_id_tto']['type']                     = 'dropdown';
      $criterias['olas_id_tto']['condition']                = ['glpi_olas.type' => SLM::TTO];

      $criterias['_contract_types']['table']                = ContractType::getTable();
      $criterias['_contract_types']['field']                = 'name';
      $criterias['_contract_types']['name']                 = ContractType::getTypeName(1);
      $criterias['_contract_types']['type']                 = 'dropdown';

      $criterias['global_validation']['name']               = _n('Validation', 'Validations', 1);
      $criterias['global_validation']['type']               = 'dropdown_validation_status';

      $criterias['_date_creation_calendars_id'] = [
         'name'            => __("Creation date is a working hour in calendar"),
         'table'           => Calendar::getTable(),
         'field'           => 'name',
         'linkfield'       => '_date_creation_calendars_id',
         'type'            => 'dropdown',
      ];

      return $criterias;
   }


   function getActions() {

      $actions                                              = [];

      $actions['itilcategories_id']['name']                 = __('Category');
      $actions['itilcategories_id']['type']                 = 'dropdown';
      $actions['itilcategories_id']['table']                = 'glpi_itilcategories';

      $actions['_affect_itilcategory_by_code']['name']           = __('Ticket category from code');
      $actions['_affect_itilcategory_by_code']['type']           = 'text';
      $actions['_affect_itilcategory_by_code']['force_actions']  = ['regex_result'];

      $actions['type']['name']                              = _n('Type', 'Types', 1);
      $actions['type']['table']                             = 'glpi_tickets';
      $actions['type']['type']                              = 'dropdown_tickettype';

      $actions['_users_id_requester']['name']               = _n('Requester', 'Requesters', 1);
      $actions['_users_id_requester']['type']               = 'dropdown_users';
      $actions['_users_id_requester']['force_actions']      = ['assign', 'append'];
      $actions['_users_id_requester']['permitseveral']      = ['append'];
      $actions['_users_id_requester']['appendto']           = '_additional_requesters';
      $actions['_users_id_requester']['appendtoarray']      = ['use_notification' => 1];
      $actions['_users_id_requester']['appendtoarrayfield'] = 'users_id';

      $actions['_groups_id_requester']['name']              = _n('Requester group', 'Requester groups', 1);
      $actions['_groups_id_requester']['type']              = 'dropdown';
      $actions['_groups_id_requester']['table']             = 'glpi_groups';
      $actions['_groups_id_requester']['condition']         = ['is_requester' => 1];
      $actions['_groups_id_requester']['force_actions']     = ['assign', 'append', 'fromitem', 'defaultfromuser','regex_result'];
      $actions['_groups_id_requester']['permitseveral']     = ['append'];
      $actions['_groups_id_requester']['appendto']          = '_additional_groups_requesters';

      $actions['_users_id_assign']['name']                  = __('Technician');
      $actions['_users_id_assign']['type']                  = 'dropdown_assign';
      $actions['_users_id_assign']['force_actions']         = ['assign', 'append'];
      $actions['_users_id_assign']['permitseveral']         = ['append'];
      $actions['_users_id_assign']['appendto']              = '_additional_assigns';
      $actions['_users_id_assign']['appendtoarray']         = ['use_notification' => 1];
      $actions['_users_id_assign']['appendtoarrayfield']    = 'users_id';

      $actions['_groups_id_assign']['table']                = 'glpi_groups';
      $actions['_groups_id_assign']['name']                 = __('Technician group');
      $actions['_groups_id_assign']['type']                 = 'dropdown';
      $actions['_groups_id_assign']['condition']            = ['is_assign' => 1];
      $actions['_groups_id_assign']['force_actions']        = ['assign', 'append'];
      $actions['_groups_id_assign']['permitseveral']        = ['append'];
      $actions['_groups_id_assign']['appendto']             = '_additional_groups_assigns';

      $actions['_suppliers_id_assign']['table']             = 'glpi_suppliers';
      $actions['_suppliers_id_assign']['name']              = __('Assigned to a supplier');
      $actions['_suppliers_id_assign']['type']              = 'dropdown';
      $actions['_suppliers_id_assign']['force_actions']     = ['assign', 'append'];
      $actions['_suppliers_id_assign']['permitseveral']     = ['append'];
      $actions['_suppliers_id_assign']['appendto']          = '_additional_suppliers_assigns';
      $actions['_suppliers_id_assign']['appendtoarray']     = ['use_notification' => 1];
      $actions['_suppliers_id_assign']['appendtoarrayfield']  = 'suppliers_id';

      $actions['_users_id_observer']['name']                = _n('Watcher', 'Watchers', 1);
      $actions['_users_id_observer']['type']                = 'dropdown_users';
      $actions['_users_id_observer']['force_actions']       = ['assign', 'append'];
      $actions['_users_id_observer']['permitseveral']       = ['append'];
      $actions['_users_id_observer']['appendto']            = '_additional_observers';
      $actions['_users_id_observer']['appendtoarray']       = ['use_notification' => 1];
      $actions['_users_id_observer']['appendtoarrayfield']  = 'users_id';

      $actions['_groups_id_observer']['table']              = 'glpi_groups';
      $actions['_groups_id_observer']['name']               = _n('Watcher group', 'Watcher groups', 1);
      $actions['_groups_id_observer']['type']               = 'dropdown';
      $actions['_groups_id_observer']['condition']          = ['is_watcher' => 1];
      $actions['_groups_id_observer']['force_actions']      = ['assign', 'append'];
      $actions['_groups_id_observer']['permitseveral']      = ['append'];
      $actions['_groups_id_observer']['appendto']           = '_additional_groups_observers';

      $actions['urgency']['name']                           = __('Urgency');
      $actions['urgency']['type']                           = 'dropdown_urgency';

      $actions['impact']['name']                            = __('Impact');
      $actions['impact']['type']                            = 'dropdown_impact';

      $actions['priority']['name']                          = __('Priority');
      $actions['priority']['type']                          = 'dropdown_priority';
      $actions['priority']['force_actions']                 = ['assign', 'compute'];

      $actions['status']['name']                            = __('Status');
      $actions['status']['type']                            = 'dropdown_status';

      $actions['affectobject']['name']                      = _n('Associated element', 'Associated elements', Session::getPluralNumber());
      $actions['affectobject']['type']                      = 'text';
      $actions['affectobject']['force_actions']             = ['affectbyip', 'affectbyfqdn',
                                                                    'affectbymac'];

      $actions['assign_appliance']['name']                  = _n('Associated element', 'Associated elements', Session::getPluralNumber())." : ".Appliance::getTypeName(1);
      $actions['assign_appliance']['type']                  = 'dropdown';
      $actions['assign_appliance']['table']                 = 'glpi_appliances';
      $actions['assign_appliance']['condition']             = ['is_helpdesk_visible' => 1];
      $actions['assign_appliance']['permitseveral']         = ['append'];
      $actions['assign_appliance']['force_actions']         = ['assign','regex_result', 'append'];
      $actions['assign_appliance']['appendto']              = 'items_id';

      $actions['slas_id_ttr']['table']                      = 'glpi_slas';
      $actions['slas_id_ttr']['field']                      = 'name';
      $actions['slas_id_ttr']['name']                       = sprintf(__('%1$s %2$s'), __('SLA'),
                                                                      __('Time to resolve'));
      $actions['slas_id_ttr']['linkfield']                  = 'slas_id_ttr';
      $actions['slas_id_ttr']['type']                       = 'dropdown';
      $actions['slas_id_ttr']['condition']                  = ['glpi_slas.type' => SLM::TTR];

      $actions['slas_id_tto']['table']                      = 'glpi_slas';
      $actions['slas_id_tto']['field']                      = 'name';
      $actions['slas_id_tto']['name']                       = sprintf(__('%1$s %2$s'), __('SLA'),
                                                                      __('Time to own'));
      $actions['slas_id_tto']['linkfield']                  = 'slas_id_tto';
      $actions['slas_id_tto']['type']                       = 'dropdown';
      $actions['slas_id_tto']['condition']                  = ['glpi_slas.type' => SLM::TTO];

      $actions['olas_id_ttr']['table']                      = 'glpi_olas';
      $actions['olas_id_ttr']['field']                      = 'name';
      $actions['olas_id_ttr']['name']                       = sprintf(__('%1$s %2$s'), __('OLA'),
                                                                      __('Time to resolve'));
      $actions['olas_id_ttr']['linkfield']                  = 'olas_id_ttr';
      $actions['olas_id_ttr']['type']                       = 'dropdown';
      $actions['olas_id_ttr']['condition']                  = ['glpi_olas.type' => SLM::TTR];

      $actions['olas_id_tto']['table']                      = 'glpi_olas';
      $actions['olas_id_tto']['field']                      = 'name';
      $actions['olas_id_tto']['name']                       = sprintf(__('%1$s %2$s'), __('OLA'),
                                                                      __('Time to own'));
      $actions['olas_id_tto']['linkfield']                  = 'olas_id_tto';
      $actions['olas_id_tto']['type']                       = 'dropdown';
      $actions['olas_id_tto']['condition']                  = ['glpi_olas.type' => SLM::TTO];

      $actions['users_id_validate']['name']                 = sprintf(__('%1$s - %2$s'),
                                                                      __('Send an approval request'),
                                                                      User::getTypeName(1));
      $actions['users_id_validate']['type']                 = 'dropdown_users_validate';
      $actions['users_id_validate']['force_actions']        = ['add_validation'];

      $actions['responsible_id_validate']['name']                 = sprintf(__('%1$s - %2$s'),
                                                                      __('Send an approval request'),
                                                                      __('Responsible of the requester'));
      $actions['responsible_id_validate']['type']                 = 'yesno';
      $actions['responsible_id_validate']['force_actions']        = ['add_validation'];

      $actions['groups_id_validate']['name']                = sprintf(__('%1$s - %2$s'),
                                                                         __('Send an approval request'),
                                                                         Group::getTypeName(1));
      $actions['groups_id_validate']['type']                = 'dropdown_groups_validate';
      $actions['groups_id_validate']['force_actions']       = ['add_validation'];

      $actions['validation_percent']['name']                = sprintf(__('%1$s - %2$s'),
                                                                      __('Send an approval request'),
                                                                      __('Minimum validation required'));
      $actions['validation_percent']['type']                = 'dropdown_validation_percent';

      $actions['users_id_validate_requester_supervisor']['name']
                                             = __('Approval request to requester group manager');
      $actions['users_id_validate_requester_supervisor']['type']
                                             = 'yesno';
      $actions['users_id_validate_requester_supervisor']['force_actions']
                                             = ['add_validation'];

      $actions['users_id_validate_assign_supervisor']['name']
                                             = __('Approval request to technician group manager');
      $actions['users_id_validate_assign_supervisor']['type']
                                             = 'yesno';
      $actions['users_id_validate_assign_supervisor']['force_actions']
                                             = ['add_validation'];

      $actions['locations_id']['name']                      = Location::getTypeName(1);
      $actions['locations_id']['type']                      = 'dropdown';
      $actions['locations_id']['table']                     = 'glpi_locations';
      $actions['locations_id']['force_actions']             = ['assign', 'fromuser', 'fromitem'];

      $actions['requesttypes_id']['name']                   = RequestType::getTypeName(1);
      $actions['requesttypes_id']['type']                   = 'dropdown';
      $actions['requesttypes_id']['table']                  = 'glpi_requesttypes';

      $actions['takeintoaccount_delay_stat']['name']          = __('Take into account delay');
      $actions['takeintoaccount_delay_stat']['type']          = 'yesno';
      $actions['takeintoaccount_delay_stat']['force_actions'] = ['do_not_compute'];

      $actions['solution_template']['name']                  = _n('Solution template', 'Solution templates', 1);
      $actions['solution_template']['type']                  = 'dropdown';
      $actions['solution_template']['table']                 = 'glpi_solutiontemplates';
      $actions['solution_template']['force_actions']         = ['assign'];

      $actions['task_template']['name']                      = _n('Task template', 'Task templates', 1);
      $actions['task_template']['type']                      = 'dropdown';
      $actions['task_template']['table']                     = TaskTemplate::getTable();
      $actions['task_template']['force_actions']             = ['assign'];

      $actions['itilfollowup_template']['name']              = ITILFollowupTemplate::getTypeName(1);
      $actions['itilfollowup_template']['type']              = 'dropdown';
      $actions['itilfollowup_template']['table']             = ITILFollowupTemplate::getTable();
      $actions['itilfollowup_template']['force_actions']     = ['assign'];

      $actions['global_validation']['name']                  = _n('Validation', 'Validations', 1);
      $actions['global_validation']['type']                  = 'dropdown_validation_status';

      return $actions;
   }


   /**
    * @since 0.85
    *
    * @see commonDBTM::getRights()
   **/
   function getRights($interface = 'central') {

      $values = parent::getRights();
      //TRANS: short for : Business rules for ticket (entity parent)
      $values[self::PARENT] = ['short' => __('Parent business'),
                                    'long'  => __('Business rules for ticket (entity parent)')];

      return $values;
   }

}<|MERGE_RESOLUTION|>--- conflicted
+++ resolved
@@ -238,7 +238,6 @@
                      }
                   }
 
-<<<<<<< HEAD
                   if ($action->fields["field"] == 'task_template') {
                      $template = new TaskTemplate();
                      if ($template->getFromDB($action->fields["value"])) {
@@ -264,7 +263,7 @@
                      }
                      $output["items_id"][Appliance::getType()][] = $action->fields["value"];
                   }
-=======
+
                   // Remove values that may have been added by any "append" rule action on same field.
                   $actions = $this->getActions();
                   $append_key = $actions[$action->fields["field"]]["appendto"] ?? null;
@@ -272,7 +271,6 @@
                      unset($output[$append_key]);
                   }
 
->>>>>>> 87ca39a7
                   break;
 
                case "append" :
