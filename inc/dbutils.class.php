<?php
/**
 * ---------------------------------------------------------------------
 * GLPI - Gestionnaire Libre de Parc Informatique
 * Copyright (C) 2015-2018 Teclib' and contributors.
 *
 * http://glpi-project.org
 *
 * based on GLPI - Gestionnaire Libre de Parc Informatique
 * Copyright (C) 2003-2014 by the INDEPNET Development Team.
 *
 * ---------------------------------------------------------------------
 *
 * LICENSE
 *
 * This file is part of GLPI.
 *
 * GLPI is free software; you can redistribute it and/or modify
 * it under the terms of the GNU General Public License as published by
 * the Free Software Foundation; either version 2 of the License, or
 * (at your option) any later version.
 *
 * GLPI is distributed in the hope that it will be useful,
 * but WITHOUT ANY WARRANTY; without even the implied warranty of
 * MERCHANTABILITY or FITNESS FOR A PARTICULAR PURPOSE.  See the
 * GNU General Public License for more details.
 *
 * You should have received a copy of the GNU General Public License
 * along with GLPI. If not, see <http://www.gnu.org/licenses/>.
 * ---------------------------------------------------------------------
 */

if (!defined('GLPI_ROOT')) {
   die("Sorry. You can't access this file directly");
}


/**
 * Database utilities
 *
 * @since 9.2
 */
final class DbUtils {

   /**
    * Return foreign key field name for a table
    *
    * @param string $table table name
    *
    * @return string field name used for a foreign key to the parameter table
    */
   public function getForeignKeyFieldForTable($table) {
      if (!Toolbox::startsWith($table, 'glpi_')) {
         return "";
      }
      return str_replace("glpi_", "", $table)."_id";
   }


   /**
    * Check if field is a foreign key field
    *
    * @param string $field field name
    *
    * @return boolean
    */
   public function isForeignKeyField($field) {
      return preg_match("/._id$/", $field) || preg_match("/._id_/", $field);
   }


   /**
    * Return table name for a given foreign key name
    *
    * @param string $fkname foreign key name
    *
    * @return string table name corresponding to a foreign key name
    */
   public function getTableNameForForeignKeyField($fkname) {
      if (!$this->isForeignKeyField($fkname)) {
         return '';
      }

      // If $fkname begin with _ strip it
      if (Toolbox::startsWith($fkname, '_')) {
         $fkname = substr($fkname, 1);
      }

      return "glpi_".preg_replace("/_id.*/", "", $fkname);
   }

   /**
    * Return the plural of a string
    *
    * @param string $string input string
    *
    * @return string plural of the parameter string
    */
   public function getPlural($string) {
      $rules = [
         //'singular'         => 'plural'
         // special case for acronym pdu (to avoid us rule)
         'pdus$'              => 'pdus',
         'pdu$'               => 'pdus',
         //FIXME: singular is criterion, plural is criteria
         'criterias$'         => 'criterias',// Special case (criterias) when getPlural is called on already plural form
         'ch$'                => 'ches',
         'ches$'              => 'ches',
         'sh$'                => 'shes',
         'shes$'              => 'shes',
         'sses$'              => 'sses', // Case like addresses
         'ss$'                => 'sses', // Special case (addresses) when getSingular is called on already singular form
         'uses$'              => 'uses', // Case like statuses
         'us$'                => 'uses', // Case like status
         '([^aeiou])y$'       => '\1ies', // special case : category (but not key)
         '([^aeiou])ies$'     => '\1ies', // special case : category (but not key)
         '([aeiou]{2})ses$'   => '\1ses', // Case like aliases
         '([aeiou]{2})s$'     => '\1ses', // Case like aliases
         'x$'                 => 'xes',
         // 's$'              =>'ses',
         '([^s])$'            => '\1s',   // Add at the end if not exists
      ];

      foreach ($rules as $singular => $plural) {
         $count = 0;
         $string = preg_replace("/$singular/", "$plural", $string, -1, $count);
         if ($count > 0) {
            break;
         }
      }
      return $string;
   }

   /**
    * Return the singular of a string
    *
    * @param string $string input string
    *
    * @return string singular of the parameter string
    */
   public function getSingular($string) {

      $rules = [
         //'plural'           => 'singular'
         'pdus$'              => 'pdu', // special case for acronym pdu (to avoid us rule)
         'ches$'              => 'ch',
         'ch$'                => 'ch',
         'shes$'              => 'sh',
         'sh$'                => 'sh',
         'sses$'              => 'ss', // Case like addresses
         'ss$'                => 'ss', // Special case (addresses) when getSingular is called on already singular form
         'uses$'              => 'us', // Case like statuses
         'us$'                => 'us', // Case like status
         '([aeiou]{2})ses$'   => '\1s', // Case like aliases
         'lias$'              => 'lias', // Special case (aliases) when getSingular is called on already singular form
         '([^aeiou])ies$'     => '\1y', // special case : category
         '([^aeiou])y$'       => '\1y', // special case : category
         'xes$'               => 'x',
         's$'                 => ''
      ]; // Add at the end if not exists

      foreach ($rules as  $plural => $singular) {
         $count = 0;
         $string = preg_replace("/$plural/", "$singular", $string, -1, $count);
         if ($count > 0) {
            break;
         }
      }
      return $string;
   }


   /**
    * Return table name for an item type
    *
    * @param string $itemtype itemtype
    *
    * @return string table name corresponding to the itemtype  parameter
    */
   public function getTableForItemType($itemtype) {
      global $CFG_GLPI;

      // Force singular for itemtype : States case
      $itemtype = $this->getSingular($itemtype);

      if (isset($CFG_GLPI['glpitablesitemtype'][$itemtype])) {
         return $CFG_GLPI['glpitablesitemtype'][$itemtype];

      } else {
         $prefix = "glpi_";

         if ($plug = isPluginItemType($itemtype)) {
            /* PluginFooBar   => glpi_plugin_foos_bars */
            /* GlpiPlugin\Foo\Bar => glpi_plugin_foos_bars */
            $prefix .= "plugin_".strtolower($plug['plugin'])."_";
            $table   = strtolower($plug['class']);

         } else {
            $table = strtolower($itemtype);
            if (substr($itemtype, 0, \strlen(NS_GLPI)) === NS_GLPI) {
               $table = substr($table, \strlen(NS_GLPI));
            }
         }
         $table = str_replace('\\', '_', $table);
         if (strstr($table, '_')) {
            $split = explode('_', $table);

            foreach ($split as $key => $part) {
               $split[$key] = $this->getPlural($part);
            }
            $table = implode('_', $split);

         } else {
            $table = $this->getPlural($table);
         }

         $CFG_GLPI['glpitablesitemtype'][$itemtype]      = $prefix.$table;
         $CFG_GLPI['glpiitemtypetables'][$prefix.$table] = $itemtype;
         return $prefix.$table;
      }
   }


   /**
    * Return ItemType  for a table
    *
    * @param string $table table name
    *
    * @return string itemtype corresponding to a table name parameter
    */
   public function getItemTypeForTable($table) {
      global $CFG_GLPI;

      if (isset($CFG_GLPI['glpiitemtypetables'][$table])) {
         return $CFG_GLPI['glpiitemtypetables'][$table];

      } else {
         $inittable = $table;
         $table     = str_replace("glpi_", "", $table);
         $prefix    = "";
         $pref2     = NS_GLPI;

         $matches = [];
         if (preg_match('/^plugin_([a-z0-9]+)_/', $table, $matches)) {
            $table  = preg_replace('/^plugin_[a-z0-9]+_/', '', $table);
            $prefix = "Plugin".Toolbox::ucfirst($matches[1]);
            $pref2  = NS_PLUG . ucfirst($matches[1]) . '\\';
         }

         if (strstr($table, '_')) {
            $split = explode('_', $table);

            foreach ($split as $key => $part) {
               $split[$key] = Toolbox::ucfirst($this->getSingular($part));
            }
            $table = implode('_', $split);

         } else {
            $table = Toolbox::ucfirst($this->getSingular($table));
         }

         $itemtype = $prefix.$table;
         // Get real existence of itemtype
         if (($item = $this->getItemForItemtype($itemtype))) {
            $itemtype                                   = get_class($item);
            $CFG_GLPI['glpiitemtypetables'][$inittable] = $itemtype;
            $CFG_GLPI['glpitablesitemtype'][$itemtype]  = $inittable;
            return $itemtype;
         }
         // Namespaced item
         $itemtype = $pref2 . str_replace('_', '\\', $table);
         if (($item = $this->getItemForItemtype($itemtype))) {
            $itemtype                                   = get_class($item);
            $CFG_GLPI['glpiitemtypetables'][$inittable] = $itemtype;
            $CFG_GLPI['glpitablesitemtype'][$itemtype]  = $inittable;
            return $itemtype;
         }
         return "UNKNOWN";
      }
   }


   /**
    * Get new item objet for an itemtype
    *
    * @param string $itemtype itemtype
    *
    * @return object|false itemtype instance or false if class does not exists
    */
   public function getItemForItemtype($itemtype) {
      if ($itemtype === 'Event') {
         //to avoid issues when pecl-event is installed...
         $itemtype = 'Glpi\\Event';
      }
      if (class_exists($itemtype)) {
         return new $itemtype();
      }
      return false;
   }

   /**
    * Count the number of elements in a table.
    *
    * @param string|array $table     table name(s)
    * @param array        $condition array of criteria
    *
    * @return integer Number of elements in table
    */
   public function countElementsInTable($table, $condition = []) {
      global $DB;

      if (!is_array($table)) {
         $table = [$table];
      }

      /*foreach ($table as $t) {
         if (!$DB->tableExists($table)) {
            throw new \RuntimeException("$t is not an existing table!");
         }
      }*/

      if (!is_array($condition)) {
         if (empty($condition)) {
            $condition = [];
         }
      }
      $condition['COUNT'] = 'cpt';

      $iterator = $DB->request($table, $condition);
      $row = $iterator->next();
      return ($row ? (int)$row['cpt'] : 0);
   }

   /**
    * Count the number of elements in a table.
    *
    * @param string|array $table     table name(s)
    * @param string       $field     field name
    * @param array        $condition array of criteria
    *
    * @return int nb of elements in table
    */
   public function countDistinctElementsInTable($table, $field, $condition = []) {

      if (!is_array($condition)) {
         if (empty($condition)) {
            $condition = [];
         }
      }
      $condition['COUNT'] = 'cpt';
      $condition['FIELDS'] = $field;
      $condition['DISTINCT'] = true;

      return $this->countElementsInTable($table, $condition);
   }

   /**
    * Count the number of elements in a table for a specific entity
    *
    * @param string|array $table     table name(s)
    * @param array        $condition array of criteria
    *
    * @return integer Number of elements in table
    */
   public function countElementsInTableForMyEntities($table, $condition = []) {

      /// TODO clean it / maybe include when review of SQL requests
      $itemtype = $this->getItemTypeForTable($table);
      $item     = new $itemtype();

      $criteria = $this->getEntitiesRestrictCriteria($table, '', '', $item->maybeRecursive());
      $criteria = array_merge($condition, $criteria);
      return $this->countElementsInTable($table, $criteria);
   }


   /**
    * Count the number of elements in a table for a specific entity
    *
    * @param string|array $table     table name(s)
    * @param integer      $entity    the entity ID
    * @param array        $condition condition to use (default '') or array of criteria
    * @param boolean      $recursive Whether to recurse or not. If true, will be conditionned on item recursivity
    *
    * @return integer number of elements in table
    */
   public function countElementsInTableForEntity($table, $entity, $condition = [], $recursive = true) {

      /// TODO clean it / maybe include when review of SQL requests
      $itemtype = $this->getItemTypeForTable($table);
      $item     = new $itemtype();

      if ($recursive) {
         $recursive = $item->maybeRecursive();
      }

      $criteria = $this->getEntitiesRestrictCriteria($table, '', $entity, $recursive);
      $criteria = array_merge($condition, $criteria);
      return $this->countElementsInTable($table, $criteria);
   }

   /**
    * Get datas from a table in an array :
    * CAUTION TO USE ONLY FOR SMALL TABLES OR USING A STRICT CONDITION
    *
    * @param string  $table     Table name
    * @param array   $condition Condition to use (default '') or array of criteria
    * @param boolean $usecache  Use cache (false by default)
    * @param string  $order     Result order (default '')
    *
    * @return array containing all the datas
    */
   public function getAllDataFromTable($table, $condition = [], $usecache = false, $order = '') {
      global $DB;

      static $cache = [];

      if (empty($condition) && empty($order) && $usecache && isset($cache[$table])) {
         return $cache[$table];
      }

      $data = [];

      if (!is_array($condition)) {
         if (empty($condition)) {
            $condition = [];
         }
      }

      if (!empty($order)) {
         //Toolbox::Deprecated('Order should be defined in condition!');
         $condition['ORDER'] = $order; // Deprecated use case
      }

      $iterator = $DB->request($table, $condition);

      while ($row = $iterator->next()) {
         $data[$row['id']] = $row;
      }

      if (empty($condition) && empty($order) && $usecache) {
         $cache[$table] = $data;
      }
      return $data;
   }

   /**
    * Determine if an index exists in database
    *
    * @param string $table table of the index
    * @param string $field name of the index
    *
    * @return boolean
    */
   public function isIndex($table, $field) {
      global $DB;

      if (!$DB->tableExists($table)) {
         trigger_error("Table $table does not exists", E_USER_WARNING);
         return false;
      }

      $result = $DB->rawQuery("SHOW INDEX FROM `$table`");

      if ($result && $DB->numrows($result)) {
<<<<<<< HEAD
         while ($data = $result->fetch()) {
=======
         while ($data = $DB->fetchAssoc($result)) {
>>>>>>> 7a88fda8
            if ($data["Key_name"] == $field) {
               return true;
            }
         }
      }
      return false;
   }

   /**
    * Get SQL request to restrict to current entities of the user
    *
    * @param string  $separator        separator in the begin of the request (default AND)
    * @param string  $table            table where apply the limit (if needed, multiple tables queries)
    *                                  (default '')
    * @param string  $field            field where apply the limit (id != entities_id) (default '')
    * @param mixed   $value            entity to restrict (if not set use $_SESSION['glpiactiveentities_string']).
    *                                  single item or array (default '')
    * @param boolean $is_recursive     need to use recursive process to find item
    *                                  (field need to be named recursive) (false by default)
    * @param boolean $complete_request need to use a complete request and not a simple one
    *                                  when have acces to all entities (used for reminders)
    *                                  (false by default)
    *
    * @return string the WHERE clause to restrict
    */
   public function getEntitiesRestrictRequest($separator = "AND", $table = "", $field = "", $value = '',
                                       $is_recursive = false, $complete_request = false) {

      $query = $separator ." ( ";

      // !='0' needed because consider as empty
      if (!$complete_request
         && ($value != '0')
         && empty($value)
         && isset($_SESSION['glpishowallentities'])
         && $_SESSION['glpishowallentities']) {

         // Not ADD "AND 1" if not needed
         if (trim($separator) == "AND") {
            return "";
         }
         return $query." 1 ) ";
      }

      if (empty($field)) {
         if ($table == 'glpi_entities') {
            $field = "id";
         } else {
            $field = "entities_id";
         }
      }
      if (empty($table)) {
         $field = "`$field`";
      } else {
         $field = "`$table`.`$field`";
      }

      $query .= "$field";

      if (is_array($value)) {
         $query .= " IN ('" . implode("','", $value) . "') ";
      } else {
         if (strlen($value) == 0 && !isset($_SESSION['glpiactiveentities_string'])) {
            //set root entity if not set
            $value = 0;
         }
         if (strlen($value) == 0) {
            $query .= " IN (".$_SESSION['glpiactiveentities_string'].") ";
         } else {
            $query .= " = '$value' ";
         }
      }

      if ($is_recursive) {
         $ancestors = [];
         if (isset($_SESSION['glpiactiveentities'])
             && isset($_SESSION['glpiparententities'])
             && $value == $_SESSION['glpiactiveentities']) {
            $ancestors = $_SESSION['glpiparententities'];
         } else {
            if (is_array($value)) {
               $ancestors = $this->getAncestorsOf("glpi_entities", $value);
               $ancestors = array_diff($ancestors, $value);

            } else if (strlen($value) == 0 && isset($_SESSION['glpiparententities'])) {
               $ancestors = $_SESSION['glpiparententities'];
            } else {
               $ancestors = $this->getAncestorsOf("glpi_entities", $value);
            }
         }

         if (count($ancestors)) {
            if ($table == 'glpi_entities') {
               $query .= " OR $field IN ('" . implode("','", $ancestors) . "')";
            } else {
               $recur = (empty($table) ? '`is_recursive`' : "`$table`.`is_recursive`");
               $query .= " OR ($recur='1' AND $field IN ('" . implode("','", $ancestors) . "'))";
            }
         }
      }
      $query .= " ) ";

      return $query;
   }

   /**
    * Get criteria to restrict to current entities of the user
    *
    * @since 9.2
    *
    * @param string $table             table where apply the limit (if needed, multiple tables queries)
    *                                  (default '')
    * @param string $field             field where apply the limit (id != entities_id) (default '')
    * @param mixed $value              entity to restrict (if not set use $_SESSION['glpiactiveentities']).
    *                                  single item or array (default '')
    * @param boolean $is_recursive     need to use recursive process to find item
    *                                  (field need to be named recursive) (false by default, set to auto to automatic detection)
    * @param boolean $complete_request need to use a complete request and not a simple one
    *                                  when have acces to all entities (used for reminders)
    *                                  (false by default)
    *
    * @return array of criteria
    */
   public function getEntitiesRestrictCriteria($table = '', $field = '', $value = '',
                                       $is_recursive = false, $complete_request = false) {

      // !='0' needed because consider as empty
      if (!$complete_request
         && ($value != '0')
         && empty($value)
         && isset($_SESSION['glpishowallentities'])
         && $_SESSION['glpishowallentities']) {

         return [];
      }

      if (empty($field)) {
         if ($table == 'glpi_entities') {
            $field = "id";
         } else {
            $field = "entities_id";
         }
      }
      if (!empty($table)) {
         $field = "$table.$field";
      }

      if (!is_array($value) && strlen($value) == 0) {
         if (isset($_SESSION['glpiactiveentities'])) {
            $value = $_SESSION['glpiactiveentities'];
         } else if (isCommandLine() || Session::isCron()) {
            $value = '0'; // If value is not set, fallback to root entity in cron / command line
         }
      }

      $crit = [$field => $value];

      if ($is_recursive === 'auto' && !empty($table) && $table != 'glpi_entities') {
         $item = $this->getItemForItemtype($this->getItemTypeForTable($table));
         if ($item !== false) {
            $is_recursive = $item->maybeRecursive();
         }
      }

      if ($is_recursive) {
         $ancestors = [];
         if (is_array($value)) {
            foreach ($value as $val) {
               $ancestors = array_unique(array_merge($this->getAncestorsOf('glpi_entities', $val),
                     $ancestors));
            }
            $ancestors = array_diff($ancestors, $value);

         } else if (strlen($value) == 0) {
            $ancestors = $_SESSION['glpiparententities'];

         } else {
            $ancestors = $this->getAncestorsOf('glpi_entities', $value);
         }

         if (count($ancestors)) {
            if ($table == 'glpi_entities') {
               if (!is_array($value)) {
                  $value = [$value => $value];
               }
               $crit = ['OR' => [$field => $value + $ancestors]];
            } else {
               $recur = (empty($table) ? 'is_recursive' : "$table.is_recursive");
               $crit = [
                  'OR' => [
                     $field => $value,
                     [$recur => 1, $field => $ancestors]
                  ]
               ];
            }
         }
      }
      return $crit;
   }

   /**
    * Get the sons of an item in a tree dropdown. Get datas in cache if available
    *
    * @param string  $table table name
    * @param integer $IDf   The ID of the father
    *
    * @return array of IDs of the sons
    */
   public function getSonsOf($table, $IDf) {
      global $DB;

      $appCache = Toolbox::getAppCache();
      $ckey = $table . '_sons_cache_' . $IDf;
      $sons = false;

      if ($appCache->has($ckey)) {
         $sons = $appCache->get($ckey);
         if ($sons !== null) {
            return $sons;
         }
      }

      $parentIDfield = $this->getForeignKeyFieldForTable($table);
      $use_cache     = $DB->fieldExists($table, "sons_cache");

      if ($use_cache
         && ($IDf > 0)) {

         $iterator = $DB->request([
            'SELECT' => 'sons_cache',
            'FROM'   => $table,
            'WHERE'  => ['id' => $IDf]
         ]);

         if (count($iterator) > 0) {
            $db_sons = trim($iterator->next()['sons_cache']);
            if (!empty($db_sons)) {
               $sons = $this->importArrayFromDB($db_sons, true);
            }
         }
      }

      if (!is_array($sons)) {
         // IDs to be present in the final array
         $sons[$IDf] = "$IDf";
         // current ID found to be added
         $found = [];
         // First request init the  varriables
         $iterator = $DB->request([
            'SELECT' => 'id',
            'FROM'   => $table,
            'WHERE'  => [$parentIDfield => $IDf],
            'ORDER'  => 'name'
         ]);

         if (count($iterator) > 0) {
            while ($row = $iterator->next()) {
               $sons[$row['id']]    = $row['id'];
               $found[$row['id']]   = $row['id'];
            }
         }

         // Get the leafs of previous found item
         while (count($found) > 0) {
            // Get next elements
            $iterator = $DB->request([
               'SELECT' => 'id',
               'FROM'   => $table,
               'WHERE'  => [$parentIDfield => $found]
            ]);

            // CLear the found array
            unset($found);
            $found = [];

            if (count($iterator) > 0) {
               while ($row = $iterator->next()) {
                  if (!isset($sons[$row['id']])) {
                     $sons[$row['id']]    = $row['id'];
                     $found[$row['id']]   = $row['id'];
                  }
               }
            }
         }

         // Store cache data in DB
         if ($use_cache
            && ($IDf > 0)) {

            $DB->update(
               $table, [
                  'sons_cache' => $this->exportArrayToDB($sons)
               ], [
                  'id' => $IDf
               ]
            );
         }
      }

      $appCache->set($ckey, $sons);

      return $sons;
   }

   /**
    * Get the ancestors of an item in a tree dropdown
    *
    * @param string       $table    Table name
    * @param array|string $items_id The IDs of the items
    *
    * @return array of IDs of the ancestors
    */
   public function getAncestorsOf($table, $items_id) {
      global $DB;

      $appCache = Toolbox::getAppCache();
      $ckey = $table . '_ancestors_cache_';
      if (is_array($items_id)) {
         $ckey .= md5(implode('|', $items_id));
      } else {
         $ckey .= $items_id;
      }
      $ancestors = [];

      if ($appCache->has($ckey)) {
         $ancestors = $appCache->get($ckey);
         if ($ancestors !== null) {
            return $ancestors;
         }
      }

      // IDs to be present in the final array
      $parentIDfield = $this->getForeignKeyFieldForTable($table);
      $use_cache     = $DB->fieldExists($table, "ancestors_cache");

      if (!is_array($items_id)) {
         $items_id = (array)$items_id;
      }

      if ($use_cache) {
         $iterator = $DB->request([
            'SELECT' => ['id', 'ancestors_cache', $parentIDfield],
            'FROM'   => $table,
            'WHERE'  => ['id' => $items_id]
         ]);

         while ($row = $iterator->next()) {
            if ($row['id'] > 0) {
               $rancestors = $row['ancestors_cache'];
               $parent     = $row[$parentIDfield];

               // Return datas from cache in DB
               if (!empty($rancestors)) {
                  $ancestors = array_replace($ancestors, $this->importArrayFromDB($rancestors, true));
               } else {
                  $loc_id_found = [];
                  // Recursive solution for table with-cache
                  if ($parent > 0) {
                     $loc_id_found = $this->getAncestorsOf($table, $parent);
                  }

                  // ID=0 only exists for Entities
                  if (($parent > 0)
                     || ($table == 'glpi_entities')) {
                     $loc_id_found[$parent] = $parent;
                  }

                  // Store cache datas in DB
                  $DB->update(
                     $table, [
                        'ancestors_cache' => $this->exportArrayToDB($loc_id_found)
                     ], [
                        'id' => $row['id']
                     ]
                  );

                  $ancestors = array_replace($ancestors, $loc_id_found);
               }
            }
         }
      } else {

         // Get the ancestors
         // iterative solution for table without cache
         foreach ($items_id as $id) {
            $IDf = $id;
            while ($IDf > 0) {
               // Get next elements
               $iterator = $DB->request([
                  'SELECT' => [$parentIDfield],
                  'FROM'   => $table,
                  'WHERE'  => ['id' => $IDf]
               ]);

               if (count($iterator) > 0) {
                  $result = $iterator->next();
                  $IDf = $result[$parentIDfield];
               } else {
                  $IDf = 0;
               }

               if (!isset($ancestors[$IDf])
                     && (($IDf > 0) || ($table == 'glpi_entities'))) {
                  $ancestors[$IDf] = $IDf;
               } else {
                  $IDf = 0;
               }
            }
         }
      }

      $appCache->set($ckey, $ancestors);

      return $ancestors;
   }

   /**
    * Get the sons and the ancestors of an item in a tree dropdown. Rely on getSonsOf and getAncestorsOf
    *
    * @since 0.84
    *
    * @param string $table table name
    * @param string $IDf   The ID of the father
    *
    * @return array of IDs of the sons and the ancestors
    */
   public function getSonsAndAncestorsOf($table, $IDf) {
      return $this->getAncestorsOf($table, $IDf) + $this->getSonsOf($table, $IDf);
   }

   /**
    * Get the Name of the element of a Dropdown Tree table
    *
    * @param string  $table       Dropdown Tree table
    * @param integer $ID          ID of the element
    * @param boolean $withcomment 1 if you want to give the array with the comments (false by default)
    * @param boolean $translate   (true by default)
    *
    * @return string name of the element
    *
    * @see DbUtils::getTreeValueCompleteName
    */
   public function getTreeLeafValueName($table, $ID, $withcomment = false, $translate = true) {
      global $DB;

      $name    = "";
      $comment = "";

      $SELECTNAME    = new \QueryExpression("'' AS ". $DB->quoteName('transname'));
      $SELECTCOMMENT = new \QueryExpression("'' AS " . $DB->quoteName('transcomment'));
      $JOIN          = [];
      $JOINS         = [];
      if ($translate) {
         if (Session::haveTranslations($this->getItemTypeForTable($table), 'name')) {
            $SELECTNAME = 'namet.value AS transname';
            $JOINS['glpi_dropdowntranslations AS namet'] = [
               'ON' => [
                  'namet'  => 'items_id',
                  $table   => 'id', [
                     'AND' => [
                        'namet.itemtype'  => $this->getItemTypeForTable($table),
                        'namet.language'  => $_SESSION['glpilanguage'],
                        'namet.field'     => 'name'
                     ]
                  ]
               ]
            ];
         }
         if (Session::haveTranslations($this->getItemTypeForTable($table), 'comment')) {
            $SELECTCOMMENT = 'namec.value AS transcomment';
            $JOINS['glpi_dropdowntranslations AS namec'] = [
               'ON' => [
                  'namec'  => 'items_id',
                  $table   => 'id', [
                     'AND' => [
                        'namec.itemtype'  => $this->getItemTypeForTable($table),
                        'namec.language'  => $_SESSION['glpilanguage'],
                        'namec.field'     => 'comment'
                     ]
                  ]
               ]
            ];
         }

         if (count($JOINS)) {
            $JOIN = ['LEFT JOIN' => $JOINS];
         }
      }

      $criteria = [
         'SELECT' => [
            "$table.name",
            "$table.comment",
            $SELECTNAME,
            $SELECTCOMMENT
         ],
         'FROM'   => $table,
         'WHERE'  => ["$table.id" => $ID]
      ] + $JOIN;
      $iterator = $DB->request($criteria);
      $result = $iterator->next();

      if (count($iterator) == 1) {
         $transname = $result['transname'];
         if ($translate && !empty($transname)) {
            $name = $transname;
         } else {
            $name = $result['name'];
         }

         $comment      = $name." :<br/>";
         $transcomment = $result['transcomment'];

         if ($translate && !empty($transcomment)) {
            $comment .= nl2br($transcomment);
         } else {
            $comment .= nl2br($result['comment']);
         }
      }

      if ($withcomment) {
         return [
            'name'      => $name,
            'comment'   => $comment
         ];
      }
      return $name;
   }

   /**
    * Get completename of a Dropdown Tree table
    *
    * @param string  $table       Dropdown Tree table
    * @param integer $ID          ID of the element
    * @param boolean $withcomment 1 if you want to give the array with the comments (false by default)
    * @param boolean $translate   (true by default)
    * @param boolean $tooltip     (true by default) returns a tooltip, else returns only 'comment'
    *
    * @return string completename of the element
    *
    * @see DbUtils::getTreeLeafValueName
    */
   public function getTreeValueCompleteName($table, $ID, $withcomment = false, $translate = true, $tooltip = true) {
      global $DB;

      $name    = "";
      $comment = "";

      $SELECTNAME    = new \QueryExpression("'' AS ". $DB->quoteName('transname'));
      $SELECTCOMMENT = new \QueryExpression("'' AS " . $DB->quoteName('transcomment'));
      $JOIN          = [];
      $JOINS         = [];
      if ($translate) {
         if (Session::haveTranslations($this->getItemTypeForTable($table), 'completename')) {
            $SELECTNAME = 'namet.value AS transname';
            $JOINS['glpi_dropdowntranslations AS namet'] = [
               'ON' => [
                  'namet'  => 'items_id',
                  $table   => 'id', [
                     'AND' => [
                        'namet.itemtype'  => $this->getItemTypeForTable($table),
                        'namet.language'  => $_SESSION['glpilanguage'],
                        'namet.field'     => 'completename'
                     ]
                  ]
               ]
            ];
         }
         if (Session::haveTranslations($this->getItemTypeForTable($table), 'comment')) {
            $SELECTCOMMENT = 'namec.value AS transcomment';
            $JOINS['glpi_dropdowntranslations AS namec'] = [
               'ON' => [
                  'namec'  => 'items_id',
                  $table   => 'id', [
                     'AND' => [
                        'namec.itemtype'  => $this->getItemTypeForTable($table),
                        'namec.language'  => $_SESSION['glpilanguage'],
                        'namec.field'     => 'comment'
                     ]
                  ]
               ]
            ];
         }

         if (count($JOINS)) {
            $JOIN = ['LEFT JOIN' => $JOINS];
         }
      }

      $criteria = [
         'SELECT' => [
            "$table.completename",
            "$table.comment",
            $SELECTNAME,
            $SELECTCOMMENT
         ],
         'FROM'   => $table,
         'WHERE'  => ["$table.id" => $ID]
      ] + $JOIN;

      if ($table == Location::getTable()) {
         $criteria['SELECT'] = array_merge(
            $criteria['SELECT'], [
               "$table.address",
               "$table.town",
               "$table.country"
            ]
         );
      }

      $iterator = $DB->request($criteria);
      $result = $iterator->next();

      if (count($iterator) == 1) {
         $transname = $result['transname'];
         if ($translate && !empty($transname)) {
            $name = $transname;
         } else {
            $name = $result['completename'];
         }
         if ($tooltip) {
            $comment  = sprintf(__('%1$s: %2$s')."<br>",
                              "<span class='b'>".__('Complete name')."</span>",
                              $name);
            if ($table == Location::getTable()) {
               $acomment = '';
               $address = $result['address'];
               $town    = $result['town'];
               $country = $result['country'];
               if (!empty($address)) {
                  $acomment .= $address;
               }
               if (!empty($address) &&
                  (!empty($town) || !empty($country))
               ) {
                  $acomment .= '<br/>';
               }
               if (!empty($town)) {
                  $acomment .= $town;
               }
               if (!empty($country)) {
                  if (!empty($town)) {
                     $acomment .= ' - ';
                  }
                  $acomment .= $country;
               }
               if (trim($acomment != '')) {
                  $comment .= "<span class='b'>&nbsp;".__('Address:')."</span> " . $acomment . "<br/>";
               }
            }
            $comment .= "<span class='b'>&nbsp;".__('Comments')."&nbsp;</span>";
         }
         $transcomment = $result['transcomment'];
         if ($translate && !empty($transcomment)) {
            $comment .= nl2br($transcomment);
         } else {
            $comment .= nl2br($result['comment']);
         }
      }

      if (empty($name)) {
         $name = "&nbsp;";
      }

      if ($withcomment) {
         return [
            'name'      => $name,
            'comment'   => $comment
         ];
      }
      return $name;
   }


   /**
    * show name category
    * DO NOT DELETE THIS FUNCTION : USED IN THE UPDATE
    *
    * @param string  $table     table name
    * @param integer $ID        integer  value ID
    * @param string  $wholename current name to complete (use for recursivity) (default '')
    * @param integer $level     current level of recursion (default 0)
    *
    * @return string name
    */
   public function getTreeValueName($table, $ID, $wholename = "", $level = 0) {
      global $DB;

      $parentIDfield = $this->getForeignKeyFieldForTable($table);

      $iterator = $DB->request([
         'SELECT' => ['name', $parentIDfield],
         'FROM'   => $table,
         'WHERE'  => ['id' => $ID]
      ]);
      $name = "";

      if (count($iterator) > 0) {
         $row      = $iterator->next();
         $parentID = $row[$parentIDfield];

         if ($wholename == "") {
            $name = $row["name"];
         } else {
            $name = $row["name"] . " > ";
         }

         $level++;
         list($tmpname, $level)  = $this->getTreeValueName($table, $parentID, $name, $level);
         $name                   = $tmpname. $name;
      }
      return [$name, $level];
   }

   /**
    * Get the sons of an item in a tree dropdown
    *
    * @param string  $table table name
    * @param integer $IDf   The ID of the father
    *
    * @return array of IDs of the sons
    */
   public function getTreeForItem($table, $IDf) {
      global $DB;

      $parentIDfield = $this->getForeignKeyFieldForTable($table);

      // IDs to be present in the final array
      $id_found = [];
      // current ID found to be added
      $found = [];

      // First request init the  variables
      $iterator = $DB->request([
         $table, [
            'WHERE'  => [$parentIDfield => $IDf],
            'ORDER'  => 'name'
         ]
      ]);

      while ($row = $iterator->next()) {
         $id_found[$row['id']]['parent'] = $IDf;
         $id_found[$row['id']]['name']   = $row['name'];
         $found[$row['id']]              = $row['id'];
      }

      // Get the leafs of previous founded item
      while (count($found) > 0) {
         // Get next elements
         $iterator = $DB->request([
            $table, [
               'WHERE'  => [$parentIDfield => $found],
               'ORDER'  => 'name'
            ]
         ]);

         // CLear the found array
         unset($found);
         $found = [];

         while ($row = $iterator->next()) {
            if (!isset($id_found[$row['id']])) {
               $id_found[$row['id']]['parent'] = $row[$parentIDfield];
               $id_found[$row['id']]['name']   = $row['name'];
               $found[$row['id']]              = $row['id'];
            }
         }
      }
      $tree = [
         $IDf => [
            'name' => Dropdown::getDropdownName($table, $IDf),
            'tree' => $this->constructTreeFromList($id_found, $IDf),
         ],
      ];
      return $tree;
   }

   /**
    * Construct a tree from a list structure
    *
    * @param array   $list the list
    * @param integer $root root of the tree
    *
    * @return array list of items in the tree
    */
   public function constructTreeFromList($list, $root) {

      $tree = [];
      foreach ($list as $ID => $data) {
         if ($data['parent'] == $root) {
            unset($list[$ID]);
            $tree[$ID]['name'] = $data['name'];
            $tree[$ID]['tree'] = $this->constructTreeFromList($list, $ID);
         }
      }
      return $tree;
   }

   /**
    * Construct a list from a tree structure
    *
    * @param array   $tree   the tree
    * @param integer $parent root of the tree (default =0)
    *
    * @return array list of items in the tree
    */
   public function constructListFromTree($tree, $parent = 0) {
      $list = [];
      foreach ($tree as $root => $data) {
         $list[$root] = $parent;

         if (is_array($data['tree']) && count($data['tree'])) {
            foreach ($data['tree'] as $ID => $underdata) {
               $list[$ID] = $root;

               if (is_array($underdata['tree']) && count($underdata['tree'])) {
                  $list += $this->constructListFromTree($underdata['tree'], $ID);
               }
            }
         }
      }
      return $list;
   }


   /**
    * Get the equivalent search query using ID of soons that the search of the father's ID argument
    *
    * @param string  $table    table name
    * @param integer $IDf      The ID of the father
    * @param string  $reallink real field to link ($table.id if not set) (default ='')
    *
    * @return string the query
    */
   public function getRealQueryForTreeItem($table, $IDf, $reallink = "") {

      if (empty($IDf)) {
         return "";
      }

      if (empty($reallink)) {
         $reallink = "`".$table."`.`id`";
      }

      $id_found = $this->getSonsOf($table, $IDf);

      // Construct the final request
      return $reallink." IN ('".implode("','", $id_found)."')";
   }


   /**
    * Compute all completenames of Dropdown Tree table
    *
    * @param string $table dropdown tree table to compute
    *
    * @return void
    **/
   public function regenerateTreeCompleteName($table) {
      global $DB;

      $iterator = $DB->request([
         'SELECT' => 'id',
         'FROM'   => $table
      ]);

      while ($data = $iterator->next()) {
         list($name, $level) = $this->getTreeValueName($table, $data['id']);
         $DB->update(
            $table, [
               'completename' => $name,
               'level'        => $level
            ], [
               'id' => $data['id']
            ]
         );
      }
   }


   /**
    * Format a user name
    *
    * @param integer $ID           ID of the user.
    * @param string  $login        login of the user
    * @param string  $realname     realname of the user
    * @param string  $firstname    firstname of the user
    * @param integer $link         include link (only if $link==1) (default =0)
    * @param integer $cut          limit string length (0 = no limit) (default =0)
    * @param boolean $force_config force order and id_visible to use common config (false by default)
    *
    * @return string formatted username
    */
   public function formatUserName($ID, $login, $realname, $firstname, $link = 0, $cut = 0, $force_config = false) {
      global $CFG_GLPI;

      $before = "";
      $after  = "";

      $order = isset($CFG_GLPI["names_format"]) ? $CFG_GLPI["names_format"] : User::REALNAME_BEFORE;
      if (isset($_SESSION["glpinames_format"]) && !$force_config) {
         $order = $_SESSION["glpinames_format"];
      }

      $id_visible = isset($CFG_GLPI["is_ids_visible"]) ? $CFG_GLPI["is_ids_visible"] : 0;
      if (isset($_SESSION["glpiis_ids_visible"]) && !$force_config) {
         $id_visible = $_SESSION["glpiis_ids_visible"];
      }

      if (strlen($realname) > 0) {
         $temp = $realname;

         if (strlen($firstname) > 0) {
            if ($order == User::FIRSTNAME_BEFORE) {
               $temp = $firstname." ".$temp;
            } else {
               $temp .= " ".$firstname;
            }
         }

         if (($cut > 0)
            && (Toolbox::strlen($temp) > $cut)) {
            $temp = Toolbox::substr($temp, 0, $cut)." ...";
         }

      } else {
         $temp = $login;
      }

      if ($ID > 0
         && ((strlen($temp) == 0) || $id_visible)) {
         $temp = sprintf(__('%1$s (%2$s)'), $temp, $ID);
      }

      if (($link == 1)
         && ($ID > 0)) {
         $before = "<a title=\"".$temp."\" href='".User::getFormURLWithID($ID)."'>";
         $after  = "</a>";
      }

      $username = $before.$temp.$after;
      return $username;
   }


   /**
    * Get name of the user with ID=$ID (optional with link to user.form.php)
    *
    * @param integer $ID   ID of the user.
    * @param integer $link 1 = Show link to user.form.php 2 = return array with comments and link
    *                      (default =0)
    *
    * @return string username string (realname if not empty and name if realname is empty).
    */
   public function getUserName($ID, $link = 0) {
      global $DB;

      $user = "";
      if ($link == 2) {
         $user = ["name"    => "",
                  "link"    => "",
                  "comment" => ""];
      }

      if ($ID) {
         $iterator = $DB->request(
            'glpi_users', [
               'WHERE' => ['id' => $ID]
            ]
         );

         if ($link == 2) {
            $user = ["name"    => "",
                     "comment" => "",
                     "link"    => ""];
         }

         if (count($iterator) == 1) {
            $data     = $iterator->next();
            $username = $this->formatUserName($data["id"], $data["name"], $data["realname"],
                                       $data["firstname"], $link);

            if ($link == 2) {
               $user["name"]    = $username;
               $user["link"]    = User::getFormURLWithID($ID);
               $user['comment'] = '';

               $comments        = [];
               $comments[]      = ['name'  => __('Name'),
                                   'value' => $username];
               // Ident only if you have right to read user
               if (Session::haveRight('user', READ)) {
                  $comments[]      = ['name'  => __('Login'),
                                      'value' => $data["name"]];
               }

               $email           = UserEmail::getDefaultForUser($ID);
               if (!empty($email)) {
                  $comments[] = ['name'  => __('Email'),
                                 'value' => $email];
               }

               if (!empty($data["phone"])) {
                  $comments[] = ['name'  => __('Phone'),
                                 'value' => $data["phone"]];
               }

               if (!empty($data["mobile"])) {
                  $comments[] = ['name'  => __('Mobile phone'),
                                 'value' => $data["mobile"]];
               }

               if ($data["locations_id"] > 0) {
                  $comments[] = ['name'  => __('Location'),
                                 'value' => Dropdown::getDropdownName("glpi_locations",
                                                                           $data["locations_id"])];
               }

               if ($data["usertitles_id"] > 0) {
                  $comments[] = ['name'  => _x('person', 'Title'),
                                 'value' => Dropdown::getDropdownName("glpi_usertitles",
                                                                           $data["usertitles_id"])];
               }

               if ($data["usercategories_id"] > 0) {
                  $comments[] = ['name'  => __('Category'),
                                 'value' => Dropdown::getDropdownName("glpi_usercategories",
                                                                           $data["usercategories_id"])];
               }
               if (count($comments)) {
                  $user['comment'] = $user['comment'];
                  foreach ($comments as $datas) {
                     // Do not use SPAN here
                     $user['comment'] .= sprintf(__('%1$s: %2$s')."<br>",
                                                "<strong>".$datas['name']."</strong>",
                                                $datas['value']);
                  }
               }

               if (!empty($data['picture'])) {
                  $user['comment'] = "<div class='tooltip_picture_border'>".
                                    "<img  class='tooltip_picture' src='".
                                       User::getThumbnailURLForPicture($data['picture'])."' /></div>".
                                    "<div class='tooltip_text'>".$user['comment']."</div>";
               }
            } else {
               $user = $username;
            }
         }
      }
      return $user;
   }

   /**
    * Create a new name using a autoname field defined in a template
    *
    * @param string  $objectName  autoname template
    * @param string  $field       field to autoname
    * @param boolean $isTemplate  true if create an object from a template
    * @param string  $itemtype    item type
    * @param integer $entities_id limit generation to an entity (default -1)
    *
    * @return string new auto string
    */
   public function autoName($objectName, $field, $isTemplate, $itemtype, $entities_id = -1) {
      global $DB, $CFG_GLPI;

      $len = Toolbox::strlen($objectName);

      if ($isTemplate
         && ($len > 8)
         && (Toolbox::substr($objectName, 0, 4) === '&lt;')
         && (Toolbox::substr($objectName, $len - 4, 4) === '&gt;')) {

         $autoNum = Toolbox::substr($objectName, 4, $len - 8);
         $mask    = '';

         if (preg_match( "/\\#{1,10}/", $autoNum, $mask)) {
            $global  = ((strpos($autoNum, '\\g') !== false) && ($itemtype != 'Infocom')) ? 1 : 0;

            //do not add extra escapements for now
            //substring position would be wrong if name contains "_"
            $autoNum = str_replace(
               [
                  '\\y',
                  '\\Y',
                  '\\m',
                  '\\d',
                  '\\g'
               ], [
                  date('y'),
                  date('Y'),
                  date('m'),
                  date('d'),
                  ''
               ],
               $autoNum
            );

            $mask = $mask[0];
            $pos  = strpos($autoNum, $mask) + 1;

            //got substring position, add extra escapements
            $autoNum = str_replace(
               ['_', '%'],
               ['\\_', '\\%'],
               $autoNum
            );
            $len  = Toolbox::strlen($mask);
            $like = str_replace('#', '_', $autoNum);

            if ($global == 1) {
               $types = [
                  'Computer',
                  'Monitor',
                  'NetworkEquipment',
                  'Peripheral',
                  'Phone',
                  'Printer'
               ];

               $subqueries = [];
               foreach ($types as $t) {
                  $table = $this->getTableForItemType($t);
                  $criteria = [
                     'SELECT' => ["$field AS code"],
                     'FROM'   => $table,
                     'WHERE'  => [
                        $field         => ['LIKE', $like],
                        'is_deleted'   => 0,
                        'is_template'  => 0
                     ]
                  ];

                  if ($CFG_GLPI["use_autoname_by_entity"]
                     && ($entities_id >= 0)) {
                     $criteria['WHERE']['entities_id'] = $entities_id;
                  }

                  $subqueries[] = new \QuerySubQuery($criteria);
               }

               $criteria = [
                  'SELECT' => [
                     new \QueryExpression(
                        "CAST(SUBSTRING(".$DB->quoteName('code').", $pos, $len) AS " .
                        "unsigned) AS " . $DB->quoteName('no')
                     )
                  ],
                  'FROM'   => new \QueryUnion($subqueries, false, 'codes')
               ];
            } else {
               $table = $this->getTableForItemType($itemtype);
               $criteria = [
                  'SELECT' => [
                     new \QueryExpression(
                        "CAST(SUBSTRING(".$DB->quoteName($field).", $pos, $len) AS " .
                        "unsigned) AS " . $DB->quoteName('no')
                     )
                  ],
                  'FROM'   => $table,
                  'WHERE'  => [
                     $field   => ['LIKE', $like]
                  ]
               ];

               if ($itemtype != 'Infocom') {
                  $criteria['WHERE']['is_deleted'] = 0;
                  $criteria['WHERE']['is_template'] = 0;

                  if ($CFG_GLPI["use_autoname_by_entity"]
                     && ($entities_id >= 0)) {
                     $criteria['WHERE']['entities_id'] = $entities_id;
                  }
               }
            }

            $subquery = new \QuerySubQuery($criteria, 'Num');
            $iterator = $DB->request([
               'SELECT' => ['MAX' => 'Num.no AS lastNo'],
               'FROM'   => $subquery
            ]);

            if (count($iterator)) {
               $result = $iterator->next();
               $newNo = $result['lastNo'] + 1;
            } else {
               $newNo = 0;
            }

            $objectName = str_replace(
               [
                  $mask,
                  '\\_',
                  '\\%'
               ], [
                  Toolbox::str_pad($newNo, $len, '0', STR_PAD_LEFT),
                  '_',
                  '%'
               ],
               $autoNum
            );
         }
      }
      return $objectName;
   }

   /**
    * Close active DB connections
    *
    * @return void
    */
   public function closeDBConnections() {
      global $DB;

      // Case of not init $DB object
      if (method_exists($DB, "close")) {
         $DB->close();
      }
   }


   /**
    * Get dates conditions to use in 'WHERE' clause
    *
    * @param string $field table.field to request
    * @param string $begin begin date
    * @param string $end   end date
    *
    * @return array
    */
   public function getDateCriteria($field, $begin, $end) {
      $criteria = [];
      if (!empty($begin)) {
         $criteria[] = [$field => ['>=', $begin]];
      }

      if (!empty($end)) {
         $end_expr = new QueryExpression(
            'ADDDATE(\''.$end.'\', INTERVAL 1 DAY)'
         );
         $criteria[] = [$field => ['<=', $end_expr]];
      }

      return $criteria;
   }


   /**
    * Export an array to be stored in a simple field in the database
    *
    * @param array $array Array to export / encode (one level depth)
    *
    * @return string containing encoded array
    */
   public function exportArrayToDB($array) {
      return json_encode($array);
   }

   /**
    * Import an array encoded in a simple field in the database
    *
    * @param string $data data readed in DB to import
    *
    * @return array containing datas
    */
   public function importArrayFromDB($data) {
      $tab = json_decode($data, true);

      // Use old scheme to decode
      if (!is_array($tab)) {
         $tab = [];

         foreach (explode(" ", $data) as $item) {
            $a = explode("=>", $item);

            if ((strlen($a[0]) > 0)
               && isset($a[1])) {
               $tab[urldecode($a[0])] = urldecode($a[1]);
            }
         }
      }
      return $tab;
   }

   /**
    * Get hour from sql
    *
    * @param string $time datetime time
    *
    * @return  array
    */
   public function getHourFromSql($time) {
      $t = explode(" ", $time);
      $p = explode(":", $t[1]);
      return $p[0].":".$p[1];
   }

   /**
    * Get the $RELATION array. It defines all relations between tables in the DB;
    * plugins may add their own stuff
    *
    * @return array the $RELATION array
    */
   function getDbRelations() {

      include (GLPI_ROOT . "/inc/relation.constant.php");

      // Add plugins relations
      $plug_rel = Plugin::getDatabaseRelations();
      if (count($plug_rel) > 0) {
         $RELATION = array_merge_recursive($RELATION, $plug_rel);
      }
      return $RELATION;
   }

   /**
    * Return ItemType for a foreign key
    *
    * @param string $fkname Foreign key
    *
    * @return string ItemType name for the fkname parameter
    */
   function getItemtypeForForeignKeyField($fkname) {
      $table = $this->getTableNameForForeignKeyField($fkname);
      return $this->getItemTypeForTable($table);
   }
}<|MERGE_RESOLUTION|>--- conflicted
+++ resolved
@@ -463,11 +463,7 @@
       $result = $DB->rawQuery("SHOW INDEX FROM `$table`");
 
       if ($result && $DB->numrows($result)) {
-<<<<<<< HEAD
-         while ($data = $result->fetch()) {
-=======
          while ($data = $DB->fetchAssoc($result)) {
->>>>>>> 7a88fda8
             if ($data["Key_name"] == $field) {
                return true;
             }
