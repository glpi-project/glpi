--- conflicted
+++ resolved
@@ -648,12 +648,8 @@
    public function getSonsOf($table, $IDf) {
       global $DB;
 
-<<<<<<< HEAD
       $appCache = Toolbox::getAppCache();
-      $ckey = $table . '_sons_cache_' . $IDf;
-=======
       $ckey = 'sons_cache_' . md5($table . $IDf);
->>>>>>> 68c4b37d
       $sons = false;
 
       if ($appCache->has($ckey)) {
@@ -756,12 +752,8 @@
    public function getAncestorsOf($table, $items_id) {
       global $DB;
 
-<<<<<<< HEAD
       $appCache = Toolbox::getAppCache();
-      $ckey = $table . '_ancestors_cache_';
-=======
       $ckey = 'ancestors_cache_';
->>>>>>> 68c4b37d
       if (is_array($items_id)) {
          $ckey .= md5($table . implode('|', $items_id));
       } else {
