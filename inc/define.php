<?php
/**
 * ---------------------------------------------------------------------
 * GLPI - Gestionnaire Libre de Parc Informatique
 * Copyright (C) 2015-2018 Teclib' and contributors.
 *
 * http://glpi-project.org
 *
 * based on GLPI - Gestionnaire Libre de Parc Informatique
 * Copyright (C) 2003-2014 by the INDEPNET Development Team.
 *
 * ---------------------------------------------------------------------
 *
 * LICENSE
 *
 * This file is part of GLPI.
 *
 * GLPI is free software; you can redistribute it and/or modify
 * it under the terms of the GNU General Public License as published by
 * the Free Software Foundation; either version 2 of the License, or
 * (at your option) any later version.
 *
 * GLPI is distributed in the hope that it will be useful,
 * but WITHOUT ANY WARRANTY; without even the implied warranty of
 * MERCHANTABILITY or FITNESS FOR A PARTICULAR PURPOSE.  See the
 * GNU General Public License for more details.
 *
 * You should have received a copy of the GNU General Public License
 * along with GLPI. If not, see <http://www.gnu.org/licenses/>.
 * ---------------------------------------------------------------------
*/

// Current version of GLPI
define('GLPI_VERSION', '9.5.0-dev');
if (substr(GLPI_VERSION, -4) === '-dev') {
   //for dev version
   define('GLPI_PREVER', str_replace('-dev', '', GLPI_VERSION));
   define(
      'GLPI_SCHEMA_VERSION',
      GLPI_PREVER . '@' . sha1_file(GLPI_ROOT . '/install/mysql/glpi-empty.sql')
   );
} else {
   //for stable version
   define("GLPI_SCHEMA_VERSION", '9.5.0');
}
define('GLPI_MIN_PHP', '7.0.8'); // Must also be changed in top of index.php
define('GLPI_YEAR', '2019');
if (!defined('GLPI_DEMO_MODE')) {
   define('GLPI_DEMO_MODE', '0');
}
if (!defined('GLPI_USE_CSRF_CHECK')) {
   define('GLPI_USE_CSRF_CHECK', '1');
}
if (!defined('GLPI_CSRF_EXPIRES')) {
   define("GLPI_CSRF_EXPIRES", "7200");
}
if (!defined('GLPI_CSRF_MAX_TOKENS')) {
   define("GLPI_CSRF_MAX_TOKENS", "100");
}

//Define a global recipient address for email notifications
//define('GLPI_FORCE_MAIL', 'me@localhost');

// for compatibility with mysql 5.7
// TODO: this var need to be set to 0 after review of all sql queries)
if (!defined('GLPI_FORCE_EMPTY_SQL_MODE')) {
   define("GLPI_FORCE_EMPTY_SQL_MODE", "1");
}

// rights
define("READ", 1);
define("UPDATE", 2);
define("CREATE", 4);
define("DELETE", 8);
define("PURGE", 16);
define("ALLSTANDARDRIGHT", 31);
define("READNOTE", 32);
define("UPDATENOTE", 64);
define("UNLOCK", 128);

// dictionnaries
$CFG_GLPI['languages'] = [
   //Code       Name in native lang          LANG FILE      jquery tinymce english name            standard plural number
   'ar_SA'  => ['العَرَبِيَّةُ',                   'ar_SA.mo',    'ar',    'ar', 'arabic',               103],
   'bg_BG'  => ['Български',                 'bg_BG.mo',    'bg',    'bg', 'bulgarian',            2],
   'id_ID'  => ['Bahasa Indonesia',          'id_ID.mo',    'id',    'id', 'indonesian',           2],
   'ms_MY'  => ['Bahasa Melayu',             'ms_MY.mo',    'ms',    'ms', 'malay',                2],
   'ca_ES'  => ['Català',                    'ca_ES.mo',    'ca',    'ca', 'catalan',              2], // ca_CA
   'cs_CZ'  => ['Čeština',                   'cs_CZ.mo',    'cs',    'cs', 'czech',                10],
   'de_DE'  => ['Deutsch',                   'de_DE.mo',    'de',    'de', 'german',               2],
   'da_DK'  => ['Dansk',                     'da_DK.mo',    'da',    'da', 'danish',               2]     , // dk_DK
   'et_EE'  => ['Eesti',                     'et_EE.mo',    'et',    'et', 'estonian',             2], // ee_ET
   'en_GB'  => ['English',                   'en_GB.mo',    'en-GB', 'en', 'english',              2],
   'en_US'  => ['English (US)',              'en_US.mo',    'en-GB', 'en', 'english',              2],
   'es_AR'  => ['Español (Argentina)',       'es_AR.mo',    'es',    'es', 'spanish',              2],
   'es_CO'  => ['Español (Colombia)',        'es_CO.mo',    'es',    'es', 'spanish',              2],
   'es_ES'  => ['Español (España)',          'es_ES.mo',    'es',    'es', 'spanish',              2],
   'es_419' => ['Español (América Latina)',  'es_419.mo',   'es',    'es', 'spanish',              2],
   'es_MX'  => ['Español (Mexico)',          'es_MX.mo',    'es',    'es', 'spanish',              2],
   'es_VE'  => ['Español (Venezuela)',       'es_VE.mo',    'es',    'es', 'spanish',              2],
   'eu_ES'  => ['Euskara',                   'eu_ES.mo',    'eu',    'eu', 'basque',               2],
   'fr_FR'  => ['Français',                  'fr_FR.mo',    'fr',    'fr', 'french',               2],
   'fr_CA'  => ['Français (Canada)',         'fr_CA.mo',    'fr',    'fr', 'french',               2],
   'gl_ES'  => ['Galego',                    'gl_ES.mo',    'gl',    'gl', 'galician',             2],
   'el_GR'  => ['Ελληνικά',                  'el_GR.mo',    'el',    'el', 'greek',                2], // el_EL
   'he_IL'  => ['עברית',                     'he_IL.mo',    'he',    'he', 'hebrew',               2], // he_HE
   'hi_IN'  => ['हिन्दी',                     'hi_IN.mo',    'hi',    'hi_IN', 'hindi' ,            2],
   'hr_HR'  => ['Hrvatski',                  'hr_HR.mo',    'hr',    'hr', 'croatian',             2],
   'hu_HU'  => ['Magyar',                    'hu_HU.mo',    'hu',    'hu', 'hungarian',            2],
   'it_IT'  => ['Italiano',                  'it_IT.mo',    'it',    'it', 'italian',              2],
   'kn'     => ['ಕನ್ನಡ',                      'kn.mo',       'en-GB', 'en', 'kannada',              2],
   'lv_LV'  => ['Latviešu',                  'lv_LV.mo',    'lv',    'lv', 'latvian',              2],
   'lt_LT'  => ['Lietuvių',                  'lt_LT.mo',    'lt',    'lt', 'lithuanian',           2],
   'nl_NL'  => ['Nederlands',                'nl_NL.mo',    'nl',    'nl', 'dutch',                2],
   'nb_NO'  => ['Norsk (Bokmål)',            'nb_NO.mo',    'no',    'nb', 'norwegian',            2], // no_NB
   'nn_NO'  => ['Norsk (Nynorsk)',           'nn_NO.mo',    'no',    'nn', 'norwegian',            2], // no_NN
   'fa_IR'  => ['فارسی',                     'fa_IR.mo',    'fa',    'fa', 'persian',              2],
   'pl_PL'  => ['Polski',                    'pl_PL.mo',    'pl',    'pl', 'polish',               2],
   'pt_PT'  => ['Português',                 'pt_PT.mo',    'pt',    'pt', 'portuguese',           2],
   'pt_BR'  => ['Português do Brasil',       'pt_BR.mo',    'pt-BR', 'pt', 'brazilian portuguese', 2],
   'ro_RO'  => ['Română',                    'ro_RO.mo',    'ro',    'en', 'romanian',             2],
   'ru_RU'  => ['Русский',                   'ru_RU.mo',    'ru',    'ru', 'russian',              2],
   'sk_SK'  => ['Slovenčina',                'sk_SK.mo',    'sk',    'sk', 'slovak',               10],
   'sl_SI'  => ['Slovenščina',               'sl_SI.mo',    'sl',    'sl', 'slovenian slovene',    2],
   'sr_RS'  => ['Srpski',                    'sr_RS.mo',    'sr',    'sr', 'serbian',              2],
   'fi_FI'  => ['Suomi',                     'fi_FI.mo',    'fi',    'fi', 'finish',               2],
   'sv_SE'  => ['Svenska',                   'sv_SE.mo',    'sv',    'sv', 'swedish',              2],
   'vi_VN'  => ['Tiếng Việt',                'vi_VN.mo',    'vi',    'vi', 'vietnamese',           2],
   'th_TH'  => ['ภาษาไทย',                   'th_TH.mo',    'th',    'th', 'thai',                 2],
   'tr_TR'  => ['Türkçe',                    'tr_TR.mo',    'tr',    'tr', 'turkish',              2],
   'uk_UA'  => ['Українська',                'uk_UA.mo',    'uk',    'en', 'ukrainian',            2], // ua_UA
   'ja_JP'  => ['日本語',                    'ja_JP.mo',    'ja',    'ja', 'japanese',             2],
   'zh_CN'  => ['简体中文',                  'zh_CN.mo',    'zh-CN', 'zh', 'chinese',              2],
   'zh_TW'  => ['繁體中文',                  'zh_TW.mo',    'zh-TW', 'zh', 'chinese',              2],
   'ko_KR'  => ['한국/韓國',                 'ko_KR.mo',    'ko',    'ko', 'korean',               1],
   'zh_HK'  => ['香港',                      'zh_HK.mo',    'zh-HK', 'zh', 'chinese',              2],
   'be_BY'  => ['Belarussian',               'be_BY.mo',    'be',    'be', 'belarussian',          3],
   'is_IS'  => ['íslenska',                  'is_IS.mo',    'is',    'en', 'icelandic',            2],
   'eo'     => ['Esperanto',                 'eo.mo',       'eo',    'en', 'esperanto',            2],
   'es_CL'  => ['Español chileno',           'es_CL',       'es',    'es', 'spanish chilean',      2]
];

$DEFAULT_PLURAL_NUMBER = 2;

// Init to store glpi itemtype / tables link
$CFG_GLPI['glpitables'] = [];

define("NOT_AVAILABLE", 'N/A');

// key used to crypt passwords in DB for external access : proxy / smtp / ldap /  mailcollectors
// This key is not used to crypt user's passwords
// If you hav to define passwords again
define("GLPIKEY", "GLPI£i'snarss'ç");

//Telemetry
if (!defined('GLPI_TELEMETRY_URI')) {
   define('GLPI_TELEMETRY_URI', 'https://telemetry.glpi-project.org');
}

// GLPI Network
if (!defined('GLPI_NETWORK_SERVICES')) {
   define('GLPI_NETWORK_SERVICES', 'https://services.glpi-network.com');
}

// TIMES
define("MINUTE_TIMESTAMP", 60);
define("HOUR_TIMESTAMP", 3600);
define("DAY_TIMESTAMP", 86400);
define("WEEK_TIMESTAMP", 604800);
define("MONTH_TIMESTAMP", 2592000);


//Management modes
define("MANAGEMENT_UNITARY", 0);
define("MANAGEMENT_GLOBAL", 1);


//Mail send methods
define("MAIL_MAIL", 0);
define("MAIL_SMTP", 1);
define("MAIL_SMTPSSL", 2);
define("MAIL_SMTPTLS", 3);

// MESSAGE TYPE
define("INFO", 0);
define("ERROR", 1);
define("WARNING", 2);

// ACTIONS_ERROR

define("ERROR_NOT_FOUND", 1);
define("ERROR_RIGHT", 2);
define("ERROR_COMPAT", 3);
define("ERROR_ON_ACTION", 4);
define("ERROR_ALREADY_DEFINED", 5);


// For plugins
$PLUGIN_HOOKS     = [];
$CFG_GLPI_PLUGINS = [];
$LANG             = [];

$CFG_GLPI["unicity_types"]                = ['Budget', 'Computer', 'Contact', 'Contract',
                                                  'Infocom', 'Monitor', 'NetworkEquipment',
                                                  'Peripheral', 'Phone', 'Printer', 'Software',
                                                  'SoftwareLicense', 'Supplier','User', 'Certicate',
                                                  'Rack', 'Enclosure', 'PDU', 'Cluster'];

$CFG_GLPI["state_types"]                  = ['Computer', 'Monitor', 'NetworkEquipment',
                                                  'Peripheral', 'Phone', 'Printer', 'SoftwareLicense',
                                                  'Certificate', 'Enclosure', 'PDU', 'Line',
                                                   'Rack', 'SoftwareVersion', 'Cluster'];

$CFG_GLPI["asset_types"]                  = ['Computer', 'Monitor', 'NetworkEquipment',
                                                  'Peripheral', 'Phone', 'Printer', 'SoftwareLicense',
                                                  'Certificate'];

$CFG_GLPI["project_asset_types"]          = ['Computer', 'Monitor', 'NetworkEquipment',
                                                  'Peripheral', 'Phone', 'Printer', 'Software',
                                                  'DeviceMotherboard', 'DeviceProcessor', 'DeviceMemory',
                                                  'DeviceHardDrive', 'DeviceNetworkCard', 'DeviceDrive',
                                                  'DeviceControl', 'DeviceGraphicCard', 'DeviceSoundCard',
                                                  'DevicePci', 'DeviceCase', 'DevicePowerSupply', 'DeviceGeneric',
                                                  'DeviceBattery', 'DeviceFirmware',
                                                  'Certificate'];


$CFG_GLPI["document_types"]               = ['Budget', 'CartridgeItem', 'Change', 'Computer',
                                                  'ConsumableItem', 'Contact', 'Contract',
                                                  'Document', 'Entity', 'KnowbaseItem', 'Monitor',
                                                  'NetworkEquipment', 'Peripheral', 'Phone',
                                                  'Printer', 'Problem', 'Project', 'ProjectTask',
                                                  'Reminder', 'Software', 'Line',
                                                  'SoftwareLicense', 'Supplier', 'Ticket','User',
                                                  'Certificate', 'Cluster'];

$CFG_GLPI["consumables_types"]            = ['Group', 'User'];

$CFG_GLPI["itemdevices"]                  = ['Item_DevicePowerSupply', 'Item_DevicePci',
                                                  'Item_DeviceCase', 'Item_DeviceGraphicCard',
                                                  'Item_DeviceMotherBoard', 'Item_DeviceNetworkCard',
                                                  'Item_DeviceSoundCard', 'Item_DeviceControl',
                                                  'Item_DeviceHardDrive', 'Item_DeviceDrive', 'Item_DeviceMemory',
                                                  'Item_DeviceProcessor', 'Item_DeviceGeneric',
                                                  'Item_DeviceBattery', 'Item_DeviceFirmware', 'Item_DeviceSimcard',
                                                  'Item_DeviceSensor'];

$CFG_GLPI["contract_types"]               = array_merge(['Computer', 'Monitor', 'NetworkEquipment',
                                                  'Peripheral', 'Phone', 'Printer', 'Project', 'Line',
                                                  'Software', 'SoftwareLicense', 'Certificate',
                                                  'DCRoom', 'Rack', 'Enclosure', 'Cluster'],
                                                  $CFG_GLPI['itemdevices']);

$CFG_GLPI["report_types"]                 = ['Computer', 'Monitor', 'NetworkEquipment',
                                                  'Peripheral', 'Phone', 'Printer', 'Project',
                                                  'Software', 'SoftwareLicense', 'Certificate'];


$CFG_GLPI["directconnect_types"]          = ['Monitor', 'Peripheral', 'Phone', 'Printer'];

$CFG_GLPI["infocom_types"]                = ['Cartridge', 'CartridgeItem', 'Computer',
                                                  'Consumable', 'ConsumableItem', 'Monitor',
                                                  'NetworkEquipment', 'Peripheral', 'Phone',
                                                  'Printer', 'Software', 'SoftwareLicense',
                                                  'Line', 'Certificate'];

$CFG_GLPI["reservation_types"]            = ['Computer', 'Monitor', 'NetworkEquipment',
                                                  'Peripheral', 'Phone', 'Printer', 'Software'];

$CFG_GLPI["linkuser_types"]               = ['Computer', 'Monitor', 'NetworkEquipment',
                                                  'Peripheral', 'Phone', 'Printer', 'Software',
                                                  'SoftwareLicense', 'Certificate'];

$CFG_GLPI["linkgroup_types"]              = ['Computer', 'Consumable', 'Monitor', 'NetworkEquipment',
                                                  'Peripheral', 'Phone', 'Printer', 'Software',
                                                  'SoftwareLicense', 'Certificate'];

$CFG_GLPI["linkuser_tech_types"]          = ['Computer', 'ConsumableItem', 'Monitor', 'NetworkEquipment',
                                                  'Peripheral', 'Phone', 'Printer', 'Software',
                                                  'SoftwareLicense', 'Certificate'];

$CFG_GLPI["linkgroup_tech_types"]         = ['Computer', 'ConsumableItem', 'Monitor', 'NetworkEquipment',
                                                  'Peripheral', 'Phone', 'Printer', 'Software',
                                                  'SoftwareLicense', 'Certificate'];

$CFG_GLPI["location_types"]               = ['Budget', 'CartridgeItem', 'ConsumableItem',
                                                  'Computer', 'Monitor', 'Netpoint',
                                                  'NetworkEquipment', 'Peripheral', 'Phone',
                                                  'Printer', 'Software', 'SoftwareLicense',
                                                  'Ticket', 'User', 'Certificate'];

$CFG_GLPI["ticket_types"]                 = ['Computer', 'Monitor', 'NetworkEquipment',
                                                  'Peripheral', 'Phone', 'Printer', 'Software',
                                                  'SoftwareLicense', 'Certificate',
                                                  'Line', 'DCRoom', 'Rack', 'Enclosure', 'Cluster'];

$CFG_GLPI["link_types"]                   = ['Budget', 'CartridgeItem', 'Computer',
                                                  'ConsumableItem', 'Contact', 'Contract', 'Monitor',
                                                  'NetworkEquipment', 'Peripheral', 'Phone',
<<<<<<< HEAD
                                                  'Printer', 'Software', 'Supplier', 'User', 'Certificate',
                                                  'DCRoom'];
=======
                                                  'Printer', 'Software', 'Supplier', 'User', 'Certificate', 'Cluster'];
>>>>>>> 380ad0f1

$CFG_GLPI["dictionnary_types"]            = ['ComputerModel', 'ComputerType', 'Manufacturer',
                                                  'MonitorModel', 'MonitorType',
                                                  'NetworkEquipmentModel', 'NetworkEquipmentType',
                                                  'OperatingSystem', 'OperatingSystemServicePack',
                                                  'OperatingSystemVersion', 'PeripheralModel',
                                                  'PeripheralType', 'PhoneModel', 'PhoneType',
                                                  'Printer', 'PrinterModel', 'PrinterType',
                                                  'Software', 'OperatingSystemArchitecture',
                                                  'OperatingSystemKernel', 'OperatingSystemKernelVersion',
                                                  'OperatingSystemEdition'];

$CFG_GLPI["helpdesk_visible_types"]       = ['Software'];

$CFG_GLPI["networkport_types"]            = ['Computer', 'NetworkEquipment', 'Peripheral',
                                                  'Phone', 'Printer', 'Enclosure', 'PDU', 'Cluster'];

// Warning : the order is used for displaying different NetworkPort types ! Keep it !
$CFG_GLPI['networkport_instantiations']   = ['NetworkPortEthernet', 'NetworkPortWifi' ,
                                                  'NetworkPortAggregate', 'NetworkPortAlias',
                                                  'NetworkPortDialup',   'NetworkPortLocal',
                                                  'NetworkPortFiberchannel'];

$CFG_GLPI['device_types']                 = ['DeviceMotherboard', 'DeviceFirmware', 'DeviceProcessor',
                                                  'DeviceMemory', 'DeviceHardDrive', 'DeviceNetworkCard',
                                                  'DeviceDrive', 'DeviceBattery', 'DeviceGraphicCard',
                                                  'DeviceSoundCard', 'DeviceControl', 'DevicePci',
                                                  'DeviceCase', 'DevicePowerSupply', 'DeviceGeneric',
                                                  'DeviceSimcard', 'DeviceSensor'];

$CFG_GLPI["itemdevices_types"]            = ['Computer', 'NetworkEquipment', 'Peripheral',
                                                  'Phone', 'Printer', 'Enclosure'];

$CFG_GLPI["itemdevices_itemaffinity"]     = ['Computer'];

$CFG_GLPI["itemdevicememory_types"]       = ['Computer', 'NetworkEquipment', 'Peripheral', 'Printer'];

$CFG_GLPI["itemdevicepowersupply_types"]  = ['Computer', 'NetworkEquipment', 'Enclosure'];

$CFG_GLPI["itemdevicenetworkcard_types"]  = ['Computer', 'NetworkEquipment', 'Peripheral', 'Phone', 'Printer'];

$CFG_GLPI['itemdeviceharddrive_types']    = ['Computer', 'Peripheral', 'NetworkEquipment', 'Printer'];

$CFG_GLPI['itemdevicebattery_types']      = ['Computer', 'Peripheral', 'Phone', 'Printer'];

$CFG_GLPI['itemdevicefirmware_types']     = ['Computer', 'Peripheral', 'Phone', 'NetworkEquipment', 'Printer'];

$CFG_GLPI['itemdevicesimcard_types']      = ['Computer', 'Peripheral', 'Phone', 'NetworkEquipment', 'Printer'];

$CFG_GLPI['itemdevicegeneric_types']      = ['*'];

$CFG_GLPI['itemdevicepci_types']          = ['*'];

$CFG_GLPI['itemdevicesensor_types']       = ['Computer', 'Peripheral'];

$CFG_GLPI['itemdeviceprocessor_types']    = ['Computer'];

$CFG_GLPI['itemdevicesoundcard_types']    = ['Computer'];

$CFG_GLPI['itemdevicegraphiccard_types']  = ['Computer'];

$CFG_GLPI['itemdevicemotherboard_types']  = ['Computer'];

$CFG_GLPI["notificationtemplates_types"]  = ['CartridgeItem', 'Change', 'ConsumableItem',
                                             'Contract', 'Crontask', 'DBConnection',
                                             'FieldUnicity', 'Infocom', 'MailCollector',
                                             'ObjectLock', 'PlanningRecall', 'Problem',
                                             'Project', 'ProjectTask', 'Reservation',
                                             'SoftwareLicense', 'Ticket', 'User',
                                             'SavedSearch_Alert', 'Certificate'];

$CFG_GLPI["union_search_type"]            = ['ReservationItem' => "reservation_types",
                                                  'AllAssets'       => "asset_types"];

$CFG_GLPI["systeminformations_types"]     = ['AuthLDAP', 'DBConnection', 'MailCollector',
                                                  'Plugin'];

$CFG_GLPI["rulecollections_types"]        = ['RuleImportEntityCollection',
                                                  'RuleImportComputerCollection',
                                                  'RuleMailCollectorCollection',
                                                  'RuleRightCollection',
                                                  'RuleSoftwareCategoryCollection',
                                                  'RuleTicketCollection',
                                                  'RuleAssetCollection'];

// Items which can planned something
$CFG_GLPI['planning_types']               = ['ChangeTask', 'ProblemTask', 'Reminder',
                                                  'TicketTask', 'ProjectTask'];
$CFG_GLPI['planning_add_types']           = ['Reminder'];

$CFG_GLPI["globalsearch_types"]           = ['Computer', 'Contact', 'Contract',
                                             'Document',  'Monitor',
                                             'NetworkEquipment', 'Peripheral', 'Phone',
                                             'Printer', 'Software', 'SoftwareLicense',
                                             'Ticket', 'Problem', 'Change',
                                             'User', 'Group', 'Project', 'Supplier',
                                             'Budget', 'Certificate', 'Line', 'Datacenter',
                                             'DCRoom', 'Enclosure', 'PDU', 'Rack', 'Cluster'];

// New config options which can be missing during migration
$CFG_GLPI["number_format"]  = 0;
$CFG_GLPI["decimal_number"] = 2;

// Default debug options : may be locally overriden
$CFG_GLPI["debug_sql"] = $CFG_GLPI["debug_vars"] = $CFG_GLPI["debug_lang"] = 1;


// User Prefs fields which override $CFG_GLPI config
$CFG_GLPI['user_pref_field'] = ['backcreated', 'csv_delimiter', 'date_format',
                                     'default_requesttypes_id', 'display_count_on_home',
                                     'duedatecritical_color',
                                     'duedatecritical_less', 'duedatecritical_unit',
                                     'duedateok_color', 'duedatewarning_color',
                                     'duedatewarning_less', 'duedatewarning_unit',
                                     'followup_private', 'is_ids_visible',
                                     'keep_devices_when_purging_item', 'language', 'list_limit',
                                     'lock_autolock_mode', 'lock_directunlock_notification',
                                     'names_format', 'notification_to_myself',
                                     'number_format', 'pdffont', 'priority_1',
                                     'priority_2', 'priority_3', 'priority_4', 'priority_5',
                                     'priority_6', 'refresh_ticket_list', 'set_default_tech',
                                     'set_default_requester', 'show_count_on_tabs',
                                     'show_jobs_at_login', 'task_private', 'task_state',
                                     'use_flat_dropdowntree', 'layout', 'palette',
                                     'highcontrast_css'];

$CFG_GLPI['layout_excluded_pages'] = ["profile.form.php",
                                           "knowbaseitem.php",
                                           "knowbaseitem.form.php",
                                           "bookmark.php",
                                           "displaypreference.form.php",
                                           "central.php",
                                           "preference.php",
                                           "config.form.php",
                                           "common.tabs.php",
                                           "transfer.form.php",
                                           "entity.form.php",
                                           "queuednotification.form.php"];

$CFG_GLPI['lock_lockable_objects'] = ['Budget',  'Change', 'Contact', 'Contract', 'Document',
                                           'CartridgeItem', 'Computer', 'ConsumableItem', 'Entity',
                                           'Group', 'KnowbaseItem', 'Line', 'Link', 'Monitor',
                                           'NetworkEquipment', 'NetworkName', 'Peripheral', 'Phone',
                                           'Printer', 'Problem', 'Profile', 'Project', 'Reminder',
                                           'RSSFeed', 'Software', 'Supplier', 'Ticket', 'User',
                                           'SoftwareLicense', 'Certificate'];

$CFG_GLPI['inventory_lockable_objects'] = ['Computer_Item',  'Computer_SoftwareLicense',
                                           'Computer_SoftwareVersion', 'Item_Disk', 'ComputerVirtualMachine',
                                           'NetworkPort', 'NetworkName', 'IPAddress'];

$CFG_GLPI["kb_types"]              = ['Budget', 'Change', 'Computer',
                                           'Contract', 'Entity',
                                           'Monitor', 'NetworkEquipment',
                                           'Peripheral', 'Phone', 'Printer',
                                           'Problem', 'Project', 'Software',
                                           'SoftwareLicense', 'Supplier',
                                           'Ticket', 'Certificate'];
$CFG_GLPI["certificate_types"]     = ['Computer',
                                      'NetworkEquipment', 'Peripheral',
                                      'Phone', 'Printer',
                                      'SoftwareLicense', 'User'];

$CFG_GLPI["rackable_types"]        = ['Computer', 'Monitor', 'NetworkEquipment', 'Peripheral', 'Enclosure', 'PDU'];

$CFG_GLPI["cluster_types"]        = ['Computer', 'NetworkEquipment'];

$CFG_GLPI['operatingsystem_types'] = ['Computer', 'Monitor', 'NetworkEquipment', 'Peripheral', 'Phone', 'Printer'];

$CFG_GLPI['javascript'] = [
   'central'   => [
      'central'   => ['fullcalendar', 'tinymce']
   ],
   'assets'    => [
      'rack'         => ['colorpicker', 'gridstack']
   ],
   'helpdesk'  => [
      'planning'  => ['fullcalendar', 'colorpicker', 'tinymce'],
      'ticket'    => ['rateit', 'tinymce'],
      'problem'   => ['tinymce'],
      'change'    => ['tinymce'],
      'stat'      => ['charts']
   ],
   'tools'     => [
      'project'      => ['gantt'],
      'knowbaseitem' => ['tinymce', 'jstree'],
      'reminder'     => ['tinymce']
   ],
   'management' => [
      'datacenter'       => [
         'dcroom' => ['colorpicker', 'gridstack']
      ]
   ],
   'config'    => [
      'config'    => ['colorpicker'],
      'commondropdown'  => [
         'ProjectState'         => ['colorpicker'],
         'SolutionTemplate'     => ['tinymce'],
         'ITILFollowupTemplate' => ['tinymce']
      ],
      'notification'    => [
         'notificationtemplate' => ['tinymce']
      ]
   ],
   'admin'        => ['colorpicker', 'clipboard'],
   'preference'   => ['colorpicker', 'clipboard'],
   'self-service' => ['colorpicker', 'tinymce']
];

//Maximum time, in miliseconds a saved search should not exeed
//so we count it on display (using automatic mode).
$CFG_GLPI['max_time_for_count'] = 200;<|MERGE_RESOLUTION|>--- conflicted
+++ resolved
@@ -297,12 +297,8 @@
 $CFG_GLPI["link_types"]                   = ['Budget', 'CartridgeItem', 'Computer',
                                                   'ConsumableItem', 'Contact', 'Contract', 'Monitor',
                                                   'NetworkEquipment', 'Peripheral', 'Phone',
-<<<<<<< HEAD
-                                                  'Printer', 'Software', 'Supplier', 'User', 'Certificate',
+                                                  'Printer', 'Software', 'Supplier', 'User', 'Certificate', 'Cluster'
                                                   'DCRoom'];
-=======
-                                                  'Printer', 'Software', 'Supplier', 'User', 'Certificate', 'Cluster'];
->>>>>>> 380ad0f1
 
 $CFG_GLPI["dictionnary_types"]            = ['ComputerModel', 'ComputerType', 'Manufacturer',
                                                   'MonitorModel', 'MonitorType',
