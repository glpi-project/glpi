<?php

/**
 * ---------------------------------------------------------------------
 *
 * GLPI - Gestionnaire Libre de Parc Informatique
 *
 * http://glpi-project.org
 *
 * @copyright 2015-2022 Teclib' and contributors.
 * @copyright 2003-2014 by the INDEPNET Development Team.
 * @licence   https://www.gnu.org/licenses/gpl-3.0.html
 *
 * ---------------------------------------------------------------------
 *
 * LICENSE
 *
 * This file is part of GLPI.
 *
 * This program is free software: you can redistribute it and/or modify
 * it under the terms of the GNU General Public License as published by
 * the Free Software Foundation, either version 3 of the License, or
 * (at your option) any later version.
 *
 * This program is distributed in the hope that it will be useful,
 * but WITHOUT ANY WARRANTY; without even the implied warranty of
 * MERCHANTABILITY or FITNESS FOR A PARTICULAR PURPOSE.  See the
 * GNU General Public License for more details.
 *
 * You should have received a copy of the GNU General Public License
 * along with this program.  If not, see <https://www.gnu.org/licenses/>.
 *
 * ---------------------------------------------------------------------
 */

use Glpi\SocketModel;

// Current version of GLPI
<<<<<<< HEAD
define('GLPI_VERSION', '10.1.0-dev');

$schema_file = sprintf(
    '%s/install/mysql/glpi-%s-empty.sql',
    GLPI_ROOT,
    preg_replace('/^(\d+\.\d+\.\d+)(-.+)?$/', '$1', GLPI_VERSION)
);
=======
define('GLPI_VERSION', '10.0.2');
$schema_file = sprintf('%s/install/mysql/glpi-%s-empty.sql', GLPI_ROOT, GLPI_VERSION);
>>>>>>> f3358bfd
define(
    "GLPI_SCHEMA_VERSION",
    GLPI_VERSION . (is_readable($schema_file) ? '@' . sha1_file($schema_file) : '')
);

if (!defined('GLPI_MARKETPLACE_PRERELEASES')) {
    define('GLPI_MARKETPLACE_PRERELEASES', preg_match('/-(dev|alpha\d*|beta\d*|rc\d*)$/', GLPI_VERSION) === 1);
}

define('GLPI_MIN_PHP', '7.4.0'); // Must also be changed in top of index.php
define('GLPI_MAX_PHP', '8.2.0'); // (Exclusive) Must also be changed in top of index.php
define('GLPI_YEAR', '2022');

//Define a global recipient address for email notifications
//define('GLPI_FORCE_MAIL', 'me@localhost');

// rights
define("READ", 1);
define("UPDATE", 2);
define("CREATE", 4);
define("DELETE", 8);
define("PURGE", 16);
define("ALLSTANDARDRIGHT", 31);
define("READNOTE", 32);
define("UPDATENOTE", 64);
define("UNLOCK", 128);

// dictionnaries
$CFG_GLPI['languages'] = [
   //Code       Name in native lang          LANG FILE      jquery tinymce english name            standard plural number
    'ar_SA'  => ['العَرَبِيَّةُ',                   'ar_SA.mo',    'ar',    'ar', 'arabic',               103],
   //'az_AZ'  => ['Azerbaijani',               'az_AZ.mo',    'az',    'az', 'azeri',                2], //asked on transifex, not present
    'bg_BG'  => ['Български',                 'bg_BG.mo',    'bg',    'bg', 'bulgarian',            2],
    'id_ID'  => ['Bahasa Indonesia',          'id_ID.mo',    'id',    'id', 'indonesian',           2],
    'ms_MY'  => ['Bahasa Melayu',             'ms_MY.mo',    'ms',    'ms', 'malay',                2],
    'ca_ES'  => ['Català',                    'ca_ES.mo',    'ca',    'ca', 'catalan',              2], // ca_CA
    'cs_CZ'  => ['Čeština',                   'cs_CZ.mo',    'cs',    'cs', 'czech',                10],
    'de_DE'  => ['Deutsch',                   'de_DE.mo',    'de',    'de', 'german',               2],
    'da_DK'  => ['Dansk',                     'da_DK.mo',    'da',    'da', 'danish',               2]     , // dk_DK
    'et_EE'  => ['Eesti',                     'et_EE.mo',    'et',    'et', 'estonian',             2], // ee_ET
    'en_GB'  => ['English',                   'en_GB.mo',    'en-GB', 'en', 'english',              2],
    'en_US'  => ['English (US)',              'en_US.mo',    'en-GB', 'en', 'english',              2],
    'es_AR'  => ['Español (Argentina)',       'es_AR.mo',    'es',    'es', 'spanish',              2],
    'es_EC'  => ['Español (Ecuador)',         'es_EC.mo',    'es',    'es', 'spanish',              2],
    'es_CO'  => ['Español (Colombia)',        'es_CO.mo',    'es',    'es', 'spanish',              2],
    'es_ES'  => ['Español (España)',          'es_ES.mo',    'es',    'es', 'spanish',              2],
    'es_419' => ['Español (América Latina)',  'es_419.mo',   'es',    'es', 'spanish',              2],
    'es_MX'  => ['Español (Mexico)',          'es_MX.mo',    'es',    'es', 'spanish',              2],
    'es_VE'  => ['Español (Venezuela)',       'es_VE.mo',    'es',    'es', 'spanish',              2],
    'eu_ES'  => ['Euskara',                   'eu_ES.mo',    'eu',    'eu', 'basque',               2],
    'fr_FR'  => ['Français',                  'fr_FR.mo',    'fr',    'fr', 'french',               2],
    'fr_CA'  => ['Français (Canada)',         'fr_CA.mo',    'fr',    'fr', 'french',               2],
    'fr_BE'  => ['Français (Belgique)',       'fr_BE.mo',    'fr',    'fr', 'french',               2],
    'gl_ES'  => ['Galego',                    'gl_ES.mo',    'gl',    'gl', 'galician',             2],
    'el_GR'  => ['Ελληνικά',                  'el_GR.mo',    'el',    'el', 'greek',                2], // el_EL
    'he_IL'  => ['עברית',                     'he_IL.mo',    'he',    'he', 'hebrew',               2], // he_HE
    'hi_IN'  => ['हिन्दी',                     'hi_IN.mo',    'hi',    'hi_IN', 'hindi' ,            2],
    'hr_HR'  => ['Hrvatski',                  'hr_HR.mo',    'hr',    'hr', 'croatian',             2],
    'hu_HU'  => ['Magyar',                    'hu_HU.mo',    'hu',    'hu', 'hungarian',            2],
    'it_IT'  => ['Italiano',                  'it_IT.mo',    'it',    'it', 'italian',              2],
    'kn'     => ['ಕನ್ನಡ',                      'kn.mo',       'en-GB', 'en', 'kannada',              2],
    'lv_LV'  => ['Latviešu',                  'lv_LV.mo',    'lv',    'lv', 'latvian',              2],
    'lt_LT'  => ['Lietuvių',                  'lt_LT.mo',    'lt',    'lt', 'lithuanian',           2],
    'mn_MN'  => ['Монгол хэл',                'mn_MN.mo',    'mn',    'mn', 'mongolian',            2],
    'nl_NL'  => ['Nederlands',                'nl_NL.mo',    'nl',    'nl', 'dutch',                2],
    'nl_BE'  => ['Flemish',                   'nl_BE.mo',    'nl',    'nl', 'flemish',              2],
    'nb_NO'  => ['Norsk (Bokmål)',            'nb_NO.mo',    'no',    'nb', 'norwegian',            2], // no_NB
    'nn_NO'  => ['Norsk (Nynorsk)',           'nn_NO.mo',    'no',    'nn', 'norwegian',            2], // no_NN
    'fa_IR'  => ['فارسی',                     'fa_IR.mo',    'fa',    'fa', 'persian',              2],
    'pl_PL'  => ['Polski',                    'pl_PL.mo',    'pl',    'pl', 'polish',               2],
    'pt_PT'  => ['Português',                 'pt_PT.mo',    'pt',    'pt', 'portuguese',           2],
    'pt_BR'  => ['Português do Brasil',       'pt_BR.mo',    'pt-BR', 'pt', 'brazilian portuguese', 2],
    'ro_RO'  => ['Română',                    'ro_RO.mo',    'ro',    'en', 'romanian',             2],
    'ru_RU'  => ['Русский',                   'ru_RU.mo',    'ru',    'ru', 'russian',              2],
    'sk_SK'  => ['Slovenčina',                'sk_SK.mo',    'sk',    'sk', 'slovak',               10],
    'sl_SI'  => ['Slovenščina',               'sl_SI.mo',    'sl',    'sl', 'slovenian slovene',    2],
    'sr_RS'  => ['Srpski',                    'sr_RS.mo',    'sr',    'sr', 'serbian',              2],
    'fi_FI'  => ['Suomi',                     'fi_FI.mo',    'fi',    'fi', 'finish',               2],
    'sv_SE'  => ['Svenska',                   'sv_SE.mo',    'sv',    'sv', 'swedish',              2],
    'vi_VN'  => ['Tiếng Việt',                'vi_VN.mo',    'vi',    'vi', 'vietnamese',           2],
    'th_TH'  => ['ภาษาไทย',                   'th_TH.mo',    'th',    'th', 'thai',                 2],
    'tr_TR'  => ['Türkçe',                    'tr_TR.mo',    'tr',    'tr', 'turkish',              2],
    'uk_UA'  => ['Українська',                'uk_UA.mo',    'uk',    'en', 'ukrainian',            2], // ua_UA
    'ja_JP'  => ['日本語',                    'ja_JP.mo',    'ja',    'ja', 'japanese',             2],
    'zh_CN'  => ['简体中文',                  'zh_CN.mo',    'zh-CN', 'zh', 'chinese',              2],
    'zh_TW'  => ['繁體中文',                  'zh_TW.mo',    'zh-TW', 'zh', 'chinese',              2],
    'ko_KR'  => ['한국/韓國',                 'ko_KR.mo',    'ko',    'ko', 'korean',               1],
    'zh_HK'  => ['香港',                      'zh_HK.mo',    'zh-HK', 'zh', 'chinese',              2],
    'be_BY'  => ['Belarussian',               'be_BY.mo',    'be',    'be', 'belarussian',          3],
    'is_IS'  => ['íslenska',                  'is_IS.mo',    'is',    'en', 'icelandic',            2],
    'eo'     => ['Esperanto',                 'eo.mo',       'eo',    'en', 'esperanto',            2],
    'es_CL'  => ['Español chileno',           'es_CL',       'es',    'es', 'spanish chilean',      2]
];

$DEFAULT_PLURAL_NUMBER = 2;

// Init to store glpi itemtype / tables link
$CFG_GLPI['glpitables'] = [];

define("NOT_AVAILABLE", 'N/A');

// key used to crypt passwords in DB for external access : proxy / smtp / ldap /  mailcollectors
// This key is not used to crypt user's passwords
// If you hav to define passwords again
define("GLPIKEY", "GLPI£i'snarss'ç");

// TIMES
define("MINUTE_TIMESTAMP", 60);
define("HOUR_TIMESTAMP", 3600);
define("DAY_TIMESTAMP", 86400);
define("WEEK_TIMESTAMP", 604800);
define("MONTH_TIMESTAMP", 2592000);


//Management modes
define("MANAGEMENT_UNITARY", 0);
define("MANAGEMENT_GLOBAL", 1);


//Mail send methods
define("MAIL_MAIL", 0);
define("MAIL_SMTP", 1);
define("MAIL_SMTPS", 2);
define("MAIL_SMTPSSL", 2);
define("MAIL_SMTPTLS", 3);

// MESSAGE TYPE
define("INFO", 0);
define("ERROR", 1);
define("WARNING", 2);

// ACTIONS_ERROR

define("ERROR_NOT_FOUND", 1);
define("ERROR_RIGHT", 2);
define("ERROR_COMPAT", 3);
define("ERROR_ON_ACTION", 4);
define("ERROR_ALREADY_DEFINED", 5);

// For plugins
$PLUGIN_HOOKS     = [];
$CFG_GLPI_PLUGINS = [];
$LANG             = [];

$CFG_GLPI["unicity_types"]                = ['Budget', 'Computer', 'Contact', 'Contract',
    'Infocom', 'Monitor', 'NetworkEquipment',
    'Peripheral', 'Phone', 'Printer', 'Software',
    'SoftwareLicense', 'Supplier','User', 'Certificate',
    'Rack', 'Enclosure', 'PDU', 'Cluster', 'Item_DeviceSimcard'
];

$CFG_GLPI["state_types"]                  = ['Computer', 'Monitor', 'NetworkEquipment',
    'Peripheral', 'Phone', 'Printer', 'SoftwareLicense',
    'Certificate', 'Enclosure', 'PDU', 'Line',
    'Rack', 'SoftwareVersion', 'Cluster', 'Contract',
    'Appliance', 'DatabaseInstance', 'Cable'
];

$CFG_GLPI["asset_types"]                  = ['Computer', 'Monitor', 'NetworkEquipment',
    'Peripheral', 'Phone', 'Printer', 'SoftwareLicense',
    'Certificate'
];

$CFG_GLPI["project_asset_types"]          = ['Computer', 'Monitor', 'NetworkEquipment',
    'Peripheral', 'Phone', 'Printer', 'Software',
    'DeviceMotherboard', 'DeviceProcessor', 'DeviceMemory',
    'DeviceHardDrive', 'DeviceNetworkCard', 'DeviceDrive',
    'DeviceControl', 'DeviceGraphicCard', 'DeviceSoundCard',
    'DevicePci', 'DeviceCase', 'DevicePowerSupply', 'DeviceGeneric',
    'DeviceBattery', 'DeviceFirmware', 'DeviceCamera',
    'Certificate'
];


$CFG_GLPI["document_types"]               = ['Budget', 'CartridgeItem', 'Change', 'Computer',
    'ConsumableItem', 'Contact', 'Contract',
    'Document', 'Entity', 'KnowbaseItem', 'Monitor',
    'NetworkEquipment', 'Peripheral', 'Phone',
    'Printer', 'Problem', 'Project', 'ProjectTask',
    'Reminder', 'Software', 'Line',
    'SoftwareLicense', 'Supplier', 'Ticket','User',
    'Certificate', 'Cluster', 'ITILFollowup', 'ITILSolution',
    'ChangeTask', 'ProblemTask', 'TicketTask', 'Appliance',
    'DatabaseInstance'
];

$CFG_GLPI["consumables_types"]            = ['Group', 'User'];

$CFG_GLPI["report_types"]                 = ['Computer', 'Monitor', 'NetworkEquipment',
    'Peripheral', 'Phone', 'Printer', 'Project',
    'Software', 'SoftwareLicense', 'Certificate'
];


$CFG_GLPI["directconnect_types"]          = ['Monitor', 'Peripheral', 'Phone', 'Printer'];

$CFG_GLPI["infocom_types"]                = ['Cartridge', 'CartridgeItem', 'Computer',
    'Consumable', 'ConsumableItem', 'Monitor',
    'NetworkEquipment', 'Peripheral', 'Phone',
    'Printer', 'Software', 'SoftwareLicense',
    'Line', 'Certificate', 'Domain', 'Appliance', 'Item_DeviceSimcard',
    'Rack', 'Enclosure', 'PDU', 'PassiveDCEquipment',
    'DatabaseInstance', 'Cable'
];

$CFG_GLPI["reservation_types"]            = ['Computer', 'Monitor', 'NetworkEquipment',
    'Peripheral', 'Phone', 'Printer', 'Software'
];

$CFG_GLPI["linkuser_types"]               = ['Computer', 'Monitor', 'NetworkEquipment',
    'Peripheral', 'Phone', 'Printer', 'Software',
    'SoftwareLicense', 'Certificate', 'Appliance', 'Item_DeviceSimcard'
];

$CFG_GLPI["linkgroup_types"]              = ['Computer', 'Consumable', 'Monitor', 'NetworkEquipment',
    'Peripheral', 'Phone', 'Printer', 'Software',
    'SoftwareLicense', 'Certificate', 'Appliance', 'Item_DeviceSimcard'
];

$CFG_GLPI["linkuser_tech_types"]          = ['Computer', 'ConsumableItem', 'Monitor', 'NetworkEquipment',
    'Peripheral', 'Phone', 'Printer', 'Software',
    'SoftwareLicense', 'Certificate', 'Appliance', 'DatabaseInstance'
];

$CFG_GLPI["linkgroup_tech_types"]         = ['Computer', 'ConsumableItem', 'Monitor', 'NetworkEquipment',
    'Peripheral', 'Phone', 'Printer', 'Software',
    'SoftwareLicense', 'Certificate', 'Appliance', 'DatabaseInstance'
];

$CFG_GLPI["location_types"]               = ['Budget', 'CartridgeItem', 'ConsumableItem',
    'Computer', 'Monitor', "Glpi\\Socket",
    'NetworkEquipment', 'Peripheral', 'Phone',
    'Printer', 'Software', 'SoftwareLicense',
    'Ticket', 'User', 'Certificate', 'Item_DeviceSimcard',
    'Line', 'Appliance', 'PassiveDCEquipment', 'DataCenter',
    'DCRoom', 'Rack', 'Enclosure', 'PDU'
];

$CFG_GLPI["ticket_types"]                 = ['Computer', 'Monitor', 'NetworkEquipment',
    'Peripheral', 'Phone', 'Printer', 'Software',
    'SoftwareLicense', 'Certificate',
    'Line', 'DCRoom', 'Rack', 'Enclosure', 'Cluster', 'PDU',
    'Domain', 'DomainRecord', 'Appliance', 'Item_DeviceSimcard', 'PassiveDCEquipment',
    'DatabaseInstance', 'Database', 'Cable'
];

$CFG_GLPI["link_types"]                   = ['Budget', 'CartridgeItem', 'Computer',
    'ConsumableItem', 'Contact', 'Contract', 'Monitor',
    'NetworkEquipment', 'Peripheral', 'Phone',
    'Printer', 'Software', 'Supplier', 'User', 'Certificate', 'Cluster',
    'DCRoom', 'Domain', 'Appliance', 'DatabaseInstance'
];

$CFG_GLPI["dictionnary_types"]            = ['ComputerModel', 'ComputerType', 'Manufacturer',
    'MonitorModel', 'MonitorType',
    'NetworkEquipmentModel', 'NetworkEquipmentType',
    'OperatingSystem', 'OperatingSystemServicePack',
    'OperatingSystemVersion', 'PeripheralModel',
    'PeripheralType', 'PhoneModel', 'PhoneType',
    'Printer', 'PrinterModel', 'PrinterType',
    'Software', 'OperatingSystemArchitecture',
    'OperatingSystemKernel', 'OperatingSystemKernelVersion',
    'OperatingSystemEdition', 'ImageResolution', 'ImageFormat',
    'DatabaseInstanceType', SocketModel::class, 'CableType'
];

$CFG_GLPI["helpdesk_visible_types"]       = ['Software', 'Appliance', 'Database'];

$CFG_GLPI["networkport_types"]            = ['Computer', 'Monitor', 'NetworkEquipment', 'Peripheral',
    'Phone', 'Printer', 'Enclosure', 'PDU', 'Cluster', 'Unmanaged'
];

// Warning : the order is used for displaying different NetworkPort types ! Keep it !
$CFG_GLPI['networkport_instantiations']   = ['NetworkPortEthernet', 'NetworkPortWifi' ,
    'NetworkPortAggregate', 'NetworkPortAlias',
    'NetworkPortDialup',   'NetworkPortLocal',
    'NetworkPortFiberchannel'
];

$CFG_GLPI['device_types']                 = ['DeviceMotherboard', 'DeviceFirmware', 'DeviceProcessor',
    'DeviceMemory', 'DeviceHardDrive', 'DeviceNetworkCard',
    'DeviceDrive', 'DeviceBattery', 'DeviceGraphicCard',
    'DeviceSoundCard', 'DeviceControl', 'DevicePci',
    'DeviceCase', 'DevicePowerSupply', 'DeviceGeneric',
    'DeviceSimcard', 'DeviceSensor', 'DeviceCamera'
];


$CFG_GLPI["socket_types"]                  = ['Computer','NetworkEquipment',
    'Peripheral','Phone','Printer', 'PassiveDCEquipment'
];

$CFG_GLPI['itemdevices'] = [];
foreach ($CFG_GLPI['device_types'] as $dtype) {
    $CFG_GLPI['location_types'][] = 'Item_' . $dtype;
    $CFG_GLPI["itemdevices"][] = 'Item_' . $dtype;
}

$CFG_GLPI["itemdevices_types"]            = ['Computer', 'NetworkEquipment', 'Peripheral',
    'Phone', 'Printer', 'Enclosure'
];

$CFG_GLPI["itemdevices_itemaffinity"]     = ['Computer'];

$CFG_GLPI["itemdevicememory_types"]       = ['Computer', 'NetworkEquipment', 'Peripheral', 'Printer', 'Phone'];

$CFG_GLPI["itemdevicepowersupply_types"]  = ['Computer', 'NetworkEquipment', 'Enclosure', 'Phone'];

$CFG_GLPI["itemdevicenetworkcard_types"]  = ['Computer', 'NetworkEquipment', 'Peripheral', 'Phone', 'Printer'];

$CFG_GLPI['itemdeviceharddrive_types']    = ['Computer', 'Peripheral', 'NetworkEquipment', 'Printer', 'Phone'];

$CFG_GLPI['itemdevicebattery_types']      = ['Computer', 'Peripheral', 'Phone', 'Printer'];

$CFG_GLPI['itemdevicefirmware_types']     = ['Computer', 'Peripheral', 'Phone', 'NetworkEquipment', 'Printer'];

$CFG_GLPI['itemdevicesimcard_types']      = ['Computer', 'Peripheral', 'Phone', 'NetworkEquipment', 'Printer'];

$CFG_GLPI['itemdevicegeneric_types']      = ['*'];

$CFG_GLPI['itemdevicepci_types']          = ['*'];

$CFG_GLPI['itemdevicesensor_types']       = ['Computer', 'Peripheral', 'Phone'];

$CFG_GLPI['itemdeviceprocessor_types']    = ['Computer', 'Phone'];

$CFG_GLPI['itemdevicesoundcard_types']    = ['Computer'];

$CFG_GLPI['itemdevicegraphiccard_types']  = ['Computer', 'Phone'];

$CFG_GLPI['itemdevicemotherboard_types']  = ['Computer', 'Phone'];

$CFG_GLPI['itemdevicecamera_types']  = ['Computer', 'Phone'];

$CFG_GLPI["notificationtemplates_types"]  = ['CartridgeItem', 'Change', 'ConsumableItem',
    'Contract', 'CronTask', 'DBConnection',
    'FieldUnicity', 'Infocom', 'MailCollector',
    'ObjectLock', 'PlanningRecall', 'Problem',
    'Project', 'ProjectTask', 'Reservation',
    'SoftwareLicense', 'Ticket', 'User',
    'SavedSearch_Alert', 'Certificate', 'Glpi\\Marketplace\\Controller',
    'Domain'
];

$CFG_GLPI["contract_types"]               = array_merge(
    ['Computer', 'Monitor', 'NetworkEquipment',
        'Peripheral', 'Phone', 'Printer', 'Project', 'Line',
        'Software', 'SoftwareLicense', 'Certificate',
        'DCRoom', 'Rack', 'Enclosure', 'Cluster', 'PDU', 'Appliance', 'Domain',
        'DatabaseInstance'
    ],
    $CFG_GLPI['itemdevices']
);


$CFG_GLPI["union_search_type"]            = ['ReservationItem' => "reservation_types",
    AllAssets::getType()       => "asset_types"
];

$CFG_GLPI["systeminformations_types"]     = ['AuthLDAP', 'DBConnection', 'MailCollector',
    'Plugin'
];

$CFG_GLPI["rulecollections_types"]        = [
    'RuleImportAssetCollection',
    'RuleImportEntityCollection',
    'RuleLocationCollection',
    'RuleMailCollectorCollection',
    'RuleRightCollection',
    'RuleSoftwareCategoryCollection',
    'RuleTicketCollection',
    'RuleChangeCollection',
                                                  //'RuleImportComputerCollection', //deprecated
    'RuleAssetCollection'
];

// Items which can planned something
$CFG_GLPI['planning_types']               = ['ChangeTask', 'ProblemTask', 'Reminder',
    'TicketTask', 'ProjectTask', 'PlanningExternalEvent'
];
$CFG_GLPI['planning_add_types']           = ['PlanningExternalEvent'];

// supported components send by caldav server
// - VTODO: All possible planning events of GLPI with a status of TODO/DONE,
//    You can generaly retrieve them in the todo tab of your caldav client
// - VJOURNAL: Glpi Reminders/Tasks with "Information" status and **not planned**, you can retrieve them in the notes tab
// - VEVENT: all **planned** events without todo/done status, displayed in the calendar of your client
// The two first entry fallback on VEVENT if they are disabled (and they are planned, other are not displayed)
$CFG_GLPI['caldav_supported_components']  = ['VEVENT', 'VJOURNAL'];

$CFG_GLPI["globalsearch_types"]           = ['Computer', 'Contact', 'Contract',
    'Document',  'Monitor',
    'NetworkEquipment', 'Peripheral', 'Phone',
    'Printer', 'Software', 'SoftwareLicense',
    'Ticket', 'Problem', 'Change',
    'User', 'Group', 'Project', 'Supplier',
    'Budget', 'Certificate', 'Line', 'Datacenter',
    'DCRoom', 'Enclosure', 'PDU', 'Rack', 'Cluster', 'PassiveDCEquipment',
    'Domain', 'Appliance'
];

// New config options which can be missing during migration
$CFG_GLPI["number_format"]  = 0;
$CFG_GLPI["decimal_number"] = 2;

// Default debug options : may be locally overriden
$CFG_GLPI["debug_sql"] = $CFG_GLPI["debug_vars"] = $CFG_GLPI["debug_lang"] = 1;


// User Prefs fields which override $CFG_GLPI config
$CFG_GLPI['user_pref_field'] = ['backcreated', 'csv_delimiter', 'date_format',
    'default_requesttypes_id', 'display_count_on_home',
    'duedatecritical_color',
    'duedatecritical_less', 'duedatecritical_unit',
    'duedateok_color', 'duedatewarning_color',
    'duedatewarning_less', 'duedatewarning_unit',
    'followup_private', 'is_ids_visible',
    'keep_devices_when_purging_item', 'language', 'list_limit',
    'lock_autolock_mode', 'lock_directunlock_notification',
    'names_format', 'notification_to_myself',
    'number_format', 'pdffont', 'priority_1',
    'priority_2', 'priority_3', 'priority_4', 'priority_5',
    'priority_6', 'refresh_views', 'set_default_tech',
    'set_default_requester', 'show_count_on_tabs',
    'show_jobs_at_login', 'task_private', 'task_state',
    'use_flat_dropdowntree', 'palette', 'page_layout',
    'highcontrast_css', 'default_dashboard_central', 'default_dashboard_assets',
    'default_dashboard_helpdesk', 'default_dashboard_mini_ticket', 'default_central_tab',
    'fold_menu', 'fold_search', 'savedsearches_pinned', 'richtext_layout', 'timeline_order',
    'itil_layout', 'toast_location'
];

$CFG_GLPI['lock_lockable_objects'] = ['Budget',  'Change', 'Contact', 'Contract', 'Document',
    'CartridgeItem', 'Computer', 'ConsumableItem', 'Entity',
    'Group', 'KnowbaseItem', 'Line', 'Link', 'Monitor',
    'NetworkEquipment', 'NetworkName', 'Peripheral', 'Phone',
    'Printer', 'Problem', 'Profile', 'Project', 'Reminder',
    'RSSFeed', 'Software', 'Supplier', 'Ticket', 'User',
    'SoftwareLicense', 'Certificate'
];

$CFG_GLPI['inventory_types'] = [
    'Computer',
    'Phone',
    'Printer',
    'NetworkEquipment'
];

$CFG_GLPI['inventory_lockable_objects'] = ['Computer_Item',  'Item_SoftwareLicense',
    'Item_SoftwareVersion', 'Item_Disk', 'ComputerVirtualMachine',
    'NetworkPort', 'NetworkName', 'IPAddress'
];

$CFG_GLPI["kb_types"]              = ['Budget', 'Change', 'Computer',
    'Contract', 'Entity',
    'Monitor', 'NetworkEquipment',
    'Peripheral', 'Phone', 'Printer',
    'Problem', 'Project', 'Software',
    'SoftwareLicense', 'Supplier',
    'Ticket', 'Certificate', 'Appliance',
    'DatabaseInstance'
];
$CFG_GLPI["certificate_types"]     = ['Computer',
    'NetworkEquipment', 'Peripheral',
    'Phone', 'Printer',
    'SoftwareLicense', 'User', 'Domain', 'Appliance',
    'DatabaseInstance'
];

$CFG_GLPI["rackable_types"]        = ['Computer', 'Monitor', 'NetworkEquipment', 'Peripheral', 'Enclosure', 'PDU', 'PassiveDCEquipment'];

$CFG_GLPI["cluster_types"]        = ['Computer', 'NetworkEquipment'];

$CFG_GLPI['operatingsystem_types'] = ['Computer', 'Monitor', 'NetworkEquipment', 'Peripheral', 'Phone', 'Printer'];

$CFG_GLPI['software_types']      = $CFG_GLPI['operatingsystem_types'];

$CFG_GLPI['kanban_types']        = ['Project'];

$CFG_GLPI['domain_types']        = ['Computer', 'Monitor', 'NetworkEquipment', 'Peripheral',
    'Phone', 'Printer', 'Software', 'Appliance', 'Certificate', 'DatabaseInstance', 'Database'
];

$CFG_GLPI['appliance_types']     = ['Computer', 'Monitor', 'NetworkEquipment', 'Peripheral', 'Phone',
    'Printer', 'Software', 'Appliance', 'Cluster', 'DatabaseInstance', 'Database'
];

$CFG_GLPI['appliance_relation_types'] = ['Location', 'Network', 'Domain'];

$CFG_GLPI['remote_management_types'] = ['Computer', 'Phone'];

$CFG_GLPI['databaseinstance_types'] = ['Computer'];

$CFG_GLPI['agent_types'] = ['Computer', 'Phone'];

$CFG_GLPI['line_types'] = $CFG_GLPI['itemdevicesimcard_types'];

$CFG_GLPI['itil_types'] = ['Ticket', 'Change', 'Problem'];

$dashboard_libs = [
    'dashboard', 'gridstack',
    'charts', 'clipboard', 'sortable'
];

$reservations_libs = ['fullcalendar', 'reservations'];

$CFG_GLPI['javascript'] = [
    'central'   => [
        'central' => array_merge([
            'fullcalendar',
            'planning',
            'masonry',
            'tinymce',
        ], $dashboard_libs)
    ],
    'assets'    => [
        'dashboard' => $dashboard_libs,
        'rack'      => ['gridstack', 'rack'],
        'printer'   => $dashboard_libs,
        'cable'     => ['cable'],
        'socket'    => ['cable'],
    ],
    'helpdesk'  => [
        'dashboard' => $dashboard_libs,
        'planning'  => ['clipboard', 'fullcalendar', 'tinymce', 'planning'],
        'ticket'    => array_merge(['rateit', 'tinymce', 'kanban'], $dashboard_libs),
        'problem'   => ['tinymce', 'kanban', 'sortable'],
        'change'    => ['tinymce', 'kanban', 'sortable', 'rateit'],
        'stat'      => ['charts']
    ],
    'tools'     => [
        'project'                 => ['kanban', 'tinymce', 'sortable'],
        'knowbaseitem'            => ['tinymce'],
        'knowbaseitemtranslation' => ['tinymce'],
        'reminder'                => ['tinymce'],
        'remindertranslation'     => ['tinymce'],
        'reservationitem'         => $reservations_libs,
    ],
    'management' => [
        'datacenter' => [
            'dcroom' => ['gridstack', 'rack']
        ],
    ],
    'config' => [
        'commondropdown'  => [
            'ITILFollowupTemplate'  => ['tinymce'],
            'ProjectTaskTemplate'   => ['tinymce'],
            'SolutionTemplate'      => ['tinymce'],
            'TaskTemplate'          => ['tinymce'],
        ],
        'notification' => [
            'notificationtemplate' => ['tinymce']
        ],
        'plugin' => [
            'marketplace' => ['marketplace']
        ],
        'config' => ['clipboard']
    ],
    'admin'        => ['clipboard', 'sortable'],
    'preference'   => ['clipboard'],
    'self-service' => array_merge(['tinymce'], $reservations_libs),
    'tickets'      => [
        'ticket' => ['tinymce']
    ],
    'create_ticket' => ['tinymce'],
    'reservation'   => array_merge(['tinymce'], $reservations_libs),
    'faq'           => ['tinymce'],
];

// push reservations libs to reservations itemtypes (they shoul in asset sector)
foreach ($CFG_GLPI['reservation_types'] as $reservation_type) {
    $CFG_GLPI['javascript']['assets'][strtolower($reservation_type)] = array_merge(
        $CFG_GLPI['javascript']['assets'][strtolower($reservation_type)] ?? [],
        $reservations_libs
    );
}

//Maximum time, in miliseconds a saved search should not exeed
//so we count it on display (using automatic mode).
$CFG_GLPI['max_time_for_count'] = 200;

/**
 * Impact itemtypes enabled by default
 */
$CFG_GLPI["default_impact_asset_types"] = [
    Appliance::getType()          => "pics/impact/appliance.png",
    Cluster::getType()            => "pics/impact/cluster.png",
    Computer::getType()           => "pics/impact/computer.png",
    Datacenter::getType()         => "pics/impact/datacenter.png",
    DCRoom::getType()             => "pics/impact/dcroom.png",
    Domain::getType()             => "pics/impact/domain.png",
    Enclosure::getType()          => "pics/impact/enclosure.png",
    Monitor::getType()            => "pics/impact/monitor.png",
    NetworkEquipment::getType()   => "pics/impact/networkequipment.png",
    PDU::getType()                => "pics/impact/pdu.png",
    Peripheral::getType()         => "pics/impact/peripheral.png",
    Phone::getType()              => "pics/impact/phone.png",
    Printer::getType()            => "pics/impact/printer.png",
    Rack::getType()               => "pics/impact/rack.png",
    Software::getType()           => "pics/impact/software.png",
    DatabaseInstance::getType()   => "pics/impact/databaseinstance.png",
];

/**
 * All possible impact itemtypes: default + extra itemtypes that can be
 * added in GLPI configuration
 */
$CFG_GLPI["impact_asset_types"] = $CFG_GLPI["default_impact_asset_types"] + [
    AuthLDAP::getType()           => "pics/impact/authldap.png",
    CartridgeItem::getType()      => "pics/impact/cartridgeitem.png",
    Contract::getType()           => "pics/impact/contract.png",
    CronTask::getType()           => "pics/impact/crontask.png",
    DeviceSimcard::getType()      => "pics/impact/devicesimcard.png",
    Entity::getType()             => "pics/impact/entity.png",
    Group::getType()              => "pics/impact/group.png",
    ITILCategory::getType()       => "pics/impact/itilcategory.png",
    Line::getType()               => "pics/impact/line.png",
    Location::getType()           => "pics/impact/location.png",
    MailCollector::getType()      => "pics/impact/mailcollector.png",
    Notification::getType()       => "pics/impact/notification.png",
    Profile::getType()            => "pics/impact/profile.png",
    Project::getType()            => "pics/impact/project.png",
    Rack::getType()               => "pics/impact/rack.png",
    SLM::getType()                => "pics/impact/slm.png",
    SoftwareLicense::getType()    => "pics/impact/softwarelicense.png",
    Supplier::getType()           => "pics/impact/supplier.png",
    User::getType()               => "pics/impact/user.png",
    Database::getType()           => "pics/impact/database.png",
];<|MERGE_RESOLUTION|>--- conflicted
+++ resolved
@@ -36,7 +36,6 @@
 use Glpi\SocketModel;
 
 // Current version of GLPI
-<<<<<<< HEAD
 define('GLPI_VERSION', '10.1.0-dev');
 
 $schema_file = sprintf(
@@ -44,10 +43,6 @@
     GLPI_ROOT,
     preg_replace('/^(\d+\.\d+\.\d+)(-.+)?$/', '$1', GLPI_VERSION)
 );
-=======
-define('GLPI_VERSION', '10.0.2');
-$schema_file = sprintf('%s/install/mysql/glpi-%s-empty.sql', GLPI_ROOT, GLPI_VERSION);
->>>>>>> f3358bfd
 define(
     "GLPI_SCHEMA_VERSION",
     GLPI_VERSION . (is_readable($schema_file) ? '@' . sha1_file($schema_file) : '')
