<?php
/**
 * ---------------------------------------------------------------------
 * GLPI - Gestionnaire Libre de Parc Informatique
 * Copyright (C) 2015-2021 Teclib' and contributors.
 *
 * http://glpi-project.org
 *
 * based on GLPI - Gestionnaire Libre de Parc Informatique
 * Copyright (C) 2003-2014 by the INDEPNET Development Team.
 *
 * ---------------------------------------------------------------------
 *
 * LICENSE
 *
 * This file is part of GLPI.
 *
 * GLPI is free software; you can redistribute it and/or modify
 * it under the terms of the GNU General Public License as published by
 * the Free Software Foundation; either version 2 of the License, or
 * (at your option) any later version.
 *
 * GLPI is distributed in the hope that it will be useful,
 * but WITHOUT ANY WARRANTY; without even the implied warranty of
 * MERCHANTABILITY or FITNESS FOR A PARTICULAR PURPOSE.  See the
 * GNU General Public License for more details.
 *
 * You should have received a copy of the GNU General Public License
 * along with GLPI. If not, see <http://www.gnu.org/licenses/>.
 * ---------------------------------------------------------------------
*/

// Current version of GLPI
define('GLPI_VERSION', '9.5.3');
if (substr(GLPI_VERSION, -4) === '-dev') {
   //for dev version
   define('GLPI_PREVER', str_replace('-dev', '', GLPI_VERSION));
   define(
      'GLPI_SCHEMA_VERSION',
      GLPI_PREVER . '@' . sha1_file(GLPI_ROOT . '/install/mysql/glpi-empty.sql')
   );
} else {
   //for stable version
   define("GLPI_SCHEMA_VERSION", '9.5.3');
}
<<<<<<< HEAD
define('GLPI_MIN_PHP', '7.2.5'); // Must also be changed in top of index.php
define('GLPI_YEAR', '2020');
=======
define('GLPI_MIN_PHP', '7.2.0'); // Must also be changed in top of index.php
define('GLPI_YEAR', '2021');
>>>>>>> f13fadcd

//Define a global recipient address for email notifications
//define('GLPI_FORCE_MAIL', 'me@localhost');

// rights
define("READ", 1);
define("UPDATE", 2);
define("CREATE", 4);
define("DELETE", 8);
define("PURGE", 16);
define("ALLSTANDARDRIGHT", 31);
define("READNOTE", 32);
define("UPDATENOTE", 64);
define("UNLOCK", 128);

// dictionnaries
$CFG_GLPI['languages'] = [
   //Code       Name in native lang          LANG FILE      jquery tinymce english name            standard plural number
   'ar_SA'  => ['العَرَبِيَّةُ',                   'ar_SA.mo',    'ar',    'ar', 'arabic',               103],
   //'az_AZ'  => ['Azerbaijani',               'az_AZ.mo',    'az',    'az', 'azeri',                2], //asked on transifex, not present
   'bg_BG'  => ['Български',                 'bg_BG.mo',    'bg',    'bg', 'bulgarian',            2],
   'id_ID'  => ['Bahasa Indonesia',          'id_ID.mo',    'id',    'id', 'indonesian',           2],
   'ms_MY'  => ['Bahasa Melayu',             'ms_MY.mo',    'ms',    'ms', 'malay',                2],
   'ca_ES'  => ['Català',                    'ca_ES.mo',    'ca',    'ca', 'catalan',              2], // ca_CA
   'cs_CZ'  => ['Čeština',                   'cs_CZ.mo',    'cs',    'cs', 'czech',                10],
   'de_DE'  => ['Deutsch',                   'de_DE.mo',    'de',    'de', 'german',               2],
   'da_DK'  => ['Dansk',                     'da_DK.mo',    'da',    'da', 'danish',               2]     , // dk_DK
   'et_EE'  => ['Eesti',                     'et_EE.mo',    'et',    'et', 'estonian',             2], // ee_ET
   'en_GB'  => ['English',                   'en_GB.mo',    'en-GB', 'en', 'english',              2],
   'en_US'  => ['English (US)',              'en_US.mo',    'en-GB', 'en', 'english',              2],
   'es_AR'  => ['Español (Argentina)',       'es_AR.mo',    'es',    'es', 'spanish',              2],
   'es_CO'  => ['Español (Colombia)',        'es_CO.mo',    'es',    'es', 'spanish',              2],
   'es_ES'  => ['Español (España)',          'es_ES.mo',    'es',    'es', 'spanish',              2],
   'es_419' => ['Español (América Latina)',  'es_419.mo',   'es',    'es', 'spanish',              2],
   'es_MX'  => ['Español (Mexico)',          'es_MX.mo',    'es',    'es', 'spanish',              2],
   'es_VE'  => ['Español (Venezuela)',       'es_VE.mo',    'es',    'es', 'spanish',              2],
   'eu_ES'  => ['Euskara',                   'eu_ES.mo',    'eu',    'eu', 'basque',               2],
   'fr_FR'  => ['Français',                  'fr_FR.mo',    'fr',    'fr', 'french',               2],
   'fr_CA'  => ['Français (Canada)',         'fr_CA.mo',    'fr',    'fr', 'french',               2],
   'fr_BE'  => ['Français (Belgique)',       'fr_BE.mo',    'fr',    'fr', 'french',               2],
   'gl_ES'  => ['Galego',                    'gl_ES.mo',    'gl',    'gl', 'galician',             2],
   'el_GR'  => ['Ελληνικά',                  'el_GR.mo',    'el',    'el', 'greek',                2], // el_EL
   'he_IL'  => ['עברית',                     'he_IL.mo',    'he',    'he', 'hebrew',               2], // he_HE
   'hi_IN'  => ['हिन्दी',                     'hi_IN.mo',    'hi',    'hi_IN', 'hindi' ,            2],
   'hr_HR'  => ['Hrvatski',                  'hr_HR.mo',    'hr',    'hr', 'croatian',             2],
   'hu_HU'  => ['Magyar',                    'hu_HU.mo',    'hu',    'hu', 'hungarian',            2],
   'it_IT'  => ['Italiano',                  'it_IT.mo',    'it',    'it', 'italian',              2],
   'kn'     => ['ಕನ್ನಡ',                      'kn.mo',       'en-GB', 'en', 'kannada',              2],
   'lv_LV'  => ['Latviešu',                  'lv_LV.mo',    'lv',    'lv', 'latvian',              2],
   'lt_LT'  => ['Lietuvių',                  'lt_LT.mo',    'lt',    'lt', 'lithuanian',           2],
   'mn_MN'  => ['Монгол хэл',                'mn_MN.mo',    'mn',    'mn', 'mongolian',            2],
   'nl_NL'  => ['Nederlands',                'nl_NL.mo',    'nl',    'nl', 'dutch',                2],
   'nl_BE'  => ['Flemish',                   'nl_BE.mo',    'nl',    'nl', 'flemish',              2],
   'nb_NO'  => ['Norsk (Bokmål)',            'nb_NO.mo',    'no',    'nb', 'norwegian',            2], // no_NB
   'nn_NO'  => ['Norsk (Nynorsk)',           'nn_NO.mo',    'no',    'nn', 'norwegian',            2], // no_NN
   'fa_IR'  => ['فارسی',                     'fa_IR.mo',    'fa',    'fa', 'persian',              2],
   'pl_PL'  => ['Polski',                    'pl_PL.mo',    'pl',    'pl', 'polish',               2],
   'pt_PT'  => ['Português',                 'pt_PT.mo',    'pt',    'pt', 'portuguese',           2],
   'pt_BR'  => ['Português do Brasil',       'pt_BR.mo',    'pt-BR', 'pt', 'brazilian portuguese', 2],
   'ro_RO'  => ['Română',                    'ro_RO.mo',    'ro',    'en', 'romanian',             2],
   'ru_RU'  => ['Русский',                   'ru_RU.mo',    'ru',    'ru', 'russian',              2],
   'sk_SK'  => ['Slovenčina',                'sk_SK.mo',    'sk',    'sk', 'slovak',               10],
   'sl_SI'  => ['Slovenščina',               'sl_SI.mo',    'sl',    'sl', 'slovenian slovene',    2],
   'sr_RS'  => ['Srpski',                    'sr_RS.mo',    'sr',    'sr', 'serbian',              2],
   'fi_FI'  => ['Suomi',                     'fi_FI.mo',    'fi',    'fi', 'finish',               2],
   'sv_SE'  => ['Svenska',                   'sv_SE.mo',    'sv',    'sv', 'swedish',              2],
   'vi_VN'  => ['Tiếng Việt',                'vi_VN.mo',    'vi',    'vi', 'vietnamese',           2],
   'th_TH'  => ['ภาษาไทย',                   'th_TH.mo',    'th',    'th', 'thai',                 2],
   'tr_TR'  => ['Türkçe',                    'tr_TR.mo',    'tr',    'tr', 'turkish',              2],
   'uk_UA'  => ['Українська',                'uk_UA.mo',    'uk',    'en', 'ukrainian',            2], // ua_UA
   'ja_JP'  => ['日本語',                    'ja_JP.mo',    'ja',    'ja', 'japanese',             2],
   'zh_CN'  => ['简体中文',                  'zh_CN.mo',    'zh-CN', 'zh', 'chinese',              2],
   'zh_TW'  => ['繁體中文',                  'zh_TW.mo',    'zh-TW', 'zh', 'chinese',              2],
   'ko_KR'  => ['한국/韓國',                 'ko_KR.mo',    'ko',    'ko', 'korean',               1],
   'zh_HK'  => ['香港',                      'zh_HK.mo',    'zh-HK', 'zh', 'chinese',              2],
   'be_BY'  => ['Belarussian',               'be_BY.mo',    'be',    'be', 'belarussian',          3],
   'is_IS'  => ['íslenska',                  'is_IS.mo',    'is',    'en', 'icelandic',            2],
   'eo'     => ['Esperanto',                 'eo.mo',       'eo',    'en', 'esperanto',            2],
   'es_CL'  => ['Español chileno',           'es_CL',       'es',    'es', 'spanish chilean',      2]
];

$DEFAULT_PLURAL_NUMBER = 2;

// Init to store glpi itemtype / tables link
$CFG_GLPI['glpitables'] = [];

define("NOT_AVAILABLE", 'N/A');

// key used to crypt passwords in DB for external access : proxy / smtp / ldap /  mailcollectors
// This key is not used to crypt user's passwords
// If you hav to define passwords again
define("GLPIKEY", "GLPI£i'snarss'ç");

// TIMES
define("MINUTE_TIMESTAMP", 60);
define("HOUR_TIMESTAMP", 3600);
define("DAY_TIMESTAMP", 86400);
define("WEEK_TIMESTAMP", 604800);
define("MONTH_TIMESTAMP", 2592000);


//Management modes
define("MANAGEMENT_UNITARY", 0);
define("MANAGEMENT_GLOBAL", 1);


//Mail send methods
define("MAIL_MAIL", 0);
define("MAIL_SMTP", 1);
define("MAIL_SMTPSSL", 2);
define("MAIL_SMTPTLS", 3);

// MESSAGE TYPE
define("INFO", 0);
define("ERROR", 1);
define("WARNING", 2);

// ACTIONS_ERROR

define("ERROR_NOT_FOUND", 1);
define("ERROR_RIGHT", 2);
define("ERROR_COMPAT", 3);
define("ERROR_ON_ACTION", 4);
define("ERROR_ALREADY_DEFINED", 5);

// For plugins
$PLUGIN_HOOKS     = [];
$CFG_GLPI_PLUGINS = [];
$LANG             = [];

$CFG_GLPI["unicity_types"]                = ['Budget', 'Computer', 'Contact', 'Contract',
                                                  'Infocom', 'Monitor', 'NetworkEquipment',
                                                  'Peripheral', 'Phone', 'Printer', 'Software',
                                                  'SoftwareLicense', 'Supplier','User', 'Certicate',
                                                  'Rack', 'Enclosure', 'PDU', 'Cluster', 'Item_DeviceSimcard'];

$CFG_GLPI["state_types"]                  = ['Computer', 'Monitor', 'NetworkEquipment',
                                                  'Peripheral', 'Phone', 'Printer', 'SoftwareLicense',
                                                  'Certificate', 'Enclosure', 'PDU', 'Line',
                                                  'Rack', 'SoftwareVersion', 'Cluster', 'Contract',
                                                  'Appliance'];

$CFG_GLPI["asset_types"]                  = ['Computer', 'Monitor', 'NetworkEquipment',
                                                  'Peripheral', 'Phone', 'Printer', 'SoftwareLicense',
                                                  'Certificate'];

$CFG_GLPI["project_asset_types"]          = ['Computer', 'Monitor', 'NetworkEquipment',
                                                  'Peripheral', 'Phone', 'Printer', 'Software',
                                                  'DeviceMotherboard', 'DeviceProcessor', 'DeviceMemory',
                                                  'DeviceHardDrive', 'DeviceNetworkCard', 'DeviceDrive',
                                                  'DeviceControl', 'DeviceGraphicCard', 'DeviceSoundCard',
                                                  'DevicePci', 'DeviceCase', 'DevicePowerSupply', 'DeviceGeneric',
                                                  'DeviceBattery', 'DeviceFirmware',
                                                  'Certificate'];


$CFG_GLPI["document_types"]               = ['Budget', 'CartridgeItem', 'Change', 'Computer',
                                                  'ConsumableItem', 'Contact', 'Contract',
                                                  'Document', 'Entity', 'KnowbaseItem', 'Monitor',
                                                  'NetworkEquipment', 'Peripheral', 'Phone',
                                                  'Printer', 'Problem', 'Project', 'ProjectTask',
                                                  'Reminder', 'Software', 'Line',
                                                  'SoftwareLicense', 'Supplier', 'Ticket','User',
                                                  'Certificate', 'Cluster', 'ITILFollowup', 'ITILSolution',
                                                   'ChangeTask', 'ProblemTask', 'TicketTask', 'Appliance'];

$CFG_GLPI["consumables_types"]            = ['Group', 'User'];

$CFG_GLPI["report_types"]                 = ['Computer', 'Monitor', 'NetworkEquipment',
                                                  'Peripheral', 'Phone', 'Printer', 'Project',
                                                  'Software', 'SoftwareLicense', 'Certificate'];


$CFG_GLPI["directconnect_types"]          = ['Monitor', 'Peripheral', 'Phone', 'Printer'];

$CFG_GLPI["infocom_types"]                = ['Cartridge', 'CartridgeItem', 'Computer',
                                                  'Consumable', 'ConsumableItem', 'Monitor',
                                                  'NetworkEquipment', 'Peripheral', 'Phone',
                                                  'Printer', 'Software', 'SoftwareLicense',
                                                  'Line', 'Certificate', 'Domain', 'Appliance', 'Item_DeviceSimcard'];

$CFG_GLPI["reservation_types"]            = ['Computer', 'Monitor', 'NetworkEquipment',
                                                  'Peripheral', 'Phone', 'Printer', 'Software'];

$CFG_GLPI["linkuser_types"]               = ['Computer', 'Monitor', 'NetworkEquipment',
                                                  'Peripheral', 'Phone', 'Printer', 'Software',
                                                  'SoftwareLicense', 'Certificate', 'Appliance', 'Item_DeviceSimcard'];

$CFG_GLPI["linkgroup_types"]              = ['Computer', 'Consumable', 'Monitor', 'NetworkEquipment',
                                                  'Peripheral', 'Phone', 'Printer', 'Software',
                                                  'SoftwareLicense', 'Certificate', 'Appliance', 'Item_DeviceSimcard'];

$CFG_GLPI["linkuser_tech_types"]          = ['Computer', 'ConsumableItem', 'Monitor', 'NetworkEquipment',
                                                  'Peripheral', 'Phone', 'Printer', 'Software',
                                                  'SoftwareLicense', 'Certificate', 'Appliance'];

$CFG_GLPI["linkgroup_tech_types"]         = ['Computer', 'ConsumableItem', 'Monitor', 'NetworkEquipment',
                                                  'Peripheral', 'Phone', 'Printer', 'Software',
                                                  'SoftwareLicense', 'Certificate', 'Appliance'];

$CFG_GLPI["location_types"]               = ['Budget', 'CartridgeItem', 'ConsumableItem',
                                                  'Computer', 'Monitor', 'Netpoint',
                                                  'NetworkEquipment', 'Peripheral', 'Phone',
                                                  'Printer', 'Software', 'SoftwareLicense',
                                                  'Ticket', 'User', 'Certificate', 'Item_DeviceSimcard'];

$CFG_GLPI["ticket_types"]                 = ['Computer', 'Monitor', 'NetworkEquipment',
                                                  'Peripheral', 'Phone', 'Printer', 'Software',
                                                  'SoftwareLicense', 'Certificate',
                                                  'Line', 'DCRoom', 'Rack', 'Enclosure', 'Cluster', 'PDU',
                                                  'Domain', 'DomainRecord', 'Appliance', 'Item_DeviceSimcard', 'PassiveDCEquipment'];

$CFG_GLPI["link_types"]                   = ['Budget', 'CartridgeItem', 'Computer',
                                                  'ConsumableItem', 'Contact', 'Contract', 'Monitor',
                                                  'NetworkEquipment', 'Peripheral', 'Phone',
                                                  'Printer', 'Software', 'Supplier', 'User', 'Certificate', 'Cluster',
                                                  'DCRoom'];

$CFG_GLPI["dictionnary_types"]            = ['ComputerModel', 'ComputerType', 'Manufacturer',
                                                  'MonitorModel', 'MonitorType',
                                                  'NetworkEquipmentModel', 'NetworkEquipmentType',
                                                  'OperatingSystem', 'OperatingSystemServicePack',
                                                  'OperatingSystemVersion', 'PeripheralModel',
                                                  'PeripheralType', 'PhoneModel', 'PhoneType',
                                                  'Printer', 'PrinterModel', 'PrinterType',
                                                  'Software', 'OperatingSystemArchitecture',
                                                  'OperatingSystemKernel', 'OperatingSystemKernelVersion',
                                                  'OperatingSystemEdition'];

$CFG_GLPI["helpdesk_visible_types"]       = ['Software', 'Appliance'];

$CFG_GLPI["networkport_types"]            = ['Computer', 'Monitor', 'NetworkEquipment', 'Peripheral',
                                                  'Phone', 'Printer', 'Enclosure', 'PDU', 'Cluster'];

// Warning : the order is used for displaying different NetworkPort types ! Keep it !
$CFG_GLPI['networkport_instantiations']   = ['NetworkPortEthernet', 'NetworkPortWifi' ,
                                                  'NetworkPortAggregate', 'NetworkPortAlias',
                                                  'NetworkPortDialup',   'NetworkPortLocal',
                                                  'NetworkPortFiberchannel'];

$CFG_GLPI['device_types']                 = ['DeviceMotherboard', 'DeviceFirmware', 'DeviceProcessor',
                                                  'DeviceMemory', 'DeviceHardDrive', 'DeviceNetworkCard',
                                                  'DeviceDrive', 'DeviceBattery', 'DeviceGraphicCard',
                                                  'DeviceSoundCard', 'DeviceControl', 'DevicePci',
                                                  'DeviceCase', 'DevicePowerSupply', 'DeviceGeneric',
                                                  'DeviceSimcard', 'DeviceSensor'];

$CFG_GLPI['itemdevices'] = [];
foreach ($CFG_GLPI['device_types'] as $dtype) {
   $CFG_GLPI['location_types'][] = 'Item_' . $dtype;
   $CFG_GLPI["itemdevices"][] = 'Item_' . $dtype;
}

$CFG_GLPI["itemdevices_types"]            = ['Computer', 'NetworkEquipment', 'Peripheral',
                                                  'Phone', 'Printer', 'Enclosure'];

$CFG_GLPI["itemdevices_itemaffinity"]     = ['Computer'];

$CFG_GLPI["itemdevicememory_types"]       = ['Computer', 'NetworkEquipment', 'Peripheral', 'Printer'];

$CFG_GLPI["itemdevicepowersupply_types"]  = ['Computer', 'NetworkEquipment', 'Enclosure'];

$CFG_GLPI["itemdevicenetworkcard_types"]  = ['Computer', 'NetworkEquipment', 'Peripheral', 'Phone', 'Printer'];

$CFG_GLPI['itemdeviceharddrive_types']    = ['Computer', 'Peripheral', 'NetworkEquipment', 'Printer', 'Phone'];

$CFG_GLPI['itemdevicebattery_types']      = ['Computer', 'Peripheral', 'Phone', 'Printer'];

$CFG_GLPI['itemdevicefirmware_types']     = ['Computer', 'Peripheral', 'Phone', 'NetworkEquipment', 'Printer'];

$CFG_GLPI['itemdevicesimcard_types']      = ['Computer', 'Peripheral', 'Phone', 'NetworkEquipment', 'Printer'];

$CFG_GLPI['itemdevicegeneric_types']      = ['*'];

$CFG_GLPI['itemdevicepci_types']          = ['*'];

$CFG_GLPI['itemdevicesensor_types']       = ['Computer', 'Peripheral'];

$CFG_GLPI['itemdeviceprocessor_types']    = ['Computer'];

$CFG_GLPI['itemdevicesoundcard_types']    = ['Computer'];

$CFG_GLPI['itemdevicegraphiccard_types']  = ['Computer'];

$CFG_GLPI['itemdevicemotherboard_types']  = ['Computer'];

$CFG_GLPI["notificationtemplates_types"]  = ['CartridgeItem', 'Change', 'ConsumableItem',
                                             'Contract', 'CronTask', 'DBConnection',
                                             'FieldUnicity', 'Infocom', 'MailCollector',
                                             'ObjectLock', 'PlanningRecall', 'Problem',
                                             'Project', 'ProjectTask', 'Reservation',
                                             'SoftwareLicense', 'Ticket', 'User',
                                             'SavedSearch_Alert', 'Certificate', 'Glpi\\Marketplace\\Controller',
                                             'Domain'];

$CFG_GLPI["contract_types"]               = array_merge(['Computer', 'Monitor', 'NetworkEquipment',
                                                  'Peripheral', 'Phone', 'Printer', 'Project', 'Line',
                                                  'Software', 'SoftwareLicense', 'Certificate',
                                                  'DCRoom', 'Rack', 'Enclosure', 'Cluster', 'PDU', 'Appliance'],
                                                  $CFG_GLPI['itemdevices']);


$CFG_GLPI["union_search_type"]            = ['ReservationItem' => "reservation_types",
                                                  'AllAssets'       => "asset_types"];

$CFG_GLPI["systeminformations_types"]     = ['AuthLDAP', 'DBConnection', 'MailCollector',
                                                  'Plugin'];

$CFG_GLPI["rulecollections_types"]        = ['RuleImportEntityCollection',
                                                  'RuleImportComputerCollection',
                                                  'RuleMailCollectorCollection',
                                                  'RuleRightCollection',
                                                  'RuleSoftwareCategoryCollection',
                                                  'RuleTicketCollection',
                                                  'RuleAssetCollection'];

// Items which can planned something
$CFG_GLPI['planning_types']               = ['ChangeTask', 'ProblemTask', 'Reminder',
                                             'TicketTask', 'ProjectTask', 'PlanningExternalEvent'];
$CFG_GLPI['planning_add_types']           = ['PlanningExternalEvent'];

// supported components send by caldav server
// - VTODO: All possible planning events of GLPI with a status of TODO/DONE,
//    You can generaly retrieve them in the todo tab of your caldav client
// - VJOURNAL: Glpi Reminders/Tasks with "Information" status and **not planned**, you can retrieve them in the notes tab
// - VEVENT: all **planned** events without todo/done status, displayed in the calendar of your client
// The two first entry fallback on VEVENT if they are disabled (and they are planned, other are not displayed)
$CFG_GLPI['caldav_supported_components']  = ['VEVENT', 'VJOURNAL'];

$CFG_GLPI["globalsearch_types"]           = ['Computer', 'Contact', 'Contract',
                                             'Document',  'Monitor',
                                             'NetworkEquipment', 'Peripheral', 'Phone',
                                             'Printer', 'Software', 'SoftwareLicense',
                                             'Ticket', 'Problem', 'Change',
                                             'User', 'Group', 'Project', 'Supplier',
                                             'Budget', 'Certificate', 'Line', 'Datacenter',
                                             'DCRoom', 'Enclosure', 'PDU', 'Rack', 'Cluster',
                                             'Domain'];

// New config options which can be missing during migration
$CFG_GLPI["number_format"]  = 0;
$CFG_GLPI["decimal_number"] = 2;

// Default debug options : may be locally overriden
$CFG_GLPI["debug_sql"] = $CFG_GLPI["debug_vars"] = $CFG_GLPI["debug_lang"] = 1;


// User Prefs fields which override $CFG_GLPI config
$CFG_GLPI['user_pref_field'] = ['backcreated', 'csv_delimiter', 'date_format',
                                     'default_requesttypes_id', 'display_count_on_home',
                                     'duedatecritical_color',
                                     'duedatecritical_less', 'duedatecritical_unit',
                                     'duedateok_color', 'duedatewarning_color',
                                     'duedatewarning_less', 'duedatewarning_unit',
                                     'followup_private', 'is_ids_visible',
                                     'keep_devices_when_purging_item', 'language', 'list_limit',
                                     'lock_autolock_mode', 'lock_directunlock_notification',
                                     'names_format', 'notification_to_myself',
                                     'number_format', 'pdffont', 'priority_1',
                                     'priority_2', 'priority_3', 'priority_4', 'priority_5',
                                     'priority_6', 'refresh_views', 'set_default_tech',
                                     'set_default_requester', 'show_count_on_tabs',
                                     'show_jobs_at_login', 'task_private', 'task_state',
                                     'use_flat_dropdowntree', 'layout', 'palette',
                                     'highcontrast_css', 'default_dashboard_central', 'default_dashboard_assets',
                                     'default_dashboard_helpdesk', 'default_dashboard_mini_ticket'];

$CFG_GLPI['layout_excluded_pages'] = ["profile.form.php",
                                           "knowbaseitem.php",
                                           "knowbaseitem.form.php",
                                           "bookmark.php",
                                           "displaypreference.form.php",
                                           "central.php",
                                           "preference.php",
                                           "config.form.php",
                                           "common.tabs.php",
                                           "transfer.form.php",
                                           "entity.form.php",
                                           "queuednotification.form.php"];

$CFG_GLPI['lock_lockable_objects'] = ['Budget',  'Change', 'Contact', 'Contract', 'Document',
                                           'CartridgeItem', 'Computer', 'ConsumableItem', 'Entity',
                                           'Group', 'KnowbaseItem', 'Line', 'Link', 'Monitor',
                                           'NetworkEquipment', 'NetworkName', 'Peripheral', 'Phone',
                                           'Printer', 'Problem', 'Profile', 'Project', 'Reminder',
                                           'RSSFeed', 'Software', 'Supplier', 'Ticket', 'User',
                                           'SoftwareLicense', 'Certificate'];

$CFG_GLPI['inventory_lockable_objects'] = ['Computer_Item',  'Item_SoftwareLicense',
                                           'Item_SoftwareVersion', 'Item_Disk', 'ComputerVirtualMachine',
                                           'NetworkPort', 'NetworkName', 'IPAddress'];

$CFG_GLPI["kb_types"]              = ['Budget', 'Change', 'Computer',
                                           'Contract', 'Entity',
                                           'Monitor', 'NetworkEquipment',
                                           'Peripheral', 'Phone', 'Printer',
                                           'Problem', 'Project', 'Software',
                                           'SoftwareLicense', 'Supplier',
                                           'Ticket', 'Certificate', 'Appliance'];
$CFG_GLPI["certificate_types"]     = ['Computer',
                                      'NetworkEquipment', 'Peripheral',
                                      'Phone', 'Printer',
                                      'SoftwareLicense', 'User', 'Domain', 'Appliance'];

$CFG_GLPI["rackable_types"]        = ['Computer', 'Monitor', 'NetworkEquipment', 'Peripheral', 'Enclosure', 'PDU', 'PassiveDCEquipment'];

$CFG_GLPI["cluster_types"]        = ['Computer', 'NetworkEquipment'];

$CFG_GLPI['operatingsystem_types'] = ['Computer', 'Monitor', 'NetworkEquipment', 'Peripheral', 'Phone', 'Printer'];

$CFG_GLPI['software_types']      = $CFG_GLPI['operatingsystem_types'];

$CFG_GLPI['kanban_types']        = ['Project'];

$CFG_GLPI['domain_types']        = ['Computer', 'Monitor', 'NetworkEquipment', 'Peripheral',
                                       'Phone', 'Printer', 'Software', 'Appliance', 'Certificate'];

$CFG_GLPI['appliance_types']     = ['Computer', 'Monitor', 'NetworkEquipment', 'Peripheral', 'Phone',
                                       'Printer', 'Software', 'Cluster'];

$CFG_GLPI['appliance_relation_types'] = ['Location', 'Network', 'Domain'];

$dashboard_libs = [
   'dashboard', 'gridstack',
   'charts', 'clipboard', 'sortable'
];

$reservations_libs = ['fullcalendar', 'reservations'];

$CFG_GLPI['javascript'] = [
   'central'   => [
      'central' => array_merge([
         'fullcalendar',
         'planning',
         'tinymce',
      ], $dashboard_libs)
   ],
   'assets'    => [
      'dashboard' => $dashboard_libs,
      'rack'      => ['gridstack', 'rack']
   ],
   'helpdesk'  => [
      'dashboard' => $dashboard_libs,
      'planning'  => ['clipboard', 'fullcalendar', 'tinymce', 'planning'],
      'ticket'    => array_merge(['rateit', 'tinymce', 'photoswipe'], $dashboard_libs),
      'problem'   => ['tinymce', 'photoswipe'],
      'change'    => ['tinymce', 'photoswipe'],
      'stat'      => ['charts']
   ],
   'tools'     => [
      'project'                 => ['gantt', 'kanban', 'tinymce'],
      'knowbaseitem'            => ['tinymce', 'jstree'],
      'knowbaseitemtranslation' => ['tinymce'],
      'reminder'                => ['tinymce'],
      'remindertranslation'     => ['tinymce'],
      'reservationitem'         => $reservations_libs,
   ],
   'management' => [
      'datacenter' => [
         'dcroom' => ['gridstack', 'rack']
      ]
   ],
   'config' => [
      'commondropdown'  => [
         'ITILFollowupTemplate'  => ['tinymce'],
         'ProjectTaskTemplate'   => ['tinymce'],
         'SolutionTemplate'      => ['tinymce'],
         'TaskTemplate'          => ['tinymce'],
      ],
      'notification' => [
         'notificationtemplate' => ['tinymce']
      ],
      'plugin'=> [
         'marketplace' => ['marketplace']
      ]
   ],
   'admin'        => ['clipboard'],
   'preference'   => ['clipboard'],
   'self-service' => ['tinymce', 'photoswipe']
];

// push reservations libs to reservations itemtypes (they shoul in asset sector)
foreach ($CFG_GLPI['reservation_types'] as $reservation_type) {
   $CFG_GLPI['javascript']['assets'][strtolower($reservation_type)] = array_merge(
      $CFG_GLPI['javascript']['assets'][strtolower($reservation_type)] ?? [],
      $reservations_libs
   );
}

//Maximum time, in miliseconds a saved search should not exeed
//so we count it on display (using automatic mode).
$CFG_GLPI['max_time_for_count'] = 200;

/**
 * Impact itemtypes enabled by default
 */
$CFG_GLPI["default_impact_asset_types"] = [
   Appliance::getType()          => "pics/impact/appliance.png",
   Cluster::getType()            => "pics/impact/cluster.png",
   Computer::getType()           => "pics/impact/computer.png",
   Datacenter::getType()         => "pics/impact/datacenter.png",
   DCRoom::getType()             => "pics/impact/dcroom.png",
   Domain::getType()             => "pics/impact/domain.png",
   Enclosure::getType()          => "pics/impact/enclosure.png",
   Monitor::getType()            => "pics/impact/monitor.png",
   NetworkEquipment::getType()   => "pics/impact/networkequipment.png",
   PDU::getType()                => "pics/impact/pdu.png",
   Peripheral::getType()         => "pics/impact/peripheral.png",
   Phone::getType()              => "pics/impact/phone.png",
   Printer::getType()            => "pics/impact/printer.png",
   Rack::getType()               => "pics/impact/rack.png",
   Software::getType()           => "pics/impact/software.png",
];

/**
 * All possible impact itemtypes: default + extra itemtypes that can be
 * added in GLPI configuration
 */
$CFG_GLPI["impact_asset_types"] = $CFG_GLPI["default_impact_asset_types"] + [
   AuthLDAP::getType()           => "pics/impact/authldap.png",
   CartridgeItem::getType()      => "pics/impact/cartridgeitem.png",
   Contract::getType()           => "pics/impact/contract.png",
   CronTask::getType()           => "pics/impact/crontask.png",
   DeviceSimcard::getType()      => "pics/impact/devicesimcard.png",
   Entity::getType()             => "pics/impact/entity.png",
   Group::getType()              => "pics/impact/group.png",
   ITILCategory::getType()       => "pics/impact/itilcategory.png",
   Line::getType()               => "pics/impact/line.png",
   Location::getType()           => "pics/impact/location.png",
   MailCollector::getType()      => "pics/impact/mailcollector.png",
   Notification::getType()       => "pics/impact/notification.png",
   Profile::getType()            => "pics/impact/profile.png",
   Project::getType()            => "pics/impact/project.png",
   Rack::getType()               => "pics/impact/rack.png",
   SLM::getType()                => "pics/impact/slm.png",
   SoftwareLicense::getType()    => "pics/impact/softwarelicense.png",
   Supplier::getType()           => "pics/impact/supplier.png",
   User::getType()               => "pics/impact/user.png",
];<|MERGE_RESOLUTION|>--- conflicted
+++ resolved
@@ -43,13 +43,8 @@
    //for stable version
    define("GLPI_SCHEMA_VERSION", '9.5.3');
 }
-<<<<<<< HEAD
 define('GLPI_MIN_PHP', '7.2.5'); // Must also be changed in top of index.php
-define('GLPI_YEAR', '2020');
-=======
-define('GLPI_MIN_PHP', '7.2.0'); // Must also be changed in top of index.php
 define('GLPI_YEAR', '2021');
->>>>>>> f13fadcd
 
 //Define a global recipient address for email notifications
 //define('GLPI_FORCE_MAIL', 'me@localhost');
