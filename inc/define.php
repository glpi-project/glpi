<?php
/**
 * ---------------------------------------------------------------------
 * GLPI - Gestionnaire Libre de Parc Informatique
 * Copyright (C) 2015-2018 Teclib' and contributors.
 *
 * http://glpi-project.org
 *
 * based on GLPI - Gestionnaire Libre de Parc Informatique
 * Copyright (C) 2003-2014 by the INDEPNET Development Team.
 *
 * ---------------------------------------------------------------------
 *
 * LICENSE
 *
 * This file is part of GLPI.
 *
 * GLPI is free software; you can redistribute it and/or modify
 * it under the terms of the GNU General Public License as published by
 * the Free Software Foundation; either version 2 of the License, or
 * (at your option) any later version.
 *
 * GLPI is distributed in the hope that it will be useful,
 * but WITHOUT ANY WARRANTY; without even the implied warranty of
 * MERCHANTABILITY or FITNESS FOR A PARTICULAR PURPOSE.  See the
 * GNU General Public License for more details.
 *
 * You should have received a copy of the GNU General Public License
 * along with GLPI. If not, see <http://www.gnu.org/licenses/>.
 * ---------------------------------------------------------------------
*/

// Current version of GLPI
define('GLPI_VERSION', '10.0.0-dev');
if (substr(GLPI_VERSION, -4) === '-dev') {
   //for dev version
   define('GLPI_PREVER', str_replace('-dev', '', GLPI_VERSION));
   define(
      'GLPI_SCHEMA_VERSION',
      GLPI_PREVER . '@' . sha1_file(GLPI_ROOT . '/install/mysql/glpi-empty.sql')
   );
} else {
   //for stable version
   define("GLPI_SCHEMA_VERSION", '10.0.0');
}
define('GLPI_MIN_PHP', '7.0.8'); // Must also be changed in top of index.php
define('GLPI_YEAR', '2019');
if (!defined('GLPI_DEMO_MODE')) {
   define('GLPI_DEMO_MODE', '0');
}
if (!defined('GLPI_USE_CSRF_CHECK')) {
   define('GLPI_USE_CSRF_CHECK', '1');
}
if (!defined('GLPI_CSRF_EXPIRES')) {
   define("GLPI_CSRF_EXPIRES", "7200");
}
if (!defined('GLPI_CSRF_MAX_TOKENS')) {
   define("GLPI_CSRF_MAX_TOKENS", "100");
}

//Define a global recipient address for email notifications
//define('GLPI_FORCE_MAIL', 'me@localhost');

// for compatibility with mysql 5.7
// TODO: this var need to be set to 0 after review of all sql queries)
if (!defined('GLPI_FORCE_EMPTY_SQL_MODE')) {
   define("GLPI_FORCE_EMPTY_SQL_MODE", "1");
}

// rights
define("READ", 1);
define("UPDATE", 2);
define("CREATE", 4);
define("DELETE", 8);
define("PURGE", 16);
define("ALLSTANDARDRIGHT", 31);
define("READNOTE", 32);
define("UPDATENOTE", 64);
define("UNLOCK", 128);

// dictionnaries
$CFG_GLPI['languages'] = [
   //Code       Name in native lang          LANG FILE      jquery tinymce english name            standard plural number
   'ar_SA'  => ['العَرَبِيَّةُ',                   'ar_SA.mo',    'ar',    'ar', 'arabic',               103],
   'bg_BG'  => ['Български',                 'bg_BG.mo',    'bg',    'bg', 'bulgarian',            2],
   'id_ID'  => ['Bahasa Indonesia',          'id_ID.mo',    'id',    'id', 'indonesian',           2],
   'ms_MY'  => ['Bahasa Melayu',             'ms_MY.mo',    'ms',    'ms', 'malay',                2],
   'ca_ES'  => ['Català',                    'ca_ES.mo',    'ca',    'ca', 'catalan',              2], // ca_CA
   'cs_CZ'  => ['Čeština',                   'cs_CZ.mo',    'cs',    'cs', 'czech',                10],
   'de_DE'  => ['Deutsch',                   'de_DE.mo',    'de',    'de', 'german',               2],
   'da_DK'  => ['Dansk',                     'da_DK.mo',    'da',    'da', 'danish',               2]     , // dk_DK
   'et_EE'  => ['Eesti',                     'et_EE.mo',    'et',    'et', 'estonian',             2], // ee_ET
   'en_GB'  => ['English',                   'en_GB.mo',    'en-GB', 'en', 'english',              2],
   'en_US'  => ['English (US)',              'en_US.mo',    'en-GB', 'en', 'english',              2],
   'es_AR'  => ['Español (Argentina)',       'es_AR.mo',    'es',    'es', 'spanish',              2],
   'es_CO'  => ['Español (Colombia)',        'es_CO.mo',    'es',    'es', 'spanish',              2],
   'es_ES'  => ['Español (España)',          'es_ES.mo',    'es',    'es', 'spanish',              2],
   'es_419' => ['Español (América Latina)',  'es_419.mo',   'es',    'es', 'spanish',              2],
   'es_MX'  => ['Español (Mexico)',          'es_MX.mo',    'es',    'es', 'spanish',              2],
   'es_VE'  => ['Español (Venezuela)',       'es_VE.mo',    'es',    'es', 'spanish',              2],
   'eu_ES'  => ['Euskara',                   'eu_ES.mo',    'eu',    'eu', 'basque',               2],
   'fr_FR'  => ['Français',                  'fr_FR.mo',    'fr',    'fr', 'french',               2],
   'fr_CA'  => ['Français (Canada)',         'fr_CA.mo',    'fr',    'fr', 'french',               2],
   'gl_ES'  => ['Galego',                    'gl_ES.mo',    'gl',    'gl', 'galician',             2],
   'el_GR'  => ['Ελληνικά',                  'el_GR.mo',    'el',    'el', 'greek',                2], // el_EL
   'he_IL'  => ['עברית',                     'he_IL.mo',    'he',    'he', 'hebrew',               2], // he_HE
   'hi_IN'  => ['हिन्दी',                     'hi_IN.mo',    'hi',    'hi_IN', 'hindi' ,            2],
   'hr_HR'  => ['Hrvatski',                  'hr_HR.mo',    'hr',    'hr', 'croatian',             2],
   'hu_HU'  => ['Magyar',                    'hu_HU.mo',    'hu',    'hu', 'hungarian',            2],
   'it_IT'  => ['Italiano',                  'it_IT.mo',    'it',    'it', 'italian',              2],
   'kn'     => ['ಕನ್ನಡ',                      'kn.mo',       'en-GB', 'en', 'kannada',              2],
   'lv_LV'  => ['Latviešu',                  'lv_LV.mo',    'lv',    'lv', 'latvian',              2],
   'lt_LT'  => ['Lietuvių',                  'lt_LT.mo',    'lt',    'lt', 'lithuanian',           2],
   'nl_NL'  => ['Nederlands',                'nl_NL.mo',    'nl',    'nl', 'dutch',                2],
   'nb_NO'  => ['Norsk (Bokmål)',            'nb_NO.mo',    'no',    'nb', 'norwegian',            2], // no_NB
   'nn_NO'  => ['Norsk (Nynorsk)',           'nn_NO.mo',    'no',    'nn', 'norwegian',            2], // no_NN
   'fa_IR'  => ['فارسی',                     'fa_IR.mo',    'fa',    'fa', 'persian',              2],
   'pl_PL'  => ['Polski',                    'pl_PL.mo',    'pl',    'pl', 'polish',               2],
   'pt_PT'  => ['Português',                 'pt_PT.mo',    'pt',    'pt', 'portuguese',           2],
   'pt_BR'  => ['Português do Brasil',       'pt_BR.mo',    'pt-BR', 'pt', 'brazilian portuguese', 2],
   'ro_RO'  => ['Română',                    'ro_RO.mo',    'ro',    'en', 'romanian',             2],
   'ru_RU'  => ['Русский',                   'ru_RU.mo',    'ru',    'ru', 'russian',              2],
   'sk_SK'  => ['Slovenčina',                'sk_SK.mo',    'sk',    'sk', 'slovak',               10],
   'sl_SI'  => ['Slovenščina',               'sl_SI.mo',    'sl',    'sl', 'slovenian slovene',    2],
   'sr_RS'  => ['Srpski',                    'sr_RS.mo',    'sr',    'sr', 'serbian',              2],
   'fi_FI'  => ['Suomi',                     'fi_FI.mo',    'fi',    'fi', 'finish',               2],
   'sv_SE'  => ['Svenska',                   'sv_SE.mo',    'sv',    'sv', 'swedish',              2],
   'vi_VN'  => ['Tiếng Việt',                'vi_VN.mo',    'vi',    'vi', 'vietnamese',           2],
   'th_TH'  => ['ภาษาไทย',                   'th_TH.mo',    'th',    'th', 'thai',                 2],
   'tr_TR'  => ['Türkçe',                    'tr_TR.mo',    'tr',    'tr', 'turkish',              2],
   'uk_UA'  => ['Українська',                'uk_UA.mo',    'uk',    'en', 'ukrainian',            2], // ua_UA
   'ja_JP'  => ['日本語',                    'ja_JP.mo',    'ja',    'ja', 'japanese',             2],
   'zh_CN'  => ['简体中文',                  'zh_CN.mo',    'zh-CN', 'zh', 'chinese',              2],
   'zh_TW'  => ['繁體中文',                  'zh_TW.mo',    'zh-TW', 'zh', 'chinese',              2],
   'ko_KR'  => ['한국/韓國',                 'ko_KR.mo',    'ko',    'ko', 'korean',               1],
   'zh_HK'  => ['香港',                      'zh_HK.mo',    'zh-HK', 'zh', 'chinese',              2],
   'be_BY'  => ['Belarussian',               'be_BY.mo',    'be',    'be', 'belarussian',          3],
   'is_IS'  => ['íslenska',                  'is_IS.mo',    'is',    'en', 'icelandic',            2],
   'eo'     => ['Esperanto',                 'eo.mo',       'eo',    'en', 'esperanto',            2],
   'es_CL'  => ['Español chileno',           'es_CL',       'es',    'es', 'spanish chilean',      2]
];

$DEFAULT_PLURAL_NUMBER = 2;

// Init to store glpi itemtype / tables link
$CFG_GLPI['glpitables'] = [];

define("NOT_AVAILABLE", 'N/A');

// key used to crypt passwords in DB for external access : proxy / smtp / ldap /  mailcollectors
// This key is not used to crypt user's passwords
// If you hav to define passwords again
define("GLPIKEY", "GLPI£i'snarss'ç");

//Telemetry
if (!defined('GLPI_TELEMETRY_URI')) {
   define('GLPI_TELEMETRY_URI', 'https://telemetry.glpi-project.org');
}

// GLPI Network
if (!defined('GLPI_NETWORK_SERVICES')) {
   define('GLPI_NETWORK_SERVICES', 'https://services.glpi-network.com');
}

// TIMES
define("MINUTE_TIMESTAMP", 60);
define("HOUR_TIMESTAMP", 3600);
define("DAY_TIMESTAMP", 86400);
define("WEEK_TIMESTAMP", 604800);
define("MONTH_TIMESTAMP", 2592000);


//Management modes
define("MANAGEMENT_UNITARY", 0);
define("MANAGEMENT_GLOBAL", 1);


//Mail send methods
define("MAIL_MAIL", 0);
define("MAIL_SMTP", 1);
define("MAIL_SMTPSSL", 2);
define("MAIL_SMTPTLS", 3);

// MESSAGE TYPE
define("INFO", 0);
define("ERROR", 1);
define("WARNING", 2);

// ACTIONS_ERROR

define("ERROR_NOT_FOUND", 1);
define("ERROR_RIGHT", 2);
define("ERROR_COMPAT", 3);
define("ERROR_ON_ACTION", 4);
define("ERROR_ALREADY_DEFINED", 5);


// For plugins
$PLUGIN_HOOKS     = [];
$CFG_GLPI_PLUGINS = [];
$LANG             = [];

$CFG_GLPI["unicity_types"]                = ['Budget', 'Computer', 'Contact', 'Contract',
                                                  'Infocom', 'Monitor', 'NetworkEquipment',
                                                  'Peripheral', 'Phone', 'Printer', 'Software',
                                                  'SoftwareLicense', 'Supplier','User', 'Certicate',
                                                  'Rack', 'Enclosure', 'PDU', 'Cluster'];

$CFG_GLPI["state_types"]                  = ['Computer', 'Monitor', 'NetworkEquipment',
                                                  'Peripheral', 'Phone', 'Printer', 'SoftwareLicense',
                                                  'Certificate', 'Enclosure', 'PDU', 'Line',
                                                   'Rack', 'SoftwareVersion', 'Cluster'];

$CFG_GLPI["asset_types"]                  = ['Computer', 'Monitor', 'NetworkEquipment',
                                                  'Peripheral', 'Phone', 'Printer', 'SoftwareLicense',
                                                  'Certificate'];

$CFG_GLPI["project_asset_types"]          = ['Computer', 'Monitor', 'NetworkEquipment',
                                                  'Peripheral', 'Phone', 'Printer', 'Software',
                                                  'DeviceMotherboard', 'DeviceProcessor', 'DeviceMemory',
                                                  'DeviceHardDrive', 'DeviceNetworkCard', 'DeviceDrive',
                                                  'DeviceControl', 'DeviceGraphicCard', 'DeviceSoundCard',
                                                  'DevicePci', 'DeviceCase', 'DevicePowerSupply', 'DeviceGeneric',
                                                  'DeviceBattery', 'DeviceFirmware',
                                                  'Certificate'];

$CFG_GLPI['device_types']                 = ['DeviceMotherboard', 'DeviceFirmware', 'DeviceProcessor',
                                                  'DeviceMemory', 'DeviceHardDrive', 'DeviceNetworkCard',
                                                  'DeviceDrive', 'DeviceBattery', 'DeviceGraphicCard',
                                                  'DeviceSoundCard', 'DeviceControl', 'DevicePci',
                                                  'DeviceCase', 'DevicePowerSupply', 'DeviceGeneric',
                                                  'DeviceSimcard', 'DeviceSensor'];

$CFG_GLPI["document_types"]               = ['Budget', 'CartridgeItem', 'Change', 'Computer',
                                                  'ConsumableItem', 'Contact', 'Contract',
                                                  'Document', 'Entity', 'KnowbaseItem', 'Monitor',
                                                  'NetworkEquipment', 'Peripheral', 'Phone',
                                                  'Printer', 'Problem', 'Project', 'ProjectTask',
                                                  'Reminder', 'Software', 'Line',
                                                  'SoftwareLicense', 'Supplier', 'Ticket','User',
<<<<<<< HEAD
                                                  'Certificate', 'DeviceBattery', 'Rack', 'PDU'] + $CFG_GLPI['device_types'];
=======
                                                  'Certificate', 'Cluster'];
>>>>>>> 0f56a115

$CFG_GLPI["consumables_types"]            = ['Group', 'User'];

$CFG_GLPI["itemdevices"]                  = ['Item_DevicePowerSupply', 'Item_DevicePci',
                                                  'Item_DeviceCase', 'Item_DeviceGraphicCard',
                                                  'Item_DeviceMotherBoard', 'Item_DeviceNetworkCard',
                                                  'Item_DeviceSoundCard', 'Item_DeviceControl',
                                                  'Item_DeviceHardDrive', 'Item_DeviceDrive', 'Item_DeviceMemory',
                                                  'Item_DeviceProcessor', 'Item_DeviceGeneric',
                                                  'Item_DeviceBattery', 'Item_DeviceFirmware', 'Item_DeviceSimcard',
                                                  'Item_DeviceSensor'];

$CFG_GLPI["contract_types"]               = array_merge(['Computer', 'Monitor', 'NetworkEquipment',
                                                  'Peripheral', 'Phone', 'Printer', 'Project', 'Line',
                                                  'Software', 'SoftwareLicense', 'Certificate',
<<<<<<< HEAD
                                                  'DCRoom', 'Rack', 'Enclosure', 'PDU'],
=======
                                                  'DCRoom', 'Rack', 'Enclosure', 'Cluster'],
>>>>>>> 0f56a115
                                                  $CFG_GLPI['itemdevices']);

$CFG_GLPI["report_types"]                 = ['Computer', 'Monitor', 'NetworkEquipment',
                                                  'Peripheral', 'Phone', 'Printer', 'Project',
                                                  'Software', 'SoftwareLicense', 'Certificate'];


$CFG_GLPI["directconnect_types"]          = ['Monitor', 'Peripheral', 'Phone', 'Printer'];

$CFG_GLPI["infocom_types"]                = ['Cartridge', 'CartridgeItem', 'Computer',
                                                  'Consumable', 'ConsumableItem', 'Monitor',
                                                  'NetworkEquipment', 'Peripheral', 'Phone',
                                                  'Printer', 'Software', 'SoftwareLicense',
                                                  'Line', 'Certificate', 'Rack', 'PDU'];

$CFG_GLPI["reservation_types"]            = ['Computer', 'Monitor', 'NetworkEquipment',
                                                  'Peripheral', 'Phone', 'Printer', 'Software'];

$CFG_GLPI["linkuser_types"]               = ['Computer', 'Monitor', 'NetworkEquipment',
                                                  'Peripheral', 'Phone', 'Printer', 'Software',
                                                  'SoftwareLicense', 'Certificate'];

$CFG_GLPI["linkgroup_types"]              = ['Computer', 'Consumable', 'Monitor', 'NetworkEquipment',
                                                  'Peripheral', 'Phone', 'Printer', 'Software',
                                                  'SoftwareLicense', 'Certificate'];

$CFG_GLPI["linkuser_tech_types"]          = ['Computer', 'ConsumableItem', 'Monitor', 'NetworkEquipment',
                                                  'Peripheral', 'Phone', 'Printer', 'Software',
                                                  'SoftwareLicense', 'Certificate'];

$CFG_GLPI["linkgroup_tech_types"]         = ['Computer', 'ConsumableItem', 'Monitor', 'NetworkEquipment',
                                                  'Peripheral', 'Phone', 'Printer', 'Software',
                                                  'SoftwareLicense', 'Certificate'];

$CFG_GLPI["location_types"]               = ['Budget', 'CartridgeItem', 'ConsumableItem',
                                                  'Computer', 'Monitor', 'Netpoint',
                                                  'NetworkEquipment', 'Peripheral', 'Phone',
                                                  'Printer', 'Software', 'SoftwareLicense',
                                                  'Ticket', 'User', 'Certificate'];

$CFG_GLPI['itil_types']                   = ['Computer', 'Monitor', 'NetworkEquipment',
                                                  'Peripheral', 'Phone', 'Printer', 'Software',
                                                  'SoftwareLicense', 'Certificate',
<<<<<<< HEAD
                                                  'Line', 'DCRoom', 'Rack', 'Enclosure', 'PDU'];
//kept for legacy
//@deprecated 10.0.0
$CFG_GLPI['ticket_types']                 = $CFG_GLPI['itil_types'];
=======
                                                  'Line', 'DCRoom', 'Rack', 'Enclosure', 'Cluster'];
>>>>>>> 0f56a115

$CFG_GLPI["link_types"]                   = ['Budget', 'CartridgeItem', 'Computer',
                                                  'ConsumableItem', 'Contact', 'Contract', 'Monitor',
                                                  'NetworkEquipment', 'Peripheral', 'Phone',
                                                  'Printer', 'Software', 'Supplier', 'User', 'Certificate', 'Cluster'];

$CFG_GLPI["dictionnary_types"]            = ['ComputerModel', 'ComputerType', 'Manufacturer',
                                                  'MonitorModel', 'MonitorType',
                                                  'NetworkEquipmentModel', 'NetworkEquipmentType',
                                                  'OperatingSystem', 'OperatingSystemServicePack',
                                                  'OperatingSystemVersion', 'PeripheralModel',
                                                  'PeripheralType', 'PhoneModel', 'PhoneType',
                                                  'Printer', 'PrinterModel', 'PrinterType',
                                                  'Software', 'OperatingSystemArchitecture',
                                                  'OperatingSystemKernel', 'OperatingSystemKernelVersion',
                                                  'OperatingSystemEdition'];

$CFG_GLPI["helpdesk_visible_types"]       = ['Software'];

$CFG_GLPI["networkport_types"]            = ['Computer', 'NetworkEquipment', 'Peripheral',
                                                  'Phone', 'Printer', 'Enclosure', 'PDU', 'Cluster'];

// Warning : the order is used for displaying different NetworkPort types ! Keep it !
$CFG_GLPI['networkport_instantiations']   = ['NetworkPortEthernet', 'NetworkPortWifi' ,
                                                  'NetworkPortAggregate', 'NetworkPortAlias',
                                                  'NetworkPortDialup',   'NetworkPortLocal',
                                                  'NetworkPortFiberchannel'];

$CFG_GLPI["itemdevices_types"]            = ['Computer', 'NetworkEquipment', 'Peripheral',
                                                  'Phone', 'Printer', 'Enclosure'];

$CFG_GLPI["itemdevices_itemaffinity"]     = ['Computer'];

$CFG_GLPI["itemdevicememory_types"]       = ['Computer', 'NetworkEquipment', 'Peripheral', 'Printer'];

$CFG_GLPI["itemdevicepowersupply_types"]  = ['Computer', 'NetworkEquipment', 'Enclosure'];

$CFG_GLPI["itemdevicenetworkcard_types"]  = ['Computer', 'NetworkEquipment', 'Peripheral', 'Phone', 'Printer'];

$CFG_GLPI['itemdeviceharddrive_types']    = ['Computer', 'Peripheral', 'NetworkEquipment', 'Printer'];

$CFG_GLPI['itemdevicebattery_types']      = ['Computer', 'Peripheral', 'Phone', 'Printer'];

$CFG_GLPI['itemdevicefirmware_types']     = ['Computer', 'Peripheral', 'Phone', 'NetworkEquipment', 'Printer'];

$CFG_GLPI['itemdevicesimcard_types']      = ['Computer', 'Peripheral', 'Phone', 'NetworkEquipment', 'Printer'];

$CFG_GLPI['itemdevicegeneric_types']      = ['*'];

$CFG_GLPI['itemdevicepci_types']          = ['*'];

$CFG_GLPI['itemdevicesensor_types']       = ['Computer', 'Peripheral'];

$CFG_GLPI['itemdeviceprocessor_types']    = ['Computer'];

$CFG_GLPI['itemdevicesoundcard_types']    = ['Computer'];

$CFG_GLPI['itemdevicegraphiccard_types']  = ['Computer'];

$CFG_GLPI['itemdevicemotherboard_types']  = ['Computer'];

$CFG_GLPI["notificationtemplates_types"]  = ['CartridgeItem', 'Change', 'ConsumableItem',
                                             'Contract', 'Crontask', 'DBConnection',
                                             'FieldUnicity', 'Infocom', 'MailCollector',
                                             'ObjectLock', 'PlanningRecall', 'Problem',
                                             'Project', 'ProjectTask', 'Reservation',
                                             'SoftwareLicense', 'Ticket', 'User',
                                             'SavedSearch_Alert', 'Certificate'];

$CFG_GLPI["union_search_type"]            = ['ReservationItem' => "reservation_types",
                                                  'AllAssets'       => "asset_types"];

$CFG_GLPI["systeminformations_types"]     = ['AuthLDAP', 'DBConnection', 'MailCollector',
                                                  'Plugin'];

$CFG_GLPI["rulecollections_types"]        = ['RuleImportEntityCollection',
                                                  'RuleImportComputerCollection',
                                                  'RuleMailCollectorCollection',
                                                  'RuleRightCollection',
                                                  'RuleSoftwareCategoryCollection',
                                                  'RuleTicketCollection',
                                                  'RuleAssetCollection'];

// Items which can planned something
$CFG_GLPI['planning_types']               = ['ChangeTask', 'ProblemTask', 'Reminder',
                                                  'TicketTask', 'ProjectTask'];
$CFG_GLPI['planning_add_types']           = ['Reminder'];

$CFG_GLPI["globalsearch_types"]           = ['Computer', 'Contact', 'Contract',
                                             'Document',  'Monitor',
                                             'NetworkEquipment', 'Peripheral', 'Phone',
                                             'Printer', 'Software', 'SoftwareLicense',
                                             'Ticket', 'Problem', 'Change',
                                             'User', 'Group', 'Project', 'Supplier',
                                             'Budget', 'Certificate', 'Line', 'Datacenter',
                                             'DCRoom', 'Enclosure', 'PDU', 'Rack'];

// New config options which can be missing during migration
$CFG_GLPI["number_format"]  = 0;
$CFG_GLPI["decimal_number"] = 2;

// Default debug options : may be locally overriden
$CFG_GLPI["debug_sql"] = $CFG_GLPI["debug_vars"] = $CFG_GLPI["debug_lang"] = 1;


// User Prefs fields which override $CFG_GLPI config
$CFG_GLPI['user_pref_field'] = ['backcreated', 'csv_delimiter', 'date_format',
                                     'default_requesttypes_id', 'display_count_on_home',
                                     'duedatecritical_color',
                                     'duedatecritical_less', 'duedatecritical_unit',
                                     'duedateok_color', 'duedatewarning_color',
                                     'duedatewarning_less', 'duedatewarning_unit',
                                     'followup_private', 'is_ids_visible',
                                     'keep_devices_when_purging_item', 'language', 'list_limit',
                                     'lock_autolock_mode', 'lock_directunlock_notification',
                                     'names_format', 'notification_to_myself',
                                     'number_format', 'pdffont', 'priority_1',
                                     'priority_2', 'priority_3', 'priority_4', 'priority_5',
                                     'priority_6', 'refresh_ticket_list', 'set_default_tech',
                                     'set_default_requester', 'show_count_on_tabs',
                                     'show_jobs_at_login', 'task_private', 'task_state',
                                     'use_flat_dropdowntree', 'layout', 'palette',
                                     'highcontrast_css'];

$CFG_GLPI['layout_excluded_pages'] = ["profile.form.php",
                                           "knowbaseitem.php",
                                           "knowbaseitem.form.php",
                                           "bookmark.php",
                                           "displaypreference.form.php",
                                           "central.php",
                                           "preference.php",
                                           "config.form.php",
                                           "common.tabs.php",
                                           "transfer.form.php",
                                           "entity.form.php",
                                           "queuednotification.form.php"];

$CFG_GLPI['lock_lockable_objects'] = ['Budget',  'Change', 'Contact', 'Contract', 'Document',
                                           'CartridgeItem', 'Computer', 'ConsumableItem', 'Entity',
                                           'Group', 'KnowbaseItem', 'Line', 'Link', 'Monitor',
                                           'NetworkEquipment', 'NetworkName', 'Peripheral', 'Phone',
                                           'Printer', 'Problem', 'Profile', 'Project', 'Reminder',
                                           'RSSFeed', 'Software', 'Supplier', 'Ticket', 'User',
                                           'SoftwareLicense', 'Certificate'];

$CFG_GLPI['inventory_lockable_objects'] = ['Computer_Item',  'Computer_SoftwareLicense',
                                           'Computer_SoftwareVersion', 'Item_Disk', 'ComputerVirtualMachine',
                                           'NetworkPort', 'NetworkName', 'IPAddress'];

$CFG_GLPI["kb_types"]              = ['Budget', 'Change', 'Computer',
                                           'Contract', 'Entity',
                                           'Monitor', 'NetworkEquipment',
                                           'Peripheral', 'Phone', 'Printer',
                                           'Problem', 'Project', 'Software',
                                           'SoftwareLicense', 'Supplier',
                                           'Ticket', 'Certificate'];
$CFG_GLPI["certificate_types"]     = ['Computer',
                                      'NetworkEquipment', 'Peripheral',
                                      'Phone', 'Printer',
                                      'SoftwareLicense', 'User'];

$CFG_GLPI["rackable_types"]        = ['Computer', 'Monitor', 'NetworkEquipment', 'Peripheral', 'Enclosure', 'PDU'];

$CFG_GLPI["cluster_types"]        = ['Computer', 'NetworkEquipment'];

$CFG_GLPI['javascript'] = [
   'central'   => [
      'central'   => ['fullcalendar', 'tinymce']
   ],
   'assets'    => [
      'rack'         => ['colorpicker', 'gridstack']
   ],
   'helpdesk'  => [
      'planning'  => ['fullcalendar', 'colorpicker', 'tinymce'],
      'ticket'    => ['rateit', 'tinymce'],
      'problem'   => ['tinymce'],
      'change'    => ['tinymce'],
      'stat'      => ['charts']
   ],
   'tools'     => [
      'project'      => ['gantt'],
      'knowbaseitem' => ['tinymce', 'jstree'],
      'reminder'     => ['tinymce']
   ],
   'management' => [
      'datacenter'       => [
         'dcroom' => ['colorpicker', 'gridstack']
      ]
   ],
   'config'    => [
      'config'    => ['colorpicker'],
      'commondropdown'  => [
         'ProjectState'       => ['colorpicker'],
         'SolutionTemplate'   => ['tinymce']
      ],
      'notification'    => [
         'notificationtemplate' => ['tinymce']
      ]
   ],
   'admin'     => ['colorpicker', 'clipboard'],
   'preference'=> ['colorpicker', 'clipboard'],
   'self-service' => ['colorpicker', 'tinymce']
];

//Maximum time, in miliseconds a saved search should not exeed
//so we count it on display (using automatic mode).
$CFG_GLPI['max_time_for_count'] = 200;<|MERGE_RESOLUTION|>--- conflicted
+++ resolved
@@ -238,11 +238,7 @@
                                                   'Printer', 'Problem', 'Project', 'ProjectTask',
                                                   'Reminder', 'Software', 'Line',
                                                   'SoftwareLicense', 'Supplier', 'Ticket','User',
-<<<<<<< HEAD
-                                                  'Certificate', 'DeviceBattery', 'Rack', 'PDU'] + $CFG_GLPI['device_types'];
-=======
-                                                  'Certificate', 'Cluster'];
->>>>>>> 0f56a115
+                                                  'Certificate', 'DeviceBattery', 'Rack', 'PDU', 'Cluster'] + $CFG_GLPI['device_types'];
 
 $CFG_GLPI["consumables_types"]            = ['Group', 'User'];
 
@@ -258,11 +254,7 @@
 $CFG_GLPI["contract_types"]               = array_merge(['Computer', 'Monitor', 'NetworkEquipment',
                                                   'Peripheral', 'Phone', 'Printer', 'Project', 'Line',
                                                   'Software', 'SoftwareLicense', 'Certificate',
-<<<<<<< HEAD
-                                                  'DCRoom', 'Rack', 'Enclosure', 'PDU'],
-=======
-                                                  'DCRoom', 'Rack', 'Enclosure', 'Cluster'],
->>>>>>> 0f56a115
+                                                  'DCRoom', 'Rack', 'Enclosure', 'PDU', 'Cluster'],
                                                   $CFG_GLPI['itemdevices']);
 
 $CFG_GLPI["report_types"]                 = ['Computer', 'Monitor', 'NetworkEquipment',
@@ -306,14 +298,10 @@
 $CFG_GLPI['itil_types']                   = ['Computer', 'Monitor', 'NetworkEquipment',
                                                   'Peripheral', 'Phone', 'Printer', 'Software',
                                                   'SoftwareLicense', 'Certificate',
-<<<<<<< HEAD
-                                                  'Line', 'DCRoom', 'Rack', 'Enclosure', 'PDU'];
+                                                  'Line', 'DCRoom', 'Rack', 'Enclosure', 'PDU', 'Cluster'];
 //kept for legacy
 //@deprecated 10.0.0
 $CFG_GLPI['ticket_types']                 = $CFG_GLPI['itil_types'];
-=======
-                                                  'Line', 'DCRoom', 'Rack', 'Enclosure', 'Cluster'];
->>>>>>> 0f56a115
 
 $CFG_GLPI["link_types"]                   = ['Budget', 'CartridgeItem', 'Computer',
                                                   'ConsumableItem', 'Contact', 'Contract', 'Monitor',
