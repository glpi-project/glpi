--- conflicted
+++ resolved
@@ -259,11 +259,7 @@
                                                   'SoftwareLicense', 'Certificate',
                                                   'Line', 'DCRoom', 'Rack', 'Enclosure', 'Cluster', 'PDU',
                                                   'Domain', 'DomainRecord', 'Appliance', 'Item_DeviceSimcard', 'PassiveDCEquipment',
-<<<<<<< HEAD
-                                                  'DatabaseInstance', 'DatabaseInstance_Item', 'Cable'];
-=======
                                                   'DatabaseInstance', 'Database'];
->>>>>>> 71fc8ce9
 
 $CFG_GLPI["link_types"]                   = ['Budget', 'CartridgeItem', 'Computer',
                                                   'ConsumableItem', 'Contact', 'Contract', 'Monitor',
