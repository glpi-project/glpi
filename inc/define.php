<?php

/**
 * ---------------------------------------------------------------------
 * GLPI - Gestionnaire Libre de Parc Informatique
 * Copyright (C) 2015-2022 Teclib' and contributors.
 *
 * http://glpi-project.org
 *
 * based on GLPI - Gestionnaire Libre de Parc Informatique
 * Copyright (C) 2003-2014 by the INDEPNET Development Team.
 *
 * ---------------------------------------------------------------------
 *
 * LICENSE
 *
 * This file is part of GLPI.
 *
 * GLPI is free software; you can redistribute it and/or modify
 * it under the terms of the GNU General Public License as published by
 * the Free Software Foundation; either version 2 of the License, or
 * (at your option) any later version.
 *
 * GLPI is distributed in the hope that it will be useful,
 * but WITHOUT ANY WARRANTY; without even the implied warranty of
 * MERCHANTABILITY or FITNESS FOR A PARTICULAR PURPOSE.  See the
 * GNU General Public License for more details.
 *
 * You should have received a copy of the GNU General Public License
 * along with GLPI. If not, see <http://www.gnu.org/licenses/>.
 * ---------------------------------------------------------------------
 */

use Glpi\SocketModel;

// Current version of GLPI
<<<<<<< HEAD
define('GLPI_VERSION', '10.1.0-dev');
=======
define('GLPI_VERSION', '10.0.0');
>>>>>>> d5f301bf
define(
    "GLPI_SCHEMA_VERSION",
    GLPI_VERSION . (
        is_readable(GLPI_ROOT . '/install/mysql/glpi-empty.sql')
        ? '@' . sha1_file(GLPI_ROOT . '/install/mysql/glpi-empty.sql')
        : ''
    )
);

if (!defined('GLPI_MARKETPLACE_PRERELEASES')) {
    define('GLPI_MARKETPLACE_PRERELEASES', preg_match('/-(dev|alpha\d*|beta\d*|rc\d*)$/', GLPI_VERSION) === 1);
}

define('GLPI_MIN_PHP', '7.4.0'); // Must also be changed in top of index.php
define('GLPI_MAX_PHP', '8.2.0'); // (Exclusive) Must also be changed in top of index.php
define('GLPI_YEAR', '2022');

//Define a global recipient address for email notifications
//define('GLPI_FORCE_MAIL', 'me@localhost');

// rights
define("READ", 1);
define("UPDATE", 2);
define("CREATE", 4);
define("DELETE", 8);
define("PURGE", 16);
define("ALLSTANDARDRIGHT", 31);
define("READNOTE", 32);
define("UPDATENOTE", 64);
define("UNLOCK", 128);

// dictionnaries
$CFG_GLPI['languages'] = [
   //Code       Name in native lang          LANG FILE      jquery tinymce english name            standard plural number
    'ar_SA'  => ['العَرَبِيَّةُ',                   'ar_SA.mo',    'ar',    'ar', 'arabic',               103],
   //'az_AZ'  => ['Azerbaijani',               'az_AZ.mo',    'az',    'az', 'azeri',                2], //asked on transifex, not present
    'bg_BG'  => ['Български',                 'bg_BG.mo',    'bg',    'bg', 'bulgarian',            2],
    'id_ID'  => ['Bahasa Indonesia',          'id_ID.mo',    'id',    'id', 'indonesian',           2],
    'ms_MY'  => ['Bahasa Melayu',             'ms_MY.mo',    'ms',    'ms', 'malay',                2],
    'ca_ES'  => ['Català',                    'ca_ES.mo',    'ca',    'ca', 'catalan',              2], // ca_CA
    'cs_CZ'  => ['Čeština',                   'cs_CZ.mo',    'cs',    'cs', 'czech',                10],
    'de_DE'  => ['Deutsch',                   'de_DE.mo',    'de',    'de', 'german',               2],
    'da_DK'  => ['Dansk',                     'da_DK.mo',    'da',    'da', 'danish',               2]     , // dk_DK
    'et_EE'  => ['Eesti',                     'et_EE.mo',    'et',    'et', 'estonian',             2], // ee_ET
    'en_GB'  => ['English',                   'en_GB.mo',    'en-GB', 'en', 'english',              2],
    'en_US'  => ['English (US)',              'en_US.mo',    'en-GB', 'en', 'english',              2],
    'es_AR'  => ['Español (Argentina)',       'es_AR.mo',    'es',    'es', 'spanish',              2],
    'es_CO'  => ['Español (Colombia)',        'es_CO.mo',    'es',    'es', 'spanish',              2],
    'es_ES'  => ['Español (España)',          'es_ES.mo',    'es',    'es', 'spanish',              2],
    'es_419' => ['Español (América Latina)',  'es_419.mo',   'es',    'es', 'spanish',              2],
    'es_MX'  => ['Español (Mexico)',          'es_MX.mo',    'es',    'es', 'spanish',              2],
    'es_VE'  => ['Español (Venezuela)',       'es_VE.mo',    'es',    'es', 'spanish',              2],
    'eu_ES'  => ['Euskara',                   'eu_ES.mo',    'eu',    'eu', 'basque',               2],
    'fr_FR'  => ['Français',                  'fr_FR.mo',    'fr',    'fr', 'french',               2],
    'fr_CA'  => ['Français (Canada)',         'fr_CA.mo',    'fr',    'fr', 'french',               2],
    'fr_BE'  => ['Français (Belgique)',       'fr_BE.mo',    'fr',    'fr', 'french',               2],
    'gl_ES'  => ['Galego',                    'gl_ES.mo',    'gl',    'gl', 'galician',             2],
    'el_GR'  => ['Ελληνικά',                  'el_GR.mo',    'el',    'el', 'greek',                2], // el_EL
    'he_IL'  => ['עברית',                     'he_IL.mo',    'he',    'he', 'hebrew',               2], // he_HE
    'hi_IN'  => ['हिन्दी',                     'hi_IN.mo',    'hi',    'hi_IN', 'hindi' ,            2],
    'hr_HR'  => ['Hrvatski',                  'hr_HR.mo',    'hr',    'hr', 'croatian',             2],
    'hu_HU'  => ['Magyar',                    'hu_HU.mo',    'hu',    'hu', 'hungarian',            2],
    'it_IT'  => ['Italiano',                  'it_IT.mo',    'it',    'it', 'italian',              2],
    'kn'     => ['ಕನ್ನಡ',                      'kn.mo',       'en-GB', 'en', 'kannada',              2],
    'lv_LV'  => ['Latviešu',                  'lv_LV.mo',    'lv',    'lv', 'latvian',              2],
    'lt_LT'  => ['Lietuvių',                  'lt_LT.mo',    'lt',    'lt', 'lithuanian',           2],
    'mn_MN'  => ['Монгол хэл',                'mn_MN.mo',    'mn',    'mn', 'mongolian',            2],
    'nl_NL'  => ['Nederlands',                'nl_NL.mo',    'nl',    'nl', 'dutch',                2],
    'nl_BE'  => ['Flemish',                   'nl_BE.mo',    'nl',    'nl', 'flemish',              2],
    'nb_NO'  => ['Norsk (Bokmål)',            'nb_NO.mo',    'no',    'nb', 'norwegian',            2], // no_NB
    'nn_NO'  => ['Norsk (Nynorsk)',           'nn_NO.mo',    'no',    'nn', 'norwegian',            2], // no_NN
    'fa_IR'  => ['فارسی',                     'fa_IR.mo',    'fa',    'fa', 'persian',              2],
    'pl_PL'  => ['Polski',                    'pl_PL.mo',    'pl',    'pl', 'polish',               2],
    'pt_PT'  => ['Português',                 'pt_PT.mo',    'pt',    'pt', 'portuguese',           2],
    'pt_BR'  => ['Português do Brasil',       'pt_BR.mo',    'pt-BR', 'pt', 'brazilian portuguese', 2],
    'ro_RO'  => ['Română',                    'ro_RO.mo',    'ro',    'en', 'romanian',             2],
    'ru_RU'  => ['Русский',                   'ru_RU.mo',    'ru',    'ru', 'russian',              2],
    'sk_SK'  => ['Slovenčina',                'sk_SK.mo',    'sk',    'sk', 'slovak',               10],
    'sl_SI'  => ['Slovenščina',               'sl_SI.mo',    'sl',    'sl', 'slovenian slovene',    2],
    'sr_RS'  => ['Srpski',                    'sr_RS.mo',    'sr',    'sr', 'serbian',              2],
    'fi_FI'  => ['Suomi',                     'fi_FI.mo',    'fi',    'fi', 'finish',               2],
    'sv_SE'  => ['Svenska',                   'sv_SE.mo',    'sv',    'sv', 'swedish',              2],
    'vi_VN'  => ['Tiếng Việt',                'vi_VN.mo',    'vi',    'vi', 'vietnamese',           2],
    'th_TH'  => ['ภาษาไทย',                   'th_TH.mo',    'th',    'th', 'thai',                 2],
    'tr_TR'  => ['Türkçe',                    'tr_TR.mo',    'tr',    'tr', 'turkish',              2],
    'uk_UA'  => ['Українська',                'uk_UA.mo',    'uk',    'en', 'ukrainian',            2], // ua_UA
    'ja_JP'  => ['日本語',                    'ja_JP.mo',    'ja',    'ja', 'japanese',             2],
    'zh_CN'  => ['简体中文',                  'zh_CN.mo',    'zh-CN', 'zh', 'chinese',              2],
    'zh_TW'  => ['繁體中文',                  'zh_TW.mo',    'zh-TW', 'zh', 'chinese',              2],
    'ko_KR'  => ['한국/韓國',                 'ko_KR.mo',    'ko',    'ko', 'korean',               1],
    'zh_HK'  => ['香港',                      'zh_HK.mo',    'zh-HK', 'zh', 'chinese',              2],
    'be_BY'  => ['Belarussian',               'be_BY.mo',    'be',    'be', 'belarussian',          3],
    'is_IS'  => ['íslenska',                  'is_IS.mo',    'is',    'en', 'icelandic',            2],
    'eo'     => ['Esperanto',                 'eo.mo',       'eo',    'en', 'esperanto',            2],
    'es_CL'  => ['Español chileno',           'es_CL',       'es',    'es', 'spanish chilean',      2]
];

$DEFAULT_PLURAL_NUMBER = 2;

// Init to store glpi itemtype / tables link
$CFG_GLPI['glpitables'] = [];

define("NOT_AVAILABLE", 'N/A');

// key used to crypt passwords in DB for external access : proxy / smtp / ldap /  mailcollectors
// This key is not used to crypt user's passwords
// If you hav to define passwords again
define("GLPIKEY", "GLPI£i'snarss'ç");

// TIMES
define("MINUTE_TIMESTAMP", 60);
define("HOUR_TIMESTAMP", 3600);
define("DAY_TIMESTAMP", 86400);
define("WEEK_TIMESTAMP", 604800);
define("MONTH_TIMESTAMP", 2592000);


//Management modes
define("MANAGEMENT_UNITARY", 0);
define("MANAGEMENT_GLOBAL", 1);


//Mail send methods
define("MAIL_MAIL", 0);
define("MAIL_SMTP", 1);
define("MAIL_SMTPSSL", 2);
define("MAIL_SMTPTLS", 3);

// MESSAGE TYPE
define("INFO", 0);
define("ERROR", 1);
define("WARNING", 2);

// ACTIONS_ERROR

define("ERROR_NOT_FOUND", 1);
define("ERROR_RIGHT", 2);
define("ERROR_COMPAT", 3);
define("ERROR_ON_ACTION", 4);
define("ERROR_ALREADY_DEFINED", 5);

// For plugins
$PLUGIN_HOOKS     = [];
$CFG_GLPI_PLUGINS = [];
$LANG             = [];

$CFG_GLPI["unicity_types"]                = ['Budget', 'Computer', 'Contact', 'Contract',
    'Infocom', 'Monitor', 'NetworkEquipment',
    'Peripheral', 'Phone', 'Printer', 'Software',
    'SoftwareLicense', 'Supplier','User', 'Certicate',
    'Rack', 'Enclosure', 'PDU', 'Cluster', 'Item_DeviceSimcard'
];

$CFG_GLPI["state_types"]                  = ['Computer', 'Monitor', 'NetworkEquipment',
    'Peripheral', 'Phone', 'Printer', 'SoftwareLicense',
    'Certificate', 'Enclosure', 'PDU', 'Line',
    'Rack', 'SoftwareVersion', 'Cluster', 'Contract',
    'Appliance', 'DatabaseInstance', 'Cable'
];

$CFG_GLPI["asset_types"]                  = ['Computer', 'Monitor', 'NetworkEquipment',
    'Peripheral', 'Phone', 'Printer', 'SoftwareLicense',
    'Certificate'
];

$CFG_GLPI["project_asset_types"]          = ['Computer', 'Monitor', 'NetworkEquipment',
    'Peripheral', 'Phone', 'Printer', 'Software',
    'DeviceMotherboard', 'DeviceProcessor', 'DeviceMemory',
    'DeviceHardDrive', 'DeviceNetworkCard', 'DeviceDrive',
    'DeviceControl', 'DeviceGraphicCard', 'DeviceSoundCard',
    'DevicePci', 'DeviceCase', 'DevicePowerSupply', 'DeviceGeneric',
    'DeviceBattery', 'DeviceFirmware', 'DeviceCamera',
    'Certificate'
];


$CFG_GLPI["document_types"]               = ['Budget', 'CartridgeItem', 'Change', 'Computer',
    'ConsumableItem', 'Contact', 'Contract',
    'Document', 'Entity', 'KnowbaseItem', 'Monitor',
    'NetworkEquipment', 'Peripheral', 'Phone',
    'Printer', 'Problem', 'Project', 'ProjectTask',
    'Reminder', 'Software', 'Line',
    'SoftwareLicense', 'Supplier', 'Ticket','User',
    'Certificate', 'Cluster', 'ITILFollowup', 'ITILSolution',
    'ChangeTask', 'ProblemTask', 'TicketTask', 'Appliance',
    'DatabaseInstance'
];

$CFG_GLPI["consumables_types"]            = ['Group', 'User'];

$CFG_GLPI["report_types"]                 = ['Computer', 'Monitor', 'NetworkEquipment',
    'Peripheral', 'Phone', 'Printer', 'Project',
    'Software', 'SoftwareLicense', 'Certificate'
];


$CFG_GLPI["directconnect_types"]          = ['Monitor', 'Peripheral', 'Phone', 'Printer'];

$CFG_GLPI["infocom_types"]                = ['Cartridge', 'CartridgeItem', 'Computer',
    'Consumable', 'ConsumableItem', 'Monitor',
    'NetworkEquipment', 'Peripheral', 'Phone',
    'Printer', 'Software', 'SoftwareLicense',
    'Line', 'Certificate', 'Domain', 'Appliance', 'Item_DeviceSimcard',
    'Rack', 'Enclosure', 'PDU', 'PassiveDCEquipment',
    'DatabaseInstance', 'Cable'
];

$CFG_GLPI["reservation_types"]            = ['Computer', 'Monitor', 'NetworkEquipment',
    'Peripheral', 'Phone', 'Printer', 'Software'
];

$CFG_GLPI["linkuser_types"]               = ['Computer', 'Monitor', 'NetworkEquipment',
    'Peripheral', 'Phone', 'Printer', 'Software',
    'SoftwareLicense', 'Certificate', 'Appliance', 'Item_DeviceSimcard'
];

$CFG_GLPI["linkgroup_types"]              = ['Computer', 'Consumable', 'Monitor', 'NetworkEquipment',
    'Peripheral', 'Phone', 'Printer', 'Software',
    'SoftwareLicense', 'Certificate', 'Appliance', 'Item_DeviceSimcard'
];

$CFG_GLPI["linkuser_tech_types"]          = ['Computer', 'ConsumableItem', 'Monitor', 'NetworkEquipment',
    'Peripheral', 'Phone', 'Printer', 'Software',
    'SoftwareLicense', 'Certificate', 'Appliance', 'DatabaseInstance'
];

$CFG_GLPI["linkgroup_tech_types"]         = ['Computer', 'ConsumableItem', 'Monitor', 'NetworkEquipment',
    'Peripheral', 'Phone', 'Printer', 'Software',
    'SoftwareLicense', 'Certificate', 'Appliance', 'DatabaseInstance'
];

$CFG_GLPI["location_types"]               = ['Budget', 'CartridgeItem', 'ConsumableItem',
    'Computer', 'Monitor', "Glpi\\Socket",
    'NetworkEquipment', 'Peripheral', 'Phone',
    'Printer', 'Software', 'SoftwareLicense',
    'Ticket', 'User', 'Certificate', 'Item_DeviceSimcard',
    'Line', 'Appliance', 'PassiveDCEquipment', 'DataCenter',
    'DCRoom', 'Rack', 'Enclosure', 'PDU'
];

$CFG_GLPI["ticket_types"]                 = ['Computer', 'Monitor', 'NetworkEquipment',
    'Peripheral', 'Phone', 'Printer', 'Software',
    'SoftwareLicense', 'Certificate',
    'Line', 'DCRoom', 'Rack', 'Enclosure', 'Cluster', 'PDU',
    'Domain', 'DomainRecord', 'Appliance', 'Item_DeviceSimcard', 'PassiveDCEquipment',
    'DatabaseInstance', 'Database', 'Cable'
];

$CFG_GLPI["link_types"]                   = ['Budget', 'CartridgeItem', 'Computer',
    'ConsumableItem', 'Contact', 'Contract', 'Monitor',
    'NetworkEquipment', 'Peripheral', 'Phone',
    'Printer', 'Software', 'Supplier', 'User', 'Certificate', 'Cluster',
    'DCRoom', 'Domain', 'Appliance', 'DatabaseInstance'
];

$CFG_GLPI["dictionnary_types"]            = ['ComputerModel', 'ComputerType', 'Manufacturer',
    'MonitorModel', 'MonitorType',
    'NetworkEquipmentModel', 'NetworkEquipmentType',
    'OperatingSystem', 'OperatingSystemServicePack',
    'OperatingSystemVersion', 'PeripheralModel',
    'PeripheralType', 'PhoneModel', 'PhoneType',
    'Printer', 'PrinterModel', 'PrinterType',
    'Software', 'OperatingSystemArchitecture',
    'OperatingSystemKernel', 'OperatingSystemKernelVersion',
    'OperatingSystemEdition', 'ImageResolution', 'ImageFormat',
    'DatabaseInstanceType', SocketModel::class, 'CableType'
];

$CFG_GLPI["helpdesk_visible_types"]       = ['Software', 'Appliance', 'Database'];

$CFG_GLPI["networkport_types"]            = ['Computer', 'Monitor', 'NetworkEquipment', 'Peripheral',
    'Phone', 'Printer', 'Enclosure', 'PDU', 'Cluster', 'Unmanaged'
];

// Warning : the order is used for displaying different NetworkPort types ! Keep it !
$CFG_GLPI['networkport_instantiations']   = ['NetworkPortEthernet', 'NetworkPortWifi' ,
    'NetworkPortAggregate', 'NetworkPortAlias',
    'NetworkPortDialup',   'NetworkPortLocal',
    'NetworkPortFiberchannel'
];

$CFG_GLPI['device_types']                 = ['DeviceMotherboard', 'DeviceFirmware', 'DeviceProcessor',
    'DeviceMemory', 'DeviceHardDrive', 'DeviceNetworkCard',
    'DeviceDrive', 'DeviceBattery', 'DeviceGraphicCard',
    'DeviceSoundCard', 'DeviceControl', 'DevicePci',
    'DeviceCase', 'DevicePowerSupply', 'DeviceGeneric',
    'DeviceSimcard', 'DeviceSensor', 'DeviceCamera'
];


$CFG_GLPI["socket_types"]                  = ['Computer','NetworkEquipment',
    'Peripheral','Phone','Printer', 'PassiveDCEquipment'
];

$CFG_GLPI['itemdevices'] = [];
foreach ($CFG_GLPI['device_types'] as $dtype) {
    $CFG_GLPI['location_types'][] = 'Item_' . $dtype;
    $CFG_GLPI["itemdevices"][] = 'Item_' . $dtype;
}

$CFG_GLPI["itemdevices_types"]            = ['Computer', 'NetworkEquipment', 'Peripheral',
    'Phone', 'Printer', 'Enclosure'
];

$CFG_GLPI["itemdevices_itemaffinity"]     = ['Computer'];

$CFG_GLPI["itemdevicememory_types"]       = ['Computer', 'NetworkEquipment', 'Peripheral', 'Printer', 'Phone'];

$CFG_GLPI["itemdevicepowersupply_types"]  = ['Computer', 'NetworkEquipment', 'Enclosure', 'Phone'];

$CFG_GLPI["itemdevicenetworkcard_types"]  = ['Computer', 'NetworkEquipment', 'Peripheral', 'Phone', 'Printer'];

$CFG_GLPI['itemdeviceharddrive_types']    = ['Computer', 'Peripheral', 'NetworkEquipment', 'Printer', 'Phone'];

$CFG_GLPI['itemdevicebattery_types']      = ['Computer', 'Peripheral', 'Phone', 'Printer'];

$CFG_GLPI['itemdevicefirmware_types']     = ['Computer', 'Peripheral', 'Phone', 'NetworkEquipment', 'Printer'];

$CFG_GLPI['itemdevicesimcard_types']      = ['Computer', 'Peripheral', 'Phone', 'NetworkEquipment', 'Printer'];

$CFG_GLPI['itemdevicegeneric_types']      = ['*'];

$CFG_GLPI['itemdevicepci_types']          = ['*'];

$CFG_GLPI['itemdevicesensor_types']       = ['Computer', 'Peripheral', 'Phone'];

$CFG_GLPI['itemdeviceprocessor_types']    = ['Computer', 'Phone'];

$CFG_GLPI['itemdevicesoundcard_types']    = ['Computer'];

$CFG_GLPI['itemdevicegraphiccard_types']  = ['Computer', 'Phone'];

$CFG_GLPI['itemdevicemotherboard_types']  = ['Computer', 'Phone'];

$CFG_GLPI['itemdevicecamera_types']  = ['Computer', 'Phone'];

$CFG_GLPI["notificationtemplates_types"]  = ['CartridgeItem', 'Change', 'ConsumableItem',
    'Contract', 'CronTask', 'DBConnection',
    'FieldUnicity', 'Infocom', 'MailCollector',
    'ObjectLock', 'PlanningRecall', 'Problem',
    'Project', 'ProjectTask', 'Reservation',
    'SoftwareLicense', 'Ticket', 'User',
    'SavedSearch_Alert', 'Certificate', 'Glpi\\Marketplace\\Controller',
    'Domain'
];

$CFG_GLPI["contract_types"]               = array_merge(
    ['Computer', 'Monitor', 'NetworkEquipment',
        'Peripheral', 'Phone', 'Printer', 'Project', 'Line',
        'Software', 'SoftwareLicense', 'Certificate',
        'DCRoom', 'Rack', 'Enclosure', 'Cluster', 'PDU', 'Appliance', 'Domain',
        'DatabaseInstance'
    ],
    $CFG_GLPI['itemdevices']
);


$CFG_GLPI["union_search_type"]            = ['ReservationItem' => "reservation_types",
    AllAssets::getType()       => "asset_types"
];

$CFG_GLPI["systeminformations_types"]     = ['AuthLDAP', 'DBConnection', 'MailCollector',
    'Plugin'
];

$CFG_GLPI["rulecollections_types"]        = ['RuleImportAssetCollection',
    'RuleImportEntityCollection',
    'RuleMailCollectorCollection',
    'RuleRightCollection',
    'RuleSoftwareCategoryCollection',
    'RuleTicketCollection',
                                                  //'RuleImportComputerCollection', //deprecated
    'RuleAssetCollection'
];

// Items which can planned something
$CFG_GLPI['planning_types']               = ['ChangeTask', 'ProblemTask', 'Reminder',
    'TicketTask', 'ProjectTask', 'PlanningExternalEvent'
];
$CFG_GLPI['planning_add_types']           = ['PlanningExternalEvent'];

// supported components send by caldav server
// - VTODO: All possible planning events of GLPI with a status of TODO/DONE,
//    You can generaly retrieve them in the todo tab of your caldav client
// - VJOURNAL: Glpi Reminders/Tasks with "Information" status and **not planned**, you can retrieve them in the notes tab
// - VEVENT: all **planned** events without todo/done status, displayed in the calendar of your client
// The two first entry fallback on VEVENT if they are disabled (and they are planned, other are not displayed)
$CFG_GLPI['caldav_supported_components']  = ['VEVENT', 'VJOURNAL'];

$CFG_GLPI["globalsearch_types"]           = ['Computer', 'Contact', 'Contract',
    'Document',  'Monitor',
    'NetworkEquipment', 'Peripheral', 'Phone',
    'Printer', 'Software', 'SoftwareLicense',
    'Ticket', 'Problem', 'Change',
    'User', 'Group', 'Project', 'Supplier',
    'Budget', 'Certificate', 'Line', 'Datacenter',
    'DCRoom', 'Enclosure', 'PDU', 'Rack', 'Cluster', 'PassiveDCEquipment',
    'Domain', 'Appliance'
];

// New config options which can be missing during migration
$CFG_GLPI["number_format"]  = 0;
$CFG_GLPI["decimal_number"] = 2;

// Default debug options : may be locally overriden
$CFG_GLPI["debug_sql"] = $CFG_GLPI["debug_vars"] = $CFG_GLPI["debug_lang"] = 1;


// User Prefs fields which override $CFG_GLPI config
$CFG_GLPI['user_pref_field'] = ['backcreated', 'csv_delimiter', 'date_format',
    'default_requesttypes_id', 'display_count_on_home',
    'duedatecritical_color',
    'duedatecritical_less', 'duedatecritical_unit',
    'duedateok_color', 'duedatewarning_color',
    'duedatewarning_less', 'duedatewarning_unit',
    'followup_private', 'is_ids_visible',
    'keep_devices_when_purging_item', 'language', 'list_limit',
    'lock_autolock_mode', 'lock_directunlock_notification',
    'names_format', 'notification_to_myself',
    'number_format', 'pdffont', 'priority_1',
    'priority_2', 'priority_3', 'priority_4', 'priority_5',
    'priority_6', 'refresh_views', 'set_default_tech',
    'set_default_requester', 'show_count_on_tabs',
    'show_jobs_at_login', 'task_private', 'task_state',
    'use_flat_dropdowntree', 'palette', 'page_layout',
    'highcontrast_css', 'default_dashboard_central', 'default_dashboard_assets',
    'default_dashboard_helpdesk', 'default_dashboard_mini_ticket', 'default_central_tab',
    'fold_menu', 'fold_search', 'savedsearches_pinned', 'richtext_layout', 'timeline_order',
    'itil_layout'
];

$CFG_GLPI['lock_lockable_objects'] = ['Budget',  'Change', 'Contact', 'Contract', 'Document',
    'CartridgeItem', 'Computer', 'ConsumableItem', 'Entity',
    'Group', 'KnowbaseItem', 'Line', 'Link', 'Monitor',
    'NetworkEquipment', 'NetworkName', 'Peripheral', 'Phone',
    'Printer', 'Problem', 'Profile', 'Project', 'Reminder',
    'RSSFeed', 'Software', 'Supplier', 'Ticket', 'User',
    'SoftwareLicense', 'Certificate'
];

$CFG_GLPI['inventory_types'] = [
    'Computer',
    'Phone',
    'Printer',
    'NetworkEquipment'
];

$CFG_GLPI['inventory_lockable_objects'] = ['Computer_Item',  'Item_SoftwareLicense',
    'Item_SoftwareVersion', 'Item_Disk', 'ComputerVirtualMachine',
    'NetworkPort', 'NetworkName', 'IPAddress'
];

$CFG_GLPI["kb_types"]              = ['Budget', 'Change', 'Computer',
    'Contract', 'Entity',
    'Monitor', 'NetworkEquipment',
    'Peripheral', 'Phone', 'Printer',
    'Problem', 'Project', 'Software',
    'SoftwareLicense', 'Supplier',
    'Ticket', 'Certificate', 'Appliance',
    'DatabaseInstance'
];
$CFG_GLPI["certificate_types"]     = ['Computer',
    'NetworkEquipment', 'Peripheral',
    'Phone', 'Printer',
    'SoftwareLicense', 'User', 'Domain', 'Appliance',
    'DatabaseInstance'
];

$CFG_GLPI["rackable_types"]        = ['Computer', 'Monitor', 'NetworkEquipment', 'Peripheral', 'Enclosure', 'PDU', 'PassiveDCEquipment'];

$CFG_GLPI["cluster_types"]        = ['Computer', 'NetworkEquipment'];

$CFG_GLPI['operatingsystem_types'] = ['Computer', 'Monitor', 'NetworkEquipment', 'Peripheral', 'Phone', 'Printer'];

$CFG_GLPI['software_types']      = $CFG_GLPI['operatingsystem_types'];

$CFG_GLPI['kanban_types']        = ['Project'];

$CFG_GLPI['domain_types']        = ['Computer', 'Monitor', 'NetworkEquipment', 'Peripheral',
    'Phone', 'Printer', 'Software', 'Appliance', 'Certificate', 'DatabaseInstance', 'Database'
];

$CFG_GLPI['appliance_types']     = ['Computer', 'Monitor', 'NetworkEquipment', 'Peripheral', 'Phone',
    'Printer', 'Software', 'Appliance', 'Cluster', 'DatabaseInstance', 'Database'
];

$CFG_GLPI['appliance_relation_types'] = ['Location', 'Network', 'Domain'];

$CFG_GLPI['remote_management_types'] = ['Computer', 'Phone'];

$CFG_GLPI['databaseinstance_types'] = ['Computer'];

$CFG_GLPI['agent_types'] = ['Computer', 'Phone'];

$dashboard_libs = [
    'dashboard', 'gridstack',
    'charts', 'clipboard', 'sortable'
];

$reservations_libs = ['fullcalendar', 'reservations'];

$CFG_GLPI['javascript'] = [
    'central'   => [
        'central' => array_merge([
            'fullcalendar',
            'planning',
            'masonry',
            'tinymce',
        ], $dashboard_libs)
    ],
    'assets'    => [
        'dashboard' => $dashboard_libs,
        'rack'      => ['gridstack', 'rack'],
        'printer'   => $dashboard_libs,
        'cable'     => ['cable'],
        'socket'    => ['cable'],
    ],
    'helpdesk'  => [
        'dashboard' => $dashboard_libs,
        'planning'  => ['clipboard', 'fullcalendar', 'tinymce', 'planning'],
        'ticket'    => array_merge(['rateit', 'tinymce', 'kanban'], $dashboard_libs),
        'problem'   => ['tinymce', 'kanban', 'sortable'],
        'change'    => ['tinymce', 'kanban', 'sortable'],
        'stat'      => ['charts']
    ],
    'tools'     => [
        'project'                 => ['gantt', 'kanban', 'tinymce', 'sortable'],
        'knowbaseitem'            => ['tinymce'],
        'knowbaseitemtranslation' => ['tinymce'],
        'reminder'                => ['tinymce'],
        'remindertranslation'     => ['tinymce'],
        'reservationitem'         => $reservations_libs,
    ],
    'management' => [
        'datacenter' => [
            'dcroom' => ['gridstack', 'rack']
        ],
    ],
    'config' => [
        'commondropdown'  => [
            'ITILFollowupTemplate'  => ['tinymce'],
            'ProjectTaskTemplate'   => ['tinymce'],
            'SolutionTemplate'      => ['tinymce'],
            'TaskTemplate'          => ['tinymce'],
        ],
        'notification' => [
            'notificationtemplate' => ['tinymce']
        ],
        'plugin' => [
            'marketplace' => ['marketplace']
        ],
        'config' => ['clipboard']
    ],
    'admin'        => ['clipboard', 'sortable'],
    'preference'   => ['clipboard'],
    'self-service' => array_merge(['tinymce'], $reservations_libs)
];

// push reservations libs to reservations itemtypes (they shoul in asset sector)
foreach ($CFG_GLPI['reservation_types'] as $reservation_type) {
    $CFG_GLPI['javascript']['assets'][strtolower($reservation_type)] = array_merge(
        $CFG_GLPI['javascript']['assets'][strtolower($reservation_type)] ?? [],
        $reservations_libs
    );
}

//Maximum time, in miliseconds a saved search should not exeed
//so we count it on display (using automatic mode).
$CFG_GLPI['max_time_for_count'] = 200;

/**
 * Impact itemtypes enabled by default
 */
$CFG_GLPI["default_impact_asset_types"] = [
    Appliance::getType()          => "pics/impact/appliance.png",
    Cluster::getType()            => "pics/impact/cluster.png",
    Computer::getType()           => "pics/impact/computer.png",
    Datacenter::getType()         => "pics/impact/datacenter.png",
    DCRoom::getType()             => "pics/impact/dcroom.png",
    Domain::getType()             => "pics/impact/domain.png",
    Enclosure::getType()          => "pics/impact/enclosure.png",
    Monitor::getType()            => "pics/impact/monitor.png",
    NetworkEquipment::getType()   => "pics/impact/networkequipment.png",
    PDU::getType()                => "pics/impact/pdu.png",
    Peripheral::getType()         => "pics/impact/peripheral.png",
    Phone::getType()              => "pics/impact/phone.png",
    Printer::getType()            => "pics/impact/printer.png",
    Rack::getType()               => "pics/impact/rack.png",
    Software::getType()           => "pics/impact/software.png",
    DatabaseInstance::getType()   => "pics/impact/databaseinstance.png",
];

/**
 * All possible impact itemtypes: default + extra itemtypes that can be
 * added in GLPI configuration
 */
$CFG_GLPI["impact_asset_types"] = $CFG_GLPI["default_impact_asset_types"] + [
    AuthLDAP::getType()           => "pics/impact/authldap.png",
    CartridgeItem::getType()      => "pics/impact/cartridgeitem.png",
    Contract::getType()           => "pics/impact/contract.png",
    CronTask::getType()           => "pics/impact/crontask.png",
    DeviceSimcard::getType()      => "pics/impact/devicesimcard.png",
    Entity::getType()             => "pics/impact/entity.png",
    Group::getType()              => "pics/impact/group.png",
    ITILCategory::getType()       => "pics/impact/itilcategory.png",
    Line::getType()               => "pics/impact/line.png",
    Location::getType()           => "pics/impact/location.png",
    MailCollector::getType()      => "pics/impact/mailcollector.png",
    Notification::getType()       => "pics/impact/notification.png",
    Profile::getType()            => "pics/impact/profile.png",
    Project::getType()            => "pics/impact/project.png",
    Rack::getType()               => "pics/impact/rack.png",
    SLM::getType()                => "pics/impact/slm.png",
    SoftwareLicense::getType()    => "pics/impact/softwarelicense.png",
    Supplier::getType()           => "pics/impact/supplier.png",
    User::getType()               => "pics/impact/user.png",
    Database::getType()           => "pics/impact/database.png",
];<|MERGE_RESOLUTION|>--- conflicted
+++ resolved
@@ -34,11 +34,7 @@
 use Glpi\SocketModel;
 
 // Current version of GLPI
-<<<<<<< HEAD
 define('GLPI_VERSION', '10.1.0-dev');
-=======
-define('GLPI_VERSION', '10.0.0');
->>>>>>> d5f301bf
 define(
     "GLPI_SCHEMA_VERSION",
     GLPI_VERSION . (
