--- conflicted
+++ resolved
@@ -36,11 +36,7 @@
 use Glpi\SocketModel;
 
 // Current version of GLPI
-<<<<<<< HEAD
 define('GLPI_VERSION', '10.1.0-dev');
-=======
-define('GLPI_VERSION', '10.0.4-dev');
->>>>>>> 77d9819e
 
 $schema_file = sprintf(
     '%s/install/mysql/glpi-%s-empty.sql',
@@ -56,13 +52,8 @@
     define('GLPI_MARKETPLACE_PRERELEASES', preg_match('/-(dev|alpha\d*|beta\d*|rc\d*)$/', GLPI_VERSION) === 1);
 }
 
-<<<<<<< HEAD
 define('GLPI_MIN_PHP', '8.0.0'); // Must also be changed in top of index.php
-define('GLPI_MAX_PHP', '8.2.0'); // (Exclusive) Must also be changed in top of index.php
-=======
-define('GLPI_MIN_PHP', '7.4.0'); // Must also be changed in top of index.php
 define('GLPI_MAX_PHP', '8.3.0'); // (Exclusive) Must also be changed in top of index.php
->>>>>>> 77d9819e
 define('GLPI_YEAR', '2022');
 
 //Define a global recipient address for email notifications
