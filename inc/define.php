<?php

/**
 * ---------------------------------------------------------------------
 *
 * GLPI - Gestionnaire Libre de Parc Informatique
 *
 * http://glpi-project.org
 *
 * @copyright 2015-2023 Teclib' and contributors.
 * @copyright 2003-2014 by the INDEPNET Development Team.
 * @licence   https://www.gnu.org/licenses/gpl-3.0.html
 *
 * ---------------------------------------------------------------------
 *
 * LICENSE
 *
 * This file is part of GLPI.
 *
 * This program is free software: you can redistribute it and/or modify
 * it under the terms of the GNU General Public License as published by
 * the Free Software Foundation, either version 3 of the License, or
 * (at your option) any later version.
 *
 * This program is distributed in the hope that it will be useful,
 * but WITHOUT ANY WARRANTY; without even the implied warranty of
 * MERCHANTABILITY or FITNESS FOR A PARTICULAR PURPOSE.  See the
 * GNU General Public License for more details.
 *
 * You should have received a copy of the GNU General Public License
 * along with this program.  If not, see <https://www.gnu.org/licenses/>.
 *
 * ---------------------------------------------------------------------
 */

use Glpi\SocketModel;

// Current version of GLPI
define('GLPI_VERSION', '10.1.0-dev');

$schema_file = sprintf('%s/install/mysql/glpi-empty.sql', GLPI_ROOT);
define(
    "GLPI_SCHEMA_VERSION",
    GLPI_VERSION . (is_readable($schema_file) ? '@' . sha1_file($schema_file) : '')
);

if (!defined('GLPI_MARKETPLACE_PRERELEASES')) {
    define('GLPI_MARKETPLACE_PRERELEASES', preg_match('/-(dev|alpha\d*|beta\d*|rc\d*)$/', GLPI_VERSION) === 1);
}

<<<<<<< HEAD
define('GLPI_MIN_PHP', '8.0'); // Must also be changed in top of index.php
define('GLPI_MAX_PHP', '8.2'); // Must also be changed in top of index.php
define('GLPI_YEAR', '2022');
=======
define('GLPI_MIN_PHP', '7.4.0'); // Must also be changed in top of index.php
define('GLPI_MAX_PHP', '8.3.0'); // (Exclusive) Must also be changed in top of index.php
define('GLPI_YEAR', '2023');
>>>>>>> 75120ade

//Define a global recipient address for email notifications
//define('GLPI_FORCE_MAIL', 'me@localhost');

// rights
define("READ", 1);
define("UPDATE", 2);
define("CREATE", 4);
define("DELETE", 8);
define("PURGE", 16);
define("ALLSTANDARDRIGHT", 31);
define("READNOTE", 32);
define("UPDATENOTE", 64);
define("UNLOCK", 128);

// dictionnaries
$CFG_GLPI['languages'] = [
   //Code       Name in native lang          LANG FILE      jquery tinymce english name            standard plural number
    'ar_SA'  => ['العَرَبِيَّةُ',                   'ar_SA.mo',    'ar',    'ar', 'arabic',               103],
   //'az_AZ'  => ['Azerbaijani',               'az_AZ.mo',    'az',    'az', 'azeri',                2], //asked on transifex, not present
    'bg_BG'  => ['Български',                 'bg_BG.mo',    'bg',    'bg', 'bulgarian',            2],
    'id_ID'  => ['Bahasa Indonesia',          'id_ID.mo',    'id',    'id', 'indonesian',           2],
    'ms_MY'  => ['Bahasa Melayu',             'ms_MY.mo',    'ms',    'ms', 'malay',                2],
    'ca_ES'  => ['Català',                    'ca_ES.mo',    'ca',    'ca', 'catalan',              2], // ca_CA
    'cs_CZ'  => ['Čeština',                   'cs_CZ.mo',    'cs',    'cs', 'czech',                10],
    'de_DE'  => ['Deutsch',                   'de_DE.mo',    'de',    'de', 'german',               2],
    'da_DK'  => ['Dansk',                     'da_DK.mo',    'da',    'da', 'danish',               2]     , // dk_DK
    'et_EE'  => ['Eesti',                     'et_EE.mo',    'et',    'et', 'estonian',             2], // ee_ET
    'en_GB'  => ['English',                   'en_GB.mo',    'en-GB', 'en', 'english',              2],
    'en_US'  => ['English (US)',              'en_US.mo',    'en-GB', 'en', 'english',              2],
    'es_AR'  => ['Español (Argentina)',       'es_AR.mo',    'es',    'es', 'spanish',              2],
    'es_EC'  => ['Español (Ecuador)',         'es_EC.mo',    'es',    'es', 'spanish',              2],
    'es_CO'  => ['Español (Colombia)',        'es_CO.mo',    'es',    'es', 'spanish',              2],
    'es_ES'  => ['Español (España)',          'es_ES.mo',    'es',    'es', 'spanish',              2],
    'es_419' => ['Español (América Latina)',  'es_419.mo',   'es',    'es', 'spanish',              2],
    'es_MX'  => ['Español (Mexico)',          'es_MX.mo',    'es',    'es', 'spanish',              2],
    'es_VE'  => ['Español (Venezuela)',       'es_VE.mo',    'es',    'es', 'spanish',              2],
    'eu_ES'  => ['Euskara',                   'eu_ES.mo',    'eu',    'eu', 'basque',               2],
    'fr_FR'  => ['Français',                  'fr_FR.mo',    'fr',    'fr', 'french',               2],
    'fr_CA'  => ['Français (Canada)',         'fr_CA.mo',    'fr',    'fr', 'french',               2],
    'fr_BE'  => ['Français (Belgique)',       'fr_BE.mo',    'fr',    'fr', 'french',               2],
    'gl_ES'  => ['Galego',                    'gl_ES.mo',    'gl',    'gl', 'galician',             2],
    'el_GR'  => ['Ελληνικά',                  'el_GR.mo',    'el',    'el', 'greek',                2], // el_EL
    'he_IL'  => ['עברית',                     'he_IL.mo',    'he',    'he', 'hebrew',               2], // he_HE
    'hi_IN'  => ['हिन्दी',                     'hi_IN.mo',    'hi',    'hi_IN', 'hindi' ,            2],
    'hr_HR'  => ['Hrvatski',                  'hr_HR.mo',    'hr',    'hr', 'croatian',             2],
    'hu_HU'  => ['Magyar',                    'hu_HU.mo',    'hu',    'hu', 'hungarian',            2],
    'it_IT'  => ['Italiano',                  'it_IT.mo',    'it',    'it', 'italian',              2],
    'kn'     => ['ಕನ್ನಡ',                      'kn.mo',       'en-GB', 'en', 'kannada',              2],
    'lv_LV'  => ['Latviešu',                  'lv_LV.mo',    'lv',    'lv', 'latvian',              2],
    'lt_LT'  => ['Lietuvių',                  'lt_LT.mo',    'lt',    'lt', 'lithuanian',           2],
    'mn_MN'  => ['Монгол хэл',                'mn_MN.mo',    'mn',    'mn', 'mongolian',            2],
    'nl_NL'  => ['Nederlands',                'nl_NL.mo',    'nl',    'nl', 'dutch',                2],
    'nl_BE'  => ['Flemish',                   'nl_BE.mo',    'nl',    'nl', 'flemish',              2],
    'nb_NO'  => ['Norsk (Bokmål)',            'nb_NO.mo',    'no',    'nb', 'norwegian',            2], // no_NB
    'nn_NO'  => ['Norsk (Nynorsk)',           'nn_NO.mo',    'no',    'nn', 'norwegian',            2], // no_NN
    'fa_IR'  => ['فارسی',                     'fa_IR.mo',    'fa',    'fa', 'persian',              2],
    'pl_PL'  => ['Polski',                    'pl_PL.mo',    'pl',    'pl', 'polish',               2],
    'pt_PT'  => ['Português',                 'pt_PT.mo',    'pt',    'pt', 'portuguese',           2],
    'pt_BR'  => ['Português do Brasil',       'pt_BR.mo',    'pt-BR', 'pt', 'brazilian portuguese', 2],
    'ro_RO'  => ['Română',                    'ro_RO.mo',    'ro',    'en', 'romanian',             2],
    'ru_RU'  => ['Русский',                   'ru_RU.mo',    'ru',    'ru', 'russian',              2],
    'sk_SK'  => ['Slovenčina',                'sk_SK.mo',    'sk',    'sk', 'slovak',               10],
    'sl_SI'  => ['Slovenščina',               'sl_SI.mo',    'sl',    'sl', 'slovenian slovene',    2],
    'sr_RS'  => ['Srpski',                    'sr_RS.mo',    'sr',    'sr', 'serbian',              2],
    'fi_FI'  => ['Suomi',                     'fi_FI.mo',    'fi',    'fi', 'finish',               2],
    'sv_SE'  => ['Svenska',                   'sv_SE.mo',    'sv',    'sv', 'swedish',              2],
    'vi_VN'  => ['Tiếng Việt',                'vi_VN.mo',    'vi',    'vi', 'vietnamese',           2],
    'th_TH'  => ['ภาษาไทย',                   'th_TH.mo',    'th',    'th', 'thai',                 2],
    'tr_TR'  => ['Türkçe',                    'tr_TR.mo',    'tr',    'tr', 'turkish',              2],
    'uk_UA'  => ['Українська',                'uk_UA.mo',    'uk',    'en', 'ukrainian',            2], // ua_UA
    'ja_JP'  => ['日本語',                    'ja_JP.mo',    'ja',    'ja', 'japanese',             2],
    'zh_CN'  => ['简体中文',                  'zh_CN.mo',    'zh-CN', 'zh', 'chinese',              2],
    'zh_TW'  => ['繁體中文',                  'zh_TW.mo',    'zh-TW', 'zh', 'chinese',              2],
    'ko_KR'  => ['한국/韓國',                 'ko_KR.mo',    'ko',    'ko', 'korean',               1],
    'zh_HK'  => ['香港',                      'zh_HK.mo',    'zh-HK', 'zh', 'chinese',              2],
    'be_BY'  => ['Belarussian',               'be_BY.mo',    'be',    'be', 'belarussian',          3],
    'is_IS'  => ['íslenska',                  'is_IS.mo',    'is',    'en', 'icelandic',            2],
    'eo'     => ['Esperanto',                 'eo.mo',       'eo',    'en', 'esperanto',            2],
    'es_CL'  => ['Español chileno',           'es_CL',       'es',    'es', 'spanish chilean',      2]
];

$DEFAULT_PLURAL_NUMBER = 2;

// Init to store glpi itemtype / tables link
$CFG_GLPI['glpitables'] = [];

define("NOT_AVAILABLE", 'N/A');

// key used to crypt passwords in DB for external access : proxy / smtp / ldap /  mailcollectors
// This key is not used to crypt user's passwords
// If you hav to define passwords again
define("GLPIKEY", "GLPI£i'snarss'ç");

// TIMES
define("MINUTE_TIMESTAMP", 60);
define("HOUR_TIMESTAMP", 3600);
define("DAY_TIMESTAMP", 86400);
define("WEEK_TIMESTAMP", 604800);
define("MONTH_TIMESTAMP", 2592000);


//Management modes
define("MANAGEMENT_UNITARY", 0);
define("MANAGEMENT_GLOBAL", 1);


//Mail send methods
define("MAIL_MAIL", 0);
define("MAIL_SMTP", 1);
define("MAIL_SMTPS", 2);
define("MAIL_SMTPSSL", 2);
define("MAIL_SMTPTLS", 3);

// MESSAGE TYPE
define("INFO", 0);
define("ERROR", 1);
define("WARNING", 2);

// ACTIONS_ERROR

define("ERROR_NOT_FOUND", 1);
define("ERROR_RIGHT", 2);
define("ERROR_COMPAT", 3);
define("ERROR_ON_ACTION", 4);
define("ERROR_ALREADY_DEFINED", 5);

// For plugins
$PLUGIN_HOOKS     = [];
$CFG_GLPI_PLUGINS = [];
$LANG             = [];

$CFG_GLPI["unicity_types"]                = ['Budget', 'Computer', 'Contact', 'Contract',
    'Infocom', 'Monitor', 'NetworkEquipment',
    'Peripheral', 'Phone', 'Printer', 'Software',
    'SoftwareLicense', 'Supplier','User', 'Certificate',
    'Rack', 'Enclosure', 'PDU', 'Cluster', 'Item_DeviceSimcard'
];

$CFG_GLPI["state_types"]                  = ['Computer', 'Monitor', 'NetworkEquipment',
    'Peripheral', 'Phone', 'Printer', 'SoftwareLicense',
    'Certificate', 'Enclosure', 'PDU', 'Line',
    'Rack', 'SoftwareVersion', 'Cluster', 'Contract',
    'Appliance', 'DatabaseInstance', 'Cable', 'Unmanaged'
];

$CFG_GLPI["asset_types"]                  = ['Computer', 'Monitor', 'NetworkEquipment',
    'Peripheral', 'Phone', 'Printer', 'SoftwareLicense',
    'Certificate', 'Unmanaged'
];

$CFG_GLPI["project_asset_types"]          = ['Computer', 'Monitor', 'NetworkEquipment',
    'Peripheral', 'Phone', 'Printer', 'Software',
    'DeviceMotherboard', 'DeviceProcessor', 'DeviceMemory',
    'DeviceHardDrive', 'DeviceNetworkCard', 'DeviceDrive',
    'DeviceControl', 'DeviceGraphicCard', 'DeviceSoundCard',
    'DevicePci', 'DeviceCase', 'DevicePowerSupply', 'DeviceGeneric',
    'DeviceBattery', 'DeviceFirmware', 'DeviceCamera',
    'Certificate'
];


$CFG_GLPI["document_types"]               = ['Budget', 'CartridgeItem', 'Change', 'Computer',
    'ConsumableItem', 'Contact', 'Contract',
    'Document', 'Entity', 'KnowbaseItem', 'Monitor',
    'NetworkEquipment', 'Peripheral', 'Phone',
    'Printer', 'Problem', 'Project', 'ProjectTask',
    'Reminder', 'Software', 'Line',
    'SoftwareLicense', 'Supplier', 'Ticket','User',
    'Certificate', 'Cluster', 'ITILFollowup', 'ITILSolution',
    'ChangeTask', 'ProblemTask', 'TicketTask', 'Appliance',
    'DatabaseInstance'
];

$CFG_GLPI["consumables_types"]            = ['Group', 'User'];

$CFG_GLPI["report_types"]                 = ['Computer', 'Monitor', 'NetworkEquipment',
    'Peripheral', 'Phone', 'Printer', 'Project',
    'Software', 'SoftwareLicense', 'Certificate'
];


$CFG_GLPI["directconnect_types"]          = ['Monitor', 'Peripheral', 'Phone', 'Printer'];

$CFG_GLPI["infocom_types"]                = ['Cartridge', 'CartridgeItem', 'Computer',
    'Consumable', 'ConsumableItem', 'Monitor',
    'NetworkEquipment', 'Peripheral', 'Phone',
    'Printer', 'Software', 'SoftwareLicense',
    'Line', 'Certificate', 'Domain', 'Appliance', 'Item_DeviceSimcard',
    'Rack', 'Enclosure', 'PDU', 'PassiveDCEquipment',
    'DatabaseInstance', 'Cable'
];

$CFG_GLPI["reservation_types"]            = ['Computer', 'Monitor', 'NetworkEquipment',
    'Peripheral', 'Phone', 'Printer', 'Software'
];

$CFG_GLPI["linkuser_types"]               = ['Computer', 'Monitor', 'NetworkEquipment',
    'Peripheral', 'Phone', 'Printer', 'Software',
    'SoftwareLicense', 'Certificate', 'Appliance', 'Item_DeviceSimcard', 'Line'
];

$CFG_GLPI["linkgroup_types"]              = ['Computer', 'Consumable', 'Monitor', 'NetworkEquipment',
    'Peripheral', 'Phone', 'Printer', 'Software',
    'SoftwareLicense', 'Certificate', 'Appliance', 'Item_DeviceSimcard', 'Line'
];

$CFG_GLPI["linkuser_tech_types"]          = ['Computer', 'ConsumableItem', 'Monitor', 'NetworkEquipment',
    'Peripheral', 'Phone', 'Printer', 'Software',
    'SoftwareLicense', 'Certificate', 'Appliance', 'DatabaseInstance'
];

$CFG_GLPI["linkgroup_tech_types"]         = ['Computer', 'ConsumableItem', 'Monitor', 'NetworkEquipment',
    'Peripheral', 'Phone', 'Printer', 'Software',
    'SoftwareLicense', 'Certificate', 'Appliance', 'DatabaseInstance'
];

$CFG_GLPI["location_types"]               = ['Budget', 'CartridgeItem', 'ConsumableItem',
    'Computer', 'Monitor', "Glpi\\Socket",
    'NetworkEquipment', 'Peripheral', 'Phone',
    'Printer', 'Software', 'SoftwareLicense',
    'Ticket', 'User', 'Certificate', 'Item_DeviceSimcard',
    'Line', 'Appliance', 'PassiveDCEquipment', 'DataCenter',
    'DCRoom', 'Rack', 'Enclosure', 'PDU'
];

$CFG_GLPI["ticket_types"]                 = ['Computer', 'Monitor', 'NetworkEquipment',
    'Peripheral', 'Phone', 'Printer', 'Software',
    'SoftwareLicense', 'Certificate',
    'Line', 'DCRoom', 'Rack', 'Enclosure', 'Cluster', 'PDU',
    'Domain', 'DomainRecord', 'Appliance', 'Item_DeviceSimcard', 'PassiveDCEquipment',
    'DatabaseInstance', 'Database', 'Cable'
];

$CFG_GLPI["link_types"]                   = ['Budget', 'CartridgeItem', 'Computer',
    'ConsumableItem', 'Contact', 'Contract', 'Monitor',
    'NetworkEquipment', 'Peripheral', 'Phone',
    'Printer', 'Software', 'Supplier', 'User', 'Certificate', 'Cluster',
    'DCRoom', 'Domain', 'Appliance', 'DatabaseInstance'
];

$CFG_GLPI["dictionnary_types"]            = ['ComputerModel', 'ComputerType', 'Manufacturer',
    'MonitorModel', 'MonitorType',
    'NetworkEquipmentModel', 'NetworkEquipmentType',
    'OperatingSystem', 'OperatingSystemServicePack',
    'OperatingSystemVersion', 'PeripheralModel',
    'PeripheralType', 'PhoneModel', 'PhoneType',
    'Printer', 'PrinterModel', 'PrinterType',
    'Software', 'OperatingSystemArchitecture',
    'OperatingSystemKernel', 'OperatingSystemKernelVersion',
    'OperatingSystemEdition', 'ImageResolution', 'ImageFormat',
    'DatabaseInstanceType', SocketModel::class, 'CableType'
];

$CFG_GLPI["helpdesk_visible_types"]       = ['Software', 'Appliance', 'Database'];

$CFG_GLPI["networkport_types"]            = ['Computer', 'Monitor', 'NetworkEquipment', 'Peripheral',
    'Phone', 'Printer', 'Enclosure', 'PDU', 'Cluster', 'Unmanaged'
];

// Warning : the order is used for displaying different NetworkPort types ! Keep it !
$CFG_GLPI['networkport_instantiations']   = ['NetworkPortEthernet', 'NetworkPortWifi' ,
    'NetworkPortAggregate', 'NetworkPortAlias',
    'NetworkPortDialup',   'NetworkPortLocal',
    'NetworkPortFiberchannel'
];

$CFG_GLPI['device_types']                 = ['DeviceMotherboard', 'DeviceFirmware', 'DeviceProcessor',
    'DeviceMemory', 'DeviceHardDrive', 'DeviceNetworkCard',
    'DeviceDrive', 'DeviceBattery', 'DeviceGraphicCard',
    'DeviceSoundCard', 'DeviceControl', 'DevicePci',
    'DeviceCase', 'DevicePowerSupply', 'DeviceGeneric',
    'DeviceSimcard', 'DeviceSensor', 'DeviceCamera'
];


$CFG_GLPI["socket_types"]                  = ['Computer','NetworkEquipment',
    'Peripheral','Phone','Printer', 'PassiveDCEquipment'
];

$CFG_GLPI['itemdevices'] = [];
foreach ($CFG_GLPI['device_types'] as $dtype) {
    $CFG_GLPI['location_types'][] = 'Item_' . $dtype;
    $CFG_GLPI["itemdevices"][] = 'Item_' . $dtype;
}

$CFG_GLPI["itemdevices_types"]            = ['Computer', 'NetworkEquipment', 'Peripheral',
    'Phone', 'Printer', 'Enclosure'
];

$CFG_GLPI["itemdevices_itemaffinity"]     = ['Computer'];

$CFG_GLPI["itemdevicememory_types"]       = ['Computer', 'NetworkEquipment', 'Peripheral', 'Printer', 'Phone'];

$CFG_GLPI["itemdevicepowersupply_types"]  = ['Computer', 'NetworkEquipment', 'Enclosure', 'Phone'];

$CFG_GLPI["itemdevicenetworkcard_types"]  = ['Computer', 'NetworkEquipment', 'Peripheral', 'Phone', 'Printer'];

$CFG_GLPI['itemdeviceharddrive_types']    = ['Computer', 'Peripheral', 'NetworkEquipment', 'Printer', 'Phone'];

$CFG_GLPI['itemdevicebattery_types']      = ['Computer', 'Peripheral', 'Phone', 'Printer'];

$CFG_GLPI['itemdevicefirmware_types']     = ['Computer', 'Peripheral', 'Phone', 'NetworkEquipment', 'Printer'];

$CFG_GLPI['itemdevicesimcard_types']      = ['Computer', 'Peripheral', 'Phone', 'NetworkEquipment', 'Printer'];

$CFG_GLPI['itemdevicegeneric_types']      = ['*'];

$CFG_GLPI['itemdevicepci_types']          = ['*'];

$CFG_GLPI['itemdevicesensor_types']       = ['Computer', 'Peripheral', 'Phone'];

$CFG_GLPI['itemdeviceprocessor_types']    = ['Computer', 'Phone'];

$CFG_GLPI['itemdevicesoundcard_types']    = ['Computer'];

$CFG_GLPI['itemdevicegraphiccard_types']  = ['Computer', 'Phone'];

$CFG_GLPI['itemdevicemotherboard_types']  = ['Computer', 'Phone'];

$CFG_GLPI['itemdevicecamera_types']  = ['Computer', 'Phone'];

$CFG_GLPI["notificationtemplates_types"]  = ['CartridgeItem', 'Change', 'ConsumableItem',
    'Contract', 'CronTask', 'DBConnection',
    'FieldUnicity', 'Infocom', 'MailCollector',
    'ObjectLock', 'PlanningRecall', 'Problem',
    'Project', 'ProjectTask', 'Reservation',
    'SoftwareLicense', 'Ticket', 'User',
    'SavedSearch_Alert', 'Certificate', 'Glpi\\Marketplace\\Controller',
    'Domain'
];

$CFG_GLPI["contract_types"]               = array_merge(
    ['Computer', 'Monitor', 'NetworkEquipment',
        'Peripheral', 'Phone', 'Printer', 'Project', 'Line',
        'Software', 'SoftwareLicense', 'Certificate',
        'DCRoom', 'Rack', 'Enclosure', 'Cluster', 'PDU', 'Appliance', 'Domain',
        'DatabaseInstance'
    ],
    $CFG_GLPI['itemdevices']
);


$CFG_GLPI["union_search_type"]            = ['ReservationItem' => "reservation_types",
    AllAssets::getType()       => "asset_types"
];

$CFG_GLPI["systeminformations_types"]     = ['AuthLDAP', 'DBConnection', 'MailCollector',
    'Plugin'
];

$CFG_GLPI["rulecollections_types"]        = [
    'RuleImportAssetCollection',
    'RuleImportEntityCollection',
    'RuleLocationCollection',
    'RuleMailCollectorCollection',
    'RuleRightCollection',
    'RuleSoftwareCategoryCollection',
    'RuleTicketCollection',
    'RuleChangeCollection',
                                                  //'RuleImportComputerCollection', //deprecated
    'RuleAssetCollection'
];

// Items which can planned something
$CFG_GLPI['planning_types']               = ['ChangeTask', 'ProblemTask', 'Reminder',
    'TicketTask', 'ProjectTask', 'PlanningExternalEvent'
];
$CFG_GLPI['planning_add_types']           = ['PlanningExternalEvent'];

// supported components send by caldav server
// - VTODO: All possible planning events of GLPI with a status of TODO/DONE,
//    You can generaly retrieve them in the todo tab of your caldav client
// - VJOURNAL: Glpi Reminders/Tasks with "Information" status and **not planned**, you can retrieve them in the notes tab
// - VEVENT: all **planned** events without todo/done status, displayed in the calendar of your client
// The two first entry fallback on VEVENT if they are disabled (and they are planned, other are not displayed)
$CFG_GLPI['caldav_supported_components']  = ['VEVENT', 'VJOURNAL'];

$CFG_GLPI["globalsearch_types"]           = ['Computer', 'Contact', 'Contract',
    'Document',  'Monitor',
    'NetworkEquipment', 'Peripheral', 'Phone',
    'Printer', 'Software', 'SoftwareLicense',
    'Ticket', 'Problem', 'Change',
    'User', 'Group', 'Project', 'Supplier',
    'Budget', 'Certificate', 'Line', 'Datacenter',
    'DCRoom', 'Enclosure', 'PDU', 'Rack', 'Cluster', 'PassiveDCEquipment',
    'Domain', 'Appliance'
];

// New config options which can be missing during migration
$CFG_GLPI["number_format"]  = 0;
$CFG_GLPI["decimal_number"] = 2;

// Default debug options : may be locally overriden
$CFG_GLPI["debug_sql"] = $CFG_GLPI["debug_vars"] = $CFG_GLPI["debug_lang"] = 1;


// User Prefs fields which override $CFG_GLPI config
$CFG_GLPI['user_pref_field'] = ['backcreated', 'csv_delimiter', 'date_format',
    'default_requesttypes_id', 'display_count_on_home',
    'duedatecritical_color',
    'duedatecritical_less', 'duedatecritical_unit',
    'duedateok_color', 'duedatewarning_color',
    'duedatewarning_less', 'duedatewarning_unit',
    'followup_private', 'is_ids_visible',
    'keep_devices_when_purging_item', 'language', 'list_limit',
    'lock_autolock_mode', 'lock_directunlock_notification',
    'names_format', 'notification_to_myself',
    'number_format', 'pdffont', 'priority_1',
    'priority_2', 'priority_3', 'priority_4', 'priority_5',
    'priority_6', 'refresh_views', 'set_default_tech',
    'set_default_requester', 'show_count_on_tabs',
    'show_jobs_at_login', 'task_private', 'task_state',
    'use_flat_dropdowntree', 'palette', 'page_layout',
    'highcontrast_css', 'default_dashboard_central', 'default_dashboard_assets',
    'default_dashboard_helpdesk', 'default_dashboard_mini_ticket', 'default_central_tab',
    'fold_menu', 'fold_search', 'savedsearches_pinned', 'richtext_layout', 'timeline_order',
<<<<<<< HEAD
    'itil_layout', 'toast_location'
=======
    'itil_layout', 'timeline_action_btn_layout', 'timeline_date_format'
>>>>>>> 75120ade
];

$CFG_GLPI['lock_lockable_objects'] = ['Budget',  'Change', 'Contact', 'Contract', 'Document',
    'CartridgeItem', 'Computer', 'ConsumableItem', 'Entity',
    'Group', 'KnowbaseItem', 'Line', 'Link', 'Monitor',
    'NetworkEquipment', 'NetworkName', 'Peripheral', 'Phone',
    'Printer', 'Problem', 'Profile', 'Project', 'Reminder',
    'RSSFeed', 'Software', 'Supplier', 'Ticket', 'User',
    'SoftwareLicense', 'Certificate'
];

$CFG_GLPI['inventory_types'] = [
    'Computer',
    'Phone',
    'Printer',
    'NetworkEquipment'
];

$CFG_GLPI['inventory_lockable_objects'] = ['Computer_Item',  'Item_SoftwareLicense',
    'Item_SoftwareVersion', 'Item_Disk', 'ComputerVirtualMachine','ComputerAntivirus',
    'NetworkPort', 'NetworkName', 'IPAddress', 'Item_OperatingSystem', 'Item_DeviceBattery', 'Item_DeviceCase',
    'Item_DeviceControl', 'Item_DeviceDrive', 'Item_DeviceFirmware', 'Item_DeviceGeneric', 'Item_DeviceGraphicCard',
    'Item_DeviceHardDrive', 'Item_DeviceMemory', 'Item_DeviceMotherboard', 'Item_DeviceNetworkCard', 'Item_DevicePci',
    'Item_DevicePowerSupply', 'Item_DeviceProcessor', 'Item_DeviceSensor', 'Item_DeviceSimcard', 'Item_DeviceSoundCard',
    'DatabaseInstance', 'Item_RemoteManagement','Monitor'
];

$CFG_GLPI["kb_types"]              = ['Budget', 'Change', 'Computer',
    'Contract', 'Entity',
    'Monitor', 'NetworkEquipment',
    'Peripheral', 'Phone', 'Printer',
    'Problem', 'Project', 'Software',
    'SoftwareLicense', 'Supplier',
    'Ticket', 'Certificate', 'Appliance',
    'DatabaseInstance'
];
$CFG_GLPI["certificate_types"]     = ['Computer',
    'NetworkEquipment', 'Peripheral',
    'Phone', 'Printer',
    'SoftwareLicense', 'User', 'Domain', 'Appliance',
    'DatabaseInstance'
];

$CFG_GLPI["rackable_types"]        = ['Computer', 'Monitor', 'NetworkEquipment', 'Peripheral', 'Enclosure', 'PDU', 'PassiveDCEquipment'];

$CFG_GLPI["cluster_types"]        = ['Computer', 'NetworkEquipment'];

$CFG_GLPI['operatingsystem_types'] = ['Computer', 'Monitor', 'NetworkEquipment', 'Peripheral', 'Phone', 'Printer'];

$CFG_GLPI['software_types']      = $CFG_GLPI['operatingsystem_types'];

$CFG_GLPI['kanban_types']        = ['Project'];

$CFG_GLPI['domain_types']        = ['Computer', 'Monitor', 'NetworkEquipment', 'Peripheral',
    'Phone', 'Printer', 'Software', 'Appliance', 'Certificate', 'DatabaseInstance', 'Database'
];

$CFG_GLPI['appliance_types']     = ['Computer', 'Monitor', 'NetworkEquipment', 'Peripheral', 'Phone',
    'Printer', 'Software', 'Appliance', 'Cluster', 'DatabaseInstance', 'Database'
];

$CFG_GLPI['appliance_relation_types'] = ['Location', 'Network', 'Domain'];

$CFG_GLPI['remote_management_types'] = ['Computer', 'Phone'];

$CFG_GLPI['databaseinstance_types'] = ['Computer'];

$CFG_GLPI['agent_types'] = ['Computer', 'Phone'];

$CFG_GLPI['line_types'] = $CFG_GLPI['itemdevicesimcard_types'];

$CFG_GLPI['itil_types'] = ['Ticket', 'Change', 'Problem'];

$reservations_libs = ['fullcalendar', 'reservations'];

$CFG_GLPI['javascript'] = [
    'central'   => [
        'central' => [
            'fullcalendar',
            'planning',
            'masonry',
            'tinymce',
            'dashboard',
        ]
    ],
    'assets'    => [
        'dashboard'   => ['dashboard'],
        'rack'        => ['gridstack', 'rack'],
        'printer'     => ['dashboard'],
        'cable'       => ['cable'],
        'socket'      => ['cable'],
        'networkport' => ['dashboard'],
    ],
    'helpdesk'  => [
        'dashboard' => ['dashboard'],
        'planning'  => ['clipboard', 'fullcalendar', 'tinymce', 'planning'],
        'ticket'    => ['rateit', 'tinymce', 'kanban', 'dashboard'],
        'problem'   => ['tinymce', 'kanban', 'sortable'],
        'change'    => ['tinymce', 'kanban', 'sortable', 'rateit'],
        'stat'      => ['charts', 'rateit']
    ],
    'tools'     => [
        'project'                 => ['kanban', 'tinymce', 'sortable'],
        'knowbaseitem'            => ['tinymce'],
        'knowbaseitemtranslation' => ['tinymce'],
        'reminder'                => ['tinymce'],
        'remindertranslation'     => ['tinymce'],
        'reservationitem'         => $reservations_libs,
    ],
    'management' => [
        'datacenter' => [
            'dcroom' => ['gridstack', 'rack']
        ],
    ],
    'config' => [
        'commondropdown'  => [
            'ITILFollowupTemplate'  => ['tinymce'],
            'ProjectTaskTemplate'   => ['tinymce'],
            'SolutionTemplate'      => ['tinymce'],
            'TaskTemplate'          => ['tinymce'],
        ],
        'notification' => [
            'notificationtemplate' => ['tinymce']
        ],
        'plugin' => [
            'marketplace' => ['marketplace']
        ],
        'config' => ['clipboard']
    ],
    'admin'        => ['clipboard', 'sortable'],
    'preference'   => ['clipboard'],
    'self-service' => array_merge(['tinymce'], $reservations_libs),
    'tickets'      => [
        'ticket' => ['tinymce']
    ],
    'create_ticket' => ['tinymce'],
    'reservation'   => array_merge(['tinymce'], $reservations_libs),
    'faq'           => ['tinymce'],
];

// push reservations libs to reservations itemtypes (they shoul in asset sector)
foreach ($CFG_GLPI['reservation_types'] as $reservation_type) {
    $CFG_GLPI['javascript']['assets'][strtolower($reservation_type)] = array_merge(
        $CFG_GLPI['javascript']['assets'][strtolower($reservation_type)] ?? [],
        $reservations_libs
    );
}

//Maximum time, in miliseconds a saved search should not exeed
//so we count it on display (using automatic mode).
$CFG_GLPI['max_time_for_count'] = 200;

/**
 * Impact itemtypes enabled by default
 */
$CFG_GLPI["default_impact_asset_types"] = [
    Appliance::getType()          => "pics/impact/appliance.png",
    Cluster::getType()            => "pics/impact/cluster.png",
    Computer::getType()           => "pics/impact/computer.png",
    Datacenter::getType()         => "pics/impact/datacenter.png",
    DCRoom::getType()             => "pics/impact/dcroom.png",
    Domain::getType()             => "pics/impact/domain.png",
    Enclosure::getType()          => "pics/impact/enclosure.png",
    Monitor::getType()            => "pics/impact/monitor.png",
    NetworkEquipment::getType()   => "pics/impact/networkequipment.png",
    PDU::getType()                => "pics/impact/pdu.png",
    Peripheral::getType()         => "pics/impact/peripheral.png",
    Phone::getType()              => "pics/impact/phone.png",
    Printer::getType()            => "pics/impact/printer.png",
    Rack::getType()               => "pics/impact/rack.png",
    Software::getType()           => "pics/impact/software.png",
    DatabaseInstance::getType()   => "pics/impact/databaseinstance.png",
];

/**
 * All possible impact itemtypes: default + extra itemtypes that can be
 * added in GLPI configuration
 */
$CFG_GLPI["impact_asset_types"] = $CFG_GLPI["default_impact_asset_types"] + [
    AuthLDAP::getType()           => "pics/impact/authldap.png",
    CartridgeItem::getType()      => "pics/impact/cartridgeitem.png",
    Contract::getType()           => "pics/impact/contract.png",
    CronTask::getType()           => "pics/impact/crontask.png",
    DeviceSimcard::getType()      => "pics/impact/devicesimcard.png",
    Entity::getType()             => "pics/impact/entity.png",
    Group::getType()              => "pics/impact/group.png",
    ITILCategory::getType()       => "pics/impact/itilcategory.png",
    Line::getType()               => "pics/impact/line.png",
    Location::getType()           => "pics/impact/location.png",
    MailCollector::getType()      => "pics/impact/mailcollector.png",
    Notification::getType()       => "pics/impact/notification.png",
    Profile::getType()            => "pics/impact/profile.png",
    Project::getType()            => "pics/impact/project.png",
    Rack::getType()               => "pics/impact/rack.png",
    SLM::getType()                => "pics/impact/slm.png",
    SoftwareLicense::getType()    => "pics/impact/softwarelicense.png",
    Supplier::getType()           => "pics/impact/supplier.png",
    User::getType()               => "pics/impact/user.png",
    Database::getType()           => "pics/impact/database.png",
];<|MERGE_RESOLUTION|>--- conflicted
+++ resolved
@@ -48,15 +48,9 @@
     define('GLPI_MARKETPLACE_PRERELEASES', preg_match('/-(dev|alpha\d*|beta\d*|rc\d*)$/', GLPI_VERSION) === 1);
 }
 
-<<<<<<< HEAD
 define('GLPI_MIN_PHP', '8.0'); // Must also be changed in top of index.php
 define('GLPI_MAX_PHP', '8.2'); // Must also be changed in top of index.php
-define('GLPI_YEAR', '2022');
-=======
-define('GLPI_MIN_PHP', '7.4.0'); // Must also be changed in top of index.php
-define('GLPI_MAX_PHP', '8.3.0'); // (Exclusive) Must also be changed in top of index.php
 define('GLPI_YEAR', '2023');
->>>>>>> 75120ade
 
 //Define a global recipient address for email notifications
 //define('GLPI_FORCE_MAIL', 'me@localhost');
@@ -474,11 +468,7 @@
     'highcontrast_css', 'default_dashboard_central', 'default_dashboard_assets',
     'default_dashboard_helpdesk', 'default_dashboard_mini_ticket', 'default_central_tab',
     'fold_menu', 'fold_search', 'savedsearches_pinned', 'richtext_layout', 'timeline_order',
-<<<<<<< HEAD
-    'itil_layout', 'toast_location'
-=======
-    'itil_layout', 'timeline_action_btn_layout', 'timeline_date_format'
->>>>>>> 75120ade
+    'itil_layout', 'toast_location', 'timeline_action_btn_layout', 'timeline_date_format',
 ];
 
 $CFG_GLPI['lock_lockable_objects'] = ['Budget',  'Change', 'Contact', 'Contract', 'Document',
