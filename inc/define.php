<?php

/**
 * ---------------------------------------------------------------------
 *
 * GLPI - Gestionnaire Libre de Parc Informatique
 *
 * http://glpi-project.org
 *
 * @copyright 2015-2022 Teclib' and contributors.
 * @copyright 2003-2014 by the INDEPNET Development Team.
 * @licence   https://www.gnu.org/licenses/gpl-3.0.html
 *
 * ---------------------------------------------------------------------
 *
 * LICENSE
 *
 * This file is part of GLPI.
 *
 * This program is free software: you can redistribute it and/or modify
 * it under the terms of the GNU General Public License as published by
 * the Free Software Foundation, either version 3 of the License, or
 * (at your option) any later version.
 *
 * This program is distributed in the hope that it will be useful,
 * but WITHOUT ANY WARRANTY; without even the implied warranty of
 * MERCHANTABILITY or FITNESS FOR A PARTICULAR PURPOSE.  See the
 * GNU General Public License for more details.
 *
 * You should have received a copy of the GNU General Public License
 * along with this program.  If not, see <https://www.gnu.org/licenses/>.
 *
 * ---------------------------------------------------------------------
 */

use Glpi\SocketModel;

// Current version of GLPI
define('GLPI_VERSION', '10.1.0-dev');

<<<<<<< HEAD
$schema_file = sprintf(
    '%s/install/mysql/glpi-%s-empty.sql',
    GLPI_ROOT,
    preg_replace('/^(\d+\.\d+\.\d+)(-.+)?$/', '$1', GLPI_VERSION)
);
=======
$schema_file = sprintf('%s/install/mysql/glpi-empty.sql', GLPI_ROOT);
>>>>>>> 0b685bc2
define(
    "GLPI_SCHEMA_VERSION",
    GLPI_VERSION . (is_readable($schema_file) ? '@' . sha1_file($schema_file) : '')
);

if (!defined('GLPI_MARKETPLACE_PRERELEASES')) {
    define('GLPI_MARKETPLACE_PRERELEASES', preg_match('/-(dev|alpha\d*|beta\d*|rc\d*)$/', GLPI_VERSION) === 1);
}

define('GLPI_MIN_PHP', '8.0'); // Must also be changed in top of index.php
define('GLPI_MAX_PHP', '8.2'); // Must also be changed in top of index.php
define('GLPI_YEAR', '2022');

//Define a global recipient address for email notifications
//define('GLPI_FORCE_MAIL', 'me@localhost');

// rights
define("READ", 1);
define("UPDATE", 2);
define("CREATE", 4);
define("DELETE", 8);
define("PURGE", 16);
define("ALLSTANDARDRIGHT", 31);
define("READNOTE", 32);
define("UPDATENOTE", 64);
define("UNLOCK", 128);

// dictionnaries
$CFG_GLPI['languages'] = [
   //Code       Name in native lang          LANG FILE      jquery tinymce english name            standard plural number
    'ar_SA'  => ['العَرَبِيَّةُ',                   'ar_SA.mo',    'ar',    'ar', 'arabic',               103],
   //'az_AZ'  => ['Azerbaijani',               'az_AZ.mo',    'az',    'az', 'azeri',                2], //asked on transifex, not present
    'bg_BG'  => ['Български',                 'bg_BG.mo',    'bg',    'bg', 'bulgarian',            2],
    'id_ID'  => ['Bahasa Indonesia',          'id_ID.mo',    'id',    'id', 'indonesian',           2],
    'ms_MY'  => ['Bahasa Melayu',             'ms_MY.mo',    'ms',    'ms', 'malay',                2],
    'ca_ES'  => ['Català',                    'ca_ES.mo',    'ca',    'ca', 'catalan',              2], // ca_CA
    'cs_CZ'  => ['Čeština',                   'cs_CZ.mo',    'cs',    'cs', 'czech',                10],
    'de_DE'  => ['Deutsch',                   'de_DE.mo',    'de',    'de', 'german',               2],
    'da_DK'  => ['Dansk',                     'da_DK.mo',    'da',    'da', 'danish',               2]     , // dk_DK
    'et_EE'  => ['Eesti',                     'et_EE.mo',    'et',    'et', 'estonian',             2], // ee_ET
    'en_GB'  => ['English',                   'en_GB.mo',    'en-GB', 'en', 'english',              2],
    'en_US'  => ['English (US)',              'en_US.mo',    'en-GB', 'en', 'english',              2],
    'es_AR'  => ['Español (Argentina)',       'es_AR.mo',    'es',    'es', 'spanish',              2],
    'es_EC'  => ['Español (Ecuador)',         'es_EC.mo',    'es',    'es', 'spanish',              2],
    'es_CO'  => ['Español (Colombia)',        'es_CO.mo',    'es',    'es', 'spanish',              2],
    'es_ES'  => ['Español (España)',          'es_ES.mo',    'es',    'es', 'spanish',              2],
    'es_419' => ['Español (América Latina)',  'es_419.mo',   'es',    'es', 'spanish',              2],
    'es_MX'  => ['Español (Mexico)',          'es_MX.mo',    'es',    'es', 'spanish',              2],
    'es_VE'  => ['Español (Venezuela)',       'es_VE.mo',    'es',    'es', 'spanish',              2],
    'eu_ES'  => ['Euskara',                   'eu_ES.mo',    'eu',    'eu', 'basque',               2],
    'fr_FR'  => ['Français',                  'fr_FR.mo',    'fr',    'fr', 'french',               2],
    'fr_CA'  => ['Français (Canada)',         'fr_CA.mo',    'fr',    'fr', 'french',               2],
    'fr_BE'  => ['Français (Belgique)',       'fr_BE.mo',    'fr',    'fr', 'french',               2],
    'gl_ES'  => ['Galego',                    'gl_ES.mo',    'gl',    'gl', 'galician',             2],
    'el_GR'  => ['Ελληνικά',                  'el_GR.mo',    'el',    'el', 'greek',                2], // el_EL
    'he_IL'  => ['עברית',                     'he_IL.mo',    'he',    'he', 'hebrew',               2], // he_HE
    'hi_IN'  => ['हिन्दी',                     'hi_IN.mo',    'hi',    'hi_IN', 'hindi' ,            2],
    'hr_HR'  => ['Hrvatski',                  'hr_HR.mo',    'hr',    'hr', 'croatian',             2],
    'hu_HU'  => ['Magyar',                    'hu_HU.mo',    'hu',    'hu', 'hungarian',            2],
    'it_IT'  => ['Italiano',                  'it_IT.mo',    'it',    'it', 'italian',              2],
    'kn'     => ['ಕನ್ನಡ',                      'kn.mo',       'en-GB', 'en', 'kannada',              2],
    'lv_LV'  => ['Latviešu',                  'lv_LV.mo',    'lv',    'lv', 'latvian',              2],
    'lt_LT'  => ['Lietuvių',                  'lt_LT.mo',    'lt',    'lt', 'lithuanian',           2],
    'mn_MN'  => ['Монгол хэл',                'mn_MN.mo',    'mn',    'mn', 'mongolian',            2],
    'nl_NL'  => ['Nederlands',                'nl_NL.mo',    'nl',    'nl', 'dutch',                2],
    'nl_BE'  => ['Flemish',                   'nl_BE.mo',    'nl',    'nl', 'flemish',              2],
    'nb_NO'  => ['Norsk (Bokmål)',            'nb_NO.mo',    'no',    'nb', 'norwegian',            2], // no_NB
    'nn_NO'  => ['Norsk (Nynorsk)',           'nn_NO.mo',    'no',    'nn', 'norwegian',            2], // no_NN
    'fa_IR'  => ['فارسی',                     'fa_IR.mo',    'fa',    'fa', 'persian',              2],
    'pl_PL'  => ['Polski',                    'pl_PL.mo',    'pl',    'pl', 'polish',               2],
    'pt_PT'  => ['Português',                 'pt_PT.mo',    'pt',    'pt', 'portuguese',           2],
    'pt_BR'  => ['Português do Brasil',       'pt_BR.mo',    'pt-BR', 'pt', 'brazilian portuguese', 2],
    'ro_RO'  => ['Română',                    'ro_RO.mo',    'ro',    'en', 'romanian',             2],
    'ru_RU'  => ['Русский',                   'ru_RU.mo',    'ru',    'ru', 'russian',              2],
    'sk_SK'  => ['Slovenčina',                'sk_SK.mo',    'sk',    'sk', 'slovak',               10],
    'sl_SI'  => ['Slovenščina',               'sl_SI.mo',    'sl',    'sl', 'slovenian slovene',    2],
    'sr_RS'  => ['Srpski',                    'sr_RS.mo',    'sr',    'sr', 'serbian',              2],
    'fi_FI'  => ['Suomi',                     'fi_FI.mo',    'fi',    'fi', 'finish',               2],
    'sv_SE'  => ['Svenska',                   'sv_SE.mo',    'sv',    'sv', 'swedish',              2],
    'vi_VN'  => ['Tiếng Việt',                'vi_VN.mo',    'vi',    'vi', 'vietnamese',           2],
    'th_TH'  => ['ภาษาไทย',                   'th_TH.mo',    'th',    'th', 'thai',                 2],
    'tr_TR'  => ['Türkçe',                    'tr_TR.mo',    'tr',    'tr', 'turkish',              2],
    'uk_UA'  => ['Українська',                'uk_UA.mo',    'uk',    'en', 'ukrainian',            2], // ua_UA
    'ja_JP'  => ['日本語',                    'ja_JP.mo',    'ja',    'ja', 'japanese',             2],
    'zh_CN'  => ['简体中文',                  'zh_CN.mo',    'zh-CN', 'zh', 'chinese',              2],
    'zh_TW'  => ['繁體中文',                  'zh_TW.mo',    'zh-TW', 'zh', 'chinese',              2],
    'ko_KR'  => ['한국/韓國',                 'ko_KR.mo',    'ko',    'ko', 'korean',               1],
    'zh_HK'  => ['香港',                      'zh_HK.mo',    'zh-HK', 'zh', 'chinese',              2],
    'be_BY'  => ['Belarussian',               'be_BY.mo',    'be',    'be', 'belarussian',          3],
    'is_IS'  => ['íslenska',                  'is_IS.mo',    'is',    'en', 'icelandic',            2],
    'eo'     => ['Esperanto',                 'eo.mo',       'eo',    'en', 'esperanto',            2],
    'es_CL'  => ['Español chileno',           'es_CL',       'es',    'es', 'spanish chilean',      2]
];

$DEFAULT_PLURAL_NUMBER = 2;

// Init to store glpi itemtype / tables link
$CFG_GLPI['glpitables'] = [];

define("NOT_AVAILABLE", 'N/A');

// key used to crypt passwords in DB for external access : proxy / smtp / ldap /  mailcollectors
// This key is not used to crypt user's passwords
// If you hav to define passwords again
define("GLPIKEY", "GLPI£i'snarss'ç");

// TIMES
define("MINUTE_TIMESTAMP", 60);
define("HOUR_TIMESTAMP", 3600);
define("DAY_TIMESTAMP", 86400);
define("WEEK_TIMESTAMP", 604800);
define("MONTH_TIMESTAMP", 2592000);


//Management modes
define("MANAGEMENT_UNITARY", 0);
define("MANAGEMENT_GLOBAL", 1);


//Mail send methods
define("MAIL_MAIL", 0);
define("MAIL_SMTP", 1);
define("MAIL_SMTPS", 2);
define("MAIL_SMTPSSL", 2);
define("MAIL_SMTPTLS", 3);

// MESSAGE TYPE
define("INFO", 0);
define("ERROR", 1);
define("WARNING", 2);

// ACTIONS_ERROR

define("ERROR_NOT_FOUND", 1);
define("ERROR_RIGHT", 2);
define("ERROR_COMPAT", 3);
define("ERROR_ON_ACTION", 4);
define("ERROR_ALREADY_DEFINED", 5);

// For plugins
$PLUGIN_HOOKS     = [];
$CFG_GLPI_PLUGINS = [];
$LANG             = [];

$CFG_GLPI["unicity_types"]                = ['Budget', 'Computer', 'Contact', 'Contract',
    'Infocom', 'Monitor', 'NetworkEquipment',
    'Peripheral', 'Phone', 'Printer', 'Software',
    'SoftwareLicense', 'Supplier','User', 'Certificate',
    'Rack', 'Enclosure', 'PDU', 'Cluster', 'Item_DeviceSimcard'
];

$CFG_GLPI["state_types"]                  = ['Computer', 'Monitor', 'NetworkEquipment',
    'Peripheral', 'Phone', 'Printer', 'SoftwareLicense',
    'Certificate', 'Enclosure', 'PDU', 'Line',
    'Rack', 'SoftwareVersion', 'Cluster', 'Contract',
    'Appliance', 'DatabaseInstance', 'Cable'
];

$CFG_GLPI["asset_types"]                  = ['Computer', 'Monitor', 'NetworkEquipment',
    'Peripheral', 'Phone', 'Printer', 'SoftwareLicense',
    'Certificate'
];

$CFG_GLPI["project_asset_types"]          = ['Computer', 'Monitor', 'NetworkEquipment',
    'Peripheral', 'Phone', 'Printer', 'Software',
    'DeviceMotherboard', 'DeviceProcessor', 'DeviceMemory',
    'DeviceHardDrive', 'DeviceNetworkCard', 'DeviceDrive',
    'DeviceControl', 'DeviceGraphicCard', 'DeviceSoundCard',
    'DevicePci', 'DeviceCase', 'DevicePowerSupply', 'DeviceGeneric',
    'DeviceBattery', 'DeviceFirmware', 'DeviceCamera',
    'Certificate'
];


$CFG_GLPI["document_types"]               = ['Budget', 'CartridgeItem', 'Change', 'Computer',
    'ConsumableItem', 'Contact', 'Contract',
    'Document', 'Entity', 'KnowbaseItem', 'Monitor',
    'NetworkEquipment', 'Peripheral', 'Phone',
    'Printer', 'Problem', 'Project', 'ProjectTask',
    'Reminder', 'Software', 'Line',
    'SoftwareLicense', 'Supplier', 'Ticket','User',
    'Certificate', 'Cluster', 'ITILFollowup', 'ITILSolution',
    'ChangeTask', 'ProblemTask', 'TicketTask', 'Appliance',
    'DatabaseInstance'
];

$CFG_GLPI["consumables_types"]            = ['Group', 'User'];

$CFG_GLPI["report_types"]                 = ['Computer', 'Monitor', 'NetworkEquipment',
    'Peripheral', 'Phone', 'Printer', 'Project',
    'Software', 'SoftwareLicense', 'Certificate'
];


$CFG_GLPI["directconnect_types"]          = ['Monitor', 'Peripheral', 'Phone', 'Printer'];

$CFG_GLPI["infocom_types"]                = ['Cartridge', 'CartridgeItem', 'Computer',
    'Consumable', 'ConsumableItem', 'Monitor',
    'NetworkEquipment', 'Peripheral', 'Phone',
    'Printer', 'Software', 'SoftwareLicense',
    'Line', 'Certificate', 'Domain', 'Appliance', 'Item_DeviceSimcard',
    'Rack', 'Enclosure', 'PDU', 'PassiveDCEquipment',
    'DatabaseInstance', 'Cable'
];

$CFG_GLPI["reservation_types"]            = ['Computer', 'Monitor', 'NetworkEquipment',
    'Peripheral', 'Phone', 'Printer', 'Software'
];

$CFG_GLPI["linkuser_types"]               = ['Computer', 'Monitor', 'NetworkEquipment',
    'Peripheral', 'Phone', 'Printer', 'Software',
    'SoftwareLicense', 'Certificate', 'Appliance', 'Item_DeviceSimcard', 'Line'
];

$CFG_GLPI["linkgroup_types"]              = ['Computer', 'Consumable', 'Monitor', 'NetworkEquipment',
    'Peripheral', 'Phone', 'Printer', 'Software',
    'SoftwareLicense', 'Certificate', 'Appliance', 'Item_DeviceSimcard', 'Line'
];

$CFG_GLPI["linkuser_tech_types"]          = ['Computer', 'ConsumableItem', 'Monitor', 'NetworkEquipment',
    'Peripheral', 'Phone', 'Printer', 'Software',
    'SoftwareLicense', 'Certificate', 'Appliance', 'DatabaseInstance'
];

$CFG_GLPI["linkgroup_tech_types"]         = ['Computer', 'ConsumableItem', 'Monitor', 'NetworkEquipment',
    'Peripheral', 'Phone', 'Printer', 'Software',
    'SoftwareLicense', 'Certificate', 'Appliance', 'DatabaseInstance'
];

$CFG_GLPI["location_types"]               = ['Budget', 'CartridgeItem', 'ConsumableItem',
    'Computer', 'Monitor', "Glpi\\Socket",
    'NetworkEquipment', 'Peripheral', 'Phone',
    'Printer', 'Software', 'SoftwareLicense',
    'Ticket', 'User', 'Certificate', 'Item_DeviceSimcard',
    'Line', 'Appliance', 'PassiveDCEquipment', 'DataCenter',
    'DCRoom', 'Rack', 'Enclosure', 'PDU'
];

$CFG_GLPI["ticket_types"]                 = ['Computer', 'Monitor', 'NetworkEquipment',
    'Peripheral', 'Phone', 'Printer', 'Software',
    'SoftwareLicense', 'Certificate',
    'Line', 'DCRoom', 'Rack', 'Enclosure', 'Cluster', 'PDU',
    'Domain', 'DomainRecord', 'Appliance', 'Item_DeviceSimcard', 'PassiveDCEquipment',
    'DatabaseInstance', 'Database', 'Cable'
];

$CFG_GLPI["link_types"]                   = ['Budget', 'CartridgeItem', 'Computer',
    'ConsumableItem', 'Contact', 'Contract', 'Monitor',
    'NetworkEquipment', 'Peripheral', 'Phone',
    'Printer', 'Software', 'Supplier', 'User', 'Certificate', 'Cluster',
    'DCRoom', 'Domain', 'Appliance', 'DatabaseInstance'
];

$CFG_GLPI["dictionnary_types"]            = ['ComputerModel', 'ComputerType', 'Manufacturer',
    'MonitorModel', 'MonitorType',
    'NetworkEquipmentModel', 'NetworkEquipmentType',
    'OperatingSystem', 'OperatingSystemServicePack',
    'OperatingSystemVersion', 'PeripheralModel',
    'PeripheralType', 'PhoneModel', 'PhoneType',
    'Printer', 'PrinterModel', 'PrinterType',
    'Software', 'OperatingSystemArchitecture',
    'OperatingSystemKernel', 'OperatingSystemKernelVersion',
    'OperatingSystemEdition', 'ImageResolution', 'ImageFormat',
    'DatabaseInstanceType', SocketModel::class, 'CableType'
];

$CFG_GLPI["helpdesk_visible_types"]       = ['Software', 'Appliance', 'Database'];

$CFG_GLPI["networkport_types"]            = ['Computer', 'Monitor', 'NetworkEquipment', 'Peripheral',
    'Phone', 'Printer', 'Enclosure', 'PDU', 'Cluster', 'Unmanaged'
];

// Warning : the order is used for displaying different NetworkPort types ! Keep it !
$CFG_GLPI['networkport_instantiations']   = ['NetworkPortEthernet', 'NetworkPortWifi' ,
    'NetworkPortAggregate', 'NetworkPortAlias',
    'NetworkPortDialup',   'NetworkPortLocal',
    'NetworkPortFiberchannel'
];

$CFG_GLPI['device_types']                 = ['DeviceMotherboard', 'DeviceFirmware', 'DeviceProcessor',
    'DeviceMemory', 'DeviceHardDrive', 'DeviceNetworkCard',
    'DeviceDrive', 'DeviceBattery', 'DeviceGraphicCard',
    'DeviceSoundCard', 'DeviceControl', 'DevicePci',
    'DeviceCase', 'DevicePowerSupply', 'DeviceGeneric',
    'DeviceSimcard', 'DeviceSensor', 'DeviceCamera'
];


$CFG_GLPI["socket_types"]                  = ['Computer','NetworkEquipment',
    'Peripheral','Phone','Printer', 'PassiveDCEquipment'
];

$CFG_GLPI['itemdevices'] = [];
foreach ($CFG_GLPI['device_types'] as $dtype) {
    $CFG_GLPI['location_types'][] = 'Item_' . $dtype;
    $CFG_GLPI["itemdevices"][] = 'Item_' . $dtype;
}

$CFG_GLPI["itemdevices_types"]            = ['Computer', 'NetworkEquipment', 'Peripheral',
    'Phone', 'Printer', 'Enclosure'
];

$CFG_GLPI["itemdevices_itemaffinity"]     = ['Computer'];

$CFG_GLPI["itemdevicememory_types"]       = ['Computer', 'NetworkEquipment', 'Peripheral', 'Printer', 'Phone'];

$CFG_GLPI["itemdevicepowersupply_types"]  = ['Computer', 'NetworkEquipment', 'Enclosure', 'Phone'];

$CFG_GLPI["itemdevicenetworkcard_types"]  = ['Computer', 'NetworkEquipment', 'Peripheral', 'Phone', 'Printer'];

$CFG_GLPI['itemdeviceharddrive_types']    = ['Computer', 'Peripheral', 'NetworkEquipment', 'Printer', 'Phone'];

$CFG_GLPI['itemdevicebattery_types']      = ['Computer', 'Peripheral', 'Phone', 'Printer'];

$CFG_GLPI['itemdevicefirmware_types']     = ['Computer', 'Peripheral', 'Phone', 'NetworkEquipment', 'Printer'];

$CFG_GLPI['itemdevicesimcard_types']      = ['Computer', 'Peripheral', 'Phone', 'NetworkEquipment', 'Printer'];

$CFG_GLPI['itemdevicegeneric_types']      = ['*'];

$CFG_GLPI['itemdevicepci_types']          = ['*'];

$CFG_GLPI['itemdevicesensor_types']       = ['Computer', 'Peripheral', 'Phone'];

$CFG_GLPI['itemdeviceprocessor_types']    = ['Computer', 'Phone'];

$CFG_GLPI['itemdevicesoundcard_types']    = ['Computer'];

$CFG_GLPI['itemdevicegraphiccard_types']  = ['Computer', 'Phone'];

$CFG_GLPI['itemdevicemotherboard_types']  = ['Computer', 'Phone'];

$CFG_GLPI['itemdevicecamera_types']  = ['Computer', 'Phone'];

$CFG_GLPI["notificationtemplates_types"]  = ['CartridgeItem', 'Change', 'ConsumableItem',
    'Contract', 'CronTask', 'DBConnection',
    'FieldUnicity', 'Infocom', 'MailCollector',
    'ObjectLock', 'PlanningRecall', 'Problem',
    'Project', 'ProjectTask', 'Reservation',
    'SoftwareLicense', 'Ticket', 'User',
    'SavedSearch_Alert', 'Certificate', 'Glpi\\Marketplace\\Controller',
    'Domain'
];

$CFG_GLPI["contract_types"]               = array_merge(
    ['Computer', 'Monitor', 'NetworkEquipment',
        'Peripheral', 'Phone', 'Printer', 'Project', 'Line',
        'Software', 'SoftwareLicense', 'Certificate',
        'DCRoom', 'Rack', 'Enclosure', 'Cluster', 'PDU', 'Appliance', 'Domain',
        'DatabaseInstance'
    ],
    $CFG_GLPI['itemdevices']
);


$CFG_GLPI["union_search_type"]            = ['ReservationItem' => "reservation_types",
    AllAssets::getType()       => "asset_types"
];

$CFG_GLPI["systeminformations_types"]     = ['AuthLDAP', 'DBConnection', 'MailCollector',
    'Plugin'
];

$CFG_GLPI["rulecollections_types"]        = [
    'RuleImportAssetCollection',
    'RuleImportEntityCollection',
    'RuleLocationCollection',
    'RuleMailCollectorCollection',
    'RuleRightCollection',
    'RuleSoftwareCategoryCollection',
    'RuleTicketCollection',
    'RuleChangeCollection',
                                                  //'RuleImportComputerCollection', //deprecated
    'RuleAssetCollection'
];

// Items which can planned something
$CFG_GLPI['planning_types']               = ['ChangeTask', 'ProblemTask', 'Reminder',
    'TicketTask', 'ProjectTask', 'PlanningExternalEvent'
];
$CFG_GLPI['planning_add_types']           = ['PlanningExternalEvent'];

// supported components send by caldav server
// - VTODO: All possible planning events of GLPI with a status of TODO/DONE,
//    You can generaly retrieve them in the todo tab of your caldav client
// - VJOURNAL: Glpi Reminders/Tasks with "Information" status and **not planned**, you can retrieve them in the notes tab
// - VEVENT: all **planned** events without todo/done status, displayed in the calendar of your client
// The two first entry fallback on VEVENT if they are disabled (and they are planned, other are not displayed)
$CFG_GLPI['caldav_supported_components']  = ['VEVENT', 'VJOURNAL'];

$CFG_GLPI["globalsearch_types"]           = ['Computer', 'Contact', 'Contract',
    'Document',  'Monitor',
    'NetworkEquipment', 'Peripheral', 'Phone',
    'Printer', 'Software', 'SoftwareLicense',
    'Ticket', 'Problem', 'Change',
    'User', 'Group', 'Project', 'Supplier',
    'Budget', 'Certificate', 'Line', 'Datacenter',
    'DCRoom', 'Enclosure', 'PDU', 'Rack', 'Cluster', 'PassiveDCEquipment',
    'Domain', 'Appliance'
];

// New config options which can be missing during migration
$CFG_GLPI["number_format"]  = 0;
$CFG_GLPI["decimal_number"] = 2;

// Default debug options : may be locally overriden
$CFG_GLPI["debug_sql"] = $CFG_GLPI["debug_vars"] = $CFG_GLPI["debug_lang"] = 1;


// User Prefs fields which override $CFG_GLPI config
$CFG_GLPI['user_pref_field'] = ['backcreated', 'csv_delimiter', 'date_format',
    'default_requesttypes_id', 'display_count_on_home',
    'duedatecritical_color',
    'duedatecritical_less', 'duedatecritical_unit',
    'duedateok_color', 'duedatewarning_color',
    'duedatewarning_less', 'duedatewarning_unit',
    'followup_private', 'is_ids_visible',
    'keep_devices_when_purging_item', 'language', 'list_limit',
    'lock_autolock_mode', 'lock_directunlock_notification',
    'names_format', 'notification_to_myself',
    'number_format', 'pdffont', 'priority_1',
    'priority_2', 'priority_3', 'priority_4', 'priority_5',
    'priority_6', 'refresh_views', 'set_default_tech',
    'set_default_requester', 'show_count_on_tabs',
    'show_jobs_at_login', 'task_private', 'task_state',
    'use_flat_dropdowntree', 'palette', 'page_layout',
    'highcontrast_css', 'default_dashboard_central', 'default_dashboard_assets',
    'default_dashboard_helpdesk', 'default_dashboard_mini_ticket', 'default_central_tab',
    'fold_menu', 'fold_search', 'savedsearches_pinned', 'richtext_layout', 'timeline_order',
    'itil_layout', 'toast_location'
];

$CFG_GLPI['lock_lockable_objects'] = ['Budget',  'Change', 'Contact', 'Contract', 'Document',
    'CartridgeItem', 'Computer', 'ConsumableItem', 'Entity',
    'Group', 'KnowbaseItem', 'Line', 'Link', 'Monitor',
    'NetworkEquipment', 'NetworkName', 'Peripheral', 'Phone',
    'Printer', 'Problem', 'Profile', 'Project', 'Reminder',
    'RSSFeed', 'Software', 'Supplier', 'Ticket', 'User',
    'SoftwareLicense', 'Certificate'
];

$CFG_GLPI['inventory_types'] = [
    'Computer',
    'Phone',
    'Printer',
    'NetworkEquipment'
];

$CFG_GLPI['inventory_lockable_objects'] = ['Computer_Item',  'Item_SoftwareLicense',
    'Item_SoftwareVersion', 'Item_Disk', 'ComputerVirtualMachine','ComputerAntivirus',
    'NetworkPort', 'NetworkName', 'IPAddress', 'Item_OperatingSystem', 'Item_DeviceBattery', 'Item_DeviceCase',
    'Item_DeviceControl', 'Item_DeviceDrive', 'Item_DeviceFirmware', 'Item_DeviceGeneric', 'Item_DeviceGraphicCard',
    'Item_DeviceHardDrive', 'Item_DeviceMemory', 'Item_DeviceMotherboard', 'Item_DeviceNetworkCard', 'Item_DevicePci',
    'Item_DevicePowerSupply', 'Item_DeviceProcessor', 'Item_DeviceSensor', 'Item_DeviceSimcard', 'Item_DeviceSoundCard',
    'DatabaseInstance', 'Item_RemoteManagement','Monitor'
];

$CFG_GLPI["kb_types"]              = ['Budget', 'Change', 'Computer',
    'Contract', 'Entity',
    'Monitor', 'NetworkEquipment',
    'Peripheral', 'Phone', 'Printer',
    'Problem', 'Project', 'Software',
    'SoftwareLicense', 'Supplier',
    'Ticket', 'Certificate', 'Appliance',
    'DatabaseInstance'
];
$CFG_GLPI["certificate_types"]     = ['Computer',
    'NetworkEquipment', 'Peripheral',
    'Phone', 'Printer',
    'SoftwareLicense', 'User', 'Domain', 'Appliance',
    'DatabaseInstance'
];

$CFG_GLPI["rackable_types"]        = ['Computer', 'Monitor', 'NetworkEquipment', 'Peripheral', 'Enclosure', 'PDU', 'PassiveDCEquipment'];

$CFG_GLPI["cluster_types"]        = ['Computer', 'NetworkEquipment'];

$CFG_GLPI['operatingsystem_types'] = ['Computer', 'Monitor', 'NetworkEquipment', 'Peripheral', 'Phone', 'Printer'];

$CFG_GLPI['software_types']      = $CFG_GLPI['operatingsystem_types'];

$CFG_GLPI['kanban_types']        = ['Project'];

$CFG_GLPI['domain_types']        = ['Computer', 'Monitor', 'NetworkEquipment', 'Peripheral',
    'Phone', 'Printer', 'Software', 'Appliance', 'Certificate', 'DatabaseInstance', 'Database'
];

$CFG_GLPI['appliance_types']     = ['Computer', 'Monitor', 'NetworkEquipment', 'Peripheral', 'Phone',
    'Printer', 'Software', 'Appliance', 'Cluster', 'DatabaseInstance', 'Database'
];

$CFG_GLPI['appliance_relation_types'] = ['Location', 'Network', 'Domain'];

$CFG_GLPI['remote_management_types'] = ['Computer', 'Phone'];

$CFG_GLPI['databaseinstance_types'] = ['Computer'];

$CFG_GLPI['agent_types'] = ['Computer', 'Phone'];

$CFG_GLPI['line_types'] = $CFG_GLPI['itemdevicesimcard_types'];

$CFG_GLPI['itil_types'] = ['Ticket', 'Change', 'Problem'];

$dashboard_libs = [
    'dashboard', 'gridstack',
    'charts', 'clipboard', 'sortable'
];

$reservations_libs = ['fullcalendar', 'reservations'];

$CFG_GLPI['javascript'] = [
    'central'   => [
        'central' => array_merge([
            'fullcalendar',
            'planning',
            'masonry',
            'tinymce',
        ], $dashboard_libs)
    ],
    'assets'    => [
        'dashboard'   => $dashboard_libs,
        'rack'        => ['gridstack', 'rack'],
        'printer'     => $dashboard_libs,
        'cable'       => ['cable'],
        'socket'      => ['cable'],
        'networkport' => $dashboard_libs,
    ],
    'helpdesk'  => [
        'dashboard' => $dashboard_libs,
        'planning'  => ['clipboard', 'fullcalendar', 'tinymce', 'planning'],
        'ticket'    => array_merge(['rateit', 'tinymce', 'kanban'], $dashboard_libs),
        'problem'   => ['tinymce', 'kanban', 'sortable'],
        'change'    => ['tinymce', 'kanban', 'sortable', 'rateit'],
        'stat'      => ['charts']
    ],
    'tools'     => [
        'project'                 => ['kanban', 'tinymce', 'sortable'],
        'knowbaseitem'            => ['tinymce'],
        'knowbaseitemtranslation' => ['tinymce'],
        'reminder'                => ['tinymce'],
        'remindertranslation'     => ['tinymce'],
        'reservationitem'         => $reservations_libs,
    ],
    'management' => [
        'datacenter' => [
            'dcroom' => ['gridstack', 'rack']
        ],
    ],
    'config' => [
        'commondropdown'  => [
            'ITILFollowupTemplate'  => ['tinymce'],
            'ProjectTaskTemplate'   => ['tinymce'],
            'SolutionTemplate'      => ['tinymce'],
            'TaskTemplate'          => ['tinymce'],
        ],
        'notification' => [
            'notificationtemplate' => ['tinymce']
        ],
        'plugin' => [
            'marketplace' => ['marketplace']
        ],
        'config' => ['clipboard']
    ],
    'admin'        => ['clipboard', 'sortable'],
    'preference'   => ['clipboard'],
    'self-service' => array_merge(['tinymce'], $reservations_libs),
    'tickets'      => [
        'ticket' => ['tinymce']
    ],
    'create_ticket' => ['tinymce'],
    'reservation'   => array_merge(['tinymce'], $reservations_libs),
    'faq'           => ['tinymce'],
];

// push reservations libs to reservations itemtypes (they shoul in asset sector)
foreach ($CFG_GLPI['reservation_types'] as $reservation_type) {
    $CFG_GLPI['javascript']['assets'][strtolower($reservation_type)] = array_merge(
        $CFG_GLPI['javascript']['assets'][strtolower($reservation_type)] ?? [],
        $reservations_libs
    );
}

//Maximum time, in miliseconds a saved search should not exeed
//so we count it on display (using automatic mode).
$CFG_GLPI['max_time_for_count'] = 200;

/**
 * Impact itemtypes enabled by default
 */
$CFG_GLPI["default_impact_asset_types"] = [
    Appliance::getType()          => "pics/impact/appliance.png",
    Cluster::getType()            => "pics/impact/cluster.png",
    Computer::getType()           => "pics/impact/computer.png",
    Datacenter::getType()         => "pics/impact/datacenter.png",
    DCRoom::getType()             => "pics/impact/dcroom.png",
    Domain::getType()             => "pics/impact/domain.png",
    Enclosure::getType()          => "pics/impact/enclosure.png",
    Monitor::getType()            => "pics/impact/monitor.png",
    NetworkEquipment::getType()   => "pics/impact/networkequipment.png",
    PDU::getType()                => "pics/impact/pdu.png",
    Peripheral::getType()         => "pics/impact/peripheral.png",
    Phone::getType()              => "pics/impact/phone.png",
    Printer::getType()            => "pics/impact/printer.png",
    Rack::getType()               => "pics/impact/rack.png",
    Software::getType()           => "pics/impact/software.png",
    DatabaseInstance::getType()   => "pics/impact/databaseinstance.png",
];

/**
 * All possible impact itemtypes: default + extra itemtypes that can be
 * added in GLPI configuration
 */
$CFG_GLPI["impact_asset_types"] = $CFG_GLPI["default_impact_asset_types"] + [
    AuthLDAP::getType()           => "pics/impact/authldap.png",
    CartridgeItem::getType()      => "pics/impact/cartridgeitem.png",
    Contract::getType()           => "pics/impact/contract.png",
    CronTask::getType()           => "pics/impact/crontask.png",
    DeviceSimcard::getType()      => "pics/impact/devicesimcard.png",
    Entity::getType()             => "pics/impact/entity.png",
    Group::getType()              => "pics/impact/group.png",
    ITILCategory::getType()       => "pics/impact/itilcategory.png",
    Line::getType()               => "pics/impact/line.png",
    Location::getType()           => "pics/impact/location.png",
    MailCollector::getType()      => "pics/impact/mailcollector.png",
    Notification::getType()       => "pics/impact/notification.png",
    Profile::getType()            => "pics/impact/profile.png",
    Project::getType()            => "pics/impact/project.png",
    Rack::getType()               => "pics/impact/rack.png",
    SLM::getType()                => "pics/impact/slm.png",
    SoftwareLicense::getType()    => "pics/impact/softwarelicense.png",
    Supplier::getType()           => "pics/impact/supplier.png",
    User::getType()               => "pics/impact/user.png",
    Database::getType()           => "pics/impact/database.png",
];<|MERGE_RESOLUTION|>--- conflicted
+++ resolved
@@ -38,15 +38,7 @@
 // Current version of GLPI
 define('GLPI_VERSION', '10.1.0-dev');
 
-<<<<<<< HEAD
-$schema_file = sprintf(
-    '%s/install/mysql/glpi-%s-empty.sql',
-    GLPI_ROOT,
-    preg_replace('/^(\d+\.\d+\.\d+)(-.+)?$/', '$1', GLPI_VERSION)
-);
-=======
 $schema_file = sprintf('%s/install/mysql/glpi-empty.sql', GLPI_ROOT);
->>>>>>> 0b685bc2
 define(
     "GLPI_SCHEMA_VERSION",
     GLPI_VERSION . (is_readable($schema_file) ? '@' . sha1_file($schema_file) : '')
