<?php

/**
 * ---------------------------------------------------------------------
 *
 * GLPI - Gestionnaire Libre de Parc Informatique
 *
 * http://glpi-project.org
 *
 * @copyright 2015-2022 Teclib' and contributors.
 * @copyright 2003-2014 by the INDEPNET Development Team.
 * @licence   https://www.gnu.org/licenses/gpl-3.0.html
 *
 * ---------------------------------------------------------------------
 *
 * LICENSE
 *
 * This file is part of GLPI.
 *
 * This program is free software: you can redistribute it and/or modify
 * it under the terms of the GNU General Public License as published by
 * the Free Software Foundation, either version 3 of the License, or
 * (at your option) any later version.
 *
 * This program is distributed in the hope that it will be useful,
 * but WITHOUT ANY WARRANTY; without even the implied warranty of
 * MERCHANTABILITY or FITNESS FOR A PARTICULAR PURPOSE.  See the
 * GNU General Public License for more details.
 *
 * You should have received a copy of the GNU General Public License
 * along with this program.  If not, see <https://www.gnu.org/licenses/>.
 *
 * ---------------------------------------------------------------------
 */

use Glpi\SocketModel;

// Current version of GLPI
<<<<<<< HEAD
define('GLPI_VERSION', '10.1.0-dev');
=======
define('GLPI_VERSION', '10.0.3-dev');
>>>>>>> 4ce36ed1

$schema_file = sprintf(
    '%s/install/mysql/glpi-%s-empty.sql',
    GLPI_ROOT,
<<<<<<< HEAD
    preg_replace('/^(\d+\.\d+\.\d+)(-.+)?$/', '$1', GLPI_VERSION)
=======
    preg_replace('/^(\d+\.\d+\.\d+)(-.+)?$/', '$1', GLPI_VERSION) // strip stability suffix
>>>>>>> 4ce36ed1
);
define(
    "GLPI_SCHEMA_VERSION",
    GLPI_VERSION . (is_readable($schema_file) ? '@' . sha1_file($schema_file) : '')
);

if (!defined('GLPI_MARKETPLACE_PRERELEASES')) {
    define('GLPI_MARKETPLACE_PRERELEASES', preg_match('/-(dev|alpha\d*|beta\d*|rc\d*)$/', GLPI_VERSION) === 1);
}

define('GLPI_MIN_PHP', '8.0.0'); // Must also be changed in top of index.php
define('GLPI_MAX_PHP', '8.2.0'); // (Exclusive) Must also be changed in top of index.php
define('GLPI_YEAR', '2022');

//Define a global recipient address for email notifications
//define('GLPI_FORCE_MAIL', 'me@localhost');

// rights
define("READ", 1);
define("UPDATE", 2);
define("CREATE", 4);
define("DELETE", 8);
define("PURGE", 16);
define("ALLSTANDARDRIGHT", 31);
define("READNOTE", 32);
define("UPDATENOTE", 64);
define("UNLOCK", 128);

// dictionnaries
$CFG_GLPI['languages'] = [
   //Code       Name in native lang          LANG FILE      jquery tinymce english name            standard plural number
    'ar_SA'  => ['العَرَبِيَّةُ',                   'ar_SA.mo',    'ar',    'ar', 'arabic',               103],
   //'az_AZ'  => ['Azerbaijani',               'az_AZ.mo',    'az',    'az', 'azeri',                2], //asked on transifex, not present
    'bg_BG'  => ['Български',                 'bg_BG.mo',    'bg',    'bg', 'bulgarian',            2],
    'id_ID'  => ['Bahasa Indonesia',          'id_ID.mo',    'id',    'id', 'indonesian',           2],
    'ms_MY'  => ['Bahasa Melayu',             'ms_MY.mo',    'ms',    'ms', 'malay',                2],
    'ca_ES'  => ['Català',                    'ca_ES.mo',    'ca',    'ca', 'catalan',              2], // ca_CA
    'cs_CZ'  => ['Čeština',                   'cs_CZ.mo',    'cs',    'cs', 'czech',                10],
    'de_DE'  => ['Deutsch',                   'de_DE.mo',    'de',    'de', 'german',               2],
    'da_DK'  => ['Dansk',                     'da_DK.mo',    'da',    'da', 'danish',               2]     , // dk_DK
    'et_EE'  => ['Eesti',                     'et_EE.mo',    'et',    'et', 'estonian',             2], // ee_ET
    'en_GB'  => ['English',                   'en_GB.mo',    'en-GB', 'en', 'english',              2],
    'en_US'  => ['English (US)',              'en_US.mo',    'en-GB', 'en', 'english',              2],
    'es_AR'  => ['Español (Argentina)',       'es_AR.mo',    'es',    'es', 'spanish',              2],
    'es_EC'  => ['Español (Ecuador)',         'es_EC.mo',    'es',    'es', 'spanish',              2],
    'es_CO'  => ['Español (Colombia)',        'es_CO.mo',    'es',    'es', 'spanish',              2],
    'es_ES'  => ['Español (España)',          'es_ES.mo',    'es',    'es', 'spanish',              2],
    'es_419' => ['Español (América Latina)',  'es_419.mo',   'es',    'es', 'spanish',              2],
    'es_MX'  => ['Español (Mexico)',          'es_MX.mo',    'es',    'es', 'spanish',              2],
    'es_VE'  => ['Español (Venezuela)',       'es_VE.mo',    'es',    'es', 'spanish',              2],
    'eu_ES'  => ['Euskara',                   'eu_ES.mo',    'eu',    'eu', 'basque',               2],
    'fr_FR'  => ['Français',                  'fr_FR.mo',    'fr',    'fr', 'french',               2],
    'fr_CA'  => ['Français (Canada)',         'fr_CA.mo',    'fr',    'fr', 'french',               2],
    'fr_BE'  => ['Français (Belgique)',       'fr_BE.mo',    'fr',    'fr', 'french',               2],
    'gl_ES'  => ['Galego',                    'gl_ES.mo',    'gl',    'gl', 'galician',             2],
    'el_GR'  => ['Ελληνικά',                  'el_GR.mo',    'el',    'el', 'greek',                2], // el_EL
    'he_IL'  => ['עברית',                     'he_IL.mo',    'he',    'he', 'hebrew',               2], // he_HE
    'hi_IN'  => ['हिन्दी',                     'hi_IN.mo',    'hi',    'hi_IN', 'hindi' ,            2],
    'hr_HR'  => ['Hrvatski',                  'hr_HR.mo',    'hr',    'hr', 'croatian',             2],
    'hu_HU'  => ['Magyar',                    'hu_HU.mo',    'hu',    'hu', 'hungarian',            2],
    'it_IT'  => ['Italiano',                  'it_IT.mo',    'it',    'it', 'italian',              2],
    'kn'     => ['ಕನ್ನಡ',                      'kn.mo',       'en-GB', 'en', 'kannada',              2],
    'lv_LV'  => ['Latviešu',                  'lv_LV.mo',    'lv',    'lv', 'latvian',              2],
    'lt_LT'  => ['Lietuvių',                  'lt_LT.mo',    'lt',    'lt', 'lithuanian',           2],
    'mn_MN'  => ['Монгол хэл',                'mn_MN.mo',    'mn',    'mn', 'mongolian',            2],
    'nl_NL'  => ['Nederlands',                'nl_NL.mo',    'nl',    'nl', 'dutch',                2],
    'nl_BE'  => ['Flemish',                   'nl_BE.mo',    'nl',    'nl', 'flemish',              2],
    'nb_NO'  => ['Norsk (Bokmål)',            'nb_NO.mo',    'no',    'nb', 'norwegian',            2], // no_NB
    'nn_NO'  => ['Norsk (Nynorsk)',           'nn_NO.mo',    'no',    'nn', 'norwegian',            2], // no_NN
    'fa_IR'  => ['فارسی',                     'fa_IR.mo',    'fa',    'fa', 'persian',              2],
    'pl_PL'  => ['Polski',                    'pl_PL.mo',    'pl',    'pl', 'polish',               2],
    'pt_PT'  => ['Português',                 'pt_PT.mo',    'pt',    'pt', 'portuguese',           2],
    'pt_BR'  => ['Português do Brasil',       'pt_BR.mo',    'pt-BR', 'pt', 'brazilian portuguese', 2],
    'ro_RO'  => ['Română',                    'ro_RO.mo',    'ro',    'en', 'romanian',             2],
    'ru_RU'  => ['Русский',                   'ru_RU.mo',    'ru',    'ru', 'russian',              2],
    'sk_SK'  => ['Slovenčina',                'sk_SK.mo',    'sk',    'sk', 'slovak',               10],
    'sl_SI'  => ['Slovenščina',               'sl_SI.mo',    'sl',    'sl', 'slovenian slovene',    2],
    'sr_RS'  => ['Srpski',                    'sr_RS.mo',    'sr',    'sr', 'serbian',              2],
    'fi_FI'  => ['Suomi',                     'fi_FI.mo',    'fi',    'fi', 'finish',               2],
    'sv_SE'  => ['Svenska',                   'sv_SE.mo',    'sv',    'sv', 'swedish',              2],
    'vi_VN'  => ['Tiếng Việt',                'vi_VN.mo',    'vi',    'vi', 'vietnamese',           2],
    'th_TH'  => ['ภาษาไทย',                   'th_TH.mo',    'th',    'th', 'thai',                 2],
    'tr_TR'  => ['Türkçe',                    'tr_TR.mo',    'tr',    'tr', 'turkish',              2],
    'uk_UA'  => ['Українська',                'uk_UA.mo',    'uk',    'en', 'ukrainian',            2], // ua_UA
    'ja_JP'  => ['日本語',                    'ja_JP.mo',    'ja',    'ja', 'japanese',             2],
    'zh_CN'  => ['简体中文',                  'zh_CN.mo',    'zh-CN', 'zh', 'chinese',              2],
    'zh_TW'  => ['繁體中文',                  'zh_TW.mo',    'zh-TW', 'zh', 'chinese',              2],
    'ko_KR'  => ['한국/韓國',                 'ko_KR.mo',    'ko',    'ko', 'korean',               1],
    'zh_HK'  => ['香港',                      'zh_HK.mo',    'zh-HK', 'zh', 'chinese',              2],
    'be_BY'  => ['Belarussian',               'be_BY.mo',    'be',    'be', 'belarussian',          3],
    'is_IS'  => ['íslenska',                  'is_IS.mo',    'is',    'en', 'icelandic',            2],
    'eo'     => ['Esperanto',                 'eo.mo',       'eo',    'en', 'esperanto',            2],
    'es_CL'  => ['Español chileno',           'es_CL',       'es',    'es', 'spanish chilean',      2]
];

$DEFAULT_PLURAL_NUMBER = 2;

// Init to store glpi itemtype / tables link
$CFG_GLPI['glpitables'] = [];

define("NOT_AVAILABLE", 'N/A');

// key used to crypt passwords in DB for external access : proxy / smtp / ldap /  mailcollectors
// This key is not used to crypt user's passwords
// If you hav to define passwords again
define("GLPIKEY", "GLPI£i'snarss'ç");

// TIMES
define("MINUTE_TIMESTAMP", 60);
define("HOUR_TIMESTAMP", 3600);
define("DAY_TIMESTAMP", 86400);
define("WEEK_TIMESTAMP", 604800);
define("MONTH_TIMESTAMP", 2592000);


//Management modes
define("MANAGEMENT_UNITARY", 0);
define("MANAGEMENT_GLOBAL", 1);


//Mail send methods
define("MAIL_MAIL", 0);
define("MAIL_SMTP", 1);
define("MAIL_SMTPS", 2);
define("MAIL_SMTPSSL", 2);
define("MAIL_SMTPTLS", 3);

// MESSAGE TYPE
define("INFO", 0);
define("ERROR", 1);
define("WARNING", 2);

// ACTIONS_ERROR

define("ERROR_NOT_FOUND", 1);
define("ERROR_RIGHT", 2);
define("ERROR_COMPAT", 3);
define("ERROR_ON_ACTION", 4);
define("ERROR_ALREADY_DEFINED", 5);

// For plugins
$PLUGIN_HOOKS     = [];
$CFG_GLPI_PLUGINS = [];
$LANG             = [];

$CFG_GLPI["unicity_types"]                = ['Budget', 'Computer', 'Contact', 'Contract',
    'Infocom', 'Monitor', 'NetworkEquipment',
    'Peripheral', 'Phone', 'Printer', 'Software',
    'SoftwareLicense', 'Supplier','User', 'Certificate',
    'Rack', 'Enclosure', 'PDU', 'Cluster', 'Item_DeviceSimcard'
];

$CFG_GLPI["state_types"]                  = ['Computer', 'Monitor', 'NetworkEquipment',
    'Peripheral', 'Phone', 'Printer', 'SoftwareLicense',
    'Certificate', 'Enclosure', 'PDU', 'Line',
    'Rack', 'SoftwareVersion', 'Cluster', 'Contract',
    'Appliance', 'DatabaseInstance', 'Cable'
];

$CFG_GLPI["asset_types"]                  = ['Computer', 'Monitor', 'NetworkEquipment',
    'Peripheral', 'Phone', 'Printer', 'SoftwareLicense',
    'Certificate'
];

$CFG_GLPI["project_asset_types"]          = ['Computer', 'Monitor', 'NetworkEquipment',
    'Peripheral', 'Phone', 'Printer', 'Software',
    'DeviceMotherboard', 'DeviceProcessor', 'DeviceMemory',
    'DeviceHardDrive', 'DeviceNetworkCard', 'DeviceDrive',
    'DeviceControl', 'DeviceGraphicCard', 'DeviceSoundCard',
    'DevicePci', 'DeviceCase', 'DevicePowerSupply', 'DeviceGeneric',
    'DeviceBattery', 'DeviceFirmware', 'DeviceCamera',
    'Certificate'
];


$CFG_GLPI["document_types"]               = ['Budget', 'CartridgeItem', 'Change', 'Computer',
    'ConsumableItem', 'Contact', 'Contract',
    'Document', 'Entity', 'KnowbaseItem', 'Monitor',
    'NetworkEquipment', 'Peripheral', 'Phone',
    'Printer', 'Problem', 'Project', 'ProjectTask',
    'Reminder', 'Software', 'Line',
    'SoftwareLicense', 'Supplier', 'Ticket','User',
    'Certificate', 'Cluster', 'ITILFollowup', 'ITILSolution',
    'ChangeTask', 'ProblemTask', 'TicketTask', 'Appliance',
    'DatabaseInstance'
];

$CFG_GLPI["consumables_types"]            = ['Group', 'User'];

$CFG_GLPI["report_types"]                 = ['Computer', 'Monitor', 'NetworkEquipment',
    'Peripheral', 'Phone', 'Printer', 'Project',
    'Software', 'SoftwareLicense', 'Certificate'
];


$CFG_GLPI["directconnect_types"]          = ['Monitor', 'Peripheral', 'Phone', 'Printer'];

$CFG_GLPI["infocom_types"]                = ['Cartridge', 'CartridgeItem', 'Computer',
    'Consumable', 'ConsumableItem', 'Monitor',
    'NetworkEquipment', 'Peripheral', 'Phone',
    'Printer', 'Software', 'SoftwareLicense',
    'Line', 'Certificate', 'Domain', 'Appliance', 'Item_DeviceSimcard',
    'Rack', 'Enclosure', 'PDU', 'PassiveDCEquipment',
    'DatabaseInstance', 'Cable'
];

$CFG_GLPI["reservation_types"]            = ['Computer', 'Monitor', 'NetworkEquipment',
    'Peripheral', 'Phone', 'Printer', 'Software'
];

$CFG_GLPI["linkuser_types"]               = ['Computer', 'Monitor', 'NetworkEquipment',
    'Peripheral', 'Phone', 'Printer', 'Software',
    'SoftwareLicense', 'Certificate', 'Appliance', 'Item_DeviceSimcard', 'Line'
];

$CFG_GLPI["linkgroup_types"]              = ['Computer', 'Consumable', 'Monitor', 'NetworkEquipment',
    'Peripheral', 'Phone', 'Printer', 'Software',
    'SoftwareLicense', 'Certificate', 'Appliance', 'Item_DeviceSimcard', 'Line'
];

$CFG_GLPI["linkuser_tech_types"]          = ['Computer', 'ConsumableItem', 'Monitor', 'NetworkEquipment',
    'Peripheral', 'Phone', 'Printer', 'Software',
    'SoftwareLicense', 'Certificate', 'Appliance', 'DatabaseInstance'
];

$CFG_GLPI["linkgroup_tech_types"]         = ['Computer', 'ConsumableItem', 'Monitor', 'NetworkEquipment',
    'Peripheral', 'Phone', 'Printer', 'Software',
    'SoftwareLicense', 'Certificate', 'Appliance', 'DatabaseInstance'
];

$CFG_GLPI["location_types"]               = ['Budget', 'CartridgeItem', 'ConsumableItem',
    'Computer', 'Monitor', "Glpi\\Socket",
    'NetworkEquipment', 'Peripheral', 'Phone',
    'Printer', 'Software', 'SoftwareLicense',
    'Ticket', 'User', 'Certificate', 'Item_DeviceSimcard',
    'Line', 'Appliance', 'PassiveDCEquipment', 'DataCenter',
    'DCRoom', 'Rack', 'Enclosure', 'PDU'
];

$CFG_GLPI["ticket_types"]                 = ['Computer', 'Monitor', 'NetworkEquipment',
    'Peripheral', 'Phone', 'Printer', 'Software',
    'SoftwareLicense', 'Certificate',
    'Line', 'DCRoom', 'Rack', 'Enclosure', 'Cluster', 'PDU',
    'Domain', 'DomainRecord', 'Appliance', 'Item_DeviceSimcard', 'PassiveDCEquipment',
    'DatabaseInstance', 'Database', 'Cable'
];

$CFG_GLPI["link_types"]                   = ['Budget', 'CartridgeItem', 'Computer',
    'ConsumableItem', 'Contact', 'Contract', 'Monitor',
    'NetworkEquipment', 'Peripheral', 'Phone',
    'Printer', 'Software', 'Supplier', 'User', 'Certificate', 'Cluster',
    'DCRoom', 'Domain', 'Appliance', 'DatabaseInstance'
];

$CFG_GLPI["dictionnary_types"]            = ['ComputerModel', 'ComputerType', 'Manufacturer',
    'MonitorModel', 'MonitorType',
    'NetworkEquipmentModel', 'NetworkEquipmentType',
    'OperatingSystem', 'OperatingSystemServicePack',
    'OperatingSystemVersion', 'PeripheralModel',
    'PeripheralType', 'PhoneModel', 'PhoneType',
    'Printer', 'PrinterModel', 'PrinterType',
    'Software', 'OperatingSystemArchitecture',
    'OperatingSystemKernel', 'OperatingSystemKernelVersion',
    'OperatingSystemEdition', 'ImageResolution', 'ImageFormat',
    'DatabaseInstanceType', SocketModel::class, 'CableType'
];

$CFG_GLPI["helpdesk_visible_types"]       = ['Software', 'Appliance', 'Database'];

$CFG_GLPI["networkport_types"]            = ['Computer', 'Monitor', 'NetworkEquipment', 'Peripheral',
    'Phone', 'Printer', 'Enclosure', 'PDU', 'Cluster', 'Unmanaged'
];

// Warning : the order is used for displaying different NetworkPort types ! Keep it !
$CFG_GLPI['networkport_instantiations']   = ['NetworkPortEthernet', 'NetworkPortWifi' ,
    'NetworkPortAggregate', 'NetworkPortAlias',
    'NetworkPortDialup',   'NetworkPortLocal',
    'NetworkPortFiberchannel'
];

$CFG_GLPI['device_types']                 = ['DeviceMotherboard', 'DeviceFirmware', 'DeviceProcessor',
    'DeviceMemory', 'DeviceHardDrive', 'DeviceNetworkCard',
    'DeviceDrive', 'DeviceBattery', 'DeviceGraphicCard',
    'DeviceSoundCard', 'DeviceControl', 'DevicePci',
    'DeviceCase', 'DevicePowerSupply', 'DeviceGeneric',
    'DeviceSimcard', 'DeviceSensor', 'DeviceCamera'
];


$CFG_GLPI["socket_types"]                  = ['Computer','NetworkEquipment',
    'Peripheral','Phone','Printer', 'PassiveDCEquipment'
];

$CFG_GLPI['itemdevices'] = [];
foreach ($CFG_GLPI['device_types'] as $dtype) {
    $CFG_GLPI['location_types'][] = 'Item_' . $dtype;
    $CFG_GLPI["itemdevices"][] = 'Item_' . $dtype;
}

$CFG_GLPI["itemdevices_types"]            = ['Computer', 'NetworkEquipment', 'Peripheral',
    'Phone', 'Printer', 'Enclosure'
];

$CFG_GLPI["itemdevices_itemaffinity"]     = ['Computer'];

$CFG_GLPI["itemdevicememory_types"]       = ['Computer', 'NetworkEquipment', 'Peripheral', 'Printer', 'Phone'];

$CFG_GLPI["itemdevicepowersupply_types"]  = ['Computer', 'NetworkEquipment', 'Enclosure', 'Phone'];

$CFG_GLPI["itemdevicenetworkcard_types"]  = ['Computer', 'NetworkEquipment', 'Peripheral', 'Phone', 'Printer'];

$CFG_GLPI['itemdeviceharddrive_types']    = ['Computer', 'Peripheral', 'NetworkEquipment', 'Printer', 'Phone'];

$CFG_GLPI['itemdevicebattery_types']      = ['Computer', 'Peripheral', 'Phone', 'Printer'];

$CFG_GLPI['itemdevicefirmware_types']     = ['Computer', 'Peripheral', 'Phone', 'NetworkEquipment', 'Printer'];

$CFG_GLPI['itemdevicesimcard_types']      = ['Computer', 'Peripheral', 'Phone', 'NetworkEquipment', 'Printer'];

$CFG_GLPI['itemdevicegeneric_types']      = ['*'];

$CFG_GLPI['itemdevicepci_types']          = ['*'];

$CFG_GLPI['itemdevicesensor_types']       = ['Computer', 'Peripheral', 'Phone'];

$CFG_GLPI['itemdeviceprocessor_types']    = ['Computer', 'Phone'];

$CFG_GLPI['itemdevicesoundcard_types']    = ['Computer'];

$CFG_GLPI['itemdevicegraphiccard_types']  = ['Computer', 'Phone'];

$CFG_GLPI['itemdevicemotherboard_types']  = ['Computer', 'Phone'];

$CFG_GLPI['itemdevicecamera_types']  = ['Computer', 'Phone'];

$CFG_GLPI["notificationtemplates_types"]  = ['CartridgeItem', 'Change', 'ConsumableItem',
    'Contract', 'CronTask', 'DBConnection',
    'FieldUnicity', 'Infocom', 'MailCollector',
    'ObjectLock', 'PlanningRecall', 'Problem',
    'Project', 'ProjectTask', 'Reservation',
    'SoftwareLicense', 'Ticket', 'User',
    'SavedSearch_Alert', 'Certificate', 'Glpi\\Marketplace\\Controller',
    'Domain'
];

$CFG_GLPI["contract_types"]               = array_merge(
    ['Computer', 'Monitor', 'NetworkEquipment',
        'Peripheral', 'Phone', 'Printer', 'Project', 'Line',
        'Software', 'SoftwareLicense', 'Certificate',
        'DCRoom', 'Rack', 'Enclosure', 'Cluster', 'PDU', 'Appliance', 'Domain',
        'DatabaseInstance'
    ],
    $CFG_GLPI['itemdevices']
);


$CFG_GLPI["union_search_type"]            = ['ReservationItem' => "reservation_types",
    AllAssets::getType()       => "asset_types"
];

$CFG_GLPI["systeminformations_types"]     = ['AuthLDAP', 'DBConnection', 'MailCollector',
    'Plugin'
];

$CFG_GLPI["rulecollections_types"]        = [
    'RuleImportAssetCollection',
    'RuleImportEntityCollection',
    'RuleLocationCollection',
    'RuleMailCollectorCollection',
    'RuleRightCollection',
    'RuleSoftwareCategoryCollection',
    'RuleTicketCollection',
    'RuleChangeCollection',
                                                  //'RuleImportComputerCollection', //deprecated
    'RuleAssetCollection'
];

// Items which can planned something
$CFG_GLPI['planning_types']               = ['ChangeTask', 'ProblemTask', 'Reminder',
    'TicketTask', 'ProjectTask', 'PlanningExternalEvent'
];
$CFG_GLPI['planning_add_types']           = ['PlanningExternalEvent'];

// supported components send by caldav server
// - VTODO: All possible planning events of GLPI with a status of TODO/DONE,
//    You can generaly retrieve them in the todo tab of your caldav client
// - VJOURNAL: Glpi Reminders/Tasks with "Information" status and **not planned**, you can retrieve them in the notes tab
// - VEVENT: all **planned** events without todo/done status, displayed in the calendar of your client
// The two first entry fallback on VEVENT if they are disabled (and they are planned, other are not displayed)
$CFG_GLPI['caldav_supported_components']  = ['VEVENT', 'VJOURNAL'];

$CFG_GLPI["globalsearch_types"]           = ['Computer', 'Contact', 'Contract',
    'Document',  'Monitor',
    'NetworkEquipment', 'Peripheral', 'Phone',
    'Printer', 'Software', 'SoftwareLicense',
    'Ticket', 'Problem', 'Change',
    'User', 'Group', 'Project', 'Supplier',
    'Budget', 'Certificate', 'Line', 'Datacenter',
    'DCRoom', 'Enclosure', 'PDU', 'Rack', 'Cluster', 'PassiveDCEquipment',
    'Domain', 'Appliance'
];

// New config options which can be missing during migration
$CFG_GLPI["number_format"]  = 0;
$CFG_GLPI["decimal_number"] = 2;

// Default debug options : may be locally overriden
$CFG_GLPI["debug_sql"] = $CFG_GLPI["debug_vars"] = $CFG_GLPI["debug_lang"] = 1;


// User Prefs fields which override $CFG_GLPI config
$CFG_GLPI['user_pref_field'] = ['backcreated', 'csv_delimiter', 'date_format',
    'default_requesttypes_id', 'display_count_on_home',
    'duedatecritical_color',
    'duedatecritical_less', 'duedatecritical_unit',
    'duedateok_color', 'duedatewarning_color',
    'duedatewarning_less', 'duedatewarning_unit',
    'followup_private', 'is_ids_visible',
    'keep_devices_when_purging_item', 'language', 'list_limit',
    'lock_autolock_mode', 'lock_directunlock_notification',
    'names_format', 'notification_to_myself',
    'number_format', 'pdffont', 'priority_1',
    'priority_2', 'priority_3', 'priority_4', 'priority_5',
    'priority_6', 'refresh_views', 'set_default_tech',
    'set_default_requester', 'show_count_on_tabs',
    'show_jobs_at_login', 'task_private', 'task_state',
    'use_flat_dropdowntree', 'palette', 'page_layout',
    'highcontrast_css', 'default_dashboard_central', 'default_dashboard_assets',
    'default_dashboard_helpdesk', 'default_dashboard_mini_ticket', 'default_central_tab',
    'fold_menu', 'fold_search', 'savedsearches_pinned', 'richtext_layout', 'timeline_order',
    'itil_layout', 'toast_location'
];

$CFG_GLPI['lock_lockable_objects'] = ['Budget',  'Change', 'Contact', 'Contract', 'Document',
    'CartridgeItem', 'Computer', 'ConsumableItem', 'Entity',
    'Group', 'KnowbaseItem', 'Line', 'Link', 'Monitor',
    'NetworkEquipment', 'NetworkName', 'Peripheral', 'Phone',
    'Printer', 'Problem', 'Profile', 'Project', 'Reminder',
    'RSSFeed', 'Software', 'Supplier', 'Ticket', 'User',
    'SoftwareLicense', 'Certificate'
];

$CFG_GLPI['inventory_types'] = [
    'Computer',
    'Phone',
    'Printer',
    'NetworkEquipment'
];

$CFG_GLPI['inventory_lockable_objects'] = ['Computer_Item',  'Item_SoftwareLicense',
    'Item_SoftwareVersion', 'Item_Disk', 'ComputerVirtualMachine',
    'NetworkPort', 'NetworkName', 'IPAddress'
];

$CFG_GLPI["kb_types"]              = ['Budget', 'Change', 'Computer',
    'Contract', 'Entity',
    'Monitor', 'NetworkEquipment',
    'Peripheral', 'Phone', 'Printer',
    'Problem', 'Project', 'Software',
    'SoftwareLicense', 'Supplier',
    'Ticket', 'Certificate', 'Appliance',
    'DatabaseInstance'
];
$CFG_GLPI["certificate_types"]     = ['Computer',
    'NetworkEquipment', 'Peripheral',
    'Phone', 'Printer',
    'SoftwareLicense', 'User', 'Domain', 'Appliance',
    'DatabaseInstance'
];

$CFG_GLPI["rackable_types"]        = ['Computer', 'Monitor', 'NetworkEquipment', 'Peripheral', 'Enclosure', 'PDU', 'PassiveDCEquipment'];

$CFG_GLPI["cluster_types"]        = ['Computer', 'NetworkEquipment'];

$CFG_GLPI['operatingsystem_types'] = ['Computer', 'Monitor', 'NetworkEquipment', 'Peripheral', 'Phone', 'Printer'];

$CFG_GLPI['software_types']      = $CFG_GLPI['operatingsystem_types'];

$CFG_GLPI['kanban_types']        = ['Project'];

$CFG_GLPI['domain_types']        = ['Computer', 'Monitor', 'NetworkEquipment', 'Peripheral',
    'Phone', 'Printer', 'Software', 'Appliance', 'Certificate', 'DatabaseInstance', 'Database'
];

$CFG_GLPI['appliance_types']     = ['Computer', 'Monitor', 'NetworkEquipment', 'Peripheral', 'Phone',
    'Printer', 'Software', 'Appliance', 'Cluster', 'DatabaseInstance', 'Database'
];

$CFG_GLPI['appliance_relation_types'] = ['Location', 'Network', 'Domain'];

$CFG_GLPI['remote_management_types'] = ['Computer', 'Phone'];

$CFG_GLPI['databaseinstance_types'] = ['Computer'];

$CFG_GLPI['agent_types'] = ['Computer', 'Phone'];

$CFG_GLPI['line_types'] = $CFG_GLPI['itemdevicesimcard_types'];

$CFG_GLPI['itil_types'] = ['Ticket', 'Change', 'Problem'];

$dashboard_libs = [
    'dashboard', 'gridstack',
    'charts', 'clipboard', 'sortable'
];

$reservations_libs = ['fullcalendar', 'reservations'];

$CFG_GLPI['javascript'] = [
    'central'   => [
        'central' => array_merge([
            'fullcalendar',
            'planning',
            'masonry',
            'tinymce',
        ], $dashboard_libs)
    ],
    'assets'    => [
        'dashboard' => $dashboard_libs,
        'rack'      => ['gridstack', 'rack'],
        'printer'   => $dashboard_libs,
        'cable'     => ['cable'],
        'socket'    => ['cable'],
    ],
    'helpdesk'  => [
        'dashboard' => $dashboard_libs,
        'planning'  => ['clipboard', 'fullcalendar', 'tinymce', 'planning'],
        'ticket'    => array_merge(['rateit', 'tinymce', 'kanban'], $dashboard_libs),
        'problem'   => ['tinymce', 'kanban', 'sortable'],
        'change'    => ['tinymce', 'kanban', 'sortable', 'rateit'],
        'stat'      => ['charts']
    ],
    'tools'     => [
        'project'                 => ['kanban', 'tinymce', 'sortable'],
        'knowbaseitem'            => ['tinymce'],
        'knowbaseitemtranslation' => ['tinymce'],
        'reminder'                => ['tinymce'],
        'remindertranslation'     => ['tinymce'],
        'reservationitem'         => $reservations_libs,
    ],
    'management' => [
        'datacenter' => [
            'dcroom' => ['gridstack', 'rack']
        ],
    ],
    'config' => [
        'commondropdown'  => [
            'ITILFollowupTemplate'  => ['tinymce'],
            'ProjectTaskTemplate'   => ['tinymce'],
            'SolutionTemplate'      => ['tinymce'],
            'TaskTemplate'          => ['tinymce'],
        ],
        'notification' => [
            'notificationtemplate' => ['tinymce']
        ],
        'plugin' => [
            'marketplace' => ['marketplace']
        ],
        'config' => ['clipboard']
    ],
    'admin'        => ['clipboard', 'sortable'],
    'preference'   => ['clipboard'],
    'self-service' => array_merge(['tinymce'], $reservations_libs),
    'tickets'      => [
        'ticket' => ['tinymce']
    ],
    'create_ticket' => ['tinymce'],
    'reservation'   => array_merge(['tinymce'], $reservations_libs),
    'faq'           => ['tinymce'],
];

// push reservations libs to reservations itemtypes (they shoul in asset sector)
foreach ($CFG_GLPI['reservation_types'] as $reservation_type) {
    $CFG_GLPI['javascript']['assets'][strtolower($reservation_type)] = array_merge(
        $CFG_GLPI['javascript']['assets'][strtolower($reservation_type)] ?? [],
        $reservations_libs
    );
}

//Maximum time, in miliseconds a saved search should not exeed
//so we count it on display (using automatic mode).
$CFG_GLPI['max_time_for_count'] = 200;

/**
 * Impact itemtypes enabled by default
 */
$CFG_GLPI["default_impact_asset_types"] = [
    Appliance::getType()          => "pics/impact/appliance.png",
    Cluster::getType()            => "pics/impact/cluster.png",
    Computer::getType()           => "pics/impact/computer.png",
    Datacenter::getType()         => "pics/impact/datacenter.png",
    DCRoom::getType()             => "pics/impact/dcroom.png",
    Domain::getType()             => "pics/impact/domain.png",
    Enclosure::getType()          => "pics/impact/enclosure.png",
    Monitor::getType()            => "pics/impact/monitor.png",
    NetworkEquipment::getType()   => "pics/impact/networkequipment.png",
    PDU::getType()                => "pics/impact/pdu.png",
    Peripheral::getType()         => "pics/impact/peripheral.png",
    Phone::getType()              => "pics/impact/phone.png",
    Printer::getType()            => "pics/impact/printer.png",
    Rack::getType()               => "pics/impact/rack.png",
    Software::getType()           => "pics/impact/software.png",
    DatabaseInstance::getType()   => "pics/impact/databaseinstance.png",
];

/**
 * All possible impact itemtypes: default + extra itemtypes that can be
 * added in GLPI configuration
 */
$CFG_GLPI["impact_asset_types"] = $CFG_GLPI["default_impact_asset_types"] + [
    AuthLDAP::getType()           => "pics/impact/authldap.png",
    CartridgeItem::getType()      => "pics/impact/cartridgeitem.png",
    Contract::getType()           => "pics/impact/contract.png",
    CronTask::getType()           => "pics/impact/crontask.png",
    DeviceSimcard::getType()      => "pics/impact/devicesimcard.png",
    Entity::getType()             => "pics/impact/entity.png",
    Group::getType()              => "pics/impact/group.png",
    ITILCategory::getType()       => "pics/impact/itilcategory.png",
    Line::getType()               => "pics/impact/line.png",
    Location::getType()           => "pics/impact/location.png",
    MailCollector::getType()      => "pics/impact/mailcollector.png",
    Notification::getType()       => "pics/impact/notification.png",
    Profile::getType()            => "pics/impact/profile.png",
    Project::getType()            => "pics/impact/project.png",
    Rack::getType()               => "pics/impact/rack.png",
    SLM::getType()                => "pics/impact/slm.png",
    SoftwareLicense::getType()    => "pics/impact/softwarelicense.png",
    Supplier::getType()           => "pics/impact/supplier.png",
    User::getType()               => "pics/impact/user.png",
    Database::getType()           => "pics/impact/database.png",
];<|MERGE_RESOLUTION|>--- conflicted
+++ resolved
@@ -36,20 +36,12 @@
 use Glpi\SocketModel;
 
 // Current version of GLPI
-<<<<<<< HEAD
 define('GLPI_VERSION', '10.1.0-dev');
-=======
-define('GLPI_VERSION', '10.0.3-dev');
->>>>>>> 4ce36ed1
 
 $schema_file = sprintf(
     '%s/install/mysql/glpi-%s-empty.sql',
     GLPI_ROOT,
-<<<<<<< HEAD
     preg_replace('/^(\d+\.\d+\.\d+)(-.+)?$/', '$1', GLPI_VERSION)
-=======
-    preg_replace('/^(\d+\.\d+\.\d+)(-.+)?$/', '$1', GLPI_VERSION) // strip stability suffix
->>>>>>> 4ce36ed1
 );
 define(
     "GLPI_SCHEMA_VERSION",
