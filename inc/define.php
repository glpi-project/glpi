--- conflicted
+++ resolved
@@ -538,18 +538,10 @@
 
 $CFG_GLPI['agent_types'] = ['Computer', 'Phone'];
 
-<<<<<<< HEAD
 $CFG_GLPI['line_types'] = $CFG_GLPI['itemdevicesimcard_types'];
 
 $CFG_GLPI['itil_types'] = ['Ticket', 'Change', 'Problem'];
 
-$dashboard_libs = [
-    'dashboard', 'gridstack',
-    'charts', 'clipboard', 'sortable'
-];
-
-=======
->>>>>>> 94445120
 $reservations_libs = ['fullcalendar', 'reservations'];
 
 $CFG_GLPI['javascript'] = [
