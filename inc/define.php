--- conflicted
+++ resolved
@@ -242,24 +242,6 @@
 
 $CFG_GLPI["consumables_types"]            = ['Group', 'User'];
 
-<<<<<<< HEAD
-$CFG_GLPI["itemdevices"]                  = ['Item_DevicePowerSupply', 'Item_DevicePci',
-                                                  'Item_DeviceCase', 'Item_DeviceGraphicCard',
-                                                  'Item_DeviceMotherBoard', 'Item_DeviceNetworkCard',
-                                                  'Item_DeviceSoundCard', 'Item_DeviceControl',
-                                                  'Item_DeviceHardDrive', 'Item_DeviceDrive', 'Item_DeviceMemory',
-                                                  'Item_DeviceProcessor', 'Item_DeviceGeneric',
-                                                  'Item_DeviceBattery', 'Item_DeviceFirmware', 'Item_DeviceSimcard',
-                                                  'Item_DeviceSensor'];
-
-$CFG_GLPI["contract_types"]               = array_merge(['Computer', 'Monitor', 'NetworkEquipment',
-                                                  'Peripheral', 'Phone', 'Printer', 'Project', 'Line',
-                                                  'Software', 'SoftwareLicense', 'Certificate',
-                                                  'DCRoom', 'Rack', 'Enclosure', 'PDU', 'Cluster'],
-                                                  $CFG_GLPI['itemdevices']);
-
-=======
->>>>>>> cd7b27d8
 $CFG_GLPI["report_types"]                 = ['Computer', 'Monitor', 'NetworkEquipment',
                                                   'Peripheral', 'Phone', 'Printer', 'Project',
                                                   'Software', 'SoftwareLicense', 'Certificate'];
@@ -334,21 +316,11 @@
                                                   'NetworkPortDialup',   'NetworkPortLocal',
                                                   'NetworkPortFiberchannel'];
 
-<<<<<<< HEAD
-=======
-$CFG_GLPI['device_types']                 = ['DeviceMotherboard', 'DeviceFirmware', 'DeviceProcessor',
-                                                  'DeviceMemory', 'DeviceHardDrive', 'DeviceNetworkCard',
-                                                  'DeviceDrive', 'DeviceBattery', 'DeviceGraphicCard',
-                                                  'DeviceSoundCard', 'DeviceControl', 'DevicePci',
-                                                  'DeviceCase', 'DevicePowerSupply', 'DeviceGeneric',
-                                                  'DeviceSimcard', 'DeviceSensor'];
-
 $CFG_GLPI['itemdevices'] = [];
 foreach ($CFG_GLPI['device_types'] as $dtype) {
    $CFG_GLPI["itemdevices"][] = 'Item_' . $dtype;
 }
 
->>>>>>> cd7b27d8
 $CFG_GLPI["itemdevices_types"]            = ['Computer', 'NetworkEquipment', 'Peripheral',
                                                   'Phone', 'Printer', 'Enclosure'];
 
