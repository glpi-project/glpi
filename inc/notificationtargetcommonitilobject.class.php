--- conflicted
+++ resolved
@@ -787,17 +787,10 @@
       $data["##$objettype.priority##"]     = $item->getPriorityName($item->getField('priority'));
       $data["##$objettype.time##"]         = $item->getActionTime($item->getField('actiontime'));
 
-<<<<<<< HEAD
-      $datas["##$objettype.creationdate##"] = Html::convDateTime($item->getField('date'));
-      $datas["##$objettype.closedate##"]    = Html::convDateTime($item->getField('closedate'));
-      $datas["##$objettype.solvedate##"]    = Html::convDateTime($item->getField('solvedate'));
-      $datas["##$objettype.duedate##"]      = Html::convDateTime($item->getField('time_to_resolve'));
-=======
       $data["##$objettype.creationdate##"] = Html::convDateTime($item->getField('date'));
       $data["##$objettype.closedate##"]    = Html::convDateTime($item->getField('closedate'));
       $data["##$objettype.solvedate##"]    = Html::convDateTime($item->getField('solvedate'));
-      $data["##$objettype.duedate##"]      = Html::convDateTime($item->getField('due_date'));
->>>>>>> 4fd4f703
+      $data["##$objettype.duedate##"]      = Html::convDateTime($item->getField('time_to_resolve'));
 
       $data["##$objettype.category##"] = '';
       if ($item->getField('itilcategories_id')) {
