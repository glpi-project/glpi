--- conflicted
+++ resolved
@@ -40,19 +40,11 @@
 trait DCBreadcrumb {
 
    /**
-<<<<<<< HEAD
-    * Get datacenter breadcrumb elements
-    *
-    * @return array
-    */
-   public function getDcBreadcrumb() :array {
-=======
     * Get datacenter element breadcrumb
     *
     * @return array
     */
    protected function getDcBreadcrumb() {
->>>>>>> c7d1d24f
       global $CFG_GLPI;
 
       $item = $this;
@@ -110,14 +102,9 @@
     *
     * @return void
     */
-<<<<<<< HEAD
-   function showDcBreadcrumb() {
-      $breadcrumb = $this->getDcBreadcrumb();
-=======
    protected function showDcBreadcrumb() {
       $breadcrumb = $this->getDcBreadcrumb();
 
->>>>>>> c7d1d24f
       if (count($breadcrumb)) {
          echo "<tr class='tab_bg_1'>
                   <td>" . __('Data center position') . "</td>
