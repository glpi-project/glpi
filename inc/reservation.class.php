<?php
/*
 * @version $Id$
 -------------------------------------------------------------------------
 GLPI - Gestionnaire Libre de Parc Informatique
 Copyright (C) 2015-2016 Teclib'.

 http://glpi-project.org

 based on GLPI - Gestionnaire Libre de Parc Informatique
 Copyright (C) 2003-2014 by the INDEPNET Development Team.

 -------------------------------------------------------------------------

 LICENSE

 This file is part of GLPI.

 GLPI is free software; you can redistribute it and/or modify
 it under the terms of the GNU General Public License as published by
 the Free Software Foundation; either version 2 of the License, or
 (at your option) any later version.

 GLPI is distributed in the hope that it will be useful,
 but WITHOUT ANY WARRANTY; without even the implied warranty of
 MERCHANTABILITY or FITNESS FOR A PARTICULAR PURPOSE.  See the
 GNU General Public License for more details.

 You should have received a copy of the GNU General Public License
 along with GLPI. If not, see <http://www.gnu.org/licenses/>.
 --------------------------------------------------------------------------
 */

/** @file
* @brief
*/

if (!defined('GLPI_ROOT')) {
   die("Sorry. You can't access this file directly");
}

/**
 * Reservation Class
**/
class Reservation extends CommonDBChild {

   // From CommonDBChild
   static public $itemtype          = 'ReservationItem';
   static public $items_id          = 'reservationitems_id';

   static $rightname                = 'reservation';
   static public $checkParentRights = self::HAVE_VIEW_RIGHT_ON_ITEM;


   /**
    * @param $nb  integer  for singular or plural
   **/
   static function getTypeName($nb=0) {
      return _n('Reservation', 'Reservations', $nb);
   }


   /**
    * @see CommonGLPI::getTabNameForItem()
   **/
   function getTabNameForItem(CommonGLPI $item, $withtemplate=0) {

      if (!$withtemplate
          && Session::haveRight("reservation", READ)) {
         return self::getTypeName(Session::getPluralNumber());
      }
      return '';
   }


   /**
    * @param $item         CommonGLPI object
    * @param $tabnum       (default1)
    * @param $withtemplate (default0)
   **/
   static function displayTabContentForItem(CommonGLPI $item, $tabnum=1, $withtemplate=0) {


      if ($item->getType() == 'User') {
         self::showForUser($_GET["id"]);
      } else {
         self::showForItem($item);
      }
      return true;
   }


   function pre_deleteItem() {
      global $CFG_GLPI;

      if (isset($this->fields["users_id"])
          && (($this->fields["users_id"] === Session::getLoginUserID())
              || Session::haveRight("reservation", DELETE))) {

         // Processing Email
         if (!isset($this->input['_disablenotif']) && $CFG_GLPI["use_mailing"]) {
            NotificationEvent::raiseEvent("delete",$this);
         }
      }
      return true;
   }


   /**
    * @see CommonDBChild::prepareInputForUpdate()
   **/
   function prepareInputForUpdate($input) {

      $item = 0;
      if (isset($input['_item'])) {
         $item = $_POST['_item'];
      }

      // Save fields
      $oldfields             = $this->fields;
      // Needed for test already planned
      if (isset($input["begin"])) {
         $this->fields["begin"] = $input["begin"];
      }
      if (isset ($input["end"])) {
         $this->fields["end"] = $input["end"];
      }

      if (!$this->test_valid_date()) {
         $this->displayError("date", $item);
         return false;
      }

      if ($this->is_reserved()) {
         $this->displayError("is_res", $item);
         return false;
      }

      // Restore fields
      $this->fields = $oldfields;

      return parent::prepareInputForUpdate($input);
   }


   /**
    * @see CommonDBTM::post_updateItem()
   **/
   function post_updateItem($history=1) {
      global $CFG_GLPI;

      if (count($this->updates)
          && $CFG_GLPI["use_mailing"]
          && !isset($this->input['_disablenotif'])) {
         NotificationEvent::raiseEvent("update",$this);
         //$mail = new MailingResa($this,"update");
         //$mail->send();
      }

      parent::post_updateItem($history);
   }


   /**
    * @see CommonDBChild::prepareInputForAdd()
   **/
   function prepareInputForAdd($input) {

      // Error on previous added reservation on several add
      if (isset($input['_ok']) && !$input['_ok']) {
         return false;
      }

      // set new date.
      $this->fields["reservationitems_id"] = $input["reservationitems_id"];
      $this->fields["begin"]               = $input["begin"];
      $this->fields["end"]                 = $input["end"];

      if (!$this->test_valid_date()) {
         $this->displayError("date", $input["reservationitems_id"]);
         return false;
      }

      if ($this->is_reserved()) {
         $this->displayError("is_res", $input["reservationitems_id"]);
         return false;
      }

      return parent::prepareInputForAdd($input);
   }


   function post_addItem() {
      global $CFG_GLPI;

      if (!isset($this->input['_disablenotif']) && $CFG_GLPI["use_mailing"]) {
         NotificationEvent::raiseEvent("new",$this);
      }

      parent::post_addItem();
   }


   // SPECIFIC FUNCTIONS

   /**
    * @param $reservationitems_id
   **/
   function getUniqueGroupFor($reservationitems_id) {
      global $DB;

      do {
         $rand = mt_rand(1,mt_getrandmax());

         $query = "SELECT COUNT(*) AS CPT
                   FROM `glpi_reservations`
                   WHERE `reservationitems_id` = '$reservationitems_id'
                         AND `group` = '$rand';";
         $result = $DB->query($query);
         $count  = $DB->result($result,0,0);
      } while ($count > 0);

      return $rand;
   }


   /**
    * Is the item already reserved ?
    *
    *@return boolean
   **/
   function is_reserved() {
      global $DB;

      if (!isset($this->fields["reservationitems_id"])
          || empty($this->fields["reservationitems_id"])) {
         return true;
      }

      // When modify a reservation do not itself take into account
      $ID_where = "";
      if (isset($this->fields["id"])) {
         $ID_where = " `id` <> '".$this->fields["id"]."' AND ";
      }
      $query = "SELECT *
                FROM `".$this->getTable()."`
                WHERE $ID_where
                      `reservationitems_id` = '".$this->fields["reservationitems_id"]."'
                      AND '".$this->fields["begin"]."' < `end`
                      AND '".$this->fields["end"]."' > `begin`";
      if ($result = $DB->query($query)) {
         return ($DB->numrows($result) > 0);
      }
      return true;
   }


   /**
    * Current dates are valid ? begin before end
    *
    *@return boolean
   **/
   function test_valid_date() {

      return (!empty($this->fields["begin"])
              && !empty($this->fields["end"])
              && (strtotime($this->fields["begin"]) < strtotime($this->fields["end"])));
   }


   /**
    * display error message
    *
    * @param $type   error type : date / is_res / other
    * @param $ID     ID of the item
    *
    * @return nothing
   **/
   function displayError($type,$ID) {

      echo "<br><div class='center'>";
      switch ($type) {
         case "date" :
            _e('Error in entering dates. The starting date is later than the ending date');
            break;

         case "is_res" :
            _e('The required item is already reserved for this timeframe');
            break;

         default :
            _e("Unknown error");
      }

      echo "<br><a href='reservation.php?reservationitems_id=$ID'>".__('Back to planning')."</a>";
      echo "</div>";
   }


   /**
    * @since version 0.84
   **/
   static function canCreate() {
      return (Session::haveRight(self::$rightname, ReservationItem::RESERVEANITEM));
   }


   /**
    * @since version 0.84
   **/
   static function canUpdate() {
      return (Session::haveRight(self::$rightname, ReservationItem::RESERVEANITEM));
   }


   /**
    * @since version 0.84
   **/
   static function canDelete() {
      return (Session::haveRight(self::$rightname, ReservationItem::RESERVEANITEM));
   }


   /**
    * Overload canChildItem to make specific checks
    * @since version 0.84
   **/
   function canChildItem($methodItem, $methodNotItem) {

      // Original user always have right
      if ($this->fields['users_id'] === Session::getLoginUserID()) {
         return true;
      }

      if (!parent::canChildItem($methodItem, $methodNotItem)) {
         return false;
      }

      $ri = $this->getItem();
      if ($ri === false) {
         return false;
      }

      $item = $ri->getItem();
      if ($item === false) {
         return false;
      }

      return Session::haveAccessToEntity($item->getEntityID());
   }


   function post_purgeItem() {
      global $DB;

      if (isset($this->input['_delete_group']) && $this->input['_delete_group']) {
         $query = "SELECT *
                   FROM `glpi_reservations`
                   WHERE `reservationitems_id` = '".$this->fields['reservationitems_id']."'
                         AND `group` = '".$this->fields['group']."' ";
         $rr = clone $this;
         foreach ($DB->request($query) as $data) {
            $rr->delete(array('id' => $data['id']));
         }
      }
   }


   /**
    * Show reservation calendar
    *
    * @param $ID   ID of the reservation item (if empty display all) (default '')
   **/
   static function showCalendar($ID="") {
      global $CFG_GLPI;

      if (!Session::haveRight("reservation", ReservationItem::RESERVEANITEM)) {
         return false;
      }

      if (!isset($_GET["mois_courant"])) {
         $mois_courant = intval(strftime("%m"));
      } else {
         $mois_courant = $_GET["mois_courant"];
      }

      if (!isset($_GET["annee_courante"])) {
         $annee_courante = strftime("%Y");
      } else {
         $annee_courante = $_GET["annee_courante"];
      }

      $mois_courant     = intval($mois_courant);
      $mois_suivant     = $mois_courant+1;
      $mois_precedent   = $mois_courant-1;
      $annee_suivante   = $annee_courante;
      $annee_precedente = $annee_courante;

      if ($mois_precedent == 0) {
         $mois_precedent   = 12;
         $annee_precedente --;
      }

      if ($mois_suivant == 13) {
         $mois_suivant   = 1;
         $annee_suivante ++;
      }

      $monthsarray   = Toolbox::getMonthsOfYearArray();

      $str_suivant   = "?reservationitems_id=$ID&amp;mois_courant=$mois_suivant&amp;".
                        "annee_courante=$annee_suivante";
      $str_precedent = "?reservationitems_id=$ID&amp;mois_courant=$mois_precedent&amp;".
                        "annee_courante=$annee_precedente";

      if (!empty($ID)) {
         $m = new ReservationItem();
         $m->getFromDB($ID);

         if ((!isset($m->fields['is_active'])) || !$m->fields['is_active']) {
            echo "<div class='center'>";
            echo "<table class='tab_cadre_fixe'>";
            echo "<tr class='tab_bg_2'>";
            echo "<td class='center b'>".__('Device temporarily unavailable')."</td></tr>";
            echo "<tr class='tab_bg_1'><td class='center b'>";
            Html::displayBackLink();
            echo "</td></tr>";
            echo "</table>";
            echo "</div>";
            return false;
         }
         $type = $m->fields["itemtype"];
         $name = NOT_AVAILABLE;
         if ($item = getItemForItemtype($m->fields["itemtype"])) {
            $type = $item->getTypeName();

            if ($item->getFromDB($m->fields["items_id"])) {
               $name = $item->getName();
            }
            $name = sprintf(__('%1$s - %2$s'), $type, $name);
         }

         $all = "<a class='vsubmit' href='reservation.php?reservationitems_id=&amp;mois_courant=".
                  "$mois_courant&amp;annee_courante=$annee_courante'>".__('Show all')."</a>";

      } else {
         $type = "";
         $name = __('All reservable devices');
         $all  = "&nbsp;";
      }

      echo "<div class='center'><table class='tab_glpi'><tr><td>";
      echo "<img src='".$CFG_GLPI["root_doc"]."/pics/reservation.png' alt='' title=''></td>";
      echo "<td class ='b'>".$name."</td></tr>";
      echo "<tr><td colspan='2' class ='center'>$all</td></tr></table></div><br>\n";

      // Check bisextile years
      if (($annee_courante%4) == 0) {
         $fev = 29;
      } else {
         $fev = 28;
      }
      $nb_jour = array(31, $fev, 31, 30, 31, 30, 31, 31, 30, 31, 30, 31);

      // Datas used to put right information in columns
      $jour_debut_mois = strftime("%w", mktime(0, 0, 0, $mois_courant, 1, $annee_courante));
      if ($jour_debut_mois == 0) {
         $jour_debut_mois = 7;
      }
      $jour_fin_mois = strftime("%w", mktime(0, 0, 0, $mois_courant, $nb_jour[$mois_courant-1],
                                             $annee_courante));

      echo "<div class='center'>";
      echo "<table class='tab_glpi'><tr><td><a href='reservation.php".$str_precedent."'>";
      echo "<img src='".$CFG_GLPI["root_doc"]."/pics/left.png' alt=\"".__s('Previous').
             "\" title=\"".__s('Previous')."\"></a></td>";
      echo "<td class='b'>".sprintf(__('%1$s %2$s'), $monthsarray[$mois_courant], $annee_courante).
           "</td>";
      echo "<td><a href='reservation.php".$str_suivant."'>";
      echo "<img src='".$CFG_GLPI["root_doc"]."/pics/right.png' alt=\"".__s('Next').
             "\" title=\"".__s('Next')."\"></a></td></tr></table>\n";

      // test
      echo "<table width='90%' class='tab_glpi'><tr><td class='top' width='100px'>";

      echo "<table><tr><td width='100px' class='top'>";

      // today date
      $today = getdate(time());
      $mois  = $today["mon"];
      $annee = $today["year"];

      $annee_avant = $annee_courante - 1;
      $annee_apres = $annee_courante + 1;

      echo "<div class='calendrier_mois'>";
      echo "<div class='center b'>$annee_avant</div>";

      for ($i=$mois_courant ; $i<13 ; $i++) {
         echo "<div class='calendrier_case2'>";
         echo "<a href='reservation.php?reservationitems_id=$ID&amp;mois_courant=$i&amp;".
               "annee_courante=$annee_avant'>".$monthsarray[$i]."</a></div>";
      }

      echo "<div class='center b'>$annee_courante</div>";

      for ($i=1 ; $i<13 ; $i++) {
         if ($i == $mois_courant) {
            echo "<div class='calendrier_case1 b'>".$monthsarray[$i]."</div>\n";
         } else {
            echo "<div class='calendrier_case2'>";
            echo "<a href='reservation.php?reservationitems_id=$ID&amp;mois_courant=$i&amp;".
                  "annee_courante=$annee_courante'>".$monthsarray[$i]."</a></div>\n";
         }
      }
      echo "<div class='center b'>$annee_apres</div>\n";

      for ($i=1 ; $i<$mois_courant+1 ; $i++) {
         echo "<div class='calendrier_case2'>";
         echo "<a href='reservation.php?reservationitems_id=$ID&amp;mois_courant=$i&amp;".
               "annee_courante=$annee_apres'>".$monthsarray[$i]."</a></div>\n";
      }
      echo "</div>";
      echo "</td></tr></table>";
      echo "</td><td class='top' width='100%'>";

      // test
      echo "<table width='100%' class='tab_cadre'><tr>";
      echo "<th width='14%'>".__('Monday')."</th>";
      echo "<th width='14%'>".__('Tuesday')."</th>";
      echo "<th width='14%'>".__('Wednesday')."</th>";
      echo "<th width='14%'>".__('Thursday')."</th>";
      echo "<th width='14%'>".__('Friday')."</th>";
      echo "<th width='14%'>".__('Saturday')."</th>";
      echo "<th width='14%'>".__('Sunday')."</th>";
      echo "</tr>\n";
      echo "<tr class='tab_bg_3' >";

      // Insert blank cell before the first day of the month
      for ($i=1 ; $i<$jour_debut_mois ; $i++) {
         echo "<td class='calendrier_case_white'>&nbsp;</td>";
      }

      // voici le remplissage proprement dit
      if (($mois_courant < 10) && (strlen($mois_courant) == 1)) {
         $mois_courant = "0".$mois_courant;
      }

      for ($i=1 ; $i<$nb_jour[$mois_courant-1]+1 ; $i++) {
         if ($i < 10) {
            $ii = "0".$i;
         } else {
            $ii = $i;
         }

         echo "<td class='top' height='100px'>";
         echo "<table class='center' width='100%'><tr><td class='center'>";
         echo "<span class='calendrier_jour'>".$i."</span></td></tr>\n";

         if (!empty($ID)) {
            echo "<tr><td class='center'>";
            echo "<a href='reservation.form.php?id=&amp;item[$ID]=$ID&amp;".
                  "begin=".$annee_courante."-".$mois_courant."-".$ii." 12:00:00'>";
            echo "<img  src='".$CFG_GLPI["root_doc"]."/pics/addresa.png' alt=\"".
                  __s('Reserve')."\" title=\"".__s('Reserve')."\"></a></td></tr>\n";
         }

         echo "<tr><td>";
         self::displayReservationDay($ID, $annee_courante."-".$mois_courant."-".$ii);
         echo "</td></tr></table>\n";
         echo "</td>";

         // il ne faut pas oublie d'aller a la ligne suivante en fin de semaine
         if ((($i+$jour_debut_mois)%7) == 1) {
            echo "</tr>\n";
            if ($i != $nb_jour[$mois_courant-1]) {
               echo "<tr class='tab_bg_3'>";
            }
         }
      }

      // on recommence pour finir le tableau proprement pour les m�es raisons
      if ($jour_fin_mois != 0) {
         for ($i=0 ; $i<7-$jour_fin_mois ; $i++) {
            echo "<td class='calendrier_case_white'>&nbsp;</td>";
         }
      }

      echo "</tr></table>\n";
      echo "</td></tr></table></div>\n";
   }


   /**
    * Display for reservation
    *
    * @param $ID              ID of the reservation (empty for create new)
    * @param $options   array of possibles options:
    *     - item  reservation items ID for creation process
    *     - date date for creation process
   **/
   function showForm($ID, $options=array()) {
      global $CFG_GLPI;

      if (!Session::haveRight("reservation", ReservationItem::RESERVEANITEM)) {
         return false;
      }

      $resa = new self();

      if (!empty($ID)) {
         if (!$resa->getFromDB($ID)) {
            return false;
         }

         if (!$resa->can($ID, UPDATE)) {
            return false;
         }
         // Set item if not set
         if ((!isset($options['item']) || (count($options['item']) == 0))
             && ($itemid = $resa->getField('reservationitems_id'))) {
            $options['item'][$itemid] = $itemid;
         }

      } else {
         $resa->getEmpty();
         $resa->fields["begin"] = $options['begin'];
         if (!isset($options['end'])) {
            $resa->fields["end"] = date("Y-m-d H:00:00",
                                        strtotime($resa->fields["begin"])+HOUR_TIMESTAMP);
         } else {
            $resa->fields["end"] = $options['end'];
         }
      }

      // No item : problem
      if (!isset($options['item']) || (count($options['item']) == 0)) {
         return false;
      }

      echo "<div class='center'><form method='post' name=form action='reservation.form.php'>";

      if (!empty($ID)) {
         echo "<input type='hidden' name='id' value='$ID'>";
      }

      echo "<table class='tab_cadre' width='700px'>";
      echo "<tr><th colspan='2'>".__('Reserve an item')."</th></tr>\n";

      // Add Hardware name
      $r = new ReservationItem();

      echo "<tr class='tab_bg_1'><td>".__('Item')."</td>";
      echo "<td>";
      foreach ($options['item'] as $itemID) {
         $r->getFromDB($itemID);
         $type = $r->fields["itemtype"];
         $name = NOT_AVAILABLE;
         $item = NULL;

         if ($item = getItemForItemtype($r->fields["itemtype"])) {
            $type = $item->getTypeName();

            if ($item->getFromDB($r->fields["items_id"])) {
               $name = $item->getName();
            } else {
               $item = NULL;
            }
         }

         echo "<span class='b'>".sprintf(__('%1$s - %2$s'), $type, $name)."</span><br>";
         echo "<input type='hidden' name='items[$itemID]' value='$itemID'>";
      }

      echo "</td></tr>\n";
      if (!Session::haveRight("reservation", UPDATE)
          || is_null($item)
          || !Session::haveAccessToEntity($item->fields["entities_id"])) {

         echo "<input type='hidden' name='users_id' value='".Session::getLoginUserID()."'>";

      } else {
         echo "<tr class='tab_bg_2'><td>".__('By')."</td>";
         echo "<td>";
         if (empty($ID)) {
            User::dropdown(array('value'  => Session::getLoginUserID(),
                                 'entity' => $item->getEntityID(),
                                 'right'  => 'all'));
         } else {
            User::dropdown(array('value'  => $resa->fields["users_id"],
                                 'entity' => $item->getEntityID(),
                                 'right'  => 'all'));
         }
         echo "</td></tr>\n";
      }
      echo "<tr class='tab_bg_2'><td>".__('Start date')."</td><td>";
      $rand_begin = Html::showDateTimeField("resa[begin]",
                                            array('value'      => $resa->fields["begin"],
                                                  'timestep'   => -1,
                                                  'maybeempty' => false));
      echo "</td></tr>\n";
      $default_delay = floor((strtotime($resa->fields["end"])-strtotime($resa->fields["begin"]))
                             /$CFG_GLPI['time_step']/MINUTE_TIMESTAMP)
                       *$CFG_GLPI['time_step']*MINUTE_TIMESTAMP;
      echo "<tr class='tab_bg_2'><td>".__('Duration')."</td><td>";
      $rand = Dropdown::showTimeStamp("resa[_duration]",
                                      array('min'        => 0,
                                            'max'        => 24*HOUR_TIMESTAMP,
                                            'value'      => $default_delay,
                                            'emptylabel' => __('Specify an end date')));
      echo "<br><div id='date_end$rand'></div>";
      $params = array('duration'     => '__VALUE__',
                      'end'          => $resa->fields["end"],
                      'name'         => "resa[end]");

      Ajax::updateItemOnSelectEvent("dropdown_resa[_duration]$rand", "date_end$rand",
                                    $CFG_GLPI["root_doc"]."/ajax/planningend.php", $params);

      if ($default_delay == 0) {
         $params['duration'] = 0;
         Ajax::updateItem("date_end$rand", $CFG_GLPI["root_doc"]."/ajax/planningend.php", $params);
      }
      Alert::displayLastAlert('Reservation', $ID);
      echo "</td></tr>\n";

      if (empty($ID)) {
         echo "<tr class='tab_bg_2'><td>".__('Rehearsal')."</td>";
         echo "<td>";
         $values   = array(''      => _x('periodicity', 'None'),
                           'day'   => _x('periodicity', 'Daily'),
                           'week'  => _x('periodicity', 'Weekly'),
                           'month' => _x('periodicity', 'Monthly'));
         $rand     = Dropdown::showFromArray('periodicity[type]', $values);
         $field_id = Html::cleanId("dropdown_periodicity[type]$rand");

         $params   = array('type'     => '__VALUE__',
                           'end'      => $resa->fields["end"]);

         Ajax::updateItemOnSelectEvent($field_id, "resaperiodcontent$rand",
                                       $CFG_GLPI["root_doc"]."/ajax/resaperiod.php", $params);
         echo "<br><div id='resaperiodcontent$rand'></div>";

         echo "</td></tr>\n";
      }

      echo "<tr class='tab_bg_2'><td>".__('Comments')."</td>";
      echo "<td><textarea name='comment' rows='8' cols='60'>".$resa->fields["comment"]."</textarea>";
      echo "</td></tr>\n";

      if (empty($ID)) {
         echo "<tr class='tab_bg_2'>";
         echo "<td colspan='2' class='top center'>";
         echo "<input type='submit' name='add' value=\""._sx('button', 'Add')."\" class='submit'>";
         echo "</td></tr>\n";

      } else {
         if (($resa->fields["users_id"] == Session::getLoginUserID())
             || Session::haveRightsOr(static::$rightname, array(PURGE, UPDATE))) {
            echo "<tr class='tab_bg_2'>";
            if (($resa->fields["users_id"] == Session::getLoginUserID())
                || Session::haveRight(static::$rightname, PURGE)) {
               echo "<td class='top center'>";
               echo "<input type='submit' name='purge' value=\""._sx('button', 'Delete permanently')."\"
                      class='submit'>";
               if ($resa->fields["group"] > 0) {
                  echo "<br><input type='checkbox' name='_delete_group'>&nbsp;".
                             __s('Delete all rehearsals');
               }
               echo "</td>";
            }
            if (($resa->fields["users_id"] == Session::getLoginUserID())
                || Session::haveRight(static::$rightname, UPDATE)) {
              echo "<td class='top center'>";
              echo "<input type='submit' name='update' value=\""._sx('button', 'Save')."\"
                     class='submit'>";
               echo "</td>";
            }
            echo "</tr>\n";
         }
      }
      echo "</table>";
      Html::closeForm();
      echo "</div>\n";
   }


   /**
    * compute periodicities for reservation
    *
    * @since version 0.84
    *
    * @param $begin             begin of the initial reservation
    * @param $end               begin of the initial reservation
    * @param $options   array   periodicity parameters : must contain : type (day/week/month), end
   **/
   static function computePeriodicities ($begin, $end, $options=array()) {
      $toadd = array();

      if (isset($options['type']) && isset($options['end'])) {
         $begin_time = strtotime($begin);
         $end_time   = strtotime($end);
         $repeat_end = strtotime($options['end'].' 23:59:59');

         switch ($options['type']) {
            case 'day' :
               $begin_time = strtotime("+1 day",$begin_time);
               $end_time   = strtotime("+1 day",$end_time);
               while ($begin_time < $repeat_end) {
                  $toadd[date('Y-m-d H:i:s', $begin_time)] = date('Y-m-d H:i:s', $end_time);
                  $begin_time = strtotime("+1 day",$begin_time);
                  $end_time   = strtotime("+1 day",$end_time);
               }
               break;

            case 'week' :
               $dates = array();

               // No days set add 1 week
               if (!isset($options['days'])) {
                  $dates = array(array('begin' => strtotime('+1 week',$begin_time),
                                       'end'   => strtotime('+1 week',$end_time)));
               } else {
                  if (is_array($options['days'])) {
                     $begin_hour = $begin_time- strtotime(date('Y-m-d', $begin_time));
                     $end_hour   = $end_time - strtotime(date('Y-m-d', $end_time));
                     foreach ($options['days'] as $day => $val) {
                        $dates[] = array('begin' => strtotime("next $day", $begin_time)+$begin_hour,
                                         'end'   => strtotime("next $day", $end_time)+$end_hour);
                     }
                  }
               }

               foreach ($dates as $key => $val) {
                  $begin_time = $val['begin'];
                  $end_time   = $val['end'];

                  while ($begin_time < $repeat_end) {
                     $toadd[date('Y-m-d H:i:s', $begin_time)] = date('Y-m-d H:i:s', $end_time);
                     $begin_time = strtotime('+1 week',$begin_time);
                     $end_time   = strtotime('+1 week',$end_time);
                  }
               }
               break;

            case 'month' :
               if (isset($options['subtype'])) {
                  switch ($options['subtype']) {
                     case 'date':
                        $i=1;
                        $calc_begin_time = strtotime("+$i month", $begin_time);
                        $calc_end_time   = strtotime("+$i month", $end_time);
                        while ($calc_begin_time < $repeat_end) {
                           $toadd[date('Y-m-d H:i:s', $calc_begin_time)] = date('Y-m-d H:i:s',
                                                                                $calc_end_time);
                           $i++;
                           $calc_begin_time = strtotime("+$i month", $begin_time);
                           $calc_end_time   = strtotime("+$i month", $end_time);
                        }
                        break;

                     case 'day':
                        $dayofweek = date('l',$begin_time);

                        $i               = 1;
                        $calc_begin_time = strtotime("+$i month", $begin_time);
                        $calc_end_time   = strtotime("+$i month", $end_time);
                        $begin_hour      = $begin_time- strtotime(date('Y-m-d', $begin_time));
                        $end_hour        = $end_time - strtotime(date('Y-m-d', $end_time));

                        $calc_begin_time = strtotime("next $dayofweek", $calc_begin_time)
                                           + $begin_hour;
                        $calc_end_time   = strtotime("next $dayofweek", $calc_end_time) + $end_hour;

                        while ($calc_begin_time < $repeat_end) {
                           $toadd[date('Y-m-d H:i:s', $calc_begin_time)] = date('Y-m-d H:i:s',
                                                                                $calc_end_time);
                           $i++;
                           $calc_begin_time = strtotime("+$i month", $begin_time);
                           $calc_end_time   = strtotime("+$i month", $end_time);
                           $calc_begin_time = strtotime("next $dayofweek", $calc_begin_time)
                                              + $begin_hour;
                           $calc_end_time   = strtotime("next $dayofweek", $calc_end_time)
                                              + $end_hour;
                        }
                        break;
                  }

               }

               break;
         }

      }

      return $toadd;
   }


   /**
    * Display for reservation
    *
    * @param $ID     ID a the reservation item (empty to show all)
    * @param $date   date to display
   **/
   static function displayReservationDay($ID, $date) {
      global $DB;

      if (!empty($ID)) {
         self::displayReservationsForAnItem($ID, $date);

      } else {
         $debut = $date." 00:00:00";
         $fin   = $date." 23:59:59";

         $query = "SELECT DISTINCT `glpi_reservationitems`.`id`
                   FROM `glpi_reservationitems`
                   INNER JOIN `glpi_reservations`
                     ON (`glpi_reservationitems`.`id` = `glpi_reservations`.`reservationitems_id`)
                   WHERE `is_active` = '1'
                         AND '".$debut."' < `end`
                         AND '".$fin."' > `begin`
                   ORDER BY `begin`";
         $result = $DB->query($query);

         if ($DB->numrows($result) > 0) {
            $m = new ReservationItem();
            while ($data = $DB->fetch_assoc($result)) {
               $m->getFromDB($data['id']);

               if (!($item = getItemForItemtype($m->fields["itemtype"]))) {
                  continue;
               }

               if ($item->getFromDB($m->fields["items_id"])
                   && Session::haveAccessToEntity($item->fields["entities_id"])) {

                  $typename = $item->getTypeName();

                  if ($m->fields["itemtype"] == 'Peripheral') {
                     if (isset($item->fields["peripheraltypes_id"])
                         && ($item->fields["peripheraltypes_id"] != 0)) {

                        $typename = Dropdown::getDropdownName("glpi_peripheraltypes",
                                                              $item->fields["peripheraltypes_id"]);
                     }
                  }

                  list($annee,$mois,$jour) = explode("-",$date);
                  echo "<tr class='tab_bg_1'><td>";
                  echo "<a href='reservation.php?reservationitems_id=".$data['id'].
                        "&amp;mois_courant=$mois&amp;annee_courante=$annee'>".
                        sprintf(__('%1$s - %2$s'), $typename, $item->getName())."</a></td></tr>\n";
                  echo "<tr><td>";
                  self::displayReservationsForAnItem($data['id'], $date);
                  echo "</td></tr>\n";
               }
            }
         }
      }
   }


   /**
    * Display a reservation
    *
    * @param $ID     ID a the reservation item
    * @param $date   date to display
   **/
   static function displayReservationsForAnItem($ID, $date) {
      global $DB;

      $users_id = Session::getLoginUserID();
      $resa     = new self();
      $user     = new User;
      list($year, $month, $day) = explode("-", $date);
      $debut    = $date." 00:00:00";
      $fin      = $date." 23:59:59";

      $query = "SELECT *
                FROM `glpi_reservations`
                WHERE '".$debut."' < `end`
                      AND '".$fin."' > `begin`
                      AND `reservationitems_id` = '$ID'
                ORDER BY `begin`";

      if ($result = $DB->query($query)) {
         if ($DB->numrows($result) > 0) {
            echo "<table width='100%'>";
            while ($row = $DB->fetch_assoc($result)) {
               echo "<tr>";
               $user->getFromDB($row["users_id"]);
               $display = "";

               if ($debut > $row['begin']) {
                  $heure_debut = "00:00";
               } else {
                  $heure_debut = get_hour_from_sql($row['begin']);
               }

               if ($fin < $row['end']) {
                  $heure_fin = "24:00";
               } else {
                  $heure_fin = get_hour_from_sql($row['end']);
               }

               if ((strcmp($heure_debut,"00:00") == 0)
                   && (strcmp($heure_fin,"24:00") == 0)) {
                  $display = __('Day');

               } else if (strcmp($heure_debut,"00:00") == 0) {
                  $display = sprintf(__('To %s'), $heure_fin);

               } else if (strcmp($heure_fin,"24:00") == 0) {
                  $display = sprintf(__('From %s'), $heure_debut);

               } else {
                  $display = $heure_debut."-".$heure_fin;
               }

               $rand  = mt_rand();
               $modif = $modif_end = "";
               if ($resa->canEdit($row['id'])) {
                  $modif      = "<a id='content_".$ID.$rand."'
                                  href='reservation.form.php?id=".$row['id']."'>";
                  $modif_end  = "</a>";
                  $modif_end .= Html::showToolTip($row["comment"],
                                                  array('applyto' => "content_".$ID.$rand,
                                                        'display' => false));
               }

               echo "<td class='tab_resa center'>". $modif."<span>".$display."<br><span class='b'>".
               formatUserName($user->fields["id"], $user->fields["name"], $user->fields["realname"],
                              $user->fields["firstname"]);
               echo "</span></span>";
               echo $modif_end;
               echo "</td></tr>\n";
            }
            echo "</table>\n";
         }
      }
   }


   /**
    * Display reservations for an item
    *
    * @param $item            CommonDBTM object for which the reservation tab need to be displayed
    * @param $withtemplate    withtemplate param (default '')
   **/
   static function showForItem(CommonDBTM $item, $withtemplate='') {
      global $DB, $CFG_GLPI;

      $resaID = 0;
      if (!Session::haveRight("reservation", READ)) {
         return false;
      }

      echo "<div class='firstbloc'>";
      ReservationItem::showActivationFormForItem($item);

      $ri = new ReservationItem();
      if ($ri->getFromDBbyItem($item->getType(),$item->getID())) {
         $now = $_SESSION["glpi_currenttime"];

         // Print reservation in progress
         $query = "SELECT *
                   FROM `glpi_reservations`
                   WHERE `end` > '".$now."'
                         AND `reservationitems_id` = '".$ri->fields['id']."'
                   ORDER BY `begin`";
         $result = $DB->query($query);

         echo "<table class='tab_cadre_fixehov'><tr><th colspan='5'>";

<<<<<<< HEAD
         if (($DB->numrows($result) > 0) && $ri->fields["is_active"]
             && Session::haveRight('reservation', ReservationItem::RESERVEANITEM)) {
=======
         if (($DB->numrows($result) > 0) && $ri->fields["is_active"]) {
>>>>>>> 6f4c500a
            echo "<a href='".$CFG_GLPI["root_doc"]."/front/reservation.php?reservationitems_id=".
                   $ri->fields['id']."'>".__('Current and future reservations')."</a>";
         } else {
            _e('Current and future reservations');
         }
         echo "</th></tr>\n";

         if ($DB->numrows($result) == 0) {
            echo "<tr class='tab_bg_2'>";
            echo "<td class='center' colspan='5'>".__('No reservation')."</td></tr>\n";

         } else {
            echo "<tr><th>".__('Start date')."</th>";
            echo "<th>".__('End date')."</th>";
            echo "<th>".__('By')."</th>";
            echo "<th>".__('Comments')."</th><th>&nbsp;</th></tr>\n";

            while ($data  =$DB->fetch_assoc($result)) {
               echo "<tr class='tab_bg_2'>";
               echo "<td class='center'>".Html::convDateTime($data["begin"])."</td>";
               echo "<td class='center'>".Html::convDateTime($data["end"])."</td>";
               echo "<td class='center'>";
               echo "<a href='".$CFG_GLPI["root_doc"]."/front/user.form.php?id=".
                      $data["users_id"]."'>".getUserName($data["users_id"])."</a></td>";
               echo "<td class='center'>".nl2br($data["comment"])."</td>";
               echo "<td class='center'>";
               list($annee, $mois, $jour) = explode("-", $data["begin"]);
               echo "<a href='".$CFG_GLPI["root_doc"]."/front/reservation.php?reservationitems_id=".
                     $ri->fields['id']."&amp;mois_courant=$mois&amp;annee_courante=$annee' title=\"".
                     __s('See planning')."\">";
               echo "<img src=\"".$CFG_GLPI["root_doc"]."/pics/reservation-3.png\" alt='' title=''>".
                    "</a>";
               echo "</td></tr>\n";
            }
         }
         echo "</table></div>\n";

         // Print old reservations
         $query = "SELECT *
                   FROM `glpi_reservations`
                   WHERE `end` <= '".$now."'
                         AND `reservationitems_id` = '".$ri->fields['id']."'
                   ORDER BY `begin` DESC";
         $result = $DB->query($query);

         echo "<div class='spaced'><table class='tab_cadre_fixehov'><tr><th colspan='5'>";

<<<<<<< HEAD
         if (($DB->numrows($result) > 0) & $ri->fields["is_active"]
             && Session::haveRight('reservation', ReservationItem::RESERVEANITEM)) {
=======
         if (($DB->numrows($result) > 0) & $ri->fields["is_active"]) {
>>>>>>> 6f4c500a
            echo "<a href='".$CFG_GLPI["root_doc"]."/front/reservation.php?reservationitems_id=".
                   $ri->fields['id']."' >".__('Past reservations')."</a>";
         } else {
            _e('Past reservations');
         }
         echo "</th></tr>\n";

         if ($DB->numrows($result) == 0) {
            echo "<tr class='tab_bg_2'>";
            echo "<td class='center' colspan='5'>".__('No reservation')."</td></tr>\n";

         } else {
            echo "<tr><th>".__('Start date')."</th>";
            echo "<th>".__('End date')."</th>";
            echo "<th>".__('By')."</th>";
            echo "<th>".__('Comments')."</th><th>&nbsp;</th></tr>\n";

            while ($data = $DB->fetch_assoc($result)) {
               echo "<tr class='tab_bg_2'>";
               echo "<td class='center'>".Html::convDateTime($data["begin"])."</td>";
               echo "<td class='center'>".Html::convDateTime($data["end"])."</td>";
               echo "<td class='center'>";
               if (Session::haveRight('user', READ)) {
               echo "<a href='".$CFG_GLPI["root_doc"]."/front/user.form.php?id=".
                      $data["users_id"]."'>".getUserName($data["users_id"])."</a></td>";
               } else {
                  echo getUserName($data["users_id"]);
               }
               echo "<td class='center'>".nl2br($data["comment"])."</td>";
               echo "<td class='center'>";
               if (Session::haveRight('reservation', ReservationItem::RESERVEANITEM)) {
                  list($annee, $mois ,$jour) = explode("-", $data["begin"]);
                  echo "<a href='".$CFG_GLPI["root_doc"]."/front/reservation.php?reservationitems_id=".
                        $ri->fields['id']."&amp;mois_courant=$mois&amp;annee_courante=$annee' title=\"".
                        __s('See planning')."\">";
                  echo "<img src=\"".$CFG_GLPI["root_doc"]."/pics/reservation-3.png\" alt='' title=''>";
                  echo "</a>";
               } else {
                  echo "&nbsp;";
               }
               echo "</td></tr>\n";
            }
         }
         echo "</table>\n";
      }
      echo "</div>\n";
   }


   /**
    * Display reservations for a user
    *
    * @param $ID ID a the user
   **/
   static function showForUser($ID) {
      global $DB, $CFG_GLPI;

      $resaID = 0;

      if (!Session::haveRight("reservation", READ)) {
         return false;
      }

      echo "<div class='firstbloc'>";
      $now = $_SESSION["glpi_currenttime"];

      // Print reservation in progress
      $query = "SELECT `begin`, `end`, `items_id`, `glpi_reservationitems`.`entities_id`,
                       `users_id`, `glpi_reservations`.`comment`, `reservationitems_id`,
                       `completename`
                FROM `glpi_reservations`
                LEFT JOIN `glpi_reservationitems`
                  ON `glpi_reservations`.`reservationitems_id` = `glpi_reservationitems`.`id`
                LEFT JOIN `glpi_entities`
                  ON  `glpi_reservationitems`.`entities_id` = `glpi_entities`.`id`
                WHERE `end` > '".$now."'
                      AND `users_id` = '$ID'
                ORDER BY `begin`";
      $result = $DB->query($query);

      $ri = new ReservationItem();
      echo "<table class='tab_cadre_fixehov'>";
      echo "<tr><th colspan='6'>".__('Current and future reservations')."</th></tr>\n";

      if ($DB->numrows($result) == 0) {
         echo "<tr class='tab_bg_2'>";
         echo "<td class='center' colspan='6'>".__('No reservation')."</td></tr\n>";

      } else {
         echo "<tr><th>".__('Start date')."</th>";
         echo "<th>".__('End date')."</th>";
         echo "<th>".__('Item')."</th>";
         echo "<th>".__('Entity')."</th>";
         echo "<th>".__('By')."</th>";
         echo "<th>".__('Comments')."</th><th>&nbsp;</th></tr>\n";

         while ($data = $DB->fetch_assoc($result)) {
            echo "<tr class='tab_bg_2'>";
            echo "<td class='center'>".Html::convDateTime($data["begin"])."</td>";
            echo "<td class='center'>".Html::convDateTime($data["end"])."</td>";

            if ($ri->getFromDB($data["reservationitems_id"])) {
               $link = "&nbsp;";

               if ($item = getItemForItemtype($ri->fields['itemtype'])) {
                  if ($item->getFromDB($ri->fields['items_id'])) {
                     $link = $item->getLink();
                  }
               }
               echo "<td class='center'>$link</td>";
               echo "<td class='center'>".$data['completename']."</td>";

            } else {
               echo "<td class='center'>&nbsp;</td>";
            }

            echo "<td class='center'>".getUserName($data["users_id"])."</td>";
            echo "<td class='center'>".nl2br($data["comment"])."</td>";
            echo "<td class='center'>";
            list($annee, $mois, $jour) = explode("-", $data["begin"]);
            echo "<a href='".$CFG_GLPI["root_doc"]."/front/reservation.php?reservationitems_id=".
                  $data["reservationitems_id"]."&amp;mois_courant=$mois&amp;".
                  "annee_courante=$annee' title=\"".__s('See planning')."\"><img src=\"".
                  $CFG_GLPI["root_doc"]."/pics/reservation-3.png\" alt='' title=''></a>";
            echo "</td></tr>\n";
         }
      }
      echo "</table></div>\n";

      // Print old reservations
      $query = "SELECT `begin`, `end`, `items_id`, `glpi_reservationitems`.`entities_id`,
                       `users_id`, `glpi_reservations`.`comment`, `reservationitems_id`,
                       `completename`
                FROM `glpi_reservations`
                LEFT JOIN `glpi_reservationitems`
                  ON `glpi_reservations`.`reservationitems_id` = `glpi_reservationitems`.`id`
                LEFT JOIN `glpi_entities`
                  ON  `glpi_reservationitems`.`entities_id` = `glpi_entities`.`id`
                WHERE `end` <= '".$now."'
                      AND `users_id` = '$ID'
                ORDER BY `begin` DESC";
      $result = $DB->query($query);

      echo "<div class='spaced'>";
      echo "<table class='tab_cadre_fixehov'>";
      echo "<tr><th colspan='6'>".__('Past reservations')."</th></tr>\n";

      if ($DB->numrows($result) == 0) {
         echo "<tr class='tab_bg_2'>";
         echo "<td class='center' colspan='6'>".__('No reservation')."</td></tr>\n";

      } else {
         echo "<tr><th>".__('Start date')."</th>";
         echo "<th>".__('End date')."</th>";
         echo "<th>".__('Item')."</th>";
         echo "<th>".__('Entity')."</th>";
         echo "<th>".__('By')."</th>";
         echo "<th>".__('Comments')."</th><th>&nbsp;</th></tr>\n";

         while ($data = $DB->fetch_assoc($result)) {
            echo "<tr class='tab_bg_2'>";
            echo "<td class='center'>".Html::convDateTime($data["begin"])."</td>";
            echo "<td class='center'>".Html::convDateTime($data["end"])."</td>";

            if ($ri->getFromDB($data["reservationitems_id"])) {
               $link = "&nbsp;";

               if ($item = getItemForItemtype($ri->fields['itemtype'])) {
                  if ($item->getFromDB($ri->fields['items_id'])) {
                     $link = $item->getLink();
                  }
               }
               echo "<td class='center'>$link</td>";
               echo "<td class='center'>".$data['completename']."</td>";

            } else {
               echo "<td class='center'>&nbsp;</td>";
            }

            echo "<td class='center'>".getUserName($data["users_id"])."</td>";
            echo "<td class='center'>".nl2br($data["comment"])."</td>";
            echo "<td class='center'>";
            list($annee, $mois, $jour) = explode("-", $data["begin"]);
            echo "<a href='".$CFG_GLPI["root_doc"]."/front/reservation.php?reservationitems_id=".
                  $data["reservationitems_id"]."&amp;mois_courant=$mois&amp;annee_courante=$annee' ".
                  "title=\"".__s('See planning')."\">";
            echo "<img src='".$CFG_GLPI["root_doc"]."/pics/reservation-3.png' alt='' title=''></a>";
            echo "</td></tr>\n";
         }
      }
      echo "</table></div>\n";
   }


}
?><|MERGE_RESOLUTION|>--- conflicted
+++ resolved
@@ -1072,12 +1072,10 @@
 
          echo "<table class='tab_cadre_fixehov'><tr><th colspan='5'>";
 
-<<<<<<< HEAD
+
          if (($DB->numrows($result) > 0) && $ri->fields["is_active"]
              && Session::haveRight('reservation', ReservationItem::RESERVEANITEM)) {
-=======
-         if (($DB->numrows($result) > 0) && $ri->fields["is_active"]) {
->>>>>>> 6f4c500a
+
             echo "<a href='".$CFG_GLPI["root_doc"]."/front/reservation.php?reservationitems_id=".
                    $ri->fields['id']."'>".__('Current and future reservations')."</a>";
          } else {
@@ -1125,12 +1123,10 @@
 
          echo "<div class='spaced'><table class='tab_cadre_fixehov'><tr><th colspan='5'>";
 
-<<<<<<< HEAD
+
          if (($DB->numrows($result) > 0) & $ri->fields["is_active"]
              && Session::haveRight('reservation', ReservationItem::RESERVEANITEM)) {
-=======
-         if (($DB->numrows($result) > 0) & $ri->fields["is_active"]) {
->>>>>>> 6f4c500a
+
             echo "<a href='".$CFG_GLPI["root_doc"]."/front/reservation.php?reservationitems_id=".
                    $ri->fields['id']."' >".__('Past reservations')."</a>";
          } else {
