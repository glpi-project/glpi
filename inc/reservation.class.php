<?php
/**
 * ---------------------------------------------------------------------
 * GLPI - Gestionnaire Libre de Parc Informatique
 * Copyright (C) 2015-2020 Teclib' and contributors.
 *
 * http://glpi-project.org
 *
 * based on GLPI - Gestionnaire Libre de Parc Informatique
 * Copyright (C) 2003-2014 by the INDEPNET Development Team.
 *
 * ---------------------------------------------------------------------
 *
 * LICENSE
 *
 * This file is part of GLPI.
 *
 * GLPI is free software; you can redistribute it and/or modify
 * it under the terms of the GNU General Public License as published by
 * the Free Software Foundation; either version 2 of the License, or
 * (at your option) any later version.
 *
 * GLPI is distributed in the hope that it will be useful,
 * but WITHOUT ANY WARRANTY; without even the implied warranty of
 * MERCHANTABILITY or FITNESS FOR A PARTICULAR PURPOSE.  See the
 * GNU General Public License for more details.
 *
 * You should have received a copy of the GNU General Public License
 * along with GLPI. If not, see <http://www.gnu.org/licenses/>.
 * ---------------------------------------------------------------------
 */

if (!defined('GLPI_ROOT')) {
   die("Sorry. You can't access this file directly");
}

/**
 * Reservation Class
**/
class Reservation extends CommonDBChild {

   // From CommonDBChild
   static public $itemtype          = 'ReservationItem';
   static public $items_id          = 'reservationitems_id';

   static $rightname                = 'reservation';
   static public $checkParentRights = self::HAVE_VIEW_RIGHT_ON_ITEM;


   /**
    * @param $nb  integer  for singular or plural
   **/
   static function getTypeName($nb = 0) {
      return _n('Reservation', 'Reservations', $nb);
   }


   /**
    * @see CommonGLPI::getTabNameForItem()
   **/
   function getTabNameForItem(CommonGLPI $item, $withtemplate = 0) {

      if (!$withtemplate
          && Session::haveRight("reservation", READ)) {
         return self::getTypeName(Session::getPluralNumber());
      }
      return '';
   }


   /**
    * @param $item         CommonGLPI object
    * @param $tabnum       (default1)
    * @param $withtemplate (default0)
   **/
   static function displayTabContentForItem(CommonGLPI $item, $tabnum = 1, $withtemplate = 0) {

      if ($item->getType() == 'User') {
         self::showForUser($_GET["id"]);
      } else {
         self::showForItem($item);
      }
      return true;
   }


   function pre_deleteItem() {
      global $CFG_GLPI;

      if (isset($this->fields["users_id"])
          && (($this->fields["users_id"] === Session::getLoginUserID())
              || Session::haveRight("reservation", DELETE))) {

         // Processing Email
         if (!isset($this->input['_disablenotif']) && $CFG_GLPI["use_notifications"]) {
            // Only notify for non-completed reservations
            if (strtotime($this->fields['end']) > time()) {
               NotificationEvent::raiseEvent("delete", $this);
            }
         }
      }
      return true;
   }


   /**
    * @see CommonDBChild::prepareInputForUpdate()
   **/
   function prepareInputForUpdate($input) {

      $item = 0;
      if (isset($input['_item'])) {
         $item = $_POST['_item'];
      }

      // Save fields
      $oldfields             = $this->fields;
      // Needed for test already planned
      if (isset($input["begin"])) {
         $this->fields["begin"] = $input["begin"];
      }
      if (isset ($input["end"])) {
         $this->fields["end"] = $input["end"];
      }

      if (!$this->test_valid_date()) {
         $this->displayError("date", $item);
         return false;
      }

      if ($this->is_reserved()) {
         $this->displayError("is_res", $item);
         return false;
      }

      // Restore fields
      $this->fields = $oldfields;

      return parent::prepareInputForUpdate($input);
   }


   /**
    * @see CommonDBTM::post_updateItem()
   **/
   function post_updateItem($history = 1) {
      global $CFG_GLPI;

      if (count($this->updates)
          && $CFG_GLPI["use_notifications"]
          && !isset($this->input['_disablenotif'])) {
         NotificationEvent::raiseEvent("update", $this);
         //$mail = new MailingResa($this,"update");
         //$mail->send();
      }

      parent::post_updateItem($history);
   }


   /**
    * @see CommonDBChild::prepareInputForAdd()
   **/
   function prepareInputForAdd($input) {

      // Error on previous added reservation on several add
      if (isset($input['_ok']) && !$input['_ok']) {
         return false;
      }

      // set new date.
      $this->fields["reservationitems_id"] = $input["reservationitems_id"];
      $this->fields["begin"]               = $input["begin"];
      $this->fields["end"]                 = $input["end"];

      if (!$this->test_valid_date()) {
         $this->displayError("date", $input["reservationitems_id"]);
         return false;
      }

      if ($this->is_reserved()) {
         $this->displayError("is_res", $input["reservationitems_id"]);
         return false;
      }

      return parent::prepareInputForAdd($input);
   }


   function post_addItem() {
      global $CFG_GLPI;

      if (!isset($this->input['_disablenotif']) && $CFG_GLPI["use_notifications"]) {
         NotificationEvent::raiseEvent("new", $this);
      }

      parent::post_addItem();
   }


   // SPECIFIC FUNCTIONS

   /**
    * @param $reservationitems_id
   **/
   function getUniqueGroupFor($reservationitems_id) {
      global $DB;

      do {
         $rand = mt_rand(1, mt_getrandmax());

         $result = $DB->request([
            'COUNT'  => 'cpt',
            'FROM'   => 'glpi_reservations',
            'WHERE'  => [
               'reservationitems_id'   => $reservationitems_id,
               'group'                 => $rand
            ]
         ])->next();
         $count = (int)$result['cpt'];
      } while ($count > 0);

      return $rand;
   }


   /**
    * Is the item already reserved ?
    *
    *@return boolean
   **/
   function is_reserved() {
      global $DB;

      if (!isset($this->fields["reservationitems_id"])
          || empty($this->fields["reservationitems_id"])) {
         return true;
      }

      // When modify a reservation do not itself take into account
      $where = [];
      if (isset($this->fields["id"])) {
         $where['id'] = ['<>', $this->fields['id']];
      }

      $result = $DB->request([
         'COUNT'  => 'cpt',
         'FROM'   => $this->getTable(),
         'WHERE'  => $where + [
            'reservationitems_id'   => $this->fields['reservationitems_id'],
            'end'                   => ['>', $this->fields['begin']],
            'begin'                 => ['<', $this->fields['end']]
         ]
      ])->next();
      return $result['cpt'] > 0;
   }


   /**
    * Current dates are valid ? begin before end
    *
    *@return boolean
   **/
   function test_valid_date() {

      return (!empty($this->fields["begin"])
              && !empty($this->fields["end"])
              && (strtotime($this->fields["begin"]) < strtotime($this->fields["end"])));
   }


   /**
    * display error message
    *
    * @param $type   error type : date / is_res / other
    * @param $ID     ID of the item
    *
    * @return void
   **/
   function displayError($type, $ID) {

      echo "<br><div class='center'>";
      switch ($type) {
         case "date" :
            echo __('Error in entering dates. The starting date is later than the ending date');
            break;

         case "is_res" :
            echo __('The required item is already reserved for this timeframe');
            break;

         default :
            echo __("Unknown error");
      }

      echo "<br><a href='reservation.php?reservationitems_id=$ID'>".__('Back to planning')."</a>";
      echo "</div>";
   }


   /**
    * @since 0.84
   **/
   static function canCreate() {
      return (Session::haveRight(self::$rightname, ReservationItem::RESERVEANITEM));
   }


   /**
    * @since 0.84
   **/
   static function canUpdate() {
      return (Session::haveRight(self::$rightname, ReservationItem::RESERVEANITEM));
   }


   /**
    * @since 0.84
   **/
   static function canDelete() {
      return (Session::haveRight(self::$rightname, ReservationItem::RESERVEANITEM));
   }


   /**
    * Overload canChildItem to make specific checks
    * @since 0.84
   **/
   function canChildItem($methodItem, $methodNotItem) {

      // Original user always have right
      if ($this->fields['users_id'] === Session::getLoginUserID()) {
         return true;
      }

      if (!parent::canChildItem($methodItem, $methodNotItem)) {
         return false;
      }

      $ri = $this->getItem();
      if ($ri === false) {
         return false;
      }

      $item = $ri->getItem();
      if ($item === false) {
         return false;
      }

      return Session::haveAccessToEntity($item->getEntityID());
   }


   function post_purgeItem() {
      global $DB;

      if (isset($this->input['_delete_group']) && $this->input['_delete_group']) {
         $iterator = $DB->request([
            'FROM'   => 'glpi_reservations',
            'WHERE'  => [
               'reservationitems_id'   => $this->fields['reservationitems_id'],
               'group'                 => $this->fields['group']
            ]
         ]);
         $rr = clone $this;
         while ($data = $iterator->next()) {
            $rr->delete(['id' => $data['id']]);
         }
      }
   }


   /**
    * Show reservation calendar
    *
    * @param $ID   ID of the reservation item (if 0 display all) (default '')
   **/
   static function showCalendar(int $ID = 0) {
      global $CFG_GLPI;

      if (!Session::haveRight("reservation", ReservationItem::RESERVEANITEM)) {
         return false;
      }

      $rand = mt_rand();

      // scheduler feature key
      // schedular part of fullcalendar is distributed with opensource licence (GLPv3)
      // but this licence is incompatible with GLPI (GPLv2)
      // see https://fullcalendar.io/license
      $scheduler_key = Plugin::doHookFunction('planning_scheduler_key');

      $is_all = $ID === 0 ? "true" : "false";
      if ($ID > 0) {
         $m = new ReservationItem();
         $m->getFromDB($ID);

         if ((!isset($m->fields['is_active'])) || !$m->fields['is_active']) {
            echo "<div class='center'>";
            echo __('Device temporarily unavailable');
            Html::displayBackLink();
            echo "</div>";
            return false;
         }
         $type = $m->fields["itemtype"];
         $name = NOT_AVAILABLE;
         if ($item = getItemForItemtype($m->fields["itemtype"])) {
            $type = $item->getTypeName();

            if ($item->getFromDB($m->fields["items_id"])) {
               $name = $item->getName();
            }
            $name = sprintf(__('%1$s - %2$s'), $type, $name);
         }

         $all = "<a class='vsubmit view-all' href='reservation.php?reservationitems_id=0'>".
               __('View all items').
               "&nbsp;<i class='fas fa-eye'></i>".
            "</a>";

      } else {
         $type = "";
         $name = __('All reservable devices');
         $all  = "";
      }
      echo "<div class='reservation-panel'>";
      echo "<div class='center reservation-header'>";
      echo "<img src='".$CFG_GLPI["root_doc"]."/pics/reservation.png' alt='' class='reservation-icon'>";
      echo "<h2 class='item-name'>".$name."</h2>";
      echo "$all";
      echo "</div>"; // .center
      echo "<div id='reservations_planning_$rand' class='reservations-planning'></div>";
      echo "</div>"; // .reservation_panel

      $js = <<<JAVASCRIPT
      $(function() {
         var reservation = new Reservations();
         reservation.init({
            id: $ID,
            is_all: $is_all,
            rand: $rand,
            license_key: '$scheduler_key',
         });
         reservation.displayPlanning();
      });
JAVASCRIPT;
      echo Html::scriptBlock($js);
   }


   static function getEvents(array $params): array {
      global $DB;

      $defaults = [
         'start'               => '',
         'end'                 => '',
         'reservationitems_id' => 0,
      ];
      $params = array_merge($defaults, $params);

      $start = date("Y-m-d H:i:s", strtotime($params['start']));
      $end   = date("Y-m-d H:i:s", strtotime($params['end']));

      $res_table   = static::getTable();
      $res_i_table = ReservationItem::getTable();

      $canedit_admin = Session::getCurrentInterface() == "central"
                       && Session::haveRight("reservation", READ);
      $can_reserve   = Session::haveRight("reservation", ReservationItem::RESERVEANITEM);

      $user = new User;

      $where = [];
      if ($params['reservationitems_id'] > 0) {
         $where= [
            "$res_table.reservationitems_id" => $params['reservationitems_id'],
         ];
      }

      $iterator = $DB->request([
         'SELECT'     => [
            "$res_table.id",
            "$res_table.begin",
            "$res_table.end",
            "$res_table.comment",
            "$res_table.users_id",
            "$res_i_table.items_id",
            "$res_i_table.itemtype",
         ],
         'FROM'       => $res_table,
         'INNER JOIN' => [
            $res_i_table => [
               'ON' => [
                  $res_i_table => 'id',
                  $res_table   => 'reservationitems_id'
               ]
            ]
               ],
         'WHERE' => [
            'end'   => ['>', $start],
            'begin' => ['<', $end],
         ] + $where
      ]);

      $events = [];
      if (!count($iterator)) {
         return [];
      }
      while ($data = $iterator->next()) {
         $item = new $data['itemtype'];
         if (!$item->getFromDB($data['items_id'])) {
            continue;
         }

         $my_item = $data['users_id'] === Session::getLoginUserID();

         if ($canedit_admin || $my_item) {
            $user->getFromDB($data['users_id']);
            $username = $user->getFriendlyName();
         }

         $name = $item->getName([
            'complete' => true,
         ]);

         $events[] = [
            'id'          => $data['id'],
            'resourceId'  => $data['itemtype']."-".$data['items_id'],
            'start'       => $data['begin'],
            'end'         => $data['end'],
            'comment'     => $data['comment'].
                             $canedit_admin || $my_item
                              ? "\n".sprintf(__("Reserved by %s"), $username)
                              : "",
            'title'       => $params['reservationitems_id'] ? "" : $name,
            'icon'        => $item->getIcon(),
            'description' => $item->getTypeName(),
            'itemtype'    => $data['itemtype'],
            'items_id'    => $data['items_id'],
            'color'       => Toolbox::getColorForString($name),
            'ajaxurl'     => Reservation::getFormURLWithID($data['id']),
            'editable'    => $canedit_admin || ($can_reserve && $my_item),
         ];
      }

      return $events;
   }


   static function getResources() {
      global $DB;

      $res_i_table = ReservationItem::getTable();

      $iterator = $DB->request([
         'SELECT' => [
            "$res_i_table.items_id",
            "$res_i_table.itemtype",
         ],
         'FROM'   => $res_i_table,
         'WHERE'  => [
            'is_active'  => 1,
            'is_deleted' => 0
         ]
      ]);

      $resources = [];
      if (!count($iterator)) {
         return [];
      }
      while ($data = $iterator->next()) {
         $item = new $data['itemtype'];
         if (!$item->getFromDB($data['items_id'])) {
            continue;
         }

         $resources[] = [
            'id' => $data['itemtype']."-".$data['items_id'],
            'title' => sprintf(__("%s - %s"), $data['itemtype']::getTypeName(), $item->getName()),
         ];
      }

      return $resources;
   }


   /**
    * Change dates of a selected reservation.
    * Called from a drag&drop in planning
    *
    * @param array $options: must contains this keys :
    *  - id : integer to identify reservation
    *  - begin : planning start .
    *       (should be an ISO_8601 date, but could be anything wo can be parsed by strtotime)
    *  - end : planning end .
    *       (should be an ISO_8601 date, but could be anything wo can be parsed by strtotime)
    * @return bool
    */
   static function updateEvent(array $event = []):bool {

      $reservation = new static;
      if (!$reservation->getFromDB((int) $event['id'])) {
         return false;
      }

      return $reservation->update([
         'id'    => (int) $event['id'],
         'begin' => $event['start'],
         'end'   => $event['end']
      ]);
   }


   /**
    * Display for reservation
    *
    * @param $ID              ID of the reservation (empty for create new)
    * @param $options   array of possibles options:
    *     - item  reservation items ID for creation process
    *     - date date for creation process
   **/
   function showForm($ID, $options = []) {
      global $CFG_GLPI;

      if (!Session::haveRight("reservation", ReservationItem::RESERVEANITEM)) {
         return false;
      }

      $resa = new self();

      if (!empty($ID) && $ID > 0) {
         if (!$resa->getFromDB($ID)) {
            return false;
         }

         if (!$resa->can($ID, UPDATE)) {
            return false;
         }
         // Set item if not set
         if ((!isset($options['item']) || (count($options['item']) == 0))
             && ($itemid = $resa->getField('reservationitems_id'))) {
            $options['item'][$itemid] = $itemid;
         }

      } else {
         $resa->getEmpty();
         $resa->fields["begin"] = date("Y-m-d H:i:s", strtotime($options['begin']));
         if (!isset($options['end'])) {
            $resa->fields["end"] = date("Y-m-d H:00:00", strtotime($resa->fields["begin"])+HOUR_TIMESTAMP);
         } else {
            $resa->fields["end"] = date("Y-m-d H:i:s", strtotime($options['end']));
         }
      }

      echo "<div class='center'><form method='post' name=form action='".Reservation::getFormURL()."'>";

      if (!empty($ID)) {
         echo "<input type='hidden' name='id' value='$ID'>";
      }

      echo "<table class='tab_cadre' width='700px'>";
      echo "<tr><th colspan='2'>".__('Reserve an item')."</th></tr>\n";

      // Add Hardware name
      $r = new ReservationItem();

      echo "<tr class='tab_bg_1'><td>"._n('Item', 'Items', 1)."</td>";
      echo "<td>";

      $temp_item  = $options['item'];
      $first_item = array_pop($temp_item);
      if (count($options['item']) == 1 && $first_item == 0) {
         // only one id = 0, display an item dropdown
         Dropdown::showSelectItemFromItemtypes([
            'items_id_name'   => 'items[]',
            'itemtypes'       => $CFG_GLPI['reservation_types'],
            'entity_restrict' => Session::getActiveEntity(),
            'checkright'      => true,
            'ajax_page'       => $CFG_GLPI['root_doc'].'/ajax/reservable_items.php'
         ]);
         echo "<span id='item_dropdown'>";
      } else {
         // existing item(s)
         foreach ($options['item'] as $itemID) {
            $r->getFromDB($itemID);
            $type = $r->fields["itemtype"];
            $name = NOT_AVAILABLE;
            $item = null;

            if ($item = getItemForItemtype($r->fields["itemtype"])) {
               $type = $item->getTypeName();

               if ($item->getFromDB($r->fields["items_id"])) {
                  $name = $item->getName();
               } else {
                  $item = null;
               }
            }

            echo "<span class='b'>".sprintf(__('%1$s - %2$s'), $type, $name)."</span><br>";
            echo "<input type='hidden' name='items[$itemID]' value='$itemID'>";
         }
      }

      echo "</td></tr>";

      $uid = (empty($ID) ? Session::getLoginUserID() : $resa->fields['users_id']);
      echo "<tr class='tab_bg_2'><td>".__('By')."</td>";
      echo "<td>";

      $entities_id   = Session::getActiveEntity();
      $is_recursive  = Session::getActiveEntityRecursive();
      if (isset($item)) {
         $entities_id  = $item->getEntityID();
         $is_recursive = $item->isRecursive();
      }
      if (!Session::haveRight("reservation", UPDATE)
          || !Session::haveAccessToEntity($entities_id)) {

         echo "<input type='hidden' name='users_id' value='".$uid."'>";
         echo Dropdown::getDropdownName(
            User::getTable(),
            $uid
         );
      } else {
         User::dropdown([
            'value'        => $uid,
            'entity'       => $entities_id,
            'entity_sons'  => $is_recursive,
            'right'        => 'all'
         ]);
      }
      echo "</td></tr>\n";
      echo "<tr class='tab_bg_2'><td>".__('Start date')."</td><td>";
      Html::showDateTimeField("resa[begin]", [
         'value'      => $resa->fields["begin"],
         'maybeempty' => false
      ]);
      echo "</td></tr>";
      $default_delay = floor((strtotime($resa->fields["end"])-strtotime($resa->fields["begin"]))
                             /$CFG_GLPI['time_step']/MINUTE_TIMESTAMP)
                       *$CFG_GLPI['time_step']*MINUTE_TIMESTAMP;
      echo "<tr class='tab_bg_2'><td>".__('Duration')."</td><td>";
      $rand = Dropdown::showTimeStamp("resa[_duration]", [
         'min'        => 0,
         'max'        => 24*HOUR_TIMESTAMP,
         'value'      => $default_delay,
         'emptylabel' => __('Specify an end date')
      ]);
      echo "<br><div id='date_end$rand'></div>";
      $params = [
         'duration'     => '__VALUE__',
         'end'          => $resa->fields["end"],
         'name'         => "resa[end]"
      ];
      Ajax::updateItemOnSelectEvent("dropdown_resa[_duration]$rand", "date_end$rand",
                                    $CFG_GLPI["root_doc"]."/ajax/planningend.php", $params);

      if ($default_delay == 0) {
         $params['duration'] = 0;
         Ajax::updateItem("date_end$rand", $CFG_GLPI["root_doc"]."/ajax/planningend.php", $params);
      }
      Alert::displayLastAlert('Reservation', $ID);
      echo "</td></tr>";

      if (empty($ID)) {
         echo "<tr class='tab_bg_2'><td>".__('Repetition')."</td>";
         echo "<td>";
         $rand = Dropdown::showFromArray('periodicity[type]', [
            ''      => _x('periodicity', 'None'),
            'day'   => _x('periodicity', 'Daily'),
            'week'  => _x('periodicity', 'Weekly'),
            'month' => _x('periodicity', 'Monthly')
         ]);
         $field_id = Html::cleanId("dropdown_periodicity[type]$rand");

         Ajax::updateItemOnSelectEvent($field_id, "resaperiodcontent$rand",
                                       $CFG_GLPI["root_doc"]."/ajax/resaperiod.php", [
                                          'type'     => '__VALUE__',
                                          'end'      => $resa->fields["end"]
                                       ]);
         echo "<br><div id='resaperiodcontent$rand'></div>";

         echo "</td></tr>";
      }

      echo "<tr class='tab_bg_2'><td>".__('Comments')."</td>";
      echo "<td><textarea name='comment' rows='8' cols='60'>".$resa->fields["comment"]."</textarea>";
      echo "</td></tr>";

      if (empty($ID)) {
         echo "<tr class='tab_bg_2'>";
         echo "<td colspan='2' class='top center'>";
         echo "<input type='submit' name='add' value=\""._sx('button', 'Add')."\" class='submit'>";
         echo "</td></tr>";

      } else {
         if (($resa->fields["users_id"] == Session::getLoginUserID())
             || Session::haveRightsOr(static::$rightname, [PURGE, UPDATE])) {
            echo "<tr class='tab_bg_2'>";
            if (($resa->fields["users_id"] == Session::getLoginUserID())
                || Session::haveRight(static::$rightname, PURGE)) {
               echo "<td class='top center'>";
               echo "<input type='submit' name='purge' value=\""._sx('button', 'Delete permanently')."\"
                      class='submit'>";
               if ($resa->fields["group"] > 0) {
                  echo "<br><input type='checkbox' name='_delete_group'>&nbsp;".
                             __s('Delete all repetition');
               }
               echo "</td>";
            }
            if (($resa->fields["users_id"] == Session::getLoginUserID())
                || Session::haveRight(static::$rightname, UPDATE)) {
               echo "<td class='top center'>";
               echo "<input type='submit' name='update' value=\""._sx('button', 'Save')."\"
                     class='submit'>";
               echo "</td>";
            }
            echo "</tr>";
         }
      }
      echo "</table>";
      Html::closeForm();
      echo "</div>";
   }


   /**
    * compute periodicities for reservation
    *
    * @since 0.84
    *
    * @param $begin             begin of the initial reservation
    * @param $end               begin of the initial reservation
    * @param $options   array   periodicity parameters : must contain : type (day/week/month), end
   **/
   static function computePeriodicities ($begin, $end, $options = []) {
      $toadd = [];

      if (isset($options['type']) && isset($options['end'])) {
         $begin_time = strtotime($begin);
         $end_time   = strtotime($end);
         $repeat_end = strtotime($options['end'].' 23:59:59');

         switch ($options['type']) {
            case 'day' :
               $begin_time = strtotime("+1 day", $begin_time);
               $end_time   = strtotime("+1 day", $end_time);
               while ($begin_time < $repeat_end) {
                  $toadd[date('Y-m-d H:i:s', $begin_time)] = date('Y-m-d H:i:s', $end_time);
                  $begin_time = strtotime("+1 day", $begin_time);
                  $end_time   = strtotime("+1 day", $end_time);
               }
               break;

            case 'week' :
               $dates = [];

               // No days set add 1 week
               if (!isset($options['days'])) {
                  $dates = [['begin' => strtotime('+1 week', $begin_time),
                                       'end'   => strtotime('+1 week', $end_time)]];
               } else {
                  if (is_array($options['days'])) {
                     $begin_hour = $begin_time- strtotime(date('Y-m-d', $begin_time));
                     $end_hour   = $end_time - strtotime(date('Y-m-d', $end_time));
                     foreach ($options['days'] as $day => $val) {
                        $dates[] = ['begin' => strtotime("next $day", $begin_time)+$begin_hour,
                                         'end'   => strtotime("next $day", $end_time)+$end_hour];
                     }
                  }
               }

               foreach ($dates as $key => $val) {
                  $begin_time = $val['begin'];
                  $end_time   = $val['end'];

                  while ($begin_time < $repeat_end) {
                     $toadd[date('Y-m-d H:i:s', $begin_time)] = date('Y-m-d H:i:s', $end_time);
                     $begin_time = strtotime('+1 week', $begin_time);
                     $end_time   = strtotime('+1 week', $end_time);
                  }
               }
               break;

            case 'month' :
               if (isset($options['subtype'])) {
                  switch ($options['subtype']) {
                     case 'date':
                        $i=1;
                        $calc_begin_time = strtotime("+$i month", $begin_time);
                        $calc_end_time   = strtotime("+$i month", $end_time);
                        while ($calc_begin_time < $repeat_end) {
                           $toadd[date('Y-m-d H:i:s', $calc_begin_time)] = date('Y-m-d H:i:s',
                                                                                $calc_end_time);
                           $i++;
                           $calc_begin_time = strtotime("+$i month", $begin_time);
                           $calc_end_time   = strtotime("+$i month", $end_time);
                        }
                        break;

                     case 'day':
                        $dayofweek = date('l', $begin_time);

                        $i               = 1;
                        $calc_begin_time = strtotime("+$i month", $begin_time);
                        $calc_end_time   = strtotime("+$i month", $end_time);
                        $begin_hour      = $begin_time- strtotime(date('Y-m-d', $begin_time));
                        $end_hour        = $end_time - strtotime(date('Y-m-d', $end_time));

                        $calc_begin_time = strtotime("next $dayofweek", $calc_begin_time)
                                           + $begin_hour;
                        $calc_end_time   = strtotime("next $dayofweek", $calc_end_time) + $end_hour;

                        while ($calc_begin_time < $repeat_end) {
                           $toadd[date('Y-m-d H:i:s', $calc_begin_time)] = date('Y-m-d H:i:s',
                                                                                $calc_end_time);
                           $i++;
                           $calc_begin_time = strtotime("+$i month", $begin_time);
                           $calc_end_time   = strtotime("+$i month", $end_time);
                           $calc_begin_time = strtotime("next $dayofweek", $calc_begin_time)
                                              + $begin_hour;
                           $calc_end_time   = strtotime("next $dayofweek", $calc_end_time)
                                              + $end_hour;
                        }
                        break;
                  }

               }

               break;
         }

      }

      return $toadd;
   }


   /**
<<<<<<< HEAD
=======
    * Display for reservation
    *
    * @param $ID     ID a the reservation item (empty to show all)
    * @param $date   date to display
   **/
   static function displayReservationDay($ID, $date) {
      global $DB;

      if (!empty($ID)) {
         self::displayReservationsForAnItem($ID, $date);

      } else {
         $debut = $date." 00:00:00";
         $fin   = $date." 23:59:59";

         $iterator = $DB->request([
            'SELECT'          => 'glpi_reservationitems.id',
            'DISTINCT'        => true,
            'FROM'            => 'glpi_reservationitems',
            'INNER JOIN'      => [
               'glpi_reservations'  => [
                  'ON' => [
                     'glpi_reservationitems' => 'id',
                     'glpi_reservations'     => 'reservationitems_id'
                  ]
               ]
            ],
            'WHERE'           => [
               'is_active' => 1,
               'end'       => ['>', $debut],
               'begin'     => ['<', $fin]
            ],
            'ORDERBY'         => 'begin'
         ]);

         if (count($iterator)) {
            $m = new ReservationItem();
            while ($data = $iterator->next()) {
               $m->getFromDB($data['id']);

               if (!($item = getItemForItemtype($m->fields["itemtype"]))) {
                  continue;
               }

               if ($item->getFromDB($m->fields["items_id"])
                   && Session::haveAccessToEntity($item->fields["entities_id"])) {

                  $typename = $item->getTypeName();

                  if ($m->fields["itemtype"] == 'Peripheral') {
                     if (isset($item->fields["peripheraltypes_id"])
                         && ($item->fields["peripheraltypes_id"] != 0)) {

                        $typename = Dropdown::getDropdownName("glpi_peripheraltypes",
                                                              $item->fields["peripheraltypes_id"]);
                     }
                  }

                  list($annee,$mois,$jour) = explode("-", $date);
                  echo "<tr class='tab_bg_1'><td>";
                  echo "<a href='reservation.php?reservationitems_id=".$data['id'].
                        "&amp;mois_courant=$mois&amp;annee_courante=$annee'>".
                        sprintf(__('%1$s - %2$s'), $typename, $item->getName())."</a></td></tr>\n";
                  echo "<tr><td>";
                  self::displayReservationsForAnItem($data['id'], $date);
                  echo "</td></tr>\n";
               }
            }
         }
      }
   }


   /**
    * Display a reservation
    *
    * @param $ID     ID a the reservation item
    * @param $date   date to display
   **/
   static function displayReservationsForAnItem($ID, $date) {
      global $DB;

      $users_id = Session::getLoginUserID();
      $resa     = new self();
      $user     = new User;
      list($year, $month, $day) = explode("-", $date);
      $debut    = $date." 00:00:00";
      $fin      = $date." 23:59:59";

      $iterator = $DB->request([
         'FROM'   => 'glpi_reservations',
         'WHERE'  => [
            'end'                   => ['>', $debut],
            'begin'                 => ['<', $fin],
            'reservationitems_id'   => $ID
         ],
         'ORDER'  => 'begin'
      ]);

      if (count($iterator)) {
         echo "<table width='100%'>";
         while ($row = $iterator->next()) {
            echo "<tr>";
            $user->getFromDB($row["users_id"]);
            $display = "";

            if ($debut > $row['begin']) {
               $heure_debut = "00:00";
            } else {
               $heure_debut = get_hour_from_sql($row['begin']);
            }

            if ($fin < $row['end']) {
               $heure_fin = "24:00";
            } else {
               $heure_fin = get_hour_from_sql($row['end']);
            }

            if ((strcmp($heure_debut, "00:00") == 0)
                  && (strcmp($heure_fin, "24:00") == 0)) {
               $display = _n('Day', 'Days', 1);

            } else if (strcmp($heure_debut, "00:00") == 0) {
               $display = sprintf(__('To %s'), $heure_fin);

            } else if (strcmp($heure_fin, "24:00") == 0) {
               $display = sprintf(__('From %s'), $heure_debut);

            } else {
               $display = $heure_debut."-".$heure_fin;
            }

            $rand  = mt_rand();
            $modif = $modif_end = "";
            if ($resa->canEdit($row['id'])) {
               $modif      = "<a id='content_".$ID.$rand."'
                                 href='".Reservation::getFormURLWithID($row['id'])."'>";
               $modif_end  = "</a>";
               $modif_end .= Html::showToolTip($row["comment"],
                                                ['applyto' => "content_".$ID.$rand,
                                                      'display' => false]);
            }

            echo "<td class='tab_resa center'>". $modif."<span>".$display."<br><span class='b'>".
            formatUserName($user->fields["id"], $user->fields["name"], $user->fields["realname"],
                           $user->fields["firstname"]);
            echo "</span></span>";
            echo $modif_end;
            echo "</td></tr>\n";
         }
         echo "</table>\n";
      }
   }


   /**
>>>>>>> f59e13d3
    * Display reservations for an item
    *
    * @param $item            CommonDBTM object for which the reservation tab need to be displayed
    * @param $withtemplate    withtemplate param (default 0)
   **/
   static function showForItem(CommonDBTM $item, $withtemplate = 0) {
      if (!Session::haveRight("reservation", READ)) {
         return false;
      }

      // scheduler feature key
      // schedular part of fullcalendar is distributed with opensource licence (GLPv3)
      // but this licence is incompatible with GLPI (GPLv2)
      // see https://fullcalendar.io/license
      $scheduler_key = Plugin::doHookFunction('planning_scheduler_key');

      echo "<div class='firstbloc'>";
      ReservationItem::showActivationFormForItem($item);

      $ri = new ReservationItem();
      if (!$ri->getFromDBbyItem($item->getType(), $item->getID())) {
         return;
      }

      // js vars
      $rand   = mt_rand();
      $ID     = $ri->fields['id'];

      echo "<br>";
      echo "<h1>".__('Reservations for this item')."</h1>";
      echo "<div id='reservations_planning_$rand' class='reservations-planning tabbed'></div>";

      $defaultDate = date('Y-m-d');
      if (isset($_REQUEST['defaultDate'])) {
         $defaultDate = $_REQUEST['defaultDate'];
      }
      $js = <<<JAVASCRIPT
      $(function() {
         var reservation = new Reservations();
         reservation.init({
            id: $ID,
            is_all: false,
            is_tab: true,
            rand: $rand,
            currentv: 'listFull',
            defaultDate: '$defaultDate',
            license_key: '$scheduler_key',
         });
         reservation.displayPlanning();
      });
JAVASCRIPT;
      echo Html::scriptBlock($js);
      echo "</div>"; // .firstbloc
   }


   /**
    * Display reservations for a user
    *
    * @param $ID ID a the user
   **/
   static function showForUser($ID) {
      global $DB, $CFG_GLPI;

      $resaID = 0;

      if (!Session::haveRight("reservation", READ)) {
         return false;
      }

      echo "<div class='firstbloc'>";
      $now = $_SESSION["glpi_currenttime"];

      // Print reservation in progress
      $iterator = $DB->request([
         'SELECT'    => [
            'begin',
            'end',
            'items_id',
            'glpi_reservationitems.entities_id',
            'users_id',
            'glpi_reservations.comment',
            'reservationitems_id',
            'completename'
         ],
         'FROM'      => 'glpi_reservations',
         'LEFT JOIN' => [
            'glpi_reservationitems' => [
               'ON' => [
                  'glpi_reservationitems' => 'id',
                  'glpi_reservations'     => 'reservationitems_id'
               ]
            ],
            'glpi_entities' => [
               'ON' => [
                  'glpi_reservationitems' => 'entities_id',
                  'glpi_entities'         => 'id'
               ]
            ]
         ],
         'WHERE'     => [
            'end'       => ['>', $now],
            'users_id'  => $ID
         ],
         'ORDERBY'   => 'begin'
      ]);

      $ri = new ReservationItem();
      echo "<table class='tab_cadre_fixehov'>";
      echo "<tr><th colspan='6'>".__('Current and future reservations')."</th></tr>\n";

      if (count($iterator) == 0) {
         echo "<tr class='tab_bg_2'>";
         echo "<td class='center' colspan='6'>".__('No reservation')."</td></tr\n>";

      } else {
         echo "<tr><th>".__('Start date')."</th>";
         echo "<th>".__('End date')."</th>";
         echo "<th>"._n('Item', 'Items', 1)."</th>";
         echo "<th>".Entity::getTypeName(1)."</th>";
         echo "<th>".__('By')."</th>";
         echo "<th>".__('Comments')."</th><th>&nbsp;</th></tr>\n";

         while ($data = $iterator->next()) {
            echo "<tr class='tab_bg_2'>";
            echo "<td class='center'>".Html::convDateTime($data["begin"])."</td>";
            echo "<td class='center'>".Html::convDateTime($data["end"])."</td>";

            if ($ri->getFromDB($data["reservationitems_id"])) {
               $link = "&nbsp;";

               if ($item = getItemForItemtype($ri->fields['itemtype'])) {
                  if ($item->getFromDB($ri->fields['items_id'])) {
                     $link = $item->getLink();
                  }
               }
               echo "<td class='center'>$link</td>";
               echo "<td class='center'>".$data['completename']."</td>";

            } else {
               echo "<td class='center'>&nbsp;</td>";
            }

            echo "<td class='center'>".getUserName($data["users_id"])."</td>";
            echo "<td class='center'>".nl2br($data["comment"])."</td>";
            echo "<td class='center'>";
            list($annee, $mois, $jour) = explode("-", $data["begin"]);
            echo "<a href='".$CFG_GLPI["root_doc"]."/front/reservation.php?reservationitems_id=".
                  $data["reservationitems_id"]."&amp;mois_courant=$mois&amp;".
                  "annee_courante=$annee' title=\"".__s('See planning')."\">";
            echo "<i class='far fa-calendar-alt'></i>";
            echo "<span class='sr-only'>".__('See planning')."</span>";
            echo "</a></td></tr>\n";
         }
      }
      echo "</table></div>\n";

      // Print old reservations
      $iterator = $DB->request([
         'SELECT'    => [
            'begin',
            'end',
            'items_id',
            'glpi_reservationitems.entities_id',
            'users_id',
            'glpi_reservations.comment',
            'reservationitems_id',
            'completename'
         ],
         'FROM'      => 'glpi_reservations',
         'LEFT JOIN' => [
            'glpi_reservationitems' => [
               'ON' => [
                  'glpi_reservationitems' => 'id',
                  'glpi_reservations'     => 'reservationitems_id'
               ]
            ],
            'glpi_entities'         => [
               'ON' => [
                  'glpi_reservationitems' => 'entities_id',
                  'glpi_entities'         => 'id'
               ]
            ]
         ],
         'WHERE'     => [
            'end'       => ['<=', $now],
            'users_id'  => $ID
         ],
         'ORDERBY'   => 'begin DESC'
      ]);

      echo "<div class='spaced'>";
      echo "<table class='tab_cadre_fixehov'>";
      echo "<tr><th colspan='6'>".__('Past reservations')."</th></tr>\n";

      if (count($iterator) == 0) {
         echo "<tr class='tab_bg_2'>";
         echo "<td class='center' colspan='6'>".__('No reservation')."</td></tr>\n";

      } else {
         echo "<tr><th>".__('Start date')."</th>";
         echo "<th>".__('End date')."</th>";
         echo "<th>"._n('Item', 'Items', 1)."</th>";
         echo "<th>".Entity::getTypeName(1)."</th>";
         echo "<th>".__('By')."</th>";
         echo "<th>".__('Comments')."</th><th>&nbsp;</th></tr>\n";

         while ($data = $iterator->next()) {
            echo "<tr class='tab_bg_2'>";
            echo "<td>".Html::convDateTime($data["begin"])."</td>";
            echo "<td>".Html::convDateTime($data["end"])."</td>";

            if ($ri->getFromDB($data["reservationitems_id"])) {
               $link = "&nbsp;";

               if ($item = getItemForItemtype($ri->fields['itemtype'])) {
                  if ($item->getFromDB($ri->fields['items_id'])) {
                     $link = $item->getLink();
                  }
               }
               echo "<td>$link</td>";
               echo "<td>".$data['completename']."</td>";

            } else {
               echo "<td>&nbsp;</td>";
            }

            echo "<td>".getUserName($data["users_id"])."</td>";
            echo "<td>".nl2br($data["comment"])."</td>";
            echo "<td>";
            list($annee, $mois, $jour) = explode("-", $data["begin"]);
            echo "<a href='".$item::getFormURLWithID($ri->fields['items_id']).
                 "&forcetab=Reservation$1&tab_params[defaultDate]={$data["begin"]}' ".
                  "title=\"".__s('See planning')."\">";
            echo "<i class='far fa-calendar-alt'></i>";
            echo "<span class='sr-only'>".__('See planning')."</span>";
            echo "</td></tr>\n";
         }
      }
      echo "</table></div>\n";
   }


   static function getIcon() {
      return "fas fa-calendar-check";
   }

}<|MERGE_RESOLUTION|>--- conflicted
+++ resolved
@@ -938,165 +938,6 @@
 
 
    /**
-<<<<<<< HEAD
-=======
-    * Display for reservation
-    *
-    * @param $ID     ID a the reservation item (empty to show all)
-    * @param $date   date to display
-   **/
-   static function displayReservationDay($ID, $date) {
-      global $DB;
-
-      if (!empty($ID)) {
-         self::displayReservationsForAnItem($ID, $date);
-
-      } else {
-         $debut = $date." 00:00:00";
-         $fin   = $date." 23:59:59";
-
-         $iterator = $DB->request([
-            'SELECT'          => 'glpi_reservationitems.id',
-            'DISTINCT'        => true,
-            'FROM'            => 'glpi_reservationitems',
-            'INNER JOIN'      => [
-               'glpi_reservations'  => [
-                  'ON' => [
-                     'glpi_reservationitems' => 'id',
-                     'glpi_reservations'     => 'reservationitems_id'
-                  ]
-               ]
-            ],
-            'WHERE'           => [
-               'is_active' => 1,
-               'end'       => ['>', $debut],
-               'begin'     => ['<', $fin]
-            ],
-            'ORDERBY'         => 'begin'
-         ]);
-
-         if (count($iterator)) {
-            $m = new ReservationItem();
-            while ($data = $iterator->next()) {
-               $m->getFromDB($data['id']);
-
-               if (!($item = getItemForItemtype($m->fields["itemtype"]))) {
-                  continue;
-               }
-
-               if ($item->getFromDB($m->fields["items_id"])
-                   && Session::haveAccessToEntity($item->fields["entities_id"])) {
-
-                  $typename = $item->getTypeName();
-
-                  if ($m->fields["itemtype"] == 'Peripheral') {
-                     if (isset($item->fields["peripheraltypes_id"])
-                         && ($item->fields["peripheraltypes_id"] != 0)) {
-
-                        $typename = Dropdown::getDropdownName("glpi_peripheraltypes",
-                                                              $item->fields["peripheraltypes_id"]);
-                     }
-                  }
-
-                  list($annee,$mois,$jour) = explode("-", $date);
-                  echo "<tr class='tab_bg_1'><td>";
-                  echo "<a href='reservation.php?reservationitems_id=".$data['id'].
-                        "&amp;mois_courant=$mois&amp;annee_courante=$annee'>".
-                        sprintf(__('%1$s - %2$s'), $typename, $item->getName())."</a></td></tr>\n";
-                  echo "<tr><td>";
-                  self::displayReservationsForAnItem($data['id'], $date);
-                  echo "</td></tr>\n";
-               }
-            }
-         }
-      }
-   }
-
-
-   /**
-    * Display a reservation
-    *
-    * @param $ID     ID a the reservation item
-    * @param $date   date to display
-   **/
-   static function displayReservationsForAnItem($ID, $date) {
-      global $DB;
-
-      $users_id = Session::getLoginUserID();
-      $resa     = new self();
-      $user     = new User;
-      list($year, $month, $day) = explode("-", $date);
-      $debut    = $date." 00:00:00";
-      $fin      = $date." 23:59:59";
-
-      $iterator = $DB->request([
-         'FROM'   => 'glpi_reservations',
-         'WHERE'  => [
-            'end'                   => ['>', $debut],
-            'begin'                 => ['<', $fin],
-            'reservationitems_id'   => $ID
-         ],
-         'ORDER'  => 'begin'
-      ]);
-
-      if (count($iterator)) {
-         echo "<table width='100%'>";
-         while ($row = $iterator->next()) {
-            echo "<tr>";
-            $user->getFromDB($row["users_id"]);
-            $display = "";
-
-            if ($debut > $row['begin']) {
-               $heure_debut = "00:00";
-            } else {
-               $heure_debut = get_hour_from_sql($row['begin']);
-            }
-
-            if ($fin < $row['end']) {
-               $heure_fin = "24:00";
-            } else {
-               $heure_fin = get_hour_from_sql($row['end']);
-            }
-
-            if ((strcmp($heure_debut, "00:00") == 0)
-                  && (strcmp($heure_fin, "24:00") == 0)) {
-               $display = _n('Day', 'Days', 1);
-
-            } else if (strcmp($heure_debut, "00:00") == 0) {
-               $display = sprintf(__('To %s'), $heure_fin);
-
-            } else if (strcmp($heure_fin, "24:00") == 0) {
-               $display = sprintf(__('From %s'), $heure_debut);
-
-            } else {
-               $display = $heure_debut."-".$heure_fin;
-            }
-
-            $rand  = mt_rand();
-            $modif = $modif_end = "";
-            if ($resa->canEdit($row['id'])) {
-               $modif      = "<a id='content_".$ID.$rand."'
-                                 href='".Reservation::getFormURLWithID($row['id'])."'>";
-               $modif_end  = "</a>";
-               $modif_end .= Html::showToolTip($row["comment"],
-                                                ['applyto' => "content_".$ID.$rand,
-                                                      'display' => false]);
-            }
-
-            echo "<td class='tab_resa center'>". $modif."<span>".$display."<br><span class='b'>".
-            formatUserName($user->fields["id"], $user->fields["name"], $user->fields["realname"],
-                           $user->fields["firstname"]);
-            echo "</span></span>";
-            echo $modif_end;
-            echo "</td></tr>\n";
-         }
-         echo "</table>\n";
-      }
-   }
-
-
-   /**
->>>>>>> f59e13d3
     * Display reservations for an item
     *
     * @param $item            CommonDBTM object for which the reservation tab need to be displayed
