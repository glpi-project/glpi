<?php
/**
 * ---------------------------------------------------------------------
 * GLPI - Gestionnaire Libre de Parc Informatique
 * Copyright (C) 2015-2017 Teclib' and contributors.
 *
 * http://glpi-project.org
 *
 * based on GLPI - Gestionnaire Libre de Parc Informatique
 * Copyright (C) 2003-2014 by the INDEPNET Development Team.
 *
 * ---------------------------------------------------------------------
 *
 * LICENSE
 *
 * This file is part of GLPI.
 *
 * GLPI is free software; you can redistribute it and/or modify
 * it under the terms of the GNU General Public License as published by
 * the Free Software Foundation; either version 2 of the License, or
 * (at your option) any later version.
 *
 * GLPI is distributed in the hope that it will be useful,
 * but WITHOUT ANY WARRANTY; without even the implied warranty of
 * MERCHANTABILITY or FITNESS FOR A PARTICULAR PURPOSE.  See the
 * GNU General Public License for more details.
 *
 * You should have received a copy of the GNU General Public License
 * along with GLPI. If not, see <http://www.gnu.org/licenses/>.
 * ---------------------------------------------------------------------
 */

/** @file
* @brief
*/

if (!defined('GLPI_ROOT')) {
   die("Sorry. You can't access this file directly");
}

class Dropdown {

   //Empty value displayed in a dropdown
   const EMPTY_VALUE = '-----';

   /**
    * Print out an HTML "<select>" for a dropdown with preselected value
    *
    * @param $itemtype        itemtype used for create dropdown
    * @param $options   array of possible options:
    *    - name                 : string / name of the select (default is depending itemtype)
    *    - value                : integer / preselected value (default -1)
    *    - comments             : boolean / is the comments displayed near the dropdown (default true)
    *    - toadd                : array / array of specific values to add at the begining
    *    - entity               : integer or array / restrict to a defined entity or array of entities
    *                                                (default -1 : no restriction)
    *    - entity_sons          : boolean / if entity restrict specified auto select its sons
    *                                       only available if entity is a single value not an array
    *                                       (default false)
    *    - toupdate             : array / Update a specific item on select change on dropdown
    *                                     (need value_fieldname, to_update,
    *                                      url (see Ajax::updateItemOnSelectEvent for information)
    *                                      and may have moreparams)
    *    - used                 : array / Already used items ID: not to display in dropdown
    *                                    (default empty)
    *    - on_change            : string / value to transmit to "onChange"
    *    - rand                 : integer / already computed rand value
    *    - condition            : string / aditional SQL condition to limit display
    *    - displaywith          : array / array of field to display with request
    *    - emptylabel           : Empty choice's label (default self::EMPTY_VALUE)
    *    - display_emptychoice  : Display emptychoice ? (default true)
    *    - display              : boolean / display or get string (default true)
    *    - width                : specific width needed (default auto adaptive)
    *    - permit_select_parent : boolean / for tree dropdown permit to see parent items
    *                                       not available by default (default false)
    *    - specific_tags        : array of HTML5 tags to add the the field
    *    - url                  : url of the ajax php code which should return the json data to show in
    *                                       the dropdown
    *
    * @return boolean : false if error and random id if OK
   **/
   static function show($itemtype, $options = []) {
      global $DB, $CFG_GLPI;

      if ($itemtype && !($item = getItemForItemtype($itemtype))) {
         return false;
      }

      $table = $item->getTable();

      $params['name']                 = $item->getForeignKeyField();
      $params['value']                = (($itemtype == 'Entity') ? $_SESSION['glpiactive_entity'] : '');
      $params['comments']             = true;
      $params['entity']               = -1;
      $params['entity_sons']          = false;
      $params['toupdate']             = '';
      $params['width']                = '';
      $params['used']                 = [];
      $params['toadd']                = [];
      $params['on_change']            = '';
      $params['condition']            = '';
      $params['rand']                 = mt_rand();
      $params['displaywith']          = [];
      //Parameters about choice 0
      //Empty choice's label
      $params['emptylabel']           = self::EMPTY_VALUE;
      //Display emptychoice ?
      $params['display_emptychoice']  = ($itemtype != 'Entity');
      $params['display']              = true;
      $params['permit_select_parent'] = false;
      $params['addicon']              = true;
      $params['specific_tags']        = [];
      $params['url']                  = $CFG_GLPI['root_doc']."/ajax/getDropdownValue.php";

      if (is_array($options) && count($options)) {
         foreach ($options as $key => $val) {
            $params[$key] = $val;
         }
      }
      $output       = '';
      $name         = $params['emptylabel'];
      $comment      = "";

      // Check default value for dropdown : need to be a numeric
      if ((strlen($params['value']) == 0) || !is_numeric($params['value']) && $params['value'] != 'mygroups') {
         $params['value'] = 0;
      }

      if (isset($params['toadd'][$params['value']])) {
         $name = $params['toadd'][$params['value']];
      } else if (($params['value'] > 0)
                 || (($itemtype == "Entity")
                     && ($params['value'] >= 0))) {
         $tmpname = self::getDropdownName($table, $params['value'], 1);

         if ($tmpname["name"] != "&nbsp;") {
            $name    = $tmpname["name"];
            $comment = $tmpname["comment"];
         }
      }

      // Manage entity_sons
      if (!($params['entity'] < 0)
          && $params['entity_sons']) {
         if (is_array($params['entity'])) {
            // translation not needed - only for debug
            $output .= "entity_sons options is not available with entity option as array";
         } else {
            $params['entity'] = getSonsOf('glpi_entities', $params['entity']);
         }
      }

      $field_id = Html::cleanId("dropdown_".$params['name'].$params['rand']);

      // Manage condition
      if (!empty($params['condition'])) {
         $params['condition'] = static::addNewCondition($params['condition']);
      }

      if (!$item instanceof CommonTreeDropdown) {
         $name = Toolbox::unclean_cross_side_scripting_deep($name);
      }
      $p = ['value'                => $params['value'],
                 'valuename'            => $name,
                 'width'                => $params['width'],
                 'itemtype'             => $itemtype,
                 'display_emptychoice'  => $params['display_emptychoice'],
                 'displaywith'          => $params['displaywith'],
                 'emptylabel'           => $params['emptylabel'],
                 'condition'            => $params['condition'],
                 'used'                 => $params['used'],
                 'toadd'                => $params['toadd'],
                 'entity_restrict'      => (is_array($params['entity']) ? json_encode(array_values($params['entity'])) : $params['entity']),
                 'on_change'            => $params['on_change'],
                 'permit_select_parent' => $params['permit_select_parent'],
                 'specific_tags'        => $params['specific_tags'],
                ];

      $output = "<span class='no-wrap'>";
      $output.= Html::jsAjaxDropdown($params['name'], $field_id,
                                     $params['url'],
                                     $p);
      // Display comment
      if ($params['comments']) {
         $comment_id      = Html::cleanId("comment_".$params['name'].$params['rand']);
         $link_id         = Html::cleanId("comment_link_".$params['name'].$params['rand']);
         $kblink_id       = Html::cleanId("kb_link_".$params['name'].$params['rand']);
         $options_tooltip = ['contentid' => $comment_id,
                                  'linkid'    => $link_id,
                                  'display'   => false];

         if ($item->canView()) {
            if ($params['value']
                 && $item->getFromDB($params['value'])
                 && $item->canViewItem()) {
               $options_tooltip['link']       = $item->getLinkURL();
            } else {
               $options_tooltip['link']       = $item->getSearchURL();
            }
         }

         if (empty($comment)) {
            $comment = sprintf(
               __('Show %1$s'),
               mb_strtolower(
                  $item::getTypeName(Session::getPluralNumber())
               )
            );
         }
         $output .= "&nbsp;".Html::showToolTip($comment, $options_tooltip);

         if (($item instanceof CommonDropdown)
             && $item->canCreate()
             && !isset($_REQUEST['_in_modal'])
             && $params['addicon']) {

               $output .= "<span class='fa fa-plus-circle pointer' title=\"".__s('Add')."\"
                            onClick=\"".Html::jsGetElementbyID('add_dropdown'.$params['rand']).".dialog('open');\"
                           ><span class='sr-only'>" . __s('Add') . "</span></span>";
               $output .= Ajax::createIframeModalWindow('add_dropdown'.$params['rand'],
                                                        $item->getFormURL(),
                                                        ['display' => false]);
         }
         // Display specific Links
         if ($itemtype == "Supplier") {
            if ($item->getFromDB($params['value'])) {
               $output .= $item->getLinks();
            }
         }

         $paramscomment = ['value' => '__VALUE__',
                                'table' => $table];
         if ($item->isField('knowbaseitemcategories_id')
             && Session::haveRight('knowbase', READ)) {

            if (method_exists($item, 'getLinks')) {
               $output .= "<span id='$kblink_id'>";
               $output .= '&nbsp;'.$item->getLinks();
               $output .= "</span>";
               $paramscomment['withlink'] = $kblink_id;
               $output .= Ajax::updateItemOnSelectEvent($field_id, $kblink_id,
                                                        $CFG_GLPI["root_doc"]."/ajax/kblink.php",
                                                        $paramscomment, false);
            }
         }

         if ($item->canView()) {
            $paramscomment['withlink'] = $link_id;
         }

         $output .= Ajax::updateItemOnSelectEvent($field_id, $comment_id,
                                                  $CFG_GLPI["root_doc"]."/ajax/comments.php",
                                                  $paramscomment, false);
      }
      $output .= Ajax::commonDropdownUpdateItem($params, false);
      if ($params['display']) {
         echo $output;
         return $params['rand'];
      }
      $output .= "</span>";
      return $output;
   }

   static function addNewCondition($condition) {
       $condition = Toolbox::cleanNewLines($condition);
       $sha1=sha1($condition);
       $_SESSION['glpicondition'][$sha1] = $condition;
       return $sha1;
   }

   /**
    * Get the value of a dropdown
    *
    * Returns the value of the dropdown from $table with ID $id.
    *
    * @param $table        the dropdown table from witch we want values on the select
    * @param $id           id of the element to get
    * @param $withcomment  give array with name and comment (default 0)
    * @param $translate    (true by default)
    * @param $tooltip      boolean  (true by default) returns a tooltip, else returns only 'comment'
    *
    * @return string the value of the dropdown or &nbsp; if not exists
   **/
   static function getDropdownName($table, $id, $withcomment = 0, $translate = true, $tooltip = true) {
      global $DB, $CFG_GLPI;

      $item = getItemForItemtype(getItemTypeForTable($table));

      if ($item instanceof CommonTreeDropdown) {
         return getTreeValueCompleteName($table, $id, $withcomment, $translate, $tooltip);
      }

      $name    = "";
      $comment = "";

      if ($id) {
         $SELECTNAME    = "'' AS transname";
         $SELECTCOMMENT = "'' AS transcomment";
         $JOIN          = '';
         if ($translate) {
            if (Session::haveTranslations(getItemTypeForTable($table), 'name')) {
               $SELECTNAME = "`namet`.`value` AS transname";
               $JOIN       .= " LEFT JOIN `glpi_dropdowntranslations` AS namet
                                 ON (`namet`.`itemtype` = '".getItemTypeForTable($table)."'
                                     AND `namet`.`items_id` = `$table`.`id`
                                     AND `namet`.`language` = '".$_SESSION['glpilanguage']."'
                                     AND `namet`.`field` = 'name')";
            }
            if (Session::haveTranslations(getItemTypeForTable($table), 'comment')) {
               $SELECTCOMMENT = "`namec`.`value` AS transcomment";
               $JOIN          .= " LEFT JOIN `glpi_dropdowntranslations` AS namec
                                    ON (`namec`.`itemtype` = '".getItemTypeForTable($table)."'
                                        AND `namec`.`items_id` = `$table`.`id`
                                        AND `namec`.`language` = '".$_SESSION['glpilanguage']."'
                                              AND `namec`.`field` = 'comment')";
            }

         }

         $query = "SELECT `$table`.*, $SELECTNAME, $SELECTCOMMENT
                   FROM `$table`
                   $JOIN
                   WHERE `$table`.`id` = '$id'";

         /// TODO review comment management...
         /// TODO getDropdownName need to return only name
         /// When needed to use comment use class instead : getComments function
         /// GetName of class already give Name !!
         /// TODO CommonDBTM : review getComments to be recursive and add informations from class hierarchy
         /// getUserName have the same system : clean it too
         /// Need to study the problem
         if ($result = $DB->query($query)) {
            if ($DB->numrows($result) != 0) {
               $data = $DB->fetch_assoc($result);
               if ($translate && !empty($data['transname'])) {
                  $name = $data['transname'];
               } else {
                  $name = $data["name"];
               }
               if (isset($data["comment"])) {
                  if ($translate && !empty($data['transcomment'])) {
                     $comment = $data['transcomment'];
                  } else {
                     $comment = $data["comment"];
                  }
               }

               switch ($table) {
                  case "glpi_computers" :
                     if (empty($name)) {
                        $name = "($id)";
                     }
                     break;

                  case "glpi_contacts" :
                     //TRANS: %1$s is the name, %2$s is the firstname
                     $name = sprintf(__('%1$s %2$s'), $name, $data["firstname"]);
                     if ($tooltip) {
                        if (!empty($data["phone"])) {
                           $comment .= "<br>".sprintf(__('%1$s: %2$s'), "<span class='b'>".__('Phone'),
                                                      "</span>".$data['phone']);
                        }
                        if (!empty($data["phone2"])) {
                           $comment .= "<br>".sprintf(__('%1$s: %2$s'),
                                                      "<span class='b'>".__('Phone 2'),
                                                      "</span>".$data['phone2']);
                        }
                        if (!empty($data["mobile"])) {
                           $comment .= "<br>".sprintf(__('%1$s: %2$s'),
                                                      "<span class='b'>".__('Mobile phone'),
                                                      "</span>".$data['mobile']);
                        }
                        if (!empty($data["fax"])) {
                           $comment .= "<br>".sprintf(__('%1$s: %2$s'), "<span class='b'>".__('Fax'),
                                                      "</span>".$data['fax']);
                        }
                        if (!empty($data["email"])) {
                           $comment .= "<br>".sprintf(__('%1$s: %2$s'), "<span class='b'>".__('Email'),
                                                      "</span>".$data['email']);
                        }
                     }
                     break;

                  case "glpi_suppliers" :
                     if ($tooltip) {
                        if (!empty($data["phonenumber"])) {
                           $comment .= "<br>".sprintf(__('%1$s: %2$s'), "<span class='b'>".__('Phone'),
                                                      "</span>".$data['phonenumber']);
                        }
                        if (!empty($data["fax"])) {
                           $comment .= "<br>".sprintf(__('%1$s: %2$s'), "<span class='b'>".__('Fax'),
                                                      "</span>".$data['fax']);
                        }
                        if (!empty($data["email"])) {
                           $comment .= "<br>".sprintf(__('%1$s: %2$s'), "<span class='b'>".__('Email'),
                                                      "</span>".$data['email']);
                        }
                     }
                     break;

                  case "glpi_netpoints" :
                     $name = sprintf(__('%1$s (%2$s)'), $name,
                                     self::getDropdownName("glpi_locations",
                                                           $data["locations_id"], false, $translate));
                     break;

                  case "glpi_budgets" :
                     if ($tooltip) {
                        if (!empty($data['locations_id'])) {
                           $comment .= "<br>".sprintf(__('%1$s: %2$s'),
                                                      "<span class='b'>".__('Location')."</span>",
                                                      self::getDropdownName("glpi_locations",
                                                                            $data["locations_id"],
                                                                            false, $translate));

                        }
                        if (!empty($data['budgettypes_id'])) {
                           $comment .= "<br>".sprintf(__('%1$s: %2$s'), "<span class='b'>".__('Type')."</span>",
                                        self::getDropdownName("glpi_budgettypes",
                                                              $data["budgettypes_id"], false, $translate));

                        }
                        if (!empty($data['begin_date'])) {
                           $comment .= "<br>".sprintf(__('%1$s: %2$s'),
                                                      "<span class='b'>".__('Start date')."</span>",
                                                      Html::convDateTime($data["begin_date"]));

                        }
                        if (!empty($data['end_date'])) {
                           $comment .= "<br>".sprintf(__('%1$s: %2$s'),
                                                      "<span class='b'>".__('End date')."</span>",
                                                      Html::convDateTime($data["end_date"]));
                        }
                     }
               }
            }
         }
      }

      if (empty($name)) {
         $name = "&nbsp;";
      }
      /*
      if (!$item instanceof CommonTreeDropdown) {
         $search  = array("/\&lt;/","/\&gt;/");
         $replace = array("<",">");
         $name    = preg_replace($search, $replace, $name);
      }*/
      if ($withcomment) {
         return ['name'     => $name,
                      'comment'  => $comment];
      }

      return $name;
   }


   /**
    * Get values of a dropdown for a list of item
    *
    * @param $table        the dropdown table from witch we want values on the select
    * @param $ids    array containing the ids to get
    *
    * @return array containing the value of the dropdown or &nbsp; if not exists
   **/
   static function getDropdownArrayNames($table, $ids) {
      global $DB, $CFG_GLPI;

      $tabs = [];

      if (count($ids)) {
         $itemtype = getItemTypeForTable($table);
         if ($item = getItemForItemtype($itemtype)) {
            $field    = 'name';
            if ($item instanceof CommonTreeDropdown) {
               $field = 'completename';
            }

            $query = "SELECT `id`, `$field`
                      FROM `$table`
                      WHERE `id` IN (".implode(',', $ids).")";

            if ($result = $DB->query($query)) {
               while ($data = $DB->fetch_assoc($result)) {
                  $tabs[$data['id']] = $data[$field];
               }
            }
         }
      }
      return $tabs;
   }


   /**
    * Make a select box for device type
    *
    * @param $name            name of the select box
    * @param $types     array of types to display
    * @param $options   Parameters which could be used in options array :
    *    - value               : integer / preselected value (default '')
    *    - used                : array / Already used items ID: not to display in dropdown (default empty)
    *    - emptylabel          : Empty choice's label (default self::EMPTY_VALUE)
    *    - display             : boolean if false get string
    *    - width               : specific width needed (default not set)
    *    - emptylabel          : empty label if empty displayed (default self::EMPTY_VALUE)
    *    - display_emptychoice : display empty choice (default false)
    *
    * @return nothing (print out an HTML select box)
   **/
   static function showItemTypes($name, $types = [], $options = []) {
      global $CFG_GLPI;

      $params['value']               = '';
      $params['used']                = [];
      $params['emptylabel']          = self::EMPTY_VALUE;
      $params['display']             = true;
      $params['width']               = '80%';
      $params['display_emptychoice'] = true;
      $params['rand']         = mt_rand();

      if (is_array($options) && count($options)) {
         foreach ($options as $key => $val) {
            $params[$key] = $val;
         }
      }

      $values = [];
      if (count($types)) {
         foreach ($types as $type) {
            if ($item = getItemForItemtype($type)) {
               $values[$type] = $item->getTypeName(1);
            }
         }
      }
      asort($values);
      return self::showFromArray($name, $values,
                                 $params);
   }


   /**
    * Make a select box for device type
    *
    * @param $name                  name of the select box
    * @param $itemtype_ref  string   itemtype reference where to search in itemtype field
    * @param $options       array    of possible options:
    *        - may be value (default value) / field (used field to search itemtype)
    *
    * @return nothing (print out an HTML select box)
   **/
   static function dropdownUsedItemTypes($name, $itemtype_ref, $options = []) {
      global $DB;

      $p['value'] = 0;
      $p['field'] = 'itemtype';

      if (is_array($options) && count($options)) {
         foreach ($options as $key => $val) {
            $p[$key] = $val;
         }
      }

      $query = "SELECT DISTINCT `".$p['field']."`
                FROM `".getTableForItemType($itemtype_ref)."`";

      $tabs = [];
      if ($result = $DB->query($query)) {
         while ($data = $DB->fetch_assoc($result)) {
            $tabs[$data[$p['field']]] = $data[$p['field']];
         }
      }
      return self::showItemTypes($name, $tabs, ['value' => $p['value']]);
   }


   /**
    * Make a select box for icons
    *
    * @param $myname                the name of the HTML select
    * @param $value                 the preselected value we want
    * @param $store_path            path where icons are stored
    * @param $display      boolean  display of get string ? (true by default)
    *
    * @return nothing (print out an HTML select box)
   **/
   static function dropdownIcons($myname, $value, $store_path, $display = true) {

      $output = '';
      if (is_dir($store_path)) {
         if ($dh = opendir($store_path)) {
            $files = [];

            while (($file = readdir($dh)) !== false) {
               $files[] = $file;
            }

            closedir($dh);
            sort($files);

            foreach ($files as $file) {
               if (preg_match("/\.png$/i", $file)) {
                  $values[$file] = $file;
               }
            }
            Dropdown::showFromArray($myname, $values,
                                    ['value'               => $value,
                                          'display_emptychoice' => true]);

         } else {
            //TRANS: %s is the store path
            printf(__('Error reading directory %s'), $store_path);
         }

      } else {
         //TRANS: %s is the store path
         printf(__('Error: %s is not a directory'), $store_path);
      }
      if ($display) {
         echo $output;
      } else {
         return $output;
      }
   }


   /**
    * Dropdown for GMT selection
    *
    * @param $name   select name
    * @param $value  default value (default '')
   **/
   static function showGMT($name, $value = '') {

      $elements = [-12, -11, -10, -9, -8, -7, -6, -5, -4, -3.5, -3, -2, -1, 0,
                        '+1', '+2', '+3', '+3.5', '+4', '+4.5', '+5', '+5.5', '+6', '+6.5', '+7',
                        '+8', '+9', '+9.5', '+10', '+11', '+12', '+13'];

      $values = [];
      foreach ($elements as $element) {
         if ($element != 0) {
            $values[$element*HOUR_TIMESTAMP] = sprintf(__('%1$s %2$s'), __('GMT'),
                                                       sprintf(_n('%s hour', '%s hours', $element),
                                                               $element));
         } else {
            $display_value                   = __('GMT');
            $values[$element*HOUR_TIMESTAMP] = __('GMT');
         }
      }
      Dropdown::showFromArray($name, $values, ['value' => $value]);
   }


   /**
    * Make a select box for a boolean choice (Yes/No) or display a checkbox. Add a
    * 'use_checkbox' = true to the $params array to display a checkbox instead a select box
    *
    * @param $name               select name
    * @param $value              preselected value. (default 0)
    * @param $restrict_to        allows to display only yes or no in the dropdown (default -1)
    * @param $params       Array of optional options (passed to showFromArray)
    *
    * @return rand value
   **/
   static function showYesNo($name, $value = 0, $restrict_to = -1, $params = []) {

      if (!array_key_exists ('use_checkbox', $params)) {
         // TODO: switch to true when Html::showCheckbox() is validated
         $params['use_checkbox'] = false;
      }
      if ($params['use_checkbox']) {

         if (!empty($params['rand'])) {
            $rand = $params['rand'];
         } else {
            $rand = mt_rand();
         }

         $options = ['name' => $name,
                          'id'   => Html::cleanId("dropdown_".$name.$rand)];

         switch ($restrict_to) {
            case 0 :
               $options['checked']  = false;
               $options['readonly'] = true;
               break;

            case 1 :
               $options['checked']  = true;
               $options['readonly'] = true;
               break;

            default :
               $options['checked']  = ($value ? 1 : 0);
               $options['readonly'] = false;
               break;
         }

         $output = Html::getCheckbox($options);
         if (!isset($options['display']) || $options['display'] == 'true') {
            echo $output;
            return $rand;
         } else {
            return $output;
         }
      }

      if ($restrict_to != 0) {
         $options[0] = __('No');
      }

      if ($restrict_to != 1) {
         $options[1] = __('Yes');
      }

      $params['value'] = $value;
      $params['width'] = "65px";
      return self::showFromArray($name, $options, $params);
   }


   /**
    * Get Yes No string
    *
    * @param mixed $value Yes No value
    *
    * @return string
   **/
   static function getYesNo($value) {

      if ($value) {
         return __('Yes');
      }
      return __('No');
   }


   /**
    * Get the Device list name the user is allowed to edit
    *
    * @return array (group of dropdown) of array (itemtype => localized name)
   **/
   static function getDeviceItemTypes() {
      global $CFG_GLPI;
      static $optgroup = null;

      if (!Session::haveRight('device', READ)) {
         return [];
      }

      if (is_null($optgroup)) {
         $devices = [];
         foreach (CommonDevice::getDeviceTypes() as $device_type) {
            $devices[$device_type] = $device_type::getTypeName(Session::getPluralNumber());
         }
         asort($devices);
         $optgroup = [_n('Component', 'Components', Session::getPluralNumber()) => $devices];
      }
      return $optgroup;
   }


   /**
    * Get the dropdown list name the user is allowed to edit
    *
    * @return array (group of dropdown) of array (itemtype => localized name)
   **/
   static function getStandardDropdownItemTypes() {
      global $CFG_GLPI;
      static $optgroup = null;

      if (is_null($optgroup)) {
         $optgroup = [
             __('Common') => [
                 'Location'               => _n('Location', 'Locations',
                                                Session::getPluralNumber()),
                 'State'                  => _n('Status of items',
                                                'Statuses of items',
                                                Session::getPluralNumber()),
                 'Manufacturer'           => _n('Manufacturer', 'Manufacturers',
                                                Session::getPluralNumber()),
                 'Blacklist'              => _n('Blacklist', 'Blacklists',
                                                Session::getPluralNumber()),
                 'BlacklistedMailContent' => __('Blacklisted mail content')
             ],

<<<<<<< HEAD
             __('Assistance') => array(
                'ITILCategory'        => _n('Ticket category',
                                            'Ticket categories',
                                            Session::getPluralNumber()),
                'TaskCategory'        => _n('Task category', 'Task categories',
                                            Session::getPluralNumber()),
                'TaskTemplate'        => _n('Task template', 'Task templates',
                                            Session::getPluralNumber()),
                'SolutionType'        => _n('Solution type', 'Solution types',
                                            Session::getPluralNumber()),
                'RequestType'         => _n('Request source', 'Request sources',
                                            Session::getPluralNumber()),
                'SolutionTemplate'    => _n('Solution template',
                                            'Solution templates',
                                            Session::getPluralNumber()),
                'ProjectState'        => _n('Project state', 'Project states',
                                            Session::getPluralNumber()),
                'ProjectType'         => _n('Project type', 'Project types',
                                            Session::getPluralNumber()),
                'ProjectTaskType'     => _n('Project tasks type',
                                            'Project tasks types',
                                            Session::getPluralNumber()),
                'ProjectTaskTemplate' => _n('Project task template', 'Project task templates',
                                            Session::getPluralNumber()),
             ),
=======
             __('Assistance') => [
                 'ITILCategory'     => _n('Ticket category',
                                          'Ticket categories',
                                          Session::getPluralNumber()),
                 'TaskCategory'     => _n('Task category', 'Task categories',
                                          Session::getPluralNumber()),
                 'TaskTemplate'     => _n('Task template', 'Task templates',
                                          Session::getPluralNumber()),
                 'SolutionType'     => _n('Solution type', 'Solution types',
                                          Session::getPluralNumber()),
                 'RequestType'      => _n('Request source', 'Request sources',
                                          Session::getPluralNumber()),
                 'SolutionTemplate' => _n('Solution template',
                                          'Solution templates',
                                          Session::getPluralNumber()),
                 'ProjectState'     => _n('Project state', 'Project states',
                                          Session::getPluralNumber()),
                 'ProjectType'      => _n('Project type', 'Project types',
                                          Session::getPluralNumber()),
                 'ProjectTaskType'  => _n('Project tasks type',
                                          'Project tasks types',
                                          Session::getPluralNumber()),
             ],
>>>>>>> 53e7d9a9

             _n('Type', 'Types', Session::getPluralNumber()) => [
                 'ComputerType'         => _n('Computer type',
                                              'Computers types',
                                              Session::getPluralNumber()),
                 'NetworkEquipmentType' => _n('Networking equipment type',
                                              'Networking equipment types',
                                              Session::getPluralNumber()),
                 'PrinterType'          => _n('Printer type', 'Printer types',
                                              Session::getPluralNumber()),
                 'MonitorType'          => _n('Monitor type', 'Monitor types',
                                              Session::getPluralNumber()),
                 'PeripheralType'       => _n('Devices type', 'Devices types',
                                              Session::getPluralNumber()),
                 'PhoneType'            => _n('Phone type', 'Phones types',
                                              Session::getPluralNumber()),
                 'SoftwareLicenseType'  => _n('License type', 'License types',
                                              Session::getPluralNumber()),
                 'CartridgeItemType'    => _n('Cartridge type',
                                              'Cartridge types',
                                              Session::getPluralNumber()),
                 'ConsumableItemType'   => _n('Consumable type',
                                              'Consumable types',
                                              Session::getPluralNumber()),
                 'ContractType'         => _n('Contract type', 'Contract types',
                                              Session::getPluralNumber()),
                 'ContactType'          => _n('Contact type', 'Contact types',
                                              Session::getPluralNumber()),
                 'DeviceGenericType'    => _n('Generic device type', 'Generic device types',
                                              Session::getPluralNumber()),
                 'DeviceMemoryType'     => _n('Memory type', 'Memory types',
                                              Session::getPluralNumber()),
                 'SupplierType'         => _n('Third party type',
                                              'Third party types',
                                              Session::getPluralNumber()),
                 'InterfaceType'        => _n('Interface type (Hard drive...)',
                                              'Interface types (Hard drive...)',
                                              Session::getPluralNumber()) ,
                 'DeviceCaseType'       => _n('Case type', 'Case types',
                                              Session::getPluralNumber()),
                 'PhonePowerSupply'     => _n('Phone power supply type',
                                              'Phones power supply types',
                                              Session::getPluralNumber()),
                 'Filesystem'           => _n('File system', 'File systems',
                                              Session::getPluralNumber()),
                 'BudgetType'           => _n('Budget type', 'Budget types',
                                              Session::getPluralNumber())
             ],

             __('Model') => [
                 'ComputerModel'         => _n('Computer model',
                                               'Computer models',
                                               Session::getPluralNumber()),
                 'NetworkEquipmentModel' => _n('Networking equipment model',
                                               'Networking equipment models',
                                               Session::getPluralNumber()),
                 'PrinterModel'          => _n('Printer model',
                                               'Printer models',
                                               Session::getPluralNumber()),
                 'MonitorModel'          => _n('Monitor model',
                                               'Monitor models',
                                               Session::getPluralNumber()),
                 'PeripheralModel'       => _n('Peripheral model',
                                               'Peripheral models',
                                               Session::getPluralNumber()),
                 'PhoneModel'            =>  _n('Phone model', 'Phone models',
                                                Session::getPluralNumber()),

                  // Devices models :
                  'DeviceCaseModel'          => _n('Device case model',
                                                   'Device case models', Session::getPluralNumber()),
                  'DeviceControlModel'       => _n('Device control model',
                                                   'Device control models', Session::getPluralNumber()),
                  'DeviceDriveModel'         => _n('Device drive model',
                                                   'Device drive models', Session::getPluralNumber()),
                  'DeviceGenericModel'       => _n('Device generic model',
                                                   'Device generic models', Session::getPluralNumber()),
                  'DeviceGraphicCardModel'   => _n('Device graphic card model',
                                                   'Device graphic card models', Session::getPluralNumber()),
                  'DeviceHardDriveModel'     => _n('Device hard drive model',
                                                   'Device hard drive models', Session::getPluralNumber()),
                  'DeviceMemoryModel'        => _n('Device memory model',
                                                   'Device memory models', Session::getPluralNumber()),
                  'DeviceMotherBoardModel'   => _n('Device mother board model',
                                                   'Device mother board models', Session::getPluralNumber()),
                  'DeviceNetworkCardModel'   => _n('Device network card model',
                                                   'Device network card models', Session::getPluralNumber()),
                  'DevicePciModel'           => _n('Other component model',
                                                   'Other component models', Session::getPluralNumber()),
                  'DevicePowerSupplyModel'   => _n('Device power supply model',
                                                   'Device power supply models', Session::getPluralNumber()),
                  'DeviceProcessorModel'     => _n('Device processor model',
                                                   'Device processor models', Session::getPluralNumber()),
                  'DeviceSoundCardModel'     => _n('Device sound card model',
                                                   'Device sound card models', Session::getPluralNumber()),
               ],

             _n('Virtual machine', 'Virtual machines', Session::getPluralNumber()) => [
                 'VirtualMachineType'   => _n('Virtualization system',
                                              'Virtualization systems',
                                              Session::getPluralNumber()),
                 'VirtualMachineSystem' => _n('Virtualization model',
                                              'Virtualization models',
                                             Session::getPluralNumber()),
                 'VirtualMachineState'  => _n('State of the virtual machine',
                                              'States of the virtual machine',
                                              Session::getPluralNumber())
             ],

             __('Management') => [
                 'DocumentCategory' => _n('Document heading',
                                          'Document headings',
                                          Session::getPluralNumber()),
                 'DocumentType'     => _n('Document type', 'Document types',
                                          Session::getPluralNumber()),
                 'BusinessCriticity' => _n('Business criticity', 'Business criticities',
                                          Session::getPluralNumber())

             ],

             __('Tools') => [
                 'KnowbaseItemCategory' => _n('Knowledge base category',
                                              'Knowledge base categories',
                                              Session::getPluralNumber())
             ],

             __('Calendar') => [
                 'Calendar' => _n('Calendar', 'Calendars',
                                  Session::getPluralNumber()),
                 'Holiday'  => _n('Close time', 'Close times',
                                  Session::getPluralNumber())
             ],

             _n('Operating system', 'Operating systems', Session::getPluralNumber()) => [
                 'OperatingSystem'    => _n('Operating system',
                                            'Operating systems',
                                            Session::getPluralNumber()),
                 'OperatingSystemVersion'
                                      => _n('Version',
                                            'Versions',
                                            Session::getPluralNumber()),
                 'OperatingSystemServicePack'
                                      => _n('Service pack', 'Service packs',
                                            Session::getPluralNumber()),
                 'OperatingSystemArchitecture'
                                      => _n('Architecture',
                                            'Architectures',
                                            Session::getPluralNumber()),
                 'OperatingSystemEdition'
                                      => _n('Edition',
                                            'Editions',
                                             Session::getPluralNumber()),
                 'OperatingSystemKernel'
                                      => _n('Kernel',
                                            'Kernels',
                                            Session::getPluralNumber()),
                 'OperatingSystemKernelVersion'
                                      => _n('Kernel version',
                                            'Kernel versions',
                                            Session::getPluralNumber()),
                 'AutoUpdateSystem'   => _n('Update source', 'Update sources',
                                            Session::getPluralNumber())
             ],

             __('Networking') => [
                 'NetworkInterface'         => _n('Network interface',
                                                  'Network interfaces',
                                                  Session::getPluralNumber()),
                 'NetworkEquipmentFirmware' => _n('Firmware', 'Firmware',
                                                  Session::getPluralNumber()),
                 'Netpoint'                 => _n('Network outlet', 'Network outlets',
                                                  Session::getPluralNumber()),
                 'Domain'                   => _n('Domain', 'Domains',
                                                  Session::getPluralNumber()),
                 'Network'                  => _n('Network', 'Networks',
                                                  Session::getPluralNumber()),
                 'Vlan'                     => __('VLAN')
             ],

             __('Internet') => [
                 'IPNetwork'    => _n('IP network', 'IP networks',
                                      Session::getPluralNumber()),
                 'FQDN'         => _n('Internet domain', 'Internet domains',
                                      Session::getPluralNumber()),
                 'WifiNetwork'  => _n('Wifi network', 'Wifi networks',
                                      Session::getPluralNumber()),
                 'NetworkName'  => _n('Network name', 'Network names',
                                      Session::getPluralNumber())
             ],

             _n('Software', 'Software', 1) => [
                 'SoftwareCategory' => _n('Software category',
                                          'Software categories',
                                          Session::getPluralNumber())
             ],

             __('User') => [
                 'UserTitle'     => _n('User title', 'Users titles',
                                       Session::getPluralNumber()),
                 'UserCategory'  => _n('User category', 'User categories',
                                       Session::getPluralNumber())
             ],

             __('Authorizations assignment rules') => [
                 'RuleRightParameter' => _n('LDAP criterion', 'LDAP criteria',
                                            Session::getPluralNumber())
             ],

             __('Fields unicity') => [
                 'Fieldblacklist' => _n('Ignored value for the unicity',
                                        'Ignored values for the unicity',
                                        Session::getPluralNumber())
             ],

             __('External authentications') => [
                 'SsoVariable' => _n('Field storage of the login in the HTTP request',
                                     'Fields storage of the login in the HTTP request',
                                     Session::getPluralNumber())
             ]

         ]; //end $opt

         $plugdrop = Plugin::getDropdowns();

         if (count($plugdrop)) {
            $optgroup = array_merge($optgroup, $plugdrop);
         }

         foreach ($optgroup as $label=>$dp) {
            foreach ($dp as $key => $val) {

               if ($tmp = getItemForItemtype($key)) {
                  if (!$tmp->canView()) {
                     unset($optgroup[$label][$key]);
                  }
               } else {
                  unset($optgroup[$label][$key]);
               }
            }

            if (count($optgroup[$label]) == 0) {
               unset($optgroup[$label]);
            }
         }
      }
      return $optgroup;
   }


   /**
    * Display a menu to select a itemtype which open the search form
    *
    * @param $title     string   title to display
    * @param $optgroup  array    (group of dropdown) of array (itemtype => localized name)
    * @param $value     string   URL of selected current value (default '')
   **/
   static function showItemTypeMenu($title, $optgroup, $value = '') {

      echo "<table class='tab_cadre' width='50%'>";
      echo "<tr class='tab_bg_1'><td class='b'>&nbsp;".$title."&nbsp; ";
      $selected = '';

      foreach ($optgroup as $label => $dp) {
         foreach ($dp as $key => $val) {
            $search = $key::getSearchURL();

            if (basename($search) == basename($value)) {
               $selected = $search;
            }
            $values[$label][$search] = $val;
         }
      }
      Dropdown::showFromArray('dpmenu', $values,
                              ['on_change'
                                       => "var _value = this.options[this.selectedIndex].value; if (_value != 0) {window.location.href=_value;}",
                                    'value'               => $selected,
                                    'display_emptychoice' => true]);

      echo "</td></tr>";
      echo "</table><br>";
   }


   /**
    * Display a list to select a itemtype with link to search form
    *
    * @param $optgroup array (group of dropdown) of array (itemtype => localized name)
    */
   static function showItemTypeList($optgroup) {

      echo "<div id='list_nav'>";
      $nb = 0;
      foreach ($optgroup as $label => $dp) {
         $nb += count($dp);
      }
      $step = ($nb > 15 ? ($nb/3) : $nb);
      echo "<table class='tab_glpi'><tr class='top'><td width='33%' class='center'>";
      echo "<table class='tab_cadre'>";
      $i = 1;

      foreach ($optgroup as $label => $dp) {
         echo "<tr><th>$label</th></tr>\n";

         foreach ($dp as $key => $val) {
            $class="class='tab_bg_4'";
            if (($itemtype = getItemForItemtype($key))
                && $itemtype->isEntityAssign()) {
               $class="class='tab_bg_2'";
            }
            echo "<tr $class><td><a href='".$key::getSearchURL()."'>";
            echo "$val</a></td></tr>\n";
            $i++;
         }

         if (($i >= $step) && ($i < $nb)) {
            echo "</table></td><td width='25'>&nbsp;</td><td><table class='tab_cadre'>";
            $step += $step;
         }
      }
      echo "</table></td></tr></table></div>";
   }


   /**
    * Dropdown available languages
    *
    * @param $myname          select name
    * @param $options   array of additionnal options:
    *    - display_emptychoice : allow selection of no language
    *    - emptylabel          : specific string to empty label if display_emptychoice is true
   **/
   static function showLanguages($myname, $options = []) {
      global $CFG_GLPI;

      $values = [];
      if (isset($options['display_emptychoice']) && ($options['display_emptychoice'])) {
         if (isset($options['emptylabel'])) {
            $values[''] = $options['emptylabel'];
         } else {
            $values[''] = self::EMPTY_VALUE;
         }
         unset($options['display_emptychoice']);
      }

      foreach ($CFG_GLPI["languages"] as $key => $val) {
         if (isset($val[1]) && is_file(GLPI_ROOT ."/locales/".$val[1])) {
            $values[$key] = $val[0];
         }
      }
      return self::showFromArray($myname, $values, $options);
   }


   /**
    * @since version 0.84
    *
    * @param $value
   **/
   static function getLanguageName($value) {
      global $CFG_GLPI;

      if (isset($CFG_GLPI["languages"][$value][0])) {
         return $CFG_GLPI["languages"][$value][0];
      }
      return $value;
   }


   /**
    * Print a select with hours
    *
    * Print a select named $name with hours options and selected value $value
    *
    *@param $name             string   HTML select name
    *@param $options array of options :
    *     - value              default value (default '')
    *     - limit_planning     limit planning to the configuration range (default false)
    *     - display   boolean  if false get string
    *     - width              specific width needed (default auto adaptive)
    *     - step               step time (defaut config GLPI)
    *
    * @since 0.85 update prototype
    *@return Nothing (display)
    **/
   static function showHours($name, $options = []) {
      global $CFG_GLPI;

      $p['value']          = '';
      $p['limit_planning'] = false;
      $p['display']        = true;
      $p['width']          = '';
      $p['step']           = $CFG_GLPI["time_step"];

      if (is_array($options) && count($options)) {
         foreach ($options as $key => $val) {
            $p[$key] = $val;
         }
      }

      $begin = 0;
      $end   = 24;
      // Check if the $step is Ok for the $value field
      $split = explode(":", $p['value']);

      // Valid value XX:YY ou XX:YY:ZZ
      if ((count($split) == 2) || (count($split) == 3)) {
         $min = $split[1];

         // Problem
         if (($min%$p['step']) != 0) {
            // set minimum step
            $p['step'] = 5;
         }
      }

      if ($p['limit_planning']) {
         $plan_begin = explode(":", $CFG_GLPI["planning_begin"]);
         $plan_end   = explode(":", $CFG_GLPI["planning_end"]);
         $begin      = (int) $plan_begin[0];
         $end        = (int) $plan_end[0];
      }

      $values   = [];
      $selected = '';

      for ($i=$begin; $i<$end; $i++) {
         if ($i < 10) {
            $tmp = "0".$i;
         } else {
            $tmp = $i;
         }

         for ($j=0; $j<60; $j+=$p['step']) {
            if ($j < 10) {
               $val = $tmp.":0$j";
            } else {
               $val = $tmp.":$j";
            }
            $values[$val] = $val;
            if (($p['value'] == $val.":00") || ($p['value'] == $val)) {
               $selected = $val;
            }
         }
      }
      // Last item
      $val = $end.":00";
      $values[$val] = $val;
      if (($p['value'] == $val.":00") || ($p['value'] == $val)) {
         $selected = $val;
      }
      $p['value'] = $selected;
      return Dropdown::showFromArray($name, $values, $p);
   }


   /**
    * show a dropdown to selec a type
    *
    * @since version 0.83
    *
    * @param $types           Types used (default "state_types") (default '')
    * @param $options   Array of optional options
    *        name, value, rand, emptylabel, display_emptychoice, on_change, plural, checkright
    *       - toupdate            : array / Update a specific item on select change on dropdown
    *                                    (need value_fieldname, to_update,
    *                                     url (see Ajax::updateItemOnSelectEvent for information)
    *                                     and may have moreparams)
    *
    * @return integer rand for select id
   **/
   static function showItemType($types = '', $options = []) {
      global $CFG_GLPI;

      $params['name']                = 'itemtype';
      $params['value']               = '';
      $params['rand']                = mt_rand();
      $params['on_change']           = '';
      $params['plural']              = false;
      //Parameters about choice 0
      //Empty choice's label
      $params['emptylabel']          = self::EMPTY_VALUE;
      //Display emptychoice ?
      $params['display_emptychoice'] = true;
      $params['checkright']          = false;
      $params['toupdate']            = '';

      if (is_array($options) && count($options)) {
         foreach ($options as $key => $val) {
            $params[$key] = $val;
         }
      }

      if (!is_array($types)) {
         $types = $CFG_GLPI["state_types"];
      }
      $options = [];

      foreach ($types as $type) {
         if ($item = getItemForItemtype($type)) {
            if ($params['checkright'] && !$item->canView()) {
               continue;
            }
            $options[$type] = $item->getTypeName($params['plural'] ? 2 : 1);
         }
      }
      asort($options);

      if (count($options)) {
         return Dropdown::showFromArray($params['name'], $options,
                                        ['value'               => $params['value'],
                                              'on_change'           => $params['on_change'],
                                              'toupdate'            => $params['toupdate'],
                                              'display_emptychoice' => $params['display_emptychoice'],
                                              'emptylabel'          => $params['emptylabel']]);
      }
      return 0;
   }


   /**
    * Make a select box for all items
    *
    * @deprecated since version 0.85, replaced by self::showSelectItemFromItemtypes()
    *
    * @param $myname          select name
    * @param $value_type      default value for the device type (default 0)
    * @param $value           default value (default 0)
    * @param $entity_restrict Restrict to a defined entity (default -1)
    * @param $types           Types used (default '')
    * @param $onlyglobal      Restrict to global items (false by default)
    * @param $checkright      Restrict to items with read rights (false by default)
    * @param $itemtypename    name used for itemtype select
    *
    * @return nothing (print out an HTML select box)
   **/
   static function showAllItems($myname, $value_type = 0, $value = 0, $entity_restrict = -1, $types = '',
                                $onlyglobal = false, $checkright = false, $itemtypename = 'itemtype') {
      $options = [];
      $options['itemtype_name']   = $itemtypename;
      $options['items_id_name']   = $myname;
      $options['itemtypes']       = $types;
      $options['entity_restrict'] = $entity_restrict;
      $options['onlyglobal']      = $onlyglobal;
      $options['checkright']      = $checkright;

      if ($value > 0) {
         $options['default']         = $value_type;
      }

      self::showSelectItemFromItemtypes($options);
   }


   /**
    * Make a select box for all items
    *
    * @since version 0.85
    *
    * @param $options array:
    *   - itemtype_name        : the name of the field containing the itemtype (default 'itemtype')
    *   - items_id_name        : the name of the field containing the id of the selected item
    *                            (default 'items_id')
    *   - itemtypes            : all possible types to search for (default: $CFG_GLPI["state_types"])
    *   - default_itemtype     : the default itemtype to select (don't define if you don't
    *                            need a default) (defaut 0)
    *    - entity_restrict     : restrict entity in searching items (default -1)
    *    - onlyglobal          : don't match item that don't have `is_global` == 1 (false by default)
    *    - checkright          : check to see if we can "view" the itemtype (false by default)
    *    - showItemSpecificity : given an item, the AJAX file to open if there is special
    *                            treatment. For instance, select a Item_Device* for CommonDevice
    *    - emptylabel          : Empty choice's label (default self::EMPTY_VALUE)
    *    - used                : array / Already used items ID: not to display in dropdown (default empty)
    *
    * @return randomized value used to generate HTML IDs
   **/
   static function showSelectItemFromItemtypes(array $options = []) {
      global $CFG_GLPI;

      $params = [];
      $params['itemtype_name']       = 'itemtype';
      $params['items_id_name']       = 'items_id';
      $params['itemtypes']           = '';
      $params['default_itemtype']    = 0;
      $params['entity_restrict']     = -1;
      $params['onlyglobal']          = false;
      $params['checkright']          = false;
      $params['showItemSpecificity'] = '';
      $params['emptylabel']          = self::EMPTY_VALUE;
      $params['used']                = [];

      if (is_array($options) && count($options)) {
         foreach ($options as $key => $val) {
            $params[$key] = $val;
         }
      }

      $rand = self::showItemType($params['itemtypes'],
                                 ['checkright' => $params['checkright'],
                                       'name'       => $params['itemtype_name'],
                                       'emptylabel' => $params['emptylabel']]);

      if ($rand) {
         $p = ['idtable'             => '__VALUE__',
                    'name'                => $params['items_id_name'],
                    'entity_restrict'     => $params['entity_restrict'],
                    'showItemSpecificity' => $params['showItemSpecificity']];

         // manage condition
         if ($params['onlyglobal']) {
            $p['condition'] = static::addNewCondition("`is_global` = 1");
         }
         if ($params['used']) {
            $p['used'] = $params['used'];
         }

         $field_id = Html::cleanId("dropdown_".$params['itemtype_name'].$rand);
         $show_id  = Html::cleanId("show_".$params['items_id_name'].$rand);

         Ajax::updateItemOnSelectEvent($field_id, $show_id,
                                       $CFG_GLPI["root_doc"]."/ajax/dropdownAllItems.php", $p);

         echo "<br><span id='$show_id'>&nbsp;</span>\n";

         // We check $options as the caller will set $options['default_itemtype'] only if it needs a
         // default itemtype and the default value can be '' thus empty won't be valid !
         if (array_key_exists ('default_itemtype', $options)) {
            echo "<script type='text/javascript' >\n";
            echo "$(function() {";
            echo Html::jsSetDropdownValue($field_id, $params['default_itemtype']);
            echo "});</script>\n";

            $p["idtable"] = $params['default_itemtype'];
            Ajax::updateItem($show_id, $CFG_GLPI["root_doc"]. "/ajax/dropdownAllItems.php", $p);
         }
      }
      return $rand;
   }


   /**
    * Dropdown numbers
    *
    * @since version 0.84
    *
    * @param $myname          select name
    * @param $options   array of additionnal options :
    *     - value              default value (default 0)
    *     - rand               random value
    *     - min                min value (default 0)
    *     - max                max value (default 100)
    *     - step               step used (default 1)
    *     - toadd     array    of values to add at the beginning
    *     - unit      string   unit to used
    *     - display   boolean  if false get string
    *     - width              specific width needed (default 80%)
    *     - on_change string / value to transmit to "onChange"
    *     - used      array / Already used items ID: not to display in dropdown (default empty)
   **/
   static function showNumber($myname, $options = []) {
      global $CFG_GLPI;

      $p['value']     = 0;
      $p['rand']      = mt_rand();
      $p['min']       = 0;
      $p['max']       = 100;
      $p['step']      = 1;
      $p['toadd']     = [];
      $p['unit']      = '';
      $p['display']   = true;
      $p['width']     = '';
      $p['on_change'] = '';
      $p['used']      = [];

      if (is_array($options) && count($options)) {
         foreach ($options as $key => $val) {
            $p[$key] = $val;
         }
      }
      if (($p['value'] < $p['min']) && !isset($p['toadd'][$p['value']])) {
         $p['value'] = $p['min'];
      }

      $field_id = Html::cleanId("dropdown_".$myname.$p['rand']);
      if (!isset($p['toadd'][$p['value']])) {
         $valuename = self::getValueWithUnit($p['value'], $p['unit']);
      } else {
         $valuename = $p['toadd'][$p['value']];
      }
      $param = ['value'               => $p['value'],
                     'valuename'           => $valuename,
                     'width'               => $p['width'],
                     'on_change'           => $p['on_change'],
                     'used'                => $p['used'],
                     'unit'                => $p['unit'],
                     'min'                 => $p['min'],
                     'max'                 => $p['max'],
                     'step'                => $p['step'],
                     'toadd'               => $p['toadd']];

      $out   = Html::jsAjaxDropdown($myname, $field_id,
                                    $CFG_GLPI['root_doc']."/ajax/getDropdownNumber.php",
                                    $param);

      if ($p['display']) {
         echo $out;
         return $p['rand'];
      }
      return $out;
   }


   /**
    * Get value with unit / Automatic management of standar unit (year, month, %, ...)
    *
    * @since version 0.84
    *
    * @param $value   integer   number of item
    * @param $unit    string    of unit (maybe year, month, day, hour, % for standard management)
   **/
   static function getValueWithUnit($value, $unit) {

      if (strlen($unit) == 0) {
         return $value;
      }

      switch ($unit) {
         case 'year' :
            //TRANS: %d is a number of years
            return sprintf(_n('%d year', '%d years', $value), $value);

         case 'month' :
            //TRANS: %d is a number of months
            return sprintf(_n('%d month', '%d months', $value), $value);

         case 'day' :
            //TRANS: %d is a number of days
            return sprintf(_n('%d day', '%d days', $value), $value);

         case 'hour' :
            //TRANS: %d is a number of hours
            return sprintf(_n('%d hour', '%d hours', $value), $value);

         case 'minute' :
            //TRANS: %d is a number of minutes
            return sprintf(_n('%d minute', '%d minutes', $value), $value);

         case 'second' :
            //TRANS: %d is a number of seconds
            return sprintf(_n('%d second', '%d seconds', $value), $value);

         case 'millisecond' :
            //TRANS: %d is a number of milliseconds
            return sprintf(_n('%d millisecond', '%d milliseconds', $value), $value);

         case 'auto':
               $value = str_replace([' ', '&nbsp;'], ['', ''], $value); // unformat value
               return Toolbox::getSize($value*1024*1024);

         case '%' :
            return sprintf(__('%d%%'), $value);

         default :
            return sprintf(__('%1$s %2$s'), $value, $unit);
      }
   }


   /**
    * Dropdown integers
    *
    * @param $myname          select name
    * @param $value           default value
    * @param $min             min value (default 0)
    * @param $max             max value (default 100)
    * @param $step            step used (default 1)
    * @param $toadd     array of values to add at the beginning
    * @param $options   array of additionnal options :
    *                            - unit : string unit to used
    *                            - display : boolean if false get string
    * @deprecated since 0.84 use Dropdown::showNumber instead
   **/
   static function showInteger($myname, $value, $min = 0, $max = 100, $step = 1, $toadd = [],
                               $options = []) {

      $opt = ['value' => $value,
                   'min'   => $min,
                   'max'   => $max,
                   'step'  => $step,
                   'toadd' => $toadd];
      if (count($options)) {
         foreach ($options as $key => $val) {
            $opt[$key] = $val;
         }
      }
      return self::showNumber($myname, $opt);

   }


   /**
    * Dropdown integers
    *
    * @since version 0.83
    *
    * @param $myname        select name
    * @param $options array of options
    *    - value           : default value
    *    - min             : min value : default 0
    *    - max             : max value : default DAY_TIMESTAMP
    *    - value           : default value
    *    - addfirstminutes : add first minutes before first step (default false)
    *    - toadd           : array of values to add
    *    - inhours         : only show timestamp in hours not in days
    *    - display         : boolean / display or return string
    *    - width           : string / display width of the item
   **/
   static function showTimeStamp($myname, $options = []) {
      global $CFG_GLPI;

      $params['value']               = 0;
      $params['rand']                = mt_rand();
      $params['min']                 = 0;
      $params['max']                 = DAY_TIMESTAMP;
      $params['step']                = $CFG_GLPI["time_step"]*MINUTE_TIMESTAMP;
      $params['emptylabel']          = self::EMPTY_VALUE;
      $params['addfirstminutes']     = false;
      $params['toadd']               = [];
      $params['inhours']             = false;
      $params['display']             = true;
      $params['display_emptychoice'] = true;
      $params['width']               = '80%';

      if (is_array($options) && count($options)) {
         foreach ($options as $key => $val) {
            $params[$key] = $val;
         }
      }

      // Manage min :
      $params['min'] = floor($params['min']/$params['step'])*$params['step'];

      if ($params['min'] == 0) {
         $params['min'] = $params['step'];
      }

      $params['max'] = max($params['value'], $params['max']);

      // Floor with MINUTE_TIMESTAMP for rounded purpose
      if (empty($params['value'])) {
         $params['value'] = 0;
      }
      if (($params['value'] < max($params['min'], 10*MINUTE_TIMESTAMP))
          && $params['addfirstminutes']) {
         $params['value'] = floor(($params['value'])/MINUTE_TIMESTAMP)*MINUTE_TIMESTAMP;
      } else {
         $params['value'] = floor(($params['value'])/$params['step'])*$params['step'];
      }

      $values = [];

      if ($params['value']) {
         $values[$params['value']] = '';
      }

      if ($params['addfirstminutes']) {
         for ($i=MINUTE_TIMESTAMP; $i<max($params['min'], 10*MINUTE_TIMESTAMP); $i+=MINUTE_TIMESTAMP) {
            $values[$i] = '';
         }
      }

      for ($i = $params['min']; $i <= $params['max']; $i+=$params['step']) {
         $values[$i] = '';
      }

      if (count($params['toadd'])) {
         foreach ($params['toadd'] as $key) {
            $values[$key] = '';
         }
         ksort($values);
      }

      foreach ($values as $i => $val) {
         if (empty($val)) {
            if ($params['inhours']) {
               $day  = 0;
               $hour = floor($i/HOUR_TIMESTAMP);
            } else {
               $day  = floor($i/DAY_TIMESTAMP);
               $hour = floor(($i%DAY_TIMESTAMP)/HOUR_TIMESTAMP);
            }
            $minute     = floor(($i%HOUR_TIMESTAMP)/MINUTE_TIMESTAMP);
            if ($minute === '0') {
               $minute = '00';
            }
            $values[$i] = '';
            if ($day > 0) {
               if (($hour > 0) || ($minute > 0)) {
                  if ($minute < 10) {
                     $minute = '0'.$minute;
                  }

                  //TRANS: %1$d is the number of days, %2$d the number of hours,
                  //       %3$s the number of minutes : display 1 day 3h15
                  $values[$i] = sprintf(_n('%1$d day %2$dh%3$s', '%1$d days %2$dh%3$s', $day),
                                       $day, $hour, $minute);
               } else {
                  $values[$i] = sprintf(_n('%d day', '%d days', $day), $day);
               }

            } else if ($hour > 0 || $minute > 0) {
               if ($minute < 10) {
                  $minute = '0'.$minute;
               }

               //TRANS: %1$d the number of hours, %2$s the number of minutes : display 3h15
               $values[$i] = sprintf(__('%1$dh%2$s'), $hour, $minute);
            }
         }
      }
      return Dropdown::showFromArray($myname, $values,
                                     ['value'                => $params['value'],
                                            'display'             => $params['display'],
                                            'width'               => $params['width'],
                                            'display_emptychoice' => $params['display_emptychoice'],
                                            'rand'                => $params['rand'],
                                            'emptylabel'          => $params['emptylabel']]);
   }


   /**
    * Private / Public switch for items which may be assign to a user and/or an entity
    *
    * @param $is_private      default is private ?
    * @param $entity          working entity ID
    * @param $is_recursive    is the item recursive ?
   **/
   static function showPrivatePublicSwitch($is_private, $entity, $is_recursive) {
      global $CFG_GLPI;

      $rand = mt_rand();
      echo "<script type='text/javascript' >\n";
      echo "function setPrivate$rand() {\n";

         $params = ['is_private'   => 1,
                         'is_recursive' => $is_recursive,
                         'entities_id'  => $entity,
                         'rand'         => $rand];

         Ajax::updateItemJsCode('private_switch'.$rand,
                                $CFG_GLPI["root_doc"]."/ajax/private_public.php", $params);
      echo "};";

      echo "function setPublic$rand() {\n";

         $params = ['is_private'   => 0,
                         'is_recursive' => $is_recursive,
                         'entities_id'  => $entity,
                         'rand'         => $rand];
         Ajax::updateItemJsCode('private_switch'.$rand,
                                $CFG_GLPI["root_doc"]."/ajax/private_public.php", $params);
      echo "};";
      echo "</script>";

      echo "<span id='private_switch$rand'>";
      $_POST['rand']         = $rand;
      $_POST['is_private']   = $is_private;
      $_POST['is_recursive'] = $is_recursive;
      $_POST['entities_id']  = $entity;
      include (GLPI_ROOT."/ajax/private_public.php");
      echo "</span>\n";
      return $rand;
   }


   /**
    * Toggle view in LDAP user import/synchro between no restriction and date restriction
    *
    * @param $enabled (default 0)
   **/
   static function showAdvanceDateRestrictionSwitch($enabled = 0) {
      global $CFG_GLPI;

      $rand = mt_rand();
      $url  = $CFG_GLPI["root_doc"]."/ajax/ldapdaterestriction.php";
      echo "<script type='text/javascript' >\n";
      echo "function activateRestriction() {\n";
         $params = ['enabled'=> 1];
         Ajax::updateItemJsCode('date_restriction', $url, $params);
      echo "};";

      echo "function deactivateRestriction() {\n";
         $params = ['enabled' => 0];
         Ajax::updateItemJsCode('date_restriction', $url, $params);
      echo "};";
      echo "</script>";

      echo "</table>";
      echo "<span id='date_restriction'>";
      $_POST['enabled'] = $enabled;
      include (GLPI_ROOT."/ajax/ldapdaterestriction.php");
      echo "</span>\n";
      return $rand;
   }


   /**
    * Dropdown of values in an array
    *
    * @param $name            select name
    * @param $elements  array of elements to display
    * @param $options   array of possible options:
    *    - value               : integer / preselected value (default 0)
    *    - used                : array / Already used items ID: not to display in dropdown (default empty)
    *    - readonly            : boolean / used as a readonly item (default false)
    *    - on_change           : string / value to transmit to "onChange"
    *    - multiple            : boolean / can select several values (default false)
    *    - size                : integer / number of rows for the select (default = 1)
    *    - display             : boolean / display or return string
    *    - other               : boolean or string if not false, then we can use an "other" value
    *                            if it is a string, then the default value will be this string
    *    - rand                : specific rand if needed (default is generated one)
    *    - width               : specific width needed (default not set)
    *    - emptylabel          : empty label if empty displayed (default self::EMPTY_VALUE)
    *    - display_emptychoice : display empty choice (default false)
    *    - tooltip             : string / message to add as tooltip on the dropdown (default '')
    *    - option_tooltips     : array / message to add as tooltip on the dropdown options. Use the same keys as for the $elements parameter, but none is mandotary. Missing keys will just be ignored and no tooltip will be added. To add a tooltip on an option group, is the '__optgroup_label' key inside the array describing option tooltips : 'optgroupname1' => array('__optgroup_label' => 'tooltip for option group') (default empty)
    *
    * Permit to use optgroup defining items in arrays
    * array('optgroupname'  => array('key1' => 'val1',
    *                                'key2' => 'val2'),
    *       'optgroupname2' => array('key3' => 'val3',
    *                                'key4' => 'val4'))
   **/
   static function showFromArray($name, array $elements, $options = []) {

      $param['value']               = '';
      $param['values']              = [''];
      $param['tooltip']             = '';
      $param['option_tooltips']     = [];
      $param['used']                = [];
      $param['readonly']            = false;
      $param['on_change']           = '';
      $param['width']               = '';
      $param['multiple']            = false;
      $param['size']                = 1;
      $param['display']             = true;
      $param['other']               = false;
      $param['rand']                = mt_rand();
      $param['emptylabel']          = self::EMPTY_VALUE;
      $param['display_emptychoice'] = false;
      $param['disabled']            = false;

      if (is_array($options) && count($options)) {
         if (isset($options['value']) && strlen($options['value'])) {
            $options['values'] = [$options['value']];
            unset($options['value']);
         }
         foreach ($options as $key => $val) {
            $param[$key] = $val;
         }
      }

      if ($param['other'] !== false) {
         $other_select_option = $name . '_other_value';
         $param['on_change'] .= "displayOtherSelectOptions(this, \"$other_select_option\");";

         // If $param['other'] is a string, then we must highlight "other" option
         if (is_string($param['other'])) {
            if (!$param["multiple"]) {
               $param['values'] = [$other_select_option];
            } else {
               $param['values'][] = $other_select_option;
            }
         }
      }

      $param['option_tooltips'] = Html::entities_deep($param['option_tooltips']);

      if ($param["display_emptychoice"]) {
         $elements = [ 0 => $param['emptylabel'] ] + $elements;
      }

      if ($param["multiple"]) {
         $field_name = $name."[]";
      } else {
         $field_name = $name;
      }

      $output = '';
      // readonly mode
      $field_id = Html::cleanId("dropdown_".$name.$param['rand']);
      if ($param['readonly']) {
         $to_display = [];
         foreach ($param['values'] as $value) {
            $output .= "<input type='hidden' name='$field_name' value='$value'>";
            if (isset($elements[$value])) {
               $to_display[] = $elements[$value];
            }
         }
         $output .= implode('<br>', $to_display);
      } else {

         $output  .= "<select name='$field_name' id='$field_id'";

         if ($param['tooltip']) {
            $output .= ' title="'.Html::entities_deep($param['tooltip']).'"';
         }

         if (!empty($param["on_change"])) {
            $output .= " onChange='".$param["on_change"]."'";
         }

         if ((is_int($param["size"])) && ($param["size"] > 0)) {
            $output .= " size='".$param["size"]."'";
         }

         if ($param["multiple"]) {
            $output .= " multiple";
         }

         if ($param["disabled"]) {
            $output .= " disabled='disabled'";
         }

         $output .= '>';
         $max_option_size = 0;
         foreach ($elements as $key => $val) {
            // optgroup management
            if (is_array($val)) {
               $opt_goup = Html::entities_deep($key);
               if ($max_option_size < strlen($opt_goup)) {
                  $max_option_size = strlen($opt_goup);
               }

               $output .= "<optgroup label=\"$opt_goup\"";
               $optgroup_tooltips = false;
               if (isset($param['option_tooltips'][$key])) {
                  if (is_array($param['option_tooltips'][$key])) {
                     if (isset($param['option_tooltips'][$key]['__optgroup_label'])) {
                        $output .= ' title="'.$param['option_tooltips'][$key]['__optgroup_label'].'"';
                     }
                     $optgroup_tooltips = $param['option_tooltips'][$key];
                  } else {
                     $output .= ' title="'.$param['option_tooltips'][$key].'"';
                  }
               }
               $output .= ">";

               foreach ($val as $key2 => $val2) {
                  if (!isset($param['used'][$key2])) {
                     $output .= "<option value='".$key2."'";
                     // Do not use in_array : trouble with 0 and empty value
                     foreach ($param['values'] as $value) {
                        if (strcmp($key2, $value) === 0) {
                           $output .= " selected";
                           break;
                        }
                     }
                     if ($optgroup_tooltips && isset($optgroup_tooltips[$key2])) {
                        $output .= ' title="'.$optgroup_tooltips[$key2].'"';
                     }
                     $output .= ">" .  $val2 . "</option>";
                     if ($max_option_size < strlen($val2)) {
                        $max_option_size = strlen($val2);
                     }
                  }
               }
               $output .= "</optgroup>";
            } else {
               if (!isset($param['used'][$key])) {
                  $output .= "<option value='".$key."'";
                  // Do not use in_array : trouble with 0 and empty value
                  foreach ($param['values'] as $value) {
                     if (strcmp($key, $value)===0) {
                        $output .= " selected";
                        break;
                     }
                  }
                  if (isset($param['option_tooltips'][$key])) {
                     $output .= ' title="'.$param['option_tooltips'][$key].'"';
                  }
                  $output .= ">" .$val . "</option>";
                  if ($max_option_size < strlen($val)) {
                     $max_option_size = strlen($val);
                  }
               }
            }
         }

         if ($param['other'] !== false) {
            $output .= "<option value='$other_select_option'";
            if (is_string($param['other'])) {
               $output .= " selected";
            }
            $output .= ">".__('Other...')."</option>";
         }

         $output .= "</select>";
         if ($param['other'] !== false) {
            $output .= "<input name='$other_select_option' id='$other_select_option' type='text'";
            if (is_string($param['other'])) {
               $output .= " value=\"" . $param['other'] . "\"";
            } else {
               $output .= " style=\"display: none\"";
            }
            $output .= ">";
         }
      }

      // Width set on select
      $output .= Html::jsAdaptDropdown($field_id, ['width' => $param["width"]]);

      if ($param["multiple"]) {
         // Hack for All / None because select2 does not provide it
         $select   = __('All');
         $deselect = __('None');
         $output  .= "<div class='invisible' id='selectallbuttons_$field_id'>";
         $output  .= "<div class='select2-actionable-menu'>";
         $output  .= "<a class='vsubmit floatleft' ".
                      "onclick=\"selectAll('$field_id');$('#$field_id').select2('close');\">$select".
                     "</a> ";
         $output  .= "<a class='vsubmit floatright' onclick=\"deselectAll('$field_id');\">$deselect".
                     "</a>";
         $output  .= "</div></div>";

         $js = "
         var multichecksappend$field_id = false;
         $('#$field_id').on('select2-open', function() {
            if (!multichecksappend$field_id) {
               $('#select2-drop').append($('#selectallbuttons_$field_id').html());
               multichecksappend$field_id = true;
            }
         });";
         $output .= Html::scriptBlock($js);
      }
      $output .= Ajax::commonDropdownUpdateItem($param, false);

      if ($param['display']) {
         echo $output;
         return $param['rand'];
      }
      return $output;
   }


   /**
    * Dropdown for global item management
    *
    * @param $ID           item ID
    * @param attrs   array which contains the extra paramters
    *
    * Parameters can be :
    * - target target for actions
    * - withtemplate template or basic computer
    * - value value of global state
    * - management_restrict global management restrict mode
   **/
   static function showGlobalSwitch($ID, $attrs = []) {
      global $CFG_GLPI;

      $params['management_restrict'] = 0;
      $params['value']               = 0;
      $params['name']                = 'is_global';
      $params['target']              = '';

      foreach ($attrs as $key => $value) {
         if ($value != '') {
            $params[$key] = $value;
         }
      }

      if ($params['value']
          && empty($params['withtemplate'])) {
         echo __('Global management');

         if ($params['management_restrict'] == 2) {
            echo "&nbsp;";
            Html::showSimpleForm($params['target'], 'unglobalize', __('Use unitary management'),
                                 ['id' => $ID], '', '',
                                 [__('Do you really want to use unitary management for this item?'),
                                       __('Duplicate the element as many times as there are connections')]);
            echo "&nbsp;";

            echo "<span class='fa fa-info pointer'".
                 " title=\"".__s('Duplicate the element as many times as there are connections').
                 "\"><span class='sr-only'>". __s('Duplicate the element as many times as there are connections') . "</span></span>";
         }

      } else {
         if ($params['management_restrict'] == 2) {
            $rand = mt_rand();
            $values = [MANAGEMENT_UNITARY => __('Unit management'),
                            MANAGEMENT_GLOBAL  => __('Global management')];
            Dropdown::showFromArray($params['name'], $values, ['value' => $params['value']]);
         } else {
            // Templates edition
            if (!empty($params['withtemplate'])) {
               echo "<input type='hidden' name='is_global' value='".
                      $params['management_restrict']."'>";
               echo (!$params['management_restrict']?__('Unit management') :__('Global management'));
            } else {
               echo (!$params['value']?__('Unit management'):__('Global management'));
            }
         }
      }
   }


   /**
    * Import a dropdown - check if already exists
    *
    * @param $itemtype  string   name of the class
    * @param $input     array    of value to import
    *
    * @return the ID of the new
   **/
   static function import($itemtype, $input) {

      if (!($item = getItemForItemtype($itemtype))) {
         return false;
      }
      return $item->import($input);
   }


   /**
    * Import a value in a dropdown table.
    *
    * This import a new dropdown if it doesn't exist - Play dictionnary if needed
    *
    * @param $itemtype        string   name of the class
    * @param $value           string   Value of the new dropdown. (need to be addslashes)
    * @param $entities_id     integer  entity in case of specific dropdown (default -1)
    * @param $external_params array    (need to be addslashes)
    * @param $comment                  (default '') (need to be addslashes)
    * @param $add                      if true, add it if not found. if false, just check if exists
    *                                  (true by default)
    *
    * @return integer : dropdown id.
   **/
   static function importExternal($itemtype, $value, $entities_id = -1, $external_params = [],
                                  $comment = '', $add = true) {

      if (!($item = getItemForItemtype($itemtype))) {
         return false;
      }
      return $item->importExternal($value, $entities_id, $external_params, $comment, $add);
   }

   /**
    * Get the label associated with a management type
    *
    * @param value the type of management (default 0)
    *
    * @return the label corresponding to it, or ""
   **/
   static function getGlobalSwitch($value = 0) {

      switch ($value) {
         case 0 :
            return __('Unit management');

         case 1 :
            return __('Global management');

         default :
            return "";
      }
   }


   /**
    * show dropdown for output format
    *
    * @since version 0.83
   **/
   static function showOutputFormat() {
      global $CFG_GLPI;

      $values[Search::PDF_OUTPUT_LANDSCAPE]     = __('Current page in landscape PDF');
      $values[Search::PDF_OUTPUT_PORTRAIT]      = __('Current page in portrait PDF');
      $values[Search::SYLK_OUTPUT]              = __('Current page in SLK');
      $values[Search::CSV_OUTPUT]               = __('Current page in CSV');
      $values['-'.Search::PDF_OUTPUT_LANDSCAPE] = __('All pages in landscape PDF');
      $values['-'.Search::PDF_OUTPUT_PORTRAIT]  = __('All pages in portrait PDF');
      $values['-'.Search::SYLK_OUTPUT]          = __('All pages in SLK');
      $values['-'.Search::CSV_OUTPUT]           = __('All pages in CSV');

      Dropdown::showFromArray('display_type', $values);
      echo "<button type='submit' name='export' class='unstyled pointer' ".
             " title=\"" . _sx('button', 'Export') . "\">" .
             "<i class='fa fa-floppy-o'></i><span class='sr-only'>"._sx('button', 'Export')."<span>";
   }


   /**
    * show dropdown to select list limit
    *
    * @since version 0.83
    *
    * @param $onchange  String   optional, for ajax (default '')
   **/
   static function showListLimit($onchange = '', $display = true) {
      global $CFG_GLPI;

      if (isset($_SESSION['glpilist_limit'])) {
         $list_limit = $_SESSION['glpilist_limit'];
      } else {
         $list_limit = $CFG_GLPI['list_limit'];
      }

      $values = [];

      for ($i=5; $i<20; $i+=5) {
         $values[$i] = $i;
      }
      for ($i=20; $i<50; $i+=10) {
         $values[$i] = $i;
      }
      for ($i=50; $i<250; $i+=50) {
         $values[$i] = $i;
      }
      for ($i=250; $i<1000; $i+=250) {
         $values[$i] = $i;
      }
      for ($i=1000; $i<5000; $i+=1000) {
         $values[$i] = $i;
      }
      for ($i=5000; $i<=10000; $i+=5000) {
         $values[$i] = $i;
      }
      $values[9999999] = 9999999;
      // Propose max input vars -10
      $max             = Toolbox::get_max_input_vars();
      if ($max > 10) {
         $values[$max-10] = $max-10;
      }
      ksort($values);
      return self::showFromArray('glpilist_limit', $values,
                                 ['on_change' => $onchange,
                                       'value'     => $list_limit,
                                       'display'   => $display]);
   }

}<|MERGE_RESOLUTION|>--- conflicted
+++ resolved
@@ -698,10 +698,10 @@
          $output = Html::getCheckbox($options);
          if (!isset($options['display']) || $options['display'] == 'true') {
             echo $output;
-            return $rand;
+         return $rand;
          } else {
             return $output;
-         }
+      }
       }
 
       if ($restrict_to != 0) {
@@ -783,8 +783,7 @@
                  'BlacklistedMailContent' => __('Blacklisted mail content')
              ],
 
-<<<<<<< HEAD
-             __('Assistance') => array(
+             __('Assistance') => [
                 'ITILCategory'        => _n('Ticket category',
                                             'Ticket categories',
                                             Session::getPluralNumber()),
@@ -808,32 +807,7 @@
                                             Session::getPluralNumber()),
                 'ProjectTaskTemplate' => _n('Project task template', 'Project task templates',
                                             Session::getPluralNumber()),
-             ),
-=======
-             __('Assistance') => [
-                 'ITILCategory'     => _n('Ticket category',
-                                          'Ticket categories',
-                                          Session::getPluralNumber()),
-                 'TaskCategory'     => _n('Task category', 'Task categories',
-                                          Session::getPluralNumber()),
-                 'TaskTemplate'     => _n('Task template', 'Task templates',
-                                          Session::getPluralNumber()),
-                 'SolutionType'     => _n('Solution type', 'Solution types',
-                                          Session::getPluralNumber()),
-                 'RequestType'      => _n('Request source', 'Request sources',
-                                          Session::getPluralNumber()),
-                 'SolutionTemplate' => _n('Solution template',
-                                          'Solution templates',
-                                          Session::getPluralNumber()),
-                 'ProjectState'     => _n('Project state', 'Project states',
-                                          Session::getPluralNumber()),
-                 'ProjectType'      => _n('Project type', 'Project types',
-                                          Session::getPluralNumber()),
-                 'ProjectTaskType'  => _n('Project tasks type',
-                                          'Project tasks types',
-                                          Session::getPluralNumber()),
              ],
->>>>>>> 53e7d9a9
 
              _n('Type', 'Types', Session::getPluralNumber()) => [
                  'ComputerType'         => _n('Computer type',
