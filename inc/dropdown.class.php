<?php
/**
 * ---------------------------------------------------------------------
 * GLPI - Gestionnaire Libre de Parc Informatique
 * Copyright (C) 2015-2021 Teclib' and contributors.
 *
 * http://glpi-project.org
 *
 * based on GLPI - Gestionnaire Libre de Parc Informatique
 * Copyright (C) 2003-2014 by the INDEPNET Development Team.
 *
 * ---------------------------------------------------------------------
 *
 * LICENSE
 *
 * This file is part of GLPI.
 *
 * GLPI is free software; you can redistribute it and/or modify
 * it under the terms of the GNU General Public License as published by
 * the Free Software Foundation; either version 2 of the License, or
 * (at your option) any later version.
 *
 * GLPI is distributed in the hope that it will be useful,
 * but WITHOUT ANY WARRANTY; without even the implied warranty of
 * MERCHANTABILITY or FITNESS FOR A PARTICULAR PURPOSE.  See the
 * GNU General Public License for more details.
 *
 * You should have received a copy of the GNU General Public License
 * along with GLPI. If not, see <http://www.gnu.org/licenses/>.
 * ---------------------------------------------------------------------
 */

if (!defined('GLPI_ROOT')) {
   die("Sorry. You can't access this file directly");
}

class Dropdown {

   //Empty value displayed in a dropdown
   const EMPTY_VALUE = '-----';

   /**
    * Print out an HTML "<select>" for a dropdown with preselected value
    *
    * @param string $itemtype  itemtype used for create dropdown
    * @param array  $options   array of possible options:
    *    - name                 : string / name of the select (default is depending itemtype)
    *    - value                : integer / preselected value (default -1)
    *    - comments             : boolean / is the comments displayed near the dropdown (default true)
    *    - toadd                : array / array of specific values to add at the begining
    *    - entity               : integer or array / restrict to a defined entity or array of entities
    *                                                (default -1 : no restriction)
    *    - entity_sons          : boolean / if entity restrict specified auto select its sons
    *                                       only available if entity is a single value not an array
    *                                       (default false)
    *    - toupdate             : array / Update a specific item on select change on dropdown
    *                                     (need value_fieldname, to_update,
    *                                      url (see Ajax::updateItemOnSelectEvent for information)
    *                                      and may have moreparams)
    *    - used                 : array / Already used items ID: not to display in dropdown
    *                                    (default empty)
    *    - on_change            : string / value to transmit to "onChange"
    *    - rand                 : integer / already computed rand value
    *    - condition            : array / aditional SQL condition to limit display
    *    - displaywith          : array / array of field to display with request
    *    - emptylabel           : Empty choice's label (default self::EMPTY_VALUE)
    *    - display_emptychoice  : Display emptychoice ? (default true)
    *    - display              : boolean / display or get string (default true)
    *    - width                : specific width needed (default auto adaptive)
    *    - permit_select_parent : boolean / for tree dropdown permit to see parent items
    *                                       not available by default (default false)
    *    - specific_tags        : array of HTML5 tags to add the the field
    *    - url                  : url of the ajax php code which should return the json data to show in
    *                                       the dropdown
    *
    * @return boolean : false if error and random id if OK
    *
    * @since 9.5.0 Usage of string in condition option is removed
   **/
   static function show($itemtype, $options = []) {
      global $CFG_GLPI;

      if ($itemtype && !($item = getItemForItemtype($itemtype))) {
         return false;
      }

      $table = $item->getTable();

      $params['name']                 = $item->getForeignKeyField();
      $params['value']                = (($itemtype == 'Entity') ? $_SESSION['glpiactive_entity'] : '');
      $params['comments']             = true;
      $params['entity']               = -1;
      $params['entity_sons']          = false;
      $params['toupdate']             = '';
      $params['width']                = '';
      $params['used']                 = [];
      $params['toadd']                = [];
      $params['on_change']            = '';
      $params['condition']            = [];
      $params['rand']                 = mt_rand();
      $params['displaywith']          = [];
      //Parameters about choice 0
      //Empty choice's label
      $params['emptylabel']           = self::EMPTY_VALUE;
      //Display emptychoice ?
      $params['display_emptychoice']  = ($itemtype != 'Entity');
      $params['placeholder']          = '';
      $params['display']              = true;
      $params['permit_select_parent'] = false;
      $params['addicon']              = true;
      $params['specific_tags']        = [];
      $params['url']                  = $CFG_GLPI['root_doc']."/ajax/getDropdownValue.php";

      if (is_array($options) && count($options)) {
         foreach ($options as $key => $val) {
            $params[$key] = $val;
         }
      }
      $output       = '';
      $name         = $params['emptylabel'];
      $comment      = "";

      // Check default value for dropdown : need to be a numeric (or null)
      if ($params['value'] !== null
          && ((strlen($params['value']) == 0) || !is_numeric($params['value']) && $params['value'] != 'mygroups')) {
         $params['value'] = 0;
      }

      if (isset($params['toadd'][$params['value']])) {
         $name = $params['toadd'][$params['value']];
      } else if (($params['value'] > 0)
                 || (($itemtype == "Entity")
                     && ($params['value'] >= 0))) {
         $tmpname = self::getDropdownName($table, $params['value'], 1);

         if ($tmpname["name"] != "&nbsp;") {
            $name    = $tmpname["name"];
            $comment = $tmpname["comment"];
         }
      }

      // Manage entity_sons
      if (!($params['entity'] < 0)
          && $params['entity_sons']) {
         if (is_array($params['entity'])) {
            // translation not needed - only for debug
            $output .= "entity_sons options is not available with entity option as array";
         } else {
            $params['entity'] = getSonsOf('glpi_entities', $params['entity']);
         }
      }

      $field_id = Html::cleanId("dropdown_".$params['name'].$params['rand']);

      // Manage condition
      if (!empty($params['condition'])) {
         // Put condition in session and replace it by its key
         // This is made to prevent passing to many parameters when calling the ajax script
         $params['condition'] = static::addNewCondition($params['condition']);
      }

      if (!$item instanceof CommonTreeDropdown) {
         $name = Toolbox::unclean_cross_side_scripting_deep($name);
      }
      $p = ['value'                => $params['value'],
            'valuename'            => $name,
            'width'                => $params['width'],
            'itemtype'             => $itemtype,
            'display_emptychoice'  => $params['display_emptychoice'],
            'placeholder'          => $params['placeholder'],
            'displaywith'          => $params['displaywith'],
            'emptylabel'           => $params['emptylabel'],
            'condition'            => $params['condition'],
            'used'                 => $params['used'],
            'toadd'                => $params['toadd'],
            'entity_restrict'      => ($entity_restrict = (is_array($params['entity']) ? json_encode(array_values($params['entity'])) : $params['entity'])),
            'on_change'            => $params['on_change'],
            'permit_select_parent' => $params['permit_select_parent'],
            'specific_tags'        => $params['specific_tags'],
<<<<<<< HEAD
            '_idor_token'          => Session::getNewIDORToken($itemtype),
            'order'                => $params['order'] ?? null,
=======
            '_idor_token'          => Session::getNewIDORToken($itemtype, [
               'entity_restrict' => $entity_restrict,
            ]),
>>>>>>> f6a14d72
      ];

      $output = "<span class='no-wrap'>";
      $output.= Html::jsAjaxDropdown($params['name'], $field_id,
                                     $params['url'],
                                     $p);
      // Display comment
      if ($params['comments']) {
         $comment_id      = Html::cleanId("comment_".$params['name'].$params['rand']);
         $link_id         = Html::cleanId("comment_link_".$params['name'].$params['rand']);
         $kblink_id       = Html::cleanId("kb_link_".$params['name'].$params['rand']);
         $options_tooltip = ['contentid' => $comment_id,
                                  'linkid'    => $link_id,
                                  'display'   => false];

         if ($item->canView()) {
            if ($params['value']
                 && $item->getFromDB($params['value'])
                 && $item->canViewItem()) {
               $options_tooltip['link']       = $item->getLinkURL();
            } else {
               $options_tooltip['link']       = $item->getSearchURL();
            }
         }

         if (empty($comment)) {
            $comment = Toolbox::ucfirst(
               sprintf(
                  __('Show %1$s'),
                  $item::getTypeName(Session::getPluralNumber())
               )
            );
         }
         $output .= "&nbsp;".Html::showToolTip($comment, $options_tooltip);

         if (($item instanceof CommonDropdown)
             && $item->canCreate()
             && !isset($_REQUEST['_in_modal'])
             && $params['addicon']) {

               $output .= "<span class='fa fa-plus-circle pointer' title=\"".__s('Add')."\"
                            onClick=\"".Html::jsGetElementbyID('add_'.$field_id).".dialog('open');\"
                           ><span class='sr-only'>" . __s('Add') . "</span></span>";
               $output .= Ajax::createIframeModalWindow('add_'.$field_id,
                                                        $item->getFormURL(),
                                                        ['display' => false]);
         }

         // Display specific Links
         if ($itemtype == "Supplier") {
            if ($item->getFromDB($params['value'])) {
               $output .= $item->getLinks();
            }
         }

         if ($itemtype == 'Location') {
            $output .= "<span class='fa fa-globe-americas pointer' title='".__s('Display on map')."' onclick='showMapForLocation(this)' data-fid='$field_id'></span>";
         }

         $paramscomment = [
            'value'       => '__VALUE__',
            'itemtype'    => $itemtype,
            '_idor_token' => Session::getNewIDORToken($itemtype)
         ];
         if ($item->isField('knowbaseitemcategories_id')
             && Session::haveRight('knowbase', READ)) {

            if (method_exists($item, 'getLinks')) {
               $output .= "<span id='$kblink_id'>";
               $output .= '&nbsp;'.$item->getLinks();
               $output .= "</span>";
               $paramscomment['withlink'] = $kblink_id;
               $output .= Ajax::updateItemOnSelectEvent($field_id, $kblink_id,
                                                        $CFG_GLPI["root_doc"]."/ajax/kblink.php",
                                                        $paramscomment, false);
            }
         }

         if ($item->canView()) {
            $paramscomment['withlink'] = $link_id;
         }

         $output .= Ajax::updateItemOnSelectEvent($field_id, $comment_id,
                                                  $CFG_GLPI["root_doc"]."/ajax/comments.php",
                                                  $paramscomment, false);
      }
      $output .= Ajax::commonDropdownUpdateItem($params, false);
      $output .= "</span>";
      if ($params['display']) {
         echo $output;
         return $params['rand'];
      }
      return $output;
   }


   /**
    * Add new condition
    *
    * @todo should not use session to pass query parameters...
    *
    * @param array $condition Condition to add
    *
    * @return string
    */
   static function addNewCondition(array $condition) {
      $sha1 = sha1(serialize($condition));
      $_SESSION['glpicondition'][$sha1] = $condition;
      return $sha1;
   }

   /**
    * Get the value of a dropdown
    *
    * Returns the value of the dropdown from $table with ID $id.
    *
    * @param string  $table        the dropdown table from witch we want values on the select
    * @param integer $id           id of the element to get
    * @param boolean $withcomment  give array with name and comment (default 0)
    * @param boolean $translate    (true by default)
    * @param boolean $tooltip      (true by default) returns a tooltip, else returns only 'comment'
    *
    * @return string the value of the dropdown or &nbsp; if not exists
   **/
   static function getDropdownName($table, $id, $withcomment = 0, $translate = true, $tooltip = true) {
      global $DB;

      $dft_retval = "&nbsp;";

      $item = getItemForItemtype(getItemTypeForTable($table));

      if (!is_object($item)) {
         return $dft_retval;
      }

      if ($item instanceof CommonTreeDropdown) {
         return getTreeValueCompleteName($table, $id, $withcomment, $translate, $tooltip);
      }

      $name    = "";
      $comment = "";

      if ($id) {
         $SELECTNAME    = new \QueryExpression("'' AS ". $DB->quoteName('transname'));
         $SELECTCOMMENT = new \QueryExpression("'' AS " . $DB->quoteName('transcomment'));
         $JOIN          = [];
         $JOINS         = [];
         if ($translate) {
            if (Session::haveTranslations(getItemTypeForTable($table), 'name')) {
               $SELECTNAME = 'namet.value AS transname';
               $JOINS['glpi_dropdowntranslations AS namet'] = [
                  'ON' => [
                     'namet'  => 'items_id',
                     $table   => 'id', [
                        'AND' => [
                           'namet.itemtype'  => getItemTypeForTable($table),
                           'namet.language'  => $_SESSION['glpilanguage'],
                           'namet.field'     => 'name'
                        ]
                     ]
                  ]
               ];
            }
            if (Session::haveTranslations(getItemTypeForTable($table), 'comment')) {
               $SELECTCOMMENT = 'namec.value AS transcomment';
               $JOINS['glpi_dropdowntranslations AS namec'] = [
                  'ON' => [
                     'namec'  => 'items_id',
                     $table   => 'id', [
                        'AND' => [
                           'namec.itemtype'  => getItemTypeForTable($table),
                           'namec.language'  => $_SESSION['glpilanguage'],
                           'namec.field'     => 'comment'
                        ]
                     ]
                  ]
               ];
            }

            if (count($JOINS)) {
               $JOIN = ['LEFT JOIN' => $JOINS];
            }
         }

         $criteria = [
            'SELECT' => [
               "$table.*",
               $SELECTNAME,
               $SELECTCOMMENT
            ],
            'FROM'   => $table,
            'WHERE'  => ["$table.id" => $id]
         ] + $JOIN;
         $iterator = $DB->request($criteria);

         /// TODO review comment management...
         /// TODO getDropdownName need to return only name
         /// When needed to use comment use class instead : getComments function
         /// GetName of class already give Name !!
         /// TODO CommonDBTM : review getComments to be recursive and add informations from class hierarchy
         /// getUserName have the same system : clean it too
         /// Need to study the problem
         if (count($iterator)) {
            $data = $iterator->next();
            if ($translate && !empty($data['transname'])) {
               $name = $data['transname'];
            } else {
               $name = $data[$item->getNameField()];
            }
            if (isset($data["comment"])) {
               if ($translate && !empty($data['transcomment'])) {
                  $comment = $data['transcomment'];
               } else {
                  $comment = $data["comment"];
               }
            }

            switch ($table) {
               case "glpi_computers" :
                  if (empty($name)) {
                     $name = "($id)";
                  }
                  break;

               case "glpi_contacts" :
                  //TRANS: %1$s is the name, %2$s is the firstname
                  $name = sprintf(__('%1$s %2$s'), $name, $data["firstname"]);
                  if ($tooltip) {
                     if (!empty($data["phone"])) {
                        $comment .= "<br>".sprintf(__('%1$s: %2$s'), "<span class='b'>".Phone::getTypeName(1),
                                                   "</span>".$data['phone']);
                     }
                     if (!empty($data["phone2"])) {
                        $comment .= "<br>".sprintf(__('%1$s: %2$s'),
                                                   "<span class='b'>".__('Phone 2'),
                                                   "</span>".$data['phone2']);
                     }
                     if (!empty($data["mobile"])) {
                        $comment .= "<br>".sprintf(__('%1$s: %2$s'),
                                                   "<span class='b'>".__('Mobile phone'),
                                                   "</span>".$data['mobile']);
                     }
                     if (!empty($data["fax"])) {
                        $comment .= "<br>".sprintf(__('%1$s: %2$s'), "<span class='b'>".__('Fax'),
                                                   "</span>".$data['fax']);
                     }
                     if (!empty($data["email"])) {
                        $comment .= "<br>".sprintf(__('%1$s: %2$s'), "<span class='b'>"._n('Email', 'Emails', 1),
                                                   "</span>".$data['email']);
                     }
                  }
                  break;

               case "glpi_suppliers" :
                  if ($tooltip) {
                     if (!empty($data["phonenumber"])) {
                        $comment .= "<br>".sprintf(__('%1$s: %2$s'), "<span class='b'>".Phone::getTypeName(1),
                                                   "</span>".$data['phonenumber']);
                     }
                     if (!empty($data["fax"])) {
                        $comment .= "<br>".sprintf(__('%1$s: %2$s'), "<span class='b'>".__('Fax'),
                                                   "</span>".$data['fax']);
                     }
                     if (!empty($data["email"])) {
                        $comment .= "<br>".sprintf(__('%1$s: %2$s'), "<span class='b'>"._n('Email', 'Emails', 1),
                                                   "</span>".$data['email']);
                     }
                  }
                  break;

               case "glpi_netpoints" :
                  $name = sprintf(__('%1$s (%2$s)'), $name,
                                    self::getDropdownName("glpi_locations",
                                                         $data["locations_id"], false, $translate));
                  break;

               case "glpi_budgets" :
                  if ($tooltip) {
                     if (!empty($data['locations_id'])) {
                        $comment .= "<br>".sprintf(__('%1$s: %2$s'),
                                                   "<span class='b'>".Location::getTypeName(1)."</span>",
                                                   self::getDropdownName("glpi_locations",
                                                                           $data["locations_id"],
                                                                           false, $translate));

                     }
                     if (!empty($data['budgettypes_id'])) {
                        $comment .= "<br>".sprintf(__('%1$s: %2$s'), "<span class='b'>"._n('Type', 'Types', 1)."</span>",
                                       self::getDropdownName("glpi_budgettypes",
                                                            $data["budgettypes_id"], false, $translate));

                     }
                     if (!empty($data['begin_date'])) {
                        $comment .= "<br>".sprintf(__('%1$s: %2$s'),
                                                   "<span class='b'>".__('Start date')."</span>",
                                                   Html::convDateTime($data["begin_date"]));

                     }
                     if (!empty($data['end_date'])) {
                        $comment .= "<br>".sprintf(__('%1$s: %2$s'),
                                                   "<span class='b'>".__('End date')."</span>",
                                                   Html::convDateTime($data["end_date"]));
                     }
                  }
            }
         }
      }

      if (empty($name)) {
         $name = $dft_retval;
      }

      if ($withcomment) {
         return [
            'name'      => $name,
            'comment'   => $comment
         ];
      }

      return $name;
   }


   /**
    * Get values of a dropdown for a list of item
    *
    * @param string    $table  the dropdown table from witch we want values on the select
    * @param integer[] $ids    array containing the ids to get
    *
    * @return array containing the value of the dropdown or &nbsp; if not exists
   **/
   static function getDropdownArrayNames($table, $ids) {
      global $DB;

      $tabs = [];

      if (count($ids)) {
         $itemtype = getItemTypeForTable($table);
         if ($item = getItemForItemtype($itemtype)) {
            $field    = 'name';
            if ($item instanceof CommonTreeDropdown) {
               $field = 'completename';
            }

            $iterator = $DB->request([
               'SELECT' => ['id', $field],
               'FROM'   => $table,
               'WHERE'  => ['id' => $ids]
            ]);

            while ($data = $iterator->next()) {
               $tabs[$data['id']] = $data[$field];
            }
         }
      }
      return $tabs;
   }


   /**
    * Make a select box for device type
    *
    * @param string   $name     name of the select box
    * @param string[] $types    array of types to display
    * @param array    $options  Parameters which could be used in options array :
    *    - value               : integer / preselected value (default '')
    *    - used                : array / Already used items ID: not to display in dropdown (default empty)
    *    - emptylabel          : Empty choice's label (default self::EMPTY_VALUE)
    *    - display             : boolean if false get string
    *    - width               : specific width needed (default not set)
    *    - emptylabel          : empty label if empty displayed (default self::EMPTY_VALUE)
    *    - display_emptychoice : display empty choice (default false)
    *
    * @return integer|string
    *    integer if option display=true (random part of elements id)
    *    string if option display=false (HTML code)
   **/
   static function showItemTypes($name, $types = [], $options = []) {
      $params['value']               = '';
      $params['used']                = [];
      $params['emptylabel']          = self::EMPTY_VALUE;
      $params['display']             = true;
      $params['width']               = '80%';
      $params['display_emptychoice'] = true;
      $params['rand']         = mt_rand();

      if (is_array($options) && count($options)) {
         foreach ($options as $key => $val) {
            $params[$key] = $val;
         }
      }

      $values = [];
      if (count($types)) {
         foreach ($types as $type) {
            if ($item = getItemForItemtype($type)) {
               $values[$type] = $item->getTypeName(1);
            }
         }
      }
      asort($values);
      return self::showFromArray($name, $values,
                                 $params);
   }


   /**
    * Make a select box for device type
    *
    * @param string $name          name of the select box
    * @param string $itemtype_ref  itemtype reference where to search in itemtype field
    * @param array  $options       array of possible options:
    *        - may be value (default value) / field (used field to search itemtype)
    *
    * @return integer|string
    *    integer if option display=true (random part of elements id)
    *    string if option display=false (HTML code)
   **/
   static function dropdownUsedItemTypes($name, $itemtype_ref, $options = []) {
      global $DB;

      $p['value'] = 0;
      $p['field'] = 'itemtype';

      if (is_array($options) && count($options)) {
         foreach ($options as $key => $val) {
            $p[$key] = $val;
         }
      }

      $iterator = $DB->request([
         'SELECT'          => $p['field'],
         'DISTINCT'        => true,
         'FROM'            => getTableForItemType($itemtype_ref)
      ]);

      $tabs = [];
      while ($data = $iterator->next()) {
         $tabs[$data[$p['field']]] = $data[$p['field']];
      }
      return self::showItemTypes($name, $tabs, ['value' => $p['value']]);
   }


   /**
    * Make a select box for icons
    *
    * @param string  $myname      the name of the HTML select
    * @param mixed   $value       the preselected value we want
    * @param string  $store_path  path where icons are stored
    * @param boolean $display     display of get string ? (true by default)
    *
    *
    * @return void|string
    *    void if param display=true
    *    string if param display=false (HTML code)
   **/
   static function dropdownIcons($myname, $value, $store_path, $display = true) {

      $output = '';
      if (is_dir($store_path)) {
         if ($dh = opendir($store_path)) {
            $files = [];

            while (($file = readdir($dh)) !== false) {
               $files[] = $file;
            }

            closedir($dh);
            sort($files);

            foreach ($files as $file) {
               if (preg_match("/\.png$/i", $file)) {
                  $values[$file] = $file;
               }
            }
            Dropdown::showFromArray($myname, $values,
                                    ['value'               => $value,
                                          'display_emptychoice' => true]);

         } else {
            //TRANS: %s is the store path
            printf(__('Error reading directory %s'), $store_path);
         }

      } else {
         //TRANS: %s is the store path
         printf(__('Error: %s is not a directory'), $store_path);
      }
      if ($display) {
         echo $output;
      } else {
         return $output;
      }
   }


   /**
    * Dropdown for GMT selection
    *
    * @param string $name   select name
    * @param mixed  $value  default value (default '')
   **/
   static function showGMT($name, $value = '') {

      $elements = [-12, -11, -10, -9, -8, -7, -6, -5, -4, -3.5, -3, -2, -1, 0,
                        '+1', '+2', '+3', '+3.5', '+4', '+4.5', '+5', '+5.5', '+6', '+6.5', '+7',
                        '+8', '+9', '+9.5', '+10', '+11', '+12', '+13'];

      $values = [];
      foreach ($elements as $element) {
         if ($element != 0) {
            $values[$element*HOUR_TIMESTAMP] = sprintf(__('%1$s %2$s'), __('GMT'),
                                                       sprintf(_n('%s hour', '%s hours', $element),
                                                               $element));
         } else {
            $display_value                   = __('GMT');
            $values[$element*HOUR_TIMESTAMP] = __('GMT');
         }
      }
      Dropdown::showFromArray($name, $values, ['value' => $value]);
   }


   /**
    * Make a select box for a boolean choice (Yes/No) or display a checkbox. Add a
    * 'use_checkbox' = true to the $params array to display a checkbox instead a select box
    *
    * @param string  $name         select name
    * @param mixed   $value        preselected value. (default 0)
    * @param integer $restrict_to  allows to display only yes or no in the dropdown (default -1)
    * @param array   $params       Array of optional options (passed to showFromArray)
    *
    * @return integer|string
    *    integer if option display=true (random part of elements id)
    *    string if option display=false (HTML code)
   **/
   static function showYesNo($name, $value = 0, $restrict_to = -1, $params = []) {

      if (!array_key_exists ('use_checkbox', $params)) {
         // TODO: switch to true when Html::showCheckbox() is validated
         $params['use_checkbox'] = false;
      }
      if ($params['use_checkbox']) {

         if (!empty($params['rand'])) {
            $rand = $params['rand'];
         } else {
            $rand = mt_rand();
         }

         $options = ['name' => $name,
                          'id'   => Html::cleanId("dropdown_".$name.$rand)];

         switch ($restrict_to) {
            case 0 :
               $options['checked']  = false;
               $options['readonly'] = true;
               break;

            case 1 :
               $options['checked']  = true;
               $options['readonly'] = true;
               break;

            default :
               $options['checked']  = ($value ? 1 : 0);
               $options['readonly'] = false;
               break;
         }

         $output = Html::getCheckbox($options);
         if (!isset($params['display']) || $params['display'] == 'true') {
            echo $output;
            return $rand;
         } else {
            return $output;
         }
      }

      if ($restrict_to != 0) {
         $options[0] = __('No');
      }

      if ($restrict_to != 1) {
         $options[1] = __('Yes');
      }

      $params['value'] = $value;
      $params['width'] = "65px";
      return self::showFromArray($name, $options, $params);
   }


   /**
    * Get Yes No string
    *
    * @param mixed $value Yes No value
    *
    * @return string
   **/
   static function getYesNo($value) {

      if ($value) {
         return __('Yes');
      }
      return __('No');
   }


   /**
    * Get the Device list name the user is allowed to edit
    *
    * @return array (group of dropdown) of array (itemtype => localized name)
   **/
   static function getDeviceItemTypes() {
      static $optgroup = null;

      if (!Session::haveRight('device', READ)) {
         return [];
      }

      if (is_null($optgroup)) {
         $devices = [];
         foreach (CommonDevice::getDeviceTypes() as $device_type) {
            $devices[$device_type] = $device_type::getTypeName(Session::getPluralNumber());
         }
         asort($devices);
         $optgroup = [_n('Component', 'Components', Session::getPluralNumber()) => $devices];
      }
      return $optgroup;
   }


   /**
    * Get the dropdown list name the user is allowed to edit
    *
    * @return array (group of dropdown) of array (itemtype => localized name)
   **/
   static function getStandardDropdownItemTypes() {
      static $optgroup = null;

      if (is_null($optgroup)) {
         $optgroup = [
             __('Common') => [
                 'Location' => null,
                 'State' => null,
                 'Manufacturer' => null,
                 'Blacklist' => null,
                 'BlacklistedMailContent' => null
             ],

             __('Assistance') => [
                 'ITILCategory' => null,
                 'TaskCategory' => null,
                 'TaskTemplate' => null,
                 'SolutionType' => null,
                 'SolutionTemplate' => null,
                 'RequestType' => null,
                 'ITILFollowupTemplate' => null,
                 'ProjectState' => null,
                 'ProjectType' => null,
                 'ProjectTaskType' => null,
                 'ProjectTaskTemplate' => null,
                 'PlanningExternalEventTemplate' => null,
                 'PlanningEventCategory' => null,
             ],

             _n('Type', 'Types', Session::getPluralNumber()) => [
                 'ComputerType' => null,
                 'NetworkEquipmentType' => null,
                 'PrinterType' => null,
                 'MonitorType' => null,
                 'PeripheralType' => null,
                 'PhoneType' => null,
                 'SoftwareLicenseType' => null,
                 'CartridgeItemType' => null,
                 'ConsumableItemType' => null,
                 'ContractType' => null,
                 'ContactType' => null,
                 'DeviceGenericType' => null,
                 'DeviceSensorType' => null,
                 'DeviceMemoryType' => null,
                 'SupplierType' => null,
                 'InterfaceType' => null,
                 'DeviceCaseType' => null,
                 'PhonePowerSupply' => null,
                 'Filesystem' => null,
                 'CertificateType' => null,
                 'BudgetType' => null,
                 'DeviceSimcardType' => null,
                 'LineType' => null,
                 'RackType' => null,
                 'PDUType' => null,
                 'PassiveDCEquipmentType' => null,
                 'ClusterType' => null,
             ],

             _n('Model', 'Models', 1) => [
                 'ComputerModel' => null,
                 'NetworkEquipmentModel' => null,
                 'PrinterModel' => null,
                 'MonitorModel' => null,
                 'PeripheralModel' => null,
                 'PhoneModel' => null,

                  // Devices models :
                  'DeviceCaseModel' => null,
                  'DeviceControlModel' => null,
                  'DeviceDriveModel' => null,
                  'DeviceGenericModel' => null,
                  'DeviceGraphicCardModel' => null,
                  'DeviceHardDriveModel' => null,
                  'DeviceMemoryModel' => null,
                  'DeviceMotherBoardModel' => null,
                  'DeviceNetworkCardModel' => null,
                  'DevicePciModel' => null,
                  'DevicePowerSupplyModel' => null,
                  'DeviceProcessorModel' => null,
                  'DeviceSoundCardModel' => null,
                  'DeviceSensorModel' => null,
                  'RackModel' => null,
                  'EnclosureModel' => null,
                  'PDUModel' => null,
                  'PassiveDCEquipmentModel' => null,
             ],

             _n('Virtual machine', 'Virtual machines', Session::getPluralNumber()) => [
                 'VirtualMachineType' => null,
                 'VirtualMachineSystem' => null,
                 'VirtualMachineState' => null
             ],

             __('Management') => [
                 'DocumentCategory' => null,
                 'DocumentType' => null,
                 'BusinessCriticity' => null
             ],

             __('Tools') => [
                 'KnowbaseItemCategory' => null
             ],

             _n('Calendar', 'Calendars', 1) => [
                 'Calendar' => null,
                 'Holiday' => null
             ],

             OperatingSystem::getTypeName(Session::getPluralNumber()) => [
                 'OperatingSystem' => null,
                 'OperatingSystemVersion' => null,
                 'OperatingSystemServicePack' => null,
                 'OperatingSystemArchitecture' => null,
                 'OperatingSystemEdition' => null,
                 'OperatingSystemKernel' => null,
                 'OperatingSystemKernelVersion' => null,
                 'AutoUpdateSystem' => null
             ],

             __('Networking') => [
                 'NetworkInterface' => null,
                 'Netpoint' => null,
                 'Network' => null,
                 'NetworkPortType' => null,
                 'Vlan' => null,
                 'LineOperator' => null,
                 'DomainType' => null,
                 'DomainRelation' => null,
                 'DomainRecordType' => null
             ],

             __('Internet') => [
                 'IPNetwork' => null,
                 'FQDN' => null,
                 'WifiNetwork' => null,
                 'NetworkName' => null
             ],

             _n('Software', 'Software', 1) => [
                'SoftwareCategory' => null
             ],

             User::getTypeName(1) => [
                 'UserTitle' => null,
                 'UserCategory' => null
             ],

             __('Authorizations assignment rules') => [
                'RuleRightParameter' => null
             ],

             __('Fields unicity') => [
                'Fieldblacklist' => null
             ],

             __('External authentications') => [
                'SsoVariable' => null
             ],
             __('Power management') => [
               'Plug' => null
             ],
             __('Appliances') => [
               'ApplianceType' => null,
               'ApplianceEnvironment' => null,
             ],
             __('Other') => [
               'USBVendor' => null,
               'PCIVendor' => null
             ]

         ]; //end $opt

         $plugdrop = Plugin::getDropdowns();

         if (count($plugdrop)) {
            $optgroup = array_merge($optgroup, $plugdrop);
         }

         foreach ($optgroup as $label => &$dp) {
            foreach ($dp as $key => &$val) {
               if ($tmp = getItemForItemtype($key)) {
                  if (!$tmp->canView()) {
                     unset($optgroup[$label][$key]);
                  } else if ($val === null) {
                     $val = $key::getTypeName(Session::getPluralNumber());
                  }
               } else {
                  unset($optgroup[$label][$key]);
               }
            }

            if (count($optgroup[$label]) == 0) {
               unset($optgroup[$label]);
            }
         }
      }
      return $optgroup;
   }


   /**
    * Display a menu to select a itemtype which open the search form
    *
    * @param $title     string   title to display
    * @param $optgroup  array    (group of dropdown) of array (itemtype => localized name)
    * @param $value     string   URL of selected current value (default '')
   **/
   static function showItemTypeMenu($title, $optgroup, $value = '') {

      echo "<table class='tab_cadre' width='50%'>";
      echo "<tr class='tab_bg_1'><td class='b'>&nbsp;".$title."&nbsp; ";
      $selected = '';

      foreach ($optgroup as $label => $dp) {
         foreach ($dp as $key => $val) {
            $search = $key::getSearchURL();

            if (basename($search) == basename($value)) {
               $selected = $search;
            }
            $values[$label][$search] = $val;
         }
      }
      Dropdown::showFromArray('dpmenu', $values,
                              ['on_change'
                                       => "var _value = this.options[this.selectedIndex].value; if (_value != 0) {window.location.href=_value;}",
                                    'value'               => $selected,
                                    'display_emptychoice' => true]);

      echo "</td></tr>";
      echo "</table><br>";
   }


   /**
    * Display a list to select a itemtype with link to search form
    *
    * @param $optgroup array (group of dropdown) of array (itemtype => localized name)
    */
   static function showItemTypeList($optgroup) {

      echo "<div id='list_nav'>";
      $nb = 0;
      foreach ($optgroup as $label => $dp) {
         $nb += count($dp);
      }
      $step = ($nb > 15 ? ($nb/3) : $nb);
      echo "<table class='tab_glpi'><tr class='top'><td width='33%' class='center'>";
      echo "<table class='tab_cadre'>";
      $i = 1;

      foreach ($optgroup as $label => $dp) {
         echo "<tr><th>$label</th></tr>\n";

         foreach ($dp as $key => $val) {
            $class="class='tab_bg_4'";
            if (($itemtype = getItemForItemtype($key))
                && $itemtype->isEntityAssign()) {
               $class="class='tab_bg_2'";
            }
            echo "<tr $class><td><a href='".$key::getSearchURL()."'>";
            echo "$val</a></td></tr>\n";
            $i++;
         }

         if (($i >= $step) && ($i < $nb)) {
            echo "</table></td><td width='25'>&nbsp;</td><td><table class='tab_cadre'>";
            $step += $step;
         }
      }
      echo "</table></td></tr></table></div>";
   }


   /**
    * Dropdown available languages
    *
    * @param string $myname   select name
    * @param array  $options  array of additionnal options:
    *    - display_emptychoice : allow selection of no language
    *    - emptylabel          : specific string to empty label if display_emptychoice is true
   **/
   static function showLanguages($myname, $options = []) {
      $values = [];
      if (isset($options['display_emptychoice']) && ($options['display_emptychoice'])) {
         if (isset($options['emptylabel'])) {
            $values[''] = $options['emptylabel'];
         } else {
            $values[''] = self::EMPTY_VALUE;
         }
         unset($options['display_emptychoice']);
      }

      $values = array_merge($values, self::getLanguages());
      return self::showFromArray($myname, $values, $options);
   }

   /**
    * Get available languages
    *
    * @since 9.5.0
    *
    * @return array
    */
   public static function getLanguages() {
      global $CFG_GLPI;

      $languages = [];
      foreach ($CFG_GLPI["languages"] as $key => $val) {
         if (isset($val[1]) && is_file(GLPI_ROOT ."/locales/".$val[1])) {
            $languages[$key] = $val[0];
         }
      }

      return $languages;
   }


   /**
    * @since 0.84
    *
    * @param $value
   **/
   static function getLanguageName($value) {
      global $CFG_GLPI;

      if (isset($CFG_GLPI["languages"][$value][0])) {
         return $CFG_GLPI["languages"][$value][0];
      }
      return $value;
   }


   /**
    * Print a select with hours
    *
    * Print a select named $name with hours options and selected value $value
    *
    *@param $name             string   HTML select name
    *@param $options array of options :
    *     - value              default value (default '')
    *     - limit_planning     limit planning to the configuration range (default false)
    *     - display   boolean  if false get string
    *     - width              specific width needed (default auto adaptive)
    *     - step               step time (defaut config GLPI)
    *
    * @since 0.85 update prototype
    *
    * @return integer|string
    *    integer if option display=true (random part of elements id)
    *    string if option display=false (HTML code)
    **/
   static function showHours($name, $options = []) {
      global $CFG_GLPI;

      $p['value']          = '';
      $p['limit_planning'] = false;
      $p['display']        = true;
      $p['width']          = '';
      $p['step']           = $CFG_GLPI["time_step"];

      if (is_array($options) && count($options)) {
         foreach ($options as $key => $val) {
            $p[$key] = $val;
         }
      }

      $begin = 0;
      $end   = 24;
      // Check if the $step is Ok for the $value field
      $split = explode(":", $p['value']);

      // Valid value XX:YY ou XX:YY:ZZ
      if ((count($split) == 2) || (count($split) == 3)) {
         $min = $split[1];

         // Problem
         if (($min%$p['step']) != 0) {
            // set minimum step
            $p['step'] = 5;
         }
      }

      if ($p['limit_planning']) {
         $plan_begin = explode(":", $CFG_GLPI["planning_begin"]);
         $plan_end   = explode(":", $CFG_GLPI["planning_end"]);
         $begin      = (int) $plan_begin[0];
         $end        = (int) $plan_end[0];
      }

      $values   = [];
      $selected = '';

      for ($i=$begin; $i<$end; $i++) {
         if ($i < 10) {
            $tmp = "0".$i;
         } else {
            $tmp = $i;
         }

         for ($j=0; $j<60; $j+=$p['step']) {
            if ($j < 10) {
               $val = $tmp.":0$j";
            } else {
               $val = $tmp.":$j";
            }
            $values[$val] = $val;
            if (($p['value'] == $val.":00") || ($p['value'] == $val)) {
               $selected = $val;
            }
         }
      }
      // Last item
      $val = $end.":00";
      $values[$val] = $val;
      if (($p['value'] == $val.":00") || ($p['value'] == $val)) {
         $selected = $val;
      }
      $p['value'] = $selected;
      return Dropdown::showFromArray($name, $values, $p);
   }


   /**
    * show a dropdown to selec a type
    *
    * @since 0.83
    *
    * @param array|string $types    Types used (default "state_types") (default '')
    * @param array        $options  Array of optional options
    *        name, value, rand, emptylabel, display_emptychoice, on_change, plural, checkright
    *       - toupdate            : array / Update a specific item on select change on dropdown
    *                                    (need value_fieldname, to_update,
    *                                     url (see Ajax::updateItemOnSelectEvent for information)
    *                                     and may have moreparams)
    *
    * @return integer rand for select id
   **/
   static function showItemType($types = '', $options = []) {
      global $CFG_GLPI;

      $params['name']                = 'itemtype';
      $params['value']               = '';
      $params['rand']                = mt_rand();
      $params['on_change']           = '';
      $params['plural']              = false;
      //Parameters about choice 0
      //Empty choice's label
      $params['emptylabel']          = self::EMPTY_VALUE;
      //Display emptychoice ?
      $params['display_emptychoice'] = true;
      $params['checkright']          = false;
      $params['toupdate']            = '';
      $params['display']             = true;

      if (is_array($options) && count($options)) {
         foreach ($options as $key => $val) {
            $params[$key] = $val;
         }
      }

      if (!is_array($types)) {
         $types = $CFG_GLPI["state_types"];
      }
      $options = [];

      foreach ($types as $type) {
         if ($item = getItemForItemtype($type)) {
            if ($params['checkright'] && !$item->canView()) {
               continue;
            }
            $options[$type] = $item->getTypeName($params['plural'] ? 2 : 1);
         }
      }
      asort($options);

      if (count($options)) {
         return Dropdown::showFromArray($params['name'], $options, [
            'value'               => $params['value'],
            'on_change'           => $params['on_change'],
            'toupdate'            => $params['toupdate'],
            'display_emptychoice' => $params['display_emptychoice'],
            'emptylabel'          => $params['emptylabel'],
            'display'             => $params['display'],
            'rand'                => $params['rand'],
         ]);
      }
      return 0;
   }


   /**
    * Make a select box for all items
    *
    * @since 0.85
    *
    * @param $options array:
    *   - itemtype_name        : the name of the field containing the itemtype (default 'itemtype')
    *   - items_id_name        : the name of the field containing the id of the selected item
    *                            (default 'items_id')
    *   - itemtypes            : all possible types to search for (default: $CFG_GLPI["state_types"])
    *   - default_itemtype     : the default itemtype to select (don't define if you don't
    *                            need a default) (defaut 0)
    *    - entity_restrict     : restrict entity in searching items (default -1)
    *    - onlyglobal          : don't match item that don't have `is_global` == 1 (false by default)
    *    - checkright          : check to see if we can "view" the itemtype (false by default)
    *    - showItemSpecificity : given an item, the AJAX file to open if there is special
    *                            treatment. For instance, select a Item_Device* for CommonDevice
    *    - emptylabel          : Empty choice's label (default self::EMPTY_VALUE)
    *    - used                : array / Already used items ID: not to display in dropdown (default empty)
    *    - display             : true : display directly, false return the html
    *
    * @return integer randomized value used to generate HTML IDs
   **/
   static function showSelectItemFromItemtypes(array $options = []) {
      global $CFG_GLPI;

      $params = [];
      $params['itemtype_name']       = 'itemtype';
      $params['items_id_name']       = 'items_id';
      $params['itemtypes']           = '';
      $params['default_itemtype']    = 0;
      $params['entity_restrict']     = -1;
      $params['onlyglobal']          = false;
      $params['checkright']          = false;
      $params['showItemSpecificity'] = '';
      $params['emptylabel']          = self::EMPTY_VALUE;
      $params['used']                = [];
      $params['ajax_page']           = $CFG_GLPI["root_doc"]."/ajax/dropdownAllItems.php";
      $params['display']             = true;
      $params['rand']                = mt_rand();

      if (is_array($options) && count($options)) {
         foreach ($options as $key => $val) {
            $params[$key] = $val;
         }
      }

      $select = self::showItemType($params['itemtypes'], [
         'checkright' => $params['checkright'],
         'name'       => $params['itemtype_name'],
         'emptylabel' => $params['emptylabel'],
         'display'    => $params['display'],
         'rand'       => $params['rand'],
      ]);

      $p_ajax = [
         'idtable'             => '__VALUE__',
         'name'                => $params['items_id_name'],
         'entity_restrict'     => $params['entity_restrict'],
         'showItemSpecificity' => $params['showItemSpecificity'],
         'rand'                => $params['rand']
      ];

      // manage condition
      if ($params['onlyglobal']) {
         $p_ajax['condition'] = static::addNewCondition(['is_global' => 1]);
      }
      if ($params['used']) {
         $p_ajax['used'] = $params['used'];
      }

      $field_id = Html::cleanId("dropdown_".$params['itemtype_name'].$params['rand']);
      $show_id  = Html::cleanId("show_".$params['items_id_name'].$params['rand']);

      $ajax = Ajax::updateItemOnSelectEvent(
         $field_id,
         $show_id,
         $params['ajax_page'],
         $p_ajax,
         $params['display']
      );

      $out = "";
      if (!$params['display']) {
         $out.= $select.$ajax;
      }

      $out.= "<br><span id='$show_id'>&nbsp;</span>\n";

      // We check $options as the caller will set $options['default_itemtype'] only if it needs a
      // default itemtype and the default value can be '' thus empty won't be valid !
      if (array_key_exists ('default_itemtype', $options)) {
         $out.= "<script type='text/javascript' >\n";
         $out.= "$(function() {";
         $out.= Html::jsSetDropdownValue($field_id, $params['default_itemtype']);
         $out.= "});</script>\n";

         $p_ajax["idtable"] = $params['default_itemtype'];
         $ajax2 = Ajax::updateItem(
            $show_id,
            $params['ajax_page'],
            $p_ajax,
            "",
            $params['display']
         );

         if (!$params['display']) {
            $out.= $ajax2;
         }
      }

      if ($params['display']) {
         echo $out;
         return $params['rand'];
      }

      return $out;
   }


   /**
    * Dropdown numbers
    *
    * @since 0.84
    *
    * @param string $myname   select name
    * @param array  $options  array of additionnal options :
    *     - value              default value (default 0)
    *     - rand               random value
    *     - min                min value (default 0)
    *     - max                max value (default 100)
    *     - step               step used (default 1)
    *     - toadd     array    of values to add at the beginning
    *     - unit      string   unit to used
    *     - display   boolean  if false get string
    *     - width              specific width needed (default 80%)
    *     - on_change string / value to transmit to "onChange"
    *     - used      array / Already used items ID: not to display in dropdown (default empty)
   **/
   static function showNumber($myname, $options = []) {
      global $CFG_GLPI;

      $p = [
         'value'           => 0,
         'rand'            => mt_rand(),
         'min'             => 0,
         'max'             => 100,
         'step'            => 1,
         'toadd'           => [],
         'unit'            => '',
         'display'         => true,
         'width'           => '',
         'on_change'       => '',
         'used'            => [],
         'specific_tags'   => [],
      ];

      if (is_array($options) && count($options)) {
         foreach ($options as $key => $val) {
            $p[$key] = $val;
         }
      }
      if (($p['value'] < $p['min']) && !isset($p['toadd'][$p['value']])) {
         $min = $p['min'];

         while (isset($p['used'][$min])) {
            ++$min;
         }
         $p['value'] = $min;
      }

      $field_id = Html::cleanId("dropdown_".$myname.$p['rand']);
      if (!isset($p['toadd'][$p['value']])) {
         $valuename = self::getValueWithUnit($p['value'], $p['unit']);
      } else {
         $valuename = $p['toadd'][$p['value']];
      }
      $param = ['value'               => $p['value'],
                     'valuename'           => $valuename,
                     'width'               => $p['width'],
                     'on_change'           => $p['on_change'],
                     'used'                => $p['used'],
                     'unit'                => $p['unit'],
                     'min'                 => $p['min'],
                     'max'                 => $p['max'],
                     'step'                => $p['step'],
                     'toadd'               => $p['toadd'],
                     'specific_tags'       => $p['specific_tags']];

      $out   = Html::jsAjaxDropdown($myname, $field_id,
                                    $CFG_GLPI['root_doc']."/ajax/getDropdownNumber.php",
                                    $param);

      if ($p['display']) {
         echo $out;
         return $p['rand'];
      }
      return $out;
   }


   /**
    * Get value with unit / Automatic management of standar unit (year, month, %, ...)
    *
    * @since 0.84
    *
    * @param $value   integer   number of item
    * @param $unit    string    of unit (maybe year, month, day, hour, % for standard management)
   **/
   static function getValueWithUnit($value, $unit) {

      if (strlen($unit) == 0) {
         return $value;
      }

      switch ($unit) {
         case 'year' :
            //TRANS: %d is a number of years
            return sprintf(_n('%d year', '%d years', $value), $value);

         case 'month' :
            //TRANS: %d is a number of months
            return sprintf(_n('%d month', '%d months', $value), $value);

         case 'day' :
            //TRANS: %d is a number of days
            return sprintf(_n('%d day', '%d days', $value), $value);

         case 'hour' :
            //TRANS: %d is a number of hours
            return sprintf(_n('%d hour', '%d hours', $value), $value);

         case 'minute' :
            //TRANS: %d is a number of minutes
            return sprintf(_n('%d minute', '%d minutes', $value), $value);

         case 'second' :
            //TRANS: %d is a number of seconds
            return sprintf(_n('%d second', '%d seconds', $value), $value);

         case 'millisecond' :
            //TRANS: %d is a number of milliseconds
            return sprintf(_n('%d millisecond', '%d milliseconds', $value), $value);

         case 'auto':
               $value = str_replace([' ', '&nbsp;'], ['', ''], $value); // unformat value
               return Toolbox::getSize($value*1024*1024);

         case '%' :
            return sprintf(__('%d%%'), $value);

         default :
            return sprintf(__('%1$s %2$s'), $value, $unit);
      }
   }


   /**
    * Dropdown integers
    *
    * @since 0.83
    *
    * @param string $myname   select name
    * @param array  $options  array of options
    *    - value           : default value
    *    - min             : min value : default 0
    *    - max             : max value : default DAY_TIMESTAMP
    *    - value           : default value
    *    - addfirstminutes : add first minutes before first step (default false)
    *    - toadd           : array of values to add
    *    - inhours         : only show timestamp in hours not in days
    *    - display         : boolean / display or return string
    *    - width           : string / display width of the item
   **/
   static function showTimeStamp($myname, $options = []) {
      global $CFG_GLPI;

      $params['value']               = 0;
      $params['rand']                = mt_rand();
      $params['min']                 = 0;
      $params['max']                 = DAY_TIMESTAMP;
      $params['step']                = $CFG_GLPI["time_step"]*MINUTE_TIMESTAMP;
      $params['emptylabel']          = self::EMPTY_VALUE;
      $params['addfirstminutes']     = false;
      $params['toadd']               = [];
      $params['inhours']             = false;
      $params['display']             = true;
      $params['display_emptychoice'] = true;
      $params['width']               = '80%';

      if (is_array($options) && count($options)) {
         foreach ($options as $key => $val) {
            $params[$key] = $val;
         }
      }

      // Manage min :
      $params['min'] = floor($params['min']/$params['step'])*$params['step'];

      if ($params['min'] == 0) {
         $params['min'] = $params['step'];
      }

      $params['max'] = max($params['value'], $params['max']);

      // Floor with MINUTE_TIMESTAMP for rounded purpose
      if (empty($params['value'])) {
         $params['value'] = 0;
      }
      if (($params['value'] < max($params['min'], 10*MINUTE_TIMESTAMP))
          && $params['addfirstminutes']) {
         $params['value'] = floor(($params['value'])/MINUTE_TIMESTAMP)*MINUTE_TIMESTAMP;
      } else if (!in_array($params['value'], $params['toadd'])) {
         // Round to a valid step except if value is already valid (defined in values to add)
         $params['value'] = floor(($params['value'])/$params['step'])*$params['step'];
      }

      $values = [];

      if ($params['value']) {
         $values[$params['value']] = '';
      }

      if ($params['addfirstminutes']) {
         $max = max($params['min'], 10*MINUTE_TIMESTAMP);
         for ($i=MINUTE_TIMESTAMP; $i < $max; $i+=MINUTE_TIMESTAMP) {
            $values[$i] = '';
         }
      }

      for ($i = $params['min']; $i <= $params['max']; $i+=$params['step']) {
         $values[$i] = '';
      }

      if (count($params['toadd'])) {
         foreach ($params['toadd'] as $key) {
            $values[$key] = '';
         }
         ksort($values);
      }

      foreach ($values as $i => $val) {
         if (empty($val)) {
            if ($params['inhours']) {
               $day  = 0;
               $hour = floor($i/HOUR_TIMESTAMP);
            } else {
               $day  = floor($i/DAY_TIMESTAMP);
               $hour = floor(($i%DAY_TIMESTAMP)/HOUR_TIMESTAMP);
            }
            $minute     = floor(($i%HOUR_TIMESTAMP)/MINUTE_TIMESTAMP);
            if ($minute === '0') {
               $minute = '00';
            }
            $values[$i] = '';
            if ($day > 0) {
               if (($hour > 0) || ($minute > 0)) {
                  if ($minute < 10) {
                     $minute = '0'.$minute;
                  }

                  //TRANS: %1$d is the number of days, %2$d the number of hours,
                  //       %3$s the number of minutes : display 1 day 3h15
                  $values[$i] = sprintf(_n('%1$d day %2$dh%3$s', '%1$d days %2$dh%3$s', $day),
                                       $day, $hour, $minute);
               } else {
                  $values[$i] = sprintf(_n('%d day', '%d days', $day), $day);
               }

            } else if ($hour > 0 || $minute > 0) {
               if ($minute < 10) {
                  $minute = '0'.$minute;
               }

               //TRANS: %1$d the number of hours, %2$s the number of minutes : display 3h15
               $values[$i] = sprintf(__('%1$dh%2$s'), $hour, $minute);
            }
         }
      }
      return Dropdown::showFromArray($myname, $values,
                                     ['value'                => $params['value'],
                                            'display'             => $params['display'],
                                            'width'               => $params['width'],
                                            'display_emptychoice' => $params['display_emptychoice'],
                                            'rand'                => $params['rand'],
                                            'emptylabel'          => $params['emptylabel']]);
   }


   /**
    * Toggle view in LDAP user import/synchro between no restriction and date restriction
    *
    * @param $enabled (default 0)
   **/
   static function showAdvanceDateRestrictionSwitch($enabled = 0) {
      global $CFG_GLPI;

      $rand = mt_rand();
      $url  = $CFG_GLPI["root_doc"]."/ajax/ldapdaterestriction.php";
      echo "<script type='text/javascript' >\n";
      echo "function activateRestriction() {\n";
         $params = ['enabled'=> 1];
         Ajax::updateItemJsCode('date_restriction', $url, $params);
      echo "};";

      echo "function deactivateRestriction() {\n";
         $params = ['enabled' => 0];
         Ajax::updateItemJsCode('date_restriction', $url, $params);
      echo "};";
      echo "</script>";

      echo "</table>";
      echo "<span id='date_restriction'>";
      $_POST['enabled'] = $enabled;
      include (GLPI_ROOT."/ajax/ldapdaterestriction.php");
      echo "</span>\n";
      return $rand;
   }


   /**
    * Dropdown of values in an array
    *
    * @param string $name      select name
    * @param array  $elements  array of elements to display
    * @param array  $options   array of possible options:
    *    - value               : integer / preselected value (default 0)
    *    - used                : array / Already used items ID: not to display in dropdown (default empty)
    *    - readonly            : boolean / used as a readonly item (default false)
    *    - on_change           : string / value to transmit to "onChange"
    *    - multiple            : boolean / can select several values (default false)
    *    - size                : integer / number of rows for the select (default = 1)
    *    - display             : boolean / display or return string
    *    - other               : boolean or string if not false, then we can use an "other" value
    *                            if it is a string, then the default value will be this string
    *    - rand                : specific rand if needed (default is generated one)
    *    - width               : specific width needed (default not set)
    *    - emptylabel          : empty label if empty displayed (default self::EMPTY_VALUE)
    *    - display_emptychoice : display empty choice, cannot be used when "multiple" option set to true (default false)
    *    - class               : class attributes to add
    *    - tooltip             : string / message to add as tooltip on the dropdown (default '')
    *    - option_tooltips     : array / message to add as tooltip on the dropdown options. Use the same keys as for the $elements parameter, but none is mandotary. Missing keys will just be ignored and no tooltip will be added. To add a tooltip on an option group, is the '__optgroup_label' key inside the array describing option tooltips : 'optgroupname1' => array('__optgroup_label' => 'tooltip for option group') (default empty)
    *    - noselect2           : if true, don't use select2 lib
    *
    * Permit to use optgroup defining items in arrays
    * array('optgroupname'  => array('key1' => 'val1',
    *                                'key2' => 'val2'),
    *       'optgroupname2' => array('key3' => 'val3',
    *                                'key4' => 'val4'))
    *
    * @return integer|string
    *    integer if option display=true (random part of elements id)
    *    string if option display=false (HTML code)
   **/
   static function showFromArray($name, array $elements, $options = []) {

      $param['value']               = '';
      $param['values']              = [''];
      $param['class']               = '';
      $param['tooltip']             = '';
      $param['option_tooltips']     = [];
      $param['used']                = [];
      $param['readonly']            = false;
      $param['on_change']           = '';
      $param['width']               = '';
      $param['multiple']            = false;
      $param['size']                = 1;
      $param['display']             = true;
      $param['other']               = false;
      $param['rand']                = mt_rand();
      $param['emptylabel']          = self::EMPTY_VALUE;
      $param['display_emptychoice'] = false;
      $param['disabled']            = false;
      $param['noselect2']           = false;

      if (is_array($options) && count($options)) {
         if (isset($options['value']) && strlen($options['value'])) {
            $options['values'] = [$options['value']];
            unset($options['value']);
         }
         foreach ($options as $key => $val) {
            $param[$key] = $val;
         }
      }

      if ($param['other'] !== false) {
         $other_select_option = $name . '_other_value';
         $param['on_change'] .= "displayOtherSelectOptions(this, \"$other_select_option\");";

         // If $param['other'] is a string, then we must highlight "other" option
         if (is_string($param['other'])) {
            if (!$param["multiple"]) {
               $param['values'] = [$other_select_option];
            } else {
               $param['values'][] = $other_select_option;
            }
         }
      }

      $param['option_tooltips'] = Html::entities_deep($param['option_tooltips']);

      if ($param["display_emptychoice"] && !$param["multiple"]) {
         $elements = [ 0 => $param['emptylabel'] ] + $elements;
      }

      if ($param["multiple"]) {
         $field_name = $name."[]";
      } else {
         $field_name = $name;
      }

      $output = '';
      // readonly mode
      $field_id = Html::cleanId("dropdown_".$name.$param['rand']);
      if ($param['readonly']) {
         $to_display = [];
         foreach ($param['values'] as $value) {
            $output .= "<input type='hidden' name='$field_name' value='$value'>";
            if (isset($elements[$value])) {
               $to_display[] = $elements[$value];
            }
         }
         $output .= implode('<br>', $to_display);
      } else {

         $output  .= "<select name='$field_name' id='$field_id'";

         if ($param['tooltip']) {
            $output .= ' title="'.Html::entities_deep($param['tooltip']).'"';
         }

         if ($param['class']) {
            $output .= ' class="'.Html::entities_deep($param['class']).'"';
         }

         if (!empty($param["on_change"])) {
            $output .= " onChange='".$param["on_change"]."'";
         }

         if ((is_int($param["size"])) && ($param["size"] > 0)) {
            $output .= " size='".$param["size"]."'";
         }

         if ($param["multiple"]) {
            $output .= " multiple";
         }

         if ($param["disabled"]) {
            $output .= " disabled='disabled'";
         }

         $output .= '>';
         $max_option_size = 0;
         foreach ($elements as $key => $val) {
            // optgroup management
            if (is_array($val)) {
               $opt_goup = Html::entities_deep($key);
               if ($max_option_size < strlen($opt_goup)) {
                  $max_option_size = strlen($opt_goup);
               }

               $output .= "<optgroup label=\"$opt_goup\"";
               $optgroup_tooltips = false;
               if (isset($param['option_tooltips'][$key])) {
                  if (is_array($param['option_tooltips'][$key])) {
                     if (isset($param['option_tooltips'][$key]['__optgroup_label'])) {
                        $output .= ' title="'.$param['option_tooltips'][$key]['__optgroup_label'].'"';
                     }
                     $optgroup_tooltips = $param['option_tooltips'][$key];
                  } else {
                     $output .= ' title="'.$param['option_tooltips'][$key].'"';
                  }
               }
               $output .= ">";

               foreach ($val as $key2 => $val2) {
                  if (!isset($param['used'][$key2])) {
                     $output .= "<option value='".$key2."'";
                     // Do not use in_array : trouble with 0 and empty value
                     foreach ($param['values'] as $value) {
                        if (strcmp($key2, $value) === 0) {
                           $output .= " selected";
                           break;
                        }
                     }
                     if ($optgroup_tooltips && isset($optgroup_tooltips[$key2])) {
                        $output .= ' title="'.$optgroup_tooltips[$key2].'"';
                     }
                     $output .= ">" .  Html::entities_deep($val2) . "</option>";
                     if ($max_option_size < strlen($val2)) {
                        $max_option_size = strlen($val2);
                     }
                  }
               }
               $output .= "</optgroup>";
            } else {
               if (!isset($param['used'][$key])) {
                  $output .= "<option value='".Html::entities_deep($key)."'";
                  // Do not use in_array : trouble with 0 and empty value
                  foreach ($param['values'] as $value) {
                     if (strcmp($key, $value)===0) {
                        $output .= " selected";
                        break;
                     }
                  }
                  if (isset($param['option_tooltips'][$key])) {
                     $output .= ' title="'.$param['option_tooltips'][$key].'"';
                  }
                  $output .= ">" .Html::entities_deep($val) . "</option>";
                  if ($max_option_size < strlen($val)) {
                     $max_option_size = strlen($val);
                  }
               }
            }
         }

         if ($param['other'] !== false) {
            $output .= "<option value='$other_select_option'";
            if (is_string($param['other'])) {
               $output .= " selected";
            }
            $output .= ">".__('Other...')."</option>";
         }

         $output .= "</select>";
         if ($param['other'] !== false) {
            $output .= "<input name='$other_select_option' id='$other_select_option' type='text'";
            if (is_string($param['other'])) {
               $output .= " value=\"" . $param['other'] . "\"";
            } else {
               $output .= " style=\"display: none\"";
            }
            $output .= ">";
         }
      }

      if (!$param['noselect2']) {
         // Width set on select
         $output .= Html::jsAdaptDropdown($field_id, ['width' => $param["width"]]);
      }

      if ($param["multiple"]) {
         // Hack for All / None because select2 does not provide it
         $select   = __('All');
         $deselect = __('None');
         $output  .= "<div class='invisible' id='selectallbuttons_$field_id'>";
         $output  .= "<div class='select2-actionable-menu'>";
         $output  .= "<a class='vsubmit' ".
                      "onclick=\"selectAll('$field_id');$('#$field_id').select2('close');\">$select".
                     "</a> ";
         $output  .= "<a class='vsubmit floatright' onclick=\"deselectAll('$field_id');\">$deselect".
                     "</a>";
         $output  .= "</div></div>";

         $js = "
         var multichecksappend$field_id = false;
         $('#$field_id').on('select2:open', function(e) {
            if (!multichecksappend$field_id) {
               $('#select2-$field_id-results').parent().append($('#selectallbuttons_$field_id').html());
               multichecksappend$field_id = true;
            }
         });";
         $output .= Html::scriptBlock($js);
      }
      $output .= Ajax::commonDropdownUpdateItem($param, false);

      if ($param['display']) {
         echo $output;
         return $param['rand'];
      }
      return $output;
   }


   /**
    * Dropdown for global item management
    *
    * @param integer $ID           item ID
    * @param array   attrs   array which contains the extra paramters
    *
    * Parameters can be :
    * - target target for actions
    * - withtemplate template or basic computer
    * - value value of global state
    * - management_restrict global management restrict mode
   **/
   static function showGlobalSwitch($ID, $attrs = []) {
      $params['management_restrict'] = 0;
      $params['value']               = 0;
      $params['name']                = 'is_global';
      $params['target']              = '';

      foreach ($attrs as $key => $value) {
         if ($value != '') {
            $params[$key] = $value;
         }
      }

      if ($params['value']
          && empty($params['withtemplate'])) {
         echo __('Global management');

         if ($params['management_restrict'] == 2) {
            echo "&nbsp;";
            Html::showSimpleForm($params['target'], 'unglobalize', __('Use unitary management'),
                                 ['id' => $ID], '', '',
                                 [__('Do you really want to use unitary management for this item?'),
                                       __('Duplicate the element as many times as there are connections')]);
            echo "&nbsp;";

            echo "<span class='fa fa-info pointer'".
                 " title=\"".__s('Duplicate the element as many times as there are connections').
                 "\"><span class='sr-only'>". __s('Duplicate the element as many times as there are connections') . "</span></span>";
         }

      } else {
         if ($params['management_restrict'] == 2) {
            $rand = mt_rand();
            $values = [MANAGEMENT_UNITARY => __('Unit management'),
                            MANAGEMENT_GLOBAL  => __('Global management')];
            Dropdown::showFromArray($params['name'], $values, ['value' => $params['value']]);
         } else {
            // Templates edition
            if (!empty($params['withtemplate'])) {
               echo "<input type='hidden' name='is_global' value='".
                      $params['management_restrict']."'>";
               echo (!$params['management_restrict']?__('Unit management') :__('Global management'));
            } else {
               echo (!$params['value']?__('Unit management'):__('Global management'));
            }
         }
      }
   }


   /**
    * Import a dropdown - check if already exists
    *
    * @param string $itemtype  name of the class
    * @param array  $input     of value to import
    *
    * @return boolean|integer ID of the new item or false on error
   **/
   static function import($itemtype, $input) {

      if (!($item = getItemForItemtype($itemtype))) {
         return false;
      }
      return $item->import($input);
   }


   /**
    * Import a value in a dropdown table.
    *
    * This import a new dropdown if it doesn't exist - Play dictionnary if needed
    *
    * @param string  $itemtype         name of the class
    * @param string  $value            Value of the new dropdown.
    * @param integer $entities_id       entity in case of specific dropdown
    * @param array   $external_params
    * @param string  $comment
    * @param boolean $add              if true, add it if not found. if false, just check if exists
    *
    * @return integer : dropdown id.
   **/
   static function importExternal($itemtype, $value, $entities_id = -1, $external_params = [],
                                  $comment = '', $add = true) {

      if (!($item = getItemForItemtype($itemtype))) {
         return false;
      }
      return $item->importExternal($value, $entities_id, $external_params, $comment, $add);
   }

   /**
    * Get the label associated with a management type
    *
    * @param integer value the type of management (default 0)
    *
    * @return string the label corresponding to it, or ""
   **/
   static function getGlobalSwitch($value = 0) {

      switch ($value) {
         case 0 :
            return __('Unit management');

         case 1 :
            return __('Global management');

         default :
            return "";
      }
   }


   /**
    * show dropdown for output format
    *
    * @since 0.83
   **/
   static function showOutputFormat() {
      $values[Search::PDF_OUTPUT_LANDSCAPE]     = __('Current page in landscape PDF');
      $values[Search::PDF_OUTPUT_PORTRAIT]      = __('Current page in portrait PDF');
      $values[Search::SYLK_OUTPUT]              = __('Current page in SLK');
      $values[Search::CSV_OUTPUT]               = __('Current page in CSV');
      $values['-'.Search::PDF_OUTPUT_LANDSCAPE] = __('All pages in landscape PDF');
      $values['-'.Search::PDF_OUTPUT_PORTRAIT]  = __('All pages in portrait PDF');
      $values['-'.Search::SYLK_OUTPUT]          = __('All pages in SLK');
      $values['-'.Search::CSV_OUTPUT]           = __('All pages in CSV');

      Dropdown::showFromArray('display_type', $values);
      echo "<button type='submit' name='export' class='unstyled pointer' ".
             " title=\"" . _sx('button', 'Export') . "\">" .
             "<i class='far fa-save'></i><span class='sr-only'>"._sx('button', 'Export')."<span>";
   }


   /**
    * show dropdown to select list limit
    *
    * @since 0.83
    *
    * @param string $onchange  Optional, for ajax (default '')
   **/
   static function showListLimit($onchange = '', $display = true) {
      global $CFG_GLPI;

      if (isset($_SESSION['glpilist_limit'])) {
         $list_limit = $_SESSION['glpilist_limit'];
      } else {
         $list_limit = $CFG_GLPI['list_limit'];
      }

      $values = [];

      for ($i=5; $i<20; $i+=5) {
         $values[$i] = $i;
      }
      for ($i=20; $i<50; $i+=10) {
         $values[$i] = $i;
      }
      for ($i=50; $i<250; $i+=50) {
         $values[$i] = $i;
      }
      for ($i=250; $i<1000; $i+=250) {
         $values[$i] = $i;
      }
      for ($i=1000; $i<5000; $i+=1000) {
         $values[$i] = $i;
      }
      for ($i=5000; $i<=10000; $i+=5000) {
         $values[$i] = $i;
      }
      $values[9999999] = 9999999;
      // Propose max input vars -10
      $max             = Toolbox::get_max_input_vars();
      if ($max > 10) {
         $values[$max-10] = $max-10;
      }
      ksort($values);
      return self::showFromArray('glpilist_limit', $values,
                                 ['on_change' => $onchange,
                                       'value'     => $list_limit,
                                       'display'   => $display]);
   }

   /**
    * Get dropdown value
    *
    * @param array   $post Posted values
    * @param boolean $json Encode to JSON, default to true
    *
    * @return string|array
    */
   public static function getDropdownValue($post, $json = true) {
      global $DB, $CFG_GLPI;

      // check if asked itemtype is the one originaly requested by the form
      if (!Session::validateIDOR($post)) {
         return;
      }

      if (isset($post["entity_restrict"])
         && !is_array($post["entity_restrict"])
         && (substr($post["entity_restrict"], 0, 1) === '[')
         && (substr($post["entity_restrict"], -1) === ']')) {
         $decoded = Toolbox::jsonDecode($post['entity_restrict']);
         $entities = [];
         if (is_array($decoded)) {
            foreach ($decoded as $value) {
               $entities[] = (int)$value;
            }
         }
         $post["entity_restrict"] = $entities;
      }
      if (isset($post['entity_restrict']) && 'default' === $post['entity_restrict']) {
         $post['entity_restrict'] = $_SESSION['glpiactiveentities'];
      }

      // Security
      if (!($item = getItemForItemtype($post['itemtype']))) {
         return;
      }

      $table = $item->getTable();
      $datas = [];

      $displaywith = false;
      if (isset($post['displaywith'])) {
         if (is_array($post['displaywith']) && count($post['displaywith'])) {
            $table = getTableForItemType($post['itemtype']);
            foreach ($post['displaywith'] as $key => $value) {
               if (!$DB->fieldExists($table, $value)) {
                  unset($post['displaywith'][$key]);
               }
            }
            if (count($post['displaywith'])) {
               $displaywith = true;
            }
         }
      }

      if (!isset($post['permit_select_parent'])) {
         $post['permit_select_parent'] = false;
      }

      if (isset($post['condition']) && !empty($post['condition']) && !is_array($post['condition'])) {
         // Retreive conditions from SESSION using its key
         $key = $post['condition'];
         if (isset($_SESSION['glpicondition']) && isset($_SESSION['glpicondition'][$key])) {
            $post['condition'] = $_SESSION['glpicondition'][$key];
         } else {
            $post['condition'] = [];
         }
      }

      if (!isset($post['emptylabel']) || ($post['emptylabel'] == '')) {
         $post['emptylabel'] = Dropdown::EMPTY_VALUE;
      }

      $where = [];

      if ($item->maybeDeleted()) {
         $where["$table.is_deleted"] = 0;
      }
      if ($item->maybeTemplate()) {
         $where["$table.is_template"] = 0;
      }

      if (!isset($post['page'])) {
         $post['page']       = 1;
         $post['page_limit'] = $CFG_GLPI['dropdown_max'];
      }

      $start = intval(($post['page']-1)*$post['page_limit']);
      $limit = intval($post['page_limit']);

      if (isset($post['used'])) {
         $used = $post['used'];

         if (count($used)) {
            $where['NOT'] = ["$table.id" => $used];
         }
      }

      if (isset($post['toadd'])) {
         $toadd = $post['toadd'];
      } else {
         $toadd = [];
      }

      if (isset($post['condition']) && ($post['condition'] != '')) {
         $where = array_merge($where, $post['condition']);
      }

      $one_item = -1;
      if (isset($post['_one_id'])) {
         $one_item = $post['_one_id'];
      }

      // Count real items returned
      $count = 0;

      if ($item instanceof CommonTreeDropdown) {
         if ($one_item >= 0) {
            $where["$table.id"] = $one_item;
         } else {
            if (!empty($post['searchText'])) {
               $search = Search::makeTextSearchValue($post['searchText']);

               $swhere = [
                  "$table.completename" => ['LIKE', $search],
               ];
               if (Session::haveTranslations($post['itemtype'], 'completename')) {
                  $swhere["namet.value"] = ['LIKE', $search];
               }

               if ($_SESSION['glpiis_ids_visible']
                   && is_numeric($post['searchText']) && (int)$post['searchText'] == $post['searchText']) {
                  $swhere[$table . '.' . $item->getIndexName()] = ['LIKE', "%{$post['searchText']}%"];
               }

               // search also in displaywith columns
               if ($displaywith && count($post['displaywith'])) {
                  foreach ($post['displaywith'] as $with) {
                     $swhere["$table.$with"] = ['LIKE', $search];
                  }
               }

               $where[] = ['OR' => $swhere];
            }
         }

         $multi = false;

         // Manage multiple Entities dropdowns
         $order = ["$table.completename"];

         // No multi if get one item
         if ($item->isEntityAssign()) {
            $recur = $item->maybeRecursive();

            // Entities are not really recursive : do not display parents
            if ($post['itemtype'] == 'Entity') {
               $recur = false;
            }

            if (isset($post["entity_restrict"]) && !($post["entity_restrict"] < 0)) {
               $where = $where + getEntitiesRestrictCriteria(
                  $table,
                  '',
                  $post["entity_restrict"],
                  $recur
               );

               if (is_array($post["entity_restrict"]) && (count($post["entity_restrict"]) > 1)) {
                  $multi = true;
               }
            } else {
               // If private item do not use entity
               if (!$item->maybePrivate()) {
                  $where = $where + getEntitiesRestrictCriteria($table, '', '', $recur);

                  if (count($_SESSION['glpiactiveentities']) > 1) {
                     $multi = true;
                  }
               } else {
                  $multi = false;
               }
            }

            // Force recursive items to multi entity view
            if ($recur) {
               $multi = true;
            }

            // no multi view for entitites
            if ($post['itemtype'] == "Entity") {
               $multi = false;
            }

            if ($multi) {
               array_unshift($order, "$table.entities_id");
            }
         }

         $addselect = [];
         $ljoin = [];
         if (Session::haveTranslations($post['itemtype'], 'completename')) {
            $addselect[] = "namet.value AS transcompletename";
            $ljoin['glpi_dropdowntranslations AS namet'] = [
               'ON' => [
                  'namet'  => 'items_id',
                  $table   => 'id', [
                     'AND' => [
                        'namet.itemtype'  => $post['itemtype'],
                        'namet.language'  => $_SESSION['glpilanguage'],
                        'namet.field'     => 'completename'
                     ]
                  ]
               ]
            ];
         }
         if (Session::haveTranslations($post['itemtype'], 'name')) {
            $addselect[] = "namet2.value AS transname";
            $ljoin['glpi_dropdowntranslations AS namet2'] = [
               'ON' => [
                  'namet2' => 'items_id',
                  $table   => 'id', [
                     'AND' => [
                        'namet2.itemtype' => $post['itemtype'],
                        'namet2.language' => $_SESSION['glpilanguage'],
                        'namet2.field'    => 'name'
                     ]
                  ]
               ]
            ];
         }
         if (Session::haveTranslations($post['itemtype'], 'comment')) {
            $addselect[] = "commentt.value AS transcomment";
            $ljoin['glpi_dropdowntranslations AS commentt'] = [
               'ON' => [
                  'commentt'  => 'items_id',
                  $table      => 'id', [
                     'AND' => [
                        'commentt.itemtype'  => $post['itemtype'],
                        'commentt.language'  => $_SESSION['glpilanguage'],
                        'commentt.field'     => 'comment'
                     ]
                  ]
               ]
            ];
         }

         if ($start > 0 && $multi) {
            //we want to load last entry of previous page
            //(and therefore one more result) to check if
            //entity name must be displayed again
            --$start;
            ++$limit;
         }

         $criteria = [
            'SELECT' => array_merge(["$table.*"], $addselect),
            'FROM'   => $table,
            'WHERE'  => $where,
            'ORDER'  => $order,
            'START'  => $start,
            'LIMIT'  => $limit
         ];
         if (count($ljoin)) {
            $criteria['LEFT JOIN'] = $ljoin;
         }
         $iterator = $DB->request($criteria);

         // Empty search text : display first
         if ($post['page'] == 1 && empty($post['searchText'])) {
            if ($post['display_emptychoice']) {
               $datas[] = [
                  'id' => 0,
                  'text' => $post['emptylabel']
               ];
            }
         }

         if ($post['page'] == 1) {
            if (count($toadd)) {
               foreach ($toadd as $key => $val) {
                  $datas[] = [
                     'id' => $key,
                     'text' => stripslashes($val)
                  ];
               }
            }
         }
         $last_level_displayed = [];
         $datastoadd           = [];

         // Ignore first item for all pages except first page
         $firstitem = (($post['page'] > 1));
         if (count($iterator)) {
            $prev             = -1;
            $firstitem_entity = -1;

            while ($data = $iterator->next()) {
               $ID    = $data['id'];
               $level = $data['level'];

               if (isset($data['transname']) && !empty($data['transname'])) {
                  $outputval = $data['transname'];
               } else {
                  $outputval = $data['name'];
               }

               if ($multi
                  && ($data["entities_id"] != $prev)) {
                  // Do not do it for first item for next page load
                  if (!$firstitem) {
                     if ($prev >= 0) {
                        if (count($datastoadd)) {
                           $datas[] = [
                              'text' => Dropdown::getDropdownName("glpi_entities", $prev),
                              'children' => $datastoadd
                           ];
                        }
                     }
                  }
                  $prev = $data["entities_id"];
                  if ($firstitem) {
                     $firstitem_entity = $prev;
                  }
                  // Reset last level displayed :
                  $datastoadd = [];
               }

               if ($_SESSION['glpiuse_flat_dropdowntree']) {
                  if (isset($data['transcompletename']) && !empty($data['transcompletename'])) {
                     $outputval = $data['transcompletename'];
                  } else {
                     $outputval = $data['completename'];
                  }
                  $level = 0;
               } else { // Need to check if parent is the good one
                        // Do not do if only get one item
                  if (($level > 1)) {
                     // Last parent is not the good one need to display arbo
                     if (!isset($last_level_displayed[$level-1])
                        || ($last_level_displayed[$level-1] != $data[$item->getForeignKeyField()])) {

                        $work_level    = $level-1;
                        $work_parentID = $data[$item->getForeignKeyField()];
                        $parent_datas  = [];
                        do {
                           // Get parent
                           if ($item->getFromDB($work_parentID)) {
                              // Do not do for first item for next page load
                              if (!$firstitem) {
                                 $title = $item->fields['completename'];

                                 $selection_text = $title;

                                 if (isset($item->fields["comment"])) {
                                    $addcomment
                                    = DropdownTranslation::getTranslatedValue($ID, $post['itemtype'],
                                                                              'comment',
                                                                              $_SESSION['glpilanguage'],
                                                                              $item->fields['comment']);
                                    $title = sprintf(__('%1$s - %2$s'), $title, $addcomment);
                                 }
                                 $output2 = DropdownTranslation::getTranslatedValue($item->fields['id'],
                                                                                    $post['itemtype'],
                                                                                    'name',
                                                                                    $_SESSION['glpilanguage'],
                                                                                    $item->fields['name']);

                                 $temp = ['id'       => $work_parentID,
                                             'text'     => $output2,
                                             'level'    => (int)$work_level,
                                             'disabled' => true];
                                 if ($post['permit_select_parent']) {
                                    $temp['title'] = $title;
                                    $temp['selection_text'] = $selection_text;
                                    unset($temp['disabled']);
                                 }
                                 array_unshift($parent_datas, $temp);
                              }
                              $last_level_displayed[$work_level] = $item->fields['id'];
                              $work_level--;
                              $work_parentID = $item->fields[$item->getForeignKeyField()];

                           } else { // Error getting item : stop
                              $work_level = -1;
                           }

                        } while (($work_level >= 1)
                                 && (!isset($last_level_displayed[$work_level])
                                    || ($last_level_displayed[$work_level] != $work_parentID)));
                        // Add parents
                        foreach ($parent_datas as $val) {
                           $datastoadd[] = $val;
                        }
                     }
                  }
                  $last_level_displayed[$level] = $data['id'];
               }

               // Do not do for first item for next page load
               if (!$firstitem) {
                  if ($_SESSION["glpiis_ids_visible"]
                     || (Toolbox::strlen($outputval) == 0)) {
                     $outputval = sprintf(__('%1$s (%2$s)'), $outputval, $ID);
                  }

                  if (isset($data['transcompletename']) && !empty($data['transcompletename'])) {
                     $title = $data['transcompletename'];
                  } else {
                     $title = $data['completename'];
                  }

                  $selection_text = $title;

                  if (isset($data["comment"])) {
                     if (isset($data['transcomment']) && !empty($data['transcomment'])) {
                        $addcomment = $data['transcomment'];
                     } else {
                        $addcomment = $data['comment'];
                     }
                     $title = sprintf(__('%1$s - %2$s'), $title, $addcomment);
                  }
                  $datastoadd[] = [
                     'id' => $ID,
                     'text' => $outputval,
                     'level' => (int)$level,
                     'title' => $title,
                     'selection_text' => $selection_text
                  ];
                  $count++;
               }
               $firstitem = false;
            }
         }

         if ($multi) {
            if (count($datastoadd)) {
               // On paging mode do not add entity information each time
               if ($prev == $firstitem_entity) {
                  $datas = array_merge($datas, $datastoadd);
               } else {
                  $datas[] = [
                     'text' => Dropdown::getDropdownName("glpi_entities", $prev),
                     'children' => $datastoadd
                  ];
               }
            }
         } else {
            if (count($datastoadd)) {
               $datas = array_merge($datas, $datastoadd);
            }
         }
      } else { // Not a dropdowntree
         $multi = false;
         // No multi if get one item
         if ($item->isEntityAssign()) {
            $multi = $item->maybeRecursive();

            if (isset($post["entity_restrict"]) && !($post["entity_restrict"] < 0)) {
               $where = $where + getEntitiesRestrictCriteria(
                  $table,
                  "entities_id",
                  $post["entity_restrict"],
                  $multi
               );

               if (is_array($post["entity_restrict"]) && (count($post["entity_restrict"]) > 1)) {
                  $multi = true;
               }

            } else {
               // Do not use entity if may be private
               if (!$item->maybePrivate()) {
                  $where = $where + getEntitiesRestrictCriteria($table, '', '', $multi);

                  if (count($_SESSION['glpiactiveentities'])>1) {
                     $multi = true;
                  }
               } else {
                  $multi = false;
               }
            }
         }

         $field = "name";
         if ($item instanceof CommonDevice) {
            $field = "designation";
         } else if ($item instanceof Item_Devices) {
            $field = "itemtype";
         }

         if (!empty($post['searchText'])) {
            $search = Search::makeTextSearchValue($post['searchText']);
            $orwhere = ["$table.$field" => ['LIKE', $search]];

            if ($_SESSION['glpiis_ids_visible']
                && is_numeric($post['searchText']) && (int)$post['searchText'] == $post['searchText']) {
               $orwhere[$table . '.' . $item->getIndexName()] = ['LIKE', "%{$post['searchText']}%"];
            }

            if ($item instanceof CommonDCModelDropdown) {
               $orwhere[$table . '.product_number'] = ['LIKE', $search];
            }

            if (Session::haveTranslations($post['itemtype'], $field)) {
               $orwhere['namet.value'] = ['LIKE', $search];
            }
            if ($post['itemtype'] == "SoftwareLicense") {
               $orwhere['glpi_softwares.name'] = ['LIKE', $search];
            }

            // search also in displaywith columns
            if ($displaywith && count($post['displaywith'])) {
               foreach ($post['displaywith'] as $with) {
                  $orwhere["$table.$with"] = ['LIKE', $search];
               }
            }

            $where[] = ['OR' => $orwhere];
         }
         $addselect = [];
         $ljoin = [];
         if (Session::haveTranslations($post['itemtype'], $field)) {
            $addselect[] = "namet.value AS transname";
            $ljoin['glpi_dropdowntranslations AS namet'] = [
               'ON' => [
                  'namet'  => 'items_id',
                  $table   => 'id', [
                     'AND' => [
                        'namet.itemtype'  => $post['itemtype'],
                        'namet.language'  => $_SESSION['glpilanguage'],
                        'namet.field'     => $field
                     ]
                  ]
               ]
            ];
         }
         if (Session::haveTranslations($post['itemtype'], 'comment')) {
            $addselect[] = "commentt.value AS transcomment";
            $ljoin['glpi_dropdowntranslations AS commentt'] = [
               'ON' => [
                  'commentt'  => 'items_id',
                  $table      => 'id', [
                     'AND' => [
                        'commentt.itemtype'  => $post['itemtype'],
                        'commentt.language'  => $_SESSION['glpilanguage'],
                        'commentt.field'     => 'comment'
                     ]
                  ]
               ]
            ];
         }

         $criteria = [];
         switch ($post['itemtype']) {
            case "Contact" :
               $criteria = [
                  'SELECT' => [
                     "$table.entities_id",
                     new \QueryExpression(
                        "CONCAT(IFNULL(" . $DB->quoteName('name') . ",''),' ',IFNULL(" .
                        $DB->quoteName('firstname') . ",'')) AS " . $DB->quoteName($field)
                     ),
                     "$table.comment",
                     "$table.id"
                  ],
                  'FROM'   => $table
               ];
               break;

            case "SoftwareLicense" :
               $criteria = [
                  'SELECT' => [
                     "$table.*",
                     new \QueryExpression("CONCAT(glpi_softwares.name,' - ',glpi_softwarelicenses.name) AS $field")
                  ],
                  'FROM'   => $table,
                  'LEFT JOIN' => [
                     'glpi_softwares'  => [
                        'ON' => [
                           'glpi_softwarelicenses' => 'softwares_id',
                           'glpi_softwares'        => 'id'
                        ]
                     ]
                  ]
               ];
               break;

            case "Profile" :
               $criteria = [
                  'SELECT'          => "$table.*",
                  'DISTINCT'        => true,
                  'FROM'            => $table,
                  'LEFT JOIN'       => [
                     'glpi_profilerights' => [
                        'ON' => [
                           'glpi_profilerights' => 'profiles_id',
                           $table               => 'id'
                        ]
                     ]
                  ]
               ];
               break;

            case KnowbaseItem::getType():
               $criteria = [
                  'SELECT' => array_merge(["$table.*"], $addselect),
                  'DISTINCT'        => true,
                  'FROM'            => $table
               ];
               if (count($ljoin)) {
                  $criteria['LEFT JOIN'] = $ljoin;
               }

               $visibility = KnowbaseItem::getVisibilityCriteria();
               if (count($visibility['LEFT JOIN'])) {
                  $criteria['LEFT JOIN'] = array_merge(
                     (isset($criteria['LEFT JOIN']) ? $criteria['LEFT JOIN'] : []),
                     $visibility['LEFT JOIN']
                  );
                  //Do not use where??
                  /*if (isset($visibility['WHERE'])) {
                     $where = $visibility['WHERE'];
                  }*/
               }
               break;

            case Project::getType():
               $visibility = Project::getVisibilityCriteria();
               if (count($visibility['LEFT JOIN'])) {
                  $ljoin = array_merge($ljoin, $visibility['LEFT JOIN']);
                  if (isset($visibility['WHERE'])) {
                     $where[] = $visibility['WHERE'];
                  }
               }
               //no break to reach default case.

            default :
               $criteria = [
                  'SELECT' => array_merge(["$table.*"], $addselect),
                  'FROM'   => $table
               ];
               if (count($ljoin)) {
                  $criteria['LEFT JOIN'] = $ljoin;
               }
         }

         $criteria = array_merge(
            $criteria, [
               'WHERE'  => $where,
               'START'  => $start,
               'LIMIT'  => $limit
            ]
         );

         $order_field = "$table.$field";
         if (isset($post['order']) && !empty($post['order'])) {
            $order_field = $post['order'];
         }
         if ($multi) {
            $criteria['ORDERBY'] = ["$table.entities_id", $order_field];
         } else {
            $criteria['ORDERBY'] = [$order_field];
         }

         $iterator = $DB->request($criteria);

         // Display first if no search
         if ($post['page'] == 1 && empty($post['searchText'])) {
            if (!isset($post['display_emptychoice']) || $post['display_emptychoice']) {
               $datas[] = [
                  'id' => 0,
                  'text' => $post["emptylabel"]
               ];
            }
         }
         if ($post['page'] == 1) {
            if (count($toadd)) {
               foreach ($toadd as $key => $val) {
                  $datas[] = [
                     'id' => $key,
                     'text' => stripslashes($val)
                  ];
               }
            }
         }

         $datastoadd = [];

         if (count($iterator)) {
            $prev = -1;

            while ($data = $iterator->next()) {
               if ($multi
                  && ($data["entities_id"] != $prev)) {
                  if ($prev >= 0) {
                     if (count($datastoadd)) {
                        $datas[] = [
                           'text' => Dropdown::getDropdownName("glpi_entities", $prev),
                           'children' => $datastoadd
                        ];
                     }
                  }
                  $prev       = $data["entities_id"];
                  $datastoadd = [];
               }

               if (isset($data['transname']) && !empty($data['transname'])) {
                  $outputval = $data['transname'];
               } else if ($field == 'itemtype' && class_exists($data['itemtype'])) {
                  $tmpitem = new $data[$field]();
                  if ($tmpitem->getFromDB($data['items_id'])) {
                     $outputval = sprintf(__('%1$s - %2$s'), $tmpitem->getTypeName(), $tmpitem->getName());
                  } else {
                     $outputval = $tmpitem->getTypeName();
                  }
               } else if ($item instanceof CommonDCModelDropdown) {
                  $outputval =sprintf(__('%1$s - %2$s'), $data[$field], $data['product_number']);
               } else {
                  $outputval = $data[$field];
               }

               $ID         = $data['id'];
               $addcomment = "";
               $title      = $outputval;
               if (isset($data["comment"])) {
                  if (isset($data['transcomment']) && !empty($data['transcomment'])) {
                     $addcomment .= $data['transcomment'];
                  } else {
                     $addcomment .= $data["comment"];
                  }

                  $title = sprintf(__('%1$s - %2$s'), $title, $addcomment);
               }
               if ($_SESSION["glpiis_ids_visible"]
                  || (strlen($outputval) == 0)) {
                  //TRANS: %1$s is the name, %2$s the ID
                  $outputval = sprintf(__('%1$s (%2$s)'), $outputval, $ID);
               }
               if ($displaywith) {
                  foreach ($post['displaywith'] as $key) {
                     if (isset($data[$key])) {
                        $withoutput = $data[$key];
                        if (isForeignKeyField($key)) {
                           $withoutput = Dropdown::getDropdownName(getTableNameForForeignKeyField($key),
                                                                  $data[$key]);
                        }
                        if ((strlen($withoutput) > 0) && ($withoutput != '&nbsp;')) {
                           $outputval = sprintf(__('%1$s - %2$s'), $outputval, $withoutput);
                        }
                     }
                  }
               }
               $datastoadd[] = [
                  'id' => $ID,
                  'text' => $outputval,
                  'title' => $title
               ];
               $count++;
            }
            if ($multi) {
               if (count($datastoadd)) {
                  $datas[] = [
                     'text' => Dropdown::getDropdownName("glpi_entities", $prev),
                     'children' => $datastoadd
                  ];
               }
            } else {
               if (count($datastoadd)) {
                  $datas = array_merge($datas, $datastoadd);
               }
            }
         }
      }

      $ret['results'] = Toolbox::unclean_cross_side_scripting_deep($datas);
      $ret['count']   = $count;

      return ($json === true) ? json_encode($ret) : $ret;
   }

   /**
    * Get dropdown connect
    *
    * @param array   $post Posted values
    * @param boolean $json Encode to JSON, default to true
    *
    * @return string|array
    */
   public static function getDropdownConnect($post, $json = true) {
      global $DB, $CFG_GLPI;

      // check if asked itemtype is the one originaly requested by the form
      if (!Session::validateIDOR($post)) {
         return;
      }

      if (!isset($post['fromtype']) || !($fromitem = getItemForItemtype($post['fromtype']))) {
         return;
      }

      $fromitem->checkGlobal(UPDATE);
      $used = [];
      if (isset( $post["used"])) {
         $used = $post["used"];

         if (isset($used[$post['itemtype']])) {
            $used = $used[$post['itemtype']];
         } else {
            $used = [];
         }
      }

      // Make a select box
      $table = getTableForItemType($post["itemtype"]);
      if (!$item = getItemForItemtype($post['itemtype'])) {
         return;
      }

      $where = [];

      if ($item->maybeDeleted()) {
         $where["$table.is_deleted"] = 0;
      }
      if ($item->maybeTemplate()) {
         $where["$table.is_template"] = 0;
      }

      if (isset($post['searchText']) && (strlen($post['searchText']) > 0)) {
         $search = Search::makeTextSearchValue($post['searchText']);
         $where['OR'] = [
            "$table.name"        => ['LIKE', $search],
            "$table.otherserial" => ['LIKE', $search],
            "$table.serial"      => ['LIKE', $search]
         ];
      }

      $multi = $item->maybeRecursive();

      if (isset($post["entity_restrict"]) && !($post["entity_restrict"] < 0)) {
         $where = $where + getEntitiesRestrictCriteria($table, '', $post["entity_restrict"], $multi);
         if (is_array($post["entity_restrict"]) && (count($post["entity_restrict"]) > 1)) {
            $multi = true;
         }

      } else {
         $where = $where + getEntitiesRestrictCriteria($table, '', $_SESSION['glpiactiveentities'], $multi);
         if (count($_SESSION['glpiactiveentities']) > 1) {
            $multi = true;
         }
      }

      if (!isset($post['page'])) {
         $post['page']       = 1;
         $post['page_limit'] = $CFG_GLPI['dropdown_max'];
      }

      $start = intval(($post['page']-1)*$post['page_limit']);
      $limit = intval($post['page_limit']);

      if (!isset($post['onlyglobal'])) {
         $post['onlyglobal'] = false;
      }

      if ($post["onlyglobal"]
         && ($post["itemtype"] != 'Computer')) {
         $where["$table.is_global"] = 1;
      } else {
         $where_used = [];
         if (!empty($used)) {
            $where_used[] = ['NOT' => ["$table.id" => $used]];
         }

         if ($post["itemtype"] == 'Computer') {
            $where = $where + $where_used;
         } else {
            $where[] = [
               'OR' => [
                  [
                     'glpi_computers_items.id'  => null
                  ] + $where_used,
                  "$table.is_global"            => 1
               ]
            ];
         }
      }

      $criteria = [
         'SELECT'          => [
            "$table.id",
            "$table.name AS name",
            "$table.serial AS serial",
            "$table.otherserial AS otherserial",
            "$table.entities_id AS entities_id"
         ],
         'DISTINCT'        => true,
         'FROM'            => $table,
         'WHERE'           => $where,
         'ORDERBY'         => ['entities_id', 'name ASC'],
         'LIMIT'           => $limit,
         'START'           => $start
      ];

      if (($post["itemtype"] != 'Computer') && !$post["onlyglobal"]) {
         $criteria['LEFT JOIN'] = [
            'glpi_computers_items'  => [
               'ON' => [
                  $table                  => 'id',
                  'glpi_computers_items'  => 'items_id', [
                     'AND' => [
                        'glpi_computers_items.itemtype'  => $post['itemtype']
                     ]
                  ]
               ]
            ]
         ];
      }

      $iterator = $DB->request($criteria);

      $results = [];
      // Display first if no search
      if (empty($post['searchText'])) {
         $results[] = [
            'id' => 0,
            'text' => Dropdown::EMPTY_VALUE
         ];
      }
      if (count($iterator)) {
         $prev       = -1;
         $datatoadd = [];

         while ($data = $iterator->next()) {
            if ($multi && ($data["entities_id"] != $prev)) {
               if (count($datatoadd)) {
                  $results[] = [
                     'text' => Dropdown::getDropdownName("glpi_entities", $prev),
                     'children' => $datatoadd
                  ];
               }
               $prev = $data["entities_id"];
               // Reset last level displayed :
               $datatoadd = [];
            }
            $output = $data['name'];
            $ID     = $data['id'];

            if ($_SESSION["glpiis_ids_visible"]
               || empty($output)) {
               $output = sprintf(__('%1$s (%2$s)'), $output, $ID);
            }
            if (!empty($data['serial'])) {
               $output = sprintf(__('%1$s - %2$s'), $output, $data["serial"]);
            }
            if (!empty($data['otherserial'])) {
               $output = sprintf(__('%1$s - %2$s'), $output, $data["otherserial"]);
            }
            $datatoadd[] = [
               'id' => $ID,
               'text' => $output
            ];
         }

         if ($multi) {
            if (count($datatoadd)) {
               $results[] = [
                  'text' => Dropdown::getDropdownName("glpi_entities", $prev),
                  'children' => $datatoadd
               ];
            }
         } else {
            if (count($datatoadd)) {
               $results = array_merge($results, $datatoadd);
            }
         }
      }

      $ret['results'] = $results;
      return ($json === true) ? json_encode($ret) : $ret;
   }

   /**
    * Get dropdown find num
    *
    * @param array   $post Posted values
    * @param boolean $json Encode to JSON, default to true
    *
    * @return string|array
    */
   public static function getDropdownFindNum($post, $json = true) {
      global $DB, $CFG_GLPI;

      // Security
      if (!$DB->tableExists($post['table'])) {
         return;
      }

      $itemtypeisplugin = isPluginItemType($post['itemtype']);

      // check if asked itemtype is the one originaly requested by the form
      if (!Session::validateIDOR($post)) {
         return;
      }

      if (!$item = getItemForItemtype($post['itemtype'])) {
         return;
      }

      $where = [];
      if (isset($post['used']) && !empty($post['used'])) {
         $where['NOT'] = ['id' => $post['used']];
      }

      if ($item->maybeDeleted()) {
         $where['is_deleted'] = 0;
      }

      if ($item->maybeTemplate()) {
         $where['is_template'] = 0;
      }

      if (isset($_POST['searchText']) && (strlen($post['searchText']) > 0)) {
         $search = ['LIKE', Search::makeTextSearchValue($post['searchText'])];
         $orwhere =[
            'name'   => $search,
            'id'     => $post['searchText']
         ];

         if ($DB->fieldExists($post['table'], "contact")) {
            $orwhere['contact'] = $search;
         }
         if ($DB->fieldExists($post['table'], "serial")) {
            $orwhere['serial'] = $search;
         }
         if ($DB->fieldExists($post['table'], "otherserial")) {
            $orwhere['otherserial'] = $search;
         }
         $where[] = ['OR' => $orwhere];
      }

      // If software or plugins : filter to display only the objects that are allowed to be visible in Helpdesk
      $filterHelpdesk = in_array($post['itemtype'], $CFG_GLPI["helpdesk_visible_types"]);

      if (isset($post['context'])
         && $post['context'] == "impact"
         && Impact::isEnabled($post['itemtype'])
      ) {
         $filterHelpdesk = false;
      }

      if ($filterHelpdesk) {
         $where['is_helpdesk_visible'] = 1;
      }

      if ($item->isEntityAssign()) {
         if (isset($post["entity_restrict"]) && ($post["entity_restrict"] >= 0)) {
            $entity = $post["entity_restrict"];
         } else {
            $entity = '';
         }

         // allow opening ticket on recursive object (printer, software, ...)
         $recursive = $item->maybeRecursive();
         $where     = $where + getEntitiesRestrictCriteria($post['table'], '', $entity, $recursive);
      }

      if (!isset($post['page'])) {
         $post['page']       = 1;
         $post['page_limit'] = $CFG_GLPI['dropdown_max'];
      }

      $start = intval(($post['page']-1)*$post['page_limit']);
      $limit = intval($post['page_limit']);

      $iterator = $DB->request([
         'FROM'   => $post['table'],
         'WHERE'  => $where,
         'ORDER'  => $item->getNameField(),
         'LIMIT'  => $limit,
         'START'  => $start
      ]);

      $results = [];

      // Display first if no search
      if ($post['page'] == 1 && empty($post['searchText'])) {
         $results[] = [
            'id' => 0,
            'text' => Dropdown::EMPTY_VALUE
         ];
      }
      $count = 0;
      if (count($iterator)) {
         while ($data = $iterator->next()) {
            $output = $data[$item->getNameField()];

            if (isset($data['contact']) && !empty($data['contact'])) {
               $output = sprintf(__('%1$s - %2$s'), $output, $data['contact']);
            }
            if (isset($data['serial']) && !empty($data['serial'])) {
               $output = sprintf(__('%1$s - %2$s'), $output, $data['serial']);
            }
            if (isset($data['otherserial']) && !empty($data['otherserial'])) {
               $output = sprintf(__('%1$s - %2$s'), $output, $data['otherserial']);
            }

            if (empty($output)
               || $_SESSION['glpiis_ids_visible']) {
               $output = sprintf(__('%1$s (%2$s)'), $output, $data['id']);
            }

            $results[] = [
               'id' => $data['id'],
               'text' => $output
            ];
            $count++;
         }
      }

      $ret['count']   = $count;
      $ret['results'] = $results;

      return ($json === true) ? json_encode($ret) : $ret;
   }

   /**
    * Get dropdown netpoint
    *
    * @param array   $post Posted values
    * @param boolean $json Encode to JSON, default to true
    *
    * @return string|array
    */
   public static function getDropdownNetpoint($post, $json = true) {
      global $DB, $CFG_GLPI;

      // Make a select box with preselected values
      $results           = [];
      $location_restrict = false;

      if (!isset($post['page'])) {
         $post['page']       = 1;
         $post['page_limit'] = $CFG_GLPI['dropdown_max'];
      }

      $start = intval(($post['page']-1)*$post['page_limit']);
      $limit = intval($post['page_limit']);

      $criteria = [
         'SELECT'    => [
            'glpi_netpoints.comment AS comment',
            'glpi_netpoints.id',
            'glpi_netpoints.name AS netpname',
            'glpi_locations.completename AS loc'
         ],
         'FROM'      => 'glpi_netpoints',
         'LEFT JOIN' => [
            'glpi_locations'  => [
               'ON' => [
                  'glpi_netpoints'  => 'locations_id',
                  'glpi_locations'  => 'id'
               ]
            ]
         ],
         'WHERE'     => [],
         'ORDERBY'   => [
            'glpi_locations.completename',
            'glpi_netpoints.name'
         ],
         'START'     => $start,
         'LIMIT'     => $limit
      ];

      if (!(isset($post["devtype"])
            && ($post["devtype"] != 'NetworkEquipment')
            && isset($post["locations_id"])
            && ($post["locations_id"] > 0))) {

         if (isset($post["entity_restrict"]) && ($post["entity_restrict"] >= 0)) {
            $criteria['WHERE']['glpi_netpoints.entities_id'] = $post['entity_restrict'];
         } else {
            $criteria['WHERE'] = $criteria['WHERE'] + getEntitiesRestrictCriteria('glpi_locations');
         }
      }

      if (isset($post['searchText']) && strlen($post['searchText']) > 0) {
         $criteria['WHERE']['OR'] = [
            'glpi_netpoints.name'         => ['LIKE', Search::makeTextSearchValue($post['searchText'])],
            'glpi_locations.completename' => ['LIKE', Search::makeTextSearchValue($post['searchText'])]
         ];
      }

      if (isset($post["devtype"]) && !empty($post["devtype"])) {
         $criteria['LEFT JOIN']['glpi_networkportethernets'] = [
            'ON' => [
               'glpi_networkportethernets'   => 'netpoints_id',
               'glpi_netpoints'              => 'id'
            ]
         ];

         $extra_and = [];
         if ($post["devtype"] == 'NetworkEquipment') {
            $extra_and['glpi_networkports.itemtype'] = 'NetworkEquipment';
         } else {
            $extra_and['NOT'] = ['glpi_networkports.itemtype' => 'NetworkEquipment'];
            if (isset($post["locations_id"]) && ($post["locations_id"] >= 0)) {
               $location_restrict = true;
               $criteria['WHERE']['glpi_netpoints.locations_id'] = $post['locations_id'];
            }
         }

         $criteria['LEFT JOIN']['glpi_networkports'] = [
            'ON' => [
               'glpi_networkportethernets'   => 'id',
               'glpi_networkports'           => 'id', [
                  'AND' => [
                     'glpi_networkports.instantiation_type'    => 'NetworkPortEthernet',
                  ] + $extra_and
               ]
            ]
         ];
         $criteria['WHERE']['glpi_networkportethernets.netpoints_id'] = null;
      } else if (isset($post["locations_id"]) && ($post["locations_id"] >= 0)) {
         $location_restrict = true;
         $criteria['WHERE']['glpi_netpoints.locations_id'] = $post['locations_id'];
      }

      $iterator = $DB->request($criteria);

      // Display first if no search
      if (empty($post['searchText'])) {
         if ($post['page'] == 1) {
            $results[] = [
               'id' => 0,
               'text' => Dropdown::EMPTY_VALUE
            ];
         }
      }

      $count = 0;
      if (count($iterator)) {
         while ($data = $iterator->next()) {
            $output     = $data['netpname'];
            $loc        = $data['loc'];
            $ID         = $data['id'];
            $title      = $output;
            if (isset($data["comment"])) {
               //TRANS: %1$s is the location, %2$s is the comment
               $title = sprintf(__('%1$s - %2$s'), $title, $loc);
               $title = sprintf(__('%1$s - %2$s'), $title, $data["comment"]);
            }
            if (!$location_restrict) {
               $output = sprintf(__('%1$s (%2$s)'), $output, $loc);
            }

            $results[] = [
               'id' => $ID,
               'text' => $output,
               'title' => $title
            ];
            $count++;
         }
      }

      $ret['count']   = $count;
      $ret['results'] = $results;

      return ($json === true) ? json_encode($ret) : $ret;
   }

   /**
    * Get dropdown number
    *
    * @param array   $post Posted values
    * @param boolean $json Encode to JSON, default to true
    *
    * @return string|array
    */
   public static function getDropdownNumber($post, $json = true) {
      global $CFG_GLPI;

      $used = [];

      if (isset($post['used'])) {
         $used = $post['used'];
      }

      if (!isset($post['value'])) {
         $post['value'] = 0;
      }

      if (!isset($post['page'])) {
         $post['page']       = 1;
         $post['page_limit'] = $CFG_GLPI['dropdown_max'];
      }

      if (isset($post['toadd'])) {
         $toadd = $post['toadd'];
      } else {
         $toadd = [];
      }

      $data = [];
      // Count real items returned
      $count = 0;

      if ($post['page'] == 1) {
         if (count($toadd)) {
            foreach ($toadd as $key => $val) {
               $data[] = ['id' => $key,
                  'text' => (string)stripslashes($val)];
            }
         }
      }

      $values = [];

      if (!isset($post['min'])) {
         $post['min'] = 1;
      }

      if (!isset($post['step'])) {
         $post['step'] = 1;
      }

      if (!isset($post['max'])) {
         //limit max entries to avoid loop issues
         $post['max'] = $CFG_GLPI['dropdown_max'] * $post['step'];
      }

      for ($i=$post['min']; $i<=$post['max']; $i+=$post['step']) {
         if (!empty($post['searchText']) && strstr($i, $post['searchText']) || empty($post['searchText'])) {
            if (!in_array($i, $used)) {
               $values["$i"] = $i;
            }
         }
      }

      if (count($values)) {
         $start  = ($post['page']-1)*$post['page_limit'];
         $tosend = array_splice($values, $start, $post['page_limit']);
         foreach ($tosend as $i) {
            $txt = $i;
            if (isset($post['unit'])) {
               $txt = Dropdown::getValueWithUnit($i, $post['unit']);
            }
            $data[] = ['id' => $i,
               'text' => (string)$txt];
            $count++;
         }

      } else {
         if (!isset($toadd[-1])) {
            $value = -1;
            if (isset($post['min']) && $value < $post['min']) {
               $value = $post['min'];
            } else if (isset($post['max']) && $value > $post['max']) {
               $value = $post['max'];
            }

            if (isset($post['unit'])) {
               $txt = Dropdown::getValueWithUnit($value, $post['unit']);
            }
            $data[] = [
               'id' => $value,
               'text' => (string)stripslashes($txt)
            ];
            $count++;
         }
      }

      $ret['results'] = $data;
      $ret['count']   = $count;

      return ($json === true) ? json_encode($ret) : $ret;
   }

   /**
    * Get dropdown users
    *
    * @param array   $post Posted values
    * @param boolean $json Encode to JSON, default to true
    *
    * @return string|array
    */
   public static function getDropdownUsers($post, $json = true) {
      global $CFG_GLPI;

      // check if asked itemtype is the one originaly requested by the form
      if (!Session::validateIDOR($post + ['itemtype' => 'User', 'right' => ($post['right'] ?? "")])) {
         return;
      }

      if (!isset($post['right'])) {
         $post['right'] = "all";
      }

      // Default view : Nobody
      if (!isset($post['all'])) {
         $post['all'] = 0;
      }

      $used = [];

      if (isset($post['used'])) {
         $used = $post['used'];
      }

      if (!isset($post['value'])) {
         $post['value'] = 0;
      }

      if (!isset($post['page'])) {
         $post['page']       = 1;
         $post['page_limit'] = $CFG_GLPI['dropdown_max'];
      }

      $entity_restrict = -1;
      if (isset($post['entity_restrict'])) {
         $entity_restrict = Toolbox::jsonDecode($post['entity_restrict']);
      }

      $start  = intval(($post['page']-1)*$post['page_limit']);
      $searchText = (isset($post['searchText']) ? $post['searchText'] : null);
      $inactive_deleted = isset($post['inactive_deleted']) ? $post['inactive_deleted'] : 0;
      $result = User::getSqlSearchResult(
         false,
         $post['right'],
         $entity_restrict,
         $post['value'],
         $used,
         $searchText,
         $start,
         (int)$post['page_limit'],
         $inactive_deleted
      );

      $users = [];

      // Count real items returned
      $count = 0;
      if (count($result)) {
         while ($data = $result->next()) {
            $users[$data["id"]] = formatUserName($data["id"], $data["name"], $data["realname"],
                                                $data["firstname"]);
            $logins[$data["id"]] = $data["name"];
         }
      }

      $results = [];

      // Display first if empty search
      if ($post['page'] == 1 && empty($post['searchText'])) {
         if ($post['all'] == 0) {
            $results[] = [
               'id' => 0,
               'text' => Dropdown::EMPTY_VALUE
            ];
         } else if ($post['all'] == 1) {
            $results[] = [
               'id' => 0,
               'text' => __('All')
            ];
         }
      }

      if (count($users)) {
         foreach ($users as $ID => $output) {
            $title = sprintf(__('%1$s - %2$s'), $output, $logins[$ID]);

            $results[] = [
               'id' => $ID,
               'text' => $output,
               'title' => $title
            ];
            $count++;
         }
      }

      $ret['results'] = $results;
      $ret['count']   = $count;

      return ($json === true) ? json_encode($ret) : $ret;
   }
}<|MERGE_RESOLUTION|>--- conflicted
+++ resolved
@@ -177,14 +177,10 @@
             'on_change'            => $params['on_change'],
             'permit_select_parent' => $params['permit_select_parent'],
             'specific_tags'        => $params['specific_tags'],
-<<<<<<< HEAD
-            '_idor_token'          => Session::getNewIDORToken($itemtype),
-            'order'                => $params['order'] ?? null,
-=======
             '_idor_token'          => Session::getNewIDORToken($itemtype, [
                'entity_restrict' => $entity_restrict,
             ]),
->>>>>>> f6a14d72
+            'order'                => $params['order'] ?? null,
       ];
 
       $output = "<span class='no-wrap'>";
