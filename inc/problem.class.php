--- conflicted
+++ resolved
@@ -1110,13 +1110,8 @@
       if ($this->fields["time_to_resolve"] == 'NULL') {
          $this->fields["time_to_resolve"] = '';
       }
-<<<<<<< HEAD
-      Html::showDateTimeField("time_to_resolve", array('value'    => $this->fields["time_to_resolve"],
-                                                'timestep' => 1));
-=======
-      Html::showDateTimeField("due_date", ['value'    => $this->fields["due_date"],
-                                                'timestep' => 1]);
->>>>>>> 4fd4f703
+      Html::showDateTimeField("time_to_resolve", ['value'    => $this->fields["time_to_resolve"],
+                                                  'timestep' => 1]);
 
       echo "</td></tr>";
 
