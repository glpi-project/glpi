<?php
/**
 * ---------------------------------------------------------------------
 * GLPI - Gestionnaire Libre de Parc Informatique
 * Copyright (C) 2015-2018 Teclib' and contributors.
 *
 * http://glpi-project.org
 *
 * based on GLPI - Gestionnaire Libre de Parc Informatique
 * Copyright (C) 2003-2014 by the INDEPNET Development Team.
 *
 * ---------------------------------------------------------------------
 *
 * LICENSE
 *
 * This file is part of GLPI.
 *
 * GLPI is free software; you can redistribute it and/or modify
 * it under the terms of the GNU General Public License as published by
 * the Free Software Foundation; either version 2 of the License, or
 * (at your option) any later version.
 *
 * GLPI is distributed in the hope that it will be useful,
 * but WITHOUT ANY WARRANTY; without even the implied warranty of
 * MERCHANTABILITY or FITNESS FOR A PARTICULAR PURPOSE.  See the
 * GNU General Public License for more details.
 *
 * You should have received a copy of the GNU General Public License
 * along with GLPI. If not, see <http://www.gnu.org/licenses/>.
 * ---------------------------------------------------------------------
 */

use Leafo\ScssPhp\Compiler;

if (!defined('GLPI_ROOT')) {
   die("Sorry. You can't access this file directly");
}

/**
 * Html Class
 * Inpired from Html/FormHelper for several functions
**/
class Html {


   /**
    * Clean display value deleting html tags
    *
    * @param $value string: string value
    * @param $striptags bool: strip all html tags
    * @param $keep_bad int:
    *          1 : neutralize tag anb content,
    *          2 : remove tag and neutralize content
    * @return clean value
   **/
   static function clean($value, $striptags = true, $keep_bad = 2) {
      $value = Html::entity_decode_deep($value);

      // Clean MS office tags
      $value = str_replace(["<![if !supportLists]>", "<![endif]>"], '', $value);

      if ($striptags) {
         // Strip ToolTips
         $specialfilter = ['@<div[^>]*?tooltip_picture[^>]*?>.*?</div[^>]*?>@si',
                                '@<div[^>]*?tooltip_text[^>]*?>.*?</div[^>]*?>@si',
                                '@<div[^>]*?tooltip_picture_border[^>]*?>.*?</div[^>]*?>@si',
                                '@<div[^>]*?invisible[^>]*?>.*?</div[^>]*?>@si'];
         $value         = preg_replace($specialfilter, '', $value);

         $value = preg_replace("/<(p|br|div)( [^>]*)?".">/i", "\n", $value);
         $value = preg_replace("/(&nbsp;| |\xC2\xA0)+/", " ", $value);
      }

      $search = ['@<script[^>]*?>.*?</script[^>]*?>@si', // Strip out javascript
                      '@<style[^>]*?>.*?</style[^>]*?>@si', // Strip out style
                      '@<title[^>]*?>.*?</title[^>]*?>@si', // Strip out title
                      '@<!DOCTYPE[^>]*?>@si', // Strip out !DOCTYPE
                       ];
      $value = preg_replace($search, '', $value);

      // Neutralize not well formatted html tags
      $value = preg_replace("/(<)([^>]*<)/", "&lt;$2", $value);

      $value = htmLawed(
         $value,
         [
            'elements'         => ($striptags) ? 'none' : '',
            'keep_bad'         => $keep_bad, // 1: neutralize tag and content, 2 : remove tag and neutralize content
            'comment'          => 1, // 1: remove
            'cdata'            => 1, // 1: remove
            'direct_list_nest' => 1, // 1: Allow usage of ul/ol tags nested in other ul/ol tags
         ]
      );

      $value = str_replace(["\r\n", "\r"], "\n", $value);
      $value = preg_replace("/(\n[ ]*){2,}/", "\n\n", $value, -1);

      return trim($value);
   }


   /**
    * Recursivly execute html_entity_decode on an Array
    *
    * @param $value string or array
    *
    * @return array of value (same struct as input)
   **/
   static function entity_decode_deep($value) {

      return (is_array($value) ? array_map([__CLASS__, 'entity_decode_deep'], $value)
                               : html_entity_decode($value, ENT_QUOTES, "UTF-8"));
   }


   /**
    * Recursivly execute htmlentities on an Array
    *
    * @param $value string or array
    *
    * @return array of value (same struct as input)
   **/
   static function entities_deep($value) {

      return (is_array($value) ? array_map([__CLASS__, 'entities_deep'], $value)
                               : htmlentities($value, ENT_QUOTES, "UTF-8"));
   }


   /**
    * Convert a date YY-MM-DD to DD-MM-YY for calendar
    *
    * @param $time       date  date to convert
    * @param $format           (default null)
    *
    * @return $time or $date
   **/
   static function convDate($time, $format = null) {

      if (is_null($time) || $time == 'NULL' || trim($time) == '') {
         return null;
      }

      if (!isset($_SESSION["glpidate_format"])) {
         $_SESSION["glpidate_format"] = 0;
      }
      if (!$format) {
         $format = $_SESSION["glpidate_format"];
      }

      try {
         $date = new \DateTime($time);
      } catch (\Exception $e) {
         Toolbox::logWarning("Invalid date $time!");
         Session::addMessageAfterRedirect(
            sprintf(
               __('%1$s %2$s'),
               $time,
               _x('adjective', 'Invalid')
            )
         );
         return $time;
      }
      $mask = 'Y-m-d';

      switch ($format) {
         case 1 : // DD-MM-YYYY
            $mask = 'd-m-Y';
            break;
         case 2 : // MM-DD-YYYY
            $mask = 'm-d-Y';
            break;
      }

      return $date->format($mask);
   }


   /**
    * Convert a date YY-MM-DD HH:MM to DD-MM-YY HH:MM for display in a html table
    *
    * @param $time        datetime  datetime to convert
    *  @param $format               (default null)
    *
    * @return $time or $date
   **/
   static function convDateTime($time, $format = null) {

      if (is_null($time) || ($time == 'NULL')) {
         return null;
      }

      return self::convDate($time, $format).' '. substr($time, 11, 5);
   }


   /**
    * Clean string for input text field
    *
    * @param $string string: input text
    *
    * @return clean string
   **/
   static function cleanInputText($string) {
      return preg_replace( '/\'/', '&apos;', preg_replace('/\"/', '&quot;', $string));
   }


   /**
    * Clean all parameters of an URL. Get a clean URL
    *
    * @param $url string URL
    *
    * @return clean URL
   **/
   static function cleanParametersURL($url) {

      $url = preg_replace("/(\/[0-9a-zA-Z\.\-\_]+\.php).*/", "$1", $url);
      return preg_replace("/\?.*/", "", $url);
   }


   /**
    * Recursivly execute nl2br on an Array
    *
    * @param $value string or array
    *
    * @return array of value (same struct as input)
   **/
   static function nl2br_deep($value) {

      return (is_array($value) ? array_map([__CLASS__, 'nl2br_deep'], $value)
                               : nl2br($value));
   }


   /**
    *  Resume text for followup
    *
    * @param $string   string   string to resume
    * @param $length   integer  resume length (default 255)
    *
    * @return cut string
   **/
   static function resume_text($string, $length = 255) {

      if (Toolbox::strlen($string) > $length) {
         $string = Toolbox::substr($string, 0, $length)."&nbsp;(...)";
      }

      return $string;
   }


   /**
    *  Resume a name for display
    *
    * @param $string   string   string to resume
    * @param $length   integer  resume length (default 255)
    *
    * @return cut string
    **/
   static function resume_name($string, $length = 255) {

      if (strlen($string) > $length) {
         $string = Toolbox::substr($string, 0, $length)."...";
      }

      return $string;
   }


   /**
    * Clean post value for display in textarea
    *
    * @param $value string: string value
    *
    * @return clean value
   **/
   static function cleanPostForTextArea($value) {

      if (is_array($value)) {
         return array_map([__CLASS__, __METHOD__], $value);
      }
      $order   = ['\r\n',
                       '\n',
                       "\\'",
                       '\"',
                       '\\\\'];
      $replace = ["\n",
                       "\n",
                       "'",
                       '"',
                       "\\"];
      return str_replace($order, $replace, $value);
   }


   /**
    * Convert a number to correct display
    *
    * @param $number       float    Number to display
    * @param $edit         boolean  display number for edition ? (id edit use . in all case)
    *                               (false by default)
    * @param $forcedecimal integer  Force decimal number (do not use default value) (default -1)
    *
    * @return formatted number
   **/
   static function formatNumber($number, $edit = false, $forcedecimal = -1) {
      global $CFG_GLPI;

      // Php 5.3 : number_format() expects parameter 1 to be double,
      if ($number == "") {
         $number = 0;

      } else if ($number == "-") { // used for not defines value (from Infocom::Amort, p.e.)
         return "-";
      }

      $number  = doubleval($number);
      $decimal = $CFG_GLPI["decimal_number"];
      if ($forcedecimal>=0) {
         $decimal = $forcedecimal;
      }

      // Edit : clean display for mysql
      if ($edit) {
         return number_format($number, $decimal, '.', '');
      }

      // Display : clean display
      switch ($_SESSION['glpinumber_format']) {
         case 0 : // French
            return str_replace(' ', '&nbsp;', number_format($number, $decimal, '.', ' '));

         case 2 : // Other French
            return str_replace(' ', '&nbsp;', number_format($number, $decimal, ',', ' '));

         case 3 : // No space with dot
            return number_format($number, $decimal, '.', '');

         case 4 : // No space with comma
            return number_format($number, $decimal, ',', '');

         default: // English
            return number_format($number, $decimal, '.', ',');
      }
   }


   /**
    * Make a good string from the unix timestamp $sec
    *
    * @param $time         integer  timestamp
    * @param $display_sec  boolean  display seconds ? (true by default)
    * @param $use_days     boolean  use days for display ? (true by default)
    *
    * @return string
   **/
   static function timestampToString($time, $display_sec = true, $use_days = true) {

      $sign = '';
      if ($time < 0) {
         $sign = '- ';
         $time = abs($time);
      }
      $time = floor($time);

      // Force display seconds if time is null
      if ($time < MINUTE_TIMESTAMP) {
         $display_sec = true;
      }

      $units = Toolbox::getTimestampTimeUnits($time);
      if ($use_days) {
         if ($units['day'] > 0) {
            if ($display_sec) {
               //TRANS: %1$s is the sign (-or empty), %2$d number of days, %3$d number of hours,
               //       %4$d number of minutes, %5$d number of seconds
               return sprintf(__('%1$s%2$d days %3$d hours %4$d minutes %5$d seconds'), $sign,
                              $units['day'], $units['hour'], $units['minute'], $units['second']);
            }
            //TRANS:  %1$s is the sign (-or empty), %2$d number of days, %3$d number of hours,
            //        %4$d number of minutes
            return sprintf(__('%1$s%2$d days %3$d hours %4$d minutes'),
                           $sign, $units['day'], $units['hour'], $units['minute']);
         }
      } else {
         if ($units['day'] > 0) {
            $units['hour'] += 24*$units['day'];
         }
      }

      if ($units['hour'] > 0) {
         if ($display_sec) {
            //TRANS:  %1$s is the sign (-or empty), %2$d number of hours, %3$d number of minutes,
            //        %4$d number of seconds
            return sprintf(__('%1$s%2$d hours %3$d minutes %4$d seconds'),
                           $sign, $units['hour'], $units['minute'], $units['second']);
         }
         //TRANS: %1$s is the sign (-or empty), %2$d number of hours, %3$d number of minutes
         return sprintf(__('%1$s%2$d hours %3$d minutes'), $sign, $units['hour'], $units['minute']);
      }

      if ($units['minute'] > 0) {
         if ($display_sec) {
            //TRANS:  %1$s is the sign (-or empty), %2$d number of minutes,  %3$d number of seconds
            return sprintf(__('%1$s%2$d minutes %3$d seconds'), $sign, $units['minute'],
                           $units['second']);
         }
         //TRANS: %1$s is the sign (-or empty), %2$d number of minutes
         return sprintf(_n('%1$s%2$d minute', '%1$s%2$d minutes', $units['minute']), $sign,
                        $units['minute']);

      }

      if ($display_sec) {
         //TRANS:  %1$s is the sign (-or empty), %2$d number of seconds
         return sprintf(_n('%1$s%2$s second', '%1$s%2$s seconds', $units['second']), $sign,
                        $units['second']);
      }
      return '';
   }


   /**
    * Extract url from web link
    *
    * @param $value string value
    *
    * @return clean value
   **/
   static function weblink_extract($value) {

      $value = preg_replace('/<a\s+href\="([^"]+)"[^>]*>[^<]*<\/a>/i', "$1", $value);
      return $value;
   }


   /**
    * Redirection to $_SERVER['HTTP_REFERER'] page
    *
    * @return nothing
   **/
   static function back() {
      self::redirect(self::getBackUrl());
   }


   /**
    * Redirection hack
    *
    * @param $dest string: Redirection destination
    * @param $http_response_code string: Forces the HTTP response code to the specified value
    *
    * @return nothing
   **/
   static function redirect($dest, $http_response_code = 302) {

      $toadd = '';
      $dest = addslashes($dest);

      if (!headers_sent() && !Toolbox::isAjax()) {
          header("Location: $dest", true, $http_response_code);
          exit();
      }

      if (strpos($dest, "?") !== false) {
         $toadd = '&tokonq='.Toolbox::getRandomString(5);
      } else {
         $toadd = '?tokonq='.Toolbox::getRandomString(5);
      }

      echo "<script type='text/javascript'>
            NomNav = navigator.appName;
            if (NomNav=='Konqueror') {
               window.location='".$dest.$toadd."';
            } else {
               window.location='".$dest."';
            }
         </script>";
      exit();
   }

   /**
    * Redirection to Login page
    *
    * @param $params       param to add to URL (default '')
    * @since 0.85
    *
    * @return nothing
   **/
   static function redirectToLogin($params = '') {
      global $CFG_GLPI;

      $dest     = $CFG_GLPI["root_doc"] . "/index.php";
      $url_dest = str_replace($CFG_GLPI["root_doc"], '', $_SERVER['REQUEST_URI']);
      $dest    .= "?redirect=".rawurlencode($url_dest);

      if (!empty($params)) {
         $dest .= '&'.$params;
      }

      self::redirect($dest);
   }


   /**
    * Display common message for item not found
    *
    * @return Nothing
   **/
   static function displayNotFoundError() {
      global $CFG_GLPI, $HEADER_LOADED;

      if (!$HEADER_LOADED) {
         if (!Session::getCurrentInterface()) {
            self::nullHeader(__('Access denied'));

         } else if (Session::getCurrentInterface() == "central") {
            self::header(__('Access denied'));

         } else if (Session::getCurrentInterface() == "helpdesk") {
            self::helpHeader(__('Access denied'));
         }
      }
      echo "<div class='center'><br><br>";
      echo "<img src='" . $CFG_GLPI["root_doc"] . "/pics/warning.png' alt='".__s('Warning')."'>";
      echo "<br><br><span class='b'>" . __('Item not found') . "</span></div>";
      self::nullFooter();
      exit ();
   }


   /**
    * Display common message for privileges errors
    *
    * @return Nothing (die)
   **/
   static function displayRightError() {
      self::displayErrorAndDie(__("You don't have permission to perform this action."));
   }


   /**
    * Display a div containing messages set in session in the previous page
   **/
   static function displayMessageAfterRedirect() {

      // Affichage du message apres redirection
      if (isset($_SESSION["MESSAGE_AFTER_REDIRECT"])
          && count($_SESSION["MESSAGE_AFTER_REDIRECT"]) > 0) {

         foreach ($_SESSION['MESSAGE_AFTER_REDIRECT'] as $msgtype => $messages) {
            //get messages
            if (count($messages) > 0) {
               $html_messages = implode('<br/>', $messages);
            } else {
               continue;
            }

            //set title and css class
            switch ($msgtype) {
               case ERROR:
                  $title = __s('Error');
                  $class = 'err_msg';
                  break;
               case WARNING:
                  $title = __s('Warning');
                  $class = 'warn_msg';
                  break;
               case INFO:
                  $title = __s('Information');
                  $class = 'info_msg';
                  break;
            }

            echo "<div id=\"message_after_redirect_$msgtype\" title=\"$title\">";
            echo $html_messages;
            echo "</div>";

            $scriptblock = "
               $(function() {
                  var _of = window;
                  var _at = 'right-20 bottom-20';
                  //calculate relative dialog position
                  $('.message_after_redirect').each(function() {
                     var _this = $(this);
                     if (_this.attr('aria-describedby') != 'message_after_redirect_$msgtype') {
                        _of = _this;
                        _at = 'right top-' + (10 + _this.outerHeight());
                     }
                  });

                  $('#message_after_redirect_$msgtype').dialog({
                     dialogClass: 'message_after_redirect $class',
                     minHeight: 40,
                     minWidth: 200,
                     position: {
                        my: 'right bottom',
                        at: _at,
                        of: _of,
                        collision: 'none'
                     },
                     autoOpen: false,
                     show: {
                       effect: 'slide',
                       direction: 'down',
                       'duration': 800
                     }
                  })
                  .dialog('open');";

            //do not autoclose errors
            if ($msgtype != ERROR) {
               $scriptblock .= "

                  // close dialog on outside click
                  $(document.body).on('click', function(e){
                     if ($('#message_after_redirect_$msgtype').dialog('isOpen')
                         && !$(e.target).is('.ui-dialog, a')
                         && !$(e.target).closest('.ui-dialog').length) {
                        $('#message_after_redirect_$msgtype').dialog('close');
                        // redo focus on initial element
                        e.target.focus();
                     }
                  });";
            }

            $scriptblock .= "

               });
            ";

            echo Html::scriptBlock($scriptblock);
         }
      }

      // Clean message
      $_SESSION["MESSAGE_AFTER_REDIRECT"] = [];
   }


   static function displayAjaxMessageAfterRedirect() {
      global $CFG_GLPI;

      echo Html::scriptBlock("
      displayAjaxMessageAfterRedirect = function() {
         // attach MESSAGE_AFTER_REDIRECT to body
         $('.message_after_redirect').remove();
         $.ajax({
            url:  '".$CFG_GLPI['root_doc']."/ajax/displayMessageAfterRedirect.php',
            success: function(html) {
               $('body').append(html);
            }
         });
      }");
   }


   /**
    * Common Title Function
    *
    * @param $ref_pic_link    Path to the image to display (default '')
    * @param $ref_pic_text    Alt text of the icon (default '')
    * @param $ref_title       Title to display (default '')
    * @param $ref_btts        Extra items to display array(link=>text...) (default '')
    *
    * @return nothing
   **/
   static function displayTitle($ref_pic_link = "", $ref_pic_text = "", $ref_title = "", $ref_btts = "") {

      $ref_pic_text = htmlentities($ref_pic_text, ENT_QUOTES, 'UTF-8');

      echo "<div class='center'><table class='tab_glpi'><tr>";
      if ($ref_pic_link!="") {
         $ref_pic_text = self::clean($ref_pic_text);
         echo "<td>".Html::image($ref_pic_link, ['alt' => $ref_pic_text])."</td>";
      }

      if ($ref_title != "") {
         echo "<td><span class='vsubmit'>&nbsp;".$ref_title."&nbsp;</span></td>";
      }

      if (is_array($ref_btts) && count($ref_btts)) {
         foreach ($ref_btts as $key => $val) {
            echo "<td><a class='vsubmit' href='".$key."'>".$val."</a></td>";
         }
      }
      echo "</tr></table></div>";
   }


   /**
   * Clean Display of Request
   *
   * @since 0.83.1
   *
   * @param $request SQL request
   **/
   static function cleanSQLDisplay($request) {

      $request = str_replace("<", "&lt;", $request);
      $request = str_replace(">", "&gt;", $request);
      $request = str_ireplace("UNION", "<br/>UNION<br/>", $request);
      $request = str_ireplace("UNION ALL", "<br/>UNION ALL<br/>", $request);
      $request = str_ireplace("FROM", "<br/>FROM", $request);
      $request = str_ireplace("WHERE", "<br/>WHERE", $request);
      $request = str_ireplace("INNER JOIN", "<br/>INNER JOIN", $request);
      $request = str_ireplace("LEFT JOIN", "<br/>LEFT JOIN", $request);
      $request = str_ireplace("ORDER BY", "<br/>ORDER BY", $request);
      $request = str_ireplace("SORT", "<br/>SORT", $request);

      return $request;
   }

   /**
    * Display Debug Information
    *
    * @param boolean $with_session with session information (true by default)
    * @param boolean $ajax         If we're called from ajax (false by default)
    *
    * @return void
   **/
   static function displayDebugInfos($with_session = true, $ajax = false) {
      global $CFG_GLPI, $CONTAINER, $DEBUG_SQL, $SQL_TOTAL_REQUEST, $SQL_TOTAL_TIMER, $DEBUG_AUTOLOAD;

      $cache_storage = $CONTAINER->get('application_cache')->getStorage();

      // Only for debug mode so not need to be translated
      if ($_SESSION['glpi_use_mode'] == Session::DEBUG_MODE) { // mode debug
         $rand = mt_rand();
         echo "<div class='debug ".($ajax?"debug_ajax":"")."'>";
         if (!$ajax) {
            echo "<span class='fa-stack fa-lg' id='see_debug'>
                     <i class='fa fa-circle fa-stack-2x primary-fg-inverse'></i>
                     <a href='#' class='fa fa-bug fa-stack-1x primary-fg' title='" . __s('Display GLPI debug informations')  . "'>
                        <span class='sr-only'>See GLPI DEBUG</span>
                     </a>
            </span>";
         }

         echo "<div id='debugtabs$rand'><ul>";
         if ($CFG_GLPI["debug_sql"]) {
            echo "<li><a href='#debugsql$rand'>SQL REQUEST</a></li>";
         }
         if ($CFG_GLPI["debug_vars"]) {
            echo "<li><a href='#debugautoload$rand'>AUTOLOAD</a></li>";
            echo "<li><a href='#debugpost$rand'>POST VARIABLE</a></li>";
            echo "<li><a href='#debugget$rand'>GET VARIABLE</a></li>";
            if ($with_session) {
               echo "<li><a href='#debugsession$rand'>SESSION VARIABLE</a></li>";
            }
            echo "<li><a href='#debugserver$rand'>SERVER VARIABLE</a></li>";
            if ($cache_storage instanceof Zend\Cache\Storage\IterableInterface) {
               echo "<li><a href='#debugcache$rand'>CACHE VARIABLE</a></li>";
            }
         }
         echo "</ul>";

         if ($CFG_GLPI["debug_sql"]) {
            echo "<div id='debugsql$rand'>";
            echo "<div class='b'>".$SQL_TOTAL_REQUEST." Queries ";
            echo "took  ".array_sum($DEBUG_SQL['times'])."s</div>";

            echo "<table class='tab_cadre'><tr><th>N&#176; </th><th>Queries</th><th>Time</th>";
            echo "<th>Errors</th></tr>";

            foreach ($DEBUG_SQL['queries'] as $num => $query) {
               echo "<tr class='tab_bg_".(($num%2)+1)."'><td>$num</td><td>";
               echo self::cleanSQLDisplay($query);
               echo "</td><td>";
               echo $DEBUG_SQL['times'][$num];
               echo "</td><td>";
               if (isset($DEBUG_SQL['errors'][$num])) {
                  echo $DEBUG_SQL['errors'][$num];
               } else {
                  echo "&nbsp;";
               }
               echo "</td></tr>";
            }
            echo "</table>";
            echo "</div>";
         }
         if ($CFG_GLPI["debug_vars"]) {
            echo "<div id='debugautoload$rand'>".implode(', ', $DEBUG_AUTOLOAD)."</div>";
            echo "<div id='debugpost$rand'>";
            self::printCleanArray($_POST, 0, true);
            echo "</div>";
            echo "<div id='debugget$rand'>";
            self::printCleanArray($_GET, 0, true);
            echo "</div>";
            if ($with_session) {
               echo "<div id='debugsession$rand'>";
               self::printCleanArray($_SESSION, 0, true);
               echo "</div>";
            }
            echo "<div id='debugserver$rand'>";
            self::printCleanArray($_SERVER, 0, true);
            echo "</div>";

            if ($cache_storage instanceof Zend\Cache\Storage\IterableInterface) {
               echo "<div id='debugcache$rand'>";
               $cache_keys = $cache_storage->getIterator();
               $cache_contents = [];
               foreach ($cache_keys as $cache_key) {
                  $cache_contents[$cache_key] = $cache_storage->getItem($cache_key);
               }
               self::printCleanArray($cache_contents, 0, true);
               echo "</div>";
            }
         }

         echo Html::scriptBlock("
            $('#debugtabs$rand').tabs({
               collapsible: true
            }).addClass( 'ui-tabs-vertical ui-helper-clearfix' );

            $('<li class=\"close\"><button id= \"close_debug$rand\">close debug</button></li>')
               .appendTo('#debugtabs$rand ul');

            $('#close_debug$rand').button({
               icons: {
                  primary: 'ui-icon-close'
               },
               text: false
            }).click(function() {
                $('#debugtabs$rand').css('display', 'none');
            });

            $('#see_debug').click(function(e) {
               e.preventDefault();
               console.log('see_debug #debugtabs$rand');
               $('#debugtabs$rand').css('display', 'block');
            });
         ");

         echo "</div></div>";
      }
   }


   /**
    * Display a Link to the last page using http_referer if available else use history.back
   **/
   static function displayBackLink() {
      $url_referer = self::getBackUrl();
      if ($url_referer !== false) {
         echo "<a href='$url_referer'>".__('Back')."</a>";
      } else {
         echo "<a href='javascript:history.back();'>".__('Back')."</a>";
      }
   }

   /**
    * Return an url for getting back to previous page.
    * Remove `forcetab` parameter if exists to prevent bad tab display
    *
    * @param string $url_in optional url to return (without forcetab param), if empty, we will user HTTP_REFERER from server
    *
    * @since 9.2.2
    *
    * @return mixed [string|boolean] false, if failed, else the url string
    */
   static function getBackUrl($url_in = "") {
      if (isset($_SERVER['HTTP_REFERER'])
          && strlen($url_in) == 0) {
         $url_in = $_SERVER['HTTP_REFERER'];
      }
      if (strlen($url_in) > 0) {
         $url = parse_url($url_in);

         if (isset($url['query'])) {
            parse_str($url['query'], $parameters);
            unset($parameters['forcetab']);
            $new_query = http_build_query($parameters);
            return str_replace($url['query'], $new_query, $url_in);
         }

         return $url_in;
      }
      return false;
   }


   /**
    * Simple Error message page
    *
    * @param $message   string   displayed before dying
    * @param $minimal            set to true do not display app menu (false by default)
    *
    * @return nothing as function kill script
   **/
   static function displayErrorAndDie ($message, $minimal = false) {
      global $CFG_GLPI, $HEADER_LOADED;

      if (!$HEADER_LOADED) {
         if ($minimal || !Session::getCurrentInterface()) {
            self::nullHeader(__('Access denied'), '');

         } else if (Session::getCurrentInterface() == "central") {
            self::header(__('Access denied'), '');

         } else if (Session::getCurrentInterface() == "helpdesk") {
            self::helpHeader(__('Access denied'), '');
         }
      }
      echo "<div class='center'><br><br>";
      echo Html::image($CFG_GLPI["root_doc"] . "/pics/warning.png", ['alt' => __('Warning')]);
      echo "<br><br><span class='b'>$message</span></div>";
      self::nullFooter();
      exit ();
   }


   /**
    * Add confirmation on button or link before action
    *
    * @param $string             string   to display or array of string for using multilines
    * @param $additionalactions  string   additional actions to do on success confirmation
    *                                     (default '')
    *
    * @return nothing
   **/
   static function addConfirmationOnAction($string, $additionalactions = '') {

      return "onclick=\"".Html::getConfirmationOnActionScript($string, $additionalactions)."\"";
   }


   /**
    * Get confirmation on button or link before action
    *
    * @since 0.85
    *
    * @param $string             string   to display or array of string for using multilines
    * @param $additionalactions  string   additional actions to do on success confirmation
    *                                     (default '')
    *
    * @return confirmation script
   **/
   static function getConfirmationOnActionScript($string, $additionalactions = '') {

      if (!is_array($string)) {
         $string = [$string];
      }
      $string            = Toolbox::addslashes_deep($string);
      $additionalactions = trim($additionalactions);
      $out               = "";
      $multiple          = false;
      $close_string      = '';
      // Manage multiple confirmation
      foreach ($string as $tab) {
         if (is_array($tab)) {
            $multiple      = true;
            $out          .="if (window.confirm('";
            $out          .= implode('\n', $tab);
            $out          .= "')){ ";
            $close_string .= "return true;} else { return false;}";
         }
      }
      // manage simple confirmation
      if (!$multiple) {
            $out          .="if (window.confirm('";
            $out          .= implode('\n', $string);
            $out          .= "')){ ";
            $close_string .= "return true;} else { return false;}";
      }
      $out .= $additionalactions.(substr($additionalactions, -1)!=';'?';':'').$close_string;
      return $out;
   }


   /**
    * Manage progresse bars
    *
    * @since 0.85
    *
    * @param $id                 HTML ID of the progress bar
    * @param $options    array   progress status
    *                    - create    do we have to create it ?
    *                    - message   add or change the message
    *                    - percent   current level
    *
    *
    * @return nothing (display)
    **/
   static function progressBar($id, array $options = []) {

      $params            = [];
      $params['create']  = false;
      $params['message'] = null;
      $params['percent'] = -1;

      if (is_array($options) && count($options)) {
         foreach ($options as $key => $val) {
            $params[$key] = $val;
         }
      }

      if ($params['create']) {
         echo "<div class='doaction_cadre'>";
         echo "<div class='doaction_progress' id='$id'>";
         echo "<div class='doaction_progress_text' id='".$id."_text' >&nbsp;</div>";
         echo "</div>";
         echo "</div><br>";
         echo Html::scriptBlock(self::jsGetElementbyID($id).".progressbar();");
      }

      if ($params['message'] !== null) {
         echo Html::scriptBlock(self::jsGetElementbyID($id.'_text').".text(\"".
                                addslashes($params['message'])."\");");
      }

      if (($params['percent'] >= 0)
          && ($params['percent'] <= 100)) {
         echo Html::scriptBlock(self::jsGetElementbyID($id).".progressbar('option', 'value', ".
                                $params['percent']." );");
      }

      if (!$params['create']) {
         self::glpi_flush();
      }
   }


   /**
    * Create a Dynamic Progress Bar
    *
    * @param $msg initial message (under the bar) (default '&nbsp;')
    *
    * @return nothing
    **/
   static function createProgressBar($msg = "&nbsp;") {

      $options = ['create' => true];
      if ($msg != "&nbsp;") {
         $options['message'] = $msg;
      }

      self::progressBar('doaction_progress', $options);
   }

   /**
    * Change the Message under the Progress Bar
    *
    * @param $msg message under the bar (default '&nbsp;')
    *
    * @return nothing
   **/
   static function changeProgressBarMessage($msg = "&nbsp;") {

      self::progressBar('doaction_progress', ['message' => $msg]);
      self::glpi_flush();
   }


   /**
    * Change the Progress Bar Position
    *
    * @param $crt   Current Value (less then $max)
    * @param $tot   Maximum Value
    * @param $msg   message inside the bar (default is %) (default '')
    *
    * @return nothing
   **/
   static function changeProgressBarPosition($crt, $tot, $msg = "") {

      $options = [];

      if (!$tot) {
         $options['percent'] = 0;
      } else if ($crt>$tot) {
         $options['percent'] = 100;
      } else {
         $options['percent'] = 100*$crt/$tot;
      }

      if ($msg != "") {
         $options['message'] = $msg;
      }

      self::progressBar('doaction_progress', $options);
      self::glpi_flush();
   }


   /**
    * Display a simple progress bar
    *
    * @param $width       Width    of the progress bar
    * @param $percent     Percent  of the progress bar
    * @param $options     array of possible options:
    *            - title : string title to display (default Progesssion)
    *            - simple : display a simple progress bar (no title / only percent)
    *            - forcepadding : boolean force str_pad to force refresh (default true)
    *
    * @return nothing
   **/
   static function displayProgressBar($width, $percent, $options = []) {
      global $CFG_GLPI;

      $param['title']        = __('Progress');
      $param['simple']       = false;
      $param['forcepadding'] = true;

      if (is_array($options) && count($options)) {
         foreach ($options as $key => $val) {
            $param[$key] = $val;
         }
      }

      $percentwidth = floor($percent*$width/100);
      $output       = "<div class='center'><table class='tab_cadre' width='".($width+20)."px'>";

      if (!$param['simple']) {
         $output .= "<tr><th class='center'>".$param['title']."&nbsp;".$percent."%</th></tr>";
      }
      $output .= "<tr><td>
                  <table class='tabcompact'><tr><td class='center' style='background:url(".$CFG_GLPI["root_doc"].
                   "/pics/loader.png) repeat-x; padding: 0px;font-size: 10px;' width='".
                   $percentwidth." px' height='12'>";

      if ($param['simple']) {
         $output .= $percent."%";
      } else {
         $output .= '&nbsp;';
      }

      $output .= "</td></tr></table></td>";
      $output .= "</tr></table>";
      $output .= "</div>";

      if (!$param['forcepadding']) {
         echo $output;
      } else {
         echo Toolbox::str_pad($output, 4096);
         self::glpi_flush();
      }
   }


   /**
    * Include common HTML headers
    *
    * @param string $title  title used for the page (default '')
    * @param $sector    sector in which the page displayed is (default 'none')
    * @param $item      item corresponding to the page displayed (default 'none')
    * @param $option    option corresponding to the page displayed (default '')
    *
    * @return nothing
   **/
   static function includeHeader($title = '', $sector = 'none', $item = 'none', $option = '') {
      global $CFG_GLPI, $PLUGIN_HOOKS;

      // complete title with id if exist
      if (isset($_GET['id']) && $_GET['id']) {
         $title = sprintf(__('%1$s - %2$s'), $title, $_GET['id']);
      }

      // Send UTF8 Headers
      header("Content-Type: text/html; charset=UTF-8");
      // Allow only frame from same server to prevent click-jacking
      header('x-frame-options:SAMEORIGIN');

      // Send extra expires header
      self::header_nocache();

      // Start the page
      echo "<!DOCTYPE html>\n";
      echo "<html lang=\"{$CFG_GLPI["languages"][$_SESSION['glpilanguage']][3]}\" class=\"legacy\">";
      echo "<head><title>GLPI - ".$title."</title>";
      echo "<meta charset=\"utf-8\">";

      //prevent IE to turn into compatible mode...
      echo "<meta http-equiv=\"X-UA-Compatible\" content=\"IE=edge\">\n";

      // auto desktop / mobile viewport
      echo "<meta name='viewport' content='width=device-width, initial-scale=1'>";

      echo Html::css('public/lib/jquery-ui/jquery-ui.css');
      echo Html::css('public/lib/select2/css/select2.css');
      echo Html::css('public/lib/qtip2/jquery.qtip.css');
      echo Html::css('public/lib/jquery-ui-timepicker-addon/jquery-ui-timepicker-addon.css');
      echo Html::css('public/lib/fontawesome-free/css/all.css');

      if (isset($CFG_GLPI['notifications_ajax']) && $CFG_GLPI['notifications_ajax']) {
         Html::requireJs('notifications_ajax');
      }

      echo Html::css('public/lib/leaflet/leaflet.css', ['media' => '']);
      echo Html::css('public/lib/leaflet.markercluster/MarkerCluster.css', ['media' => '']);
      echo Html::css('public/lib/leaflet.markercluster/MarkerCluster.Default.css', ['media' => '']);
      echo Html::css('public/lib/leaflet.awesome-markers/leaflet.awesome-markers.css', ['media' => '']);
      echo Html::css('lib/leaflet/plugins/leaflet-control-osm-geocoder/Control.OSMGeocoder.css');
      echo Html::css('public/lib/leaflet-fullscreen/leaflet.fullscreen.css');
      Html::requireJs('leaflet');

      //on demand JS
      if ($sector != 'none' || $item != 'none' || $option != '') {
         $jslibs = [];
         if (isset($CFG_GLPI['javascript'][$sector])) {
            if (isset($CFG_GLPI['javascript'][$sector][$item])) {
               if (isset($CFG_GLPI['javascript'][$sector][$item][$option])) {
                  $jslibs = $CFG_GLPI['javascript'][$sector][$item][$option];
               } else {
                  $jslibs = $CFG_GLPI['javascript'][$sector][$item];
               }
            } else {
               $jslibs = $CFG_GLPI['javascript'][$sector];
            }
         }

         if (in_array('fullcalendar', $jslibs)) {
            echo Html::css('public/lib/fullcalendar/fullcalendar.css',
                           ['media' => '']);
            echo Html::css('public/lib/fullcalendar/fullcalendar.print.css',
                           ['media' => 'print']);
            Html::requireJs('fullcalendar');
         }

         if (in_array('gantt', $jslibs)) {
            echo Html::css('lib/jqueryplugins/jquery-gantt/css/style.css');
            Html::requireJs('gantt');
         }

         if (in_array('rateit', $jslibs)) {
            echo Html::css('public/lib/jquery.rateit/rateit.css');
            Html::requireJs('rateit');
         }

         if (in_array('colorpicker', $jslibs)) {
            echo Html::css('public/lib/spectrum-colorpicker/spectrum.css');
            Html::requireJs('colorpicker');
         }

         if (in_array('gridstack', $jslibs)) {
            echo Html::css('public/lib/gridstack/gridstack.css');
            echo Html::css('public/lib/gridstack/gridstack-extra.css');
            Html::requireJs('gridstack');
         }

         if (in_array('tinymce', $jslibs)) {
            Html::requireJs('tinymce');
         }

         if (in_array('clipboard', $jslibs)) {
            Html::requireJs('clipboard');
         }

         if (in_array('jstree', $jslibs)) {
            Html::requireJs('jstree');
         }

         if (in_array('charts', $jslibs)) {
            echo Html::css('public/lib/chartist/chartist.css');
            echo Html::css('public/lib/chartist-plugin-tooltips/chartist-plugin-tooltip.css');
            Html::requireJs('charts');
         }
      }

      if (Session::getCurrentInterface() == "helpdesk") {
         echo Html::css('public/lib/jquery.rateit/rateit.css');
         Html::requireJs('rateit');
      }

      //file upload is required... almost everywhere.
      Html::requireJs('fileupload');

      // load fuzzy search everywhere
      Html::requireJs('fuzzy');

      // load log filters everywhere
      Html::requireJs('log_filters');

      if (CommonGLPI::isLayoutWithMain()
          && !CommonGLPI::isLayoutExcludedPage()) {
         echo Html::css('/lib/jqueryplugins/jquery-ui-scrollable-tabs/css/jquery.scrollabletab.css');
      }

      //  CSS link
<<<<<<< HEAD
      echo Html::scss('glpi-legacy');
=======
      echo Html::scss('css/styles');
      if (isset($_SESSION['glpihighcontrast_css']) && $_SESSION['glpihighcontrast_css']) {
         echo Html::scss('css/highcontrast');
      }
      $theme = isset($_SESSION['glpipalette']) ? $_SESSION['glpipalette'] : 'auror';
      echo Html::scss('css/palettes/' . $theme);
>>>>>>> 9a8e9672

      echo "<link rel='shortcut icon' type='images/x-icon' href='".
             $CFG_GLPI["root_doc"]."/pics/favicon.ico' >\n";

      // Add specific css for plugins
      if (isset($PLUGIN_HOOKS['add_css']) && count($PLUGIN_HOOKS['add_css'])) {

         foreach ($PLUGIN_HOOKS["add_css"] as $plugin => $files) {
            if (!Plugin::isPluginLoaded($plugin)) {
               continue;
            }

            $version = Plugin::getInfo($plugin, 'version');

            if (!is_array($files)) {
               $files = [$files];
            }

            foreach ($files as $file) {
               $filename = GLPI_ROOT."/plugins/$plugin/$file";

               if (!file_exists($filename)) {
                  continue;
               }

               if ('scss' === substr(strrchr($filename, '.'), 1)) {
                  echo Html::scss("plugins/$plugin/$file", ['version' => $version]);
               } else {
                  echo Html::css("plugins/$plugin/$file", ['version' => $version]);
               }
            }
         }
      }

      // AJAX library
      echo Html::script('public/lib/jquery/jquery.js');
      echo Html::script('public/lib/jquery-migrate/jquery-migrate.js');
      echo Html::script('public/lib/jquery-ui-dist/jquery-ui.js');

      // PLugins jquery
      //use full for compat; see https://select2.org/upgrading/migrating-from-35
      echo Html::script('public/lib/select2/js/select2.full.js');
      echo Html::script('public/lib/qtip2/jquery.qtip.js');
      echo Html::script('public/lib/jquery-ui-timepicker-addon/jquery-ui-timepicker-addon.js');
      echo Html::script('public/lib/jquery.autogrow-textarea/jquery.autogrow-textarea.js');

      // layout
      if (CommonGLPI::isLayoutWithMain()
          && !CommonGLPI::isLayoutExcludedPage()) {
         echo Html::script('public/lib/jquery-mousewheel/jquery.mousewheel.js');
         echo Html::script('lib/jqueryplugins/jquery-ui-scrollable-tabs/js/jquery.scrollabletab.js');
      }

      // End of Head
      echo "</head>\n";
      self::glpi_flush();
   }


   /**
    * @since 0.90
    *
    * @return string
   **/
   static function getMenuInfos() {

      $menu['assets']['title']       = __('Assets');
      $menu['assets']['types']       = ['Computer', 'Monitor', 'Software',
                                             'NetworkEquipment', 'Peripheral', 'Printer',
                                             'CartridgeItem', 'ConsumableItem', 'Phone',
                                             'Rack', 'Enclosure', 'PDU'];

      $menu['helpdesk']['title']     = __('Assistance');
      $menu['helpdesk']['types']     = ['Ticket', 'Problem', 'Change',
                                             'Planning', 'Stat', 'TicketRecurrent'];

      $menu['management']['title']   = __('Management');
      $menu['management']['types']   = ['SoftwareLicense','Budget', 'Supplier', 'Contact', 'Contract',
                                        'Document', 'Line', 'Certificate', 'Datacenter'];

      $menu['tools']['title']        = __('Tools');
      $menu['tools']['types']        = ['Project', 'Reminder', 'RSSFeed', 'KnowbaseItem',
                                             'ReservationItem', 'Report', 'MigrationCleaner',
                                             'SavedSearch'];

      /*$menu['plugins']['title']      = _n('Plugin', 'Plugins', Session::getPluralNumber());
      $menu['plugins']['types']      = [];*/

      $menu['admin']['title']        = __('Administration');
      $menu['admin']['types']        = ['User', 'Group', 'Entity', 'Rule',
                                             'Profile', 'QueuedNotification', 'Backup', 'Glpi\\Event'];

      $menu['config']['title']       = __('Setup');
      $menu['config']['types']       = ['CommonDropdown', 'CommonDevice', 'Notification',
                                        'SLM', 'Config', 'FieldUnicity', 'Crontask', 'Auth',
                                        'MailCollector', 'Link', 'Plugin'];

      // Special items
      /*$menu['preference']['title']   = __('My settings');
      $menu['preference']['default'] = '/front/preference.php';*/

      return $menu;
   }

   /**
    * Generate menu array in $_SESSION['glpimenu'] and return the array
    *
    * @since  9.2
    *
    * @param  boolean $force do we need to force regeneration of $_SESSION['glpimenu']
    * @return array          the menu array
    */
   static function generateMenuSession($force = false) {
      global $PLUGIN_HOOKS, $router;
      $menu = [];

      if ($force
          || !isset($_SESSION['glpimenu'])
          || !is_array($_SESSION['glpimenu'])
          || (count($_SESSION['glpimenu']) == 0)) {

         $menu = self::getMenuInfos();

         // Permit to plugins to add entry to others sector !
         if (isset($PLUGIN_HOOKS["menu_toadd"]) && count($PLUGIN_HOOKS["menu_toadd"])) {

            foreach ($PLUGIN_HOOKS["menu_toadd"] as $plugin => $items) {
               if (!Plugin::isPluginLoaded($plugin)) {
                  continue;
               }
               if (count($items)) {
                  foreach ($items as $key => $val) {
                     if (is_array($val)) {
                        foreach ($val as $k => $object) {
                           $menu[$key]['types'][] = $object;
                        }
                     } else {
                        if (isset($menu[$key])) {
                           $menu[$key]['types'][] = $val;
                        }
                     }
                  }
               }
            }
            // Move Setup menu ('config') to the last position in $menu (always last menu),
            // in case some plugin inserted a new top level menu
            $categories = array_keys($menu);
            $menu += array_splice($menu, array_search('config', $categories, true), 1);
         }

         foreach ($menu as $category => $entry) {
            if (isset($entry['types']) && count($entry['types'])) {
               foreach ($entry['types'] as $type) {
                  if ($data = $type::getMenuContent()) {
                     // Multi menu entries management
                     if (isset($data['is_multi_entries']) && $data['is_multi_entries']) {
                        unset($data['is_multi_entries']);
                        if (!isset($menu[$category]['content'])) {
                           $menu[$category]['content'] = [];
                        }
                        $menu[$category]['content'] += $data;
                     } else {
                        $menu[$category]['content'][strtolower($type)] = $data;
                     }
                     if (!isset($menu[$category]['title']) && isset($data['title'])) {
                        $menu[$category]['title'] = $data['title'];
                     }
                     if (!isset($menu[$category]['default']) && isset($data['default'])) {
                        $menu[$category]['default'] = $data['default'];
                     }
                  }
               }
            }
            // Define default link :
            if (! isset($menu[$category]['default']) && isset($menu[$category]['content']) && count($menu[$category]['content'])) {
               foreach ($menu[$category]['content'] as $val) {
                  if (isset($val['page'])) {
                     $menu[$category]['default'] = $val['page'];
                     break;
                  }
               }
            }
         }

         $allassets = ['Computer', 'Monitor', 'Peripheral', 'NetworkEquipment', 'Phone',
                            'Printer'];

         $page = '/front/allassets.php';
         if ($router != null) {
            $page = $router->pathFor(
               'list', [
                  'itemtype'  => 'AllAssets'
               ]
            );
         }

         foreach ($allassets as $type) {
            if (isset($menu['assets']['content'][strtolower($type)])) {
               $menu['assets']['content']['allassets']['title']            = __('Global');
               $menu['assets']['content']['allassets']['shortcut']         = '';
               $menu['assets']['content']['allassets']['page']             = $page;
               $menu['assets']['content']['allassets']['links']['search']  = $page;
               break;
            }
         }

         $_SESSION['glpimenu'] = $menu;
         // echo 'menu load';
      } else {
         $menu = $_SESSION['glpimenu'];
      }

      return $menu;
   }


   /**
    * Print a nice HTML head for every page
    *
    * @param $title     title of the page
    * @param $url       not used anymore (default '')
    * @param $sector    sector in which the page displayed is (default 'none')
    * @param $item      item corresponding to the page displayed (default 'none')
    * @param $option    option corresponding to the page displayed (default '')
   **/
   static function header($title, $url = '', $sector = "none", $item = "none", $option = "") {
      global $CFG_GLPI, $HEADER_LOADED, $DB;

      // If in modal : display popHeader
      if (isset($_REQUEST['_in_modal']) && $_REQUEST['_in_modal']) {
         return self::popHeader($title, $url);
      }
      // Print a nice HTML-head for every page
      if ($HEADER_LOADED) {
         return;
      }
      $HEADER_LOADED = true;
      // Force lower case for sector and item
      $sector = strtolower($sector);
      $item   = strtolower($item);

      self::includeHeader($title, $sector, $item, $option);

      $body_class = "layout_".$_SESSION['glpilayout'];
      if ((strpos($_SERVER['REQUEST_URI'], ".form.php") !== false)
          && isset($_GET['id']) && ($_GET['id'] > 0)) {
         if (!CommonGLPI::isLayoutExcludedPage()) {
            $body_class.= " form";
         } else {
            $body_class = "";
         }
      }

      // Body
      echo "<body class='$body_class'>";

      echo "<div id='header'>";
      echo "<div id='header_top'>";
      echo "<div id='c_logo'>";
      echo Html::link('', $CFG_GLPI["root_doc"]."/front/central.php",
                      ['accesskey' => '1',
                            'title'     => __('Home')]);
      echo "</div>";

      // Preferences and logout link
      self::displayTopMenu(true);
      echo "</div>"; // header_top

      //Main menu
      self::displayMainMenu(
         true, [
            'sector' => $sector,
            'item'   => $item,
            'option' => $option
         ]
      );

      echo "</div>\n"; // fin header

      // Back to top button
      echo "<span class='fa-stack fa-lg' id='backtotop' style='display: none'>".
           "<i class='fa fa-circle fa-stack-2x primary-fg-inverse'></i>".
           "<a href='#' class='fa fa-arrow-up fa-stack-1x primary-fg' title='".
              __s('Back to top of the page')."'>".
           "<span class='sr-only'>Top of the page</span>".
           "</a></span>";

      echo "<div id='page' >";

      if ($DB->isSlave()) {
         echo "<div id='dbslave-float'>";
         echo "<a href='#see_debug'>".__('SQL replica: read only')."</a>";
         echo "</div>";
      }

      // call static function callcron() every 5min
      CronTask::callCron();
      self::displayMessageAfterRedirect();
   }


   /**
    * Print footer for every page
    *
    * @param $keepDB boolean, closeDBConnections if false (false by default)
   **/
   static function footer($keepDB = false) {
      global $CFG_GLPI, $FOOTER_LOADED, $TIMER_DEBUG;

      // If in modal : display popHeader
      if (isset($_REQUEST['_in_modal']) && $_REQUEST['_in_modal']) {
         return self::popFooter();
      }

      // Print foot for every page
      if ($FOOTER_LOADED) {
         return;
      }
      $FOOTER_LOADED = true;
      echo "</div>"; // fin de la div id ='page' initi??e dans la fonction header

      echo "<div id='footer' >";
      echo "<table><tr>";

      if ($_SESSION['glpi_use_mode'] == Session::DEBUG_MODE) { // mode debug
         echo "<td class='left'><span class='copyright'>";
         $timedebug = sprintf(_n('%s second', '%s seconds', $TIMER_DEBUG->getTime()),
                              $TIMER_DEBUG->getTime());

         if (function_exists("memory_get_usage")) {
            $timedebug = sprintf(__('%1$s - %2$s'), $timedebug, Toolbox::getSize(memory_get_usage()));
         }
         echo $timedebug;
         echo "</span></td>";
      }

      $currentVersion = preg_replace('/^((\d+\.?)+).*$/', '$1', GLPI_VERSION);
      $foundedNewVersion = array_key_exists('founded_new_version', $CFG_GLPI)
         ? $CFG_GLPI['founded_new_version']
         : '';
      if (!empty($foundedNewVersion) && version_compare($currentVersion, $foundedNewVersion, '<')) {
         echo "<td class='copyright'>";
         $latest_version = "<a href='http://www.glpi-project.org' target='_blank' title=\""
             . __s('You will find it on the GLPI-PROJECT.org site.')."\"> "
             . $foundedNewVersion
             . "</a>";
         printf(__('A new version is available: %s.'), $latest_version);

         echo "</td>";
      }
      echo "<td class='right'>" . self::getCopyrightMessage() . "</td>";
      echo "</tr></table></div>";

      if ($_SESSION['glpi_use_mode'] == Session::TRANSLATION_MODE) { // debug mode traduction
         echo "<div id='debug-float'>";
         echo "<a href='#see_debug'>GLPI TRANSLATION MODE</a>";
         echo "</div>";
      }

      if ($CFG_GLPI['maintenance_mode']) { // mode maintenance
         echo "<div id='maintenance-float'>";
         echo "<a href='#see_maintenance'>GLPI MAINTENANCE MODE</a>";
         echo "</div>";
      }
      self::displayDebugInfos();
      self::loadJavascript();
      echo "</body></html>";

      if (!$keepDB) {
         closeDBConnections();
      }
   }


   /**
    * Display Ajax Footer for debug
   **/
   static function ajaxFooter() {

      if ($_SESSION['glpi_use_mode'] == Session::DEBUG_MODE) { // mode debug
         $rand = mt_rand();
         echo "<div class='center' id='debugajax'>";
         echo "<a class='debug-float' href=\"javascript:showHideDiv('see_ajaxdebug$rand','','','');\">
                AJAX DEBUG</a>";
         if (!isset($_GET['full_page_tab'])
             && strstr($_SERVER['REQUEST_URI'], '/ajax/common.tabs.php')) {
            echo "&nbsp;&nbsp;&nbsp;&nbsp;";
            echo "<a href='".$_SERVER['REQUEST_URI']."&full_page_tab=1' class='vsubmit'>Display only tab for debug</a>";
         }
         echo "</div>";
         echo "<div id='see_ajaxdebug$rand' name='see_ajaxdebug$rand' style=\"display:none;\">";
         self::displayDebugInfos(false, true);
         echo "</div></div>";
      }
   }


   /**
    * Print a simple HTML head with links
    *
    * @param $title        title of the page
    * @param $links array  of links to display
   **/
   static function simpleHeader($title, $links = []) {
      global $CFG_GLPI, $HEADER_LOADED;

      // Print a nice HTML-head for help page
      if ($HEADER_LOADED) {
         return;
      }
      $HEADER_LOADED = true;

      self::includeHeader($title);

      // Body
      echo "<body>";

      // Main Headline
      echo "<div id='header'>";
      echo "<div id='header_top'>";

      echo "<div id='c_logo'>";
      echo "<a href='".$CFG_GLPI["root_doc"]."/' accesskey='1' title=\"".__s('Home')."\">".
           "<span class='invisible'>Logo</span></a></div>";

      // Preferences + logout link
      echo "<div id='c_preference'>";
      echo "<div class='sep'></div>";
      echo "</div>";

      echo "</div>"; // end #header_top

      //-- Le menu principal --
      echo "<div id='c_menu'>";
      echo "<ul id='menu'>";

      // Build the navigation-elements
      if (count($links)) {
         $i = 1;

         foreach ($links as $name => $link) {
            echo "<li id='menu$i'>";
            echo "<a href='$link' title=\"".$name."\" class='itemP'>{$name}</a>";
            echo "</li>";
            $i++;
         }
      }
      echo "</ul></div>";
      // End navigation bar
      // End headline

      //  Le fil d ariane
      echo "<div id='c_ssmenu2'></div>";
      echo "</div>"; // fin header
      echo "<div id='page'>";

      // call static function callcron() every 5min
      CronTask::callCron();
   }


   /**
    * Print a nice HTML head for help page
    *
    * @param $title  title of the page
    * @param $url    not used anymore (default '')
   **/
   static function helpHeader($title, $url = '') {
      global $CFG_GLPI, $HEADER_LOADED;

      // Print a nice HTML-head for help page
      if ($HEADER_LOADED) {
         return;
      }
      $HEADER_LOADED = true;

      self::includeHeader($title, 'self-service');

      // Body
      $body_class = "layout_".$_SESSION['glpilayout'];
      if ((strpos($_SERVER['REQUEST_URI'], "form.php") !== false)
          && isset($_GET['id']) && ($_GET['id'] > 0)) {
         if (!CommonGLPI::isLayoutExcludedPage()) {
            $body_class.= " form";
         } else {
            $body_class = "";
         }
      }
      echo "<body class='$body_class'>";

      // Main Headline
      echo "<div id='header'>";
      echo "<div id='header_top'>";

      echo "<div id='c_logo'>";
      echo "<a href='".$CFG_GLPI["root_doc"]."/front/helpdesk.public.php' accesskey='1' title=\"".
             __s('Home')."\"><span class='invisible'>Logo</span></a>";
      echo "</div>";

      //Preferences and logout link
      self::displayTopMenu(false);
      echo "</div>"; // header_top

      //Main menu
      self::displayMainMenu(false);

      echo "</div>"; // fin header
      echo "<div id='page' >";

      // call static function callcron() every 5min
      CronTask::callCron();
      self::displayMessageAfterRedirect();
   }


   /**
    * Print footer for help page
   **/
   static function helpFooter() {
      global $CFG_GLPI, $FOOTER_LOADED;

      // Print foot for help page
      if ($FOOTER_LOADED) {
         return;
      }
      $FOOTER_LOADED = true;

      echo "</div>"; // fin de la div id ='page' initi??e dans la fonction header

      echo "<div id='footer'>";
      echo "<table width='100%'><tr><td class='right'>" . self::getCopyrightMessage();
      echo "</td></tr></table></div>";

      if ($_SESSION['glpi_use_mode'] == Session::TRANSLATION_MODE) { // debug mode traduction
         echo "<div id='debug-float'>";
         echo "<a href='#see_debug'>GLPI TRANSLATION MODE</a>";
         echo "</div>";
      }

      if ($_SESSION['glpi_use_mode'] == Session::DEBUG_MODE) { // mode debug
         echo "<div id='debug-float'>";
         echo "<a href='#see_debug'>GLPI DEBUG MODE</a>";
         echo "</div>";
      }
      self::displayDebugInfos();
      echo "</body></html>";
      self::loadJavascript();
      closeDBConnections();
   }


   /**
    * Print a nice HTML head with no controls
    *
    * @param $title  title of the page
    * @param $url    not used anymore (default '')
   **/
   static function nullHeader($title, $url = '') {
      global $CFG_GLPI, $HEADER_LOADED;

      if ($HEADER_LOADED) {
         return;
      }
      $HEADER_LOADED = true;
      // Print a nice HTML-head with no controls

      // Detect root_doc in case of error
      Config::detectRootDoc();

      // Send UTF8 Headers
      header("Content-Type: text/html; charset=UTF-8");

      // Send extra expires header if configured
      self::header_nocache();

      if (isCommandLine()) {
         return true;
      }

      self::includeHeader($title);

      // Body with configured stuff
      echo "<body>";
      echo "<div id='page'>";
      echo "<br><br>";
      echo "<div id='bloc'>";
      echo "<div id='logo_bloc'></div>";
   }


   /**
    * Print footer for null page
   **/
   static function nullFooter() {
      global $CFG_GLPI, $FOOTER_LOADED;

      // Print foot for null page
      if ($FOOTER_LOADED) {
         return;
      }
      $FOOTER_LOADED = true;

      if (!isCommandLine()) {
         echo "</div></div>";

         echo "<div id='footer-login'>" . self::getCopyrightMessage() . "</div>";
         self::loadJavascript();
         echo "</body></html>";
      }
      closeDBConnections();
   }


   /**
    * Print a nice HTML head for modal window (nothing to display)
    *
    * @param $title   title of the page
    * @param $url     not used anymore (default '')
    * @param $iframed indicate if page loaded in iframe - css target (default false)
   **/
   static function popHeader($title, $url = '', $iframed = false) {
      global $CFG_GLPI, $HEADER_LOADED;

      // Print a nice HTML-head for every page
      if ($HEADER_LOADED) {
         return;
      }
      $HEADER_LOADED = true;

      self::includeHeader($title); // Body
      echo "<body class='".($iframed? "iframed": "")."'>";
      self::displayMessageAfterRedirect();
   }


   /**
    * Print footer for a modal window
   **/
   static function popFooter() {
      global $FOOTER_LOADED;

      if ($FOOTER_LOADED) {
         return;
      }
      $FOOTER_LOADED = true;

      // Print foot
      self::loadJavascript();
      echo "</body></html>";
   }



   /**
    * Display responsive menu
    * @since 0.90.1
    * @param $menu array of menu items
    *    - key   : plugin system name
    *    - value : array of options
    *       * id      : html id attribute
    *       * default : defaul url
    *       * title   : displayed label
    *       * content : menu sub items, array with theses options :
    *          - page     : url
    *          - title    : displayed label
    *          - shortcut : keyboard shortcut letter
    */
   static function displayMenuAll($menu = []) {
      global $CFG_GLPI,$PLUGIN_HOOKS;

      // Display MENU ALL
      echo "<div id='show_all_menu' class='invisible'>";
      $items_per_columns = 15;
      $i                 = -1;

      foreach ($menu as $part => $data) {
         if (isset($data['content']) && count($data['content'])) {
            echo "<dl>";
            $link = "#";

            if (isset($data['default']) && !empty($data['default'])) {
               $link = $CFG_GLPI["root_doc"].$data['default'];
            }

            echo "<dt class='primary-bg primary-fg'>";
            echo "<a class='primary-fg' href='$link' title=\"".$data['title']."\" class='itemP'>".$data['title']."</a>";
            echo "</dt>";
            $i++;

            // list menu item
            foreach ($data['content'] as $key => $val) {

               if (isset($val['page'])
                  && isset($val['title'])) {
                  echo "<dd>";

                  if (isset($PLUGIN_HOOKS["helpdesk_menu_entry"][$key])
                        && is_string($PLUGIN_HOOKS["helpdesk_menu_entry"][$key])) {
                     echo "<a href='".$CFG_GLPI["root_doc"]."/plugins/".$key.$val['page']."'";
                  } else {
                     echo "<a href='".$CFG_GLPI["root_doc"].$val['page']."'";
                  }
                  if (isset($data['shortcut']) && !empty($data['shortcut'])) {
                     echo " accesskey='".$val['shortcut']."'";
                  }
                  echo ">";

                  echo $val['title']."</a>";
                  echo "</dd>";
                  $i++;
               }
            }
            echo "</dl>";
         }
      }

      echo "</div>";

      // init menu in jquery dialog
      echo Html::scriptBlock("
         $(document).ready(
            function() {
               $('#show_all_menu').dialog({
                  height: 'auto',
                  width: 'auto',
                  modal: true,
                  autoOpen: false
               });
            }
         );
      ");

      /// Button to toggle responsive menu
      echo "<a href='#' onClick=\"".self::jsGetElementbyID('show_all_menu').".dialog('open'); return false;\"
            id='menu_all_button'><i class='fa fa-bars'></i>";
      echo "</a>";

      echo "</div>";
   }


   /**
    * Flushes the system write buffers of PHP and whatever backend PHP is using (CGI, a web server, etc).
    * This attempts to push current output all the way to the browser with a few caveats.
    * @see https://www.sitepoint.com/php-streaming-output-buffering-explained/
   **/
   static function glpi_flush() {

      if (function_exists("ob_flush")
          && (ob_get_length() !== false)) {
         ob_flush();
      }

      flush();
   }


   /**
    * Set page not to use the cache
   **/
   static function header_nocache() {

      header("Cache-Control: no-store, no-cache, must-revalidate"); // HTTP/1.1
      header("Expires: Mon, 26 Jul 1997 05:00:00 GMT"); // Date du passe
   }



   /**
    * show arrow for massives actions : opening
    *
    * @param $formname  string
    * @param $fixed     boolean  used tab_cadre_fixe in both tables (false by default)
    * @param $ontop              display on top of the list (false by default)
    * @param $onright            display on right of the list (false by default)
    *
    * @deprecated 0.84
   **/
   static function openArrowMassives($formname, $fixed = false, $ontop = false, $onright = false) {
      global $CFG_GLPI;

      Toolbox::deprecated('openArrowMassives() method is deprecated');

      if ($fixed) {
         echo "<table class='tab_glpi' width='950px'>";
      } else {
         echo "<table class='tab_glpi' width='80%'>";
      }

      echo "<tr>";
      if (!$onright) {
         echo "<td><img src='".$CFG_GLPI["root_doc"]."/pics/arrow-left".($ontop?'-top':'').".png'
                    alt=''></td>";
      } else {
         echo "<td class='left' width='80%'></td>";
      }
      echo "<td class='center' style='white-space:nowrap;'>";
      echo "<a onclick= \"if ( markCheckboxes('$formname') ) return false;\"
             href='#'>".__('Check all')."</a></td>";
      echo "<td>/</td>";
      echo "<td class='center' style='white-space:nowrap;'>";
      echo "<a onclick= \"if ( unMarkCheckboxes('$formname') ) return false;\"
             href='#'>".__('Uncheck all')."</a></td>";

      if ($onright) {
         echo "<td><img src='".$CFG_GLPI["root_doc"]."/pics/arrow-right".($ontop?'-top':'').".png'
                    alt=''>";
      } else {
         echo "<td class='left' width='80%'>";
      }

   }


   /**
    * show arrow for massives actions : closing
    *
    * @param $actions array of action : $name -> $label
    * @param $confirm array of confirmation string (optional)
    *
    * @deprecated 0.84
   **/
   static function closeArrowMassives($actions, $confirm = []) {

      Toolbox::deprecated('closeArrowMassives() method is deprecated');

      if (count($actions)) {
         foreach ($actions as $name => $label) {
            if (!empty($name)) {

               echo "<input type='submit' name='$name' ";
               if (is_array($confirm) && isset($confirm[$name])) {
                  echo self::addConfirmationOnAction($confirm[$name]);
               }
               echo "value=\"".addslashes($label)."\" class='submit'>&nbsp;";
            }
         }
      }
      echo "</td></tr>";
      echo "</table>";
   }


   /**
    * Get "check All as" checkbox
    *
    * @since 0.84
    *
    * @param $container_id  string html of the container of checkboxes link to this check all checkbox
    * @param $rand          string rand value to use (default is auto generated)(default '')
    *
    * @return Get checkbox string
   **/
   static function getCheckAllAsCheckbox($container_id, $rand = '') {

      if (empty($rand)) {
         $rand = mt_rand();
      }

      $out  = "<div class='form-group-checkbox'>
                  <input title='".__s('Check all as')."' type='checkbox' class='new_checkbox' ".
                   "name='_checkall_$rand' id='checkall_$rand' ".
                    "onclick= \"if ( checkAsCheckboxes('checkall_$rand', '$container_id'))
                                                   {return true;}\">
                  <label class='label-checkbox' for='checkall_$rand' title='".__s('Check all as')."'>
                     <span class='check'></span>
                     <span class='box'></span>
                  </label>
               </div>";

      // permit to shift select checkboxes
      $out.= Html::scriptBlock("\$(function() {\$('#$container_id input[type=\"checkbox\"]').shiftSelectable();});");

      return $out;
   }


   /**
    * Get the jquery criterion for massive checkbox update
    * We can filter checkboxes by a container or by a tag. We can also select checkboxes that have
    * a given tag and that are contained inside a container
    *
    * @since 0.85
    *
    * @param $options array of parameters:
    *                - tag_for_massive tag of the checkboxes to update
    *                - container_id    if of the container of the checkboxes
    *
    * @return the javascript code for jquery criterion or empty string if it is not a
    *         massive update checkbox
   **/
   static function getCriterionForMassiveCheckboxes(array $options) {

      $params                    = [];
      $params['tag_for_massive'] = '';
      $params['container_id']    = '';

      if (is_array($options) && count($options)) {
         foreach ($options as $key => $val) {
            $params[$key] = $val;
         }
      }

      if (!empty($params['tag_for_massive'])
          || !empty($params['container_id'])) {
         // Filtering on the container !
         if (!empty($params['container_id'])) {
            $criterion = '#' . $params['container_id'] . ' ';
         } else {
            $criterion = '';
         }

         // We only want the checkbox input
         $criterion .= 'input[type="checkbox"]';

         // Only the given massive tag !
         if (!empty($params['tag_for_massive'])) {
            $criterion .= '[data-glpicore-cb-massive-tags~="' . $params['tag_for_massive'] . '"]';
         }

         // Only enabled checkbox
         $criterion .= ':enabled';

         return addslashes($criterion);
      }
      return '';
   }


   /**
    * Get a checkbox.
    *
    * @since 0.85
    *
    * @param $options array of parameters:
    *                - title         its title
    *                - name          its name
    *                - id            its id
    *                - value         the value to set when checked
    *                - readonly      can we edit it ?
    *                - massive_tags  the tag to set for massive checkbox update
    *                - checked       is it checked or not ?
    *                - zero_on_empty do we send 0 on submit when it is not checked ?
    *                - specific_tags HTML5 tags to add
    *                - criterion     the criterion for massive checkbox
    *
    * @return the HTML code for the checkbox
   **/
   static function getCheckbox(array $options) {
      global $CFG_GLPI;

      $params                    = [];
      $params['title']           = '';
      $params['name']            = '';
      $params['rand']            = mt_rand();
      $params['id']              = "check_".$params['rand'];
      $params['value']           = 1;
      $params['readonly']        = false;
      $params['massive_tags']    = '';
      $params['checked']         = false;
      $params['zero_on_empty']   = true;
      $params['specific_tags']   = [];
      $params['criterion']       = [];

      if (is_array($options) && count($options)) {
         foreach ($options as $key => $val) {
            $params[$key] = $val;
         }
      }

      $out = "<span class='form-group-checkbox'>";
      $out.= "<input type='checkbox' class='new_checkbox' ";

      foreach (['id', 'name', 'title', 'value'] as $field) {
         if (!empty($params[$field])) {
            $out .= " $field='".$params[$field]."'";
         }
      }

      $criterion = self::getCriterionForMassiveCheckboxes($params['criterion']);
      if (!empty($criterion)) {
         $out .= " onClick='massiveUpdateCheckbox(\"$criterion\", this)'";
      }

      if ($params['zero_on_empty']) {
         $out                               .= " data-glpicore-cb-zero-on-empty='1'";
         $CFG_GLPI['checkbox-zero-on-empty'] = true;

      }

      if (!empty($params['massive_tags'])) {
         $params['specific_tags']['data-glpicore-cb-massive-tags'] = $params['massive_tags'];
      }

      if (!empty($params['specific_tags'])) {
         foreach ($params['specific_tags'] as $tag => $values) {
            if (is_array($values)) {
               $values = implode(' ', $values);
            }
            $out .= " $tag='$values'";
         }
      }

      if ($params['readonly']) {
         $out .= " disabled='disabled'";
      }

      if ($params['checked']) {
         $out .= " checked";
      }

      $out .= ">";
      $out .= "<label class='label-checkbox' title=\"".$params['title']."\" for='".$params['id']."'>";
      $out .= " <span class='check'></span>";
      $out .= " <span class='box'></span>";
      $out .= "&nbsp;";
      $out .= "</label>";
      $out .= "</span>";

      if (!empty($criterion)) {
         $out .= Html::scriptBlock("\$(function() {\$('$criterion').shiftSelectable();});");
      }

      return $out;
   }


   /**
    * @brief display a checkbox that $_POST 0 or 1 depending on if it is checked or not.
    * @see Html::getCheckbox()
    *
    * @since 0.85
    *
    * @param $options   array
    *
    * @return nothing (display only)
   **/
   static function showCheckbox(array $options = []) {
      echo self::getCheckbox($options);
   }


   /**
    * Get the massive action checkbox
    *
    * @since 0.84
    *
    * @param $itemtype             Massive action itemtype
    * @param $id                   ID of the item
    * @param $options      array
    *
    * @return get checkbox
   **/
   static function getMassiveActionCheckBox($itemtype, $id, array $options = []) {

      $options['checked']       = (isset($_SESSION['glpimassiveactionselected'][$itemtype][$id]));
      if (!isset($options['specific_tags']['data-glpicore-ma-tags'])) {
         $options['specific_tags']['data-glpicore-ma-tags'] = 'common';
      }
      $options['name']          = "item[$itemtype][".$id."]";
      $options['zero_on_empty'] = false;

      return self::getCheckbox($options);
   }


   /**
    * Show the massive action checkbox
    *
    * @since 0.84
    *
    * @param $itemtype             Massive action itemtype
    * @param $id                   ID of the item
    * @param $options      array
    *
    * @return show checkbox
   **/
   static function showMassiveActionCheckBox($itemtype, $id, array $options = []) {
      echo Html::getMassiveActionCheckBox($itemtype, $id, $options);
   }


   /**
    * Display open form for massive action
    *
    * @since 0.84
    *
    * @param $name given name/id to the form   (default '')
    *
    * @return nothing / display item
   **/
   static function openMassiveActionsForm($name = '') {
      echo Html::getOpenMassiveActionsForm($name);
   }


   /**
    * Get open form for massive action string
    *
    * @since 0.84
    *
    * @param $name given name/id to the form   (default '')
    *
    * @return open form string
   **/
   static function getOpenMassiveActionsForm($name = '') {
      global $CFG_GLPI;

      if (empty($name)) {
         $name = 'massaction_'.mt_rand();
      }
      return  "<form name='$name' id='$name' method='post'
               action='".$CFG_GLPI["root_doc"]."/front/massiveaction.php'>";
   }


   /**
    * Display massive actions
    *
    * @since 0.84 (before Search::displayMassiveActions)
    * @since 0.85 only 1 parameter (in 0.84 $itemtype required)
    *
    * @todo replace 'hidden' by data-glpicore-ma-tags ?
    *
    * @param $options   array    of parameters
    * must contains :
    *    - container       : DOM ID of the container of the item checkboxes (since version 0.85)
    * may contains :
    *    - num_displayed   : integer number of displayed items. Permit to check suhosin limit.
    *                        (default -1 not to check)
    *    - ontop           : boolean true if displayed on top (default true)
    *    - fixed           : boolean true if used with fixed table display (default true)
    *    - forcecreate     : boolean force creation of modal window (default = false).
    *            Modal is automatically created when displayed the ontop item.
    *            If only a bottom one is displayed use it
    *    - check_itemtype   : string alternate itemtype to check right if different from main itemtype
    *                         (default empty)
    *    - check_items_id   : integer ID of the alternate item used to check right / optional
    *                         (default empty)
    *    - is_deleted       : boolean is massive actions for deleted items ?
    *    - extraparams      : string extra URL parameters to pass to massive actions (default empty)
    *                         if ([extraparams]['hidden'] is set : add hidden fields to post)
    *    - specific_actions : array of specific actions (do not use standard one)
    *    - add_actions      : array of actions to add (do not use standard one)
    *    - confirm          : string of confirm message before massive action
    *    - item             : CommonDBTM object that has to be passed to the actions
    *    - tag_to_send      : the tag of the elements to send to the ajax window (default: common)
    *    - display          : display or return the generated html (default true)
    *
    * @return bool|string     the html if display parameter is false, or true
   **/
   static function showMassiveActions($options = []) {
      global $CFG_GLPI;

      /// TODO : permit to pass several itemtypes to show possible actions of all types : need to clean visibility management after

      $p['ontop']             = true;
      $p['num_displayed']     = -1;
      $p['fixed']             = true;
      $p['forcecreate']       = false;
      $p['check_itemtype']    = '';
      $p['check_items_id']    = '';
      $p['is_deleted']        = false;
      $p['extraparams']       = [];
      $p['width']             = 800;
      $p['height']            = 400;
      $p['specific_actions']  = [];
      $p['add_actions']       = [];
      $p['confirm']           = '';
      $p['rand']              = '';
      $p['container']         = '';
      $p['display_arrow']     = true;
      $p['title']             = _n('Action', 'Actions', Session::getPluralNumber());
      $p['item']              = false;
      $p['tag_to_send']       = 'common';
      $p['display']           = true;

      foreach ($options as $key => $val) {
         if (isset($p[$key])) {
            $p[$key] = $val;
         }
      }

      $url = $CFG_GLPI['root_doc']."/ajax/massiveaction.php";
      if ($p['container']) {
         $p['extraparams']['container'] = $p['container'];
      }
      if ($p['is_deleted']) {
         $p['extraparams']['is_deleted'] = 1;
      }
      if (!empty($p['check_itemtype'])) {
         $p['extraparams']['check_itemtype'] = $p['check_itemtype'];
      }
      if (!empty($p['check_items_id'])) {
         $p['extraparams']['check_items_id'] = $p['check_items_id'];
      }
      if (is_array($p['specific_actions']) && count($p['specific_actions'])) {
         $p['extraparams']['specific_actions'] = $p['specific_actions'];
      }
      if (is_array($p['add_actions']) && count($p['add_actions'])) {
         $p['extraparams']['add_actions'] = $p['add_actions'];
      }
      if ($p['item'] instanceof CommonDBTM) {
         $p['extraparams']['item_itemtype'] = $p['item']->getType();
         $p['extraparams']['item_items_id'] = $p['item']->getID();
      }

      // Manage modal window
      if (isset($_REQUEST['_is_modal']) && $_REQUEST['_is_modal']) {
         $p['extraparams']['hidden']['_is_modal'] = 1;
      }

      if ($p['fixed']) {
         $width= '950px';
      } else {
         $width= '95%';
      }

      $identifier = md5($url.serialize($p['extraparams']).$p['rand']);
      $max        = Toolbox::get_max_input_vars();
      $out = '';

      if (($p['num_displayed'] >= 0)
          && ($max > 0)
          && ($max < ($p['num_displayed']+10))) {
         if (!$p['ontop']
             || (isset($p['forcecreate']) && $p['forcecreate'])) {
            $out .= "<table class='tab_cadre' width='$width'><tr class='tab_bg_1'>".
                    "<td><span class='b'>";
            $out .= __('Selection too large, massive action disabled.')."</span>";
            if ($_SESSION['glpi_use_mode'] == Session::DEBUG_MODE) {
               $out .= "<br>".__('To increase the limit: change max_input_vars or suhosin.post.max_vars in php configuration.');
            }
            $out .= "</td></tr></table>";
         }
      } else {
         // Create Modal window on top
         if ($p['ontop']
             || (isset($p['forcecreate']) && $p['forcecreate'])) {
                $out .= "<div id='massiveactioncontent$identifier'></div>";

            if (!empty($p['tag_to_send'])) {
               $js_modal_fields  = "            var items = $('";
               if (!empty($p['container'])) {
                  $js_modal_fields .= '[id='.$p['container'].'] ';
               }
               $js_modal_fields .= "[data-glpicore-ma-tags~=".$p['tag_to_send']."]')";
               $js_modal_fields .= ".each(function( index ) {\n";
               $js_modal_fields .= "              fields[$(this).attr('name')] = $(this).attr('value');\n";
               $js_modal_fields .= "              if (($(this).attr('type') == 'checkbox') && (!$(this).is(':checked'))) {\n";
               $js_modal_fields .= "                 fields[$(this).attr('name')] = 0;\n";
               $js_modal_fields .= "              }\n";
               $js_modal_fields .= "            });";
            } else {
               $js_modal_fields = "";
            }

            $out .= Ajax::createModalWindow('massiveaction_window'.$identifier,
                                            $url,
                                            ['title'           => $p['title'],
                                                  'container'       => 'massiveactioncontent'.$identifier,
                                                  'extraparams'     => $p['extraparams'],
                                                  'width'           => $p['width'],
                                                  'height'          => $p['height'],
                                                  'js_modal_fields' => $js_modal_fields,
                                                  'display'         => false]);
         }
         $out .= "<table class='tab_glpi' width='$width'><tr>";
         if ($p['display_arrow']) {
            $out .= "<td width='30px'><img src='".$CFG_GLPI["root_doc"]."/pics/arrow-left".
                   ($p['ontop']?'-top':'').".png' alt=''></td>";
         }
         $out .= "<td width='100%' class='left'>";
         $out .= "<a class='vsubmit' ";
         if (is_array($p['confirm'] || strlen($p['confirm']))) {
            $out .= self::addConfirmationOnAction($p['confirm'], "massiveaction_window$identifier.dialog(\"open\");");
         } else {
            $out .= "onclick='massiveaction_window$identifier.dialog(\"open\");'";
         }
         $out .= " href='#modal_massaction_content$identifier' title=\"".htmlentities($p['title'], ENT_QUOTES, 'UTF-8')."\">";
         $out .= $p['title']."</a>";
         $out .= "</td>";

         $out .= "</tr></table>";
         if (!$p['ontop']
             || (isset($p['forcecreate']) && $p['forcecreate'])) {
            // Clean selection
            $_SESSION['glpimassiveactionselected'] = [];
         }
      }

      if ($p['display']) {
         echo $out;
         return true;
      } else {
         return $out;
      }
   }


   /**
    * Display Date form with calendar
    *
    * @since 0.84
    *
    * @param $name      name of the element
    * @param $options  array of possible options:
    *      - value      : default value to display (default '')
    *      - maybeempty : may be empty ? (true by default)
    *      - canedit    :  could not modify element (true by default)
    *      - min        :  minimum allowed date (default '')
    *      - max        : maximum allowed date (default '')
    *      - showyear   : should we set/diplay the year? (true by default)
    *      - display    : boolean display of return string (default true)
    *      - rand       : specific rand value (default generated one)
    *      - yearrange  : set a year range to show in drop-down (default '')
    *
    * @return rand value used if displayes else string
   **/
   static function showDateField($name, $options = []) {
      global $CFG_GLPI;

      $p['value']      = '';
      $p['maybeempty'] = true;
      $p['canedit']    = true;
      $p['min']        = '';
      $p['max']        = '';
      $p['showyear']   = true;
      $p['display']    = true;
      $p['rand']       = mt_rand();
      $p['yearrange']  = '';

      foreach ($options as $key => $val) {
         if (isset($p[$key])) {
            $p[$key] = $val;
         }
      }
      $output = "<div class='no-wrap'>";
      $output .= "<input id='showdate".$p['rand']."' type='text' size='10' name='_$name' ".
                  "value='".self::convDate($p['value'])."'>";
      $output .= Html::hidden($name, ['value' => $p['value'],
                                           'id'    => "hiddendate".$p['rand']]);
      if ($p['maybeempty'] && $p['canedit']) {
         $output .= "<span class='fa fa-times-circle pointer' title='".__s('Clear').
                      "' id='resetdate".$p['rand']."'>" .
                      "<span class='sr-only'>" . __('Clear') . "</span></span>";
      }
      $output .= "</div>";

      $js = '$(function(){';
      if ($p['maybeempty'] && $p['canedit']) {
         $js .= "$('#resetdate".$p['rand']."').click(function(){
                  $('#showdate".$p['rand']."').val('');
                  $('#hiddendate".$p['rand']."').val('');
                  });";
      }
      $js .= "$( '#showdate".$p['rand']."' ).datepicker({
                  altField: '#hiddendate".$p['rand']."',
                  altFormat: 'yy-mm-dd',
                  firstDay: 1,
                  showOtherMonths: true,
                  selectOtherMonths: true,
                  showButtonPanel: true,
                  changeMonth: true,
                  changeYear: true,
                  showOn: 'both',
                  showWeek: true,
                  buttonText: '<i class=\'far fa-calendar-alt\'></i>'";

      if (!$p['canedit']) {
         $js .= ",disabled: true";
      }

      if (!empty($p['min'])) {
         $js .= ",minDate: '".self::convDate($p['min'])."'";
      }

      if (!empty($p['max'])) {
         $js .= ",maxDate: '".self::convDate($p['max'])."'";
      }

      if (!empty($p['yearrange'])) {
         $js .= ",yearRange: '". $p['yearrange'] ."'";
      }

      switch ($_SESSION['glpidate_format']) {
         case 1 :
            $p['showyear'] ? $format='dd-mm-yy' : $format='dd-mm';
            break;

         case 2 :
            $p['showyear'] ? $format='mm-dd-yy' : $format='mm-dd';
            break;

         default :
            $p['showyear'] ? $format='yy-mm-dd' : $format='mm-dd';
      }
      $js .= ",dateFormat: '".$format."'";

      $js .= "}).next('.ui-datepicker-trigger').addClass('pointer');";
      $js .= "});";
      $output .= Html::scriptBlock($js);

      if ($p['display']) {
         echo $output;
         return $p['rand'];
      }
      return $output;
   }


   /**
    * Display Color field
    *
    * @since 0.85
    *
    * @param $name            name of the element
    * @param $options  array  of possible options:
    *   - value      : default value to display (default '')
    *   - display    : boolean display or get string (default true)
    *   - rand       : specific random value (default generated one)
   **/
   static function showColorField($name, $options = []) {
      $p['value']      = '';
      $p['rand']       = mt_rand();
      $p['display']    = true;
      foreach ($options as $key => $val) {
         if (isset($p[$key])) {
            $p[$key] = $val;
         }
      }
      $field_id = Html::cleanId("color_".$name.$p['rand']);
      $output   = "<input type='color' id='$field_id' name='$name' value='".$p['value']."'>";
      $output  .= Html::scriptBlock("$(function() {
         $('#$field_id').spectrum({
            preferredFormat: 'hex',
            showInput: true,
            showInitial: true
         });
      });");

      if ($p['display']) {
         echo $output;
         return $p['rand'];
      }
      return $output;
   }


   /**
    * Display DateTime form with calendar
    *
    * @since 0.84
    *
    * @param $name            name of the element
    * @param $options  array  of possible options:
    *   - value      : default value to display (default '')
    *   - timestep   : step for time in minute (-1 use default config) (default -1)
    *   - maybeempty : may be empty ? (true by default)
    *   - canedit    : could not modify element (true by default)
    *   - mindate    : minimum allowed date (default '')
    *   - maxdate    : maximum allowed date (default '')
    *   - mintime    : minimum allowed time (default '')
    *   - maxtime    : maximum allowed time (default '')
    *   - showyear   : should we set/diplay the year? (true by default)
    *   - display    : boolean display or get string (default true)
    *   - rand       : specific random value (default generated one)
    *   - required   : required field (will add required attribute)
    *
    * @return rand value used if displayes else string
   **/
   static function showDateTimeField($name, $options = []) {
      global $CFG_GLPI;

      $p['value']      = '';
      $p['maybeempty'] = true;
      $p['canedit']    = true;
      $p['mindate']    = '';
      $p['maxdate']    = '';
      $p['mintime']    = '';
      $p['maxtime']    = '';
      $p['timestep']   = -1;
      $p['showyear']   = true;
      $p['display']    = true;
      $p['rand']       = mt_rand();
      $p['required']   = false;

      foreach ($options as $key => $val) {
         if (isset($p[$key])) {
            $p[$key] = $val;
         }
      }

      if ($p['timestep'] < 0) {
         $p['timestep'] = $CFG_GLPI['time_step'];
      }

      $minHour   = 0;
      $maxHour   = 23;
      $minMinute = 0;
      $maxMinute = 59;

      $date_value = '';
      $hour_value = '';
      if (!empty($p['value'])) {
         list($date_value, $hour_value) = explode(' ', $p['value']);
      }

      if (!empty($p['mintime'])) {
         list($minHour, $minMinute) = explode(':', $p['mintime']);
         $minMinute = 0;

         // Check time in interval
         if (!empty($hour_value) && ($hour_value < $p['mintime'])) {
            $hour_value = $p['mintime'];
         }
      }

      if (!empty($p['maxtime'])) {
         list($maxHour, $maxMinute) = explode(':', $p['maxtime']);
         $maxMinute = 59;

         // Check time in interval
         if (!empty($hour_value) && ($hour_value > $p['maxtime'])) {
            $hour_value = $p['maxtime'];
         }
      }

      // reconstruct value to be valid
      if (!empty($date_value)) {
         $p['value'] = $date_value.' '.$hour_value;
      }

      $output = "<span class='no-wrap'>";
      $output .= "<input id='showdate".$p['rand']."' type='text' name='_$name' value='".
                   trim(self::convDateTime($p['value']))."'";
      if ($p['required'] == true) {
         $output .= " required='required'";
      }
      $output .= ">";
      $output .= Html::hidden($name, ['value' => $p['value'], 'id' => "hiddendate".$p['rand']]);
      if ($p['maybeempty'] && $p['canedit']) {
         $output .= "<span class='fa fa-times-circle pointer' title='".__s('Clear').
                      "' id='resetdate".$p['rand']."'>" .
                      "<span class='sr-only'>" . __('Clear') . "</span></span>";
      }
      $output .= "</span>";

      $js = "$(function(){";
      if ($p['maybeempty'] && $p['canedit']) {
         $js .= "$('#resetdate".$p['rand']."').click(function(){
                  $('#showdate".$p['rand']."').val('');
                  $('#hiddendate".$p['rand']."').val('');
                  });";
      }

      $js .= "$( '#showdate".$p['rand']."' ).datetimepicker({
                  altField: '#hiddendate".$p['rand']."',
                  altFormat: 'yy-mm-dd',
                  altTimeFormat: 'HH:mm',
                  pickerTimeFormat : 'HH:mm',
                  altFieldTimeOnly: false,
                  firstDay: 1,
                  parse: 'loose',
                  showAnim: '',
                  stepMinute: ".$p['timestep'].",
                  showSecond: false,
                  showOtherMonths: true,
                  selectOtherMonths: true,
                  showButtonPanel: true,
                  changeMonth: true,
                  changeYear: true,
                  showOn: 'both',
                  showWeek: true,
                  controlType: 'select',
                  buttonText: '<i class=\'far fa-calendar-alt\'></i>'";
      if (!$p['canedit']) {
         $js .= ",disabled: true";
      }

      if (!empty($p['min'])) {
         $js .= ",minDate: '".self::convDate($p['min'])."'";
      }

      if (!empty($p['max'])) {
         $js .= ",maxDate: '".self::convDate($p['max'])."'";
      }

      switch ($_SESSION['glpidate_format']) {
         case 1 :
            $p['showyear'] ? $format='dd-mm-yy' : $format='dd-mm';
            break;

         case 2 :
            $p['showyear'] ? $format='mm-dd-yy' : $format='mm-dd';
            break;

         default :
            $p['showyear'] ? $format='yy-mm-dd' : $format='mm-dd';
      }
      $js .= ",dateFormat: '".$format."'";
      $js .= ",timeFormat: 'HH:mm'";

      $js .= "}).next('.ui-datepicker-trigger').addClass('pointer');";
      $js .= "});";
      $output .= Html::scriptBlock($js);

      if ($p['display']) {
         echo $output;
         return $p['rand'];
      }
      return $output;
   }

   /**
    * Show generic date search
    *
    * @param $element         name of the html element
    * @param $value           default value (default '')
    * @param $options   array of possible options:
    *      - with_time display with time selection ? (default false)
    *      - with_future display with future date selection ? (default false)
    *      - with_days display specific days selection TODAY, BEGINMONTH, LASTMONDAY... ? (default true)
    *
    * @return rand value of dropdown
   **/
   static function showGenericDateTimeSearch($element, $value = '', $options = []) {
      global $CFG_GLPI;

      $p['with_time']          = false;
      $p['with_future']        = false;
      $p['with_days']          = true;
      $p['with_specific_date'] = true;
      $p['display']            = true;

      if (is_array($options) && count($options)) {
         foreach ($options as $key => $val) {
            $p[$key] = $val;
         }
      }
      $rand   = mt_rand();
      $output = '';
      // Validate value
      if (($value != 'NOW')
          && ($value != 'TODAY')
          && !preg_match("/\d{4}-\d{2}-\d{2}.*/", $value)
          && !strstr($value, 'HOUR')
          && !strstr($value, 'MINUTE')
          && !strstr($value, 'DAY')
          && !strstr($value, 'WEEK')
          && !strstr($value, 'MONTH')
          && !strstr($value, 'YEAR')) {

         $value = "";
      }

      if (empty($value)) {
         $value = 'NOW';
      }
      $specific_value = date("Y-m-d H:i:s");

      if (preg_match("/\d{4}-\d{2}-\d{2}.*/", $value)) {
         $specific_value = $value;
         $value          = 0;
      }
      $output    .= "<table width='100%'><tr><td width='50%'>";

      $dates      = Html::getGenericDateTimeSearchItems($p);

      $output    .= Dropdown::showFromArray("_select_$element", $dates,
                                                  ['value'   => $value,
                                                        'display' => false,
                                                        'rand'    => $rand]);
      $field_id   = Html::cleanId("dropdown__select_$element$rand");

      $output    .= "</td><td width='50%'>";
      $contentid  = Html::cleanId("displaygenericdate$element$rand");
      $output    .= "<span id='$contentid'></span>";

      $params     = ['value'         => '__VALUE__',
                          'name'          => $element,
                          'withtime'      => $p['with_time'],
                          'specificvalue' => $specific_value];

      $output    .= Ajax::updateItemOnSelectEvent($field_id, $contentid,
                                                  $CFG_GLPI["root_doc"]."/ajax/genericdate.php",
                                                  $params, false);
      $params['value']  = $value;
      $output    .= Ajax::updateItem($contentid, $CFG_GLPI["root_doc"]."/ajax/genericdate.php",
                                           $params, '', false);
      $output    .= "</td></tr></table>";

      if ($p['display']) {
         echo $output;
         return $rand;
      }
      return $output;
   }


   /**
    * Get items to display for showGenericDateTimeSearch
    *
    * @since 0.83
    *
    * @param $options   array of possible options:
    *      - with_time display with time selection ? (default false)
    *      - with_future display with future date selection ? (default false)
    *      - with_days display specific days selection TODAY, BEGINMONTH, LASTMONDAY... ? (default true)
    *
    * @return array of posible values
    * @see showGenericDateTimeSearch
   **/
   static function getGenericDateTimeSearchItems($options) {

      $params['with_time']          = false;
      $params['with_future']        = false;
      $params['with_days']          = true;
      $params['with_specific_date'] = true;

      if (is_array($options) && count($options)) {
         foreach ($options as $key => $val) {
            $params[$key] = $val;
         }
      }

      $dates = [];
      if ($params['with_time']) {
         $dates['NOW'] = __('Now');
         if ($params['with_days']) {
            $dates['TODAY'] = __('Today');
         }
      } else {
         $dates['NOW'] = __('Today');
      }

      if ($params['with_specific_date']) {
         $dates[0] = __('Specify a date');
      }

      if ($params['with_time']) {
         for ($i=1; $i<=24; $i++) {
            $dates['-'.$i.'HOUR'] = sprintf(_n('- %d hour', '- %d hours', $i), $i);
         }

         for ($i=1; $i<=15; $i++) {
            $dates['-'.$i.'MINUTE'] = sprintf(_n('- %d minute', '- %d minutes', $i), $i);
         }
      }

      for ($i=1; $i<=7; $i++) {
         $dates['-'.$i.'DAY'] = sprintf(_n('- %d day', '- %d days', $i), $i);
      }

      if ($params['with_days']) {
         $dates['LASTSUNDAY']    = __('last Sunday');
         $dates['LASTMONDAY']    = __('last Monday');
         $dates['LASTTUESDAY']   = __('last Tuesday');
         $dates['LASTWEDNESDAY'] = __('last Wednesday');
         $dates['LASTTHURSDAY']  = __('last Thursday');
         $dates['LASTFRIDAY']    = __('last Friday');
         $dates['LASTSATURDAY']  = __('last Saturday');
      }

      for ($i=1; $i<=10; $i++) {
         $dates['-'.$i.'WEEK'] = sprintf(_n('- %d week', '- %d weeks', $i), $i);
      }

      if ($params['with_days']) {
         $dates['BEGINMONTH']  = __('Beginning of the month');
      }

      for ($i=1; $i<=12; $i++) {
         $dates['-'.$i.'MONTH'] = sprintf(_n('- %d month', '- %d months', $i), $i);
      }

      if ($params['with_days']) {
         $dates['BEGINYEAR']  = __('Beginning of the year');
      }

      for ($i=1; $i<=10; $i++) {
         $dates['-'.$i.'YEAR'] = sprintf(_n('- %d year', '- %d years', $i), $i);
      }

      if ($params['with_future']) {
         if ($params['with_time']) {
            for ($i=1; $i<=24; $i++) {
               $dates[$i.'HOUR'] = sprintf(_n('+ %d hour', '+ %d hours', $i), $i);
            }
         }

         for ($i=1; $i<=7; $i++) {
            $dates[$i.'DAY'] = sprintf(_n('+ %d day', '+ %d days', $i), $i);
         }

         for ($i=1; $i<=10; $i++) {
            $dates[$i.'WEEK'] = sprintf(_n('+ %d week', '+ %d weeks', $i), $i);
         }

         for ($i=1; $i<=12; $i++) {
            $dates[$i.'MONTH'] = sprintf(_n('+ %d month', '+ %d months', $i), $i);
         }

         for ($i=1; $i<=10; $i++) {
            $dates[$i.'YEAR'] = sprintf(_n('+ %d year', '+ %d years', $i), $i);
         }
      }
      return $dates;

   }


    /**
    * Compute date / datetime value resulting of showGenericDateTimeSearch
    *
    * @since 0.83
    *
    * @param $val          date / datetime   value passed
    * @param $force_day    boolean           force computation in days (false by default)
    * @param $specifictime timestamp         set specific timestamp (default '')
    *
    * @return computed date / datetime value
    * @see showGenericDateTimeSearch
   **/
   static function computeGenericDateTimeSearch($val, $force_day = false, $specifictime = '') {

      if (empty($specifictime)) {
         $specifictime = strtotime($_SESSION["glpi_currenttime"]);
      }

      $format_use = "Y-m-d H:i:s";
      if ($force_day) {
         $format_use = "Y-m-d";
      }

      // Parsing relative date
      switch ($val) {
         case 'NOW' :
            return date($format_use, $specifictime);

         case 'TODAY' :
            return date("Y-m-d", $specifictime);
      }

      // Search on begin of month / year
      if (strstr($val, 'BEGIN')) {
         $hour   = 0;
         $minute = 0;
         $second = 0;
         $month  = date("n", $specifictime);
         $day    = 1;
         $year   = date("Y", $specifictime);

         switch ($val) {
            case "BEGINYEAR":
               $month = 1;
               break;

            case "BEGINMONTH":
               break;
         }

         return date($format_use, mktime ($hour, $minute, $second, $month, $day, $year));
      }

      // Search on Last monday, sunday...
      if (strstr($val, 'LAST')) {
         $lastday = str_replace("LAST", "LAST ", $val);
         $hour   = 0;
         $minute = 0;
         $second = 0;
         $month  = date("n", strtotime($lastday));
         $day    = date("j", strtotime($lastday));
         $year   = date("Y", strtotime($lastday));

         return date($format_use, mktime ($hour, $minute, $second, $month, $day, $year));
      }

      // Search on +- x days, hours...
      if (preg_match("/^(-?)(\d+)(\w+)$/", $val, $matches)) {
         if (in_array($matches[3], ['YEAR', 'MONTH', 'WEEK', 'DAY', 'HOUR', 'MINUTE'])) {
            $nb = intval($matches[2]);
            if ($matches[1] == '-') {
               $nb = -$nb;
            }
            // Use it to have a clean delay computation (MONTH / YEAR have not always the same duration)
            $hour   = date("H", $specifictime);
            $minute = date("i", $specifictime);
            $second = 0;
            $month  = date("n", $specifictime);
            $day    = date("j", $specifictime);
            $year   = date("Y", $specifictime);

            switch ($matches[3]) {
               case "YEAR" :
                  $year += $nb;
                  break;

               case "MONTH" :
                  $month += $nb;
                  break;

               case "WEEK" :
                  $day += 7*$nb;
                  break;

               case "DAY" :
                  $day += $nb;
                  break;

               case "MINUTE" :
                  $format_use = "Y-m-d H:i:s";
                  $minute    += $nb;
                  break;

               case "HOUR" :
                  $format_use = "Y-m-d H:i:s";
                  $hour      += $nb;
                  break;
            }
            return date($format_use, mktime ($hour, $minute, $second, $month, $day, $year));
         }
      }
      return $val;
   }

   /**
    * Display or return a list of dates in a vertical way
    *
    * @since 9.2
    *
    * @param $options   array of possible options:
    *      - title, do we need to append an H2 title tag
    *      - dates, an array containing a collection of theses keys:
    *         * timestamp
    *         * class, supported: passed, checked, now
    *         * label
    *      - display, boolean to precise if we need to display (true) or return (false) the html
    *      - add_now, boolean to precise if we need to add to dates array, an entry for now time
    *        (with now class)
    *
    * @return array of posible values
    * @see showGenericDateTimeSearch
   **/
   static function showDatesTimelineGraph($options = []) {
      $default_options = [
         'title'   => '',
         'dates'   => [],
         'display' => true,
         'add_now' => true
      ];
      $options = array_merge($default_options, $options);

      //append now date if needed
      if ($options['add_now']) {
         $now = time();
         $options['dates'][$now."_now"] = [
            'timestamp' => $now,
            'label' => __('Now'),
            'class' => 'now'
         ];
      }

      ksort($options['dates']);

      $out = "";
      $out.= "<div class='dates_timelines'>";

      // add title
      if (strlen($options['title'])) {
         $out.= "<h2 class='header'>".$options['title']."</h2>";
      }

      // construct timeline
      $out.= "<ul>";
      foreach ($options['dates'] as $key => $data) {
         if ($data['timestamp'] != 0) {
            $out.= "<li class='".$data['class']."'>&nbsp;";
            $out.= "<time>".Html::convDateTime(date("Y-m-d H:i:s", $data['timestamp']))."</time>";
            $out.= "<span class='dot'></span>";
            $out.= "<label>".$data['label']."</label>";
            $out.= "</li>";
         }
      }
      $out.= "</ul>";
      $out.= "</div>";

      if ($options['display']) {
         echo $out;
      } else {
         return $out;
      }
   }


   /**
    * Print the form used to select profile if several are available
    *
    * @param $target target of the form
    *
    * @return nothing
   **/
   static function showProfileSelecter($target) {
      global $CFG_GLPI;

      if (count($_SESSION["glpiprofiles"])>1) {
         echo '<li class="nav-item profile-selector"><form name="form" method="post" action="'.$target.'">';
         $values = [];
         foreach ($_SESSION["glpiprofiles"] as $key => $val) {
            $values[$key] = $val['name'];
         }

         Dropdown::showFromArray('newprofile', $values,
                                 ['value'     => $_SESSION["glpiactiveprofile"]["id"],
                                  'width'     => '150px',
                                  'on_change' => 'submit()']);
         Html::closeForm();
         echo '</li>';
      }

      if (Session::isMultiEntitiesMode()) {
         echo "<li class='nav-item profile-selector'>";
         /*Ajax::createModalWindow('entity_window', $CFG_GLPI['root_doc']."/ajax/entitytree.php",
                                 ['title'       => __('Select the desired entity'),
                                 'extraparams' => ['target' => $target]]);*/
         echo "<a href='#modal_entity_content' title=\"".
                addslashes($_SESSION["glpiactive_entity_name"]).
                "\" class='nav-link entity_select' id='global_entity_select'>".
                $_SESSION["glpiactive_entity_shortname"]."</a>";

         echo "</li>";
      }
   }


   /**
    * Show a tooltip on an item
    *
    * @param $content   string   data to put in the tooltip
    * @param $options   array    of possible options:
    *   - applyto : string / id of the item to apply tooltip (default empty).
    *                  If not set display an icon
    *   - title : string / title to display (default empty)
    *   - contentid : string / id for the content html container (default auto generated) (used for ajax)
    *   - link : string / link to put on displayed image if contentid is empty
    *   - linkid : string / html id to put to the link link (used for ajax)
    *   - linktarget : string / target for the link
    *   - popup : string / popup action : link not needed to use it
    *   - img : string / url of a specific img to use
    *   - display : boolean / display the item : false return the datas
    *   - autoclose : boolean / autoclose the item : default true (false permit to scroll)
    *
    * @return nothing (print out an HTML div)
   **/
   static function showToolTip($content, $options = []) {
      global $CFG_GLPI;

      $param['applyto']    = '';
      $param['title']      = '';
      $param['contentid']  = '';
      $param['link']       = '';
      $param['linkid']     = '';
      $param['linktarget'] = '';
      $param['awesome-class'] = 'fa-info';
      $param['popup']      = '';
      $param['ajax']       = '';
      $param['display']    = true;
      $param['autoclose']  = true;
      $param['onclick']    = false;

      if (is_array($options) && count($options)) {
         foreach ($options as $key => $val) {
            $param[$key] = $val;
         }
      }

      // No empty content to have a clean display
      if (empty($content)) {
         $content = "&nbsp;";
      }
      $rand = mt_rand();
      $out  = '';

      // Force link for popup
      if (!empty($param['popup'])) {
         $param['link'] = '#';
      }

      if (empty($param['applyto'])) {
         if (!empty($param['link'])) {
            $out .= "<a id='".(!empty($param['linkid'])?$param['linkid']:"tooltiplink$rand")."'";

            if (!empty($param['linktarget'])) {
               $out .= " target='".$param['linktarget']."' ";
            }
            $out .= " href='".$param['link']."'";

            if (!empty($param['popup'])) {
               $out .= " onClick=\"".Html::jsGetElementbyID('tooltippopup'.$rand).".dialog('open'); return false;\" ";
            }
            $out .= '>';
         }
         if (isset($param['img'])) {
            //for compatibility. Use fontawesome instead.
            $out .= "<img id='tooltip$rand' src='".$param['img']."' class='pointer'>";
         } else {
            $out .= "<span id='tooltip$rand' class='fas {$param['awesome-class']} pointer'></span>";
         }

         if (!empty($param['link'])) {
            $out .= "</a>";
         }

         $param['applyto'] = "tooltip$rand";
      }

      if (empty($param['contentid'])) {
         $param['contentid'] = "content".$param['applyto'];
      }

      $out .= "<div id='".$param['contentid']."' class='invisible'>$content</div>";
      if (!empty($param['popup'])) {
         $out .= Ajax::createIframeModalWindow('tooltippopup'.$rand,
                                               $param['popup'],
                                               ['display' => false,
                                                     'width'   => 600,
                                                     'height'  => 300]);
      }
      $js = "$(function(){";
      $js .= Html::jsGetElementbyID($param['applyto']).".qtip({
         position: { viewport: $(window) },
         content: {text: ".Html::jsGetElementbyID($param['contentid']);
      if (!$param['autoclose']) {
         $js .=", title: {text: ' ',button: true}";
      }
      $js .= "}, style: { classes: 'qtip-shadow qtip-bootstrap'}";
      if ($param['onclick']) {
         $js .= ",show: 'click', hide: false,";
      } else if (!$param['autoclose']) {
         $js .= ",show: {
                        solo: true, // ...and hide all other tooltips...
                }, hide: false,";
      }
      $js .= "});";
      $js .= "});";
      $out .= Html::scriptBlock($js);

      if ($param['display']) {
         echo $out;
      } else {
         return $out;
      }
   }


    /**
    * Show div with auto completion
    *
    * @param CommonDBTM $item    item object used for create dropdown
    * @param string     $field   field to search for autocompletion
    * @param array      $options array of possible options:
    *    - name    : string / name of the select (default is field parameter)
    *    - value   : integer / preselected value (default value of the item object)
    *    - size    : integer / size of the text field
    *    - entity  : integer / restrict to a defined entity (default entity of the object if define)
    *                set to -1 not to take into account
    *    - user    : integer / restrict to a defined user (default -1 : no restriction)
    *    - option  : string / options to add to text field
    *    - display : boolean / if false get string
    *    - type    : string / html5 field type (number, date, text, ...) defaults to 'text'
    *    - required: boolean / whether the field is required
    *    - rand    : integer / pre-exsting random value
    *    - attrs   : array of attributes to add (['name' => 'value']
    *
    * @return void|string
   **/
   static function autocompletionTextField(CommonDBTM $item, $field, $options = []) {
      global $CFG_GLPI;

      $params['name']   = $field;
      $params['value']  = '';

      if (array_key_exists($field, $item->fields)) {
         $params['value'] = $item->fields[$field];
      }
      $params['entity'] = -1;

      if (array_key_exists('entities_id', $item->fields)) {
         $params['entity'] = $item->fields['entities_id'];
      }
      $params['user']   = -1;
      $params['option'] = '';
      $params['type']   = 'text';
      $params['required']  = false;

      if (is_array($options) && count($options)) {
         foreach ($options as $key => $val) {
            $params[$key] = $val;
         }
      }

      $rand = (isset($params['rand']) ? $params['rand'] : mt_rand());
      $name    = "field_".$params['name'].$rand;

      $output = '';
      if ($CFG_GLPI["use_ajax_autocompletion"]) {
         $output .=  "<input ".$params['option']." id='text$name' type='{$params['type']}' name='".
                       $params['name']."' value=\"".self::cleanInputText($params['value'])."\"
                       class='autocompletion-text-field'";

         if ($params['required'] == true) {
            $output .= " required='required'";
         }

         if (isset($params['attrs'])) {
            foreach ($params['attrs'] as $attr => $value) {
               $output .= " $attr='$value'";
            }
         }

         $output .= ">";

         $parameters['itemtype'] = $item->getType();
         $parameters['field']    = $field;

         if ($params['entity'] >= 0) {
            $parameters['entity_restrict']    = $params['entity'];
         }
         if ($params['user'] >= 0) {
            $parameters['user_restrict']    = $params['user'];
         }

         $js = "  $( '#text$name' ).autocomplete({
                        source: '".$CFG_GLPI["root_doc"]."/ajax/autocompletion.php?".Toolbox::append_params($parameters, '&')."',
                        minLength: 3,
                        });";

         $output .= Html::scriptBlock($js);

      } else {
         $output .=  "<input ".$params['option']." type='text' id='text$name' name='".$params['name']."'
                value=\"".self::cleanInputText($params['value'])."\">\n";
      }

      if (!isset($options['display']) || $options['display']) {
         echo $output;
      } else {
         return $output;
      }
   }


   /**
    * Init the Editor System to a textarea
    *
    * @param $name               name of the html textarea to use
    * @param $rand       rand    of the html textarea to use (if empty no image paste system)(default '')
    * @param $display    boolean display or get js script (true by default)
    * @param $readonly   boolean editor will be readonly or not
    *
    * @return nothing
   **/
   static function initEditorSystem($name, $rand = '', $display = true, $readonly = false) {
      global $CFG_GLPI;

      // load tinymce lib
      Html::requireJs('tinymce');

      $language = $_SESSION['glpilanguage'];
      if (!file_exists(GLPI_ROOT."/public/lib/tinymce-i18n/langs/$language.js")) {
         $language = $CFG_GLPI["languages"][$_SESSION['glpilanguage']][2];
         if (!file_exists(GLPI_ROOT."/public/lib/tinymce-i18n/langs/$language.js")) {
            $language = "en_GB";
         }
      }
      $language_url = $CFG_GLPI['root_doc'] . '/public/lib/tinymce-i18n/langs/' . $language . '.js';

      $readonlyjs = "readonly: false";
      if ($readonly) {
         $readonlyjs = "readonly: true";
      }

      $darker_css = '';
      if ($_SESSION['glpipalette'] === 'darker') {
         $darker_css = $CFG_GLPI['root_doc']."/css/tiny_mce/dark_content.css";
      }

      // init tinymce
      $js = "$(function() {
         // additional plugins
         tinymce.PluginManager.load('stickytoolbar','".$CFG_GLPI['root_doc'].
                                    "/lib/tiny_mce/custom_plugins/stickytoolbar/plugin.js');
         // init editor
         tinyMCE.init({
            language_url: '$language_url',
            invalid_elements: 'form,iframe,script,@[onclick|ondblclick|'
               + 'onmousedown|onmouseup|onmouseover|onmousemove|onmouseout|onkeypress|'
               + 'onkeydown|onkeyup]',
            browser_spellcheck: true,
            mode: 'exact',
            elements: '$name',
            relative_urls: false,
            remove_script_host: false,
            content_css: '$darker_css',
            entity_encoding: 'raw',
            paste_data_images: $('.fileupload').length,
            menubar: false,
            statusbar: false,
            skin_url: '".$CFG_GLPI['root_doc']."/css/tiny_mce/skins/light',
            cache_suffix: '?v=".GLPI_VERSION."',
            setup: function(editor) {
               if ($('#$name').attr('required') == 'required') {
                  $('#$name').closest('form').find('input[type=submit]').click(function() {
                     editor.save();
                     if ($('#$name').val() == '') {
                        alert('".__s('The description field is mandatory')."');
                     }
                  });
                  editor.on('keyup', function (e) {
                     editor.save();
                     if ($('#$name').val() == '') {
                        $('.mce-edit-area').addClass('required');
                     } else {
                        $('.mce-edit-area').removeClass('required');
                     }
                  });
                  editor.on('init', function (e) {
                     if ($('#$name').val() == '') {
                        $('.mce-edit-area').addClass('required');
                     }
                  });
               }
               editor.on('SaveContent', function (contentEvent) {
                  contentEvent.content = contentEvent.content.replace(/\\r?\\n/g, '');
               });

               // ctrl + enter submit the parent form
               editor.addShortcut('ctrl+13', 'submit', function() {
                  editor.save();
                  submitparentForm($('#$name'));
               });
            },
            plugins: [
               'table directionality searchreplace',
               'tabfocus autoresize link image paste',
               'code fullscreen stickytoolbar',
               'textcolor colorpicker',
               // load glpi_upload_doc specific plugin if we need to upload files
               typeof tinymce.AddOnManager.PluginManager.lookup.glpi_upload_doc != 'undefined'
                  ? 'glpi_upload_doc'
                  : '',
               'lists'
            ],
            toolbar: 'styleselect | bold italic | forecolor backcolor | bullist numlist outdent indent | table link image | code fullscreen',
            $readonlyjs
         });

         // set sticky for split view
         $('.layout_vsplit .main_form, .layout_vsplit .ui-tabs-panel').scroll(function(event) {
            var editor = tinyMCE.get('$name');
            editor.settings.sticky_offset = $(event.target).offset().top;
            editor.setSticky();
         });
      });";

      if ($display) {
         echo  Html::scriptBlock($js);
      } else {
         return  Html::scriptBlock($js);
      }
   }

   /**
    * Convert rich text content to simple text content
    *
    * @since 9.2
    *
    * @param $content : content to convert in html
    *
    * @return $content
   **/
   static function setSimpleTextContent($content) {

      $content = Html::entity_decode_deep($content);
      $content = Toolbox::convertImageToTag($content);

      // If is html content
      if ($content != strip_tags($content)) {
         $content = Toolbox::getHtmlToDisplay($content);
      }

      return $content;
   }

   /**
    * Convert simple text content to rich text content and init html editor
    *
    * @since 9.2
    *
    * @param string  $name     name of textarea
    * @param string  $content  content to convert in html
    * @param string  $rand     used for randomize tinymce dom id
    * @param boolean $readonly true will set editor in readonly mode
    *
    * @return $content
   **/
   static function setRichTextContent($name, $content, $rand, $readonly = false) {

      // Init html editor
      Html::initEditorSystem($name, $rand, true, $readonly);

      // Neutralize non valid HTML tags
      $content = html::clean($content, false, 1);

      // If content does not contain <br> or <p> html tag, use nl2br
      if (!preg_match("/<br\s?\/?>/", $content) && !preg_match("/<p>/", $content)) {
         $content = nl2br($content);
      }
      return $content;
   }


   /**
    * Print Ajax pager for list in tab panel
    *
    * @param string  $title              displayed above
    * @param integer $start              from witch item we start
    * @param integer $numrows            total items
    * @param string  $additional_info    Additional information to display (default '')
    * @param boolean $display            display if true, return the pager if false
    * @param string  $additional_params  Additional parameters to pass to tab reload request (default '')
    *
    * @return void|string
   **/
   static function printAjaxPager($title, $start, $numrows, $additional_info = '', $display = true, $additional_params = '') {
      global $CFG_GLPI;

      $list_limit = $_SESSION['glpilist_limit'];
      // Forward is the next step forward
      $forward = $start+$list_limit;

      // This is the end, my friend
      $end = $numrows-$list_limit;

      // Human readable count starts here
      $current_start = $start+1;

      // And the human is viewing from start to end
      $current_end = $current_start+$list_limit-1;
      if ($current_end > $numrows) {
         $current_end = $numrows;
      }
      // Empty case
      if ($current_end == 0) {
         $current_start = 0;
      }
      // Backward browsing
      if ($current_start-$list_limit <= 0) {
         $back = 0;
      } else {
         $back = $start-$list_limit;
      }

      if (!empty($additional_params) && strpos($additional_params, '&') !== 0) {
         $additional_params = '&' . $additional_params;
      }

      $out = '';
      // Print it
      $out .= "<div><table class='tab_cadre_pager'>";
      if (!empty($title)) {
         $out .= "<tr><th colspan='6'>$title</th></tr>";
      }
      $out .= "<tr>\n";

      // Back and fast backward button
      if (!$start == 0) {
         $out .= "<th class='left'><a href='javascript:reloadTab(\"start=0$additional_params\");'>
                     <i class='fa fa-step-backward' title=\"".__s('Start')."\"></i></a></th>";
         $out .= "<th class='left'><a href='javascript:reloadTab(\"start=$back$additional_params\");'>
                     <i class='fa fa-chevron-left' title=\"".__s('Previous')."\"></i></a></th>";
      }

      $out .= "<td width='50%' class='tab_bg_2'>";
      $out .= self::printPagerForm('', false, $additional_params);
      $out .= "</td>";
      if (!empty($additional_info)) {
         $out .= "<td class='tab_bg_2'>";
         $out .= $additional_info;
         $out .= "</td>";
      }
      // Print the "where am I?"
      $out .= "<td width='50%' class='tab_bg_2 b'>";
      //TRANS: %1$d, %2$d, %3$d are page numbers
      $out .= sprintf(__('From %1$d to %2$d of %3$d'), $current_start, $current_end, $numrows);
      $out .= "</td>\n";

      // Forward and fast forward button
      if ($forward < $numrows) {
         $out .= "<th class='right'><a href='javascript:reloadTab(\"start=$forward$additional_params\");'>
                     <i class='fa fa-chevron-right' title=\"".__s('Next')."\"></i></a></th>";
         $out .= "<th class='right'><a href='javascript:reloadTab(\"start=$end$additional_params\");'>
                     <i class='fa fa-step-forward' title=\"".__s('End')."\"></i></a></th>";
      }

      // End pager
      $out .= "</tr></table></div>";

      if ($display) {
         echo $out;
         return;
      }

      return $out;
   }


   /**
    * Clean Printing of and array in a table
    * ONLY FOR DEBUG
    *
    * @param $tab          the array to display
    * @param $pad          Pad used (default 0)
    * @param $jsexpand     Expand using JS ? (default  false)
    *
    * @return nothing
   **/
   static function printCleanArray($tab, $pad = 0, $jsexpand = false) {

      if (count($tab)) {
         echo "<table class='tab_cadre'>";
         // For debug / no gettext
         echo "<tr><th>KEY</th><th>=></th><th>VALUE</th></tr>";

         foreach ($tab as $key => $val) {
            $key = Toolbox::clean_cross_side_scripting_deep($key);
            echo "<tr class='tab_bg_1'><td class='top right'>";
            echo $key;
            $is_array = is_array($val);
            $rand     = mt_rand();
            echo "</td><td class='top'>";
            if ($jsexpand && $is_array) {
               echo "<a class='pointer' href=\"javascript:showHideDiv('content$key$rand','','','')\">";
               echo "=></a>";
            } else {
               echo "=>";
            }
            echo "</td><td class='top tab_bg_1'>";

            if ($is_array) {
               echo "<div id='content$key$rand' ".($jsexpand?"style=\"display:none;\"":'').">";
               self::printCleanArray($val, $pad+1);
               echo "</div>";
            } else {
               if (is_bool($val)) {
                  if ($val) {
                     echo 'true';
                  } else {
                     echo 'false';
                  }
               } else {
                  if (is_object($val)) {
                     print_r($val);
                  } else {
                     echo htmlentities($val);
                  }
               }
            }
            echo "</td></tr>";
         }
         echo "</table>";
      } else {
         echo __('Empty array');
      }
   }



   /**
    * Print pager for search option (first/previous/next/last)
    *
    * @param $start                       from witch item we start
    * @param $numrows                     total items
    * @param $target                      page would be open when click on the option (last,previous etc)
    * @param $parameters                  parameters would be passed on the URL.
    * @param $item_type_output            item type display - if >0 display export PDF et Sylk form
    *                                     (default 0)
    * @param $item_type_output_param      item type parameter for export (default 0)
    * @param $additional_info             Additional information to display (default '')
    *
    * @return nothing (print a pager)
    *
   **/
   static function printPager($start, $numrows, $target, $parameters, $item_type_output = 0,
                              $item_type_output_param = 0, $additional_info = '') {
      global $CFG_GLPI;

      $list_limit = $_SESSION['glpilist_limit'];
      // Forward is the next step forward
      $forward = $start+$list_limit;

      // This is the end, my friend
      $end = $numrows-$list_limit;

      // Human readable count starts here

      $current_start = $start+1;

      // And the human is viewing from start to end
      $current_end = $current_start+$list_limit-1;
      if ($current_end > $numrows) {
         $current_end = $numrows;
      }

      // Empty case
      if ($current_end == 0) {
         $current_start = 0;
      }

      // Backward browsing
      if ($current_start-$list_limit <= 0) {
         $back = 0;
      } else {
         $back = $start-$list_limit;
      }

      // Print it
      echo "<div><table class='tab_cadre_pager'>";
      echo "<tr>";

      if (strpos($target, '?') == false) {
         $fulltarget = $target."?".$parameters;
      } else {
         $fulltarget = $target."&".$parameters;
      }
      // Back and fast backward button
      if (!$start == 0) {
         echo "<th class='left'>";
         echo "<a href='$fulltarget&amp;start=0'>";
         echo "
               <i class='fa fa-step-backward' title=\"".__s('Start')."\"></i>";
         echo "</a></th>";
         echo "<th class='left'>";
         echo "<a href='$fulltarget&amp;start=$back'>";
         echo "<i class='fa fa-chevron-left' title=\"".__s('Previous')."\"></i>";
         echo "</a></th>";
      }

      // Print the "where am I?"
      echo "<td width='31%' class='tab_bg_2'>";
      self::printPagerForm("$fulltarget&amp;start=$start");
      echo "</td>";

      if (!empty($additional_info)) {
         echo "<td class='tab_bg_2'>";
         echo $additional_info;
         echo "</td>";
      }

      if (!empty($item_type_output)
          && isset($_SESSION["glpiactiveprofile"])
          && (Session::getCurrentInterface() == "central")) {

         echo "<td class='tab_bg_2 responsive_hidden' width='30%'>";
         echo "<form method='GET' action='".$CFG_GLPI["root_doc"]."/front/report.dynamic.php'>";
         echo Html::hidden('item_type', ['value' => $item_type_output]);

         if ($item_type_output_param != 0) {
            echo Html::hidden('item_type_param',
                              ['value' => Toolbox::prepareArrayForInput($item_type_output_param)]);
         }

         $parameters = trim($parameters, '&amp;');
         if (strstr($parameters, 'start') === false) {
            $parameters .= "&amp;start=$start";
         }

         $split = explode("&amp;", $parameters);

         $count_split = count($split);
         for ($i=0; $i < $count_split; $i++) {
            $pos    = Toolbox::strpos($split[$i], '=');
            $length = Toolbox::strlen($split[$i]);
            echo Html::hidden(Toolbox::substr($split[$i], 0, $pos), ['value' => urldecode(Toolbox::substr($split[$i], $pos+1))]);
         }

         Dropdown::showOutputFormat();
         Html::closeForm();
         echo "</td>";
      }

      echo "<td width='20%' class='tab_bg_2 b'>";
      //TRANS: %1$d, %2$d, %3$d are page numbers
      printf(__('From %1$d to %2$d of %3$d'), $current_start, $current_end, $numrows);
      echo "</td>\n";

      // Forward and fast forward button
      if ($forward<$numrows) {
         echo "<th class='right'>";
         echo "<a href='$fulltarget&amp;start=$forward'>
               <i class='fa fa-chevron-right' title=\"".__s('Next')."\">";
         echo "</a></th>\n";

         echo "<th class='right'>";
         echo "<a href='$fulltarget&amp;start=$end'>";
         echo "<i class='fa fa-step-forward' title=\"".__s('End')."\"></i>";
         echo "</a></th>\n";
      }
      // End pager
      echo "</tr></table></div>";
   }


   /**
    * Display the list_limit combo choice
    *
    * @param string  $action             page would be posted when change the value (URL + param) (default '')
    * @param boolean $display            display the pager form if true, return it if false
    * @param string  $additional_params  Additional parameters to pass to tab reload request (default '')
    *
    * ajax Pager will be displayed if empty
    *
    * @return void|string
   **/
   static function printPagerForm($action = "", $display = true, $additional_params = '') {

      if (!empty($additional_params) && strpos($additional_params, '&') !== 0) {
         $additional_params = '&' . $additional_params;
      }

      $out = '';
      if ($action) {
         $out .= "<form method='POST' action=\"$action\">";
         $out .= "<span class='responsive_hidden'>".__('Display (number of items)')."</span>&nbsp;";
         $out .= Dropdown::showListLimit("submit()", false);

      } else {
         $out .= "<form method='POST' action =''>\n";
         $out .= "<span class='responsive_hidden'>".__('Display (number of items)')."</span>&nbsp;";
         $out .= Dropdown::showListLimit("reloadTab(\"glpilist_limit=\"+this.value+\"$additional_params\")", false);
      }
      $out .= Html::closeForm(false);

      if ($display) {
         echo $out;
         return;
      }
      return $out;
   }


   /**
    * Create a title for list, as  "List (5 on 35)"
    *
    * @param $string String  text for title
    * @param $num    Integer number of item displayed
    * @param $tot    Integer number of item existing
    *
    * @since 0.83.1
    *
    * @return String
    **/
   static function makeTitle ($string, $num, $tot) {

      if (($num > 0) && ($num < $tot)) {
         // TRANS %1$d %2$d are numbers (displayed, total)
         $cpt = "<span class='primary-bg primary-fg count'>" .
            sprintf(__('%1$d on %2$d'), $num, $tot) . "</span>";
      } else {
         // $num is 0, so means configured to display nothing
         // or $num == $tot
         $cpt = "<span class='primary-bg primary-fg count'>$tot</span>";
      }
      return sprintf(__('%1$s %2$s'), $string, $cpt);
   }


   /**
    * create a minimal form for simple action
    *
    * @param $action   String   URL to call on submit
    * @param $btname   String   button name (maybe if name <> value)
    * @param $btlabel  String   button label
    * @param $fields   Array    field name => field  value
    * @param $btimage  String   button image uri (optional)   (default '')
    *                           If image name starts with "fa-", il will be turned into
    *                           a font awesome element rather than an image.
    * @param $btoption String   optional button option        (default '')
    * @param $confirm  String   optional confirm message      (default '')
    *
    * @since 0.84
   **/
   static function getSimpleForm($action, $btname, $btlabel, Array $fields = [], $btimage = '',
                                 $btoption = '', $confirm = '') {

      if (GLPI_USE_CSRF_CHECK) {
         $fields['_glpi_csrf_token'] = Session::getNewCSRFToken();
      }
      $fields['_glpi_simple_form'] = 1;
      $button                      = $btname;
      if (!is_array($btname)) {
         $button          = [];
         $button[$btname] = $btname;
      }
      $fields          = array_merge($button, $fields);
      $javascriptArray = [];
      foreach ($fields as $name => $value) {
         /// TODO : trouble :  urlencode not available for array / do not pass array fields...
         if (!is_array($value)) {
            // Javascript no gettext
            $javascriptArray[] = "'$name': '".urlencode($value)."'";
         }
      }

      $link = "<a ";

      if (!empty($btoption)) {
         $link .= ' '.$btoption.' ';
      }
      // Do not force class if already defined
      if (!strstr($btoption, 'class=')) {
         if (empty($btimage)) {
            $link .= " class='vsubmit' ";
         } else {
            $link .= " class='pointer' ";
         }
      }
      $btlabel = htmlentities($btlabel, ENT_QUOTES, 'UTF-8');
      $action  = " submitGetLink('$action', {" .implode(', ', $javascriptArray) ."});";

      if (is_array($confirm) || strlen($confirm)) {
         $link .= self::addConfirmationOnAction($confirm, $action);
      } else {
         $link .= " onclick=\"$action\" ";
      }

      $link .= '>';
      if (empty($btimage)) {
         $link .= $btlabel;
      } else {
         if (substr($btimage, 0, strlen('fa-')) === 'fa-') {
            $link .= "<span class='fa $btimage' title='$btlabel'><span class='sr-only'>$btlabel</span>";
         } else {
            $link .= "<img src='$btimage' title='$btlabel' alt='$btlabel' class='pointer'>";
         }
      }
      $link .="</a>";

      return $link;

   }


   /**
    * create a minimal form for simple action
    *
    * @param $action   String   URL to call on submit
    * @param $btname   String   button name
    * @param $btlabel  String   button label
    * @param $fields   Array    field name => field  value
    * @param $btimage  String   button image uri (optional) (default '')
    * @param $btoption String   optional button option (default '')
    * @param $confirm  String   optional confirm message (default '')
    *
    * @since 0.83.3
   **/
   static function showSimpleForm($action, $btname, $btlabel, Array $fields = [], $btimage = '',
                                  $btoption = '', $confirm = '') {

      echo self::getSimpleForm($action, $btname, $btlabel, $fields, $btimage, $btoption, $confirm);
   }


   /**
    * Create a close form part including CSRF token
    *
    * @param $display boolean Display or return string (default true)
    *
    * @since 0.83.
    *
    * @return String
   **/
   static function closeForm ($display = true) {
      global $CFG_GLPI;

      $out = "\n";
      if (GLPI_USE_CSRF_CHECK) {
         $out .= Html::hidden('_glpi_csrf_token', ['value' => Session::getNewCSRFToken()])."\n";
      }

      if (isset($CFG_GLPI['checkbox-zero-on-empty']) && $CFG_GLPI['checkbox-zero-on-empty']) {
         $js = "   $('form').submit(function() {
         $('input[type=\"checkbox\"][data-glpicore-cb-zero-on-empty=\"1\"]:not(:checked)').each(function(index){
            // If the checkbox is not validated, we add a hidden field with '0' as value
            if ($(this).attr('name')) {
               $('<input>').attr({
                  type: 'hidden',
                  name: $(this).attr('name'),
                  value: '0'
               }).insertAfter($(this));
            }
         });
      });";
         $out .= Html::scriptBlock($js)."\n";
         unset($CFG_GLPI['checkbox-zero-on-empty']);
      }

      $out .= "</form>\n";
      if ($display) {
         echo $out;
         return true;
      }
      return $out;
   }


   /**
    * Get javascript code for hide an item
    *
    * @param $id string id of the dom element
    *
    * @since 0.85.
    *
    * @return String
   **/
   static function jsHide($id) {
      return self::jsGetElementbyID($id).".hide();\n";
   }


   /**
    * Get javascript code for hide an item
    *
    * @param $id string id of the dom element
    *
    * @since 0.85.
    *
    * @return String
   **/
   static function jsShow($id) {
      return self::jsGetElementbyID($id).".show();\n";
   }


   /**
    * Get javascript code for enable an item
    *
    * @param $id string id of the dom element
    *
    * @since 0.85.
    *
    * @return String
   **/
   static function jsEnable($id) {
      return self::jsGetElementbyID($id).".removeAttr('disabled');\n";
   }


   /**
    * Get javascript code for disable an item
    *
    * @param $id string id of the dom element
    *
    * @since 0.85.
    *
    * @return String
   **/
   static function jsDisable($id) {
      return self::jsGetElementbyID($id).".attr('disabled', 'disabled');\n";
   }


   /**
    * Clean ID used for HTML elements
    *
    * @param $id string id of the dom element
    *
    * @since 0.85.
    *
    * @return String
   **/
   static function cleanId($id) {
      return str_replace(['[',']'], '_', $id);
   }


   /**
    * Get javascript code to get item by id
    *
    * @param $id string id of the dom element
    *
    * @since 0.85.
    *
    * @return String
   **/
   static function jsGetElementbyID($id) {
      return "$('#$id')";
   }


   /**
    * Set dropdown value
    *
    * @param $id      string   id of the dom element
    * @param $value   string   value to set
    *
    * @since 0.85.
    *
    * @return string
   **/
   static function jsSetDropdownValue($id, $value) {
      return self::jsGetElementbyID($id).".trigger('setValue', '$value');";
   }

   /**
    * Get item value
    *
    * @param $id      string   id of the dom element
    *
    * @since 0.85.
    *
    * @return string
   **/
   static function jsGetDropdownValue($id) {
      return self::jsGetElementbyID($id).".val()";
   }


   /**
    * Adapt dropdown to clean JS
    *
    * @param $id       string   id of the dom element
    * @param $params   array    of parameters
    *
    * @since 0.85.
    *
    * @return String
   **/
   static function jsAdaptDropdown($id, $params = []) {
      global $CFG_GLPI;

      $width = '';
      if (isset($params["width"]) && !empty($params["width"])) {
         $width = $params["width"];
         unset($params["width"]);
      }

      $placeholder = '';
      if (isset($params["placeholder"])) {
         $placeholder = "placeholder: ".json_encode($params["placeholder"]).",";
      }

      $js = "$(function() {
         $('#$id').select2({
            $placeholder
            width: '$width',
            dropdownAutoWidth: true,
            quietMillis: 100,
            minimumResultsForSearch: ".$CFG_GLPI['ajax_limit_count'].",
            matcher: function(params, data) {
               // store last search in the global var
               query = params;

               // If there are no search terms, return all of the data
               if ($.trim(params.term) === '') {
                  return data;
               }

               var searched_term = getTextWithoutDiacriticalMarks(params.term);
               var data_text = typeof(data.text) === 'string'
                  ? getTextWithoutDiacriticalMarks(data.text)
                  : '';
               var select2_fuzzy_opts = {
                  pre: '<span class=\"select2-rendered__match\">',
                  post: '</span>',
               };

               if (data_text.indexOf('>') !== -1 || data_text.indexOf('<') !== -1) {
                  // escape text, if it contains chevrons (can already be escaped prior to this point :/)
                  data_text = jQuery.fn.select2.defaults.defaults.escapeMarkup(data_text);
               }

               // Skip if there is no 'children' property
               if (typeof data.children === 'undefined') {
                  var match  = fuzzy.match(searched_term, data_text, select2_fuzzy_opts);
                  if (match == null) {
                     return false;
                  }
                  data.rendered_text = match.rendered_text;
                  data.score = match.score;
                  return data;
               }

               // `data.children` contains the actual options that we are matching against
               // also check in `data.text` (optgroup title)
               var filteredChildren = [];

               $.each(data.children, function (idx, child) {
                  var child_text = typeof(child.text) === 'string'
                     ? getTextWithoutDiacriticalMarks(child.text)
                     : '';

                  if (child_text.indexOf('>') !== -1 || child_text.indexOf('<') !== -1) {
                     // escape text, if it contains chevrons (can already be escaped prior to this point :/)
                     child_text = jQuery.fn.select2.defaults.defaults.escapeMarkup(child_text);
                  }

                  var match_child = fuzzy.match(searched_term, child_text, select2_fuzzy_opts);
                  var match_text  = fuzzy.match(searched_term, data_text, select2_fuzzy_opts);
                  if (match_child !== null || match_text !== null) {
                     if (match_text !== null) {
                        data.score         = match_text.score;
                        data.rendered_text = match_text.rendered;
                     }

                     if (match_child !== null) {
                        child.score         = match_child.score;
                        child.rendered_text = match_child.rendered;
                     }
                     filteredChildren.push(child);
                  }
               });

               // If we matched any of the group's children, then set the matched children on the group
               // and return the group object
               if (filteredChildren.length) {
                  var modifiedData = $.extend({}, data, true);
                  modifiedData.children = filteredChildren;

                  // You can return modified objects from here
                  // This includes matching the `children` how you want in nested data sets
                  return modifiedData;
               }

               // Return `null` if the term should not be displayed
               return null;
            },
            templateResult: templateResult,
            templateSelection: templateSelection,
         })
         .bind('setValue', function(e, value) {
            $('#$id').val(value).trigger('change');
         })
         $('label[for=$id]').on('click', function(){ $('#$id').select2('open'); });
      });";
      return Html::scriptBlock($js);
   }


   /**
    * Create Ajax dropdown to clean JS
    *
    * @param $name
    * @param $field_id   string   id of the dom element
    * @param $url        string   URL to get datas
    * @param $params     array    of parameters
    *            must contains :
    *                   - 'value'     : default value selected
    *                   - 'valuename' : default name of selected value
    *
    * @since 0.85.
    *
    * @return String
   **/
   static function jsAjaxDropdown($name, $field_id, $url, $params = []) {
      global $CFG_GLPI;

      if (!isset($params['value'])) {
         $value = 0;
      } else {
         $value = $params['value'];
      }
      if (!isset($params['value'])) {
         $valuename = Dropdown::EMPTY_VALUE;
      } else {
         $valuename = $params['valuename'];
      }
      $on_change = '';
      if (isset($params["on_change"])) {
         $on_change = $params["on_change"];
         unset($params["on_change"]);
      }
      $width = '80%';
      if (isset($params["width"])) {
         $width = $params["width"];
         unset($params["width"]);
      }
      unset($params['value']);
      unset($params['valuename']);

      $options = [
         'id'        => $field_id,
         'selected'  => $value
      ];
      if (!empty($params['specific_tags'])) {
         foreach ($params['specific_tags'] as $tag => $val) {
            if (is_array($val)) {
               $val = implode(' ', $val);
            }
            $options[$tag] = $val;
         }
      }

      $values = [$value => $valuename];
      $output = self::select($name, $values, $options);

      $js = "
         var params_$field_id = {";
      foreach ($params as $key => $val) {
         // Specific boolean case
         if (is_bool($val)) {
            $js .= "$key: ".($val?1:0).",\n";
         } else {
            $js .= "$key: ".json_encode($val).",\n";
         }
      }
      $js.= "};

         $('#$field_id').select2({
            width: '$width',
            minimumInputLength: 0,
            quietMillis: 100,
            dropdownAutoWidth: true,
            minimumResultsForSearch: ".$CFG_GLPI['ajax_limit_count'].",
            ajax: {
               url: '$url',
               dataType: 'json',
               type: 'POST',
               data: function (params) {
                  query = params;
                  return $.extend({}, params_$field_id, {
                     searchText: params.term,
                     page_limit: ".$CFG_GLPI['dropdown_max'].", // page size
                     page: params.page || 1, // page number
                  });
               },
               processResults: function (data, params) {
                  params.page = params.page || 1;
                  var more = (data.count >= ".$CFG_GLPI['dropdown_max'].");

                  return {
                     results: data.results,
                     pagination: {
                           more: more
                     }
                  };
               }
            },
            templateResult: templateResult,
            templateSelection: templateSelection
         })
         .bind('setValue', function(e, value) {
            $.ajax('$url', {
               data: $.extend({}, params_$field_id, {
                  _one_id: value,
               }),
               dataType: 'json',
               type: 'POST',
            }).done(function(data) {

               var iterate_options = function(options, value) {
                  var to_return = false;
                  $.each(options, function(index, option) {
                     if (option.hasOwnProperty('id')
                         && option.id == value) {
                        to_return = option;
                        return false; // act as break;
                     }

                     if (option.hasOwnProperty('children')) {
                        to_return = iterate_options(option.children, value);
                     }
                  });

                  return to_return;
               };

               var option = iterate_options(data.results, value);
               if (option !== false) {
                  var newOption = new Option(option.text, option.id, true, true);
                   $('#$field_id').append(newOption).trigger('change');
               }
            });
         });
         ";
      if (!empty($on_change)) {
         $js .= " $('#$field_id').on('change', function(e) {".
                  $on_change."});";
      }

      $js .= " $('label[for=$field_id]').on('click', function(){ $('#$field_id').select2('open'); });";

      $output .= Html::scriptBlock('$(function() {' . $js . '});');
      return $output;
   }


   /**
    * Creates a formatted IMG element.
    *
    * This method will set an empty alt attribute if no alt and no title is not supplied
    *
    * @since 0.85
    *
    * @param $path             Path to the image file
    * @param $options   Array  of HTML attributes
    *        - `url` If provided an image link will be generated and the link will point at
    *               `$options['url']`.
    * @return string completed img tag
   **/
   static function image($path, $options = []) {

      if (!isset($options['title'])) {
         $options['title'] = '';
      }

      if (!isset($options['alt'])) {
         $options['alt'] = $options['title'];
      }

      if (empty($options['title'])
          && !empty($options['alt'])) {
         $options['title'] = $options['alt'];
      }

      $url = false;
      if (!empty($options['url'])) {
         $url = $options['url'];
         unset($options['url']);
      }

      $class = "";
      if ($url) {
         $class = "class='pointer'";
      }

      $image = sprintf('<img src="%1$s" %2$s %3$s />', $path, Html::parseAttributes($options), $class);
      if ($url) {
         return Html::link($image, $url);
      }
      return $image;
   }


   /**
    * Creates an HTML link.
    *
    * @since 0.85
    *
    * @param $text               The content to be wrapped by a tags.
    * @param $url                URL parameter
    * @param $options   Array    of HTML attributes:
    *     - `confirm` JavaScript confirmation message.
    *     - `confirmaction` optional action to do on confirmation
    * @return string an `a` element.
   **/
   static function link($text, $url, $options = []) {

      if (isset($options['confirm'])) {
         if (!empty($options['confirm'])) {
            $confirmAction  = '';
            if (isset($options['confirmaction'])) {
               if (!empty($options['confirmaction'])) {
                  $confirmAction = $options['confirmaction'];
               }
               unset($options['confirmaction']);
            }
            $options['onclick'] = Html::getConfirmationOnActionScript($options['confirm'],
                                                                      $confirmAction);
         }
         unset($options['confirm']);
      }
      // Do not escape title if it is an image or a i tag (fontawesome)
      if (!preg_match('/^<i(mg)?.*/', $text)) {
         $text = Html::cleanInputText($text);
      }

      return sprintf('<a href="%1$s" %2$s>%3$s</a>', Html::cleanInputText($url),
                     Html::parseAttributes($options), $text);
   }


   /**
    * Creates a hidden input field.
    *
    * If value of options is an array then recursively parse it
    * to generate as many hidden input as necessary
    *
    * @since 0.85
    *
    * @param $fieldName          Name of a field
    * @param $options    Array   of HTML attributes.
    *
    * @return string A generated hidden input
   **/
   static function hidden($fieldName, $options = []) {

      if ((isset($options['value'])) && (is_array($options['value']))) {
         $result = '';
         foreach ($options['value'] as $key => $value) {
            $options2          = $options;
            $options2['value'] = $value;
            $result           .= static::hidden($fieldName.'['.$key.']', $options2)."\n";
         }
         return $result;
      }
      return sprintf('<input type="hidden" name="%1$s" %2$s />',
                     Html::cleanInputText($fieldName), Html::parseAttributes($options));
   }


   /**
    * Creates a text input field.
    *
    * @since 0.85
    *
    * @param $fieldName          Name of a field
    * @param $options    Array   of HTML attributes.
    *
    * @return string A generated hidden input
   **/
   static function input($fieldName, $options = []) {
      $type = 'text';
      if (isset($options['type'])) {
         $type = $options['type'];
         unset($options['type']);
      }
      return sprintf('<input type="%1$s" name="%2$s" %3$s />',
                     $type, Html::cleanInputText($fieldName), Html::parseAttributes($options));
   }

   /**
    * Creates a select tag
    *
    * @since 9.3
    *
    * @param string $ame      Name of the field
    * @param array  $values   Array of the options
    * @param mixed  $selected Current selected option
    * @param array  $options  Array of HTML attributes
    *
    * @return string
    */
   static function select($name, array $values, $options = []) {
      $selected = false;
      if (isset($options['selected'])) {
         $selected = $options['selected'];
         unset ($options['selected']);
      }
      $select = sprintf(
         '<select name="%1$s" %2$s>',
         self::cleanInputText($name),
         self::parseAttributes($options)
      );
      foreach ($values as $key => $value) {
         $select .= sprintf(
            '<option value="%1$s"%2$s>%3$s</option>',
            self::cleanInputText($key),
            ($selected != false && $key == $selected) ? ' selected="selected"' : '',
            $value
         );
      }
      $select .= '</select>';
      return $select;
   }

   /**
    * Creates a submit button element. This method will generate input elements that
    * can be used to submit, and reset forms by using $options. Image submits can be created by supplying an
    * image option
    *
    * @since 0.85
    *
    * @param $caption          caption of the input
    * @param $options    Array of options.
    *     - image : will use a submit image input
    *     - `confirm` JavaScript confirmation message.
    *     - `confirmaction` optional action to do on confirmation
    *
    * @return string A HTML submit button
   **/
   static function submit($caption, $options = []) {

      $image = false;
      if (isset($options['image'])) {
         if (preg_match('/\.(jpg|jpe|jpeg|gif|png|ico)$/', $options['image'])) {
            $image = $options['image'];
         }
         unset($options['image']);
      }

      // Set default class to submit
      if (!isset($options['class'])) {
         $options['class'] = 'submit';
      }
      if (isset($options['confirm'])) {
         if (!empty($options['confirm'])) {
            $confirmAction  = '';
            if (isset($options['confirmaction'])) {
               if (!empty($options['confirmaction'])) {
                  $confirmAction = $options['confirmaction'];
               }
               unset($options['confirmaction']);
            }
            $options['onclick'] = Html::getConfirmationOnActionScript($options['confirm'],
                                                                      $confirmAction);
         }
         unset($options['confirm']);
      }

      if ($image) {
         $options['title'] = $caption;
         $options['alt']   = $caption;
         return sprintf('<input type="image" src="%s" %s />',
               Html::cleanInputText($image), Html::parseAttributes($options));
      }
      return sprintf('<input type="submit" value="%s" %s />',
                     Html::cleanInputText($caption), Html::parseAttributes($options));
   }


   /**
    * Returns a space-delimited string with items of the $options array.
    *
    * @since 0.85
    *
    * @param $options Array of options.
    *
    * @return string Composed attributes.
   **/
   static function parseAttributes($options = []) {

      if (!is_string($options)) {
         $attributes = [];

         foreach ($options as $key => $value) {
            $attributes[] = Html::formatAttribute($key, $value);
         }
         $out = implode(' ', $attributes);
      } else {
         $out = $options;
      }
      return $out;
   }


   /**
    * Formats an individual attribute, and returns the string value of the composed attribute.
    *
    * @since 0.85
    *
    * @param $key       The name of the attribute to create
    * @param $value     The value of the attribute to create.
    *
    * @return string The composed attribute.
   **/
   static function formatAttribute($key, $value) {

      if (is_array($value)) {
         $value = implode(' ', $value);
      }

      return sprintf('%1$s="%2$s"', $key, Html::cleanInputText($value));
   }


   /**
    * Wrap $script in a script tag.
    *
    * @since 0.85
    *
    * @param $script The script to wrap
    *
    * @return string
   **/
   static function scriptBlock($script) {

      $script = "\n" . '//<![CDATA[' . "\n\n" . $script . "\n\n" . '//]]>' . "\n";

      return sprintf('<script type="text/javascript">%s</script>', $script);
   }


   /**
    * Returns one or many script tags depending on the number of scripts given.
    *
    * @since 0.85
    * @since 9.2 Path is now relative to GLPI_ROOT. Add $minify parameter.
    *
    * @param string  $url     File to include (relative to GLPI_ROOT)
    * @param array   $options Array of HTML attributes
    * @param boolean $minify  Try to load minified file (defaults to true)
    *
    * @return String of script tags
   **/
   static function script($url, $options = [], $minify = true) {
      $version = GLPI_VERSION;
      if (isset($options['version'])) {
         $version = $options['version'];
         unset($options['version']);
      }

      if ($minify === true) {
         $url = self::getMiniFile($url);
      }

      $url = self::getPrefixedUrl($url);

      if ($version) {
         $url .= '?v=' . $version;
      }

      return sprintf('<script type="text/javascript" src="%1$s"></script>', $url);
   }


   /**
    * Creates a link element for CSS stylesheets.
    *
    * @since 0.85
    * @since 9.2 Path is now relative to GLPI_ROOT. Add $minify parameter.
    *
    * @param string  $url     File to include (relative to GLPI_ROOT)
    * @param array   $options Array of HTML attributes
    * @param boolean $minify  Try to load minified file (defaults to true)
    *
    * @return string CSS link tag
   **/
   static function css($url, $options = [], $minify = true) {
      if ($minify === true) {
         $url = self::getMiniFile($url);
      }
      $url = self::getPrefixedUrl($url);

      return self::csslink($url, $options);
   }

   /**
    * Creates a link element for SCSS stylesheets.
    *
    * @since 9.4
    *
    * @param string  $url     File to include (relative to GLPI_ROOT)
    * @param array   $options Array of HTML attributes
    *
    * @return string CSS link tag
   **/
   static function scss($url, $options = []) {
      $prod_file = self::getScssCompilePath($url);

      if (file_exists($prod_file) && $_SESSION['glpi_use_mode'] != Session::DEBUG_MODE) {
         $url = self::getPrefixedUrl(str_replace(GLPI_ROOT, '', $prod_file));
      } else {
         $file = $url;
         $url = self::getPrefixedUrl('/front/css.php');
         $url .= '?file=' . $file;
         if ($_SESSION['glpi_use_mode'] == Session::DEBUG_MODE) {
            $url .= '&debug';
         }
      }

      return self::csslink($url, $options);
   }

   /**
    * Creates a link element for (S)CSS stylesheets.
    *
    * @since 9.4
    *
    * @param sring   $url     File to include (raltive to GLPI_ROOT)
    * @param array   $options Array of HTML attributes
    *
    * @return string CSS link tag
   **/
   static private function csslink($url, $options) {
      if (!isset($options['media']) || $options['media'] == '') {
         $options['media'] = 'all';
      }

      $version = GLPI_VERSION;
      if (isset($options['version'])) {
         $version = $options['version'];
         unset($options['version']);
      }

      $url .= ((strpos($url, '?') !== false) ? '&' : '?') . 'v=' . $version;

      return sprintf('<link rel="stylesheet" type="text/css" href="%s" %s>', $url,
                     Html::parseAttributes($options));
   }

   /**
    * Display a div who reveive a list of uploaded file
    *
    * @since  version 9.2
    *
    * @param  array $options theses following keys:
    *                          - editor_id the dom id of the tinymce editor
    * @return string The Html
    */
   static function fileForRichText($options = []) {
      global $CFG_GLPI;

      $p['editor_id']     = '';
      $p['name']          = 'filename';
      $p['filecontainer'] = 'fileupload_info';
      $p['display']       = true;
      $rand               = mt_rand();

      if (is_array($options) && count($options)) {
         foreach ($options as $key => $val) {
            $p[$key] = $val;
         }
      }

      $display = "";

      // display file controls
      $display .= __('Attach file by drag & drop or copy & paste in editor or ').
                  "<a href='' id='upload_link$rand'>".__('selecting them')."</a>".
                  "<input id='upload_rich_text$rand' class='upload_rich_text' type='file' />";

      $display .= Html::scriptBlock("
         var fileindex = 0;
         $(function() {
            $('#upload_link$rand').on('click', function(e){
               e.preventDefault();
               $('#upload_rich_text$rand:hidden').trigger('click');
            });

            $('#upload_rich_text$rand:hidden').change(function (event) {
               uploadFile($('#upload_rich_text$rand:hidden')[0].files[0],
                            tinyMCE.get('{$p['editor_id']}'),
                            '{$p['name']}');
            });
         });
      ");

      if ($p['display']) {
         echo $display;
      } else {
         return $display;
      }
   }


   /**
    * Creates an input file field. Send file names in _$name field as array.
    * Files are uploaded in files/_tmp/ directory
    *
    * @since 9.2
    *
    * @param $options       array of options
    *    - name                string   field name (default filename)
    *    - onlyimages          boolean  restrict to image files (default false)
    *    - filecontainer       string   DOM ID of the container showing file uploaded:
    *                                   use selector to display
    *    - showfilesize        boolean  show file size with file name
    *    - showtitle           boolean  show the title above file list
    *                                   (with max upload size indication)
    *    - enable_richtext     boolean  switch to richtext fileupload
    *    - pasteZone           string   DOM ID of the paste zone
    *    - dropZone            string   DOM ID of the drop zone
    *    - rand                string   already computed rand value
    *    - display             boolean  display or return the generated html (default true)
    *
    * @return void|string   the html if display parameter is false
   **/
   static function file($options = []) {
      global $CFG_GLPI;

      $randupload             = mt_rand();

      $p['name']              = 'filename';
      $p['onlyimages']        = false;
      $p['filecontainer']     = 'fileupload_info';
      $p['showfilesize']      = true;
      $p['showtitle']         = true;
      $p['enable_richtext']   = false;
      $p['pasteZone']         = false;
      $p['dropZone']          = 'dropdoc'.$randupload;
      $p['rand']              = $randupload;
      $p['values']            = [];
      $p['display']           = true;
      $p['multiple']          = false;

      if (is_array($options) && count($options)) {
         foreach ($options as $key => $val) {
            $p[$key] = $val;
         }
      }

      $display = "";
      $display .= "<div class='fileupload draghoverable'>";

      if ($p['showtitle']) {
         $display .= "<b>";
         $display .= sprintf(__('%1$s (%2$s)'), __('File(s)'), Document::getMaxUploadSize());
         $display .= DocumentType::showAvailableTypesLink(['display' => false]);
         $display .= "</b>";
      }

      // div who will receive and display file list
      $display .= "<div id='".$p['filecontainer']."' class='fileupload_info'></div>";

      if (!empty($p['editor_id'])
          && $p['enable_richtext']) {
         $options_rt = $options;
         $options_rt['display'] = false;
         $display .= self::fileForRichText($options_rt);
      } else {

         // manage file upload without tinymce editor
         $display .= "<div id='{$p['dropZone']}'>";
         $display .= "<span class='b'>".__('Drag and drop your file here, or').'</span><br>';
         $display .= "<input id='fileupload{$p['rand']}' type='file' name='".$p['name']."[]'
                         data-url='".$CFG_GLPI["root_doc"]."/ajax/fileupload.php'
                         data-form-data='{\"name\": \"".$p['name']."\",
                                          \"showfilesize\": \"".$p['showfilesize']."\"}'".($p['multiple']?" multiple='multiple'":"").">";
         $display .= "<div id='progress{$p['rand']}' style='display:none'>".
                 "<div class='uploadbar' style='width: 0%;'></div></div>";
         $display .= "</div>";

         $display .= "</div>"; // .fileupload

         $display .= Html::scriptBlock("
         $(function() {
            var fileindex{$p['rand']} = 0;
            $('#fileupload{$p['rand']}').fileupload({
               dataType: 'json',
               pasteZone: ".($p['pasteZone'] !== false
                              ? "$('#{$p['pasteZone']}')"
                              : "false").",
               dropZone:  ".($p['dropZone'] !== false
                              ? "$('#{$p['dropZone']}')"
                              : "false").",
               acceptFileTypes: ".($p['onlyimages']
                                    ? "'/(\.|\/)(gif|jpe?g|png)$/i'"
                                    : "undefined").",
               progressall: function(event, data) {
                  var progress = parseInt(data.loaded / data.total * 100, 10);
                  $('#progress{$p['rand']}')
                     .show()
                  .filter('.uploadbar')
                     .css({
                        width: progress + '%'
                     })
                     .text(progress + '%')
                     .show();
               },
               done: function (event, data) {
                  var filedata = data;
                  // Load image tag, and display image uploaded
                  $.ajax({
                     type: 'POST',
                     url: '".$CFG_GLPI['root_doc']."/ajax/getFileTag.php',
                     data: {
                        data: data.result.{$p['name']}
                     },
                     dataType: 'JSON',
                     success: function(tag) {
                        $.each(filedata.result.{$p['name']}, function(index, file) {
                           if (file.error === undefined) {
                              //create a virtual editor to manage filelist, see displayUploadedFile()
                              var editor = {
                                 targetElm: $('#fileupload{$p['rand']}')
                              };
                              displayUploadedFile(file, tag[index], editor, '{$p['name']}');

                              $('#progress{$p['rand']} .uploadbar')
                                 .text('".__s('Upload successful')."')
                                 .css('width', '100%')
                                 .delay(2000)
                                 .fadeOut('slow');
                           } else {
                              $('#progress{$p['rand']} .uploadbar')
                                 .text(file.error)
                                 .css('width', '100%');
                           }
                        });
                     }
                  });
               }
            });
         });");
      }

      if ($p['display']) {
         echo $display;
      } else {
         return $display;
      }
   }

   /**
    * Display an html textarea  with extended options
    *
    * @since 9.2
    *
    * @param  array  $options with these keys:
    *  - name (string):              corresponding html attribute
    *  - filecontainer (string):     dom id for the upload filelist
    *  - rand (string):              random param to avoid overriding between textareas
    *  - editor_id (string):         id attribute for the textarea
    *  - value (string):             value attribute for the textarea
    *  - enable_richtext (bool):     enable tinymce for this textarea
    *  - enable_fileupload (bool):   enable the inline fileupload system
    *  - display (bool):             display or return the generated html
    *  - cols (int):                 textarea cols attribute (witdh)
    *  - rows (int):                 textarea rows attribute (height)
    *
    * @return mixed          the html if display paremeter is false or true
    */
   static function textarea($options = []) {
      //default options
      $p['name']              = 'text';
      $p['filecontainer']     = 'fileupload_info';
      $p['rand']              = mt_rand();
      $p['editor_id']         = 'text'.$p['rand'];
      $p['value']             = '';
      $p['enable_richtext']   = false;
      $p['enable_fileupload'] = false;
      $p['display']           = true;
      $p['cols']              = 100;
      $p['rows']              = 15;
      $p['multiple']          = true;

      //merge default options with options parameter
      $p = array_merge($p, $options);

      $display = '';
      $display .= "<textarea name='".$p['name']."' id='".$p['editor_id']."'
                             rows='".$p['rows']."' cols='".$p['cols']."'>".
                  $p['value']."</textarea>";

      if ($p['enable_richtext']) {
         $display .= Html::initEditorSystem($p['editor_id'], $p['rand'], false);
      } else {
         $display .= Html::scriptBlock("
                        $(document).ready(function() {
                           $('".$p['editor_id']."').autogrow();
                        });
                     ");
      }

      if ($p['enable_fileupload']) {
         $p_rt = $p;
         unset($p_rt['name']);
         $p_rt['display'] = false;
         $display .= Html::file($p_rt);
      }

      if ($p['display']) {
         echo $display;
         return true;
      } else {
         return $display;
      }
   }


   /**
    * @since 0.85
    *
    * @return string
   **/
   static function generateImageName() {
      return 'pastedImage'.str_replace('-', '', Html::convDateTime(date('Y-m-d', time())));
   }


   /**
    * Display choice matrix
    *
    * @since 0.85
    * @param $columns   array   of column field name => column label
    * @param $rows      array    of field name => array(
    *      'label' the label of the row
    *      'columns' an array of specific information regaring current row
    *                and given column indexed by column field_name
    *                 * a string if only have to display a string
    *                 * an array('value' => ???, 'readonly' => ???) that is used to Dropdown::showYesNo()
    * @param $options   array   possible:
    *       'title'         of the matrix
    *       'first_cell'    the content of the upper-left cell
    *       'row_check_all' set to true to display a checkbox to check all elements of the row
    *       'col_check_all' set to true to display a checkbox to check all elements of the col
    *       'rand'          random number to use for ids
    *
    * @return random value used to generate the ids
   **/
   static function showCheckboxMatrix(array $columns, array $rows, array $options = []) {

      $param['title']                = '';
      $param['first_cell']           = '&nbsp;';
      $param['row_check_all']        = false;
      $param['col_check_all']        = false;
      $param['rotate_column_titles'] = false;
      $param['rand']                 = mt_rand();
      $param['table_class']          = 'tab_cadre_fixehov';
      $param['cell_class_method']    = null;

      if (is_array($options) && count($options)) {
         foreach ($options as $key => $val) {
            $param[$key] = $val;
         }
      }

      $cb_options = ['title' => __s('Check/uncheck all')];

      $number_columns = (count($columns) + 1);
      if ($param['row_check_all']) {
         $number_columns += 1;
      }
      $width = round(100/$number_columns);
      echo "\n<table class='".$param['table_class']."'>\n";

      if (!empty($param['title'])) {
         echo "\t<tr>\n";
         echo "\t\t<th colspan='$number_columns'>".$param['title']."</th>\n";
         echo "\t</tr>\n";
      }

      echo "\t<tr class='tab_bg_1'>\n";
      echo "\t\t<td>".$param['first_cell']."</td>\n";
      foreach ($columns as $col_name => $column) {
         $nb_cb_per_col[$col_name] = ['total'   => 0,
                                           'checked' => 0];
         $col_id                   = Html::cleanId('col_label_'.$col_name.'_'.$param['rand']);

         echo "\t\t<td class='center b";
         if ($param['rotate_column_titles']) {
            echo " rotate";
         }
         echo "' id='$col_id' width='$width%'>";
         if (!is_array($column)) {
            $columns[$col_name] = $column = ['label' => $column];
         }
         if (isset($column['short'])
             && isset($column['long'])) {
            echo $column['short'];
            self::showToolTip($column['long'], ['applyto' => $col_id]);
         } else {
            echo $column['label'];
         }
         echo "</td>\n";
      }
      if ($param['row_check_all']) {
         $col_id = Html::cleanId('col_of_table_'.$param['rand']);
         echo "\t\t<td class='center";
         if ($param['rotate_column_titles']) {
            echo " rotate";
         }
         echo "' id='$col_id'>".__('Select/unselect all')."</td>\n";
      }
      echo "\t</tr>\n";

      foreach ($rows as $row_name => $row) {

         if ((!is_string($row)) && (!is_array($row))) {
            continue;
         }

         echo "\t<tr class='tab_bg_1'>\n";

         if (is_string($row)) {
            echo "\t\t<th colspan='$number_columns'>$row</th>\n";
         } else {

            $row_id = Html::cleanId('row_label_'.$row_name.'_'.$param['rand']);
            if (isset($row['class'])) {
               $class = $row['class'];
            } else {
               $class = '';
            }
            echo "\t\t<td class='b $class' id='$row_id'>";
            if (!empty($row['label'])) {
               echo $row['label'];
            } else {
               echo "&nbsp;";
            }
            echo "</td>\n";

            $nb_cb_per_row = ['total'   => 0,
                                   'checked' => 0];

            foreach ($columns as $col_name => $column) {
               $class = '';
               if ((!empty($row['class'])) && (!empty($column['class']))) {
                  if (is_callable($param['cell_class_method'])) {
                     $class = $param['cell_class_method']($row['class'], $column['class']);
                  }
               } else if (!empty($row['class'])) {
                  $class = $row['class'];
               } else if (!empty($column['class'])) {
                  $class = $column['class'];
               }

               echo "\t\t<td class='center $class'>";

               // Warning: isset return false if the value is NULL ...
               if (array_key_exists($col_name, $row['columns'])) {
                  $content = $row['columns'][$col_name];
                  if (is_array($content)
                      && array_key_exists('checked', $content)) {
                     if (!array_key_exists('readonly', $content)) {
                        $content['readonly'] = false;
                     }
                     $content['massive_tags'] = [];
                     if ($param['row_check_all']) {
                        $content['massive_tags'][] = 'row_'.$row_name.'_'.$param['rand'];
                     }
                     if ($param['col_check_all']) {
                        $content['massive_tags'][] = 'col_'.$col_name.'_'.$param['rand'];
                     }
                     if ($param['row_check_all'] && $param['col_check_all']) {
                        $content['massive_tags'][] = 'table_'.$param['rand'];
                     }
                     $content['name'] = $row_name."[$col_name]";
                     $content['id']   = Html::cleanId('cb_'.$row_name.'_'.$col_name.'_'.
                                                      $param['rand']);
                     Html::showCheckbox($content);
                     $nb_cb_per_col[$col_name]['total'] ++;
                     $nb_cb_per_row['total'] ++;
                     if ($content['checked']) {
                        $nb_cb_per_col[$col_name]['checked'] ++;
                        $nb_cb_per_row['checked'] ++;
                     }
                  } else if (is_string($content)) {
                     echo $content;
                  } else {
                     echo "&nbsp;";
                  }
               } else {
                  echo "&nbsp;";
               }

               echo "</td>\n";
            }
         }
         if (($param['row_check_all'])
             && (!is_string($row))
             && ($nb_cb_per_row['total'] > 1)) {
            $cb_options['criterion']    = ['tag_for_massive' => 'row_'.$row_name.'_'.
                                                $param['rand']];
            $cb_options['massive_tags'] = 'table_'.$param['rand'];
            $cb_options['id']           = Html::cleanId('cb_checkall_row_'.$row_name.'_'.
                                                        $param['rand']);
            $cb_options['checked']      = ($nb_cb_per_row['checked']
                                             > ($nb_cb_per_row['total'] / 2));
            echo "\t\t<td class='center'>".Html::getCheckbox($cb_options)."</td>\n";
         }
         if ($nb_cb_per_row['total'] == 1) {
            echo "\t\t<td class='center'></td>\n";
         }
         echo "\t</tr>\n";
      }

      if ($param['col_check_all']) {
         echo "\t<tr class='tab_bg_1'>\n";
         echo "\t\t<td>".__('Select/unselect all')."</td>\n";
         foreach ($columns as $col_name => $column) {
            echo "\t\t<td class='center'>";
            if ($nb_cb_per_col[$col_name]['total'] > 1) {
               $cb_options['criterion']    = ['tag_for_massive' => 'col_'.$col_name.'_'.
                                                   $param['rand']];
               $cb_options['massive_tags'] = 'table_'.$param['rand'];
               $cb_options['id']           = Html::cleanId('cb_checkall_col_'.$col_name.'_'.
                                                           $param['rand']);
               $cb_options['checked']      = ($nb_cb_per_col[$col_name]['checked']
                                                > ($nb_cb_per_col[$col_name]['total'] / 2));
               echo Html::getCheckbox($cb_options);
            } else {
               echo "&nbsp;";
            }
            echo "</td>\n";
         }

         if ($param['row_check_all']) {
            $cb_options['criterion']    = ['tag_for_massive' => 'table_'.$param['rand']];
            $cb_options['massive_tags'] = '';
            $cb_options['id']           = Html::cleanId('cb_checkall_table_'.$param['rand']);
            echo "\t\t<td class='center'>".Html::getCheckbox($cb_options)."</td>\n";
         }
         echo "\t</tr>\n";
      }

      echo "</table>\n";

      return $param['rand'];
   }



   /**
    * This function provides a mecanism to send html form by ajax
    *
    * @since 9.1
   **/
   static function ajaxForm($selector, $success = "console.log(html);") {
      echo Html::scriptBlock("
      $(function() {
         var lastClicked = null;
         $('input[type=submit]').click(function(e) {
            e = e || event;
            lastClicked = e.target || e.srcElement;
         });

         $('$selector').on('submit', function(e) {
            e.preventDefault();
            var form = $(this);
            var formData = form.closest('form').serializeArray();
            //push submit button
            formData.push({
               name: $(lastClicked).attr('name'),
               value: $(lastClicked).val()
            });

            $.ajax({
               url: form.attr('action'),
               type: form.attr('method'),
               data: formData,
               success: function(html) {
                  $success
               }
            });
         });
      });
      ");
   }

   /**
    * In this function, we redefine 'window.alert' javascript function
    * by a jquery-ui dialog equivalent (but prettier).
    *
    * @since 9.1
   **/
   static function redefineAlert() {

      echo self::scriptBlock("
      window.old_alert = window.alert;
      window.alert = function(message, caption) {
         // Don't apply methods on undefined objects... ;-) #3866
         if(typeof message == 'string') {
            message = message.replace('\\n', '<br>');
         }
         caption = caption || '".__s("Information")."';
         $('<div/>').html(message).dialog({
            title: caption,
            buttons: {
               ".__s('OK').": function() {
                  $(this).dialog('close');
               }
            },
            dialogClass: 'glpi_modal',
            open: function(event, ui) {
               $(this).parent().prev('.ui-widget-overlay').addClass('glpi_modal');
            },
            close: function(){
               $(this).remove();
            },
            draggable: true,
            modal: true,
            resizable: false,
            width: 'auto'
         });
      };");
   }


   /**
    * Summary of confirmCallback
    * Is a replacement for Javascript native confirm function
    * Beware that native confirm is synchronous by nature (will block
    * browser waiting an answer from user, but that this is emulating the confirm behaviour
    * by using callbacks functions when user presses 'Yes' or 'No' buttons.
    *
    * @since 9.1
    *
    * @param $msg            string      message to be shown
    * @param $title          string      title for dialog box
    * @param $yesCallback    string      function that will be called when 'Yes' is pressed
    *                                    (default null)
    * @param $noCallback     string      function that will be called when 'No' is pressed
    *                                    (default null)
   **/
   static function jsConfirmCallback($msg, $title, $yesCallback = null, $noCallback = null) {

      return "
         // the Dialog and its properties.
         $('<div></div>').dialog({
            open: function(event, ui) { $('.ui-dialog-titlebar-close').hide(); },
            close: function(event, ui) { $(this).remove(); },
            resizable: false,
            modal: true,
            title: '".Toolbox::addslashes_deep($title)."',
            buttons: {
               '" . __s('Yes') . "': function () {
                     $(this).dialog('close');
                     ".($yesCallback!==null?'('.$yesCallback.')()':'')."
                  },
               '" . __s('No') . "': function () {
                     $(this).dialog('close');
                     ".($noCallback!==null?'('.$noCallback.')()':'')."
                  }
            }
         }).text('".Toolbox::addslashes_deep($msg)."');
      ";
   }


   /**
    * In this function, we redefine 'window.confirm' javascript function
    * by a jquery-ui dialog equivalent (but prettier).
    * This dialog is normally asynchronous and can't return a boolean like naive window.confirm.
    * We manage this behavior with a global variable 'confirmed' who watchs the acceptation of dialog.
    * In this case, we trigger a new click on element to return the value (and without display dialog)
    *
    * @since 9.1
   */
   static function redefineConfirm() {

      echo self::scriptBlock("
      var confirmed = false;
      var lastClickedElement;

      // store last clicked element on dom
      $(document).click(function(event) {
          lastClickedElement = $(event.target);
      });

      // asynchronous confirm dialog with jquery ui
      var newConfirm = function(message, caption) {
         message = message.replace('\\n', '<br>');
         caption = caption || '';

         $('<div/>').html(message).dialog({
            title: caption,
            dialogClass: 'fixed glpi_modal',
            buttons: {
               '".addslashes(_x('button', 'Confirm'))."': function () {
                  $(this).dialog('close');
                  confirmed = true;

                  //trigger click on the same element (to return true value)
                  lastClickedElement.click();

                  // re-init confirmed (to permit usage of 'confirm' function again in the page)
                  // maybe timeout is not essential ...
                  setTimeout(function(){  confirmed = false; }, 100);
               },
               '".addslashes(_x('button', 'Cancel'))."': function () {
                  $(this).dialog('close');
                  confirmed = false;
               }
            },
            open: function(event, ui) {
               $(this).parent().prev('.ui-widget-overlay').addClass('glpi_modal');
            },
            close: function () {
                $(this).remove();
            },
            draggable: true,
            modal: true,
            resizable: false,
            width: 'auto'
         });
      };

      window.nativeConfirm = window.confirm;

      // redefine native 'confirm' function
      window.confirm = function (message, caption) {
         // if watched var isn't true, we can display dialog
         if(!confirmed) {
            // call asynchronous dialog
            newConfirm(message, caption);
         }

         // return early
         return confirmed;
      };");
   }


   /**
    * Summary of jsAlertCallback
    * Is a replacement for Javascript native alert function
    * Beware that native alert is synchronous by nature (will block
    * browser waiting an answer from user, but that this is emulating the alert behaviour
    * by using a callback function when user presses 'Ok' button.
    *
    * @since 9.1
    *
    * @param $msg          string   message to be shown
    * @param $title        string   title for dialog box
    * @param $okCallback   string   function that will be called when 'Ok' is pressed
    *                               (default null)
   **/
   static function jsAlertCallback($msg, $title, $okCallback = null) {
      return "
         // Dialog and its properties.
         $('<div/>').dialog({
            open: function(event, ui) { $('.ui-dialog-titlebar-close').hide(); },
            close: function(event, ui) { $(this).remove(); },
            resizable: false,
            modal: true,
            title: '".Toolbox::addslashes_deep( $title )."',
            buttons: {
               '".__s('OK')."': function () {
                     $(this).dialog('close');
                     ".($okCallback!==null?'('.$okCallback.')()':'')."
                  }
            }
         }).text('".Toolbox::addslashes_deep($msg)."');
         ";
   }


   /**
    * Convert tag to image
    *
    * @since 9.2
    *
    * @param string|array $tag       the tag identifier of the document
    * @param int          $width     witdh of the final image
    * @param int          $height    height of the final image
    * @param bool         $addLink   boolean, do we need to add an anchor link
    * @param string       $more_link append to the link (ex &test=true)
    *
    * @return nothing
   **/
   public static function convertTagFromRichTextToImageTag($tag, $width, $height, $addLink = true, $more_link = "") {
      global $CFG_GLPI;

      $doc = new Document();
      $doc_data = $doc->find(['tag' => $tag]);
      $out = "";

      if (count($doc_data)) {
         $base_path = $CFG_GLPI['root_doc'];
         if (isCommandLine()) {
            $base_path = parse_url($CFG_GLPI['url_base'], PHP_URL_PATH);
         }

         foreach ($doc_data as $id => $image) {
            // Add only image files : try to detect mime type
            $ok       = false;
            $mime     = '';
            if (isset($image['filepath'])) {
               $fullpath = GLPI_DOC_DIR."/".$image['filepath'];
               $mime = Toolbox::getMime($fullpath);
               $ok   = Toolbox::getMime($fullpath, 'image');
            }
            if (isset($image['tag'])) {
               if ($ok || empty($mime)) {
                  // Replace tags by image in textarea
                  if ($addLink) {
                     $out .= '<a '
                             . 'href="' . $base_path . '/front/document.send.php?docid=' . $id . $more_link . '" '
                             . 'target="_blank" '
                             . '>';
                  }
                  $out .= '<img '
                          . 'alt="' . $image['tag'] . '" '
                          . 'width="' . $width . '" '
                          . 'src="' . $base_path . '/front/document.send.php?docid=' . $id.$more_link . '" '
                          . '/>';
                  if ($addLink) {
                     $out .= '</a>';
                  }
               }
            }
         }
         return $out;
      }
      return '#'.$tag.'#';
   }

   /**
    * Get copyright message in HTML (used in footers)
    * @since 9.1
    * @param boolean $withVersion include GLPI version ?
    * @return string HTML copyright
    */
   static function getCopyrightMessage($withVersion = true) {
      $message = "<a href=\"http://glpi-project.org/\" title=\"Powered by Teclib and contributors\" class=\"copyright\">";
      $message .= "GLPI ";
      // if required, add GLPI version (eg not for login page)
      if ($withVersion) {
          $message .= GLPI_VERSION . " ";
      }
      $message .= "Copyright (C) 2015-" . GLPI_YEAR . " Teclib' and contributors".
         "</a>";
      return $message;
   }

   /**
    * A a required javascript lib
    *
    * @param string|array $name Either a know name, or an array defining lib
    *
    * @return void
    */
   static public function requireJs($name) {
      global $CFG_GLPI, $PLUGIN_HOOKS;

      if (isset($_SESSION['glpi_js_toload'][$name])) {
         //already in stack
         return;
      }
      switch ($name) {
         case 'clipboard':
            $_SESSION['glpi_js_toload'][$name][] = 'js/clipboard.js';
            break;
         case 'tinymce':
            $_SESSION['glpi_js_toload'][$name][] = 'public/lib/tinymce/tinymce.js';
            break;
         case 'fullcalendar':
            $_SESSION['glpi_js_toload'][$name][] = 'public/lib/moment/moment.js';
            if (isset($_SESSION['glpilanguage'])) {
               foreach ([2, 3] as $loc) {
                  $filename = "public/lib/moment/locale/".
                     strtolower($CFG_GLPI["languages"][$_SESSION['glpilanguage']][$loc]).".js";
                  if (file_exists(GLPI_ROOT . '/' . $filename)) {
                     $_SESSION['glpi_js_toload'][$name][] = $filename;
                     break;
                  }
               }
            }
            $_SESSION['glpi_js_toload'][$name][] = 'public/lib/fullcalendar/fullcalendar.js';
            if (isset($_SESSION['glpilanguage'])) {
               foreach ([2, 3] as $loc) {
                  $filename = "public/lib/fullcalendar/locale/".
                     strtolower($CFG_GLPI["languages"][$_SESSION['glpilanguage']][$loc]).".js";
                  if (file_exists(GLPI_ROOT . '/' . $filename)) {
                     $_SESSION['glpi_js_toload'][$name][] = $filename;
                     break;
                  }
               }
            }
            break;
         case 'jstree':
            $_SESSION['glpi_js_toload'][$name][] = 'public/lib/jstree/jstree.js';
            break;
         case 'gantt':
            $_SESSION['glpi_js_toload'][$name][] = 'lib/jqueryplugins/jquery-gantt/js/jquery.fn.gantt.js';
            break;
         case 'rateit':
            $_SESSION['glpi_js_toload'][$name][] = 'public/lib/jquery.rateit/jquery.rateit.js';
            break;
         case 'colorpicker':
            $_SESSION['glpi_js_toload'][$name][] = 'public/lib/spectrum-colorpicker/spectrum.js';
            break;
         case 'fileupload':
            $_SESSION['glpi_js_toload'][$name][] = 'lib/jqueryplugins/jquery-file-upload/js/jquery.fileupload.js';
            $_SESSION['glpi_js_toload'][$name][] = 'lib/jqueryplugins/jquery-file-upload/js/jquery.iframe-transport.js';
            $_SESSION['glpi_js_toload'][$name][] = 'js/fileupload.js';
            break;
         case 'charts':
            $_SESSION['glpi_js_toload']['charts'][] = 'public/lib/chartist/chartist.js';
            $_SESSION['glpi_js_toload']['charts'][] = 'public/lib/chartist-plugin-legend/chartist-plugin-legend.js';
            $_SESSION['glpi_js_toload']['charts'][] = 'public/lib/chartist-plugin-tooltips/chartist-plugin-tooltip.js';
            break;
         case 'notifications_ajax';
            $_SESSION['glpi_js_toload']['notifications_ajax'][] = 'js/notifications_ajax.js';
            break;
         case 'fuzzy':
            $_SESSION['glpi_js_toload'][$name][] = 'public/lib/fuzzy/fuzzy.js';
            $_SESSION['glpi_js_toload'][$name][] = 'lib/jqueryplugins/jquery.hotkeys.js';
            $_SESSION['glpi_js_toload'][$name][] = 'js/fuzzysearch.js';
            break;
         case 'gridstack':
            $_SESSION['glpi_js_toload'][$name][] = 'public/lib/lodash/lodash.js';
            $_SESSION['glpi_js_toload'][$name][] = 'public/lib/gridstack/gridstack.js';
            $_SESSION['glpi_js_toload'][$name][] = 'public/lib/gridstack/gridstack.jQueryUI.js';
            $_SESSION['glpi_js_toload'][$name][] = 'js/rack.js';
            break;
         case 'leaflet':
            $_SESSION['glpi_js_toload'][$name][] = 'public/lib/leaflet/leaflet.js';
            $_SESSION['glpi_js_toload'][$name][] = 'public/lib/spin.js/spin.js';
            $_SESSION['glpi_js_toload'][$name][] = 'public/lib/leaflet-spin/leaflet.spin.js';
            $_SESSION['glpi_js_toload'][$name][] = 'public/lib/leaflet.markercluster/leaflet.markercluster-src.js';
            $_SESSION['glpi_js_toload'][$name][] = 'public/lib/leaflet.awesome-markers/leaflet.awesome-markers.js';
            $_SESSION['glpi_js_toload'][$name][] = 'lib/leaflet/plugins/leaflet-control-osm-geocoder/Control.OSMGeocoder.js';
            $_SESSION['glpi_js_toload'][$name][] = 'public/lib/leaflet-fullscreen/Leaflet.fullscreen.js';
            break;
         case 'log_filters':
            $_SESSION['glpi_js_toload'][$name][] = 'js/log_filters.js';
            break;
         default:
            $found = false;
            if (isset($PLUGIN_HOOKS['javascript']) && isset($PLUGIN_HOOKS['javascript'][$name])) {
               $found = true;
               $jslibs = $PLUGIN_HOOKS['javascript'][$name];
               if (!is_array($jslibs)) {
                  $jslibs = [$jslibs];
               }
               foreach ($jslibs as $jslib) {
                  $_SESSION['glpi_js_toload'][$name][] = $jslib;
               }
            }
            if (!$found) {
               Toolbox::logError("JS lib $name is not known!");
            }
      }
   }


   /**
    * Load javascripts
    *
    * @return void
    */
   static private function loadJavascript() {
      global $CFG_GLPI, $PLUGIN_HOOKS;

      //load on demand scripts
      if (isset($_SESSION['glpi_js_toload'])) {
         foreach ($_SESSION['glpi_js_toload'] as $key => $script) {
            if (is_array($script)) {
               foreach ($script as $s) {
                  echo Html::script($s);
               }
            } else {
               echo Html::script($script);
            }
            unset($_SESSION['glpi_js_toload'][$key]);
         }
      }

      //locales for js libraries
      if (isset($_SESSION['glpilanguage'])) {
         // jquery ui
         echo Html::script("public/lib/jquery-ui/i18n/datepicker-".
                     $CFG_GLPI["languages"][$_SESSION['glpilanguage']][2].".js");
         $filename = "public/lib/jquery-ui-timepicker-addon/i18n/jquery-ui-timepicker-".
                     $CFG_GLPI["languages"][$_SESSION['glpilanguage']][2].".js";
         if (file_exists(GLPI_ROOT.'/'.$filename)) {
            echo Html::script($filename);
         }

         // select2
         $filename = "public/lib/select2/js/i18n/".
                     $CFG_GLPI["languages"][$_SESSION['glpilanguage']][2].".js";
         if (file_exists(GLPI_ROOT.'/'.$filename)) {
            echo Html::script($filename);
         }
      }

      // transfer some var of php to javascript
      // (warning, don't expose all keys of $CFG_GLPI, some shouldn't be available client side)
      echo self::scriptBlock("
         var CFG_GLPI  = {
            'url_base': '".(isset($CFG_GLPI['url_base']) ? $CFG_GLPI["url_base"] : '')."',
            'root_doc': '".$CFG_GLPI["root_doc"]."',
         };
      ");

      // Some Javascript-Functions which we may need later
      echo Html::script('js/common.js');
      self::redefineAlert();
      self::redefineConfirm();

      if (isset($CFG_GLPI['notifications_ajax']) && $CFG_GLPI['notifications_ajax']) {
         $options = [
            'interval'  => ($CFG_GLPI['notifications_ajax_check_interval'] ? $CFG_GLPI['notifications_ajax_check_interval'] : 5) * 1000,
            'sound'     => $CFG_GLPI['notifications_ajax_sound'] ? $CFG_GLPI['notifications_ajax_sound'] : false,
            'icon'      => ($CFG_GLPI["notifications_ajax_icon_url"] ? $CFG_GLPI['root_doc'] . $CFG_GLPI['notifications_ajax_icon_url'] : false),
            'user_id'   => Session::getLoginUserID()
         ];
         $js = "$(function() {
            notifications_ajax = new GLPINotificationsAjax(". json_encode($options) . ");
            notifications_ajax.start();
         });";
         echo Html::scriptBlock($js);
      }

      // add Ajax display message after redirect
      Html::displayAjaxMessageAfterRedirect();

      // Add specific javascript for plugins
      if (isset($PLUGIN_HOOKS['add_javascript']) && count($PLUGIN_HOOKS['add_javascript'])) {

         foreach ($PLUGIN_HOOKS["add_javascript"] as $plugin => $files) {
            if (!Plugin::isPluginLoaded($plugin)) {
               continue;
            }
            $version = Plugin::getInfo($plugin, 'version');
            if (!is_array($files)) {
               $files = [$files];
            }
            foreach ($files as $file) {
               if (file_exists(GLPI_ROOT."/plugins/$plugin/$file")) {
                  echo Html::script("plugins/$plugin/$file", ['version' => $version]);
               } else {
                  Toolbox::logWarning("$file file not found from plugin $plugin!");
               }
            }
         }
      }

      if (file_exists(GLPI_ROOT."/js/analytics.js")) {
         echo Html::script("js/analytics.js");
      }
   }

   /**
    * Get a stylesheet or javascript path, minified if any
    * Return minified path if minified file exists and not in
    * debug mode, else standard path
    *
    * @param string $file_path File path part
    *
    * @return string
    */
   static private function getMiniFile($file_path) {
      $debug = (isset($_SESSION['glpi_use_mode'])
         && $_SESSION['glpi_use_mode'] == Session::DEBUG_MODE ? true : false);

      $file_minpath = str_replace(['.css', '.js'], ['.min.css', '.min.js'], $file_path);
      if (file_exists(GLPI_ROOT . '/' . $file_minpath)) {
         if (!$debug || !file_exists(GLPI_ROOT . '/' . $file_path)) {
            return $file_minpath;
         }
      }

      return $file_path;
   }

   /**
    * Return prefixed URL
    *
    * @since 9.2
    *
    * @param string $url Original URL (not prefixed)
    *
    * @return string
    */
   static public final function getPrefixedUrl($url) {
      global $CFG_GLPI;
      $prefix = $CFG_GLPI['root_doc'];
      if (substr($url, 0, 1) != '/') {
         $prefix .= '/';
      }
      return $prefix . $url;
   }

   /**
    * Add the HTML code to refresh the current page at a define interval of time
    *
    * @param int|false   $timer    The time (in minute) to refresh the page
    * @param string|null $callback A javascript callback function to execute on timer
    *
    * @return string
    */
   static public function manageRefreshPage($timer = false, $callback = null) {
      if (!$timer) {
         $timer = isset($_SESSION['glpirefresh_ticket_list']) ? $_SESSION['glpirefresh_ticket_list'] : 0;
      }

      if ($callback === null) {
         $callback = 'window.location.reload()';
      }

      $text = "";
      if ($timer > 0) {
         // set timer to millisecond from minutes
         $timer = $timer * MINUTE_TIMESTAMP * 1000;

         // call callback function to $timer interval
         $text = self::scriptBlock("window.setInterval(function() {
               $callback
            }, $timer);");
      }

      return $text;
   }

   /**
    * Manage events from js/fuzzysearch.js
    *
    * @since 9.2
    *
    * @param string $action action to switch (should be actually 'getHtml' or 'getList')
    *
    * @return nothing (display)
    */
   static function fuzzySearch($action = '') {
      global $CFG_GLPI;

      switch ($action) {
         case 'getHtml':
            return "<div id='fuzzysearch'>
                    <input type='text' placeholder='".__("Start typing to find a menu")."'>
                    <ul class='results'></ul>
                    <i class='fa fa-2x fa-times'></i>
                    </div>
                    <div class='ui-widget-overlay ui-front fuzzymodal' style='z-index: 100;'>
                    </div>";
            break;

         default;
            $fuzzy_entries = [];

            // retrieve menu
            foreach ($_SESSION['glpimenu'] as $firstlvl) {
               if (isset($firstlvl['content'])) {
                  foreach ($firstlvl['content'] as $menu) {
                     if (isset($menu['title']) && strlen($menu['title']) > 0) {
                        $fuzzy_entries[] = [
                           'url'   => $menu['page'],
                           'title' => $firstlvl['title']." > ".$menu['title']
                        ];

                        if (isset($menu['options'])) {
                           foreach ($menu['options'] as $submenu) {
                              if (isset($submenu['title']) && strlen($submenu['title']) > 0) {
                                 $fuzzy_entries[] = [
                                    'url'   => $submenu['page'],
                                    'title' => $firstlvl['title']." > ".
                                               $menu['title']." > ".
                                               $submenu['title']
                                 ];
                              }
                           }
                        }
                     }
                  }
               }

               if (isset($firstlvl['default'])) {
                  if (strlen($menu['title']) > 0) {
                     $fuzzy_entries[] = [
                        'url'   => $firstlvl['default'],
                        'title' => $firstlvl['title']
                     ];
                  }
               }
            }

            // return the entries to ajax call
            return json_encode($fuzzy_entries);
            break;
      }
   }

   /**
    * Display GLPI top menu
    *
    * @param boolean $full True for full interface, false otherwise
    *
    * @return void
    */
   private static function displayTopMenu($full) {
      global $CFG_GLPI;

      /// Prefs / Logout link
      echo "<div id='c_preference' >";
      echo "<ul>";

      echo "<li id='deconnexion'>";
      echo "<a href='".$CFG_GLPI["root_doc"]."/front/logout.php";
            /// logout witout noAuto login for extauth
      if (isset($_SESSION['glpiextauth']) && $_SESSION['glpiextauth']) {
         echo "?noAUTO=1";
      }
      echo "' title=\"".__s('Logout')."\" class='fa fa-sign-out-alt'>";
      // check user id : header used for display messages when session logout
      echo "<span class='sr-only'>" . __s('Logout') . "></span>";
      echo "</a>";
      echo "</li>\n";

      echo "<li id='preferences_link'><a href='".$CFG_GLPI["root_doc"]."/front/preference.php' title=\"".
                 __s('My settings')."\" class='fa fa-cog'>";
      echo "<span class='sr-only'>" . __s('My settings') . "</span>";

      // check user id : header used for display messages when session logout
      if (Session::getLoginUserID()) {
         echo "<span id='myname'>";
         echo formatUserName (0, $_SESSION["glpiname"], $_SESSION["glpirealname"],
                              $_SESSION["glpifirstname"], 0, 20);
         echo "</span>";
      }
      echo "</a></li>";

      if (Config::canUpdate()) {
         $current_mode = $_SESSION['glpi_use_mode'];
         $class = 'debug' . ($current_mode == Session::DEBUG_MODE ? 'on' : 'off');
         $title = $current_mode == Session::DEBUG_MODE ?
            __('Debug mode enabled') :
            __('Debug mode disabled');
         echo "<li id='debug_mode'>";
         echo "<a href='{$CFG_GLPI['root_doc']}/ajax/switchdebug.php' class='fa fa-bug $class'
                title='$title'>";
         echo "<span class='sr-only'>" . __('Change mode')  . "</span>";
         echo "</a>";
         echo "</li>";
      }

      /// Bookmark load
      echo "<li id='bookmark_link'>";
      Ajax::createSlidePanel(
         'showSavedSearches',
         [
            'title'     => __('Saved searches'),
            'url'       => $CFG_GLPI['root_doc'] . '/ajax/savedsearch.php?action=show',
            'icon'      => '/pics/menu_config.png',
            'icon_url'  => SavedSearch::getSearchURL(),
            'icon_txt'  => __('Manage saved searches')
         ]
      );
      echo "<a href='#' id='showSavedSearchesLink' class='fa fa-star' title=\"".
             __s('Load a saved search'). "\">";
      echo "<span class='sr-only'>" . __('Saved searches')  . "</span>";
      echo "</a></li>";

      if (Session::getCurrentInterface() == 'central') {
         $url_help_link = (empty($CFG_GLPI["central_doc_url"])
            ? "http://glpi-project.org/help-central"
            : $CFG_GLPI["central_doc_url"]);
      } else {
         $url_help_link = (empty($CFG_GLPI["helpdesk_doc_url"])
            ? "http://glpi-project.org/help-central"
            : $CFG_GLPI["helpdesk_doc_url"]);
      }

      echo "<li id='help_link'>".
           "<a href='".$url_help_link."' target='_blank' title=\"".
                            __s('Help')."\" class='fa fa-question'>".
           "<span class='sr-only'>" . __('Help') . "</span>";
      echo "</a></li>";

      if (!GLPI_DEMO_MODE) {
         echo "<li id='language_link'><a href='".$CFG_GLPI["root_doc"].
                    "/front/preference.php?forcetab=User\$1' title=\"".
                    addslashes(Dropdown::getLanguageName($_SESSION['glpilanguage']))."\">".
                    Dropdown::getLanguageName($_SESSION['glpilanguage'])."</a></li>";
      } else {
         echo "<li id='language_link'><span>" .
            Dropdown::getLanguageName($_SESSION['glpilanguage']) . "</span></li>";
      }

      echo "<li id='c_recherche'>\n";
      if ($full === true) {
         /// Search engine
         if ($CFG_GLPI['allow_search_global']) {
            echo "<form method='get' action='".$CFG_GLPI["root_doc"]."/front/search.php'>\n";
            echo "<span id='champRecherche'><input size='15' type='text' name='globalsearch'
                                          placeholder='". __s('Search')."'>";
            echo "<button type='submit' name='globalsearchglass'><i class='fa fa-search'></i></button>";
            echo "</span>";
            Html::closeForm();
         }
      }
      echo "</li>";

      echo "</ul>";
      echo "</div>\n";
   }

   /**
    * Display GLPI main menu
    *
    * @param boolean $full    True for full interface, false otherwise
    * @param array   $options Option
    *
    * @return void
    */
   private static function displayMainMenu($full, $options = []) {
      global $CFG_GLPI, $PLUGIN_HOOKS;

      $sector = '';

      // Generate array for menu and check right
      if ($full === true) {
         $menu    = self::generateMenuSession($_SESSION['glpi_use_mode'] == Session::DEBUG_MODE);
         $sector  = $options['sector'];
         $item    = $options['item'];
         $option  = $options['option'];
      } else {
         $menu = [];

         //  Create ticket
         if (Session::haveRight("ticket", CREATE)) {
            $menu['create_ticket'] = [
               'default'   => '/front/helpdesk.public.php?create_ticket=1',
               'title'     => __s('Create a ticket'),
               'content'   => [true]
            ];
         }

         //  Tickets
         if (Session::haveRight("ticket", CREATE)
            || Session::haveRight("ticket", Ticket::READMY)
            || Session::haveRight("followup", ITILFollowup::SEEPUBLIC)) {
            $menu['tickets'] = [
               'default'   => '/front/ticket.php',
               'title'     => _n('Ticket', 'Tickets', Session::getPluralNumber()),
               'content'   => [true]
            ];
         }

         // Reservation
         if (Session::haveRight("reservation", ReservationItem::RESERVEANITEM)) {
            $menu['reservation'] = [
               'default'   => '/front/reservationitem.php',
               'title'     => _n('Reservation', 'Reservations', Session::getPluralNumber()),
               'content'   => [true]
            ];
         }

         // FAQ
         if (Session::haveRight('knowbase', KnowbaseItem::READFAQ)) {
            $menu['faq'] = [
               'default'   => '/front/helpdesk.faq.php',
               'title'     => __s('FAQ'),
               'content'   => [true]
            ];
         }
      }

      $already_used_shortcut = ['1'];

      echo "<div id='c_menu'>";
      echo "<ul id='menu'";
      if ($full === true) {
         echo " class='fullmenu'";
      }
      echo ">";

      if ($full === false) {
         // Display Home menu
         echo "<li id='menu1'>";
         echo "<a href='".$CFG_GLPI["root_doc"]."/front/helpdesk.public.php' title=\"".
               __s('Home')."\" class='itemP'>".__('Home')."</a>";
         echo "</li>";
      }

      // Get object-variables and build the navigation-elements
      $i = 1;
      foreach ($menu as $part => $data) {
         if (isset($data['content']) && count($data['content'])) {
            $menu_class = "";
            if (isset($menu[$sector]) && $menu[$sector]['title'] == $data['title']) {
               $menu_class = "active";
            }

            echo "<li id='menu$i' data-id='$i' class='$menu_class'>";
            $link = "#";

            if (isset($data['default']) && !empty($data['default'])) {
               $link = $CFG_GLPI["root_doc"].$data['default'];
            }

            echo "<a href='$link' class='itemP'>{$data['title']}</a>";
            if (!isset($data['content'][0]) || $data['content'][0] !== true) {
               echo "<ul class='ssmenu'>";

               // list menu item
               foreach ($data['content'] as $key => $val) {
                  $menu_class       = "";
                  $tmp_active_item  = explode("/", $item);
                  $active_item      = array_pop($tmp_active_item);
                  if (isset($menu[$sector]['content'])
                     && isset($menu[$sector]['content'][$active_item])
                     && isset($val['title'])
                     && ($menu[$sector]['content'][$active_item]['title'] == $val['title'])) {
                     $menu_class = "active";
                  }
                  if (isset($val['page'])
                     && isset($val['title'])) {
                     echo "<li class='$menu_class'><a href='".$CFG_GLPI["root_doc"].$val['page']."'";

                     if (isset($val['shortcut']) && !empty($val['shortcut'])) {
                        if (!isset($already_used_shortcut[$val['shortcut']])) {
                           echo " accesskey='".$val['shortcut']."'";
                           $already_used_shortcut[$val['shortcut']] = $val['shortcut'];
                        }
                        echo ">".Toolbox::shortcut($val['title'], $val['shortcut'])."</a></li>\n";
                     } else {
                        echo ">".$val['title']."</a></li>\n";
                     }
                  }
               }
               echo "</ul>";
            }
            echo "</li>";
            $i++;
         }
      }

      if ($full === false) {
         // Plugins
         $menu['plugins'] = [
            'default'   => "#",
            'title'     => _sn('Plugin', 'Plugins', Session::getPluralNumber()),
            'content'   => []
         ];

         if (isset($PLUGIN_HOOKS["helpdesk_menu_entry"])
            && count($PLUGIN_HOOKS["helpdesk_menu_entry"])) {

            foreach ($PLUGIN_HOOKS["helpdesk_menu_entry"] as $plugin => $active) {
               if (!Plugin::isPluginLoaded($plugin)) {
                  continue;
               }
               if ($active) {
                  $infos = Plugin::getInfo($plugin);
                  $link = "";
                  if (is_string($PLUGIN_HOOKS["helpdesk_menu_entry"][$plugin])) {
                     $link = $PLUGIN_HOOKS["helpdesk_menu_entry"][$plugin];
                  }
                  $infos['page'] = $link;
                  $infos['title'] = $infos['name'];
                  $menu['plugins']['content'][$plugin] = $infos;
               }
            }
         }

         // Display plugins
         if (isset($menu['plugins']['content']) && count($menu['plugins']['content']) > 0) {
            asort($menu['plugins']['content']);
            echo "<li id='menu5' onmouseover=\"javascript:menuAff('menu5','menu');\">";
            echo "<a href='#' title=\"".
                  _sn('Plugin', 'Plugins', Session::getPluralNumber())."\" class='itemP'>".
                  __('Plugins')."</a>"; // default none
            echo "<ul class='ssmenu'>";

            // list menu item
            foreach ($menu['plugins']['content'] as $key => $val) {
               echo "<li><a href='".$CFG_GLPI["root_doc"]."/plugins/".$key.$val['page']."'>".
                        $val["title"]."</a></li>";
            }
            echo "</ul></li>";
         }
      }

      echo "</ul>"; // #menu

      // Display MENU ALL
      self::displayMenuAll($menu);

      // End navigation bar
      // End headline

      //  Le fil d ariane
      echo "<div id='c_ssmenu2' >";
      echo "<ul>";

      // Display item
      $mainurl = ($full === true) ? 'central' : 'helpdesk.public';
      echo "<li class='breadcrumb_item'>".
           "<a href='".$CFG_GLPI["root_doc"]."/front/$mainurl.php' title=\"". __s('Home')."\">".
             __('Home')."</a></li>";

      if ($full === true) {
         if (isset($menu[$sector])) {
            $link = "/front/central.php";

            if (isset($menu[$sector]['default'])) {
               $link = $menu[$sector]['default'];
            }
            echo "<li class='breadcrumb_item'>".
               "<a href='".$CFG_GLPI["root_doc"].$link."' title=\"".$menu[$sector]['title']."\">".
                     $menu[$sector]['title']."</a></li>";
         }

         if (isset($menu[$sector]['content'][$item])) {
            // Title
            $with_option = false;

            if (!empty($option)
               && isset($menu[$sector]['content'][$item]['options'][$option]['title'])
               && isset($menu[$sector]['content'][$item]['options'][$option]['page'])) {

               $with_option = true;
            }

            if (isset($menu[$sector]['content'][$item]['page'])) {
               echo "<li class='breadcrumb_item'>".
                  "<a href='".$CFG_GLPI["root_doc"].$menu[$sector]['content'][$item]['page']."' ".
                        ($with_option?"":"class='here'")." title=\"".
                        $menu[$sector]['content'][$item]['title']."\" >".
                        $menu[$sector]['content'][$item]['title']."</a>".
                  "</li>";
            }

            if ($with_option) {
               echo "<li class='breadcrumb_item'>".
                  "<a href='".$CFG_GLPI["root_doc"].
                        $menu[$sector]['content'][$item]['options'][$option]['page'].
                        "' class='here' title=\"".
                        $menu[$sector]['content'][$item]['options'][$option]['title']."\" >";
               echo self::resume_name($menu[$sector]['content'][$item]['options'][$option]['title'],
                                    17);
               echo "</a></li>";
            }

            $links = [];
            // Item with Option case
            if (!empty($option)
               && isset($menu[$sector]['content'][$item]['options'][$option]['links'])
               && is_array($menu[$sector]['content'][$item]['options'][$option]['links'])) {
               $links = $menu[$sector]['content'][$item]['options'][$option]['links'];

            } else if (isset($menu[$sector]['content'][$item]['links'])
                     && is_array($menu[$sector]['content'][$item]['links'])) {
               // Without option case : only item links

               $links = $menu[$sector]['content'][$item]['links'];
            }

            // Add item
            echo "<li class='icons_block'>";
            echo "<span>";
            if (isset($links['add'])) {
               echo "<a href='{$CFG_GLPI['root_doc']}{$links['add']}' class='pointer'
                                 title='" . __s('Add') ."'><i class='fa fa-plus'></i>
                                 <span class='sr-only'>" . __('Add') . "</span></a>";
            } else {
               echo "<a href='#' class='pointer disabled' title='".__s('Add is disabled')."'>".
                  "<i class='fa fa-plus'></i>".
                  "<span class='sr-only'>" . __('Add is disabled') . "</span></a>";
            }
            echo "</span>";

            // Search Item
            echo "<span>";
            if (isset($links['search'])) {
               echo "<a href='{$CFG_GLPI['root_doc']}{$links['search']}' class='pointer'
                                 title='" . __s('Search') ."'><i class='fa fa-search'></i>
                                 <span class='sr-only'>" . __s('Search') . "</span></a>";
            } else {
               echo "<a href='#' class='pointer disabled' title='" . __s('Search is disabled')."'>".
                  "<i class='fa fa-search'></i>".
                  "<span class='sr-only'>" . __('Search is disabled') . "</span></a>";
            }
            echo "</span>";
            // Links
            if (count($links) > 0) {
               foreach ($links as $key => $val) {

                  switch ($key) {
                     case "add" :
                     case "search" :
                        break;

                     case "template" :
                        echo "<span>";
                        echo Html::link('<i class="pointer fa fa-layer-group"></i>',
                                        $CFG_GLPI["root_doc"].$val, [
                                          'title' => __('Manage templates...')
                                        ]);
                        echo "</span>";
                        break;

                     case "showall" :
                        echo "<span>";
                        echo Html::image($CFG_GLPI["root_doc"] . "/pics/menu_showall.png",
                                       ['alt' => __('Show all'),
                                             'url' => $CFG_GLPI["root_doc"].$val]);
                        echo "</span>";
                        break;

                     case "summary" :
                        echo "<span>";
                        echo Html::image($CFG_GLPI["root_doc"] . "/pics/menu_show.png",
                                       ['alt' => __('Summary'),
                                             'url' => $CFG_GLPI["root_doc"].$val]);
                        echo "</span>";
                        break;

                     case "config" :
                        echo "<span>";
                        echo Html::image($CFG_GLPI["root_doc"] . "/pics/menu_config.png",
                                       ['alt' => __('Setup'),
                                             'url' => $CFG_GLPI["root_doc"].$val]);
                        echo "</span>";
                        break;

                     default :
                        echo "<span>".Html::link($key, $CFG_GLPI["root_doc"].$val, ['class' => 'pointer'])."</span>";
                        break;
                  }
               }
            }
            echo "</li>";

         } else {
            echo "<li>&nbsp;</li>";
         }
      } else {
         if (Session::haveRightsOr('ticketvalidation', TicketValidation::getValidateRights())) {
            $opt                              = [];
            $opt['reset']                     = 'reset';
            $opt['criteria'][0]['field']      = 55; // validation status
            $opt['criteria'][0]['searchtype'] = 'equals';
            $opt['criteria'][0]['value']      = TicketValidation::WAITING;
            $opt['criteria'][0]['link']       = 'AND';

            $opt['criteria'][1]['field']      = 59; // validation aprobator
            $opt['criteria'][1]['searchtype'] = 'equals';
            $opt['criteria'][1]['value']      = Session::getLoginUserID();
            $opt['criteria'][1]['link']       = 'AND';

            $url_validate = $CFG_GLPI["root_doc"]."/front/ticket.php?".
                           Toolbox::append_params($opt, '&amp;');
            $pic_validate = "<a href='$url_validate'>".
                           "<img title=\"".__s('Ticket waiting for your approval')."\" alt=\"".
                              __s('Ticket waiting for your approval')."\" src='".
                              $CFG_GLPI["root_doc"]."/pics/menu_showall.png' class='pointer'></a>";
            echo "<li class='icons_block'>$pic_validate</li>\n";
         }

         if (Session::haveRight('ticket', CREATE)
            && strpos($_SERVER['PHP_SELF'], "ticket")) {
            echo "<li class='icons_block'><a class='pointer' href='".$CFG_GLPI["root_doc"]."/front/helpdesk.public.php?create_ticket=1'title=\"".__s('Add')."\">";
            echo "<i class='fa fa-plus'></i><span class='sr-only'>".__s('Add')."</span></a></li>";
         }
      }

      // Add common items

      // Profile selector
      // check user id : header used for display messages when session logout
      if (Session::getLoginUserID()) {
         self::showProfileSelecter($CFG_GLPI["root_doc"]."/front/$mainurl.php");
      }
      echo "</ul>";
      echo "</div>";
   }

   /**
    * Invert the input color (usefull for label bg on top of a background)
    * inpiration: https://github.com/onury/invert-color
    *
    * @since  9.3
    *
    * @param  string  $hexcolor the color, you can pass hex color (prefixed or not by #)
    *                           You can also pass a short css color (ex #FFF)
    * @param  boolean $bw       default true, should we invert the color or return black/white function of the input color
    * @param  boolean $sb       default true, should we soft the black/white to a dark/light grey
    * @return string            the inverted color prefixed by #
    */
   static function getInvertedColor($hexcolor = "", $bw = true, $sbw = true) {
      if (strpos($hexcolor, '#') !== false) {
         $hexcolor = trim($hexcolor, '#');
      }
      // convert 3-digit hex to 6-digits.
      if (strlen($hexcolor) == 3) {
         $hexcolor = $hexcolor[0] + $hexcolor[0]
                   + $hexcolor[1] + $hexcolor[1]
                   + $hexcolor[2] + $hexcolor[2];
      }
      if (strlen($hexcolor) != 6) {
         throw new Exception('Invalid HEX color.');
      }

      $r = hexdec(substr($hexcolor, 0, 2));
      $g = hexdec(substr($hexcolor, 2, 2));
      $b = hexdec(substr($hexcolor, 4, 2));

      if ($bw) {
         return ($r * 0.299 + $g * 0.587 + $b * 0.114) > 100
            ? ($sbw
               ? '#303030'
               : '#000000')
            : ($sbw
               ? '#DFDFDF'
               : '#FFFFFF');
      }
      // invert color components
      $r = 255 - $r;
      $g = 255 - $g;
      $b = 255 - $b;

      // pad each with zeros and return
      return "#"
         + str_pad($r, 2, '0', STR_PAD_LEFT)
         + str_pad($g, 2, '0', STR_PAD_LEFT)
         + str_pad($b, 2, '0', STR_PAD_LEFT);
   }

   /**
    * Compile SCSS styleshet
    *
    * @param array $args Arguments. May contain:
    *                      - v: version to append (will default to GLPI_VERSION)
    *                      - debug: if present, will not use Crunched formatter
    *                      - file: filerepresentation  to load
    *                      - reload: force reload and recache
    *                      - nocache: do not use nor update cache
    *
    * @return string
    */
   public static function compileScss($args) {
      global $CFG_GLPI;

      $appCache = Toolbox::getAppCache();
      $ckey = isset($args['v']) ? $args['v'] : GLPI_SCHEMA_VERSION;

      $scss = new Compiler();
      $scss->setFormatter('Leafo\ScssPhp\Formatter\Crunched');
      if (isset($args['debug'])) {
         $ckey .= '_sourcemap';
         $scss->setSourceMap(Compiler::SOURCE_MAP_INLINE);
         $scss->setSourceMapOptions(
            [
               'sourceMapBasepath' => GLPI_ROOT . '/',
               'sourceRoot'        => $CFG_GLPI['root_doc'] . '/',
            ]
         );
      }

<<<<<<< HEAD
      if (!isset($args['file']) || $args['file'] == 'main_styles') {
         $files[] = 'css/glpi';
      } else if ($args['file'] == 'glpi-legacy') {
         $ckey .= '_legacy';
         $files[] = 'css/legacy';

         if (isset($_SESSION['glpihighcontrast_css'])
            && $_SESSION['glpihighcontrast_css']) {
            $ckey .= '_highcontrast';
            $files[] = 'css/highcontrast';
         }

         // CSS theme
         $theme = 'auror';
         if (isset($_SESSION["glpipalette"])) {
            $theme = $_SESSION['glpipalette'];
         }
         $ckey .= '_' . $theme;
         $files[] = 'css/palettes/' . $theme;
      } else {
         if (!Toolbox::startsWith($args['file'], 'css/')) {
            $args['file'] = '/css/' . $args['file'];
         }
         $ckey .= '_' . md5($args['file']);

         $filename = realpath(GLPI_ROOT . $args['file'] . '.scss');
         if (!Toolbox::startsWith($filename, realpath(GLPI_ROOT))) {
            // Prevent import of a file from ouside GLPI dir
            // or not ending with .scss
            return '';
         }

         $files[] = $args['file'];
=======
      $file = isset($args['file']) ? $args['file'] : 'css/styles';

      $ckey .= '_' . $file;
      $ckey = 'css_' . md5($ckey);

      if (!Toolbox::endsWith($file, '.scss')) {
         // Prevent include of file if ext is not .scss
         $file .= '.scss';
      }

      // Requested file path
      $path = GLPI_ROOT . '/' . $file;

      // Alternate file path (prefixed by a "_", i.e. "_highcontrast.scss").
      $pathargs = explode('/', $file);
      $pathargs[] = '_' . array_pop($pathargs);
      $pathalt = GLPI_ROOT . '/' . implode('/', $pathargs);

      if (!file_exists($path) && !file_exists($pathalt)) {
         Toolbox::logWarning('Requested file ' . $path . ' does not exists.');
         return '';
      }
      if (!file_exists($path)) {
         $path = $pathalt;
      }

      // Prevent import of a file from ouside GLPI dir
      $path = realpath($path);
      if (!Toolbox::startsWith($path, realpath(GLPI_ROOT))) {
         Toolbox::logWarning('Requested file ' . $path . ' is outside GLPI file tree.');
         return '';
>>>>>>> 9a8e9672
      }

      $import = '@import "' . $file . '";';
      $fckey = md5($file);
      $md5file = md5(file_get_contents($path));

<<<<<<< HEAD
      foreach ($files as $file) {
         $path = GLPI_ROOT . "/$file";
         if (!Toolbox::endsWith($file, '.scss')) {
            $path .= ".scss";
         }
         $pathargs = explode('/', $file);
         $pathargs[] = '_' . array_pop($pathargs);
         $pathalt = GLPI_ROOT . '/' . implode('/', $pathargs) . '.scss';
         if (file_exists($path) || file_exists($pathalt)) {
            if (!file_exists($path)) {
               $path = $pathalt;
            }
            $import .= '@import "' . $file . '";';
            $fckey = md5($file);
            $hashfile = self::getScssFileHash($path);

            //check if files has changed
            if ($appCache->has($fckey)) {
               $hash = $appCache->get($fckey);

               if ($hashfile != $hash) {
                  //file has changed
                  Toolbox::logDebug("$file has changed, reloading");
                  $args['reload'] = true;
                  $appCache->set($fckey, $hashfile);
               }
            } else {
               Toolbox::logDebug("$file is new, loading");
               $appCache->set($fckey, $hashfile);
            }
         } else {
            Toolbox::logWarning('Requested file ' . $path . ' does not exists.');
=======
      //check if files has changed
      if ($GLPI_CACHE->has($fckey)) {
         $md5 = $GLPI_CACHE->get($fckey);

         if ($md5file != $md5) {
            //file has changed
            Toolbox::logDebug("$file has changed, reloading");
            $args['reload'] = true;
            $GLPI_CACHE->set($fckey, $md5file);
>>>>>>> 9a8e9672
         }
      } else {
         Toolbox::logDebug("$file is new, loading");
         $GLPI_CACHE->set($fckey, $md5file);
      }

      $scss->addImportPath(GLPI_ROOT);

      // Workaround to enable imports of ".css" files inside scss.
      // This has been done to not have to convert existing legacy ".css" files to ".scss" files.
      // TODO Remove this when legacy CSS files will be removed.
      $scss->addImportPath(
         function($path) {
            $filename = realpath(GLPI_ROOT . '/css/' . $path);
            if (false === $filename
                || !Toolbox::endsWith($filename, '.css')
                || !Toolbox::startsWith($filename, realpath(GLPI_ROOT))) {
               return null;
            }
            return $filename;
         }
      );

      if ($appCache->has($ckey) && !isset($args['reload']) && !isset($args['nocache'])) {
         $css = $appCache->get($ckey);
      } else {
         $css = $scss->compile($import);
         if (!isset($args['nocache'])) {
            $appCache->set($ckey, $css);
         }
      }

      return $css;
   }

   /**
    * Returns SCSS file hash.
    * This function evaluates recursivly imports to compute a hash that represent the whole
    * contents of the final SCSS.
    *
    * @param string $filename
    *
    * @return null|string
    */
   public static function getScssFileHash(string $filename) {

      if (!file_exists($filename) || !is_readable($filename)) {
         return null;
      }

      $contents = file_get_contents($filename);
      $hash = md5($contents);

      $matches = [];
      preg_match_all('/@import\s+[\'"]([^\'"]*)[\'"];/', $contents, $matches);
      foreach ($matches[1] as $import) {
         // Resolve file path inside css directory
         $imported_filename = GLPI_ROOT . '/css/' . $import;

         if (!preg_match('/\.s?css$/', $imported_filename)) {
            if (file_exists($imported_filename . '.scss')) {
               $imported_filename .= '.scss';
            } else if (file_exists($imported_filename . '.scss')) {
               $imported_filename .= '.css';
            }
         }

         $hash .= self::getScssFileHash($imported_filename);
      }

      return $hash;
   }

   /**
    * Get scss compilation path for given file.
    *
    * @return array
    */
   public static function getScssCompilePath($file) {
      return implode(
         DIRECTORY_SEPARATOR,
         [
            self::getScssCompileDir(),
            str_replace('/', '_', $file) . '.min.css',
         ]
      );
   }

   /**
    * Get scss compilation directory.
    *
    * @return string
    */
   public static function getScssCompileDir() {
      return GLPI_ROOT . '/css/compiled';
   }

   /**
    * Get javascript requirement for route or itemtype
    *
    * @since 10.0.0
    *
    * @param array  $entries Configuration entries
    * @param string $current Current route/itemtype
    *
    * @return array
    */
   public static function getJsRequirements($entries, $current) {
      $requirements = [];
      foreach ($entries as $key => $values) {
         if ($key !== $current) {
            if (is_array($values)) {
               $requirements = array_merge(
                  $requirements,
                  self::getJsRequirements($values, $current)
               );
            }
         } else {
            if (is_array(array_values($values)[0])) {
               $requirements =  array_merge(
                  $requirements,
                  self::getJsRequirements($values, $current)
               );
            } else {
               $requirements = array_merge(
                  $requirements,
                  $values
               );
            }
         }
      }
      return $requirements;
   }
}<|MERGE_RESOLUTION|>--- conflicted
+++ resolved
@@ -1279,16 +1279,12 @@
       }
 
       //  CSS link
-<<<<<<< HEAD
       echo Html::scss('glpi-legacy');
-=======
-      echo Html::scss('css/styles');
       if (isset($_SESSION['glpihighcontrast_css']) && $_SESSION['glpihighcontrast_css']) {
          echo Html::scss('css/highcontrast');
       }
       $theme = isset($_SESSION['glpipalette']) ? $_SESSION['glpipalette'] : 'auror';
       echo Html::scss('css/palettes/' . $theme);
->>>>>>> 9a8e9672
 
       echo "<link rel='shortcut icon' type='images/x-icon' href='".
              $CFG_GLPI["root_doc"]."/pics/favicon.ico' >\n";
@@ -6704,45 +6700,19 @@
          );
       }
 
-<<<<<<< HEAD
-      if (!isset($args['file']) || $args['file'] == 'main_styles') {
+      $file = isset($args['file']) ? $args['file'] : 'css/styles';
          $files[] = 'css/glpi';
       } else if ($args['file'] == 'glpi-legacy') {
          $ckey .= '_legacy';
          $files[] = 'css/legacy';
 
-         if (isset($_SESSION['glpihighcontrast_css'])
-            && $_SESSION['glpihighcontrast_css']) {
-            $ckey .= '_highcontrast';
-            $files[] = 'css/highcontrast';
-         }
-
-         // CSS theme
-         $theme = 'auror';
-         if (isset($_SESSION["glpipalette"])) {
-            $theme = $_SESSION['glpipalette'];
-         }
-         $ckey .= '_' . $theme;
-         $files[] = 'css/palettes/' . $theme;
-      } else {
          if (!Toolbox::startsWith($args['file'], 'css/')) {
             $args['file'] = '/css/' . $args['file'];
          }
-         $ckey .= '_' . md5($args['file']);
-
-         $filename = realpath(GLPI_ROOT . $args['file'] . '.scss');
-         if (!Toolbox::startsWith($filename, realpath(GLPI_ROOT))) {
-            // Prevent import of a file from ouside GLPI dir
-            // or not ending with .scss
-            return '';
-         }
-
-         $files[] = $args['file'];
-=======
-      $file = isset($args['file']) ? $args['file'] : 'css/styles';
 
       $ckey .= '_' . $file;
       $ckey = 'css_' . md5($ckey);
+            // or not ending with .scss
 
       if (!Toolbox::endsWith($file, '.scss')) {
          // Prevent include of file if ext is not .scss
@@ -6770,61 +6740,25 @@
       if (!Toolbox::startsWith($path, realpath(GLPI_ROOT))) {
          Toolbox::logWarning('Requested file ' . $path . ' is outside GLPI file tree.');
          return '';
->>>>>>> 9a8e9672
       }
 
       $import = '@import "' . $file . '";';
       $fckey = md5($file);
       $md5file = md5(file_get_contents($path));
 
-<<<<<<< HEAD
-      foreach ($files as $file) {
-         $path = GLPI_ROOT . "/$file";
-         if (!Toolbox::endsWith($file, '.scss')) {
-            $path .= ".scss";
-         }
-         $pathargs = explode('/', $file);
-         $pathargs[] = '_' . array_pop($pathargs);
-         $pathalt = GLPI_ROOT . '/' . implode('/', $pathargs) . '.scss';
-         if (file_exists($path) || file_exists($pathalt)) {
-            if (!file_exists($path)) {
-               $path = $pathalt;
-            }
-            $import .= '@import "' . $file . '";';
-            $fckey = md5($file);
-            $hashfile = self::getScssFileHash($path);
-
-            //check if files has changed
+      //check if files has changed
             if ($appCache->has($fckey)) {
                $hash = $appCache->get($fckey);
-
-               if ($hashfile != $hash) {
-                  //file has changed
-                  Toolbox::logDebug("$file has changed, reloading");
-                  $args['reload'] = true;
-                  $appCache->set($fckey, $hashfile);
-               }
-            } else {
-               Toolbox::logDebug("$file is new, loading");
-               $appCache->set($fckey, $hashfile);
-            }
-         } else {
-            Toolbox::logWarning('Requested file ' . $path . ' does not exists.');
-=======
-      //check if files has changed
-      if ($GLPI_CACHE->has($fckey)) {
-         $md5 = $GLPI_CACHE->get($fckey);
 
          if ($md5file != $md5) {
             //file has changed
             Toolbox::logDebug("$file has changed, reloading");
             $args['reload'] = true;
-            $GLPI_CACHE->set($fckey, $md5file);
->>>>>>> 9a8e9672
+                  $appCache->set($fckey, $hashfile);
          }
       } else {
          Toolbox::logDebug("$file is new, loading");
-         $GLPI_CACHE->set($fckey, $md5file);
+               $appCache->set($fckey, $md5file);
       }
 
       $scss->addImportPath(GLPI_ROOT);
