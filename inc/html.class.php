--- conflicted
+++ resolved
@@ -4972,7 +4972,6 @@
       if (!isset($options['media']) || $options['media'] == '') {
          $options['media'] = 'screen';
       }
-<<<<<<< HEAD
 
       $version = GLPI_VERSION;
       if (isset($options['version'])) {
@@ -4985,9 +4984,6 @@
       }
 
       return sprintf('<link rel="stylesheet" type="text/css" href="%s" %s>', $url,
-=======
-      return sprintf('<link rel="stylesheet" type="text/css" href="%s" %s />', $url,
->>>>>>> 19607ef5
                      Html::parseAttributes($options));
    }
 
