--- conflicted
+++ resolved
@@ -1453,7 +1453,6 @@
    static function getMenuInfos() {
       global $CFG_GLPI;
 
-<<<<<<< HEAD
       $menu = [
          'assets' => [
             'title' => __('Assets'),
@@ -1497,7 +1496,7 @@
             'title' => __('Administration'),
             'types' => [
                'User', 'Group', 'Entity', 'Rule',
-               'Profile', 'QueuedNotification', 'Backup', 'Glpi\\Event'
+               'Profile', 'QueuedNotification', 'Glpi\\Event'
             ]
          ],
          'config' => [
@@ -1508,38 +1507,6 @@
                'MailCollector', 'Link', 'Plugin'
             ]
          ],
-=======
-      $menu['assets']['title']       = __('Assets');
-      $menu['assets']['types']       = ['Computer', 'Monitor', 'Software',
-                                             'NetworkEquipment', 'Peripheral', 'Printer',
-                                             'CartridgeItem', 'ConsumableItem', 'Phone',
-                                             'Rack', 'Enclosure', 'PDU'];
-
-      $menu['helpdesk']['title']     = __('Assistance');
-      $menu['helpdesk']['types']     = ['Ticket', 'Problem', 'Change',
-                                             'Planning', 'Stat', 'TicketRecurrent'];
-
-      $menu['management']['title']   = __('Management');
-      $menu['management']['types']   = ['SoftwareLicense','Budget', 'Supplier', 'Contact', 'Contract',
-                                        'Document', 'Line', 'Certificate', 'Datacenter'];
-
-      $menu['tools']['title']        = __('Tools');
-      $menu['tools']['types']        = ['Project', 'Reminder', 'RSSFeed', 'KnowbaseItem',
-                                             'ReservationItem', 'Report', 'MigrationCleaner',
-                                             'SavedSearch'];
-
-      $menu['plugins']['title']      = _n('Plugin', 'Plugins', Session::getPluralNumber());
-      $menu['plugins']['types']      = [];
-
-      $menu['admin']['title']        = __('Administration');
-      $menu['admin']['types']        = ['User', 'Group', 'Entity', 'Rule',
-                                             'Profile', 'QueuedNotification', 'Glpi\\Event'];
-
-      $menu['config']['title']       = __('Setup');
-      $menu['config']['types']       = ['CommonDropdown', 'CommonDevice', 'Notification',
-                                        'SLM', 'Config', 'FieldUnicity', 'Crontask', 'Auth',
-                                        'MailCollector', 'Link', 'Plugin'];
->>>>>>> 19d39cb3
 
          // special items
          'preference' => [
