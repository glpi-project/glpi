--- conflicted
+++ resolved
@@ -3845,22 +3845,14 @@
             plugins: [
                'table directionality searchreplace',
                'tabfocus autoresize link image paste',
-<<<<<<< HEAD
-               'code fullscreen',
+               'code fullscreen paste_upload_doc',
+               'textcolor colorpicker',
                // load glpi_upload_doc specific plugin if we need to upload files
                typeof tinymce.AddOnManager.PluginManager.lookup.glpi_upload_doc != 'undefined'
                   ? 'glpi_upload_doc'
                   : '',
             ],
-            toolbar: 'styleselect | bold italic | alignleft aligncenter alignright alignjustify' +
-                      ' | bullist numlist outdent indent | link image code fullscreen',
-
-=======
-               'code fullscreen paste_upload_doc',
-               'textcolor colorpicker'
-            ],
             toolbar: 'styleselect | bold italic | forecolor backcolor | bullist numlist outdent indent | table link image | code fullscreen',
->>>>>>> bc9f4067
          });
       });";
 
