<?php
/**
 * ---------------------------------------------------------------------
 * GLPI - Gestionnaire Libre de Parc Informatique
 * Copyright (C) 2015-2018 Teclib' and contributors.
 *
 * http://glpi-project.org
 *
 * based on GLPI - Gestionnaire Libre de Parc Informatique
 * Copyright (C) 2003-2014 by the INDEPNET Development Team.
 *
 * ---------------------------------------------------------------------
 *
 * LICENSE
 *
 * This file is part of GLPI.
 *
 * GLPI is free software; you can redistribute it and/or modify
 * it under the terms of the GNU General Public License as published by
 * the Free Software Foundation; either version 2 of the License, or
 * (at your option) any later version.
 *
 * GLPI is distributed in the hope that it will be useful,
 * but WITHOUT ANY WARRANTY; without even the implied warranty of
 * MERCHANTABILITY or FITNESS FOR A PARTICULAR PURPOSE.  See the
 * GNU General Public License for more details.
 *
 * You should have received a copy of the GNU General Public License
 * along with GLPI. If not, see <http://www.gnu.org/licenses/>.
 * ---------------------------------------------------------------------
 */

use ScssPhp\ScssPhp\Compiler;

if (!defined('GLPI_ROOT')) {
   die("Sorry. You can't access this file directly");
}

/**
 * Html Class
 * Inpired from Html/FormHelper for several functions
**/
class Html {


   /**
    * Clean display value deleting html tags
    *
    * @param $value string: string value
    * @param $striptags bool: strip all html tags
    * @param $keep_bad int:
    *          1 : neutralize tag anb content,
    *          2 : remove tag and neutralize content
    * @return clean value
   **/
   static function clean($value, $striptags = true, $keep_bad = 2) {
      $value = Html::entity_decode_deep($value);

      // Clean MS office tags
      $value = str_replace(["<![if !supportLists]>", "<![endif]>"], '', $value);

      if ($striptags) {
         // Strip ToolTips
         $specialfilter = ['@<div[^>]*?tooltip_picture[^>]*?>.*?</div[^>]*?>@si',
                                '@<div[^>]*?tooltip_text[^>]*?>.*?</div[^>]*?>@si',
                                '@<div[^>]*?tooltip_picture_border[^>]*?>.*?</div[^>]*?>@si',
                                '@<div[^>]*?invisible[^>]*?>.*?</div[^>]*?>@si'];
         $value         = preg_replace($specialfilter, '', $value);

         $value = preg_replace("/<(p|br|div)( [^>]*)?".">/i", "\n", $value);
         $value = preg_replace("/(&nbsp;| |\xC2\xA0)+/", " ", $value);
      }

      $search = ['@<script[^>]*?>.*?</script[^>]*?>@si', // Strip out javascript
                      '@<style[^>]*?>.*?</style[^>]*?>@si', // Strip out style
                      '@<title[^>]*?>.*?</title[^>]*?>@si', // Strip out title
                      '@<!DOCTYPE[^>]*?>@si', // Strip out !DOCTYPE
                       ];
      $value = preg_replace($search, '', $value);

      // Neutralize not well formatted html tags
      $value = preg_replace("/(<)([^>]*<)/", "&lt;$2", $value);

      $value = htmLawed(
         $value,
         [
            'elements'         => ($striptags) ? 'none' : '',
            'deny_attribute'   => 'on*',
            'keep_bad'         => $keep_bad, // 1: neutralize tag and content, 2 : remove tag and neutralize content
            'comment'          => 1, // 1: remove
            'cdata'            => 1, // 1: remove
            'direct_list_nest' => 1, // 1: Allow usage of ul/ol tags nested in other ul/ol tags
            'schemes'          => '*: aim, app, feed, file, ftp, gopher, http, https, irc, mailto, news, nntp, sftp, ssh, tel, telnet'
         ]
      );

      $value = str_replace(["\r\n", "\r"], "\n", $value);
      $value = preg_replace("/(\n[ ]*){2,}/", "\n\n", $value, -1);

      return trim($value);
   }


   /**
    * Recursivly execute html_entity_decode on an Array
    *
    * @param $value string or array
    *
    * @return array of value (same struct as input)
   **/
   static function entity_decode_deep($value) {

      return (is_array($value) ? array_map([__CLASS__, 'entity_decode_deep'], $value)
                               : html_entity_decode($value, ENT_QUOTES, "UTF-8"));
   }


   /**
    * Recursivly execute htmlentities on an Array
    *
    * @param $value string or array
    *
    * @return array of value (same struct as input)
   **/
   static function entities_deep($value) {

      return (is_array($value) ? array_map([__CLASS__, 'entities_deep'], $value)
                               : htmlentities($value, ENT_QUOTES, "UTF-8"));
   }


   /**
    * Convert a date YY-MM-DD to DD-MM-YY for calendar
    *
    * @param $time       date  date to convert
    * @param $format           (default null)
    *
    * @return $time or $date
   **/
   static function convDate($time, $format = null) {

      if (is_null($time) || trim($time) == '' || in_array($time, ['NULL', '0000-00-00', '0000-00-00 00:00:00'])) {
         return null;
      }

      if (!isset($_SESSION["glpidate_format"])) {
         $_SESSION["glpidate_format"] = 0;
      }
      if (!$format) {
         $format = $_SESSION["glpidate_format"];
      }

      try {
         $date = new \DateTime($time);
      } catch (\Exception $e) {
         Toolbox::logWarning("Invalid date $time!");
         Session::addMessageAfterRedirect(
            sprintf(
               __('%1$s %2$s'),
               $time,
               _x('adjective', 'Invalid')
            )
         );
         return $time;
      }
      $mask = 'Y-m-d';

      switch ($format) {
         case 1 : // DD-MM-YYYY
            $mask = 'd-m-Y';
            break;
         case 2 : // MM-DD-YYYY
            $mask = 'm-d-Y';
            break;
      }

      return $date->format($mask);
   }


   /**
    * Convert a date YY-MM-DD HH:MM to DD-MM-YY HH:MM for display in a html table
    *
    * @param $time        datetime  datetime to convert
    *  @param $format               (default null)
    *
    * @return $time or $date
   **/
   static function convDateTime($time, $format = null) {

      if (is_null($time) || ($time == 'NULL')) {
         return null;
      }

      return self::convDate($time, $format).' '. substr($time, 11, 5);
   }


   /**
    * Clean string for input text field
    *
    * @param $string string: input text
    *
    * @return clean string
   **/
   static function cleanInputText($string) {
      return preg_replace( '/\'/', '&apos;', preg_replace('/\"/', '&quot;', $string));
   }


   /**
    * Clean all parameters of an URL. Get a clean URL
    *
    * @param $url string URL
    *
    * @return clean URL
   **/
   static function cleanParametersURL($url) {

      $url = preg_replace("/(\/[0-9a-zA-Z\.\-\_]+\.php).*/", "$1", $url);
      return preg_replace("/\?.*/", "", $url);
   }


   /**
    * Recursivly execute nl2br on an Array
    *
    * @param $value string or array
    *
    * @return array of value (same struct as input)
   **/
   static function nl2br_deep($value) {

      return (is_array($value) ? array_map([__CLASS__, 'nl2br_deep'], $value)
                               : nl2br($value));
   }


   /**
    *  Resume text for followup
    *
    * @param $string   string   string to resume
    * @param $length   integer  resume length (default 255)
    *
    * @return cut string
   **/
   static function resume_text($string, $length = 255) {

      if (Toolbox::strlen($string) > $length) {
         $string = Toolbox::substr($string, 0, $length)."&nbsp;(...)";
      }

      return $string;
   }


   /**
    *  Resume a name for display
    *
    * @param $string   string   string to resume
    * @param $length   integer  resume length (default 255)
    *
    * @return cut string
    **/
   static function resume_name($string, $length = 255) {

      if (strlen($string) > $length) {
         $string = Toolbox::substr($string, 0, $length)."...";
      }

      return $string;
   }


   /**
    * Clean post value for display in textarea
    *
    * @param $value string: string value
    *
    * @return clean value
   **/
   static function cleanPostForTextArea($value) {

      if (is_array($value)) {
         return array_map([__CLASS__, __METHOD__], $value);
      }
      $order   = ['\r\n',
                       '\n',
                       "\\'",
                       '\"',
                       '\\\\'];
      $replace = ["\n",
                       "\n",
                       "'",
                       '"',
                       "\\"];
      return str_replace($order, $replace, $value);
   }


   /**
    * Convert a number to correct display
    *
    * @param $number       float    Number to display
    * @param $edit         boolean  display number for edition ? (id edit use . in all case)
    *                               (false by default)
    * @param $forcedecimal integer  Force decimal number (do not use default value) (default -1)
    *
    * @return formatted number
   **/
   static function formatNumber($number, $edit = false, $forcedecimal = -1) {
      global $CFG_GLPI;

      // Php 5.3 : number_format() expects parameter 1 to be double,
      if ($number == "") {
         $number = 0;

      } else if ($number == "-") { // used for not defines value (from Infocom::Amort, p.e.)
         return "-";
      }

      $number  = doubleval($number);
      $decimal = $CFG_GLPI["decimal_number"];
      if ($forcedecimal>=0) {
         $decimal = $forcedecimal;
      }

      // Edit : clean display for mysql
      if ($edit) {
         return number_format($number, $decimal, '.', '');
      }

      // Display : clean display
      switch ($_SESSION['glpinumber_format']) {
         case 0 : // French
            return str_replace(' ', '&nbsp;', number_format($number, $decimal, '.', ' '));

         case 2 : // Other French
            return str_replace(' ', '&nbsp;', number_format($number, $decimal, ',', ' '));

         case 3 : // No space with dot
            return number_format($number, $decimal, '.', '');

         case 4 : // No space with comma
            return number_format($number, $decimal, ',', '');

         default: // English
            return number_format($number, $decimal, '.', ',');
      }
   }


   /**
    * Make a good string from the unix timestamp $sec
    *
    * @param $time         integer  timestamp
    * @param $display_sec  boolean  display seconds ? (true by default)
    * @param $use_days     boolean  use days for display ? (true by default)
    *
    * @return string
   **/
   static function timestampToString($time, $display_sec = true, $use_days = true) {

      $sign = '';
      if ($time < 0) {
         $sign = '- ';
         $time = abs($time);
      }
      $time = floor($time);

      // Force display seconds if time is null
      if ($time < MINUTE_TIMESTAMP) {
         $display_sec = true;
      }

      $units = Toolbox::getTimestampTimeUnits($time);
      if ($use_days) {
         if ($units['day'] > 0) {
            if ($display_sec) {
               //TRANS: %1$s is the sign (-or empty), %2$d number of days, %3$d number of hours,
               //       %4$d number of minutes, %5$d number of seconds
               return sprintf(__('%1$s%2$d days %3$d hours %4$d minutes %5$d seconds'), $sign,
                              $units['day'], $units['hour'], $units['minute'], $units['second']);
            }
            //TRANS:  %1$s is the sign (-or empty), %2$d number of days, %3$d number of hours,
            //        %4$d number of minutes
            return sprintf(__('%1$s%2$d days %3$d hours %4$d minutes'),
                           $sign, $units['day'], $units['hour'], $units['minute']);
         }
      } else {
         if ($units['day'] > 0) {
            $units['hour'] += 24*$units['day'];
         }
      }

      if ($units['hour'] > 0) {
         if ($display_sec) {
            //TRANS:  %1$s is the sign (-or empty), %2$d number of hours, %3$d number of minutes,
            //        %4$d number of seconds
            return sprintf(__('%1$s%2$d hours %3$d minutes %4$d seconds'),
                           $sign, $units['hour'], $units['minute'], $units['second']);
         }
         //TRANS: %1$s is the sign (-or empty), %2$d number of hours, %3$d number of minutes
         return sprintf(__('%1$s%2$d hours %3$d minutes'), $sign, $units['hour'], $units['minute']);
      }

      if ($units['minute'] > 0) {
         if ($display_sec) {
            //TRANS:  %1$s is the sign (-or empty), %2$d number of minutes,  %3$d number of seconds
            return sprintf(__('%1$s%2$d minutes %3$d seconds'), $sign, $units['minute'],
                           $units['second']);
         }
         //TRANS: %1$s is the sign (-or empty), %2$d number of minutes
         return sprintf(_n('%1$s%2$d minute', '%1$s%2$d minutes', $units['minute']), $sign,
                        $units['minute']);

      }

      if ($display_sec) {
         //TRANS:  %1$s is the sign (-or empty), %2$d number of seconds
         return sprintf(_n('%1$s%2$s second', '%1$s%2$s seconds', $units['second']), $sign,
                        $units['second']);
      }
      return '';
   }


   /**
    * Format a timestamp into a normalized string (hh:mm:ss).
    *
    * @param integer $time
    *
    * @return string
   **/
   static function timestampToCsvString($time) {

      if ($time < 0) {
         $time = abs($time);
      }
      $time = floor($time);

      $units = Toolbox::getTimestampTimeUnits($time);

      if ($units['day'] > 0) {
         $units['hour'] += 24*$units['day'];
      }

      return str_pad($units['hour'], 2, '0', STR_PAD_LEFT)
         . ':'
         . str_pad($units['minute'], 2, '0', STR_PAD_LEFT)
         . ':'
         . str_pad($units['second'], 2, '0', STR_PAD_LEFT);
   }


   /**
    * Extract url from web link
    *
    * @param $value string value
    *
    * @return clean value
   **/
   static function weblink_extract($value) {

      $value = preg_replace('/<a\s+href\="([^"]+)"[^>]*>[^<]*<\/a>/i', "$1", $value);
      return $value;
   }


   /**
    * Redirection to $_SERVER['HTTP_REFERER'] page
    *
    * @return void
   **/
   static function back() {
      self::redirect(self::getBackUrl());
   }


   /**
    * Redirection hack
    *
    * @param $dest string: Redirection destination
    * @param $http_response_code string: Forces the HTTP response code to the specified value
    *
    * @return void
   **/
   static function redirect($dest, $http_response_code = 302) {

      $toadd = '';
      $dest = addslashes($dest);

      if (!headers_sent() && !Toolbox::isAjax()) {
          header("Location: $dest", true, $http_response_code);
          exit();
      }

      if (strpos($dest, "?") !== false) {
         $toadd = '&tokonq='.Toolbox::getRandomString(5);
      } else {
         $toadd = '?tokonq='.Toolbox::getRandomString(5);
      }

      echo "<script type='text/javascript'>
            NomNav = navigator.appName;
            if (NomNav=='Konqueror') {
               window.location='".$dest.$toadd."';
            } else {
               window.location='".$dest."';
            }
         </script>";
      exit();
   }

   /**
    * Redirection to Login page
    *
    * @param $params       param to add to URL (default '')
    * @since 0.85
    *
    * @return void
   **/
   static function redirectToLogin($params = '') {
      global $CFG_GLPI;

      $dest     = $CFG_GLPI["root_doc"] . "/index.php";
      $url_dest = preg_replace(
         '/^' . preg_quote($CFG_GLPI["root_doc"], '/') . '/',
         '',
         $_SERVER['REQUEST_URI']
      );
      $dest    .= "?redirect=".rawurlencode($url_dest);

      if (!empty($params)) {
         $dest .= '&'.$params;
      }

      self::redirect($dest);
   }


   /**
    * Display common message for item not found
    *
    * @return void
   **/
   static function displayNotFoundError() {
      global $CFG_GLPI, $HEADER_LOADED;

      if (!$HEADER_LOADED) {
         if (!Session::getCurrentInterface()) {
            self::nullHeader(__('Access denied'));

         } else if (Session::getCurrentInterface() == "central") {
            self::header(__('Access denied'));

         } else if (Session::getCurrentInterface() == "helpdesk") {
            self::helpHeader(__('Access denied'));
         }
      }
      echo "<div class='center'><br><br>";
      echo "<img src='" . $CFG_GLPI["root_doc"] . "/pics/warning.png' alt='".__s('Warning')."'>";
      echo "<br><br><span class='b'>" . __('Item not found') . "</span></div>";
      self::nullFooter();
      exit ();
   }


   /**
    * Display common message for privileges errors
    *
    * @return void
   **/
   static function displayRightError() {
      self::displayErrorAndDie(__("You don't have permission to perform this action."));
   }


   /**
    * Display a div containing messages set in session in the previous page
   **/
   static function displayMessageAfterRedirect() {

      // Affichage du message apres redirection
      if (isset($_SESSION["MESSAGE_AFTER_REDIRECT"])
          && count($_SESSION["MESSAGE_AFTER_REDIRECT"]) > 0) {

         foreach ($_SESSION['MESSAGE_AFTER_REDIRECT'] as $msgtype => $messages) {
            //get messages
            if (count($messages) > 0) {
               $html_messages = implode('<br/>', $messages);
            } else {
               continue;
            }

            //set title and css class
            switch ($msgtype) {
               case ERROR:
                  $title = __s('Error');
                  $class = 'err_msg';
                  break;
               case WARNING:
                  $title = __s('Warning');
                  $class = 'warn_msg';
                  break;
               case INFO:
                  $title = __s('Information');
                  $class = 'info_msg';
                  break;
            }

            echo "<div id=\"message_after_redirect_$msgtype\" title=\"$title\">";
            echo $html_messages;
            echo "</div>";

            $scriptblock = "
               $(function() {
                  var _of = window;
                  var _at = 'right-20 bottom-20';
                  //calculate relative dialog position
                  $('.message_after_redirect').each(function() {
                     var _this = $(this);
                     if (_this.attr('aria-describedby') != 'message_after_redirect_$msgtype') {
                        _of = _this;
                        _at = 'right top-' + (10 + _this.outerHeight());
                     }
                  });

                  $('#message_after_redirect_$msgtype').dialog({
                     dialogClass: 'message_after_redirect $class',
                     minHeight: 40,
                     minWidth: 200,
                     position: {
                        my: 'right bottom',
                        at: _at,
                        of: _of,
                        collision: 'none'
                     },
                     autoOpen: false,
                     show: {
                       effect: 'slide',
                       direction: 'down',
                       'duration': 800
                     }
                  })
                  .dialog('open');";

            //do not autoclose errors
            if ($msgtype != ERROR) {
               $scriptblock .= "

                  // close dialog on outside click
                  $(document.body).on('click', function(e){
                     if ($('#message_after_redirect_$msgtype').dialog('isOpen')
                         && !$(e.target).is('.ui-dialog, a')
                         && !$(e.target).closest('.ui-dialog').length) {
                        $('#message_after_redirect_$msgtype').remove();
                        // redo focus on initial element
                        e.target.focus();
                     }
                  });";
            }

            $scriptblock .= "

               });
            ";

            echo Html::scriptBlock($scriptblock);
         }
      }

      // Clean message
      $_SESSION["MESSAGE_AFTER_REDIRECT"] = [];
   }


   static function displayAjaxMessageAfterRedirect() {
      global $CFG_GLPI;

      echo Html::scriptBlock("
      displayAjaxMessageAfterRedirect = function() {
         // attach MESSAGE_AFTER_REDIRECT to body
         $('.message_after_redirect').remove();
         $.ajax({
            url:  '".$CFG_GLPI['root_doc']."/ajax/displayMessageAfterRedirect.php',
            success: function(html) {
               $('body').append(html);
            }
         });
      }");
   }


   /**
    * Common Title Function
    *
    * @param $ref_pic_link    Path to the image to display (default '')
    * @param $ref_pic_text    Alt text of the icon (default '')
    * @param $ref_title       Title to display (default '')
    * @param $ref_btts        Extra items to display array(link=>text...) (default '')
    *
    * @return void
   **/
   static function displayTitle($ref_pic_link = "", $ref_pic_text = "", $ref_title = "", $ref_btts = "") {

      $ref_pic_text = htmlentities($ref_pic_text, ENT_QUOTES, 'UTF-8');

      echo "<div class='center'><table class='tab_glpi'><tr>";
      if ($ref_pic_link!="") {
         $ref_pic_text = self::clean($ref_pic_text);
         echo "<td>".Html::image($ref_pic_link, ['alt' => $ref_pic_text])."</td>";
      }

      if ($ref_title != "") {
         echo "<td><span class='vsubmit'>&nbsp;".$ref_title."&nbsp;</span></td>";
      }

      if (is_array($ref_btts) && count($ref_btts)) {
         foreach ($ref_btts as $key => $val) {
            echo "<td><a class='vsubmit' href='".$key."'>".$val."</a></td>";
         }
      }
      echo "</tr></table></div>";
   }


   /**
   * Clean Display of Request
   *
   * @since 0.83.1
   *
   * @param $request SQL request
   **/
   static function cleanSQLDisplay($request) {

      $request = str_replace("<", "&lt;", $request);
      $request = str_replace(">", "&gt;", $request);
      $request = str_ireplace("UNION", "<br/>UNION<br/>", $request);
      $request = str_ireplace("UNION ALL", "<br/>UNION ALL<br/>", $request);
      $request = str_ireplace("FROM", "<br/>FROM", $request);
      $request = str_ireplace("WHERE", "<br/>WHERE", $request);
      $request = str_ireplace("INNER JOIN", "<br/>INNER JOIN", $request);
      $request = str_ireplace("LEFT JOIN", "<br/>LEFT JOIN", $request);
      $request = str_ireplace("ORDER BY", "<br/>ORDER BY", $request);
      $request = str_ireplace("SORT", "<br/>SORT", $request);

      return $request;
   }

   /**
    * Display Debug Information
    *
    * @param boolean $with_session with session information (true by default)
    * @param boolean $ajax         If we're called from ajax (false by default)
    *
    * @return void
   **/
   static function displayDebugInfos($with_session = true, $ajax = false) {
      global $CFG_GLPI, $DEBUG_SQL, $SQL_TOTAL_REQUEST, $SQL_TOTAL_TIMER, $DEBUG_AUTOLOAD;
      $GLPI_CACHE = Config::getCache('cache_db', 'core', false);

      // Only for debug mode so not need to be translated
      if ($_SESSION['glpi_use_mode'] == Session::DEBUG_MODE) { // mode debug
         $rand = mt_rand();
         echo "<div class='debug ".($ajax?"debug_ajax":"")."'>";
         if (!$ajax) {
            echo "<span class='fa-stack fa-lg' id='see_debug'>
                     <i class='fa fa-circle fa-stack-2x primary-fg-inverse'></i>
                     <a href='#' class='fa fa-bug fa-stack-1x primary-fg' title='" . __s('Display GLPI debug informations')  . "'>
                        <span class='sr-only'>See GLPI DEBUG</span>
                     </a>
            </span>";
         }

         echo "<div id='debugtabs$rand'><ul>";
         if ($CFG_GLPI["debug_sql"]) {
            echo "<li><a href='#debugsql$rand'>SQL REQUEST</a></li>";
         }
         if ($CFG_GLPI["debug_vars"]) {
            echo "<li><a href='#debugautoload$rand'>AUTOLOAD</a></li>";
            echo "<li><a href='#debugpost$rand'>POST VARIABLE</a></li>";
            echo "<li><a href='#debugget$rand'>GET VARIABLE</a></li>";
            if ($with_session) {
               echo "<li><a href='#debugsession$rand'>SESSION VARIABLE</a></li>";
            }
            echo "<li><a href='#debugserver$rand'>SERVER VARIABLE</a></li>";
            if ($GLPI_CACHE instanceof Laminas\Cache\Storage\IterableInterface) {
               echo "<li><a href='#debugcache$rand'>CACHE VARIABLE</a></li>";
            }
         }
         echo "</ul>";

         if ($CFG_GLPI["debug_sql"]) {
            echo "<div id='debugsql$rand'>";
            echo "<div class='b'>".$SQL_TOTAL_REQUEST." Queries ";
            echo "took  ".array_sum($DEBUG_SQL['times'])."s</div>";

            echo "<table class='tab_cadre'><tr><th>N&#176; </th><th>Queries</th><th>Time</th>";
            echo "<th>Errors</th></tr>";

            foreach ($DEBUG_SQL['queries'] as $num => $query) {
               echo "<tr class='tab_bg_".(($num%2)+1)."'><td>$num</td><td>";
               echo self::cleanSQLDisplay($query);
               echo "</td><td>";
               echo $DEBUG_SQL['times'][$num];
               echo "</td><td>";
               if (isset($DEBUG_SQL['errors'][$num])) {
                  echo $DEBUG_SQL['errors'][$num];
               } else {
                  echo "&nbsp;";
               }
               echo "</td></tr>";
            }
            echo "</table>";
            echo "</div>";
         }
         if ($CFG_GLPI["debug_vars"]) {
            echo "<div id='debugautoload$rand'>".implode(', ', $DEBUG_AUTOLOAD)."</div>";
            echo "<div id='debugpost$rand'>";
            self::printCleanArray($_POST, 0, true);
            echo "</div>";
            echo "<div id='debugget$rand'>";
            self::printCleanArray($_GET, 0, true);
            echo "</div>";
            if ($with_session) {
               echo "<div id='debugsession$rand'>";
               self::printCleanArray($_SESSION, 0, true);
               echo "</div>";
            }
            echo "<div id='debugserver$rand'>";
            self::printCleanArray($_SERVER, 0, true);
            echo "</div>";

            if ($GLPI_CACHE instanceof Laminas\Cache\Storage\IterableInterface) {
               echo "<div id='debugcache$rand'>";
               $cache_keys = $GLPI_CACHE->getIterator();
               $cache_contents = [];
               foreach ($cache_keys as $cache_key) {
                  $cache_contents[$cache_key] = $GLPI_CACHE->getItem($cache_key);
               }
               self::printCleanArray($cache_contents, 0, true);
               echo "</div>";
            }
         }

         echo Html::scriptBlock("
            $('#debugtabs$rand').tabs({
               collapsible: true
            }).addClass( 'ui-tabs-vertical ui-helper-clearfix' );

            $('<li class=\"close\"><button id= \"close_debug$rand\">close debug</button></li>')
               .appendTo('#debugtabs$rand ul');

            $('#close_debug$rand').button({
               icons: {
                  primary: 'ui-icon-close'
               },
               text: false
            }).click(function() {
                $('#debugtabs$rand').css('display', 'none');
            });

            $('#see_debug').click(function(e) {
               e.preventDefault();
               console.log('see_debug #debugtabs$rand');
               $('#debugtabs$rand').css('display', 'block');
            });
         ");

         echo "</div></div>";
      }
   }


   /**
    * Display a Link to the last page using http_referer if available else use history.back
   **/
   static function displayBackLink() {
      $url_referer = self::getBackUrl();
      if ($url_referer !== false) {
         echo "<a href='$url_referer'>".__('Back')."</a>";
      } else {
         echo "<a href='javascript:history.back();'>".__('Back')."</a>";
      }
   }

   /**
    * Return an url for getting back to previous page.
    * Remove `forcetab` parameter if exists to prevent bad tab display
    *
    * @param string $url_in optional url to return (without forcetab param), if empty, we will user HTTP_REFERER from server
    *
    * @since 9.2.2
    *
    * @return mixed [string|boolean] false, if failed, else the url string
    */
   static function getBackUrl($url_in = "") {
      if (isset($_SERVER['HTTP_REFERER'])
          && strlen($url_in) == 0) {
         $url_in = $_SERVER['HTTP_REFERER'];
      }
      if (strlen($url_in) > 0) {
         $url = parse_url($url_in);

         if (isset($url['query'])) {
            parse_str($url['query'], $parameters);
            unset($parameters['forcetab']);
            $new_query = http_build_query($parameters);
            return str_replace($url['query'], $new_query, $url_in);
         }

         return $url_in;
      }
      return false;
   }


   /**
    * Simple Error message page
    *
    * @param $message   string   displayed before dying
    * @param $minimal            set to true do not display app menu (false by default)
    *
    * @return void
   **/
   static function displayErrorAndDie ($message, $minimal = false) {
      global $CFG_GLPI, $HEADER_LOADED;

      if (!$HEADER_LOADED) {
         if ($minimal || !Session::getCurrentInterface()) {
            self::nullHeader(__('Access denied'), '');

         } else if (Session::getCurrentInterface() == "central") {
            self::header(__('Access denied'), '');

         } else if (Session::getCurrentInterface() == "helpdesk") {
            self::helpHeader(__('Access denied'), '');
         }
      }
      echo "<div class='center'><br><br>";
      echo Html::image($CFG_GLPI["root_doc"] . "/pics/warning.png", ['alt' => __('Warning')]);
      echo "<br><br><span class='b'>$message</span></div>";
      self::nullFooter();
      exit ();
   }


   /**
    * Add confirmation on button or link before action
    *
    * @param $string             string   to display or array of string for using multilines
    * @param $additionalactions  string   additional actions to do on success confirmation
    *                                     (default '')
    *
    * @return string
   **/
   static function addConfirmationOnAction($string, $additionalactions = '') {

      return "onclick=\"".Html::getConfirmationOnActionScript($string, $additionalactions)."\"";
   }


   /**
    * Get confirmation on button or link before action
    *
    * @since 0.85
    *
    * @param $string             string   to display or array of string for using multilines
    * @param $additionalactions  string   additional actions to do on success confirmation
    *                                     (default '')
    *
    * @return string confirmation script
   **/
   static function getConfirmationOnActionScript($string, $additionalactions = '') {

      if (!is_array($string)) {
         $string = [$string];
      }
      $string            = Toolbox::addslashes_deep($string);
      $additionalactions = trim($additionalactions);
      $out               = "";
      $multiple          = false;
      $close_string      = '';
      // Manage multiple confirmation
      foreach ($string as $tab) {
         if (is_array($tab)) {
            $multiple      = true;
            $out          .="if (window.confirm('";
            $out          .= implode('\n', $tab);
            $out          .= "')){ ";
            $close_string .= "return true;} else { return false;}";
         }
      }
      // manage simple confirmation
      if (!$multiple) {
            $out          .="if (window.confirm('";
            $out          .= implode('\n', $string);
            $out          .= "')){ ";
            $close_string .= "return true;} else { return false;}";
      }
      $out .= $additionalactions.(substr($additionalactions, -1)!=';'?';':'').$close_string;
      return $out;
   }


   /**
    * Manage progresse bars
    *
    * @since 0.85
    *
    * @param $id                 HTML ID of the progress bar
    * @param $options    array   progress status
    *                    - create    do we have to create it ?
    *                    - message   add or change the message
    *                    - percent   current level
    *
    *
    * @return void
    **/
   static function progressBar($id, array $options = []) {

      $params            = [];
      $params['create']  = false;
      $params['message'] = null;
      $params['percent'] = -1;

      if (is_array($options) && count($options)) {
         foreach ($options as $key => $val) {
            $params[$key] = $val;
         }
      }

      if ($params['create']) {
         echo "<div class='doaction_cadre'>";
         echo "<div class='doaction_progress' id='$id'>";
         echo "<div class='doaction_progress_text' id='".$id."_text' >&nbsp;</div>";
         echo "</div>";
         echo "</div><br>";
         echo Html::scriptBlock(self::jsGetElementbyID($id).".progressbar();");
      }

      if ($params['message'] !== null) {
         echo Html::scriptBlock(self::jsGetElementbyID($id.'_text').".text(\"".
                                addslashes($params['message'])."\");");
      }

      if (($params['percent'] >= 0)
          && ($params['percent'] <= 100)) {
         echo Html::scriptBlock(self::jsGetElementbyID($id).".progressbar('option', 'value', ".
                                $params['percent']." );");
      }

      if (!$params['create']) {
         self::glpi_flush();
      }
   }


   /**
    * Create a Dynamic Progress Bar
    *
    * @param $msg initial message (under the bar) (default '&nbsp;')
    *
    * @return void
    **/
   static function createProgressBar($msg = "&nbsp;") {

      $options = ['create' => true];
      if ($msg != "&nbsp;") {
         $options['message'] = $msg;
      }

      self::progressBar('doaction_progress', $options);
   }

   /**
    * Change the Message under the Progress Bar
    *
    * @param $msg message under the bar (default '&nbsp;')
    *
    * @return void
   **/
   static function changeProgressBarMessage($msg = "&nbsp;") {

      self::progressBar('doaction_progress', ['message' => $msg]);
      self::glpi_flush();
   }


   /**
    * Change the Progress Bar Position
    *
    * @param $crt   Current Value (less then $max)
    * @param $tot   Maximum Value
    * @param $msg   message inside the bar (default is %) (default '')
    *
    * @return void
   **/
   static function changeProgressBarPosition($crt, $tot, $msg = "") {

      $options = [];

      if (!$tot) {
         $options['percent'] = 0;
      } else if ($crt>$tot) {
         $options['percent'] = 100;
      } else {
         $options['percent'] = 100*$crt/$tot;
      }

      if ($msg != "") {
         $options['message'] = $msg;
      }

      self::progressBar('doaction_progress', $options);
      self::glpi_flush();
   }


   /**
    * Display a simple progress bar
    *
    * @param $width       Width    of the progress bar
    * @param $percent     Percent  of the progress bar
    * @param $options     array of possible options:
    *            - title : string title to display (default Progesssion)
    *            - simple : display a simple progress bar (no title / only percent)
    *            - forcepadding : boolean force str_pad to force refresh (default true)
    *
    * @return void
   **/
   static function displayProgressBar($width, $percent, $options = []) {
      global $CFG_GLPI;

      $param['title']        = __('Progress');
      $param['simple']       = false;
      $param['forcepadding'] = true;

      if (is_array($options) && count($options)) {
         foreach ($options as $key => $val) {
            $param[$key] = $val;
         }
      }

      $percentwidth = floor($percent*$width/100);
      $output       = "<div class='center'><table class='tab_cadre' width='".($width+20)."px'>";

      if (!$param['simple']) {
         $output .= "<tr><th class='center'>".$param['title']."&nbsp;".$percent."%</th></tr>";
      }
      $output .= "<tr><td>
                  <table class='tabcompact'><tr><td class='center' style='background:url(".$CFG_GLPI["root_doc"].
                   "/pics/loader.png) repeat-x; padding: 0px;font-size: 10px;' width='".
                   $percentwidth." px' height='12'>";

      if ($param['simple']) {
         $output .= $percent."%";
      } else {
         $output .= '&nbsp;';
      }

      $output .= "</td></tr></table></td>";
      $output .= "</tr></table>";
      $output .= "</div>";

      if (!$param['forcepadding']) {
         echo $output;
      } else {
         echo Toolbox::str_pad($output, 4096);
         self::glpi_flush();
      }
   }


   /**
    * Include common HTML headers
    *
    * @param string $title  title used for the page (default '')
    * @param $sector    sector in which the page displayed is (default 'none')
    * @param $item      item corresponding to the page displayed (default 'none')
    * @param $option    option corresponding to the page displayed (default '')
    *
    * @return void
   **/
   static function includeHeader($title = '', $sector = 'none', $item = 'none', $option = '') {
      global $CFG_GLPI, $DB, $PLUGIN_HOOKS;

      // complete title with id if exist
      if (isset($_GET['id']) && $_GET['id']) {
         $title = sprintf(__('%1$s - %2$s'), $title, $_GET['id']);
      }

      // Send UTF8 Headers
      header("Content-Type: text/html; charset=UTF-8");
      // Allow only frame from same server to prevent click-jacking
      header('x-frame-options:SAMEORIGIN');

      // Send extra expires header
      self::header_nocache();

      // Start the page
      echo "<!DOCTYPE html>\n";
      echo "<html lang=\"{$CFG_GLPI["languages"][$_SESSION['glpilanguage']][3]}\">";
      echo "<head><title>GLPI - ".$title."</title>";
      echo "<meta charset=\"utf-8\">";

      //prevent IE to turn into compatible mode...
      echo "<meta http-equiv=\"X-UA-Compatible\" content=\"IE=edge\">\n";

      // auto desktop / mobile viewport
      echo "<meta name='viewport' content='width=device-width, initial-scale=1'>";

      echo Html::css('public/lib/base.css');
      //JSTree JS part is loaded on demand... But from an ajax call to display entities. Need to have CSS loaded.
      echo Html::css('css/jstree-glpi.css');

      if (isset($CFG_GLPI['notifications_ajax']) && $CFG_GLPI['notifications_ajax']) {
         Html::requireJs('notifications_ajax');
      }

      echo Html::css('public/lib/leaflet.css');
      Html::requireJs('leaflet');

      //on demand JS
      if ($sector != 'none' || $item != 'none' || $option != '') {
         $jslibs = [];
         if (isset($CFG_GLPI['javascript'][$sector])) {
            if (isset($CFG_GLPI['javascript'][$sector][$item])) {
               if (isset($CFG_GLPI['javascript'][$sector][$item][$option])) {
                  $jslibs = $CFG_GLPI['javascript'][$sector][$item][$option];
               } else {
                  $jslibs = $CFG_GLPI['javascript'][$sector][$item];
               }
            } else {
               $jslibs = $CFG_GLPI['javascript'][$sector];
            }
         }

         if (in_array('fullcalendar', $jslibs)) {
            echo Html::css('public/lib/fullcalendar.css',
                           ['media' => '']);
            Html::requireJs('fullcalendar');
         }

         if (in_array('gantt', $jslibs)) {
            echo Html::css('public/lib/jquery-gantt.css');
            Html::requireJs('gantt');
         }

         if (in_array('kanban', $jslibs)) {
            Html::requireJs('kanban');
         }

         if (in_array('rateit', $jslibs)) {
            echo Html::css('public/lib/jquery.rateit.css');
            Html::requireJs('rateit');
         }

         if (in_array('colorpicker', $jslibs)) {
            echo Html::css('public/lib/spectrum-colorpicker.css');
            Html::requireJs('colorpicker');
         }

         if (in_array('gridstack', $jslibs)) {
            echo Html::css('public/lib/gridstack.css');
            Html::requireJs('gridstack');
         }

         if (in_array('tinymce', $jslibs)) {
            Html::requireJs('tinymce');
         }

         if (in_array('clipboard', $jslibs)) {
            Html::requireJs('clipboard');
         }

         if (in_array('jstree', $jslibs)) {
            Html::requireJs('jstree');
         }

         if (in_array('charts', $jslibs)) {
            echo Html::css('public/lib/chartist.css');
            echo Html::css('css/chartists-glpi.css');
            Html::requireJs('charts');
         }

         if (in_array('codemirror', $jslibs)) {
            echo Html::css('public/lib/codemirror.css');
            Html::requireJs('codemirror');
         }

         if (in_array('photoswipe', $jslibs)) {
            echo Html::css('public/lib/photoswipe.css');
            Html::requireJs('photoswipe');
         }
      }

      if (Session::getCurrentInterface() == "helpdesk") {
         echo Html::css('public/lib/jquery.rateit.css');
         Html::requireJs('rateit');
      }

      //file upload is required... almost everywhere.
      Html::requireJs('fileupload');

      // load fuzzy search everywhere
      Html::requireJs('fuzzy');

      // load log filters everywhere
      Html::requireJs('log_filters');

      echo Html::css('css/jquery-glpi.css');
      if (CommonGLPI::isLayoutWithMain()
          && !CommonGLPI::isLayoutExcludedPage()) {
         echo Html::css('public/lib/scrollable-tabs.css');
      }

      //  CSS link
      echo Html::scss('css/styles');
      if (isset($_SESSION['glpihighcontrast_css']) && $_SESSION['glpihighcontrast_css']) {
         echo Html::scss('css/highcontrast');
      }
      $theme = isset($_SESSION['glpipalette']) ? $_SESSION['glpipalette'] : 'auror';
      echo Html::scss('css/palettes/' . $theme);

      echo Html::css('css/print.css', ['media' => 'print']);
      echo "<link rel='shortcut icon' type='images/x-icon' href='".
             $CFG_GLPI["root_doc"]."/pics/favicon.ico' >\n";

      // Add specific css for plugins
      if (isset($PLUGIN_HOOKS['add_css']) && count($PLUGIN_HOOKS['add_css'])) {

         foreach ($PLUGIN_HOOKS["add_css"] as $plugin => $files) {
            if (!Plugin::isPluginLoaded($plugin)) {
               continue;
            }

            $version = Plugin::getInfo($plugin, 'version');

            if (!is_array($files)) {
               $files = [$files];
            }

            foreach ($files as $file) {
               $filename = GLPI_ROOT."/plugins/$plugin/$file";

               if (!file_exists($filename)) {
                  continue;
               }

               if ('scss' === substr(strrchr($filename, '.'), 1)) {
                  echo Html::scss("plugins/$plugin/$file", ['version' => $version]);
               } else {
                  echo Html::css("plugins/$plugin/$file", ['version' => $version]);
               }
            }
         }
      }

      // Custom CSS for active entity
      if ($DB instanceof DBmysql && $DB->connected) {
         $entity = new Entity();
         if (isset($_SESSION['glpiactive_entity'])) {
            // Apply active entity styles
            $entity->getFromDB($_SESSION['glpiactive_entity']);
         } else {
            // Apply root entity styles
            $entity->getFromDB('0');
         }
         echo $entity->getCustomCssTag();
      }

      // AJAX library
      echo Html::script('public/lib/base.js');

      // Locales
      $locales_domains = ['glpi' => GLPI_VERSION]; // base domain
      $plugins = Plugin::getPlugins();
      foreach ($plugins as $plugin) {
         $locales_domains[$plugin] = Plugin::getInfo($plugin, 'version');
      }
      if (isset($_SESSION['glpilanguage'])) {
         echo Html::scriptBlock(<<<JAVASCRIPT
            $(function() {
               i18n.setLocale('{$_SESSION['glpilanguage']}');
            });
JAVASCRIPT
         );
         foreach ($locales_domains as $locale_domain => $locale_version) {
            $locales_url = $CFG_GLPI['root_doc'] . '/front/locale.php'
               . '?domain=' . $locale_domain
               . '&version=' . $locale_version
               . ($_SESSION['glpi_use_mode'] == Session::DEBUG_MODE ? '&debug' : '');
            $locale_js = <<<JAVASCRIPT
               $(function() {
                  $.ajax({
                     type: 'GET',
                     url: '{$locales_url}',
                     success: function(json) {
                        i18n.loadJSON(json, '{$locale_domain}');
                     }
                  });
               });
JAVASCRIPT;
            echo Html::scriptBlock($locale_js);
         }
      }

      // layout
      if (CommonGLPI::isLayoutWithMain()
          && !CommonGLPI::isLayoutExcludedPage()) {
         echo Html::script('public/lib/scrollable-tabs.js');
      }

      // End of Head
      echo "</head>\n";
      self::glpi_flush();
   }


   /**
    * @since 0.90
    *
    * @return string
   **/
   static function getMenuInfos() {
      global $CFG_GLPI;

      $menu['assets']['title']       = __('Assets');
      $menu['assets']['types']       = ['Computer', 'Monitor', 'Software',
                                             'NetworkEquipment', 'Peripheral', 'Printer',
                                             'CartridgeItem', 'ConsumableItem', 'Phone',
                                             'Rack', 'Enclosure', 'PDU'];

      foreach ($CFG_GLPI['devices_in_menu'] as $dmenu) {
         $menu['assets']['types'][] = $dmenu;
      }

      $menu['helpdesk']['title']     = __('Assistance');
      $menu['helpdesk']['types']     = ['Ticket', 'Problem', 'Change',
                                             'Planning', 'Stat', 'TicketRecurrent'];

      $menu['management']['title']   = __('Management');
      $menu['management']['types']   = ['SoftwareLicense','Budget', 'Supplier', 'Contact', 'Contract',
                                        'Document', 'Line', 'Certificate', 'Datacenter', 'Cluster', 'Domain'];

      $menu['tools']['title']        = __('Tools');
      $menu['tools']['types']        = ['Project', 'Reminder', 'RSSFeed', 'KnowbaseItem',
                                             'ReservationItem', 'Report', 'MigrationCleaner',
                                             'SavedSearch', 'Impact'];

      $menu['plugins']['title']      = _n('Plugin', 'Plugins', Session::getPluralNumber());
      $menu['plugins']['types']      = [];

      $menu['admin']['title']        = __('Administration');
      $menu['admin']['types']        = ['User', 'Group', 'Entity', 'Rule',
                                             'Profile', 'QueuedNotification', 'Backup', 'Glpi\\Event'];

      $menu['config']['title']       = __('Setup');
      $menu['config']['types']       = ['CommonDropdown', 'CommonDevice', 'Notification',
                                        'SLM', 'Config', 'FieldUnicity', 'CronTask', 'Auth',
                                        'MailCollector', 'Link', 'Plugin'];

      // Special items
      $menu['preference']['title']   = __('My settings');
      $menu['preference']['default'] = '/front/preference.php';

      return $menu;
   }

   /**
    * Generate menu array in $_SESSION['glpimenu'] and return the array
    *
    * @since  9.2
    *
    * @param  boolean $force do we need to force regeneration of $_SESSION['glpimenu']
    * @return array          the menu array
    */
   static function generateMenuSession($force = false) {
      global $PLUGIN_HOOKS;
      $menu = [];

      if ($force
          || !isset($_SESSION['glpimenu'])
          || !is_array($_SESSION['glpimenu'])
          || (count($_SESSION['glpimenu']) == 0)) {

         $menu = self::getMenuInfos();

         // Permit to plugins to add entry to others sector !
         if (isset($PLUGIN_HOOKS["menu_toadd"]) && count($PLUGIN_HOOKS["menu_toadd"])) {

            foreach ($PLUGIN_HOOKS["menu_toadd"] as $plugin => $items) {
               if (!Plugin::isPluginLoaded($plugin)) {
                  continue;
               }
               if (count($items)) {
                  foreach ($items as $key => $val) {
                     if (is_array($val)) {
                        foreach ($val as $k => $object) {
                           $menu[$key]['types'][] = $object;
                        }
                     } else {
                        if (isset($menu[$key])) {
                           $menu[$key]['types'][] = $val;
                        }
                     }
                  }
               }
            }
            // Move Setup menu ('config') to the last position in $menu (always last menu),
            // in case some plugin inserted a new top level menu
            $categories = array_keys($menu);
            $menu += array_splice($menu, array_search('config', $categories, true), 1);
         }

         foreach ($menu as $category => $entries) {
            if (isset($entries['types']) && count($entries['types'])) {
               foreach ($entries['types'] as $type) {
                  if ($data = $type::getMenuContent()) {
                     // Multi menu entries management
                     if (isset($data['is_multi_entries']) && $data['is_multi_entries']) {
                        if (!isset($menu[$category]['content'])) {
                           $menu[$category]['content'] = [];
                        }
                        $menu[$category]['content'] += $data;
                     } else {
                        $menu[$category]['content'][strtolower($type)] = $data;
                     }
                     if (!isset($menu[$category]['title']) && isset($data['title'])) {
                        $menu[$category]['title'] = $data['title'];
                     }
                     if (!isset($menu[$category]['default']) && isset($data['default'])) {
                        $menu[$category]['default'] = $data['default'];
                     }
                  }
               }
            }
            // Define default link :
            if (! isset($menu[$category]['default']) && isset($menu[$category]['content']) && count($menu[$category]['content'])) {
               foreach ($menu[$category]['content'] as $val) {
                  if (isset($val['page'])) {
                     $menu[$category]['default'] = $val['page'];
                     break;
                  }
               }
            }
         }

         $allassets = [
            'Computer',
            'Monitor',
            'Peripheral',
            'NetworkEquipment',
            'Phone',
            'Printer'
         ];

         foreach ($allassets as $type) {
            if (isset($menu['assets']['content'][strtolower($type)])) {
               $menu['assets']['content']['allassets']['title']            = __('Global');
               $menu['assets']['content']['allassets']['shortcut']         = '';
               $menu['assets']['content']['allassets']['page']             = '/front/allassets.php';
               $menu['assets']['content']['allassets']['links']['search']  = '/front/allassets.php';
               break;
            }
         }

         $_SESSION['glpimenu'] = $menu;
         // echo 'menu load';
      } else {
         $menu = $_SESSION['glpimenu'];
      }

      return $menu;
   }


   /**
    * Print a nice HTML head for every page
    *
    * @param $title     title of the page
    * @param $url       not used anymore (default '')
    * @param $sector    sector in which the page displayed is (default 'none')
    * @param $item      item corresponding to the page displayed (default 'none')
    * @param $option    option corresponding to the page displayed (default '')
   **/
   static function header($title, $url = '', $sector = "none", $item = "none", $option = "") {
      global $CFG_GLPI, $HEADER_LOADED, $DB;

      // If in modal : display popHeader
      if (isset($_REQUEST['_in_modal']) && $_REQUEST['_in_modal']) {
         return self::popHeader($title, $url);
      }
      // Print a nice HTML-head for every page
      if ($HEADER_LOADED) {
         return;
      }
      $HEADER_LOADED = true;
      // Force lower case for sector and item
      $sector = strtolower($sector);
      $item   = strtolower($item);

      self::includeHeader($title, $sector, $item, $option);

      $body_class = "layout_".$_SESSION['glpilayout'];
      if ((strpos($_SERVER['REQUEST_URI'], ".form.php") !== false)
          && isset($_GET['id']) && ($_GET['id'] > 0)) {
         if (!CommonGLPI::isLayoutExcludedPage()) {
            $body_class.= " form";
         } else {
            $body_class = "";
         }
      }

      // Body
      echo "<body class='$body_class'>";

      Html::displayImpersonateBanner();

      echo "<div id='header'>";
      echo "<header role='banner' id='header_top'>";
      echo "<div id='c_logo'>";
      echo "<a href='" . $CFG_GLPI["root_doc"] . "/front/central.php'
               accesskey='1'
               title='" . __s('Home') . "'><span class='sr-only'>" . __s('Home') . "</span></a>";
      echo "</div>";

      // Preferences and logout link
      self::displayTopMenu(true);
      echo "</header>"; // header_top

      //Main menu
      self::displayMainMenu(
         true, [
            'sector' => $sector,
            'item'   => $item,
            'option' => $option
         ]
      );

      echo "</div>\n"; // fin header

      // Back to top button
      echo "<span class='fa-stack fa-lg' id='backtotop' style='display: none'>".
           "<i class='fa fa-circle fa-stack-2x primary-fg-inverse'></i>".
           "<a href='#' class='fa fa-arrow-up fa-stack-1x primary-fg' title='".
              __s('Back to top of the page')."'>".
           "<span class='sr-only'>Top of the page</span>".
           "</a></span>";

      echo "<main role='main' id='page'>";

      if ($DB->isSlave()
          && !$DB->first_connection) {
         echo "<div id='dbslave-float'>";
         echo "<a href='#see_debug'>".__('SQL replica: read only')."</a>";
         echo "</div>";
      }

      // call static function callcron() every 5min
      CronTask::callCron();
      self::displayMessageAfterRedirect();
   }


   /**
    * Print footer for every page
    *
    * @param $keepDB boolean, closeDBConnections if false (false by default)
   **/
   static function footer($keepDB = false) {
      global $CFG_GLPI, $FOOTER_LOADED, $TIMER_DEBUG;

      // If in modal : display popHeader
      if (isset($_REQUEST['_in_modal']) && $_REQUEST['_in_modal']) {
         return self::popFooter();
      }

      // Print foot for every page
      if ($FOOTER_LOADED) {
         return;
      }
      $FOOTER_LOADED = true;
      echo "</main>"; // end of "main role='main'"

      echo "<footer role='contentinfo' id='footer'>";
      echo "<table role='presentation'><tr>";

      if ($_SESSION['glpi_use_mode'] == Session::DEBUG_MODE) { // mode debug
         echo "<td class='left'><span class='copyright'>";
         $timedebug = sprintf(_n('%s second', '%s seconds', $TIMER_DEBUG->getTime()),
                              $TIMER_DEBUG->getTime());

         if (function_exists("memory_get_usage")) {
            $timedebug = sprintf(__('%1$s - %2$s'), $timedebug, Toolbox::getSize(memory_get_usage()));
         }
         echo $timedebug;
         echo "</span></td>";
      }

      $currentVersion = preg_replace('/^((\d+\.?)+).*$/', '$1', GLPI_VERSION);
      $foundedNewVersion = array_key_exists('founded_new_version', $CFG_GLPI)
         ? $CFG_GLPI['founded_new_version']
         : '';
      if (!empty($foundedNewVersion) && version_compare($currentVersion, $foundedNewVersion, '<')) {
         echo "<td class='copyright'>";
         $latest_version = "<a href='http://www.glpi-project.org' target='_blank' title=\""
             . __s('You will find it on the GLPI-PROJECT.org site.')."\"> "
             . $foundedNewVersion
             . "</a>";
         printf(__('A new version is available: %s.'), $latest_version);

         echo "</td>";
      }
      echo "<td class='right'>" . self::getCopyrightMessage() . "</td>";
      echo "</tr></table></footer>";

      if ($CFG_GLPI['maintenance_mode']) { // mode maintenance
         echo "<div id='maintenance-float'>";
         echo "<a href='#see_maintenance'>GLPI MAINTENANCE MODE</a>";
         echo "</div>";
      }
      self::displayDebugInfos();
      self::loadJavascript();
      echo "</body></html>";

      if (!$keepDB) {
         closeDBConnections();
      }
   }


   /**
    * Display Ajax Footer for debug
   **/
   static function ajaxFooter() {

      if ($_SESSION['glpi_use_mode'] == Session::DEBUG_MODE) { // mode debug
         $rand = mt_rand();
         echo "<div class='center' id='debugajax'>";
         echo "<a class='debug-float' href=\"javascript:showHideDiv('see_ajaxdebug$rand','','','');\">
                AJAX DEBUG</a>";
         if (!isset($_GET['full_page_tab'])
             && strstr($_SERVER['REQUEST_URI'], '/ajax/common.tabs.php')) {
            echo "&nbsp;&nbsp;&nbsp;&nbsp;";
            echo "<a href='".$_SERVER['REQUEST_URI']."&full_page_tab=1' class='vsubmit'>Display only tab for debug</a>";
         }
         echo "</div>";
         echo "<div id='see_ajaxdebug$rand' name='see_ajaxdebug$rand' style=\"display:none;\">";
         self::displayDebugInfos(false, true);
         echo "</div></div>";
      }
   }


   /**
    * Print a simple HTML head with links
    *
    * @param $title        title of the page
    * @param $links array  of links to display
   **/
   static function simpleHeader($title, $links = []) {
      global $CFG_GLPI, $HEADER_LOADED;

      // Print a nice HTML-head for help page
      if ($HEADER_LOADED) {
         return;
      }
      $HEADER_LOADED = true;

      self::includeHeader($title);

      // Body
      echo "<body>";

      // Main Headline
      echo "<div id='header'>";
      echo "<header role='banner' id='header_top'>";

      echo "<div id='c_logo'>";
      echo "<a href='".$CFG_GLPI["root_doc"]."/' accesskey='1' title=\"".__s('Home')."\">".
           "<span class='invisible'>Logo</span></a></div>";

      // Preferences + logout link
      echo "<div id='c_preference'>";
      echo "<div class='sep'></div>";
      echo "</div>";

      echo "</header>"; // end #header_top

      //-- Le menu principal --
      echo "<div id='c_menu'>";
      echo "<ul id='menu'>";

      // Build the navigation-elements
      if (count($links)) {
         $i = 1;

         foreach ($links as $name => $link) {
            echo "<li id='menu$i'>";
            echo "<a href='$link' title=\"".$name."\" class='itemP'>{$name}</a>";
            echo "</li>";
            $i++;
         }
      }
      echo "</ul></div>";
      // End navigation bar
      // End headline

      //  Le fil d ariane
      echo "<div id='c_ssmenu2'></div>";
      echo "</div>"; // fin header
      echo "<div id='page'>";

      // call static function callcron() every 5min
      CronTask::callCron();
   }


   /**
    * Print a nice HTML head for help page
    *
    * @param $title  title of the page
    * @param $url    not used anymore (default '')
   **/
   static function helpHeader($title, $url = '') {
      global $CFG_GLPI, $HEADER_LOADED;

      // Print a nice HTML-head for help page
      if ($HEADER_LOADED) {
         return;
      }
      $HEADER_LOADED = true;

      self::includeHeader($title, 'self-service');

      // Body
      $body_class = "layout_".$_SESSION['glpilayout'];
      if ((strpos($_SERVER['REQUEST_URI'], "form.php") !== false)
          && isset($_GET['id']) && ($_GET['id'] > 0)) {
         if (!CommonGLPI::isLayoutExcludedPage()) {
            $body_class.= " form";
         } else {
            $body_class = "";
         }
      }
      echo "<body class='$body_class'>";

      Html::displayImpersonateBanner();

      // Main Headline
      echo "<div id='header'>";
      echo "<header role='banner' id='header_top'>";

      echo "<div id='c_logo'>";
      echo "<a href='".$CFG_GLPI["root_doc"]."/front/helpdesk.public.php' accesskey='1' title=\"".
             __s('Home')."\"><span class='invisible'>Logo</span></a>";
      echo "</div>";

      //Preferences and logout link
      self::displayTopMenu(false);
      echo "</header>"; // header_top

      //Main menu
      self::displayMainMenu(false);

      echo "</div>"; // fin header
      echo "<main role='main' id='page'>";

      // call static function callcron() every 5min
      CronTask::callCron();
      self::displayMessageAfterRedirect();
   }


   /**
    * Print footer for help page
   **/
   static function helpFooter() {
      global $FOOTER_LOADED;

      // Print foot for help page
      if ($FOOTER_LOADED) {
         return;
      }
      $FOOTER_LOADED = true;

      echo "</main>"; // end of "main role='main'"

<<<<<<< HEAD
      echo "<footer role='contentinfo' id='footer'>";
      echo "<table role='presentation' width='100%'><tr><td class='right'>" . self::getCopyrightMessage();
      echo "</td></tr></table></footer>";
=======
      echo "<div id='footer'>";
      echo "<table width='100%'><tr><td class='right'>" . self::getCopyrightMessage(false);
      echo "</td></tr></table></div>";
>>>>>>> 3d49d2ca

      self::displayDebugInfos();
      echo "</body></html>";
      self::loadJavascript();
      closeDBConnections();
   }


   /**
    * Print a nice HTML head with no controls
    *
    * @param $title  title of the page
    * @param $url    not used anymore (default '')
   **/
   static function nullHeader($title, $url = '') {
      global $CFG_GLPI, $HEADER_LOADED;

      if ($HEADER_LOADED) {
         return;
      }
      $HEADER_LOADED = true;
      // Print a nice HTML-head with no controls

      // Detect root_doc in case of error
      Config::detectRootDoc();

      // Send UTF8 Headers
      header("Content-Type: text/html; charset=UTF-8");

      // Send extra expires header if configured
      self::header_nocache();

      if (isCommandLine()) {
         return true;
      }

      self::includeHeader($title);

      // Body with configured stuff
      echo "<body>";
      echo "<main role='main' id='page'>";
      echo "<br><br>";
      echo "<div id='bloc'>";
      echo "<div id='logo_bloc'></div>";
   }


   /**
    * Print footer for null page
   **/
   static function nullFooter() {
      global $CFG_GLPI, $FOOTER_LOADED;

      // Print foot for null page
      if ($FOOTER_LOADED) {
         return;
      }
      $FOOTER_LOADED = true;

      if (!isCommandLine()) {
         echo "</div></main>";

         echo "<div id='footer-login'>" . self::getCopyrightMessage(false) . "</div>";
         self::loadJavascript();
         echo "</body></html>";
      }
      closeDBConnections();
   }


   /**
    * Print a nice HTML head for modal window (nothing to display)
    *
    * @param $title   title of the page
    * @param $url     not used anymore (default '')
    * @param $iframed indicate if page loaded in iframe - css target (default false)
   **/
   static function popHeader($title, $url = '', $iframed = false) {
      global $CFG_GLPI, $HEADER_LOADED;

      // Print a nice HTML-head for every page
      if ($HEADER_LOADED) {
         return;
      }
      $HEADER_LOADED = true;

      self::includeHeader($title); // Body
      echo "<body class='".($iframed? "iframed": "")."'>";
      self::displayMessageAfterRedirect();
   }


   /**
    * Print footer for a modal window
   **/
   static function popFooter() {
      global $FOOTER_LOADED;

      if ($FOOTER_LOADED) {
         return;
      }
      $FOOTER_LOADED = true;

      // Print foot
      self::loadJavascript();
      echo "</body></html>";
   }



   /**
    * Display responsive menu
    * @since 0.90.1
    * @param $menu array of menu items
    *    - key   : plugin system name
    *    - value : array of options
    *       * id      : html id attribute
    *       * default : defaul url
    *       * title   : displayed label
    *       * content : menu sub items, array with theses options :
    *          - page     : url
    *          - title    : displayed label
    *          - shortcut : keyboard shortcut letter
    */
   static function displayMenuAll($menu = []) {
      global $CFG_GLPI,$PLUGIN_HOOKS;

      // Display MENU ALL
      echo "<div id='show_all_menu' class='invisible'>";
      $items_per_columns = 15;
      $i                 = -1;

      foreach ($menu as $part => $data) {
         if (isset($data['content']) && count($data['content'])) {
            echo "<dl>";
            $link = "#";

            if (isset($data['default']) && !empty($data['default'])) {
               $link = $CFG_GLPI["root_doc"].$data['default'];
            }

            echo "<dt class='primary-bg primary-fg'>";
            echo "<a class='primary-fg' href='$link' title=\"".$data['title']."\" class='itemP'>".$data['title']."</a>";
            echo "</dt>";
            $i++;

            // list menu item
            foreach ($data['content'] as $key => $val) {

               if (isset($val['page'])
                  && isset($val['title'])) {
                  echo "<dd>";

                  if (isset($PLUGIN_HOOKS["helpdesk_menu_entry"][$key])
                        && is_string($PLUGIN_HOOKS["helpdesk_menu_entry"][$key])) {
                     echo "<a href='".$CFG_GLPI["root_doc"]."/plugins/".$key.$val['page']."'";
                  } else {
                     echo "<a href='".$CFG_GLPI["root_doc"].$val['page']."'";
                  }
                  if (isset($data['shortcut']) && !empty($data['shortcut'])) {
                     echo " accesskey='".$val['shortcut']."'";
                  }
                  echo ">";

                  echo $val['title']."</a>";
                  echo "</dd>";
                  $i++;
               }
            }
            echo "</dl>";
         }
      }

      echo "</div>";

      // init menu in jquery dialog
      echo Html::scriptBlock("
         $(document).ready(
            function() {
               $('#show_all_menu').dialog({
                  height: 'auto',
                  width: 'auto',
                  modal: true,
                  autoOpen: false
               });
            }
         );
      ");

      /// Button to toggle responsive menu
      echo "<a href='#' onClick=\"".self::jsGetElementbyID('show_all_menu').".dialog('open'); return false;\"
            id='menu_all_button'><i class='fa fa-bars'></i>";
      echo "</a>";

      echo "</div>";
   }


   /**
    * Flushes the system write buffers of PHP and whatever backend PHP is using (CGI, a web server, etc).
    * This attempts to push current output all the way to the browser with a few caveats.
    * @see https://www.sitepoint.com/php-streaming-output-buffering-explained/
   **/
   static function glpi_flush() {

      if (function_exists("ob_flush")
          && (ob_get_length() !== false)) {
         ob_flush();
      }

      flush();
   }


   /**
    * Set page not to use the cache
   **/
   static function header_nocache() {

      header("Cache-Control: no-store, no-cache, must-revalidate"); // HTTP/1.1
      header("Expires: Mon, 26 Jul 1997 05:00:00 GMT"); // Date du passe
   }



   /**
    * show arrow for massives actions : opening
    *
    * @param $formname  string
    * @param $fixed     boolean  used tab_cadre_fixe in both tables (false by default)
    * @param $ontop              display on top of the list (false by default)
    * @param $onright            display on right of the list (false by default)
    *
    * @deprecated 0.84
   **/
   static function openArrowMassives($formname, $fixed = false, $ontop = false, $onright = false) {
      global $CFG_GLPI;

      Toolbox::deprecated('openArrowMassives() method is deprecated');

      if ($fixed) {
         echo "<table class='tab_glpi' width='950px'>";
      } else {
         echo "<table class='tab_glpi' width='80%'>";
      }

      echo "<tr>";
      if (!$onright) {
         echo "<td><img src='".$CFG_GLPI["root_doc"]."/pics/arrow-left".($ontop?'-top':'').".png'
                    alt=''></td>";
      } else {
         echo "<td class='left' width='80%'></td>";
      }
      echo "<td class='center' style='white-space:nowrap;'>";
      echo "<a onclick= \"if ( markCheckboxes('$formname') ) return false;\"
             href='#'>".__('Check all')."</a></td>";
      echo "<td>/</td>";
      echo "<td class='center' style='white-space:nowrap;'>";
      echo "<a onclick= \"if ( unMarkCheckboxes('$formname') ) return false;\"
             href='#'>".__('Uncheck all')."</a></td>";

      if ($onright) {
         echo "<td><img src='".$CFG_GLPI["root_doc"]."/pics/arrow-right".($ontop?'-top':'').".png'
                    alt=''>";
      } else {
         echo "<td class='left' width='80%'>";
      }

   }


   /**
    * show arrow for massives actions : closing
    *
    * @param $actions array of action : $name -> $label
    * @param $confirm array of confirmation string (optional)
    *
    * @deprecated 0.84
   **/
   static function closeArrowMassives($actions, $confirm = []) {

      Toolbox::deprecated('closeArrowMassives() method is deprecated');

      if (count($actions)) {
         foreach ($actions as $name => $label) {
            if (!empty($name)) {

               echo "<input type='submit' name='$name' ";
               if (is_array($confirm) && isset($confirm[$name])) {
                  echo self::addConfirmationOnAction($confirm[$name]);
               }
               echo "value=\"".addslashes($label)."\" class='submit'>&nbsp;";
            }
         }
      }
      echo "</td></tr>";
      echo "</table>";
   }


   /**
    * Get "check All as" checkbox
    *
    * @since 0.84
    *
    * @param $container_id  string html of the container of checkboxes link to this check all checkbox
    * @param $rand          string rand value to use (default is auto generated)(default '')
    *
    * @return Get checkbox string
   **/
   static function getCheckAllAsCheckbox($container_id, $rand = '') {

      if (empty($rand)) {
         $rand = mt_rand();
      }

      $out  = "<div class='form-group-checkbox'>
                  <input title='".__s('Check all as')."' type='checkbox' class='new_checkbox' ".
                   "name='_checkall_$rand' id='checkall_$rand' ".
                    "onclick= \"if ( checkAsCheckboxes('checkall_$rand', '$container_id'))
                                                   {return true;}\">
                  <label class='label-checkbox' for='checkall_$rand' title='".__s('Check all as')."'>
                     <span class='check'></span>
                     <span class='box'></span>
                  </label>
               </div>";

      // permit to shift select checkboxes
      $out.= Html::scriptBlock("\$(function() {\$('#$container_id input[type=\"checkbox\"]').shiftSelectable();});");

      return $out;
   }


   /**
    * Get the jquery criterion for massive checkbox update
    * We can filter checkboxes by a container or by a tag. We can also select checkboxes that have
    * a given tag and that are contained inside a container
    *
    * @since 0.85
    *
    * @param $options array of parameters:
    *                - tag_for_massive tag of the checkboxes to update
    *                - container_id    if of the container of the checkboxes
    *
    * @return the javascript code for jquery criterion or empty string if it is not a
    *         massive update checkbox
   **/
   static function getCriterionForMassiveCheckboxes(array $options) {

      $params                    = [];
      $params['tag_for_massive'] = '';
      $params['container_id']    = '';

      if (is_array($options) && count($options)) {
         foreach ($options as $key => $val) {
            $params[$key] = $val;
         }
      }

      if (!empty($params['tag_for_massive'])
          || !empty($params['container_id'])) {
         // Filtering on the container !
         if (!empty($params['container_id'])) {
            $criterion = '#' . $params['container_id'] . ' ';
         } else {
            $criterion = '';
         }

         // We only want the checkbox input
         $criterion .= 'input[type="checkbox"]';

         // Only the given massive tag !
         if (!empty($params['tag_for_massive'])) {
            $criterion .= '[data-glpicore-cb-massive-tags~="' . $params['tag_for_massive'] . '"]';
         }

         // Only enabled checkbox
         $criterion .= ':enabled';

         return addslashes($criterion);
      }
      return '';
   }


   /**
    * Get a checkbox.
    *
    * @since 0.85
    *
    * @param $options array of parameters:
    *                - title         its title
    *                - name          its name
    *                - id            its id
    *                - value         the value to set when checked
    *                - readonly      can we edit it ?
    *                - massive_tags  the tag to set for massive checkbox update
    *                - checked       is it checked or not ?
    *                - zero_on_empty do we send 0 on submit when it is not checked ?
    *                - specific_tags HTML5 tags to add
    *                - criterion     the criterion for massive checkbox
    *
    * @return the HTML code for the checkbox
   **/
   static function getCheckbox(array $options) {
      global $CFG_GLPI;

      $params                    = [];
      $params['title']           = '';
      $params['name']            = '';
      $params['rand']            = mt_rand();
      $params['id']              = "check_".$params['rand'];
      $params['value']           = 1;
      $params['readonly']        = false;
      $params['massive_tags']    = '';
      $params['checked']         = false;
      $params['zero_on_empty']   = true;
      $params['specific_tags']   = [];
      $params['criterion']       = [];

      if (is_array($options) && count($options)) {
         foreach ($options as $key => $val) {
            $params[$key] = $val;
         }
      }

      $out = "<span class='form-group-checkbox'>";
      $out.= "<input type='checkbox' class='new_checkbox' ";

      foreach (['id', 'name', 'title', 'value'] as $field) {
         if (!empty($params[$field])) {
            $out .= " $field='".$params[$field]."'";
         }
      }

      $criterion = self::getCriterionForMassiveCheckboxes($params['criterion']);
      if (!empty($criterion)) {
         $out .= " onClick='massiveUpdateCheckbox(\"$criterion\", this)'";
      }

      if ($params['zero_on_empty']) {
         $out                               .= " data-glpicore-cb-zero-on-empty='1'";
         $CFG_GLPI['checkbox-zero-on-empty'] = true;

      }

      if (!empty($params['massive_tags'])) {
         $params['specific_tags']['data-glpicore-cb-massive-tags'] = $params['massive_tags'];
      }

      if (!empty($params['specific_tags'])) {
         foreach ($params['specific_tags'] as $tag => $values) {
            if (is_array($values)) {
               $values = implode(' ', $values);
            }
            $out .= " $tag='$values'";
         }
      }

      if ($params['readonly']) {
         $out .= " disabled='disabled'";
      }

      if ($params['checked']) {
         $out .= " checked";
      }

      $out .= ">";
      $out .= "<label class='label-checkbox' title=\"".$params['title']."\" for='".$params['id']."'>";
      $out .= " <span class='check'></span>";
      $out .= " <span class='box'";
      if (isset($params['onclick'])) {
         $params['onclick'] = htmlspecialchars($params['onclick'], ENT_QUOTES);
         $out .= " onclick='{$params['onclick']}'";
      }
      $out .= "></span>";
      $out .= "&nbsp;";
      $out .= "</label>";
      $out .= "</span>";

      if (!empty($criterion)) {
         $out .= Html::scriptBlock("\$(function() {\$('$criterion').shiftSelectable();});");
      }

      return $out;
   }


   /**
    * @brief display a checkbox that $_POST 0 or 1 depending on if it is checked or not.
    * @see Html::getCheckbox()
    *
    * @since 0.85
    *
    * @param $options   array
    *
    * @return void
   **/
   static function showCheckbox(array $options = []) {
      echo self::getCheckbox($options);
   }


   /**
    * Get the massive action checkbox
    *
    * @since 0.84
    *
    * @param $itemtype             Massive action itemtype
    * @param $id                   ID of the item
    * @param $options      array
    *
    * @return get checkbox
   **/
   static function getMassiveActionCheckBox($itemtype, $id, array $options = []) {

      $options['checked']       = (isset($_SESSION['glpimassiveactionselected'][$itemtype][$id]));
      if (!isset($options['specific_tags']['data-glpicore-ma-tags'])) {
         $options['specific_tags']['data-glpicore-ma-tags'] = 'common';
      }
      $options['name']          = "item[$itemtype][".$id."]";
      $options['zero_on_empty'] = false;

      return self::getCheckbox($options);
   }


   /**
    * Show the massive action checkbox
    *
    * @since 0.84
    *
    * @param $itemtype             Massive action itemtype
    * @param $id                   ID of the item
    * @param $options      array
    *
    * @return show checkbox
   **/
   static function showMassiveActionCheckBox($itemtype, $id, array $options = []) {
      echo Html::getMassiveActionCheckBox($itemtype, $id, $options);
   }


   /**
    * Display open form for massive action
    *
    * @since 0.84
    *
    * @param $name given name/id to the form   (default '')
    *
    * @return void
   **/
   static function openMassiveActionsForm($name = '') {
      echo Html::getOpenMassiveActionsForm($name);
   }


   /**
    * Get open form for massive action string
    *
    * @since 0.84
    *
    * @param $name given name/id to the form   (default '')
    *
    * @return open form string
   **/
   static function getOpenMassiveActionsForm($name = '') {
      global $CFG_GLPI;

      if (empty($name)) {
         $name = 'massaction_'.mt_rand();
      }
      return  "<form name='$name' id='$name' method='post'
               action='".$CFG_GLPI["root_doc"]."/front/massiveaction.php'>";
   }


   /**
    * Display massive actions
    *
    * @since 0.84 (before Search::displayMassiveActions)
    * @since 0.85 only 1 parameter (in 0.84 $itemtype required)
    *
    * @todo replace 'hidden' by data-glpicore-ma-tags ?
    *
    * @param $options   array    of parameters
    * must contains :
    *    - container       : DOM ID of the container of the item checkboxes (since version 0.85)
    * may contains :
    *    - num_displayed   : integer number of displayed items. Permit to check suhosin limit.
    *                        (default -1 not to check)
    *    - ontop           : boolean true if displayed on top (default true)
    *    - fixed           : boolean true if used with fixed table display (default true)
    *    - forcecreate     : boolean force creation of modal window (default = false).
    *            Modal is automatically created when displayed the ontop item.
    *            If only a bottom one is displayed use it
    *    - check_itemtype   : string alternate itemtype to check right if different from main itemtype
    *                         (default empty)
    *    - check_items_id   : integer ID of the alternate item used to check right / optional
    *                         (default empty)
    *    - is_deleted       : boolean is massive actions for deleted items ?
    *    - extraparams      : string extra URL parameters to pass to massive actions (default empty)
    *                         if ([extraparams]['hidden'] is set : add hidden fields to post)
    *    - specific_actions : array of specific actions (do not use standard one)
    *    - add_actions      : array of actions to add (do not use standard one)
    *    - confirm          : string of confirm message before massive action
    *    - item             : CommonDBTM object that has to be passed to the actions
    *    - tag_to_send      : the tag of the elements to send to the ajax window (default: common)
    *    - display          : display or return the generated html (default true)
    *
    * @return bool|string     the html if display parameter is false, or true
   **/
   static function showMassiveActions($options = []) {
      global $CFG_GLPI;

      /// TODO : permit to pass several itemtypes to show possible actions of all types : need to clean visibility management after

      $p['ontop']             = true;
      $p['num_displayed']     = -1;
      $p['fixed']             = true;
      $p['forcecreate']       = false;
      $p['check_itemtype']    = '';
      $p['check_items_id']    = '';
      $p['is_deleted']        = false;
      $p['extraparams']       = [];
      $p['width']             = 800;
      $p['height']            = 400;
      $p['specific_actions']  = [];
      $p['add_actions']       = [];
      $p['confirm']           = '';
      $p['rand']              = '';
      $p['container']         = '';
      $p['display_arrow']     = true;
      $p['title']             = _n('Action', 'Actions', Session::getPluralNumber());
      $p['item']              = false;
      $p['tag_to_send']       = 'common';
      $p['display']           = true;

      foreach ($options as $key => $val) {
         if (isset($p[$key])) {
            $p[$key] = $val;
         }
      }

      $url = $CFG_GLPI['root_doc']."/ajax/massiveaction.php";
      if ($p['container']) {
         $p['extraparams']['container'] = $p['container'];
      }
      if ($p['is_deleted']) {
         $p['extraparams']['is_deleted'] = 1;
      }
      if (!empty($p['check_itemtype'])) {
         $p['extraparams']['check_itemtype'] = $p['check_itemtype'];
      }
      if (!empty($p['check_items_id'])) {
         $p['extraparams']['check_items_id'] = $p['check_items_id'];
      }
      if (is_array($p['specific_actions']) && count($p['specific_actions'])) {
         $p['extraparams']['specific_actions'] = $p['specific_actions'];
      }
      if (is_array($p['add_actions']) && count($p['add_actions'])) {
         $p['extraparams']['add_actions'] = $p['add_actions'];
      }
      if ($p['item'] instanceof CommonDBTM) {
         $p['extraparams']['item_itemtype'] = $p['item']->getType();
         $p['extraparams']['item_items_id'] = $p['item']->getID();
      }

      // Manage modal window
      if (isset($_REQUEST['_is_modal']) && $_REQUEST['_is_modal']) {
         $p['extraparams']['hidden']['_is_modal'] = 1;
      }

      if ($p['fixed']) {
         $width= '950px';
      } else {
         $width= '95%';
      }

      $identifier = md5($url.serialize($p['extraparams']).$p['rand']);
      $max        = Toolbox::get_max_input_vars();
      $out = '';

      if (($p['num_displayed'] >= 0)
          && ($max > 0)
          && ($max < ($p['num_displayed']+10))) {
         if (!$p['ontop']
             || (isset($p['forcecreate']) && $p['forcecreate'])) {
            $out .= "<table class='tab_cadre' width='$width'><tr class='tab_bg_1'>".
                    "<td><span class='b'>";
            $out .= __('Selection too large, massive action disabled.')."</span>";
            if ($_SESSION['glpi_use_mode'] == Session::DEBUG_MODE) {
               $out .= "<br>".__('To increase the limit: change max_input_vars or suhosin.post.max_vars in php configuration.');
            }
            $out .= "</td></tr></table>";
         }
      } else {
         // Create Modal window on top
         if ($p['ontop']
             || (isset($p['forcecreate']) && $p['forcecreate'])) {
                $out .= "<div id='massiveactioncontent$identifier'></div>";

            if (!empty($p['tag_to_send'])) {
               $js_modal_fields  = "            var items = $('";
               if (!empty($p['container'])) {
                  $js_modal_fields .= '[id='.$p['container'].'] ';
               }
               $js_modal_fields .= "[data-glpicore-ma-tags~=".$p['tag_to_send']."]')";
               $js_modal_fields .= ".each(function( index ) {\n";
               $js_modal_fields .= "              fields[$(this).attr('name')] = $(this).attr('value');\n";
               $js_modal_fields .= "              if (($(this).attr('type') == 'checkbox') && (!$(this).is(':checked'))) {\n";
               $js_modal_fields .= "                 fields[$(this).attr('name')] = 0;\n";
               $js_modal_fields .= "              }\n";
               $js_modal_fields .= "            });";
            } else {
               $js_modal_fields = "";
            }

            $out .= Ajax::createModalWindow('massiveaction_window'.$identifier,
                                            $url,
                                            ['title'           => $p['title'],
                                                  'container'       => 'massiveactioncontent'.$identifier,
                                                  'extraparams'     => $p['extraparams'],
                                                  'width'           => $p['width'],
                                                  'height'          => $p['height'],
                                                  'js_modal_fields' => $js_modal_fields,
                                                  'display'         => false]);
         }
         $out .= "<table class='tab_glpi' width='$width'><tr>";
         if ($p['display_arrow']) {
            $out .= "<td width='30px'><img src='".$CFG_GLPI["root_doc"]."/pics/arrow-left".
                   ($p['ontop']?'-top':'').".png' alt=''></td>";
         }
         $out .= "<td width='100%' class='left'>";
         $out .= "<a class='vsubmit' ";
         if (is_array($p['confirm'] || strlen($p['confirm']))) {
            $out .= self::addConfirmationOnAction($p['confirm'], "massiveaction_window$identifier.dialog(\"open\");");
         } else {
            $out .= "onclick='massiveaction_window$identifier.dialog(\"open\");'";
         }
         $out .= " href='#modal_massaction_content$identifier' title=\"".htmlentities($p['title'], ENT_QUOTES, 'UTF-8')."\">";
         $out .= $p['title']."</a>";
         $out .= "</td>";

         $out .= "</tr></table>";
         if (!$p['ontop']
             || (isset($p['forcecreate']) && $p['forcecreate'])) {
            // Clean selection
            $_SESSION['glpimassiveactionselected'] = [];
         }
      }

      if ($p['display']) {
         echo $out;
         return true;
      } else {
         return $out;
      }
   }


   /**
    * Display Date form with calendar
    *
    * @since 0.84
    *
    * @param $name      name of the element
    * @param $options  array of possible options:
    *      - value      : default value to display (default '')
    *      - maybeempty : may be empty ? (true by default)
    *      - canedit    :  could not modify element (true by default)
    *      - min        :  minimum allowed date (default '')
    *      - max        : maximum allowed date (default '')
    *      - showyear   : should we set/diplay the year? (true by default)
    *      - display    : boolean display of return string (default true)
    *      - rand       : specific rand value (default generated one)
    *      - yearrange  : set a year range to show in drop-down (default '')
    *
    * @return rand value used if displayes else string
   **/
   static function showDateField($name, $options = []) {
      $p['value']      = '';
      $p['maybeempty'] = true;
      $p['canedit']    = true;
      $p['min']        = '';
      $p['max']        = '';
      $p['showyear']   = true;
      $p['display']    = true;
      $p['rand']       = mt_rand();
      $p['yearrange']  = '';
      $p['multiple']   = false;
      $p['size']       = 10;

      foreach ($options as $key => $val) {
         if (isset($p[$key])) {
            $p[$key] = $val;
         }
      }

      $values = true === $p['multiple'] ? explode(', ', $p['value']) : [$p['value']];
      $displayed_value = implode(', ', array_map('Html::convDate', $values));

      $output = "<div class='no-wrap'>";
      $output .= "<input id='showdate".$p['rand']."' type='text' size='".$p['size']."' name='_$name' ".
                  "value='".$displayed_value."'>";
      $output .= Html::hidden($name, ['value' => $p['value'],
                                           'id'    => "hiddendate".$p['rand']]);
      if ($p['maybeempty'] && $p['canedit']) {
         $output .= "<span class='fa fa-times-circle pointer' title='".__s('Clear').
                      "' id='resetdate".$p['rand']."'>" .
                      "<span class='sr-only'>" . __('Clear') . "</span></span>";
      }
      $output .= "</div>";

      $js = '$(function(){';
      if ($p['maybeempty'] && $p['canedit']) {
         $js .= "$('#resetdate".$p['rand']."').click(function(){
                  $('#showdate".$p['rand']."').val('');
                  $('#hiddendate".$p['rand']."').val('');
                  });";
      }

      // choose if we use the standard jquery ui datepicker or a plugin for mulitple dates
      $plugin = "datepicker";
      if ($p['multiple']) {
         $plugin = "multiDatesPicker";
      }

      $js .= "$( '#showdate".$p['rand']."' ).$plugin({
                  altField: '#hiddendate".$p['rand']."',
                  altFormat: 'yy-mm-dd',
                  firstDay: 1,
                  showOtherMonths: true,
                  selectOtherMonths: true,
                  showButtonPanel: true,
                  changeMonth: true,
                  changeYear: true,
                  showOn: 'both',
                  showWeek: true,
                  buttonText: '<i class=\'far fa-calendar-alt\'></i>'";

      if (!$p['canedit']) {
         $js .= ",disabled: true";
      }

      if (!empty($p['min'])) {
         $js .= ",minDate: '".self::convDate($p['min'])."'";
      }

      if (!empty($p['max'])) {
         $js .= ",maxDate: '".self::convDate($p['max'])."'";
      }

      if (!empty($p['yearrange'])) {
         $js .= ",yearRange: '". $p['yearrange'] ."'";
      }

      switch ($_SESSION['glpidate_format']) {
         case 1 :
            $p['showyear'] ? $format='dd-mm-yy' : $format='dd-mm';
            break;

         case 2 :
            $p['showyear'] ? $format='mm-dd-yy' : $format='mm-dd';
            break;

         default :
            $p['showyear'] ? $format='yy-mm-dd' : $format='mm-dd';
      }
      $js .= ",dateFormat: '".$format."'";

      if ($p['multiple']) {
         // Fix altField date format
         // onSelect callback will be called by multiDatePicker after update of the altField
         $js .= ",onSelect: function(date, datepicker) {
               normalizeMultiDateAltField($('#hiddendate{$p['rand']}'), '{$format}');
            }";
      }

      $js .= "}).next('.ui-datepicker-trigger').addClass('pointer');";

      if ($p['multiple']) {
         // Fix altField date format that has just been filled by multiDatePicker
         $js .= "normalizeMultiDateAltField($('#hiddendate{$p['rand']}'), '{$format}');";
      }

      $js .= "});";
      $output .= Html::scriptBlock($js);

      if ($p['display']) {
         echo $output;
         return $p['rand'];
      }
      return $output;
   }


   /**
    * Display Color field
    *
    * @since 0.85
    *
    * @param $name            name of the element
    * @param $options  array  of possible options:
    *   - value      : default value to display (default '')
    *   - display    : boolean display or get string (default true)
    *   - rand       : specific random value (default generated one)
   **/
   static function showColorField($name, $options = []) {
      $p['value']      = '';
      $p['rand']       = mt_rand();
      $p['display']    = true;
      foreach ($options as $key => $val) {
         if (isset($p[$key])) {
            $p[$key] = $val;
         }
      }
      $field_id = Html::cleanId("color_".$name.$p['rand']);
      $output   = "<input type='color' id='$field_id' name='$name' value='".$p['value']."'>";
      $output  .= Html::scriptBlock("$(function() {
         $('#$field_id').spectrum({
            preferredFormat: 'hex',
            showInput: true,
            showInitial: true
         });
      });");

      if ($p['display']) {
         echo $output;
         return $p['rand'];
      }
      return $output;
   }


   /**
    * Display DateTime form with calendar
    *
    * @since 0.84
    *
    * @param $name            name of the element
    * @param $options  array  of possible options:
    *   - value      : default value to display (default '')
    *   - timestep   : step for time in minute (-1 use default config) (default -1)
    *   - maybeempty : may be empty ? (true by default)
    *   - canedit    : could not modify element (true by default)
    *   - mindate    : minimum allowed date (default '')
    *   - maxdate    : maximum allowed date (default '')
    *   - mintime    : minimum allowed time (default '')
    *   - maxtime    : maximum allowed time (default '')
    *   - showyear   : should we set/diplay the year? (true by default)
    *   - display    : boolean display or get string (default true)
    *   - rand       : specific random value (default generated one)
    *   - required   : required field (will add required attribute)
    *
    * @return rand value used if displayes else string
   **/
   static function showDateTimeField($name, $options = []) {
      global $CFG_GLPI;

      $p['value']      = '';
      $p['maybeempty'] = true;
      $p['canedit']    = true;
      $p['mindate']    = '';
      $p['maxdate']    = '';
      $p['mintime']    = '';
      $p['maxtime']    = '';
      $p['timestep']   = -1;
      $p['showyear']   = true;
      $p['display']    = true;
      $p['rand']       = mt_rand();
      $p['required']   = false;

      foreach ($options as $key => $val) {
         if (isset($p[$key])) {
            $p[$key] = $val;
         }
      }

      if ($p['timestep'] < 0) {
         $p['timestep'] = $CFG_GLPI['time_step'];
      }

      $minHour   = 0;
      $maxHour   = 23;
      $minMinute = 0;
      $maxMinute = 59;

      $date_value = '';
      $hour_value = '';
      if (!empty($p['value'])) {
         list($date_value, $hour_value) = explode(' ', $p['value']);
      }

      if (!empty($p['mintime'])) {
         list($minHour, $minMinute) = explode(':', $p['mintime']);
         $minMinute = 0;

         // Check time in interval
         if (!empty($hour_value) && ($hour_value < $p['mintime'])) {
            $hour_value = $p['mintime'];
         }
      }

      if (!empty($p['maxtime'])) {
         list($maxHour, $maxMinute) = explode(':', $p['maxtime']);
         $maxMinute = 59;

         // Check time in interval
         if (!empty($hour_value) && ($hour_value > $p['maxtime'])) {
            $hour_value = $p['maxtime'];
         }
      }

      // reconstruct value to be valid
      if (!empty($date_value)) {
         $p['value'] = $date_value.' '.$hour_value;
      }

      $output = "<span class='no-wrap'>";
      $output .= "<input id='showdate".$p['rand']."' type='text' name='_$name' value='".
                   trim(self::convDateTime($p['value']))."'";
      if ($p['required'] == true) {
         $output .= " required='required'";
      }
      $output .= ">";
      $output .= Html::hidden($name, ['value' => $p['value'], 'id' => "hiddendate".$p['rand']]);
      if ($p['maybeempty'] && $p['canedit']) {
         $output .= "<span class='fa fa-times-circle pointer' title='".__s('Clear').
                      "' id='resetdate".$p['rand']."'>" .
                      "<span class='sr-only'>" . __('Clear') . "</span></span>";
      }
      $output .= "</span>";

      $js = "$(function(){";
      if ($p['maybeempty'] && $p['canedit']) {
         $js .= "$('#resetdate".$p['rand']."').click(function(){
                  $('#showdate".$p['rand']."').val('');
                  $('#hiddendate".$p['rand']."').val('');
                  });";
      }

      $js .= "$( '#showdate".$p['rand']."' ).datetimepicker({
                  altField: '#hiddendate".$p['rand']."',
                  altFormat: 'yy-mm-dd',
                  altTimeFormat: 'HH:mm:ss',
                  pickerTimeFormat : 'HH:mm',
                  altFieldTimeOnly: false,
                  firstDay: 1,
                  parse: 'loose',
                  showAnim: '',
                  stepMinute: ".$p['timestep'].",
                  showSecond: false,
                  showOtherMonths: true,
                  selectOtherMonths: true,
                  showButtonPanel: true,
                  changeMonth: true,
                  changeYear: true,
                  showOn: 'both',
                  showWeek: true,
                  controlType: 'select',
                  buttonText: '<i class=\'far fa-calendar-alt\'></i>'";
      if (!$p['canedit']) {
         $js .= ",disabled: true";
      }

      if (!empty($p['min'])) {
         $js .= ",minDate: '".self::convDate($p['min'])."'";
      }

      if (!empty($p['max'])) {
         $js .= ",maxDate: '".self::convDate($p['max'])."'";
      }

      switch ($_SESSION['glpidate_format']) {
         case 1 :
            $p['showyear'] ? $format='dd-mm-yy' : $format='dd-mm';
            break;

         case 2 :
            $p['showyear'] ? $format='mm-dd-yy' : $format='mm-dd';
            break;

         default :
            $p['showyear'] ? $format='yy-mm-dd' : $format='mm-dd';
      }
      $js .= ",dateFormat: '".$format."'";
      $js .= ",timeFormat: 'HH:mm'";

      $js .= "}).next('.ui-datepicker-trigger').addClass('pointer');";
      $js .= "});";
      $output .= Html::scriptBlock($js);

      if ($p['display']) {
         echo $output;
         return $p['rand'];
      }
      return $output;
   }

   /**
    * Display TimeField form
    *
    * @param string $name
    * @param array  $options
    *   - value      : default value to display (default '')
    *   - timestep   : step for time in minute (-1 use default config) (default -1)
    *   - maybeempty : may be empty ? (true by default)
    *   - canedit    : could not modify element (true by default)
    *   - mintime    : minimum allowed time (default '')
    *   - maxtime    : maximum allowed time (default '')
    *   - display    : boolean display or get string (default true)
    *   - rand       : specific random value (default generated one)
    *   - required   : required field (will add required attribute)
    * @return void
    */
   public static function showTimeField($name, $options = []) {
      global $CFG_GLPI;

      $p['value']      = '';
      $p['maybeempty'] = true;
      $p['canedit']    = true;
      $p['mintime']    = '';
      $p['maxtime']    = '';
      $p['timestep']   = -1;
      $p['display']    = true;
      $p['rand']       = mt_rand();
      $p['required']   = false;

      foreach ($options as $key => $val) {
         if (isset($p[$key])) {
            $p[$key] = $val;
         }
      }

      if ($p['timestep'] < 0) {
         $p['timestep'] = $CFG_GLPI['time_step'];
      }

      $minHour   = 0;
      $maxHour   = 23;
      $minMinute = 0;
      $maxMinute = 59;

      $hour_value = '';
      if (!empty($p['value'])) {
         $hour_value = $p['value'];
      }

      if (!empty($p['mintime'])) {
         list($minHour, $minMinute) = explode(':', $p['mintime']);
         $minMinute = 0;

         // Check time in interval
         if (!empty($hour_value) && ($hour_value < $p['mintime'])) {
            $hour_value = $p['mintime'];
         }
      }

      if (!empty($p['maxtime'])) {
         list($maxHour, $maxMinute) = explode(':', $p['maxtime']);
         $maxMinute = 59;

         // Check time in interval
         if (!empty($hour_value) && ($hour_value > $p['maxtime'])) {
            $hour_value = $p['maxtime'];
         }
      }

      // reconstruct value to be valid
      if (!empty($hour_value)) {
         $p['value'] = $hour_value;
      }

      $output = "<span class='no-wrap'>";
      $output .= "<input id='showtime".$p['rand']."' type='text' name='_$name' value='".
                   trim($p['value'])."'";
      if ($p['required'] == true) {
         $output .= " required='required'";
      }
      $output .= ">";
      $output .= Html::hidden($name, ['value' => $p['value'], 'id' => "hiddentime".$p['rand']]);
      if ($p['maybeempty'] && $p['canedit']) {
         $output .= "<span class='fa fa-times-circle pointer' title='".__s('Clear').
                      "' id='resettime".$p['rand']."'>" .
                      "<span class='sr-only'>" . __('Clear') . "</span></span>";
      }
      $output .= "</span>";

      $js = "$(function(){";
      if ($p['maybeempty'] && $p['canedit']) {
         $js .= "$('#resettime".$p['rand']."').click(function(){
                  $('#showtime".$p['rand']."').val('');
                  $('#hiddentime".$p['rand']."').val('');
                  });";
      }

      $js .= "$( '#showtime".$p['rand']."' ).timepicker({
         altField: '#hiddentime".$p['rand']."',
         altFormat: 'yy-mm-dd',
         altTimeFormat: 'HH:mm:ss',
         pickerTimeFormat : 'HH:mm',
         altFieldTimeOnly: false,
         firstDay: 1,
         parse: 'loose',
         showAnim: '',
         stepMinute: ".$p['timestep'].",
         showSecond: false,
         showButtonPanel: true,
         changeMonth: true,
         changeYear: true,
         showOn: 'both',
         controlType: 'select',
         buttonText: '<i class=\'far fa-calendar-alt\'></i>'";

      if (!$p['canedit']) {
         $js .= ",disabled: true";
      }

      $js .= ",timeFormat: 'HH:mm'";
      $js .= "}).next('.ui-datepicker-trigger').addClass('pointer');";
      $js .= "});";
      $output .= Html::scriptBlock($js);

      if ($p['display']) {
         echo $output;
         return $p['rand'];
      }
      return $output;
   }

   /**
    * Show generic date search
    *
    * @param $element         name of the html element
    * @param $value           default value (default '')
    * @param $options   array of possible options:
    *      - with_time display with time selection ? (default false)
    *      - with_future display with future date selection ? (default false)
    *      - with_days display specific days selection TODAY, BEGINMONTH, LASTMONDAY... ? (default true)
    *
    * @return rand value of dropdown
   **/
   static function showGenericDateTimeSearch($element, $value = '', $options = []) {
      global $CFG_GLPI;

      $p['with_time']          = false;
      $p['with_future']        = false;
      $p['with_days']          = true;
      $p['with_specific_date'] = true;
      $p['display']            = true;

      if (is_array($options) && count($options)) {
         foreach ($options as $key => $val) {
            $p[$key] = $val;
         }
      }
      $rand   = mt_rand();
      $output = '';
      // Validate value
      if (($value != 'NOW')
          && ($value != 'TODAY')
          && !preg_match("/\d{4}-\d{2}-\d{2}.*/", $value)
          && !strstr($value, 'HOUR')
          && !strstr($value, 'MINUTE')
          && !strstr($value, 'DAY')
          && !strstr($value, 'WEEK')
          && !strstr($value, 'MONTH')
          && !strstr($value, 'YEAR')) {

         $value = "";
      }

      if (empty($value)) {
         $value = 'NOW';
      }
      $specific_value = date("Y-m-d H:i:s");

      if (preg_match("/\d{4}-\d{2}-\d{2}.*/", $value)) {
         $specific_value = $value;
         $value          = 0;
      }
      $output    .= "<table width='100%'><tr><td width='50%'>";

      $dates      = Html::getGenericDateTimeSearchItems($p);

      $output    .= Dropdown::showFromArray("_select_$element", $dates,
                                                  ['value'   => $value,
                                                        'display' => false,
                                                        'rand'    => $rand]);
      $field_id   = Html::cleanId("dropdown__select_$element$rand");

      $output    .= "</td><td width='50%'>";
      $contentid  = Html::cleanId("displaygenericdate$element$rand");
      $output    .= "<span id='$contentid'></span>";

      $params     = ['value'         => '__VALUE__',
                          'name'          => $element,
                          'withtime'      => $p['with_time'],
                          'specificvalue' => $specific_value];

      $output    .= Ajax::updateItemOnSelectEvent($field_id, $contentid,
                                                  $CFG_GLPI["root_doc"]."/ajax/genericdate.php",
                                                  $params, false);
      $params['value']  = $value;
      $output    .= Ajax::updateItem($contentid, $CFG_GLPI["root_doc"]."/ajax/genericdate.php",
                                           $params, '', false);
      $output    .= "</td></tr></table>";

      if ($p['display']) {
         echo $output;
         return $rand;
      }
      return $output;
   }


   /**
    * Get items to display for showGenericDateTimeSearch
    *
    * @since 0.83
    *
    * @param $options   array of possible options:
    *      - with_time display with time selection ? (default false)
    *      - with_future display with future date selection ? (default false)
    *      - with_days display specific days selection TODAY, BEGINMONTH, LASTMONDAY... ? (default true)
    *
    * @return array of posible values
    * @see showGenericDateTimeSearch
   **/
   static function getGenericDateTimeSearchItems($options) {

      $params['with_time']          = false;
      $params['with_future']        = false;
      $params['with_days']          = true;
      $params['with_specific_date'] = true;

      if (is_array($options) && count($options)) {
         foreach ($options as $key => $val) {
            $params[$key] = $val;
         }
      }

      $dates = [];
      if ($params['with_time']) {
         $dates['NOW'] = __('Now');
         if ($params['with_days']) {
            $dates['TODAY'] = __('Today');
         }
      } else {
         $dates['NOW'] = __('Today');
      }

      if ($params['with_specific_date']) {
         $dates[0] = __('Specify a date');
      }

      if ($params['with_time']) {
         for ($i=1; $i<=24; $i++) {
            $dates['-'.$i.'HOUR'] = sprintf(_n('- %d hour', '- %d hours', $i), $i);
         }

         for ($i=1; $i<=15; $i++) {
            $dates['-'.$i.'MINUTE'] = sprintf(_n('- %d minute', '- %d minutes', $i), $i);
         }
      }

      for ($i=1; $i<=7; $i++) {
         $dates['-'.$i.'DAY'] = sprintf(_n('- %d day', '- %d days', $i), $i);
      }

      if ($params['with_days']) {
         $dates['LASTSUNDAY']    = __('last Sunday');
         $dates['LASTMONDAY']    = __('last Monday');
         $dates['LASTTUESDAY']   = __('last Tuesday');
         $dates['LASTWEDNESDAY'] = __('last Wednesday');
         $dates['LASTTHURSDAY']  = __('last Thursday');
         $dates['LASTFRIDAY']    = __('last Friday');
         $dates['LASTSATURDAY']  = __('last Saturday');
      }

      for ($i=1; $i<=10; $i++) {
         $dates['-'.$i.'WEEK'] = sprintf(_n('- %d week', '- %d weeks', $i), $i);
      }

      if ($params['with_days']) {
         $dates['BEGINMONTH']  = __('Beginning of the month');
      }

      for ($i=1; $i<=12; $i++) {
         $dates['-'.$i.'MONTH'] = sprintf(_n('- %d month', '- %d months', $i), $i);
      }

      if ($params['with_days']) {
         $dates['BEGINYEAR']  = __('Beginning of the year');
      }

      for ($i=1; $i<=10; $i++) {
         $dates['-'.$i.'YEAR'] = sprintf(_n('- %d year', '- %d years', $i), $i);
      }

      if ($params['with_future']) {
         if ($params['with_time']) {
            for ($i=1; $i<=24; $i++) {
               $dates[$i.'HOUR'] = sprintf(_n('+ %d hour', '+ %d hours', $i), $i);
            }
         }

         for ($i=1; $i<=7; $i++) {
            $dates[$i.'DAY'] = sprintf(_n('+ %d day', '+ %d days', $i), $i);
         }

         for ($i=1; $i<=10; $i++) {
            $dates[$i.'WEEK'] = sprintf(_n('+ %d week', '+ %d weeks', $i), $i);
         }

         for ($i=1; $i<=12; $i++) {
            $dates[$i.'MONTH'] = sprintf(_n('+ %d month', '+ %d months', $i), $i);
         }

         for ($i=1; $i<=10; $i++) {
            $dates[$i.'YEAR'] = sprintf(_n('+ %d year', '+ %d years', $i), $i);
         }
      }
      return $dates;

   }


    /**
    * Compute date / datetime value resulting of showGenericDateTimeSearch
    *
    * @since 0.83
    *
    * @param $val          date / datetime   value passed
    * @param $force_day    boolean           force computation in days (false by default)
    * @param $specifictime timestamp         set specific timestamp (default '')
    *
    * @return computed date / datetime value
    * @see showGenericDateTimeSearch
   **/
   static function computeGenericDateTimeSearch($val, $force_day = false, $specifictime = '') {

      if (empty($specifictime)) {
         $specifictime = strtotime($_SESSION["glpi_currenttime"]);
      }

      $format_use = "Y-m-d H:i:s";
      if ($force_day) {
         $format_use = "Y-m-d";
      }

      // Parsing relative date
      switch ($val) {
         case 'NOW' :
            return date($format_use, $specifictime);

         case 'TODAY' :
            return date("Y-m-d", $specifictime);
      }

      // Search on begin of month / year
      if (strstr($val, 'BEGIN')) {
         $hour   = 0;
         $minute = 0;
         $second = 0;
         $month  = date("n", $specifictime);
         $day    = 1;
         $year   = date("Y", $specifictime);

         switch ($val) {
            case "BEGINYEAR":
               $month = 1;
               break;

            case "BEGINMONTH":
               break;
         }

         return date($format_use, mktime ($hour, $minute, $second, $month, $day, $year));
      }

      // Search on Last monday, sunday...
      if (strstr($val, 'LAST')) {
         $lastday = str_replace("LAST", "LAST ", $val);
         $hour   = 0;
         $minute = 0;
         $second = 0;
         $month  = date("n", strtotime($lastday));
         $day    = date("j", strtotime($lastday));
         $year   = date("Y", strtotime($lastday));

         return date($format_use, mktime ($hour, $minute, $second, $month, $day, $year));
      }

      // Search on +- x days, hours...
      if (preg_match("/^(-?)(\d+)(\w+)$/", $val, $matches)) {
         if (in_array($matches[3], ['YEAR', 'MONTH', 'WEEK', 'DAY', 'HOUR', 'MINUTE'])) {
            $nb = intval($matches[2]);
            if ($matches[1] == '-') {
               $nb = -$nb;
            }
            // Use it to have a clean delay computation (MONTH / YEAR have not always the same duration)
            $hour   = date("H", $specifictime);
            $minute = date("i", $specifictime);
            $second = 0;
            $month  = date("n", $specifictime);
            $day    = date("j", $specifictime);
            $year   = date("Y", $specifictime);

            switch ($matches[3]) {
               case "YEAR" :
                  $year += $nb;
                  break;

               case "MONTH" :
                  $month += $nb;
                  break;

               case "WEEK" :
                  $day += 7*$nb;
                  break;

               case "DAY" :
                  $day += $nb;
                  break;

               case "MINUTE" :
                  $format_use = "Y-m-d H:i:s";
                  $minute    += $nb;
                  break;

               case "HOUR" :
                  $format_use = "Y-m-d H:i:s";
                  $hour      += $nb;
                  break;
            }
            return date($format_use, mktime ($hour, $minute, $second, $month, $day, $year));
         }
      }
      return $val;
   }

   /**
    * Display or return a list of dates in a vertical way
    *
    * @since 9.2
    *
    * @param $options   array of possible options:
    *      - title, do we need to append an H2 title tag
    *      - dates, an array containing a collection of theses keys:
    *         * timestamp
    *         * class, supported: passed, checked, now
    *         * label
    *      - display, boolean to precise if we need to display (true) or return (false) the html
    *      - add_now, boolean to precise if we need to add to dates array, an entry for now time
    *        (with now class)
    *
    * @return array of posible values
    * @see showGenericDateTimeSearch
   **/
   static function showDatesTimelineGraph($options = []) {
      $default_options = [
         'title'   => '',
         'dates'   => [],
         'display' => true,
         'add_now' => true
      ];
      $options = array_merge($default_options, $options);

      //append now date if needed
      if ($options['add_now']) {
         $now = time();
         $options['dates'][$now."_now"] = [
            'timestamp' => $now,
            'label' => __('Now'),
            'class' => 'now'
         ];
      }

      ksort($options['dates']);

      $out = "";
      $out.= "<div class='dates_timelines'>";

      // add title
      if (strlen($options['title'])) {
         $out.= "<h2 class='header'>".$options['title']."</h2>";
      }

      // construct timeline
      $out.= "<ul>";
      foreach ($options['dates'] as $key => $data) {
         if ($data['timestamp'] != 0) {
            $out.= "<li class='".$data['class']."'>&nbsp;";
            $out.= "<time>".Html::convDateTime(date("Y-m-d H:i:s", $data['timestamp']))."</time>";
            $out.= "<span class='dot'></span>";
            $out.= "<label>".$data['label']."</label>";
            $out.= "</li>";
         }
      }
      $out.= "</ul>";
      $out.= "</div>";

      if ($options['display']) {
         echo $out;
      } else {
         return $out;
      }
   }


   /**
    * Print the form used to select profile if several are available
    *
    * @param $target target of the form
    *
    * @return void
   **/
   static function showProfileSelecter($target) {
      global $CFG_GLPI;

      if (count($_SESSION["glpiprofiles"])>1) {
         echo '<li class="profile-selector"><form name="form" method="post" action="'.$target.'">';
         $values = [];
         foreach ($_SESSION["glpiprofiles"] as $key => $val) {
            $values[$key] = $val['name'];
         }

         Dropdown::showFromArray('newprofile', $values,
                                 ['value'     => $_SESSION["glpiactiveprofile"]["id"],
                                       'width'     => '150px',
                                       'on_change' => 'submit()']);
         Html::closeForm();
         echo '</li>';
      }

      if (Session::isMultiEntitiesMode()) {
         echo "<li class='profile-selector'>";
         Ajax::createModalWindow('entity_window', $CFG_GLPI['root_doc']."/ajax/entitytree.php",
                                 ['title'       => __('Select the desired entity'),
                                       'extraparams' => ['target' => $target]]);
         echo "<a onclick='entity_window.dialog(\"open\");' href='#modal_entity_content' title=\"".
                addslashes($_SESSION["glpiactive_entity_name"]).
                "\" class='entity_select' id='global_entity_select'>".
                $_SESSION["glpiactive_entity_shortname"]."</a>";

         echo "</li>";
      }
   }


   /**
    * Show a tooltip on an item
    *
    * @param $content   string   data to put in the tooltip
    * @param $options   array    of possible options:
    *   - applyto : string / id of the item to apply tooltip (default empty).
    *                  If not set display an icon
    *   - title : string / title to display (default empty)
    *   - contentid : string / id for the content html container (default auto generated) (used for ajax)
    *   - link : string / link to put on displayed image if contentid is empty
    *   - linkid : string / html id to put to the link link (used for ajax)
    *   - linktarget : string / target for the link
    *   - popup : string / popup action : link not needed to use it
    *   - img : string / url of a specific img to use
    *   - display : boolean / display the item : false return the datas
    *   - autoclose : boolean / autoclose the item : default true (false permit to scroll)
    *
    * @return void|string
    *    void if option display=true
    *    string if option display=false (HTML code)
   **/
   static function showToolTip($content, $options = []) {
      global $CFG_GLPI;

      $param['applyto']    = '';
      $param['title']      = '';
      $param['contentid']  = '';
      $param['link']       = '';
      $param['linkid']     = '';
      $param['linktarget'] = '';
      $param['awesome-class'] = 'fa-info';
      $param['popup']      = '';
      $param['ajax']       = '';
      $param['display']    = true;
      $param['autoclose']  = true;
      $param['onclick']    = false;

      if (is_array($options) && count($options)) {
         foreach ($options as $key => $val) {
            $param[$key] = $val;
         }
      }

      // No empty content to have a clean display
      if (empty($content)) {
         $content = "&nbsp;";
      }
      $rand = mt_rand();
      $out  = '';

      // Force link for popup
      if (!empty($param['popup'])) {
         $param['link'] = '#';
      }

      if (empty($param['applyto'])) {
         if (!empty($param['link'])) {
            $out .= "<a id='".(!empty($param['linkid'])?$param['linkid']:"tooltiplink$rand")."'";

            if (!empty($param['linktarget'])) {
               $out .= " target='".$param['linktarget']."' ";
            }
            $out .= " href='".$param['link']."'";

            if (!empty($param['popup'])) {
               $out .= " onClick=\"".Html::jsGetElementbyID('tooltippopup'.$rand).".dialog('open'); return false;\" ";
            }
            $out .= '>';
         }
         if (isset($param['img'])) {
            //for compatibility. Use fontawesome instead.
            $out .= "<img id='tooltip$rand' src='".$param['img']."' class='pointer'>";
         } else {
            $out .= "<span id='tooltip$rand' class='fas {$param['awesome-class']} pointer'></span>";
         }

         if (!empty($param['link'])) {
            $out .= "</a>";
         }

         $param['applyto'] = "tooltip$rand";
      }

      if (empty($param['contentid'])) {
         $param['contentid'] = "content".$param['applyto'];
      }

      $out .= "<div id='".$param['contentid']."' class='invisible'>$content</div>";
      if (!empty($param['popup'])) {
         $out .= Ajax::createIframeModalWindow('tooltippopup'.$rand,
                                               $param['popup'],
                                               ['display' => false,
                                                     'width'   => 600,
                                                     'height'  => 300]);
      }
      $js = "$(function(){";
      $js .= Html::jsGetElementbyID($param['applyto']).".qtip({
         position: { viewport: $(window) },
         content: {text: ".Html::jsGetElementbyID($param['contentid']);
      if (!$param['autoclose']) {
         $js .=", title: {text: ' ',button: true}";
      }
      $js .= "}, style: { classes: 'qtip-shadow qtip-bootstrap'}";
      if ($param['onclick']) {
         $js .= ",show: 'click', hide: false,";
      } else if (!$param['autoclose']) {
         $js .= ",show: {
                        solo: true, // ...and hide all other tooltips...
                }, hide: false,";
      }
      $js .= "});";
      $js .= "});";
      $out .= Html::scriptBlock($js);

      if ($param['display']) {
         echo $out;
      } else {
         return $out;
      }
   }


    /**
    * Show div with auto completion
    *
    * @param CommonDBTM $item    item object used for create dropdown
    * @param string     $field   field to search for autocompletion
    * @param array      $options array of possible options:
    *    - name    : string / name of the select (default is field parameter)
    *    - value   : integer / preselected value (default value of the item object)
    *    - size    : integer / size of the text field
    *    - entity  : integer / restrict to a defined entity (default entity of the object if define)
    *                set to -1 not to take into account
    *    - user    : integer / restrict to a defined user (default -1 : no restriction)
    *    - option  : string / options to add to text field
    *    - display : boolean / if false get string
    *    - type    : string / html5 field type (number, date, text, ...) defaults to 'text'
    *    - required: boolean / whether the field is required
    *    - rand    : integer / pre-exsting random value
    *    - attrs   : array of attributes to add (['name' => 'value']
    *
    * @return void|string
   **/
   static function autocompletionTextField(CommonDBTM $item, $field, $options = []) {
      global $CFG_GLPI;

      $params['name']   = $field;
      $params['value']  = '';

      if (array_key_exists($field, $item->fields)) {
         $params['value'] = $item->fields[$field];
      }
      $params['entity'] = -1;

      if (array_key_exists('entities_id', $item->fields)) {
         $params['entity'] = $item->fields['entities_id'];
      }
      $params['user']   = -1;
      $params['option'] = '';
      $params['type']   = 'text';
      $params['required']  = false;

      if (is_array($options) && count($options)) {
         foreach ($options as $key => $val) {
            $params[$key] = $val;
         }
      }

      $rand = (isset($params['rand']) ? $params['rand'] : mt_rand());
      $name    = "field_".$params['name'].$rand;

      // Check if field is allowed
      $field_so = $item->getSearchOptionByField('field', $field, $item->getTable());
      $can_autocomplete = array_key_exists('autocomplete', $field_so) && $field_so['autocomplete'];

      $output = '';
      if ($can_autocomplete && $CFG_GLPI["use_ajax_autocompletion"]) {
         $output .=  "<input ".$params['option']." id='text$name' type='{$params['type']}' name='".
                       $params['name']."' value=\"".self::cleanInputText($params['value'])."\"
                       class='autocompletion-text-field'";

         if ($params['required'] == true) {
            $output .= " required='required'";
         }

         if (isset($params['attrs'])) {
            foreach ($params['attrs'] as $attr => $value) {
               $output .= " $attr='$value'";
            }
         }

         $output .= ">";

         $parameters['itemtype'] = $item->getType();
         $parameters['field']    = $field;

         if ($params['entity'] >= 0) {
            $parameters['entity_restrict']    = $params['entity'];
         }
         if ($params['user'] >= 0) {
            $parameters['user_restrict']    = $params['user'];
         }

         $js = "  $( '#text$name' ).autocomplete({
                        source: '".$CFG_GLPI["root_doc"]."/ajax/autocompletion.php?".Toolbox::append_params($parameters, '&')."',
                        minLength: 3,
                        });";

         $output .= Html::scriptBlock($js);

      } else {
         $output .=  "<input ".$params['option']." type='text' id='text$name' name='".$params['name']."'
                value=\"".self::cleanInputText($params['value'])."\">\n";
      }

      if (!isset($options['display']) || $options['display']) {
         echo $output;
      } else {
         return $output;
      }
   }


   /**
    * Init the Editor System to a textarea
    *
    * @param $name               name of the html textarea to use
    * @param $rand       rand    of the html textarea to use (if empty no image paste system)(default '')
    * @param $display    boolean display or get js script (true by default)
    * @param $readonly   boolean editor will be readonly or not
    *
    *
    * @return void|string
    *    integer if param display=true
    *    string if param display=false (HTML code)
   **/
   static function initEditorSystem($name, $rand = '', $display = true, $readonly = false) {
      global $CFG_GLPI;

      // load tinymce lib
      Html::requireJs('tinymce');

      $language = $_SESSION['glpilanguage'];
      if (!file_exists(GLPI_ROOT."/public/lib/tinymce-i18n/langs/$language.js")) {
         $language = $CFG_GLPI["languages"][$_SESSION['glpilanguage']][2];
         if (!file_exists(GLPI_ROOT."/public/lib/tinymce-i18n/langs/$language.js")) {
            $language = "en_GB";
         }
      }
      $language_url = $CFG_GLPI['root_doc'] . '/public/lib/tinymce-i18n/langs/' . $language . '.js';

      $readonlyjs = "readonly: false";
      if ($readonly) {
         $readonlyjs = "readonly: true";
      }

      $darker_css = '';
      if ($_SESSION['glpipalette'] === 'darker') {
         $darker_css = $CFG_GLPI['root_doc']."/css/tiny_mce/dark_content.css";
      }

      // init tinymce
      $js = "$(function() {
         // init editor
         tinyMCE.init({
            language_url: '$language_url',
            invalid_elements: 'form,iframe,script,@[onclick|ondblclick|'
               + 'onmousedown|onmouseup|onmouseover|onmousemove|onmouseout|onkeypress|'
               + 'onkeydown|onkeyup]',
            browser_spellcheck: true,
            mode: 'exact',
            elements: '$name',
            relative_urls: false,
            remove_script_host: false,
            content_css: '$darker_css',
            entity_encoding: 'raw',
            paste_data_images: $('.fileupload').length,
            menubar: false,
            statusbar: false,
            skin_url: '".$CFG_GLPI['root_doc']."/css/tiny_mce/skins/light',
            cache_suffix: '?v=".GLPI_VERSION."',
            setup: function(editor) {
               if ($('#$name').attr('required') == 'required') {
                  $('#$name').closest('form').find('input[type=submit]').click(function() {
                     editor.save();
                     if ($('#$name').val() == '') {
                        alert('".__s('The description field is mandatory')."');
                     }
                  });
                  editor.on('keyup', function (e) {
                     editor.save();
                     if ($('#$name').val() == '') {
                        $('.mce-edit-area').addClass('required');
                     } else {
                        $('.mce-edit-area').removeClass('required');
                     }
                  });
                  editor.on('init', function (e) {
                     if ($('#$name').val() == '') {
                        $('.mce-edit-area').addClass('required');
                     }
                  });
               }
               editor.on('SaveContent', function (contentEvent) {
                  contentEvent.content = contentEvent.content.replace(/\\r?\\n/g, '');
               });
               editor.on('Change', function (e) {
                  // Nothing fancy here. Since this is only used for tracking unsaved changes,
                  // we want to keep the logic in common.js with the other form input events.
                  onTinyMCEChange(e);
               });

               // ctrl + enter submit the parent form
               editor.addShortcut('ctrl+13', 'submit', function() {
                  editor.save();
                  submitparentForm($('#$name'));
               });
            },
            plugins: [
               'table directionality searchreplace',
               'tabfocus autoresize link image paste',
               'code fullscreen stickytoolbar',
               'textcolor colorpicker',
               // load glpi_upload_doc specific plugin if we need to upload files
               typeof tinymce.AddOnManager.PluginManager.lookup.glpi_upload_doc != 'undefined'
                  ? 'glpi_upload_doc'
                  : '',
               'lists'
            ],
            toolbar: 'styleselect | bold italic | forecolor backcolor | bullist numlist outdent indent | table link image | code fullscreen',
            $readonlyjs
         });

         // set sticky for split view
         $('.layout_vsplit .main_form, .layout_vsplit .ui-tabs-panel').scroll(function(event) {
            var editor = tinyMCE.get('$name');
            editor.settings.sticky_offset = $(event.target).offset().top;
            editor.setSticky();
         });
      });";

      if ($display) {
         echo  Html::scriptBlock($js);
      } else {
         return  Html::scriptBlock($js);
      }
   }

   /**
    * Convert rich text content to simple text content
    *
    * @since 9.2
    *
    * @param $content : content to convert in html
    *
    * @return $content
   **/
   static function setSimpleTextContent($content) {

      $content = Html::entity_decode_deep($content);
      $content = Toolbox::convertImageToTag($content);

      // If is html content
      if ($content != strip_tags($content)) {
         $content = Toolbox::getHtmlToDisplay($content);
      }

      return $content;
   }

   /**
    * Convert simple text content to rich text content and init html editor
    *
    * @since 9.2
    *
    * @param string  $name     name of textarea
    * @param string  $content  content to convert in html
    * @param string  $rand     used for randomize tinymce dom id
    * @param boolean $readonly true will set editor in readonly mode
    *
    * @return $content
   **/
   static function setRichTextContent($name, $content, $rand, $readonly = false) {

      // Init html editor
      Html::initEditorSystem($name, $rand, true, $readonly);

      // Neutralize non valid HTML tags
      $content = Html::clean($content, false, 1);

      // If content does not contain <br> or <p> html tag, use nl2br
      if (!preg_match("/<br\s?\/?>/", $content) && !preg_match("/<p>/", $content)) {
         $content = nl2br($content);
      }
      return $content;
   }


   /**
    * Print Ajax pager for list in tab panel
    *
    * @param string  $title              displayed above
    * @param integer $start              from witch item we start
    * @param integer $numrows            total items
    * @param string  $additional_info    Additional information to display (default '')
    * @param boolean $display            display if true, return the pager if false
    * @param string  $additional_params  Additional parameters to pass to tab reload request (default '')
    *
    * @return void|string
   **/
   static function printAjaxPager($title, $start, $numrows, $additional_info = '', $display = true, $additional_params = '') {
      global $CFG_GLPI;

      $list_limit = $_SESSION['glpilist_limit'];
      // Forward is the next step forward
      $forward = $start+$list_limit;

      // This is the end, my friend
      $end = $numrows-$list_limit;

      // Human readable count starts here
      $current_start = $start+1;

      // And the human is viewing from start to end
      $current_end = $current_start+$list_limit-1;
      if ($current_end > $numrows) {
         $current_end = $numrows;
      }
      // Empty case
      if ($current_end == 0) {
         $current_start = 0;
      }
      // Backward browsing
      if ($current_start-$list_limit <= 0) {
         $back = 0;
      } else {
         $back = $start-$list_limit;
      }

      if (!empty($additional_params) && strpos($additional_params, '&') !== 0) {
         $additional_params = '&' . $additional_params;
      }

      $out = '';
      // Print it
      $out .= "<div><table class='tab_cadre_pager'>";
      if (!empty($title)) {
         $out .= "<tr><th colspan='6'>$title</th></tr>";
      }
      $out .= "<tr>\n";

      // Back and fast backward button
      if (!$start == 0) {
         $out .= "<th class='left'><a href='javascript:reloadTab(\"start=0$additional_params\");'>
                     <i class='fa fa-step-backward' title=\"".__s('Start')."\"></i></a></th>";
         $out .= "<th class='left'><a href='javascript:reloadTab(\"start=$back$additional_params\");'>
                     <i class='fa fa-chevron-left' title=\"".__s('Previous')."\"></i></a></th>";
      }

      $out .= "<td width='50%' class='tab_bg_2'>";
      $out .= self::printPagerForm('', false, $additional_params);
      $out .= "</td>";
      if (!empty($additional_info)) {
         $out .= "<td class='tab_bg_2'>";
         $out .= $additional_info;
         $out .= "</td>";
      }
      // Print the "where am I?"
      $out .= "<td width='50%' class='tab_bg_2 b'>";
      //TRANS: %1$d, %2$d, %3$d are page numbers
      $out .= sprintf(__('From %1$d to %2$d of %3$d'), $current_start, $current_end, $numrows);
      $out .= "</td>\n";

      // Forward and fast forward button
      if ($forward < $numrows) {
         $out .= "<th class='right'><a href='javascript:reloadTab(\"start=$forward$additional_params\");'>
                     <i class='fa fa-chevron-right' title=\"".__s('Next')."\"></i></a></th>";
         $out .= "<th class='right'><a href='javascript:reloadTab(\"start=$end$additional_params\");'>
                     <i class='fa fa-step-forward' title=\"".__s('End')."\"></i></a></th>";
      }

      // End pager
      $out .= "</tr></table></div>";

      if ($display) {
         echo $out;
         return;
      }

      return $out;
   }


   /**
    * Clean Printing of and array in a table
    * ONLY FOR DEBUG
    *
    * @param $tab          the array to display
    * @param $pad          Pad used (default 0)
    * @param $jsexpand     Expand using JS ? (default  false)
    *
    * @return void
   **/
   static function printCleanArray($tab, $pad = 0, $jsexpand = false) {

      if (count($tab)) {
         echo "<table class='tab_cadre'>";
         // For debug / no gettext
         echo "<tr><th>KEY</th><th>=></th><th>VALUE</th></tr>";

         foreach ($tab as $key => $val) {
            $key = Toolbox::clean_cross_side_scripting_deep($key);
            echo "<tr class='tab_bg_1'><td class='top right'>";
            echo $key;
            $is_array = is_array($val);
            $rand     = mt_rand();
            echo "</td><td class='top'>";
            if ($jsexpand && $is_array) {
               echo "<a class='pointer' href=\"javascript:showHideDiv('content$key$rand','','','')\">";
               echo "=></a>";
            } else {
               echo "=>";
            }
            echo "</td><td class='top tab_bg_1'>";

            if ($is_array) {
               echo "<div id='content$key$rand' ".($jsexpand?"style=\"display:none;\"":'').">";
               self::printCleanArray($val, $pad+1);
               echo "</div>";
            } else {
               if (is_bool($val)) {
                  if ($val) {
                     echo 'true';
                  } else {
                     echo 'false';
                  }
               } else {
                  if (is_object($val)) {
                     if (method_exists($val, '__toString')) {
                        echo (string) $val;
                     } else {
                        echo "(object) " . get_class($val);
                     }
                  } else {
                     echo htmlentities($val);
                  }
               }
            }
            echo "</td></tr>";
         }
         echo "</table>";
      } else {
         echo __('Empty array');
      }
   }



   /**
    * Print pager for search option (first/previous/next/last)
    *
    * @param $start                       from witch item we start
    * @param $numrows                     total items
    * @param $target                      page would be open when click on the option (last,previous etc)
    * @param $parameters                  parameters would be passed on the URL.
    * @param $item_type_output            item type display - if >0 display export PDF et Sylk form
    *                                     (default 0)
    * @param $item_type_output_param      item type parameter for export (default 0)
    * @param $additional_info             Additional information to display (default '')
    *
    * @return void
    *
   **/
   static function printPager($start, $numrows, $target, $parameters, $item_type_output = 0,
                              $item_type_output_param = 0, $additional_info = '') {
      global $CFG_GLPI;

      $list_limit = $_SESSION['glpilist_limit'];
      // Forward is the next step forward
      $forward = $start+$list_limit;

      // This is the end, my friend
      $end = $numrows-$list_limit;

      // Human readable count starts here

      $current_start = $start+1;

      // And the human is viewing from start to end
      $current_end = $current_start+$list_limit-1;
      if ($current_end > $numrows) {
         $current_end = $numrows;
      }

      // Empty case
      if ($current_end == 0) {
         $current_start = 0;
      }

      // Backward browsing
      if ($current_start-$list_limit <= 0) {
         $back = 0;
      } else {
         $back = $start-$list_limit;
      }

      // Print it
      echo "<div><table class='tab_cadre_pager'>";
      echo "<tr>";

      if (strpos($target, '?') == false) {
         $fulltarget = $target."?".$parameters;
      } else {
         $fulltarget = $target."&".$parameters;
      }
      // Back and fast backward button
      if (!$start == 0) {
         echo "<th class='left'>";
         echo "<a href='$fulltarget&amp;start=0'>";
         echo "
               <i class='fa fa-step-backward' title=\"".__s('Start')."\"></i>";
         echo "</a></th>";
         echo "<th class='left'>";
         echo "<a href='$fulltarget&amp;start=$back'>";
         echo "<i class='fa fa-chevron-left' title=\"".__s('Previous')."\"></i>";
         echo "</a></th>";
      }

      // Print the "where am I?"
      echo "<td width='31%' class='tab_bg_2'>";
      self::printPagerForm("$fulltarget&amp;start=$start");
      echo "</td>";

      if (!empty($additional_info)) {
         echo "<td class='tab_bg_2'>";
         echo $additional_info;
         echo "</td>";
      }

      if (!empty($item_type_output)
          && isset($_SESSION["glpiactiveprofile"])
          && (Session::getCurrentInterface() == "central")) {

         echo "<td class='tab_bg_2 responsive_hidden' width='30%'>";
         echo "<form method='GET' action='".$CFG_GLPI["root_doc"]."/front/report.dynamic.php'>";
         echo Html::hidden('item_type', ['value' => $item_type_output]);

         if ($item_type_output_param != 0) {
            echo Html::hidden('item_type_param',
                              ['value' => Toolbox::prepareArrayForInput($item_type_output_param)]);
         }

         $parameters = trim($parameters, '&amp;');
         if (strstr($parameters, 'start') === false) {
            $parameters .= "&amp;start=$start";
         }

         $split = explode("&amp;", $parameters);

         $count_split = count($split);
         for ($i=0; $i < $count_split; $i++) {
            $pos    = Toolbox::strpos($split[$i], '=');
            $length = Toolbox::strlen($split[$i]);
            echo Html::hidden(Toolbox::substr($split[$i], 0, $pos), ['value' => urldecode(Toolbox::substr($split[$i], $pos+1))]);
         }

         Dropdown::showOutputFormat();
         Html::closeForm();
         echo "</td>";
      }

      echo "<td width='20%' class='tab_bg_2 b'>";
      //TRANS: %1$d, %2$d, %3$d are page numbers
      printf(__('From %1$d to %2$d of %3$d'), $current_start, $current_end, $numrows);
      echo "</td>\n";

      // Forward and fast forward button
      if ($forward<$numrows) {
         echo "<th class='right'>";
         echo "<a href='$fulltarget&amp;start=$forward'>
               <i class='fa fa-chevron-right' title=\"".__s('Next')."\">";
         echo "</a></th>\n";

         echo "<th class='right'>";
         echo "<a href='$fulltarget&amp;start=$end'>";
         echo "<i class='fa fa-step-forward' title=\"".__s('End')."\"></i>";
         echo "</a></th>\n";
      }
      // End pager
      echo "</tr></table></div>";
   }


   /**
    * Display the list_limit combo choice
    *
    * @param string  $action             page would be posted when change the value (URL + param) (default '')
    * @param boolean $display            display the pager form if true, return it if false
    * @param string  $additional_params  Additional parameters to pass to tab reload request (default '')
    *
    * ajax Pager will be displayed if empty
    *
    * @return void|string
   **/
   static function printPagerForm($action = "", $display = true, $additional_params = '') {

      if (!empty($additional_params) && strpos($additional_params, '&') !== 0) {
         $additional_params = '&' . $additional_params;
      }

      $out = '';
      if ($action) {
         $out .= "<form method='POST' action=\"$action\">";
         $out .= "<span class='responsive_hidden'>".__('Display (number of items)')."</span>&nbsp;";
         $out .= Dropdown::showListLimit("submit()", false);

      } else {
         $out .= "<form method='POST' action =''>\n";
         $out .= "<span class='responsive_hidden'>".__('Display (number of items)')."</span>&nbsp;";
         $out .= Dropdown::showListLimit("reloadTab(\"glpilist_limit=\"+this.value+\"$additional_params\")", false);
      }
      $out .= Html::closeForm(false);

      if ($display) {
         echo $out;
         return;
      }
      return $out;
   }


   /**
    * Create a title for list, as  "List (5 on 35)"
    *
    * @param $string String  text for title
    * @param $num    Integer number of item displayed
    * @param $tot    Integer number of item existing
    *
    * @since 0.83.1
    *
    * @return String
    **/
   static function makeTitle ($string, $num, $tot) {

      if (($num > 0) && ($num < $tot)) {
         // TRANS %1$d %2$d are numbers (displayed, total)
         $cpt = "<span class='primary-bg primary-fg count'>" .
            sprintf(__('%1$d on %2$d'), $num, $tot) . "</span>";
      } else {
         // $num is 0, so means configured to display nothing
         // or $num == $tot
         $cpt = "<span class='primary-bg primary-fg count'>$tot</span>";
      }
      return sprintf(__('%1$s %2$s'), $string, $cpt);
   }


   /**
    * create a minimal form for simple action
    *
    * @param $action   String   URL to call on submit
    * @param $btname   String   button name (maybe if name <> value)
    * @param $btlabel  String   button label
    * @param $fields   Array    field name => field  value
    * @param $btimage  String   button image uri (optional)   (default '')
    *                           If image name starts with "fa-", il will be turned into
    *                           a font awesome element rather than an image.
    * @param $btoption String   optional button option        (default '')
    * @param $confirm  String   optional confirm message      (default '')
    *
    * @since 0.84
   **/
   static function getSimpleForm($action, $btname, $btlabel, Array $fields = [], $btimage = '',
                                 $btoption = '', $confirm = '') {

      if (GLPI_USE_CSRF_CHECK) {
         $fields['_glpi_csrf_token'] = Session::getNewCSRFToken();
      }
      $fields['_glpi_simple_form'] = 1;
      $button                      = $btname;
      if (!is_array($btname)) {
         $button          = [];
         $button[$btname] = $btname;
      }
      $fields          = array_merge($button, $fields);
      $javascriptArray = [];
      foreach ($fields as $name => $value) {
         /// TODO : trouble :  urlencode not available for array / do not pass array fields...
         if (!is_array($value)) {
            // Javascript no gettext
            $javascriptArray[] = "'$name': '".urlencode($value)."'";
         }
      }

      $link = "<a ";

      if (!empty($btoption)) {
         $link .= ' '.$btoption.' ';
      }
      // Do not force class if already defined
      if (!strstr($btoption, 'class=')) {
         if (empty($btimage)) {
            $link .= " class='vsubmit' ";
         } else {
            $link .= " class='pointer' ";
         }
      }
      $btlabel = htmlentities($btlabel, ENT_QUOTES, 'UTF-8');
      $action  = " submitGetLink('$action', {" .implode(', ', $javascriptArray) ."});";

      if (is_array($confirm) || strlen($confirm)) {
         $link .= self::addConfirmationOnAction($confirm, $action);
      } else {
         $link .= " onclick=\"$action\" ";
      }

      $link .= '>';
      if (empty($btimage)) {
         $link .= $btlabel;
      } else {
         if (substr($btimage, 0, strlen('fa-')) === 'fa-') {
            $link .= "<span class='fa $btimage' title='$btlabel'><span class='sr-only'>$btlabel</span>";
         } else {
            $link .= "<img src='$btimage' title='$btlabel' alt='$btlabel' class='pointer'>";
         }
      }
      $link .="</a>";

      return $link;

   }


   /**
    * create a minimal form for simple action
    *
    * @param $action   String   URL to call on submit
    * @param $btname   String   button name
    * @param $btlabel  String   button label
    * @param $fields   Array    field name => field  value
    * @param $btimage  String   button image uri (optional) (default '')
    * @param $btoption String   optional button option (default '')
    * @param $confirm  String   optional confirm message (default '')
    *
    * @since 0.83.3
   **/
   static function showSimpleForm($action, $btname, $btlabel, Array $fields = [], $btimage = '',
                                  $btoption = '', $confirm = '') {

      echo self::getSimpleForm($action, $btname, $btlabel, $fields, $btimage, $btoption, $confirm);
   }


   /**
    * Create a close form part including CSRF token
    *
    * @param $display boolean Display or return string (default true)
    *
    * @since 0.83.
    *
    * @return String
   **/
   static function closeForm ($display = true) {
      global $CFG_GLPI;

      $out = "\n";
      if (GLPI_USE_CSRF_CHECK) {
         $out .= Html::hidden('_glpi_csrf_token', ['value' => Session::getNewCSRFToken()])."\n";
      }

      if (isset($CFG_GLPI['checkbox-zero-on-empty']) && $CFG_GLPI['checkbox-zero-on-empty']) {
         $js = "   $('form').submit(function() {
         $('input[type=\"checkbox\"][data-glpicore-cb-zero-on-empty=\"1\"]:not(:checked)').each(function(index){
            // If the checkbox is not validated, we add a hidden field with '0' as value
            if ($(this).attr('name')) {
               $('<input>').attr({
                  type: 'hidden',
                  name: $(this).attr('name'),
                  value: '0'
               }).insertAfter($(this));
            }
         });
      });";
         $out .= Html::scriptBlock($js)."\n";
         unset($CFG_GLPI['checkbox-zero-on-empty']);
      }

      $out .= "</form>\n";
      if ($display) {
         echo $out;
         return true;
      }
      return $out;
   }


   /**
    * Get javascript code for hide an item
    *
    * @param $id string id of the dom element
    *
    * @since 0.85.
    *
    * @return String
   **/
   static function jsHide($id) {
      return self::jsGetElementbyID($id).".hide();\n";
   }


   /**
    * Get javascript code for hide an item
    *
    * @param $id string id of the dom element
    *
    * @since 0.85.
    *
    * @return String
   **/
   static function jsShow($id) {
      return self::jsGetElementbyID($id).".show();\n";
   }


   /**
    * Get javascript code for enable an item
    *
    * @param $id string id of the dom element
    *
    * @since 0.85.
    * @deprecated 9.5.0
    *
    * @return String
   **/
   static function jsEnable($id) {
      return self::jsGetElementbyID($id).".removeAttr('disabled');\n";
   }


   /**
    * Get javascript code for disable an item
    *
    * @param $id string id of the dom element
    *
    * @since 0.85.
    * @deprecated 9.5.0
    *
    * @return String
   **/
   static function jsDisable($id) {
      return self::jsGetElementbyID($id).".attr('disabled', 'disabled');\n";
   }


   /**
    * Clean ID used for HTML elements
    *
    * @param $id string id of the dom element
    *
    * @since 0.85.
    *
    * @return String
   **/
   static function cleanId($id) {
      return str_replace(['[',']'], '_', $id);
   }


   /**
    * Get javascript code to get item by id
    *
    * @param $id string id of the dom element
    *
    * @since 0.85.
    *
    * @return String
   **/
   static function jsGetElementbyID($id) {
      return "$('#$id')";
   }


   /**
    * Set dropdown value
    *
    * @param $id      string   id of the dom element
    * @param $value   string   value to set
    *
    * @since 0.85.
    *
    * @return string
   **/
   static function jsSetDropdownValue($id, $value) {
      return self::jsGetElementbyID($id).".trigger('setValue', '$value');";
   }

   /**
    * Get item value
    *
    * @param $id      string   id of the dom element
    *
    * @since 0.85.
    *
    * @return string
   **/
   static function jsGetDropdownValue($id) {
      return self::jsGetElementbyID($id).".val()";
   }


   /**
    * Adapt dropdown to clean JS
    *
    * @param $id       string   id of the dom element
    * @param $params   array    of parameters
    *
    * @since 0.85.
    *
    * @return String
   **/
   static function jsAdaptDropdown($id, $params = []) {
      global $CFG_GLPI;

      $width = '';
      if (isset($params["width"]) && !empty($params["width"])) {
         $width = $params["width"];
         unset($params["width"]);
      }

      $placeholder = '';
      if (isset($params["placeholder"])) {
         $placeholder = "placeholder: ".json_encode($params["placeholder"]).",";
      }

      $js = "$(function() {
         $('#$id').select2({
            $placeholder
            width: '$width',
            dropdownAutoWidth: true,
            quietMillis: 100,
            minimumResultsForSearch: ".$CFG_GLPI['ajax_limit_count'].",
            matcher: function(params, data) {
               // store last search in the global var
               query = params;

               // If there are no search terms, return all of the data
               if ($.trim(params.term) === '') {
                  return data;
               }

               var searched_term = getTextWithoutDiacriticalMarks(params.term);
               var data_text = typeof(data.text) === 'string'
                  ? getTextWithoutDiacriticalMarks(data.text)
                  : '';
               var select2_fuzzy_opts = {
                  pre: '<span class=\"select2-rendered__match\">',
                  post: '</span>',
               };

               if (data_text.indexOf('>') !== -1 || data_text.indexOf('<') !== -1) {
                  // escape text, if it contains chevrons (can already be escaped prior to this point :/)
                  data_text = jQuery.fn.select2.defaults.defaults.escapeMarkup(data_text);
               }

               // Skip if there is no 'children' property
               if (typeof data.children === 'undefined') {
                  var match  = fuzzy.match(searched_term, data_text, select2_fuzzy_opts);
                  if (match == null) {
                     return false;
                  }
                  data.rendered_text = match.rendered_text;
                  data.score = match.score;
                  return data;
               }

               // `data.children` contains the actual options that we are matching against
               // also check in `data.text` (optgroup title)
               var filteredChildren = [];

               $.each(data.children, function (idx, child) {
                  var child_text = typeof(child.text) === 'string'
                     ? getTextWithoutDiacriticalMarks(child.text)
                     : '';

                  if (child_text.indexOf('>') !== -1 || child_text.indexOf('<') !== -1) {
                     // escape text, if it contains chevrons (can already be escaped prior to this point :/)
                     child_text = jQuery.fn.select2.defaults.defaults.escapeMarkup(child_text);
                  }

                  var match_child = fuzzy.match(searched_term, child_text, select2_fuzzy_opts);
                  var match_text  = fuzzy.match(searched_term, data_text, select2_fuzzy_opts);
                  if (match_child !== null || match_text !== null) {
                     if (match_text !== null) {
                        data.score         = match_text.score;
                        data.rendered_text = match_text.rendered;
                     }

                     if (match_child !== null) {
                        child.score         = match_child.score;
                        child.rendered_text = match_child.rendered;
                     }
                     filteredChildren.push(child);
                  }
               });

               // If we matched any of the group's children, then set the matched children on the group
               // and return the group object
               if (filteredChildren.length) {
                  var modifiedData = $.extend({}, data, true);
                  modifiedData.children = filteredChildren;

                  // You can return modified objects from here
                  // This includes matching the `children` how you want in nested data sets
                  return modifiedData;
               }

               // Return `null` if the term should not be displayed
               return null;
            },
            templateResult: templateResult,
            templateSelection: templateSelection,
         })
         .bind('setValue', function(e, value) {
            $('#$id').val(value).trigger('change');
         })
         $('label[for=$id]').on('click', function(){ $('#$id').select2('open'); });
      });";
      return Html::scriptBlock($js);
   }


   /**
    * Create Ajax dropdown to clean JS
    *
    * @param $name
    * @param $field_id   string   id of the dom element
    * @param $url        string   URL to get datas
    * @param $params     array    of parameters
    *            must contains :
    *                   - 'value'     : default value selected
    *                   - 'valuename' : default name of selected value
    *
    * @since 0.85.
    *
    * @return String
   **/
   static function jsAjaxDropdown($name, $field_id, $url, $params = []) {
      global $CFG_GLPI;

      if (!isset($params['value'])) {
         $value = 0;
      } else {
         $value = $params['value'];
      }
      if (!isset($params['value'])) {
         $valuename = Dropdown::EMPTY_VALUE;
      } else {
         $valuename = $params['valuename'];
      }
      $on_change = '';
      if (isset($params["on_change"])) {
         $on_change = $params["on_change"];
         unset($params["on_change"]);
      }
      $width = '80%';
      if (isset($params["width"])) {
         $width = $params["width"];
         unset($params["width"]);
      }
      unset($params['value']);
      unset($params['valuename']);

      $options = [
         'id'        => $field_id,
         'selected'  => $value
      ];
      if (!empty($params['specific_tags'])) {
         foreach ($params['specific_tags'] as $tag => $val) {
            if (is_array($val)) {
               $val = implode(' ', $val);
            }
            $options[$tag] = $val;
         }
      }

      $values = [$value => $valuename];
      $output = self::select($name, $values, $options);

      $js = "
         var params_$field_id = {";
      foreach ($params as $key => $val) {
         // Specific boolean case
         if (is_bool($val)) {
            $js .= "$key: ".($val?1:0).",\n";
         } else {
            $js .= "$key: ".json_encode($val).",\n";
         }
      }
      $js.= "};

         $('#$field_id').select2({
            width: '$width',
            minimumInputLength: 0,
            quietMillis: 100,
            dropdownAutoWidth: true,
            minimumResultsForSearch: ".$CFG_GLPI['ajax_limit_count'].",
            ajax: {
               url: '$url',
               dataType: 'json',
               type: 'POST',
               data: function (params) {
                  query = params;
                  return $.extend({}, params_$field_id, {
                     searchText: params.term,
                     page_limit: ".$CFG_GLPI['dropdown_max'].", // page size
                     page: params.page || 1, // page number
                  });
               },
               processResults: function (data, params) {
                  params.page = params.page || 1;
                  var more = (data.count >= ".$CFG_GLPI['dropdown_max'].");

                  return {
                     results: data.results,
                     pagination: {
                           more: more
                     }
                  };
               }
            },
            templateResult: templateResult,
            templateSelection: templateSelection
         })
         .bind('setValue', function(e, value) {
            $.ajax('$url', {
               data: $.extend({}, params_$field_id, {
                  _one_id: value,
               }),
               dataType: 'json',
               type: 'POST',
            }).done(function(data) {

               var iterate_options = function(options, value) {
                  var to_return = false;
                  $.each(options, function(index, option) {
                     if (option.hasOwnProperty('id')
                         && option.id == value) {
                        to_return = option;
                        return false; // act as break;
                     }

                     if (option.hasOwnProperty('children')) {
                        to_return = iterate_options(option.children, value);
                     }
                  });

                  return to_return;
               };

               var option = iterate_options(data.results, value);
               if (option !== false) {
                  var newOption = new Option(option.text, option.id, true, true);
                   $('#$field_id').append(newOption).trigger('change');
               }
            });
         });
         ";
      if (!empty($on_change)) {
         $js .= " $('#$field_id').on('change', function(e) {".
                  stripslashes($on_change)."});";
      }

      $js .= " $('label[for=$field_id]').on('click', function(){ $('#$field_id').select2('open'); });";

      $output .= Html::scriptBlock('$(function() {' . $js . '});');
      return $output;
   }


   /**
    * Creates a formatted IMG element.
    *
    * This method will set an empty alt attribute if no alt and no title is not supplied
    *
    * @since 0.85
    *
    * @param $path             Path to the image file
    * @param $options   Array  of HTML attributes
    *        - `url` If provided an image link will be generated and the link will point at
    *               `$options['url']`.
    * @return string completed img tag
   **/
   static function image($path, $options = []) {

      if (!isset($options['title'])) {
         $options['title'] = '';
      }

      if (!isset($options['alt'])) {
         $options['alt'] = $options['title'];
      }

      if (empty($options['title'])
          && !empty($options['alt'])) {
         $options['title'] = $options['alt'];
      }

      $url = false;
      if (!empty($options['url'])) {
         $url = $options['url'];
         unset($options['url']);
      }

      $class = "";
      if ($url) {
         $class = "class='pointer'";
      }

      $image = sprintf('<img src="%1$s" %2$s %3$s />', $path, Html::parseAttributes($options), $class);
      if ($url) {
         return Html::link($image, $url);
      }
      return $image;
   }


   /**
    * Creates a PhotoSwipe image gallery
    *
    *
    * @since 9.5.0
    *
    * @param array $imgs  Array of image info
    *                      - src The public path of img
    *                      - w   The width of img
    *                      - h   The height of img
    * @param array $options
    * @return string completed gallery
   **/
   static function imageGallery($imgs, $options = []) {
      $p = [
         'controls' => [
            'close'        => true,
            'share'        => true,
            'fullscreen'   => true,
            'zoom'         => true,
         ],
         'rand'   => mt_rand()
      ];

      if (is_array($options) && count($options)) {
         foreach ($options as $key => $val) {
            $p[$key] = $val;
         }
      }

      $out = "<div id='psgallery{$p['rand']}' class='pswp' tabindex='-1'
         role='dialog' aria-hidden='true'>";
      $out .= "<div class='pswp__bg'></div>";
      $out .= "<div class='pswp__scroll-wrap'>";
      $out .= "<div class='pswp__container'>";
      $out .= "<div class='pswp__item'></div>";
      $out .= "<div class='pswp__item'></div>";
      $out .= "<div class='pswp__item'></div>";
      $out .= "</div>";
      $out .= "<div class='pswp__ui pswp__ui--hidden'>";
      $out .= "<div class='pswp__top-bar'>";
      $out .= "<div class='pswp__counter'></div>";

      if (isset($p['controls']['close']) && $p['controls']['close']) {
         $out .= "<button class='pswp__button pswp__button--close' title='".__('Close (Esc)')."'></button>";
      }

      if (isset($p['controls']['share']) && $p['controls']['share']) {
         $out .= "<button class='pswp__button pswp__button--share' title='".__('Share')."'></button>";
      }

      if (isset($p['controls']['fullscreen']) && $p['controls']['fullscreen']) {
         $out .= "<button class='pswp__button pswp__button--fs' title='".__('Toggle fullscreen')."'></button>";
      }

      if (isset($p['controls']['zoom']) && $p['controls']['zoom']) {
         $out .= "<button class='pswp__button pswp__button--zoom' title='".__('Zoom in/out')."'></button>";
      }

      $out .= "<div class='pswp__preloader'>";
      $out .= "<div class='pswp__preloader__icn'>";
      $out .= "<div class='pswp__preloader__cut'>";
      $out .= "<div class='pswp__preloader__donut'></div>";
      $out .= "</div></div></div></div>";
      $out .= "<div class='pswp__share-modal pswp__share-modal--hidden pswp__single-tap'>";
      $out .= "<div class='pswp__share-tooltip'></div>";
      $out .= "</div>";
      $out .= "<button class='pswp__button pswp__button--arrow--left' title='".__('Previous (arrow left)')."'>";
      $out .= "</button>";
      $out .= "<button class='pswp__button pswp__button--arrow--right' title='".__('Next (arrow right)')."'>";
      $out .= "</button>";
      $out .= "<div class='pswp__caption'>";
      $out .= "<div class='pswp__caption__center'></div>";
      $out .= "</div></div></div></div>";

      $out .= "<div class='pswp-img{$p['rand']} timeline_img_preview' itemscope itemtype='http://schema.org/ImageGallery'>";
      foreach ($imgs as $img) {
         $out .= "<figure itemprop='associatedMedia' itemscope itemtype='http://schema.org/ImageObject'>";
         $out .= "<a href='{$img['src']}' itemprop='contentUrl' data-index='0'>";
         $out .= "<img src='{$img['src']}&context=timeline' itemprop='thumbnail'>";
         $out .= "</a>";
         $out .= "</figure>";
      }
      $out .= "</div>";

      $items_json = json_encode($imgs);
      $dltext = __('Download');
      $js = <<<JAVASCRIPT
      (function($) {
         var pswp = document.getElementById('psgallery{$p['rand']}');

         $('.pswp-img{$p['rand']}').on('click', 'figure', function(event) {
            event.preventDefault();

            var options = {
                index: $(this).index(),
                bgOpacity: 0.7,
                showHideOpacity: true,
                shareButtons: [
                  {id:'download', label:'{$dltext}', url:'{{raw_image_url}}', download:true}
                ]
            }

            var lightBox = new PhotoSwipe(pswp, PhotoSwipeUI_Default, {$items_json}, options);
            lightBox.init();
        });
      })(jQuery);

JAVASCRIPT;

      $out .= Html::scriptBlock($js);

      return $out;
   }

   /**
    * Replace images by gallery component in rich text.
    *
    * @since 9.5.0
    *
    * @param string  $richtext
    *
    * @return string
    */
   static function replaceImagesByGallery($richtext) {

      $image_matches = [];
      preg_match_all(
         '/<a[^>]*>\s*<img[^>]*src=["\']([^"\']*document\.send\.php\?docid=([0-9]+)(?:&[^"\']+)?)["\'][^>]*>\s*<\/a>/',
         $richtext,
         $image_matches,
         PREG_SET_ORDER
      );
      foreach ($image_matches as $image_match) {
         $img_tag = $image_match[0];
         $docsrc  = $image_match[1];
         $docid   = $image_match[2];
         $document = new Document();
         if ($document->getFromDB($docid)) {
            $docpath = GLPI_DOC_DIR . '/' . $document->fields['filepath'];
            if (Document::isImage($docpath)) {
               $imgsize = getimagesize($docpath);
               $gallery = Html::imageGallery([
                  [
                     'src' => $docsrc,
                     'w'   => $imgsize[0],
                     'h'   => $imgsize[1]
                  ]
               ]);
               $richtext = str_replace($img_tag, $gallery, $richtext);
            }
         }
      }

      return $richtext;
   }


   /**
    * Creates an HTML link.
    *
    * @since 0.85
    *
    * @param $text               The content to be wrapped by a tags.
    * @param $url                URL parameter
    * @param $options   Array    of HTML attributes:
    *     - `confirm` JavaScript confirmation message.
    *     - `confirmaction` optional action to do on confirmation
    * @return string an `a` element.
   **/
   static function link($text, $url, $options = []) {

      if (isset($options['confirm'])) {
         if (!empty($options['confirm'])) {
            $confirmAction  = '';
            if (isset($options['confirmaction'])) {
               if (!empty($options['confirmaction'])) {
                  $confirmAction = $options['confirmaction'];
               }
               unset($options['confirmaction']);
            }
            $options['onclick'] = Html::getConfirmationOnActionScript($options['confirm'],
                                                                      $confirmAction);
         }
         unset($options['confirm']);
      }
      // Do not escape title if it is an image or a i tag (fontawesome)
      if (!preg_match('/^<i(mg)?.*/', $text)) {
         $text = Html::cleanInputText($text);
      }

      return sprintf('<a href="%1$s" %2$s>%3$s</a>', Html::cleanInputText($url),
                     Html::parseAttributes($options), $text);
   }


   /**
    * Creates a hidden input field.
    *
    * If value of options is an array then recursively parse it
    * to generate as many hidden input as necessary
    *
    * @since 0.85
    *
    * @param $fieldName          Name of a field
    * @param $options    Array   of HTML attributes.
    *
    * @return string A generated hidden input
   **/
   static function hidden($fieldName, $options = []) {

      if ((isset($options['value'])) && (is_array($options['value']))) {
         $result = '';
         foreach ($options['value'] as $key => $value) {
            $options2          = $options;
            $options2['value'] = $value;
            $result           .= static::hidden($fieldName.'['.$key.']', $options2)."\n";
         }
         return $result;
      }
      return sprintf('<input type="hidden" name="%1$s" %2$s />',
                     Html::cleanInputText($fieldName), Html::parseAttributes($options));
   }


   /**
    * Creates a text input field.
    *
    * @since 0.85
    *
    * @param $fieldName          Name of a field
    * @param $options    Array   of HTML attributes.
    *
    * @return string A generated hidden input
   **/
   static function input($fieldName, $options = []) {
      $type = 'text';
      if (isset($options['type'])) {
         $type = $options['type'];
         unset($options['type']);
      }
      return sprintf('<input type="%1$s" name="%2$s" %3$s />',
                     $type, Html::cleanInputText($fieldName), Html::parseAttributes($options));
   }

   /**
    * Creates a select tag
    *
    * @since 9.3
    *
    * @param string $ame      Name of the field
    * @param array  $values   Array of the options
    * @param mixed  $selected Current selected option
    * @param array  $options  Array of HTML attributes
    *
    * @return string
    */
   static function select($name, array $values, $options = []) {
      $selected = false;
      if (isset($options['selected'])) {
         $selected = $options['selected'];
         unset ($options['selected']);
      }
      $select = sprintf(
         '<select name="%1$s" %2$s>',
         self::cleanInputText($name),
         self::parseAttributes($options)
      );
      foreach ($values as $key => $value) {
         $select .= sprintf(
            '<option value="%1$s"%2$s>%3$s</option>',
            self::cleanInputText($key),
            ($selected != false && $key == $selected) ? ' selected="selected"' : '',
            $value
         );
      }
      $select .= '</select>';
      return $select;
   }

   /**
    * Creates a submit button element. This method will generate input elements that
    * can be used to submit, and reset forms by using $options. Image submits can be created by supplying an
    * image option
    *
    * @since 0.85
    *
    * @param $caption          caption of the input
    * @param $options    Array of options.
    *     - image : will use a submit image input
    *     - `confirm` JavaScript confirmation message.
    *     - `confirmaction` optional action to do on confirmation
    *
    * @return string A HTML submit button
   **/
   static function submit($caption, $options = []) {

      $image = false;
      if (isset($options['image'])) {
         if (preg_match('/\.(jpg|jpe|jpeg|gif|png|ico)$/', $options['image'])) {
            $image = $options['image'];
         }
         unset($options['image']);
      }

      // Set default class to submit
      if (!isset($options['class'])) {
         $options['class'] = 'submit';
      }
      if (isset($options['confirm'])) {
         if (!empty($options['confirm'])) {
            $confirmAction  = '';
            if (isset($options['confirmaction'])) {
               if (!empty($options['confirmaction'])) {
                  $confirmAction = $options['confirmaction'];
               }
               unset($options['confirmaction']);
            }
            $options['onclick'] = Html::getConfirmationOnActionScript($options['confirm'],
                                                                      $confirmAction);
         }
         unset($options['confirm']);
      }

      if ($image) {
         $options['title'] = $caption;
         $options['alt']   = $caption;
         return sprintf('<input type="image" src="%s" %s />',
               Html::cleanInputText($image), Html::parseAttributes($options));
      }
      return sprintf('<input type="submit" value="%s" %s />',
                     Html::cleanInputText($caption), Html::parseAttributes($options));
   }


   /**
    * Creates an accessible, styleable progress bar control.
    * @since 9.5.0
    * @param int $max    The maximum value of the progress bar.
    * @param int $value    The current value of the progress bar.
    * @param array $param  Array of options:
    *                         - rand: Random int for the progress id. Default is a new random int.
    *                         - tooltip: Text to show in the tooltip. Default is nothing.
    *                         - append_percent_tt: If true, the percent will be appended to the tooltip.
    *                               In this case, it will also be automatically updated. Default is true.
    *                         - text: Text to show in the progress bar. Default is nothing.
    *                         - append_percent_text: If true, the percent will be appended to the text.
    *                               In this case, it will also be automatically updated. Default is false.
    * @return string     The progress bar HTML
    */
   static function progress($max, $value, $params = []) {
      $p = [
         'rand'            => mt_rand(),
         'tooltip'         => '',
         'append_percent'  => true
      ];
      $p = array_replace($p, $params);

      $tooltip = trim($p['tooltip'] . ($p['append_percent'] ? " {$value}%" : ''));
      // Hide element except when using a screen reader. This uses FontAwesomes sr-only class.
      $html = "<progress id='progress{$p['rand']}' class='sr-only' max='$max' value='$value'
            onchange='updateProgress({$p['rand']})' title='{$tooltip}'/>";
      // Custom progress control. Should be hidden for screen readers.
      $html .= "<div aria-hidden='true' data-progressid='{$p['rand']}'
         data-append-percent='{$p['append_percent']}' class='progress' title='{$tooltip}'>";
      $calcWidth = ($value / $max) * 100;
      $html .= "<span aria-hidden='true' class='progress-fg' style='width: $calcWidth%'></span>";
      $html .= "</div>";
      return $html;
   }


   /**
    * Returns a space-delimited string with items of the $options array.
    *
    * @since 0.85
    *
    * @param $options Array of options.
    *
    * @return string Composed attributes.
   **/
   static function parseAttributes($options = []) {

      if (!is_string($options)) {
         $attributes = [];

         foreach ($options as $key => $value) {
            $attributes[] = Html::formatAttribute($key, $value);
         }
         $out = implode(' ', $attributes);
      } else {
         $out = $options;
      }
      return $out;
   }


   /**
    * Formats an individual attribute, and returns the string value of the composed attribute.
    *
    * @since 0.85
    *
    * @param $key       The name of the attribute to create
    * @param $value     The value of the attribute to create.
    *
    * @return string The composed attribute.
   **/
   static function formatAttribute($key, $value) {

      if (is_array($value)) {
         $value = implode(' ', $value);
      }

      return sprintf('%1$s="%2$s"', $key, Html::cleanInputText($value));
   }


   /**
    * Wrap $script in a script tag.
    *
    * @since 0.85
    *
    * @param $script The script to wrap
    *
    * @return string
   **/
   static function scriptBlock($script) {

      $script = "\n" . '//<![CDATA[' . "\n\n" . $script . "\n\n" . '//]]>' . "\n";

      return sprintf('<script type="text/javascript">%s</script>', $script);
   }


   /**
    * Returns one or many script tags depending on the number of scripts given.
    *
    * @since 0.85
    * @since 9.2 Path is now relative to GLPI_ROOT. Add $minify parameter.
    *
    * @param string  $url     File to include (relative to GLPI_ROOT)
    * @param array   $options Array of HTML attributes
    * @param boolean $minify  Try to load minified file (defaults to true)
    *
    * @return String of script tags
   **/
   static function script($url, $options = [], $minify = true) {
      $version = GLPI_VERSION;
      if (isset($options['version'])) {
         $version = $options['version'];
         unset($options['version']);
      }

      if ($minify === true) {
         $url = self::getMiniFile($url);
      }

      $url = self::getPrefixedUrl($url);

      if ($version) {
         $url .= '?v=' . $version;
      }

      return sprintf('<script type="text/javascript" src="%1$s"></script>', $url);
   }


   /**
    * Creates a link element for CSS stylesheets.
    *
    * @since 0.85
    * @since 9.2 Path is now relative to GLPI_ROOT. Add $minify parameter.
    *
    * @param string  $url     File to include (relative to GLPI_ROOT)
    * @param array   $options Array of HTML attributes
    * @param boolean $minify  Try to load minified file (defaults to true)
    *
    * @return string CSS link tag
   **/
   static function css($url, $options = [], $minify = true) {
      if ($minify === true) {
         $url = self::getMiniFile($url);
      }
      $url = self::getPrefixedUrl($url);

      return self::csslink($url, $options);
   }

   /**
    * Creates a link element for SCSS stylesheets.
    *
    * @since 9.4
    *
    * @param string  $url     File to include (relative to GLPI_ROOT)
    * @param array   $options Array of HTML attributes
    *
    * @return string CSS link tag
   **/
   static function scss($url, $options = []) {
      $prod_file = self::getScssCompilePath($url);

      if (file_exists($prod_file) && $_SESSION['glpi_use_mode'] != Session::DEBUG_MODE) {
         $url = self::getPrefixedUrl(str_replace(GLPI_ROOT, '', $prod_file));
      } else {
         $file = $url;
         $url = self::getPrefixedUrl('/front/css.php');
         $url .= '?file=' . $file;
         if ($_SESSION['glpi_use_mode'] == Session::DEBUG_MODE) {
            $url .= '&debug';
         }
      }

      return self::csslink($url, $options);
   }

   /**
    * Creates a link element for (S)CSS stylesheets.
    *
    * @since 9.4
    *
    * @param sring   $url     File to include (raltive to GLPI_ROOT)
    * @param array   $options Array of HTML attributes
    *
    * @return string CSS link tag
   **/
   static private function csslink($url, $options) {
      if (!isset($options['media']) || $options['media'] == '') {
         $options['media'] = 'all';
      }

      $version = GLPI_VERSION;
      if (isset($options['version'])) {
         $version = $options['version'];
         unset($options['version']);
      }

      $url .= ((strpos($url, '?') !== false) ? '&' : '?') . 'v=' . $version;

      return sprintf('<link rel="stylesheet" type="text/css" href="%s" %s>', $url,
                     Html::parseAttributes($options));
   }

   /**
    * Display a div who reveive a list of uploaded file
    *
    * @since  version 9.2
    *
    * @param  array $options theses following keys:
    *                          - editor_id the dom id of the tinymce editor
    * @return string The Html
    */
   static function fileForRichText($options = []) {
      global $CFG_GLPI;

      $p['editor_id']     = '';
      $p['name']          = 'filename';
      $p['filecontainer'] = 'fileupload_info';
      $p['display']       = true;
      $rand               = mt_rand();

      if (is_array($options) && count($options)) {
         foreach ($options as $key => $val) {
            $p[$key] = $val;
         }
      }

      $display = "";

      // display file controls
      $display .= __('Attach file by drag & drop or copy & paste in editor or ').
                  "<a href='' id='upload_link$rand'>".__('selecting them')."</a>".
                  "<input id='upload_rich_text$rand' class='upload_rich_text' type='file' />";

      $display .= Html::scriptBlock("
         var fileindex = 0;
         $(function() {
            $('#upload_link$rand').on('click', function(e){
               e.preventDefault();
               $('#upload_rich_text$rand:hidden').trigger('click');
            });

            $('#upload_rich_text$rand:hidden').change(function (event) {
               uploadFile($('#upload_rich_text$rand:hidden')[0].files[0],
                            tinyMCE.get('{$p['editor_id']}'),
                            '{$p['name']}');
            });
         });
      ");

      if ($p['display']) {
         echo $display;
      } else {
         return $display;
      }
   }


   /**
    * Creates an input file field. Send file names in _$name field as array.
    * Files are uploaded in files/_tmp/ directory
    *
    * @since 9.2
    *
    * @param $options       array of options
    *    - name                string   field name (default filename)
    *    - onlyimages          boolean  restrict to image files (default false)
    *    - filecontainer       string   DOM ID of the container showing file uploaded:
    *                                   use selector to display
    *    - showfilesize        boolean  show file size with file name
    *    - showtitle           boolean  show the title above file list
    *                                   (with max upload size indication)
    *    - enable_richtext     boolean  switch to richtext fileupload
    *    - pasteZone           string   DOM ID of the paste zone
    *    - dropZone            string   DOM ID of the drop zone
    *    - rand                string   already computed rand value
    *    - display             boolean  display or return the generated html (default true)
    *
    * @return void|string   the html if display parameter is false
   **/
   static function file($options = []) {
      global $CFG_GLPI;

      $randupload             = mt_rand();

      $p['name']              = 'filename';
      $p['onlyimages']        = false;
      $p['filecontainer']     = 'fileupload_info';
      $p['showfilesize']      = true;
      $p['showtitle']         = true;
      $p['enable_richtext']   = false;
      $p['pasteZone']         = false;
      $p['dropZone']          = 'dropdoc'.$randupload;
      $p['rand']              = $randupload;
      $p['values']            = [];
      $p['display']           = true;
      $p['multiple']          = false;

      if (is_array($options) && count($options)) {
         foreach ($options as $key => $val) {
            $p[$key] = $val;
         }
      }

      $display = "";
      $display .= "<div class='fileupload draghoverable'>";

      if ($p['showtitle']) {
         $display .= "<b>";
         $display .= sprintf(__('%1$s (%2$s)'), __('File(s)'), Document::getMaxUploadSize());
         $display .= DocumentType::showAvailableTypesLink(['display' => false]);
         $display .= "</b>";
      }

      // div who will receive and display file list
      $display .= "<div id='".$p['filecontainer']."' class='fileupload_info'></div>";

      if (!empty($p['editor_id'])
          && $p['enable_richtext']) {
         $options_rt = $options;
         $options_rt['display'] = false;
         $display .= self::fileForRichText($options_rt);
      } else {

         // manage file upload without tinymce editor
         $display .= "<div id='{$p['dropZone']}'>";
         $display .= "<span class='b'>".__('Drag and drop your file here, or').'</span><br>';
         $display .= "<input id='fileupload{$p['rand']}' type='file' name='".$p['name']."[]'
                         data-url='".$CFG_GLPI["root_doc"]."/ajax/fileupload.php'
                         data-form-data='{\"name\": \"".$p['name']."\",
                                          \"showfilesize\": \"".$p['showfilesize']."\"}'".($p['multiple']?" multiple='multiple'":"").">";
         $display .= "<div id='progress{$p['rand']}' style='display:none'>".
                 "<div class='uploadbar' style='width: 0%;'></div></div>";
         $display .= "</div>";

         $display .= "</div>"; // .fileupload

         $display .= Html::scriptBlock("
         $(function() {
            var fileindex{$p['rand']} = 0;
            $('#fileupload{$p['rand']}').fileupload({
               dataType: 'json',
               pasteZone: ".($p['pasteZone'] !== false
                              ? "$('#{$p['pasteZone']}')"
                              : "false").",
               dropZone:  ".($p['dropZone'] !== false
                              ? "$('#{$p['dropZone']}')"
                              : "false").",
               acceptFileTypes: ".($p['onlyimages']
                                    ? "'/(\.|\/)(gif|jpe?g|png)$/i'"
                                    : "undefined").",
               progressall: function(event, data) {
                  var progress = parseInt(data.loaded / data.total * 100, 10);
                  $('#progress{$p['rand']}')
                     .show()
                  .filter('.uploadbar')
                     .css({
                        width: progress + '%'
                     })
                     .text(progress + '%')
                     .show();
               },
               done: function (event, data) {
                  var filedata = data;
                  // Load image tag, and display image uploaded
                  $.ajax({
                     type: 'POST',
                     url: '".$CFG_GLPI['root_doc']."/ajax/getFileTag.php',
                     data: {
                        data: data.result.{$p['name']}
                     },
                     dataType: 'JSON',
                     success: function(tag) {
                        $.each(filedata.result.{$p['name']}, function(index, file) {
                           if (file.error === undefined) {
                              //create a virtual editor to manage filelist, see displayUploadedFile()
                              var editor = {
                                 targetElm: $('#fileupload{$p['rand']}')
                              };
                              displayUploadedFile(file, tag[index], editor, '{$p['name']}');

                              $('#progress{$p['rand']} .uploadbar')
                                 .text('".__s('Upload successful')."')
                                 .css('width', '100%')
                                 .delay(2000)
                                 .fadeOut('slow');
                           } else {
                              $('#progress{$p['rand']} .uploadbar')
                                 .text(file.error)
                                 .css('width', '100%');
                           }
                        });
                     }
                  });
               }
            });
         });");
      }

      if ($p['display']) {
         echo $display;
      } else {
         return $display;
      }
   }

   /**
    * Display an html textarea  with extended options
    *
    * @since 9.2
    *
    * @param  array  $options with these keys:
    *  - name (string):              corresponding html attribute
    *  - filecontainer (string):     dom id for the upload filelist
    *  - rand (string):              random param to avoid overriding between textareas
    *  - editor_id (string):         id attribute for the textarea
    *  - value (string):             value attribute for the textarea
    *  - enable_richtext (bool):     enable tinymce for this textarea
    *  - enable_fileupload (bool):   enable the inline fileupload system
    *  - display (bool):             display or return the generated html
    *  - cols (int):                 textarea cols attribute (witdh)
    *  - rows (int):                 textarea rows attribute (height)
    *
    * @return mixed          the html if display paremeter is false or true
    */
   static function textarea($options = []) {
      //default options
      $p['name']              = 'text';
      $p['filecontainer']     = 'fileupload_info';
      $p['rand']              = mt_rand();
      $p['editor_id']         = 'text'.$p['rand'];
      $p['value']             = '';
      $p['enable_richtext']   = false;
      $p['enable_fileupload'] = false;
      $p['display']           = true;
      $p['cols']              = 100;
      $p['rows']              = 15;
      $p['multiple']          = true;

      //merge default options with options parameter
      $p = array_merge($p, $options);

      $display = '';
      $display .= "<textarea name='".$p['name']."' id='".$p['editor_id']."'
                             rows='".$p['rows']."' cols='".$p['cols']."'>".
                  $p['value']."</textarea>";

      if ($p['enable_richtext']) {
         $display .= Html::initEditorSystem($p['editor_id'], $p['rand'], false);
      } else {
         $display .= Html::scriptBlock("
                        $(document).ready(function() {
                           $('".$p['editor_id']."').autogrow();
                        });
                     ");
      }

      if ($p['enable_fileupload']) {
         $p_rt = $p;
         unset($p_rt['name']);
         $p_rt['display'] = false;
         $display .= Html::file($p_rt);
      }

      if ($p['display']) {
         echo $display;
         return true;
      } else {
         return $display;
      }
   }


   /**
    * @since 0.85
    *
    * @return string
   **/
   static function generateImageName() {
      return 'pastedImage'.str_replace('-', '', Html::convDateTime(date('Y-m-d', time())));
   }


   /**
    * Display choice matrix
    *
    * @since 0.85
    * @param $columns   array   of column field name => column label
    * @param $rows      array    of field name => array(
    *      'label' the label of the row
    *      'columns' an array of specific information regaring current row
    *                and given column indexed by column field_name
    *                 * a string if only have to display a string
    *                 * an array('value' => ???, 'readonly' => ???) that is used to Dropdown::showYesNo()
    * @param $options   array   possible:
    *       'title'         of the matrix
    *       'first_cell'    the content of the upper-left cell
    *       'row_check_all' set to true to display a checkbox to check all elements of the row
    *       'col_check_all' set to true to display a checkbox to check all elements of the col
    *       'rand'          random number to use for ids
    *
    * @return random value used to generate the ids
   **/
   static function showCheckboxMatrix(array $columns, array $rows, array $options = []) {

      $param['title']                = '';
      $param['first_cell']           = '&nbsp;';
      $param['row_check_all']        = false;
      $param['col_check_all']        = false;
      $param['rotate_column_titles'] = false;
      $param['rand']                 = mt_rand();
      $param['table_class']          = 'tab_cadre_fixehov';
      $param['cell_class_method']    = null;

      if (is_array($options) && count($options)) {
         foreach ($options as $key => $val) {
            $param[$key] = $val;
         }
      }

      $cb_options = ['title' => __s('Check/uncheck all')];

      $number_columns = (count($columns) + 1);
      if ($param['row_check_all']) {
         $number_columns += 1;
      }
      $width = round(100/$number_columns);
      echo "\n<table class='".$param['table_class']."'>\n";

      if (!empty($param['title'])) {
         echo "\t<tr>\n";
         echo "\t\t<th colspan='$number_columns'>".$param['title']."</th>\n";
         echo "\t</tr>\n";
      }

      echo "\t<tr class='tab_bg_1'>\n";
      echo "\t\t<td>".$param['first_cell']."</td>\n";
      foreach ($columns as $col_name => $column) {
         $nb_cb_per_col[$col_name] = ['total'   => 0,
                                           'checked' => 0];
         $col_id                   = Html::cleanId('col_label_'.$col_name.'_'.$param['rand']);

         echo "\t\t<td class='center b";
         if ($param['rotate_column_titles']) {
            echo " rotate";
         }
         echo "' id='$col_id' width='$width%'>";
         if (!is_array($column)) {
            $columns[$col_name] = $column = ['label' => $column];
         }
         if (isset($column['short'])
             && isset($column['long'])) {
            echo $column['short'];
            self::showToolTip($column['long'], ['applyto' => $col_id]);
         } else {
            echo $column['label'];
         }
         echo "</td>\n";
      }
      if ($param['row_check_all']) {
         $col_id = Html::cleanId('col_of_table_'.$param['rand']);
         echo "\t\t<td class='center";
         if ($param['rotate_column_titles']) {
            echo " rotate";
         }
         echo "' id='$col_id'>".__('Select/unselect all')."</td>\n";
      }
      echo "\t</tr>\n";

      foreach ($rows as $row_name => $row) {

         if ((!is_string($row)) && (!is_array($row))) {
            continue;
         }

         echo "\t<tr class='tab_bg_1'>\n";

         if (is_string($row)) {
            echo "\t\t<th colspan='$number_columns'>$row</th>\n";
         } else {

            $row_id = Html::cleanId('row_label_'.$row_name.'_'.$param['rand']);
            if (isset($row['class'])) {
               $class = $row['class'];
            } else {
               $class = '';
            }
            echo "\t\t<td class='b $class' id='$row_id'>";
            if (!empty($row['label'])) {
               echo $row['label'];
            } else {
               echo "&nbsp;";
            }
            echo "</td>\n";

            $nb_cb_per_row = ['total'   => 0,
                                   'checked' => 0];

            foreach ($columns as $col_name => $column) {
               $class = '';
               if ((!empty($row['class'])) && (!empty($column['class']))) {
                  if (is_callable($param['cell_class_method'])) {
                     $class = $param['cell_class_method']($row['class'], $column['class']);
                  }
               } else if (!empty($row['class'])) {
                  $class = $row['class'];
               } else if (!empty($column['class'])) {
                  $class = $column['class'];
               }

               echo "\t\t<td class='center $class'>";

               // Warning: isset return false if the value is NULL ...
               if (array_key_exists($col_name, $row['columns'])) {
                  $content = $row['columns'][$col_name];
                  if (is_array($content)
                      && array_key_exists('checked', $content)) {
                     if (!array_key_exists('readonly', $content)) {
                        $content['readonly'] = false;
                     }
                     $content['massive_tags'] = [];
                     if ($param['row_check_all']) {
                        $content['massive_tags'][] = 'row_'.$row_name.'_'.$param['rand'];
                     }
                     if ($param['col_check_all']) {
                        $content['massive_tags'][] = 'col_'.$col_name.'_'.$param['rand'];
                     }
                     if ($param['row_check_all'] && $param['col_check_all']) {
                        $content['massive_tags'][] = 'table_'.$param['rand'];
                     }
                     $content['name'] = $row_name."[$col_name]";
                     $content['id']   = Html::cleanId('cb_'.$row_name.'_'.$col_name.'_'.
                                                      $param['rand']);
                     Html::showCheckbox($content);
                     $nb_cb_per_col[$col_name]['total'] ++;
                     $nb_cb_per_row['total'] ++;
                     if ($content['checked']) {
                        $nb_cb_per_col[$col_name]['checked'] ++;
                        $nb_cb_per_row['checked'] ++;
                     }
                  } else if (is_string($content)) {
                     echo $content;
                  } else {
                     echo "&nbsp;";
                  }
               } else {
                  echo "&nbsp;";
               }

               echo "</td>\n";
            }
         }
         if (($param['row_check_all'])
             && (!is_string($row))
             && ($nb_cb_per_row['total'] > 1)) {
            $cb_options['criterion']    = ['tag_for_massive' => 'row_'.$row_name.'_'.
                                                $param['rand']];
            $cb_options['massive_tags'] = 'table_'.$param['rand'];
            $cb_options['id']           = Html::cleanId('cb_checkall_row_'.$row_name.'_'.
                                                        $param['rand']);
            $cb_options['checked']      = ($nb_cb_per_row['checked']
                                             > ($nb_cb_per_row['total'] / 2));
            echo "\t\t<td class='center'>".Html::getCheckbox($cb_options)."</td>\n";
         }

         echo "\t</tr>\n";
      }

      if ($param['col_check_all']) {
         echo "\t<tr class='tab_bg_1'>\n";
         echo "\t\t<td>".__('Select/unselect all')."</td>\n";
         foreach ($columns as $col_name => $column) {
            echo "\t\t<td class='center'>";
            if ($nb_cb_per_col[$col_name]['total'] > 1) {
               $cb_options['criterion']    = ['tag_for_massive' => 'col_'.$col_name.'_'.
                                                   $param['rand']];
               $cb_options['massive_tags'] = 'table_'.$param['rand'];
               $cb_options['id']           = Html::cleanId('cb_checkall_col_'.$col_name.'_'.
                                                           $param['rand']);
               $cb_options['checked']      = ($nb_cb_per_col[$col_name]['checked']
                                                > ($nb_cb_per_col[$col_name]['total'] / 2));
               echo Html::getCheckbox($cb_options);
            } else {
               echo "&nbsp;";
            }
            echo "</td>\n";
         }

         if ($param['row_check_all']) {
            $cb_options['criterion']    = ['tag_for_massive' => 'table_'.$param['rand']];
            $cb_options['massive_tags'] = '';
            $cb_options['id']           = Html::cleanId('cb_checkall_table_'.$param['rand']);
            echo "\t\t<td class='center'>".Html::getCheckbox($cb_options)."</td>\n";
         }
         echo "\t</tr>\n";
      }

      echo "</table>\n";

      return $param['rand'];
   }



   /**
    * This function provides a mecanism to send html form by ajax
    *
    * @since 9.1
   **/
   static function ajaxForm($selector, $success = "console.log(html);") {
      echo Html::scriptBlock("
      $(function() {
         var lastClicked = null;
         $('input[type=submit]').click(function(e) {
            e = e || event;
            lastClicked = e.target || e.srcElement;
         });

         $('$selector').on('submit', function(e) {
            e.preventDefault();
            var form = $(this);
            var formData = form.closest('form').serializeArray();
            //push submit button
            formData.push({
               name: $(lastClicked).attr('name'),
               value: $(lastClicked).val()
            });

            $.ajax({
               url: form.attr('action'),
               type: form.attr('method'),
               data: formData,
               success: function(html) {
                  $success
               }
            });
         });
      });
      ");
   }

   /**
    * In this function, we redefine 'window.alert' javascript function
    * by a jquery-ui dialog equivalent (but prettier).
    *
    * @since 9.1
   **/
   static function redefineAlert() {

      echo self::scriptBlock("
      window.old_alert = window.alert;
      window.alert = function(message, caption) {
         // Don't apply methods on undefined objects... ;-) #3866
         if(typeof message == 'string') {
            message = message.replace('\\n', '<br>');
         }
         caption = caption || '".__s("Information")."';
         $('<div/>').html(message).dialog({
            title: caption,
            buttons: {
               ".__s('OK').": function() {
                  $(this).dialog('close');
               }
            },
            dialogClass: 'glpi_modal',
            open: function(event, ui) {
               $(this).parent().prev('.ui-widget-overlay').addClass('glpi_modal');
            },
            close: function(){
               $(this).remove();
            },
            draggable: true,
            modal: true,
            resizable: false,
            width: 'auto'
         });
      };");
   }


   /**
    * Summary of confirmCallback
    * Is a replacement for Javascript native confirm function
    * Beware that native confirm is synchronous by nature (will block
    * browser waiting an answer from user, but that this is emulating the confirm behaviour
    * by using callbacks functions when user presses 'Yes' or 'No' buttons.
    *
    * @since 9.1
    *
    * @param $msg            string      message to be shown
    * @param $title          string      title for dialog box
    * @param $yesCallback    string      function that will be called when 'Yes' is pressed
    *                                    (default null)
    * @param $noCallback     string      function that will be called when 'No' is pressed
    *                                    (default null)
   **/
   static function jsConfirmCallback($msg, $title, $yesCallback = null, $noCallback = null) {

      return "
         // the Dialog and its properties.
         $('<div></div>').dialog({
            open: function(event, ui) { $('.ui-dialog-titlebar-close').hide(); },
            close: function(event, ui) { $(this).remove(); },
            resizable: false,
            modal: true,
            title: '".Toolbox::addslashes_deep($title)."',
            buttons: {
               '" . __s('Yes') . "': function () {
                     $(this).dialog('close');
                     ".($yesCallback!==null?'('.$yesCallback.')()':'')."
                  },
               '" . __s('No') . "': function () {
                     $(this).dialog('close');
                     ".($noCallback!==null?'('.$noCallback.')()':'')."
                  }
            }
         }).text('".Toolbox::addslashes_deep($msg)."');
      ";
   }


   /**
    * In this function, we redefine 'window.confirm' javascript function
    * by a jquery-ui dialog equivalent (but prettier).
    * This dialog is normally asynchronous and can't return a boolean like naive window.confirm.
    * We manage this behavior with a global variable 'confirmed' who watchs the acceptation of dialog.
    * In this case, we trigger a new click on element to return the value (and without display dialog)
    *
    * @since 9.1
   */
   static function redefineConfirm() {

      echo self::scriptBlock("
      var confirmed = false;
      var lastClickedElement;

      // store last clicked element on dom
      $(document).click(function(event) {
          lastClickedElement = $(event.target);
      });

      // asynchronous confirm dialog with jquery ui
      var newConfirm = function(message, caption) {
         message = message.replace('\\n', '<br>');
         caption = caption || '';

         $('<div/>').html(message).dialog({
            title: caption,
            dialogClass: 'fixed glpi_modal',
            buttons: {
               '".addslashes(_x('button', 'Confirm'))."': function () {
                  $(this).dialog('close');
                  confirmed = true;

                  //trigger click on the same element (to return true value)
                  lastClickedElement.click();

                  // re-init confirmed (to permit usage of 'confirm' function again in the page)
                  // maybe timeout is not essential ...
                  setTimeout(function(){  confirmed = false; }, 100);
               },
               '".addslashes(_x('button', 'Cancel'))."': function () {
                  $(this).dialog('close');
                  confirmed = false;
               }
            },
            open: function(event, ui) {
               $(this).parent().prev('.ui-widget-overlay').addClass('glpi_modal');
            },
            close: function () {
                $(this).remove();
            },
            draggable: true,
            modal: true,
            resizable: false,
            width: 'auto'
         });
      };

      window.nativeConfirm = window.confirm;

      // redefine native 'confirm' function
      window.confirm = function (message, caption) {
         // if watched var isn't true, we can display dialog
         if(!confirmed) {
            // call asynchronous dialog
            newConfirm(message, caption);
         }

         // return early
         return confirmed;
      };");
   }


   /**
    * Summary of jsAlertCallback
    * Is a replacement for Javascript native alert function
    * Beware that native alert is synchronous by nature (will block
    * browser waiting an answer from user, but that this is emulating the alert behaviour
    * by using a callback function when user presses 'Ok' button.
    *
    * @since 9.1
    *
    * @param $msg          string   message to be shown
    * @param $title        string   title for dialog box
    * @param $okCallback   string   function that will be called when 'Ok' is pressed
    *                               (default null)
   **/
   static function jsAlertCallback($msg, $title, $okCallback = null) {
      return "
         // Dialog and its properties.
         $('<div/>').dialog({
            open: function(event, ui) { $('.ui-dialog-titlebar-close').hide(); },
            close: function(event, ui) { $(this).remove(); },
            resizable: false,
            modal: true,
            title: '".Toolbox::addslashes_deep( $title )."',
            buttons: {
               '".__s('OK')."': function () {
                     $(this).dialog('close');
                     ".($okCallback!==null?'('.$okCallback.')()':'')."
                  }
            }
         }).text('".Toolbox::addslashes_deep($msg)."');
         ";
   }


   /**
    * Get image html tag for image document.
    *
    * @param int    $document_id  identifier of the document
    * @param int    $width        witdh of the final image
    * @param int    $height       height of the final image
    * @param bool   $addLink      boolean, do we need to add an anchor link
    * @param string $more_link    append to the link (ex &test=true)
    *
    * @return string
    *
    * @since 9.4.3
   **/
   public static function getImageHtmlTagForDocument($document_id, $width, $height, $addLink = true, $more_link = "") {
      global $CFG_GLPI;

      $document = new Document();
      if (!$document->getFromDB($document_id)) {
         return '';
      }

      $base_path = $CFG_GLPI['root_doc'];
      if (isCommandLine()) {
         $base_path = parse_url($CFG_GLPI['url_base'], PHP_URL_PATH);
      }

      // Add only image files : try to detect mime type
      $ok   = false;
      $mime = '';
      if (isset($document->fields['filepath'])) {
         $fullpath = GLPI_DOC_DIR."/".$document->fields['filepath'];
         $mime = Toolbox::getMime($fullpath);
         $ok   = Toolbox::getMime($fullpath, 'image');
      }

      if (!($ok || empty($mime))) {
         return '';
      }

      $out = '';
      if ($addLink) {
         $out .= '<a '
                 . 'href="' . $base_path . '/front/document.send.php?docid=' . $document_id . $more_link . '" '
                 . 'target="_blank" '
                 . '>';
      }
      $out .= '<img ';
      if (isset($document->fields['tag'])) {
         $out .= 'alt="' . $document->fields['tag'] . '" ';
      }
      $out .= 'width="' . $width . '" '
              . 'src="' . $base_path . '/front/document.send.php?docid=' . $document_id . $more_link . '" '
              . '/>';
      if ($addLink) {
         $out .= '</a>';
      }

      return $out;
   }

   /**
    * Get copyright message in HTML (used in footers)
    * @since 9.1
    * @param boolean $withVersion include GLPI version ?
    * @return string HTML copyright
    */
   static function getCopyrightMessage($withVersion = true) {
      $message = "<a href=\"http://glpi-project.org/\" title=\"Powered by Teclib and contributors\" class=\"copyright\">";
      $message .= "GLPI ";
      // if required, add GLPI version (eg not for login page)
      if ($withVersion) {
          $message .= GLPI_VERSION . " ";
      }
      $message .= "Copyright (C) 2015-" . GLPI_YEAR . " Teclib' and contributors".
         "</a>";
      return $message;
   }

   /**
    * A a required javascript lib
    *
    * @param string|array $name Either a know name, or an array defining lib
    *
    * @return void
    */
   static public function requireJs($name) {
      global $CFG_GLPI, $PLUGIN_HOOKS;

      if (isset($_SESSION['glpi_js_toload'][$name])) {
         //already in stack
         return;
      }
      switch ($name) {
         case 'clipboard':
            $_SESSION['glpi_js_toload'][$name][] = 'js/clipboard.js';
            break;
         case 'tinymce':
            $_SESSION['glpi_js_toload'][$name][] = 'public/lib/tinymce.js';
            break;
         case 'fullcalendar':
            $_SESSION['glpi_js_toload'][$name][] = 'public/lib/fullcalendar.js';
            if (isset($_SESSION['glpilanguage'])) {
               foreach ([2, 3] as $loc) {
                  $filename = "public/lib/fullcalendar/locales/".
                     strtolower($CFG_GLPI["languages"][$_SESSION['glpilanguage']][$loc]).".js";
                  if (file_exists(GLPI_ROOT . '/' . $filename)) {
                     $_SESSION['glpi_js_toload'][$name][] = $filename;
                     break;
                  }
               }
            }
            $_SESSION['glpi_js_toload'][$name][] = 'js/planning.js';
            break;
         case 'jstree':
            $_SESSION['glpi_js_toload'][$name][] = 'public/lib/jstree.js';
            break;
         case 'gantt':
            $_SESSION['glpi_js_toload'][$name][] = 'public/lib/jquery-gantt.js';
            break;
         case 'kanban':
            $_SESSION['glpi_js_toload'][$name][] = 'js/kanban.js';
            $_SESSION['glpi_js_toload'][$name][] = 'lib/jqueryplugins/jquery.ui.touch-punch.js';
            break;
         case 'rateit':
            $_SESSION['glpi_js_toload'][$name][] = 'public/lib/jquery.rateit.js';
            break;
         case 'colorpicker':
            $_SESSION['glpi_js_toload'][$name][] = 'public/lib/spectrum-colorpicker.js';
            break;
         case 'fileupload':
            $_SESSION['glpi_js_toload'][$name][] = 'public/lib/file-type.js';
            $_SESSION['glpi_js_toload'][$name][] = 'public/lib/jquery-file-upload.js';
            $_SESSION['glpi_js_toload'][$name][] = 'js/fileupload.js';
            break;
         case 'charts':
            $_SESSION['glpi_js_toload']['charts'][] = 'public/lib/chartist.js';
            break;
         case 'notifications_ajax';
            $_SESSION['glpi_js_toload']['notifications_ajax'][] = 'js/notifications_ajax.js';
            break;
         case 'fuzzy':
            $_SESSION['glpi_js_toload'][$name][] = 'public/lib/fuzzy.js';
            $_SESSION['glpi_js_toload'][$name][] = 'js/fuzzysearch.js';
            break;
         case 'gridstack':
            $_SESSION['glpi_js_toload'][$name][] = 'public/lib/gridstack.js';
            $_SESSION['glpi_js_toload'][$name][] = 'js/rack.js';
            $_SESSION['glpi_js_toload'][$name][] = 'lib/jqueryplugins/jquery.ui.touch-punch.js';
            break;
         case 'leaflet':
            $_SESSION['glpi_js_toload'][$name][] = 'public/lib/leaflet.js';
            break;
         case 'log_filters':
            $_SESSION['glpi_js_toload'][$name][] = 'js/log_filters.js';
            break;
         case 'codemirror':
            $_SESSION['glpi_js_toload'][$name][] = 'public/lib/codemirror.js';
            break;
         case 'photoswipe':
            $_SESSION['glpi_js_toload'][$name][] = 'public/lib/photoswipe.js';
            break;
         default:
            $found = false;
            if (isset($PLUGIN_HOOKS['javascript']) && isset($PLUGIN_HOOKS['javascript'][$name])) {
               $found = true;
               $jslibs = $PLUGIN_HOOKS['javascript'][$name];
               if (!is_array($jslibs)) {
                  $jslibs = [$jslibs];
               }
               foreach ($jslibs as $jslib) {
                  $_SESSION['glpi_js_toload'][$name][] = $jslib;
               }
            }
            if (!$found) {
               Toolbox::logError("JS lib $name is not known!");
            }
      }
   }


   /**
    * Load javascripts
    *
    * @return void
    */
   static private function loadJavascript() {
      global $CFG_GLPI, $PLUGIN_HOOKS;

      //load on demand scripts
      if (isset($_SESSION['glpi_js_toload'])) {
         foreach ($_SESSION['glpi_js_toload'] as $key => $script) {
            if (is_array($script)) {
               foreach ($script as $s) {
                  echo Html::script($s);
               }
            } else {
               echo Html::script($script);
            }
            unset($_SESSION['glpi_js_toload'][$key]);
         }
      }

      //locales for js libraries
      if (isset($_SESSION['glpilanguage'])) {
         // jquery ui
         echo Html::script("public/lib/jquery-ui/i18n/datepicker-".
                     $CFG_GLPI["languages"][$_SESSION['glpilanguage']][2].".js");
         $filename = "public/lib/jquery-ui-timepicker-addon/i18n/jquery-ui-timepicker-".
                     $CFG_GLPI["languages"][$_SESSION['glpilanguage']][2].".js";
         if (file_exists(GLPI_ROOT.'/'.$filename)) {
            echo Html::script($filename);
         }

         // select2
         $filename = "public/lib/select2/js/i18n/".
                     $CFG_GLPI["languages"][$_SESSION['glpilanguage']][2].".js";
         if (file_exists(GLPI_ROOT.'/'.$filename)) {
            echo Html::script($filename);
         }
      }

      // transfer some var of php to javascript
      // (warning, don't expose all keys of $CFG_GLPI, some shouldn't be available client side)
      $debug = (isset($_SESSION['glpi_use_mode'])
         && $_SESSION['glpi_use_mode'] == Session::DEBUG_MODE ? true : false);
      echo self::scriptBlock("
         var CFG_GLPI  = ".json_encode(Config::getSafeConfig(true), $debug ? JSON_PRETTY_PRINT : 0).";
      ");

      // Some Javascript-Functions which we may need later
      echo Html::script('js/common.js');
      self::redefineAlert();
      self::redefineConfirm();

      if (isset($CFG_GLPI['notifications_ajax']) && $CFG_GLPI['notifications_ajax']) {
         $options = [
            'interval'  => ($CFG_GLPI['notifications_ajax_check_interval'] ? $CFG_GLPI['notifications_ajax_check_interval'] : 5) * 1000,
            'sound'     => $CFG_GLPI['notifications_ajax_sound'] ? $CFG_GLPI['notifications_ajax_sound'] : false,
            'icon'      => ($CFG_GLPI["notifications_ajax_icon_url"] ? $CFG_GLPI['root_doc'] . $CFG_GLPI['notifications_ajax_icon_url'] : false),
            'user_id'   => Session::getLoginUserID()
         ];
         $js = "$(function() {
            notifications_ajax = new GLPINotificationsAjax(". json_encode($options) . ");
            notifications_ajax.start();
         });";
         echo Html::scriptBlock($js);
      }

      // add Ajax display message after redirect
      Html::displayAjaxMessageAfterRedirect();

      // Add specific javascript for plugins
      if (isset($PLUGIN_HOOKS['add_javascript']) && count($PLUGIN_HOOKS['add_javascript'])) {

         foreach ($PLUGIN_HOOKS["add_javascript"] as $plugin => $files) {
            if (!Plugin::isPluginLoaded($plugin)) {
               continue;
            }
            $version = Plugin::getInfo($plugin, 'version');
            if (!is_array($files)) {
               $files = [$files];
            }
            foreach ($files as $file) {
               if (file_exists(GLPI_ROOT."/plugins/$plugin/$file")) {
                  echo Html::script("plugins/$plugin/$file", ['version' => $version]);
               } else {
                  Toolbox::logWarning("$file file not found from plugin $plugin!");
               }
            }
         }
      }

      if (file_exists(GLPI_ROOT."/js/analytics.js")) {
         echo Html::script("js/analytics.js");
      }
   }

   /**
    * Get a stylesheet or javascript path, minified if any
    * Return minified path if minified file exists and not in
    * debug mode, else standard path
    *
    * @param string $file_path File path part
    *
    * @return string
    */
   static private function getMiniFile($file_path) {
      $debug = (isset($_SESSION['glpi_use_mode'])
         && $_SESSION['glpi_use_mode'] == Session::DEBUG_MODE ? true : false);

      $file_minpath = str_replace(['.css', '.js'], ['.min.css', '.min.js'], $file_path);
      if (file_exists(GLPI_ROOT . '/' . $file_minpath)) {
         if (!$debug || !file_exists(GLPI_ROOT . '/' . $file_path)) {
            return $file_minpath;
         }
      }

      return $file_path;
   }

   /**
    * Return prefixed URL
    *
    * @since 9.2
    *
    * @param string $url Original URL (not prefixed)
    *
    * @return string
    */
   static public final function getPrefixedUrl($url) {
      global $CFG_GLPI;
      $prefix = $CFG_GLPI['root_doc'];
      if (substr($url, 0, 1) != '/') {
         $prefix .= '/';
      }
      return $prefix . $url;
   }

   /**
    * Add the HTML code to refresh the current page at a define interval of time
    *
    * @param int|false   $timer    The time (in minute) to refresh the page
    * @param string|null $callback A javascript callback function to execute on timer
    *
    * @return string
    */
   static public function manageRefreshPage($timer = false, $callback = null) {
      if (!$timer) {
         $timer = $_SESSION['glpirefresh_views'] ?? 0;
      }

      if ($callback === null) {
         $callback = 'window.location.reload()';
      }

      $text = "";
      if ($timer > 0) {
         // set timer to millisecond from minutes
         $timer = $timer * MINUTE_TIMESTAMP * 1000;

         // call callback function to $timer interval
         $text = self::scriptBlock("window.setInterval(function() {
               $callback
            }, $timer);");
      }

      return $text;
   }

   /**
    * Manage events from js/fuzzysearch.js
    *
    * @since 9.2
    *
    * @param string $action action to switch (should be actually 'getHtml' or 'getList')
    *
    * @return string
    */
   static function fuzzySearch($action = '') {
      global $CFG_GLPI;

      switch ($action) {
         case 'getHtml':
            return "<div id='fuzzysearch'>
                    <input type='text' placeholder='".__("Start typing to find a menu")."'>
                    <ul class='results'></ul>
                    <i class='fa fa-2x fa-times'></i>
                    </div>
                    <div class='ui-widget-overlay ui-front fuzzymodal' style='z-index: 100;'>
                    </div>";
            break;

         default;
            $fuzzy_entries = [];

            // retrieve menu
            foreach ($_SESSION['glpimenu'] as $firstlvl) {
               if (isset($firstlvl['content'])) {
                  foreach ($firstlvl['content'] as $menu) {
                     if (isset($menu['title']) && strlen($menu['title']) > 0) {
                        $fuzzy_entries[] = [
                           'url'   => $menu['page'],
                           'title' => $firstlvl['title']." > ".$menu['title']
                        ];

                        if (isset($menu['options'])) {
                           foreach ($menu['options'] as $submenu) {
                              if (isset($submenu['title']) && strlen($submenu['title']) > 0) {
                                 $fuzzy_entries[] = [
                                    'url'   => $submenu['page'],
                                    'title' => $firstlvl['title']." > ".
                                               $menu['title']." > ".
                                               $submenu['title']
                                 ];
                              }
                           }
                        }
                     }
                  }
               }

               if (isset($firstlvl['default'])) {
                  if (strlen($menu['title']) > 0) {
                     $fuzzy_entries[] = [
                        'url'   => $firstlvl['default'],
                        'title' => $firstlvl['title']
                     ];
                  }
               }
            }

            // return the entries to ajax call
            return json_encode($fuzzy_entries);
            break;
      }
   }

   /**
    * Display GLPI top menu
    *
    * @param boolean $full True for full interface, false otherwise
    *
    * @return void
    */
   private static function displayTopMenu($full) {
      global $CFG_GLPI;

      /// Prefs / Logout link
      echo "<div id='c_preference' >";
      echo "<ul>";

      echo "<li id='deconnexion'>";
      echo "<a href='".$CFG_GLPI["root_doc"]."/front/logout.php";
            /// logout witout noAuto login for extauth
      if (isset($_SESSION['glpiextauth']) && $_SESSION['glpiextauth']) {
         echo "?noAUTO=1";
      }
      echo "' title=\"".__s('Logout')."\" class='fa fa-sign-out-alt'>";
      // check user id : header used for display messages when session logout
      echo "<span class='sr-only'>" . __s('Logout') . "></span>";
      echo "</a>";
      echo "</li>\n";

      $username = '';
      $title = __s('My settings');
      if (Session::getLoginUserID()) {
         $username = formatUserName(0, $_SESSION["glpiname"], $_SESSION["glpirealname"],
                                    $_SESSION["glpifirstname"], 0, 20);
         $title = sprintf(
            __s('%1$s - %2$s'),
            __s('My settings'),
            $username
         );
      }
      echo "<li id='preferences_link'><a href='".$CFG_GLPI["root_doc"]."/front/preference.php' title=\"".
                 $title."\" class='fa fa-cog'>";
      echo "<span class='sr-only'>" . __s('My settings') . "</span>";

      // check user id : header used for display messages when session logout
      if (Session::getLoginUserID()) {
         echo "<span id='myname'>{$username}</span>";
      }
      echo "</a></li>";

      if (Config::canUpdate()) {
         $is_debug_active = $_SESSION['glpi_use_mode'] == Session::DEBUG_MODE;
         $class = 'debug' . ($is_debug_active ? 'on' : 'off');
         $title = sprintf(
            __s('%1$s - %2$s'),
            __s('Change mode'),
            $is_debug_active ? __s('Debug mode enabled') : __s('Debug mode disabled')
         );
         echo "<li id='debug_mode'>";
         echo "<a href='{$CFG_GLPI['root_doc']}/ajax/switchdebug.php' class='fa fa-bug $class'
                title='$title'>";
         echo "<span class='sr-only'>" . __s('Change mode') . "</span>";
         echo "</a>";
         echo "</li>";
      }

      /// Bookmark load
      echo "<li id='bookmark_link'>";
      Ajax::createSlidePanel(
         'showSavedSearches',
         [
            'title'     => __('Saved searches'),
            'url'       => $CFG_GLPI['root_doc'] . '/ajax/savedsearch.php?action=show',
            'icon'      => '/pics/menu_config.png',
            'icon_url'  => SavedSearch::getSearchURL(),
            'icon_txt'  => __('Manage saved searches')
         ]
      );
      echo "<a href='#' id='showSavedSearchesLink' class='fa fa-star' title=\"".
             __s('Load a saved search'). "\">";
      echo "<span class='sr-only'>" . __('Saved searches')  . "</span>";
      echo "</a></li>";

      if (Session::getCurrentInterface() == 'central') {
         $url_help_link = (empty($CFG_GLPI["central_doc_url"])
            ? "http://glpi-project.org/help-central"
            : $CFG_GLPI["central_doc_url"]);
      } else {
         $url_help_link = (empty($CFG_GLPI["helpdesk_doc_url"])
            ? "http://glpi-project.org/help-central"
            : $CFG_GLPI["helpdesk_doc_url"]);
      }

      echo "<li id='help_link'>".
           "<a href='".$url_help_link."' target='_blank' title=\"".
                            __s('Help')."\" class='fa fa-question'>".
           "<span class='sr-only'>" . __('Help') . "</span>";
      echo "</a></li>";

      if (!GLPI_DEMO_MODE) {
         echo "<li id='language_link'><a href='".$CFG_GLPI["root_doc"].
                    "/front/preference.php?forcetab=User\$1' title=\"".
                    addslashes(Dropdown::getLanguageName($_SESSION['glpilanguage']))."\">".
                    Dropdown::getLanguageName($_SESSION['glpilanguage'])."</a></li>";
      } else {
         echo "<li id='language_link'><span>" .
            Dropdown::getLanguageName($_SESSION['glpilanguage']) . "</span></li>";
      }

      echo "<li id='c_recherche'>\n";
      if ($full === true) {
         /// Search engine
         if ($CFG_GLPI['allow_search_global']) {
            echo "<form role='search' method='get' action='".$CFG_GLPI["root_doc"]."/front/search.php'>\n";
            echo "<span id='champRecherche'>";
            echo "<input size='15' type='search' name='globalsearch' placeholder='". __s('Search')."' aria-labelledby='globalsearchglass'>";
            echo "<button type='submit' name='globalsearchglass' id='globalsearchglass'>";
            echo "<i class='fa fa-search'></i><span class='sr-only'>". __s('Search')."</span>";
            echo "</button>";
            echo "</span>";
            Html::closeForm();
         }
      }
      echo "</li>";

      echo "</ul>";
      echo "</div>\n";
   }

   /**
    * Display GLPI main menu
    *
    * @param boolean $full    True for full interface, false otherwise
    * @param array   $options Option
    *
    * @return void
    */
   private static function displayMainMenu($full, $options = []) {
      global $CFG_GLPI, $PLUGIN_HOOKS;

      $sector = '';

      // Generate array for menu and check right
      if ($full === true) {
         $menu    = self::generateMenuSession($_SESSION['glpi_use_mode'] == Session::DEBUG_MODE);
         $sector  = $options['sector'];
         $item    = $options['item'];
         $option  = $options['option'];
      } else {
         $menu = [];

         //  Create ticket
         if (Session::haveRight("ticket", CREATE)) {
            $menu['create_ticket'] = [
               'default'   => '/front/helpdesk.public.php?create_ticket=1',
               'title'     => __s('Create a ticket'),
               'content'   => [true]
            ];
         }

         //  Tickets
         if (Session::haveRight("ticket", CREATE)
            || Session::haveRight("ticket", Ticket::READMY)
            || Session::haveRight("followup", ITILFollowup::SEEPUBLIC)) {
            $menu['tickets'] = [
               'default'   => '/front/ticket.php',
               'title'     => _n('Ticket', 'Tickets', Session::getPluralNumber()),
               'content'   => [true]
            ];
         }

         // Reservation
         if (Session::haveRight("reservation", ReservationItem::RESERVEANITEM)) {
            $menu['reservation'] = [
               'default'   => '/front/reservationitem.php',
               'title'     => _n('Reservation', 'Reservations', Session::getPluralNumber()),
               'content'   => [true]
            ];
         }

         // FAQ
         if (Session::haveRight('knowbase', KnowbaseItem::READFAQ)) {
            $menu['faq'] = [
               'default'   => '/front/helpdesk.faq.php',
               'title'     => __s('FAQ'),
               'content'   => [true]
            ];
         }
      }

      $already_used_shortcut = ['1'];

      echo "<div id='c_menu'>";
      echo "<ul id='menu'";
      if ($full === true) {
         echo " class='fullmenu'";
      }
      echo ">";

      if ($full === false) {
         // Display Home menu
         echo "<li id='menu1'>";
         echo "<a href='".$CFG_GLPI["root_doc"]."/front/helpdesk.public.php' title=\"".
               __s('Home')."\" class='itemP'>".__('Home')."</a>";
         echo "</li>";
      }

      // Get object-variables and build the navigation-elements
      $i = 1;
      foreach ($menu as $part => $data) {
         if (isset($data['content']) && count($data['content'])) {
            $menu_class = "";
            if (isset($menu[$sector]) && $menu[$sector]['title'] == $data['title']) {
               $menu_class = "active";
            }

            echo "<li id='menu$i' data-id='$i' class='$menu_class'>";
            $link = "#";

            if (isset($data['default']) && !empty($data['default'])) {
               $link = $CFG_GLPI["root_doc"].$data['default'];
            }

            echo "<a href='$link' class='itemP'>{$data['title']}</a>";
            if (!isset($data['content'][0]) || $data['content'][0] !== true) {
               echo "<ul class='ssmenu'>";

               // list menu item
               foreach ($data['content'] as $key => $val) {
                  $menu_class       = "";
                  $tmp_active_item  = explode("/", $item);
                  $active_item      = array_pop($tmp_active_item);
                  if (isset($menu[$sector]['content'])
                     && isset($menu[$sector]['content'][$active_item])
                     && isset($val['title'])
                     && ($menu[$sector]['content'][$active_item]['title'] == $val['title'])) {
                     $menu_class = "active";
                  }
                  if (isset($val['page'])
                     && isset($val['title'])) {
                     echo "<li class='$menu_class'><a href='".$CFG_GLPI["root_doc"].$val['page']."'";

                     if (isset($val['shortcut']) && !empty($val['shortcut'])) {
                        if (!isset($already_used_shortcut[$val['shortcut']])) {
                           echo " accesskey='".$val['shortcut']."'";
                           $already_used_shortcut[$val['shortcut']] = $val['shortcut'];
                        }
                        echo ">".Toolbox::shortcut($val['title'], $val['shortcut'])."</a></li>\n";
                     } else {
                        echo ">".$val['title']."</a></li>\n";
                     }
                  }
               }
               echo "</ul>";
            }
            echo "</li>";
            $i++;
         }
      }

      if ($full === false) {
         // Plugins
         $menu['plugins'] = [
            'default'   => "#",
            'title'     => _sn('Plugin', 'Plugins', Session::getPluralNumber()),
            'content'   => []
         ];

         if (isset($PLUGIN_HOOKS["helpdesk_menu_entry"])
            && count($PLUGIN_HOOKS["helpdesk_menu_entry"])) {

            foreach ($PLUGIN_HOOKS["helpdesk_menu_entry"] as $plugin => $active) {
               if (!Plugin::isPluginLoaded($plugin)) {
                  continue;
               }
               if ($active) {
                  $infos = Plugin::getInfo($plugin);
                  $link = "";
                  if (is_string($PLUGIN_HOOKS["helpdesk_menu_entry"][$plugin])) {
                     $link = $PLUGIN_HOOKS["helpdesk_menu_entry"][$plugin];
                  }
                  $infos['page'] = $link;
                  $infos['title'] = $infos['name'];
                  $menu['plugins']['content'][$plugin] = $infos;
               }
            }
         }

         // Display plugins
         if (isset($menu['plugins']['content']) && count($menu['plugins']['content']) > 0) {
            asort($menu['plugins']['content']);
            echo "<li id='menu5' onmouseover=\"javascript:menuAff('menu5','menu');\">";
            echo "<a href='#' title=\"".
                  _sn('Plugin', 'Plugins', Session::getPluralNumber())."\" class='itemP'>".
                  __('Plugins')."</a>"; // default none
            echo "<ul class='ssmenu'>";

            // list menu item
            foreach ($menu['plugins']['content'] as $key => $val) {
               echo "<li><a href='".$CFG_GLPI["root_doc"]."/plugins/".$key.$val['page']."'>".
                        $val["title"]."</a></li>";
            }
            echo "</ul></li>";
         }
      }

      echo "</ul>"; // #menu

      // Display MENU ALL
      self::displayMenuAll($menu);

      // End navigation bar
      // End headline

      //  Le fil d ariane
      echo "<div id='c_ssmenu2' >";
      echo "<ul>";

      // Display item
      $mainurl = ($full === true) ? 'central' : 'helpdesk.public';
      echo "<li class='breadcrumb_item'>".
           "<a href='".$CFG_GLPI["root_doc"]."/front/$mainurl.php' title=\"". __s('Home')."\">".
             __('Home')."</a></li>";

      if ($full === true) {
         if (isset($menu[$sector])) {
            $link = "/front/central.php";

            if (isset($menu[$sector]['default'])) {
               $link = $menu[$sector]['default'];
            }
            echo "<li class='breadcrumb_item'>".
               "<a href='".$CFG_GLPI["root_doc"].$link."' title=\"".$menu[$sector]['title']."\">".
                     $menu[$sector]['title']."</a></li>";
         }

         if (isset($menu[$sector]['content'][$item])) {
            // Title
            $with_option = false;

            if (!empty($option)
               && isset($menu[$sector]['content'][$item]['options'][$option]['title'])
               && isset($menu[$sector]['content'][$item]['options'][$option]['page'])) {

               $with_option = true;
            }

            if (isset($menu[$sector]['content'][$item]['page'])) {
               echo "<li class='breadcrumb_item'>".
                  "<a href='".$CFG_GLPI["root_doc"].$menu[$sector]['content'][$item]['page']."' ".
                        ($with_option?"":"class='here'")." title=\"".
                        $menu[$sector]['content'][$item]['title']."\" >".
                        $menu[$sector]['content'][$item]['title']."</a>".
                  "</li>";
            }

            if ($with_option) {
               echo "<li class='breadcrumb_item'>".
                  "<a href='".$CFG_GLPI["root_doc"].
                        $menu[$sector]['content'][$item]['options'][$option]['page'].
                        "' class='here' title=\"".
                        $menu[$sector]['content'][$item]['options'][$option]['title']."\" >";
               echo self::resume_name($menu[$sector]['content'][$item]['options'][$option]['title'],
                                    17);
               echo "</a></li>";
            }

            $links = [];
            // Item with Option case
            if (!empty($option)
               && isset($menu[$sector]['content'][$item]['options'][$option]['links'])
               && is_array($menu[$sector]['content'][$item]['options'][$option]['links'])) {
               $links = $menu[$sector]['content'][$item]['options'][$option]['links'];

            } else if (isset($menu[$sector]['content'][$item]['links'])
                     && is_array($menu[$sector]['content'][$item]['links'])) {
               // Without option case : only item links

               $links = $menu[$sector]['content'][$item]['links'];
            }

            // Add item
            echo "<li class='icons_block'>";
            echo "<span>";
            if (isset($links['add'])) {
               echo "<a href='{$CFG_GLPI['root_doc']}{$links['add']}' class='pointer'
                                 title='" . __s('Add') ."'><i class='fa fa-plus'></i>
                                 <span class='sr-only'>" . __('Add') . "</span></a>";
            } else {
               echo "<a href='#' class='pointer disabled' title='".__s('Add is disabled')."'>".
                  "<i class='fa fa-plus'></i>".
                  "<span class='sr-only'>" . __('Add is disabled') . "</span></a>";
            }
            echo "</span>";

            // Search Item
            echo "<span>";
            if (isset($links['search'])) {
               echo "<a href='{$CFG_GLPI['root_doc']}{$links['search']}' class='pointer'
                                 title='" . __s('Search') ."'><i class='fa fa-search'></i>
                                 <span class='sr-only'>" . __s('Search') . "</span></a>";
            } else {
               echo "<a href='#' class='pointer disabled' title='" . __s('Search is disabled')."'>".
                  "<i class='fa fa-search'></i>".
                  "<span class='sr-only'>" . __('Search is disabled') . "</span></a>";
            }
            echo "</span>";
            // Links
            if (count($links) > 0) {
               foreach ($links as $key => $val) {

                  switch ($key) {
                     case "add" :
                     case "search" :
                        break;

                     case "template" :
                        echo "<span>";
                        echo Html::link('<i class="pointer fa fa-layer-group"></i>',
                                        $CFG_GLPI["root_doc"].$val, [
                                          'title' => __('Manage templates...')
                                        ]);
                        echo "</span>";
                        break;

                     case "showall" :
                        echo "<span>";
                        echo Html::image($CFG_GLPI["root_doc"] . "/pics/menu_showall.png",
                                       ['alt' => __('Show all'),
                                             'url' => $CFG_GLPI["root_doc"].$val]);
                        echo "</span>";
                        break;

                     case "summary" :
                        echo "<span>";
                        echo Html::link('<i class="pointer fas fa-stream"></i>',
                                        $CFG_GLPI["root_doc"].$val, [
                                          'title' => __('Summary')
                                        ]);
                        echo "</span>";
                        break;

                     case "summary_kanban" :
                        echo "<span>";
                        echo Html::link('<i class="pointer fas fa-columns"></i>',
                           $CFG_GLPI["root_doc"].$val, [
                              'title' => __('Global Kanban')
                           ]);
                        echo "</span>";
                        break;

                     case "config" :
                        echo "<span>";
                        echo Html::image($CFG_GLPI["root_doc"] . "/pics/menu_config.png",
                                       ['alt' => __('Setup'),
                                             'url' => $CFG_GLPI["root_doc"].$val]);
                        echo "</span>";
                        break;

                     default :
                        echo "<span>".Html::link($key, $CFG_GLPI["root_doc"].$val, ['class' => 'pointer'])."</span>";
                        break;
                  }
               }
            }
            echo "</li>";

         } else {
            echo "<li>&nbsp;</li>";
         }
      } else {
         if (Session::haveRightsOr('ticketvalidation', TicketValidation::getValidateRights())) {
            $opt                              = [];
            $opt['reset']                     = 'reset';
            $opt['criteria'][0]['field']      = 55; // validation status
            $opt['criteria'][0]['searchtype'] = 'equals';
            $opt['criteria'][0]['value']      = TicketValidation::WAITING;
            $opt['criteria'][0]['link']       = 'AND';

            $opt['criteria'][1]['field']      = 59; // validation aprobator
            $opt['criteria'][1]['searchtype'] = 'equals';
            $opt['criteria'][1]['value']      = Session::getLoginUserID();
            $opt['criteria'][1]['link']       = 'AND';

            $url_validate = $CFG_GLPI["root_doc"]."/front/ticket.php?".
                           Toolbox::append_params($opt, '&amp;');
            $pic_validate = "<a href='$url_validate'>".
                           "<img title=\"".__s('Ticket waiting for your approval')."\" alt=\"".
                              __s('Ticket waiting for your approval')."\" src='".
                              $CFG_GLPI["root_doc"]."/pics/menu_showall.png' class='pointer'></a>";
            echo "<li class='icons_block'>$pic_validate</li>\n";
         }

         if (Session::haveRight('ticket', CREATE)
            && strpos($_SERVER['PHP_SELF'], "ticket")) {
            echo "<li class='icons_block'><a class='pointer' href='".$CFG_GLPI["root_doc"]."/front/helpdesk.public.php?create_ticket=1'title=\"".__s('Add')."\">";
            echo "<i class='fa fa-plus'></i><span class='sr-only'>".__s('Add')."</span></a></li>";
         }
      }

      // Add common items

      // Profile selector
      // check user id : header used for display messages when session logout
      if (Session::getLoginUserID()) {
         self::showProfileSelecter($CFG_GLPI["root_doc"]."/front/$mainurl.php");
      }
      echo "</ul>";
      echo "</div>";
   }

   /**
    * Invert the input color (usefull for label bg on top of a background)
    * inpiration: https://github.com/onury/invert-color
    *
    * @since  9.3
    *
    * @param  string  $hexcolor the color, you can pass hex color (prefixed or not by #)
    *                           You can also pass a short css color (ex #FFF)
    * @param  boolean $bw       default true, should we invert the color or return black/white function of the input color
    * @param  boolean $sb       default true, should we soft the black/white to a dark/light grey
    * @return string            the inverted color prefixed by #
    */
   static function getInvertedColor($hexcolor = "", $bw = true, $sbw = true) {
      if (strpos($hexcolor, '#') !== false) {
         $hexcolor = trim($hexcolor, '#');
      }
      // convert 3-digit hex to 6-digits.
      if (strlen($hexcolor) == 3) {
         $hexcolor = $hexcolor[0] + $hexcolor[0]
                   + $hexcolor[1] + $hexcolor[1]
                   + $hexcolor[2] + $hexcolor[2];
      }
      if (strlen($hexcolor) != 6) {
         throw new Exception('Invalid HEX color.');
      }

      $r = hexdec(substr($hexcolor, 0, 2));
      $g = hexdec(substr($hexcolor, 2, 2));
      $b = hexdec(substr($hexcolor, 4, 2));

      if ($bw) {
         return ($r * 0.299 + $g * 0.587 + $b * 0.114) > 100
            ? ($sbw
               ? '#303030'
               : '#000000')
            : ($sbw
               ? '#DFDFDF'
               : '#FFFFFF');
      }
      // invert color components
      $r = 255 - $r;
      $g = 255 - $g;
      $b = 255 - $b;

      // pad each with zeros and return
      return "#"
         + str_pad($r, 2, '0', STR_PAD_LEFT)
         + str_pad($g, 2, '0', STR_PAD_LEFT)
         + str_pad($b, 2, '0', STR_PAD_LEFT);
   }

   /**
    * Compile SCSS styleshet
    *
    * @param array $args Arguments. May contain:
    *                      - v: version to append (will default to GLPI_VERSION)
    *                      - debug: if present, will not use Crunched formatter
    *                      - file: filerepresentation  to load
    *                      - reload: force reload and recache
    *                      - nocache: do not use nor update cache
    *
    * @return string
    */
   public static function compileScss($args) {
      global $CFG_GLPI, $GLPI_CACHE;

      $ckey = isset($args['v']) ? $args['v'] : GLPI_SCHEMA_VERSION;

      $scss = new Compiler();
      $scss->setFormatter('ScssPhp\ScssPhp\Formatter\Crunched');
      if (isset($args['debug'])) {
         $ckey .= '_sourcemap';
         $scss->setSourceMap(Compiler::SOURCE_MAP_INLINE);
         $scss->setSourceMapOptions(
            [
               'sourceMapBasepath' => GLPI_ROOT . '/',
               'sourceRoot'        => $CFG_GLPI['root_doc'] . '/',
            ]
         );
      }

      $file = isset($args['file']) ? $args['file'] : 'css/styles';

      $ckey .= '_' . $file;
      $ckey = 'css_' . md5($ckey);

      if (!Toolbox::endsWith($file, '.scss')) {
         // Prevent include of file if ext is not .scss
         $file .= '.scss';
      }

      // Requested file path
      $path = GLPI_ROOT . '/' . $file;

      // Alternate file path (prefixed by a "_", i.e. "_highcontrast.scss").
      $pathargs = explode('/', $file);
      $pathargs[] = '_' . array_pop($pathargs);
      $pathalt = GLPI_ROOT . '/' . implode('/', $pathargs);

      if (!file_exists($path) && !file_exists($pathalt)) {
         Toolbox::logWarning('Requested file ' . $path . ' does not exists.');
         return '';
      }
      if (!file_exists($path)) {
         $path = $pathalt;
      }

      // Prevent import of a file from ouside GLPI dir
      $path = realpath($path);
      if (!Toolbox::startsWith($path, realpath(GLPI_ROOT))) {
         Toolbox::logWarning('Requested file ' . $path . ' is outside GLPI file tree.');
         return '';
      }

      $import = '@import "' . $file . '";';
      $fckey = md5($file);
      $file_hash = self::getScssFileHash($path);

      //check if files has changed
      if ($GLPI_CACHE->has($fckey)) {
         $cached_file_hash = $GLPI_CACHE->get($fckey);

         if ($file_hash != $cached_file_hash) {
            //file has changed
            Toolbox::logDebug("$file has changed, reloading");
            $args['reload'] = true;
            $GLPI_CACHE->set($fckey, $file_hash);
         }
      } else {
         Toolbox::logDebug("$file is new, loading");
         $GLPI_CACHE->set($fckey, $file_hash);
      }

      $scss->addImportPath(GLPI_ROOT);

      if ($GLPI_CACHE->has($ckey) && !isset($args['reload']) && !isset($args['nocache'])) {
         $css = $GLPI_CACHE->get($ckey);
      } else {
         $css = $scss->compile($import);
         if (!isset($args['nocache'])) {
            $GLPI_CACHE->set($ckey, $css);
         }
      }

      return $css;
   }

   /**
    * Returns SCSS file hash.
    * This function evaluates recursivly imports to compute a hash that represent the whole
    * contents of the final SCSS.
    *
    * @param string $filepath
    *
    * @return null|string
    */
   public static function getScssFileHash(string $filepath) {

      if (!is_file($filepath) || !is_readable($filepath)) {
         return null;
      }

      $contents = file_get_contents($filepath);
      $hash = md5($contents);

      $matches = [];
      preg_match_all('/@import\s+[\'"]([^\'"]*)[\'"];/', $contents, $matches);

      if (empty($matches)) {
         return $hash;
      }

      $basedir = dirname($filepath);
      foreach ($matches[1] as $import_url) {
         $has_extension = preg_match('/\.s?css$/', $import_url);
         $imported_filepath = $basedir . '/' . $import_url;
         if (!$has_extension && is_file($imported_filepath . '.scss')) {
            $imported_filepath = $imported_filepath . '.scss';
         }

         $hash .= self::getScssFileHash($imported_filepath);
      }

      return $hash;
   }

   /**
    * Get scss compilation path for given file.
    *
    * @return array
    */
   public static function getScssCompilePath($file) {
      return implode(
         DIRECTORY_SEPARATOR,
         [
            self::getScssCompileDir(),
            str_replace('/', '_', $file) . '.min.css',
         ]
      );
   }

   /**
    * Get scss compilation directory.
    *
    * @return string
    */
   public static function getScssCompileDir() {
      return GLPI_ROOT . '/css_compiled';
   }

   /**
    * Display impersonate banner if feature is currently used.
    *
    * @return void
    */
   public static function displayImpersonateBanner() {

      if (!Session::isImpersonateActive()) {
         return;
      }

      echo '<div class="banner-impersonate">';
      echo '<form name="form" method="post" action="' . User::getFormURL() . '">';
      echo sprintf(__('You are impersonating %s.'), $_SESSION['glpiname']);
      echo Html::hidden('_glpi_csrf_token', ['value' => Session::getNewCSRFToken()]);
      echo '<button type="submit" name="impersonate" class="btn-linkstyled" value="0">';
      echo __s('Stop impersonating');
      echo '</button>';
      echo '</form>';
      echo '</div>';
   }
}<|MERGE_RESOLUTION|>--- conflicted
+++ resolved
@@ -1889,15 +1889,9 @@
 
       echo "</main>"; // end of "main role='main'"
 
-<<<<<<< HEAD
       echo "<footer role='contentinfo' id='footer'>";
-      echo "<table role='presentation' width='100%'><tr><td class='right'>" . self::getCopyrightMessage();
+      echo "<table role='presentation' width='100%'><tr><td class='right'>" . self::getCopyrightMessage(false);
       echo "</td></tr></table></footer>";
-=======
-      echo "<div id='footer'>";
-      echo "<table width='100%'><tr><td class='right'>" . self::getCopyrightMessage(false);
-      echo "</td></tr></table></div>";
->>>>>>> 3d49d2ca
 
       self::displayDebugInfos();
       echo "</body></html>";
