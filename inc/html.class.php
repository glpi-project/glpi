<?php
/**
 * ---------------------------------------------------------------------
 * GLPI - Gestionnaire Libre de Parc Informatique
 * Copyright (C) 2015-2018 Teclib' and contributors.
 *
 * http://glpi-project.org
 *
 * based on GLPI - Gestionnaire Libre de Parc Informatique
 * Copyright (C) 2003-2014 by the INDEPNET Development Team.
 *
 * ---------------------------------------------------------------------
 *
 * LICENSE
 *
 * This file is part of GLPI.
 *
 * GLPI is free software; you can redistribute it and/or modify
 * it under the terms of the GNU General Public License as published by
 * the Free Software Foundation; either version 2 of the License, or
 * (at your option) any later version.
 *
 * GLPI is distributed in the hope that it will be useful,
 * but WITHOUT ANY WARRANTY; without even the implied warranty of
 * MERCHANTABILITY or FITNESS FOR A PARTICULAR PURPOSE.  See the
 * GNU General Public License for more details.
 *
 * You should have received a copy of the GNU General Public License
 * along with GLPI. If not, see <http://www.gnu.org/licenses/>.
 * ---------------------------------------------------------------------
 */

use ScssPhp\ScssPhp\Compiler;

if (!defined('GLPI_ROOT')) {
   die("Sorry. You can't access this file directly");
}

/**
 * Html Class
 * Inpired from Html/FormHelper for several functions
**/
class Html {


   /**
    * Clean display value deleting html tags
    *
    * @param $value string: string value
    * @param $striptags bool: strip all html tags
    * @param $keep_bad int:
    *          1 : neutralize tag anb content,
    *          2 : remove tag and neutralize content
    * @return clean value
   **/
   static function clean($value, $striptags = true, $keep_bad = 2) {
      $value = Html::entity_decode_deep($value);

      // Clean MS office tags
      $value = str_replace(["<![if !supportLists]>", "<![endif]>"], '', $value);

      if ($striptags) {
         // Strip ToolTips
         $specialfilter = ['@<div[^>]*?tooltip_picture[^>]*?>.*?</div[^>]*?>@si',
                                '@<div[^>]*?tooltip_text[^>]*?>.*?</div[^>]*?>@si',
                                '@<div[^>]*?tooltip_picture_border[^>]*?>.*?</div[^>]*?>@si',
                                '@<div[^>]*?invisible[^>]*?>.*?</div[^>]*?>@si'];
         $value         = preg_replace($specialfilter, '', $value);

         $value = preg_replace("/<(p|br|div)( [^>]*)?".">/i", "\n", $value);
         $value = preg_replace("/(&nbsp;| |\xC2\xA0)+/", " ", $value);
      }

      $search = ['@<script[^>]*?>.*?</script[^>]*?>@si', // Strip out javascript
                      '@<style[^>]*?>.*?</style[^>]*?>@si', // Strip out style
                      '@<title[^>]*?>.*?</title[^>]*?>@si', // Strip out title
                      '@<!DOCTYPE[^>]*?>@si', // Strip out !DOCTYPE
                       ];
      $value = preg_replace($search, '', $value);

      // Neutralize not well formatted html tags
      $value = preg_replace("/(<)([^>]*<)/", "&lt;$2", $value);

      $value = htmLawed(
         $value,
         [
            'elements'         => ($striptags) ? 'none' : '',
            'keep_bad'         => $keep_bad, // 1: neutralize tag and content, 2 : remove tag and neutralize content
            'comment'          => 1, // 1: remove
            'cdata'            => 1, // 1: remove
            'direct_list_nest' => 1, // 1: Allow usage of ul/ol tags nested in other ul/ol tags
         ]
      );

      $value = str_replace(["\r\n", "\r"], "\n", $value);
      $value = preg_replace("/(\n[ ]*){2,}/", "\n\n", $value, -1);

      return trim($value);
   }


   /**
    * Recursivly execute html_entity_decode on an Array
    *
    * @param $value string or array
    *
    * @return array of value (same struct as input)
   **/
   static function entity_decode_deep($value) {

      return (is_array($value) ? array_map([__CLASS__, 'entity_decode_deep'], $value)
                               : html_entity_decode($value, ENT_QUOTES, "UTF-8"));
   }


   /**
    * Recursivly execute htmlentities on an Array
    *
    * @param $value string or array
    *
    * @return array of value (same struct as input)
   **/
   static function entities_deep($value) {

      return (is_array($value) ? array_map([__CLASS__, 'entities_deep'], $value)
                               : htmlentities($value, ENT_QUOTES, "UTF-8"));
   }


   /**
    * Convert a date YY-MM-DD to DD-MM-YY for calendar
    *
    * @param $time       date  date to convert
    * @param $format           (default null)
    *
    * @return $time or $date
   **/
   static function convDate($time, $format = null) {

      if (is_null($time) || trim($time) == '' || in_array($time, ['NULL', '0000-00-00', '0000-00-00 00:00:00'])) {
         return null;
      }

      if (!isset($_SESSION["glpidate_format"])) {
         $_SESSION["glpidate_format"] = 0;
      }
      if (!$format) {
         $format = $_SESSION["glpidate_format"];
      }

      try {
         $date = new \DateTime($time);
      } catch (\Exception $e) {
         Toolbox::logWarning("Invalid date $time!");
         Session::addMessageAfterRedirect(
            sprintf(
               __('%1$s %2$s'),
               $time,
               _x('adjective', 'Invalid')
            )
         );
         return $time;
      }
      $mask = 'Y-m-d';

      switch ($format) {
         case 1 : // DD-MM-YYYY
            $mask = 'd-m-Y';
            break;
         case 2 : // MM-DD-YYYY
            $mask = 'm-d-Y';
            break;
      }

      return $date->format($mask);
   }


   /**
    * Convert a date YY-MM-DD HH:MM to DD-MM-YY HH:MM for display in a html table
    *
    * @param $time        datetime  datetime to convert
    *  @param $format               (default null)
    *
    * @return $time or $date
   **/
   static function convDateTime($time, $format = null) {

      if (is_null($time) || ($time == 'NULL')) {
         return null;
      }

      return self::convDate($time, $format).' '. substr($time, 11, 5);
   }


   /**
    * Clean string for input text field
    *
    * @param $string string: input text
    *
    * @return clean string
   **/
   static function cleanInputText($string) {
      return preg_replace( '/\'/', '&apos;', preg_replace('/\"/', '&quot;', $string));
   }


   /**
    * Clean all parameters of an URL. Get a clean URL
    *
    * @param $url string URL
    *
    * @return clean URL
   **/
   static function cleanParametersURL($url) {

      $url = preg_replace("/(\/[0-9a-zA-Z\.\-\_]+\.php).*/", "$1", $url);
      return preg_replace("/\?.*/", "", $url);
   }


   /**
    * Recursivly execute nl2br on an Array
    *
    * @param $value string or array
    *
    * @return array of value (same struct as input)
   **/
   static function nl2br_deep($value) {

      return (is_array($value) ? array_map([__CLASS__, 'nl2br_deep'], $value)
                               : nl2br($value));
   }


   /**
    *  Resume text for followup
    *
    * @param $string   string   string to resume
    * @param $length   integer  resume length (default 255)
    *
    * @return cut string
   **/
   static function resume_text($string, $length = 255) {

      if (Toolbox::strlen($string) > $length) {
         $string = Toolbox::substr($string, 0, $length)."&nbsp;(...)";
      }

      return $string;
   }


   /**
    *  Resume a name for display
    *
    * @param $string   string   string to resume
    * @param $length   integer  resume length (default 255)
    *
    * @return cut string
    **/
   static function resume_name($string, $length = 255) {

      if (strlen($string) > $length) {
         $string = Toolbox::substr($string, 0, $length)."...";
      }

      return $string;
   }


   /**
    * Clean post value for display in textarea
    *
    * @param $value string: string value
    *
    * @return clean value
   **/
   static function cleanPostForTextArea($value) {

      if (is_array($value)) {
         return array_map([__CLASS__, __METHOD__], $value);
      }
      $order   = ['\r\n',
                       '\n',
                       "\\'",
                       '\"',
                       '\\\\'];
      $replace = ["\n",
                       "\n",
                       "'",
                       '"',
                       "\\"];
      return str_replace($order, $replace, $value);
   }


   /**
    * Convert a number to correct display
    *
    * @param $number       float    Number to display
    * @param $edit         boolean  display number for edition ? (id edit use . in all case)
    *                               (false by default)
    * @param $forcedecimal integer  Force decimal number (do not use default value) (default -1)
    *
    * @return formatted number
   **/
   static function formatNumber($number, $edit = false, $forcedecimal = -1) {
      global $CFG_GLPI;

      // Php 5.3 : number_format() expects parameter 1 to be double,
      if ($number == "") {
         $number = 0;

      } else if ($number == "-") { // used for not defines value (from Infocom::Amort, p.e.)
         return "-";
      }

      $number  = doubleval($number);
      $decimal = $CFG_GLPI["decimal_number"];
      if ($forcedecimal>=0) {
         $decimal = $forcedecimal;
      }

      // Edit : clean display for mysql
      if ($edit) {
         return number_format($number, $decimal, '.', '');
      }

      // Display : clean display
      switch ($_SESSION['glpinumber_format']) {
         case 0 : // French
            return str_replace(' ', '&nbsp;', number_format($number, $decimal, '.', ' '));

         case 2 : // Other French
            return str_replace(' ', '&nbsp;', number_format($number, $decimal, ',', ' '));

         case 3 : // No space with dot
            return number_format($number, $decimal, '.', '');

         case 4 : // No space with comma
            return number_format($number, $decimal, ',', '');

         default: // English
            return number_format($number, $decimal, '.', ',');
      }
   }


   /**
    * Make a good string from the unix timestamp $sec
    *
    * @param $time         integer  timestamp
    * @param $display_sec  boolean  display seconds ? (true by default)
    * @param $use_days     boolean  use days for display ? (true by default)
    *
    * @return string
   **/
   static function timestampToString($time, $display_sec = true, $use_days = true) {

      $sign = '';
      if ($time < 0) {
         $sign = '- ';
         $time = abs($time);
      }
      $time = floor($time);

      // Force display seconds if time is null
      if ($time < MINUTE_TIMESTAMP) {
         $display_sec = true;
      }

      $units = Toolbox::getTimestampTimeUnits($time);
      if ($use_days) {
         if ($units['day'] > 0) {
            if ($display_sec) {
               //TRANS: %1$s is the sign (-or empty), %2$d number of days, %3$d number of hours,
               //       %4$d number of minutes, %5$d number of seconds
               return sprintf(__('%1$s%2$d days %3$d hours %4$d minutes %5$d seconds'), $sign,
                              $units['day'], $units['hour'], $units['minute'], $units['second']);
            }
            //TRANS:  %1$s is the sign (-or empty), %2$d number of days, %3$d number of hours,
            //        %4$d number of minutes
            return sprintf(__('%1$s%2$d days %3$d hours %4$d minutes'),
                           $sign, $units['day'], $units['hour'], $units['minute']);
         }
      } else {
         if ($units['day'] > 0) {
            $units['hour'] += 24*$units['day'];
         }
      }

      if ($units['hour'] > 0) {
         if ($display_sec) {
            //TRANS:  %1$s is the sign (-or empty), %2$d number of hours, %3$d number of minutes,
            //        %4$d number of seconds
            return sprintf(__('%1$s%2$d hours %3$d minutes %4$d seconds'),
                           $sign, $units['hour'], $units['minute'], $units['second']);
         }
         //TRANS: %1$s is the sign (-or empty), %2$d number of hours, %3$d number of minutes
         return sprintf(__('%1$s%2$d hours %3$d minutes'), $sign, $units['hour'], $units['minute']);
      }

      if ($units['minute'] > 0) {
         if ($display_sec) {
            //TRANS:  %1$s is the sign (-or empty), %2$d number of minutes,  %3$d number of seconds
            return sprintf(__('%1$s%2$d minutes %3$d seconds'), $sign, $units['minute'],
                           $units['second']);
         }
         //TRANS: %1$s is the sign (-or empty), %2$d number of minutes
         return sprintf(_n('%1$s%2$d minute', '%1$s%2$d minutes', $units['minute']), $sign,
                        $units['minute']);

      }

      if ($display_sec) {
         //TRANS:  %1$s is the sign (-or empty), %2$d number of seconds
         return sprintf(_n('%1$s%2$s second', '%1$s%2$s seconds', $units['second']), $sign,
                        $units['second']);
      }
      return '';
   }


   /**
    * Extract url from web link
    *
    * @param $value string value
    *
    * @return clean value
   **/
   static function weblink_extract($value) {

      $value = preg_replace('/<a\s+href\="([^"]+)"[^>]*>[^<]*<\/a>/i', "$1", $value);
      return $value;
   }


   /**
    * Redirection to $_SERVER['HTTP_REFERER'] page
    *
    * @return nothing
   **/
   static function back() {
      self::redirect(self::getBackUrl());
   }


   /**
    * Redirection hack
    *
    * @param $dest string: Redirection destination
    * @param $http_response_code string: Forces the HTTP response code to the specified value
    *
    * @return nothing
   **/
   static function redirect($dest, $http_response_code = 302) {

      $toadd = '';
      $dest = addslashes($dest);

      if (!headers_sent() && !Toolbox::isAjax()) {
          header("Location: $dest", true, $http_response_code);
          exit();
      }

      if (strpos($dest, "?") !== false) {
         $toadd = '&tokonq='.Toolbox::getRandomString(5);
      } else {
         $toadd = '?tokonq='.Toolbox::getRandomString(5);
      }

      echo "<script type='text/javascript'>
            NomNav = navigator.appName;
            if (NomNav=='Konqueror') {
               window.location='".$dest.$toadd."';
            } else {
               window.location='".$dest."';
            }
         </script>";
      exit();
   }

   /**
    * Redirection to Login page
    *
    * @param $params       param to add to URL (default '')
    * @since 0.85
    *
    * @return nothing
   **/
   static function redirectToLogin($params = '') {
      global $CFG_GLPI;

      $dest     = $CFG_GLPI["root_doc"] . "/index.php";
      $url_dest = str_replace($CFG_GLPI["root_doc"], '', $_SERVER['REQUEST_URI']);
      $dest    .= "?redirect=".rawurlencode($url_dest);

      if (!empty($params)) {
         $dest .= '&'.$params;
      }

      self::redirect($dest);
   }


   /**
    * Display common message for item not found
    *
    * @return Nothing
   **/
   static function displayNotFoundError() {
      global $CFG_GLPI, $HEADER_LOADED;

      if (!$HEADER_LOADED) {
         if (!Session::getCurrentInterface()) {
            self::nullHeader(__('Access denied'));

         } else if (Session::getCurrentInterface() == "central") {
            self::header(__('Access denied'));

         } else if (Session::getCurrentInterface() == "helpdesk") {
            self::helpHeader(__('Access denied'));
         }
      }
      echo "<div class='center'><br><br>";
      echo "<img src='" . $CFG_GLPI["root_doc"] . "/pics/warning.png' alt='".__s('Warning')."'>";
      echo "<br><br><span class='b'>" . __('Item not found') . "</span></div>";
      self::nullFooter();
      exit ();
   }


   /**
    * Display common message for privileges errors
    *
    * @return Nothing (die)
   **/
   static function displayRightError() {
      self::displayErrorAndDie(__("You don't have permission to perform this action."));
   }


   /**
    * Display a div containing messages set in session in the previous page
   **/
   static function displayMessageAfterRedirect() {

      // Affichage du message apres redirection
      if (isset($_SESSION["MESSAGE_AFTER_REDIRECT"])
          && count($_SESSION["MESSAGE_AFTER_REDIRECT"]) > 0) {

         foreach ($_SESSION['MESSAGE_AFTER_REDIRECT'] as $msgtype => $messages) {
            //get messages
            if (count($messages) > 0) {
               $html_messages = implode('<br/>', $messages);
            } else {
               continue;
            }

            //set title and css class
            switch ($msgtype) {
               case ERROR:
                  $title = __s('Error');
                  $class = 'err_msg';
                  break;
               case WARNING:
                  $title = __s('Warning');
                  $class = 'warn_msg';
                  break;
               case INFO:
                  $title = __s('Information');
                  $class = 'info_msg';
                  break;
            }

            echo "<div id=\"message_after_redirect_$msgtype\" title=\"$title\">";
            echo $html_messages;
            echo "</div>";

            $scriptblock = "
               $(function() {
                  var _of = window;
                  var _at = 'right-20 bottom-20';
                  //calculate relative dialog position
                  $('.message_after_redirect').each(function() {
                     var _this = $(this);
                     if (_this.attr('aria-describedby') != 'message_after_redirect_$msgtype') {
                        _of = _this;
                        _at = 'right top-' + (10 + _this.outerHeight());
                     }
                  });

                  $('#message_after_redirect_$msgtype').dialog({
                     dialogClass: 'message_after_redirect $class',
                     minHeight: 40,
                     minWidth: 200,
                     position: {
                        my: 'right bottom',
                        at: _at,
                        of: _of,
                        collision: 'none'
                     },
                     autoOpen: false,
                     show: {
                       effect: 'slide',
                       direction: 'down',
                       'duration': 800
                     }
                  })
                  .dialog('open');";

            //do not autoclose errors
            if ($msgtype != ERROR) {
               $scriptblock .= "

                  // close dialog on outside click
                  $(document.body).on('click', function(e){
                     if ($('#message_after_redirect_$msgtype').dialog('isOpen')
                         && !$(e.target).is('.ui-dialog, a')
                         && !$(e.target).closest('.ui-dialog').length) {
                        $('#message_after_redirect_$msgtype').dialog('close');
                        // redo focus on initial element
                        e.target.focus();
                     }
                  });";
            }

            $scriptblock .= "

               });
            ";

            echo Html::scriptBlock($scriptblock);
         }
      }

      // Clean message
      $_SESSION["MESSAGE_AFTER_REDIRECT"] = [];
   }


   static function displayAjaxMessageAfterRedirect() {
      global $CFG_GLPI;

      echo Html::scriptBlock("
      displayAjaxMessageAfterRedirect = function() {
         // attach MESSAGE_AFTER_REDIRECT to body
         $('.message_after_redirect').remove();
         $.ajax({
            url:  '".$CFG_GLPI['root_doc']."/ajax/displayMessageAfterRedirect.php',
            success: function(html) {
               $('body').append(html);
            }
         });
      }");
   }


   /**
    * Common Title Function
    *
    * @param $ref_pic_link    Path to the image to display (default '')
    * @param $ref_pic_text    Alt text of the icon (default '')
    * @param $ref_title       Title to display (default '')
    * @param $ref_btts        Extra items to display array(link=>text...) (default '')
    *
    * @return nothing
   **/
   static function displayTitle($ref_pic_link = "", $ref_pic_text = "", $ref_title = "", $ref_btts = "") {

      $ref_pic_text = htmlentities($ref_pic_text, ENT_QUOTES, 'UTF-8');

      echo "<div class='center'><table class='tab_glpi'><tr>";
      if ($ref_pic_link!="") {
         $ref_pic_text = self::clean($ref_pic_text);
         echo "<td>".Html::image($ref_pic_link, ['alt' => $ref_pic_text])."</td>";
      }

      if ($ref_title != "") {
         echo "<td><span class='vsubmit'>&nbsp;".$ref_title."&nbsp;</span></td>";
      }

      if (is_array($ref_btts) && count($ref_btts)) {
         foreach ($ref_btts as $key => $val) {
            echo "<td><a class='vsubmit' href='".$key."'>".$val."</a></td>";
         }
      }
      echo "</tr></table></div>";
   }


   /**
   * Clean Display of Request
   *
   * @since 0.83.1
   *
   * @param $request SQL request
   **/
   static function cleanSQLDisplay($request) {

      $request = str_replace("<", "&lt;", $request);
      $request = str_replace(">", "&gt;", $request);
      $request = str_ireplace("UNION", "<br/>UNION<br/>", $request);
      $request = str_ireplace("UNION ALL", "<br/>UNION ALL<br/>", $request);
      $request = str_ireplace("FROM", "<br/>FROM", $request);
      $request = str_ireplace("WHERE", "<br/>WHERE", $request);
      $request = str_ireplace("INNER JOIN", "<br/>INNER JOIN", $request);
      $request = str_ireplace("LEFT JOIN", "<br/>LEFT JOIN", $request);
      $request = str_ireplace("ORDER BY", "<br/>ORDER BY", $request);
      $request = str_ireplace("SORT", "<br/>SORT", $request);

      return $request;
   }

   /**
    * Display Debug Information
    *
    * @param boolean $with_session with session information (true by default)
    * @param boolean $ajax         If we're called from ajax (false by default)
    *
    * @return void
   **/
   static function displayDebugInfos($with_session = true, $ajax = false) {
      global $CFG_GLPI, $CONTAINER, $DEBUG_SQL, $SQL_TOTAL_REQUEST, $SQL_TOTAL_TIMER, $DEBUG_AUTOLOAD;

      $cache_storage = $CONTAINER->get('application_cache')->getStorage();

      // Only for debug mode so not need to be translated
      if ($_SESSION['glpi_use_mode'] == Session::DEBUG_MODE) { // mode debug
         $rand = mt_rand();
         echo "<div class='debug ".($ajax?"debug_ajax":"")."'>";
         if (!$ajax) {
            echo "<span class='fa-stack fa-lg' id='see_debug'>
                     <i class='fa fa-circle fa-stack-2x primary-fg-inverse'></i>
                     <a href='#' class='fa fa-bug fa-stack-1x primary-fg' title='" . __s('Display GLPI debug informations')  . "'>
                        <span class='sr-only'>See GLPI DEBUG</span>
                     </a>
            </span>";
         }

         echo "<div id='debugtabs$rand'><ul>";
         if ($CFG_GLPI["debug_sql"]) {
            echo "<li><a href='#debugsql$rand'>SQL REQUEST</a></li>";
         }
         if ($CFG_GLPI["debug_vars"]) {
            echo "<li><a href='#debugautoload$rand'>AUTOLOAD</a></li>";
            echo "<li><a href='#debugpost$rand'>POST VARIABLE</a></li>";
            echo "<li><a href='#debugget$rand'>GET VARIABLE</a></li>";
            if ($with_session) {
               echo "<li><a href='#debugsession$rand'>SESSION VARIABLE</a></li>";
            }
            echo "<li><a href='#debugserver$rand'>SERVER VARIABLE</a></li>";
            if ($cache_storage instanceof Zend\Cache\Storage\IterableInterface) {
               echo "<li><a href='#debugcache$rand'>CACHE VARIABLE</a></li>";
            }
         }
         echo "</ul>";

         if ($CFG_GLPI["debug_sql"]) {
            echo "<div id='debugsql$rand'>";
            echo "<div class='b'>".$SQL_TOTAL_REQUEST." Queries ";
            echo "took  ".array_sum($DEBUG_SQL['times'])."s</div>";

            echo "<table class='tab_cadre'><tr><th>N&#176; </th><th>Queries</th><th>Time</th>";
            echo "<th>Errors</th></tr>";

            foreach ($DEBUG_SQL['queries'] as $num => $query) {
               echo "<tr class='tab_bg_".(($num%2)+1)."'><td>$num</td><td>";
               echo self::cleanSQLDisplay($query);
               echo "</td><td>";
               echo $DEBUG_SQL['times'][$num];
               echo "</td><td>";
               if (isset($DEBUG_SQL['errors'][$num])) {
                  echo $DEBUG_SQL['errors'][$num];
               } else {
                  echo "&nbsp;";
               }
               echo "</td></tr>";
            }
            echo "</table>";
            echo "</div>";
         }
         if ($CFG_GLPI["debug_vars"]) {
            echo "<div id='debugautoload$rand'>".implode(', ', $DEBUG_AUTOLOAD)."</div>";
            echo "<div id='debugpost$rand'>";
            self::printCleanArray($_POST, 0, true);
            echo "</div>";
            echo "<div id='debugget$rand'>";
            self::printCleanArray($_GET, 0, true);
            echo "</div>";
            if ($with_session) {
               echo "<div id='debugsession$rand'>";
               self::printCleanArray($_SESSION, 0, true);
               echo "</div>";
            }
            echo "<div id='debugserver$rand'>";
            self::printCleanArray($_SERVER, 0, true);
            echo "</div>";

            if ($cache_storage instanceof Zend\Cache\Storage\IterableInterface) {
               echo "<div id='debugcache$rand'>";
               $cache_keys = $cache_storage->getIterator();
               $cache_contents = [];
               foreach ($cache_keys as $cache_key) {
                  $cache_contents[$cache_key] = $cache_storage->getItem($cache_key);
               }
               self::printCleanArray($cache_contents, 0, true);
               echo "</div>";
            }
         }

         echo Html::scriptBlock("
            $('#debugtabs$rand').tabs({
               collapsible: true
            }).addClass( 'ui-tabs-vertical ui-helper-clearfix' );

            $('<li class=\"close\"><button id= \"close_debug$rand\">close debug</button></li>')
               .appendTo('#debugtabs$rand ul');

            $('#close_debug$rand').button({
               icons: {
                  primary: 'ui-icon-close'
               },
               text: false
            }).click(function() {
                $('#debugtabs$rand').css('display', 'none');
            });

            $('#see_debug').click(function(e) {
               e.preventDefault();
               console.log('see_debug #debugtabs$rand');
               $('#debugtabs$rand').css('display', 'block');
            });
         ");

         echo "</div></div>";
      }
   }


   /**
    * Display a Link to the last page using http_referer if available else use history.back
   **/
   static function displayBackLink() {
      $url_referer = self::getBackUrl();
      if ($url_referer !== false) {
         echo "<a href='$url_referer'>".__('Back')."</a>";
      } else {
         echo "<a href='javascript:history.back();'>".__('Back')."</a>";
      }
   }

   /**
    * Return an url for getting back to previous page.
    * Remove `forcetab` parameter if exists to prevent bad tab display
    *
    * @param string $url_in optional url to return (without forcetab param), if empty, we will user HTTP_REFERER from server
    *
    * @since 9.2.2
    *
    * @return mixed [string|boolean] false, if failed, else the url string
    */
   static function getBackUrl($url_in = "") {
      if (isset($_SERVER['HTTP_REFERER'])
          && strlen($url_in) == 0) {
         $url_in = $_SERVER['HTTP_REFERER'];
      }
      if (strlen($url_in) > 0) {
         $url = parse_url($url_in);

         if (isset($url['query'])) {
            parse_str($url['query'], $parameters);
            unset($parameters['forcetab']);
            $new_query = http_build_query($parameters);
            return str_replace($url['query'], $new_query, $url_in);
         }

         return $url_in;
      }
      return false;
   }


   /**
    * Simple Error message page
    *
    * @param $message   string   displayed before dying
    * @param $minimal            set to true do not display app menu (false by default)
    *
    * @return nothing as function kill script
   **/
   static function displayErrorAndDie ($message, $minimal = false) {
      global $CFG_GLPI, $HEADER_LOADED;

      if (!$HEADER_LOADED) {
         if ($minimal || !Session::getCurrentInterface()) {
            self::nullHeader(__('Access denied'), '');

         } else if (Session::getCurrentInterface() == "central") {
            self::header(__('Access denied'), '');

         } else if (Session::getCurrentInterface() == "helpdesk") {
            self::helpHeader(__('Access denied'), '');
         }
      }
      echo "<div class='center'><br><br>";
      echo Html::image($CFG_GLPI["root_doc"] . "/pics/warning.png", ['alt' => __('Warning')]);
      echo "<br><br><span class='b'>$message</span></div>";
      self::nullFooter();
      exit ();
   }


   /**
    * Add confirmation on button or link before action
    *
    * @param $string             string   to display or array of string for using multilines
    * @param $additionalactions  string   additional actions to do on success confirmation
    *                                     (default '')
    *
    * @return nothing
   **/
   static function addConfirmationOnAction($string, $additionalactions = '') {

      return "onclick=\"".Html::getConfirmationOnActionScript($string, $additionalactions)."\"";
   }


   /**
    * Get confirmation on button or link before action
    *
    * @since 0.85
    *
    * @param $string             string   to display or array of string for using multilines
    * @param $additionalactions  string   additional actions to do on success confirmation
    *                                     (default '')
    *
    * @return confirmation script
   **/
   static function getConfirmationOnActionScript($string, $additionalactions = '') {

      if (!is_array($string)) {
         $string = [$string];
      }
      $string            = Toolbox::addslashes_deep($string);
      $additionalactions = trim($additionalactions);
      $out               = "";
      $multiple          = false;
      $close_string      = '';
      // Manage multiple confirmation
      foreach ($string as $tab) {
         if (is_array($tab)) {
            $multiple      = true;
            $out          .="if (window.confirm('";
            $out          .= implode('\n', $tab);
            $out          .= "')){ ";
            $close_string .= "return true;} else { return false;}";
         }
      }
      // manage simple confirmation
      if (!$multiple) {
            $out          .="if (window.confirm('";
            $out          .= implode('\n', $string);
            $out          .= "')){ ";
            $close_string .= "return true;} else { return false;}";
      }
      $out .= $additionalactions.(substr($additionalactions, -1)!=';'?';':'').$close_string;
      return $out;
   }


   /**
    * Manage progresse bars
    *
    * @since 0.85
    *
    * @param $id                 HTML ID of the progress bar
    * @param $options    array   progress status
    *                    - create    do we have to create it ?
    *                    - message   add or change the message
    *                    - percent   current level
    *
    *
    * @return nothing (display)
    **/
   static function progressBar($id, array $options = []) {

      $params            = [];
      $params['create']  = false;
      $params['message'] = null;
      $params['percent'] = -1;

      if (is_array($options) && count($options)) {
         foreach ($options as $key => $val) {
            $params[$key] = $val;
         }
      }

      if ($params['create']) {
         echo "<div class='doaction_cadre'>";
         echo "<div class='doaction_progress' id='$id'>";
         echo "<div class='doaction_progress_text' id='".$id."_text' >&nbsp;</div>";
         echo "</div>";
         echo "</div><br>";
         echo Html::scriptBlock(self::jsGetElementbyID($id).".progressbar();");
      }

      if ($params['message'] !== null) {
         echo Html::scriptBlock(self::jsGetElementbyID($id.'_text').".text(\"".
                                addslashes($params['message'])."\");");
      }

      if (($params['percent'] >= 0)
          && ($params['percent'] <= 100)) {
         echo Html::scriptBlock(self::jsGetElementbyID($id).".progressbar('option', 'value', ".
                                $params['percent']." );");
      }

      if (!$params['create']) {
         self::glpi_flush();
      }
   }


   /**
    * Create a Dynamic Progress Bar
    *
    * @param $msg initial message (under the bar) (default '&nbsp;')
    *
    * @return nothing
    **/
   static function createProgressBar($msg = "&nbsp;") {

      $options = ['create' => true];
      if ($msg != "&nbsp;") {
         $options['message'] = $msg;
      }

      self::progressBar('doaction_progress', $options);
   }

   /**
    * Change the Message under the Progress Bar
    *
    * @param $msg message under the bar (default '&nbsp;')
    *
    * @return nothing
   **/
   static function changeProgressBarMessage($msg = "&nbsp;") {

      self::progressBar('doaction_progress', ['message' => $msg]);
      self::glpi_flush();
   }


   /**
    * Change the Progress Bar Position
    *
    * @param $crt   Current Value (less then $max)
    * @param $tot   Maximum Value
    * @param $msg   message inside the bar (default is %) (default '')
    *
    * @return nothing
   **/
   static function changeProgressBarPosition($crt, $tot, $msg = "") {

      $options = [];

      if (!$tot) {
         $options['percent'] = 0;
      } else if ($crt>$tot) {
         $options['percent'] = 100;
      } else {
         $options['percent'] = 100*$crt/$tot;
      }

      if ($msg != "") {
         $options['message'] = $msg;
      }

      self::progressBar('doaction_progress', $options);
      self::glpi_flush();
   }


   /**
    * Display a simple progress bar
    *
    * @param $width       Width    of the progress bar
    * @param $percent     Percent  of the progress bar
    * @param $options     array of possible options:
    *            - title : string title to display (default Progesssion)
    *            - simple : display a simple progress bar (no title / only percent)
    *            - forcepadding : boolean force str_pad to force refresh (default true)
    *
    * @return nothing
   **/
   static function displayProgressBar($width, $percent, $options = []) {
      global $CFG_GLPI;

      $param['title']        = __('Progress');
      $param['simple']       = false;
      $param['forcepadding'] = true;

      if (is_array($options) && count($options)) {
         foreach ($options as $key => $val) {
            $param[$key] = $val;
         }
      }

      $percentwidth = floor($percent*$width/100);
      $output       = "<div class='center'><table class='tab_cadre' width='".($width+20)."px'>";

      if (!$param['simple']) {
         $output .= "<tr><th class='center'>".$param['title']."&nbsp;".$percent."%</th></tr>";
      }
      $output .= "<tr><td>
                  <table class='tabcompact'><tr><td class='center' style='background:url(".$CFG_GLPI["root_doc"].
                   "/pics/loader.png) repeat-x; padding: 0px;font-size: 10px;' width='".
                   $percentwidth." px' height='12'>";

      if ($param['simple']) {
         $output .= $percent."%";
      } else {
         $output .= '&nbsp;';
      }

      $output .= "</td></tr></table></td>";
      $output .= "</tr></table>";
      $output .= "</div>";

      if (!$param['forcepadding']) {
         echo $output;
      } else {
         echo Toolbox::str_pad($output, 4096);
         self::glpi_flush();
      }
   }


   /**
    * Include common HTML headers
    *
    * @param string $title  title used for the page (default '')
    * @param $sector    sector in which the page displayed is (default 'none')
    * @param $item      item corresponding to the page displayed (default 'none')
    * @param $option    option corresponding to the page displayed (default '')
    *
    * @return nothing
   **/
   static function includeHeader($title = '', $sector = 'none', $item = 'none', $option = '') {
      global $CFG_GLPI, $PLUGIN_HOOKS;

      // complete title with id if exist
      if (isset($_GET['id']) && $_GET['id']) {
         $title = sprintf(__('%1$s - %2$s'), $title, $_GET['id']);
      }

      // Send UTF8 Headers
      header("Content-Type: text/html; charset=UTF-8");
      // Allow only frame from same server to prevent click-jacking
      header('x-frame-options:SAMEORIGIN');

      // Send extra expires header
      self::header_nocache();

      // Start the page
      echo "<!DOCTYPE html>\n";
      echo "<html lang=\"{$CFG_GLPI["languages"][$_SESSION['glpilanguage']][3]}\" class=\"legacy\">";
      echo "<head><title>GLPI - ".$title."</title>";
      echo "<meta charset=\"utf-8\">";

      //prevent IE to turn into compatible mode...
      echo "<meta http-equiv=\"X-UA-Compatible\" content=\"IE=edge\">\n";

      // auto desktop / mobile viewport
      echo "<meta name='viewport' content='width=device-width, initial-scale=1'>";

<<<<<<< HEAD
      echo Html::css('public/lib/jquery-ui/jquery-ui.css');
      echo Html::css('public/lib/select2/css/select2.css');
      echo Html::css('public/lib/qtip2/jquery.qtip.css');
      echo Html::css('public/lib/jquery-ui-timepicker-addon/jquery-ui-timepicker-addon.css');
      echo Html::css('public/lib/fontawesome-free/css/all.css');
=======
      echo Html::css('public/lib/base.css');
      //JSTree JS part is loaded on demand... But from an ajax call to display entities. Need to have CSS loaded.
      echo Html::css('css/jstree-glpi.css');
>>>>>>> f52620e2

      if (isset($CFG_GLPI['notifications_ajax']) && $CFG_GLPI['notifications_ajax']) {
         Html::requireJs('notifications_ajax');
      }

      echo Html::css('public/lib/leaflet.css');
      Html::requireJs('leaflet');

      //on demand JS
      if ($sector != 'none' || $item != 'none' || $option != '') {
         $jslibs = [];
         if (isset($CFG_GLPI['javascript'][$sector])) {
            if (isset($CFG_GLPI['javascript'][$sector][$item])) {
               if (isset($CFG_GLPI['javascript'][$sector][$item][$option])) {
                  $jslibs = $CFG_GLPI['javascript'][$sector][$item][$option];
               } else {
                  $jslibs = $CFG_GLPI['javascript'][$sector][$item];
               }
            } else {
               $jslibs = $CFG_GLPI['javascript'][$sector];
            }
         }

         if (in_array('fullcalendar', $jslibs)) {
            echo Html::css('public/lib/fullcalendar.css',
                           ['media' => '']);
            echo Html::css('public/lib/fullcalendar.print.css',
                           ['media' => 'print']);
            Html::requireJs('fullcalendar');
         }

         if (in_array('gantt', $jslibs)) {
            echo Html::css('public/lib/jquery-gantt.css');
            Html::requireJs('gantt');
         }

         if (in_array('rateit', $jslibs)) {
            echo Html::css('public/lib/jquery.rateit.css');
            Html::requireJs('rateit');
         }

         if (in_array('colorpicker', $jslibs)) {
            echo Html::css('public/lib/spectrum-colorpicker.css');
            Html::requireJs('colorpicker');
         }

         if (in_array('gridstack', $jslibs)) {
            echo Html::css('public/lib/gridstack.css');
            Html::requireJs('gridstack');
         }

         if (in_array('tinymce', $jslibs)) {
            Html::requireJs('tinymce');
         }

         if (in_array('clipboard', $jslibs)) {
            Html::requireJs('clipboard');
         }

         if (in_array('jstree', $jslibs)) {
            Html::requireJs('jstree');
         }

         if (in_array('charts', $jslibs)) {
<<<<<<< HEAD
            echo Html::css('public/lib/chartist/chartist.css');
            echo Html::css('public/lib/chartist-plugin-tooltips/chartist-plugin-tooltip.css');
=======
            echo Html::css('public/lib/chartist.css');
            echo Html::css('css/chartists-glpi.css');
>>>>>>> f52620e2
            Html::requireJs('charts');
         }

         if (in_array('codemirror', $jslibs)) {
            echo Html::css('public/lib/codemirror.css');
            Html::requireJs('codemirror');
         }
      }

      if (Session::getCurrentInterface() == "helpdesk") {
         echo Html::css('public/lib/jquery.rateit.css');
         Html::requireJs('rateit');
      }

      //file upload is required... almost everywhere.
      Html::requireJs('fileupload');

      // load fuzzy search everywhere
      Html::requireJs('fuzzy');

      // load log filters everywhere
      Html::requireJs('log_filters');

      if (CommonGLPI::isLayoutWithMain()
          && !CommonGLPI::isLayoutExcludedPage()) {
         echo Html::css('public/lib/scrollable-tabs.css');
      }

      //  CSS link
      echo Html::scss('css/legacy');
      if (isset($_SESSION['glpihighcontrast_css']) && $_SESSION['glpihighcontrast_css']) {
         echo Html::scss('css/highcontrast');
      }
      $theme = isset($_SESSION['glpipalette']) ? $_SESSION['glpipalette'] : 'auror';
      echo Html::scss('css/palettes/' . $theme);

      echo "<link rel='shortcut icon' type='images/x-icon' href='".
             $CFG_GLPI["root_doc"]."/pics/favicon.ico' >\n";

      // Add specific css for plugins
      if (isset($PLUGIN_HOOKS['add_css']) && count($PLUGIN_HOOKS['add_css'])) {

         foreach ($PLUGIN_HOOKS["add_css"] as $plugin => $files) {
            if (!Plugin::isPluginLoaded($plugin)) {
               continue;
            }

            $version = Plugin::getInfo($plugin, 'version');

            if (!is_array($files)) {
               $files = [$files];
            }

            foreach ($files as $file) {
               $filename = GLPI_ROOT."/plugins/$plugin/$file";

               if (!file_exists($filename)) {
                  continue;
               }

               if ('scss' === substr(strrchr($filename, '.'), 1)) {
                  echo Html::scss("plugins/$plugin/$file", ['version' => $version]);
               } else {
                  echo Html::css("plugins/$plugin/$file", ['version' => $version]);
               }
            }
         }
      }

      // Custom CSS for active entity
      $entity = new Entity();
      if ($entity->getFromDB($_SESSION['glpiactive_entity'])) {
         echo $entity->getCustomCssTag();
      }

      // AJAX library
<<<<<<< HEAD
      echo Html::script('public/lib/jquery/jquery.js');
      echo Html::script('public/lib/jquery-migrate/jquery-migrate.js');
      echo Html::script('public/lib/jquery-ui-dist/jquery-ui.js');

      // PLugins jquery
      //use full for compat; see https://select2.org/upgrading/migrating-from-35
      echo Html::script('public/lib/select2/js/select2.full.js');
      echo Html::script('public/lib/qtip2/jquery.qtip.js');
      echo Html::script('public/lib/jquery-ui-timepicker-addon/jquery-ui-timepicker-addon.js');
      echo Html::script('public/lib/jquery.autogrow-textarea/jquery.autogrow-textarea.js');
=======
      echo Html::script('public/lib/base.js');
>>>>>>> f52620e2

      // layout
      if (CommonGLPI::isLayoutWithMain()
          && !CommonGLPI::isLayoutExcludedPage()) {
         echo Html::script('public/lib/scrollable-tabs.js');
      }

      // End of Head
      echo "</head>\n";
      self::glpi_flush();
   }


   /**
    * @since 0.90
    *
    * @return string
   **/
   static function getMenuInfos() {

      $menu['assets']['title']       = __('Assets');
      $menu['assets']['types']       = ['Computer', 'Monitor', 'Software',
                                             'NetworkEquipment', 'Peripheral', 'Printer',
                                             'CartridgeItem', 'ConsumableItem', 'Phone',
                                             'Rack', 'Enclosure', 'PDU'];

      $menu['helpdesk']['title']     = __('Assistance');
      $menu['helpdesk']['types']     = ['Ticket', 'Problem', 'Change',
                                             'Planning', 'Stat', 'TicketRecurrent'];

      $menu['management']['title']   = __('Management');
      $menu['management']['types']   = ['SoftwareLicense','Budget', 'Supplier', 'Contact', 'Contract',
                                        'Document', 'Line', 'Certificate', 'Datacenter'];

      $menu['tools']['title']        = __('Tools');
      $menu['tools']['types']        = ['Project', 'Reminder', 'RSSFeed', 'KnowbaseItem',
                                             'ReservationItem', 'Report', 'MigrationCleaner',
                                             'SavedSearch'];

      /*$menu['plugins']['title']      = _n('Plugin', 'Plugins', Session::getPluralNumber());
      $menu['plugins']['types']      = [];*/

      $menu['admin']['title']        = __('Administration');
      $menu['admin']['types']        = ['User', 'Group', 'Entity', 'Rule',
                                             'Profile', 'QueuedNotification', 'Backup', 'Glpi\\Event'];

      $menu['config']['title']       = __('Setup');
      $menu['config']['types']       = ['CommonDropdown', 'CommonDevice', 'Notification',
                                        'SLM', 'Config', 'FieldUnicity', 'Crontask', 'Auth',
                                        'MailCollector', 'Link', 'Plugin'];

      // Special items
      /*$menu['preference']['title']   = __('My settings');
      $menu['preference']['default'] = '/front/preference.php';*/

      return $menu;
   }

   /**
    * Generate menu array in $_SESSION['glpimenu'] and return the array
    *
    * @since  9.2
    *
    * @param  boolean $force do we need to force regeneration of $_SESSION['glpimenu']
    * @return array          the menu array
    */
   static function generateMenuSession($force = false) {
      global $PLUGIN_HOOKS, $router;
      $menu = [];

      if ($force
          || !isset($_SESSION['glpimenu'])
          || !is_array($_SESSION['glpimenu'])
          || (count($_SESSION['glpimenu']) == 0)) {

         $menu = self::getMenuInfos();

         // Permit to plugins to add entry to others sector !
         if (isset($PLUGIN_HOOKS["menu_toadd"]) && count($PLUGIN_HOOKS["menu_toadd"])) {

            foreach ($PLUGIN_HOOKS["menu_toadd"] as $plugin => $items) {
               if (!Plugin::isPluginLoaded($plugin)) {
                  continue;
               }
               if (count($items)) {
                  foreach ($items as $key => $val) {
                     if (is_array($val)) {
                        foreach ($val as $k => $object) {
                           $menu[$key]['types'][] = $object;
                        }
                     } else {
                        if (isset($menu[$key])) {
                           $menu[$key]['types'][] = $val;
                        }
                     }
                  }
               }
            }
            // Move Setup menu ('config') to the last position in $menu (always last menu),
            // in case some plugin inserted a new top level menu
            $categories = array_keys($menu);
            $menu += array_splice($menu, array_search('config', $categories, true), 1);
         }

         foreach ($menu as $category => $entry) {
            if (isset($entry['types']) && count($entry['types'])) {
               foreach ($entry['types'] as $type) {
                  if ($data = $type::getMenuContent()) {
                     // Multi menu entries management
                     if (isset($data['is_multi_entries']) && $data['is_multi_entries']) {
                        unset($data['is_multi_entries']);
                        if (!isset($menu[$category]['content'])) {
                           $menu[$category]['content'] = [];
                        }
                        $menu[$category]['content'] += $data;
                     } else {
                        $menu[$category]['content'][strtolower($type)] = $data;
                     }
                     if (!isset($menu[$category]['title']) && isset($data['title'])) {
                        $menu[$category]['title'] = $data['title'];
                     }
                     if (!isset($menu[$category]['default']) && isset($data['default'])) {
                        $menu[$category]['default'] = $data['default'];
                     }
                  }
               }
            }
            // Define default link :
            if (! isset($menu[$category]['default']) && isset($menu[$category]['content']) && count($menu[$category]['content'])) {
               foreach ($menu[$category]['content'] as $val) {
                  if (isset($val['page'])) {
                     $menu[$category]['default'] = $val['page'];
                     break;
                  }
               }
            }
         }

         $allassets = ['Computer', 'Monitor', 'Peripheral', 'NetworkEquipment', 'Phone',
                            'Printer'];

         $page = '/front/allassets.php';
         if ($router != null) {
            $page = $router->pathFor(
               'list', [
                  'itemtype'  => 'AllAssets'
               ]
            );
         }

         foreach ($allassets as $type) {
            if (isset($menu['assets']['content'][strtolower($type)])) {
               $menu['assets']['content']['allassets']['title']            = __('Global');
               $menu['assets']['content']['allassets']['shortcut']         = '';
               $menu['assets']['content']['allassets']['page']             = $page;
               $menu['assets']['content']['allassets']['links']['search']  = $page;
               break;
            }
         }

         $_SESSION['glpimenu'] = $menu;
         // echo 'menu load';
      } else {
         $menu = $_SESSION['glpimenu'];
      }

      return $menu;
   }


   /**
    * Print a nice HTML head for every page
    *
    * @param $title     title of the page
    * @param $url       not used anymore (default '')
    * @param $sector    sector in which the page displayed is (default 'none')
    * @param $item      item corresponding to the page displayed (default 'none')
    * @param $option    option corresponding to the page displayed (default '')
   **/
   static function header($title, $url = '', $sector = "none", $item = "none", $option = "") {
      global $CFG_GLPI, $HEADER_LOADED, $DB;

      // If in modal : display popHeader
      if (isset($_REQUEST['_in_modal']) && $_REQUEST['_in_modal']) {
         return self::popHeader($title, $url);
      }
      // Print a nice HTML-head for every page
      if ($HEADER_LOADED) {
         return;
      }
      $HEADER_LOADED = true;
      // Force lower case for sector and item
      $sector = strtolower($sector);
      $item   = strtolower($item);

      self::includeHeader($title, $sector, $item, $option);

      $body_class = "layout_".$_SESSION['glpilayout'];
      if ((strpos($_SERVER['REQUEST_URI'], ".form.php") !== false)
          && isset($_GET['id']) && ($_GET['id'] > 0)) {
         if (!CommonGLPI::isLayoutExcludedPage()) {
            $body_class.= " form";
         } else {
            $body_class = "";
         }
      }

      // Body
      echo "<body class='$body_class'>";

      echo "<div id='header'>";
      echo "<div id='header_top'>";
      echo "<div id='c_logo'>";
      echo Html::link('', $CFG_GLPI["root_doc"]."/front/central.php",
                      ['accesskey' => '1',
                            'title'     => __('Home')]);
      echo "</div>";

      // Preferences and logout link
      self::displayTopMenu(true);
      echo "</div>"; // header_top

      //Main menu
      self::displayMainMenu(
         true, [
            'sector' => $sector,
            'item'   => $item,
            'option' => $option
         ]
      );

      echo "</div>\n"; // fin header

      // Back to top button
      echo "<span class='fa-stack fa-lg' id='backtotop' style='display: none'>".
           "<i class='fa fa-circle fa-stack-2x primary-fg-inverse'></i>".
           "<a href='#' class='fa fa-arrow-up fa-stack-1x primary-fg' title='".
              __s('Back to top of the page')."'>".
           "<span class='sr-only'>Top of the page</span>".
           "</a></span>";

      echo "<div id='page' >";

      if ($DB->isSlave()) {
         echo "<div id='dbslave-float'>";
         echo "<a href='#see_debug'>".__('SQL replica: read only')."</a>";
         echo "</div>";
      }

      // call static function callcron() every 5min
      CronTask::callCron();
      self::displayMessageAfterRedirect();
   }


   /**
    * Print footer for every page
    *
    * @param $keepDB boolean, closeDBConnections if false (false by default)
   **/
   static function footer($keepDB = false) {
      global $CFG_GLPI, $FOOTER_LOADED, $TIMER_DEBUG;

      // If in modal : display popHeader
      if (isset($_REQUEST['_in_modal']) && $_REQUEST['_in_modal']) {
         return self::popFooter();
      }

      // Print foot for every page
      if ($FOOTER_LOADED) {
         return;
      }
      $FOOTER_LOADED = true;
      echo "</div>"; // fin de la div id ='page' initi??e dans la fonction header

      echo "<div id='footer' >";
      echo "<table><tr>";

      if ($_SESSION['glpi_use_mode'] == Session::DEBUG_MODE) { // mode debug
         echo "<td class='left'><span class='copyright'>";
         $timedebug = sprintf(_n('%s second', '%s seconds', $TIMER_DEBUG->getTime()),
                              $TIMER_DEBUG->getTime());

         if (function_exists("memory_get_usage")) {
            $timedebug = sprintf(__('%1$s - %2$s'), $timedebug, Toolbox::getSize(memory_get_usage()));
         }
         echo $timedebug;
         echo "</span></td>";
      }

      $currentVersion = preg_replace('/^((\d+\.?)+).*$/', '$1', GLPI_VERSION);
      $foundedNewVersion = array_key_exists('founded_new_version', $CFG_GLPI)
         ? $CFG_GLPI['founded_new_version']
         : '';
      if (!empty($foundedNewVersion) && version_compare($currentVersion, $foundedNewVersion, '<')) {
         echo "<td class='copyright'>";
         $latest_version = "<a href='http://www.glpi-project.org' target='_blank' title=\""
             . __s('You will find it on the GLPI-PROJECT.org site.')."\"> "
             . $foundedNewVersion
             . "</a>";
         printf(__('A new version is available: %s.'), $latest_version);

         echo "</td>";
      }
      echo "<td class='right'>" . self::getCopyrightMessage() . "</td>";
      echo "</tr></table></div>";

      if ($_SESSION['glpi_use_mode'] == Session::TRANSLATION_MODE) { // debug mode traduction
         echo "<div id='debug-float'>";
         echo "<a href='#see_debug'>GLPI TRANSLATION MODE</a>";
         echo "</div>";
      }

      if ($CFG_GLPI['maintenance_mode']) { // mode maintenance
         echo "<div id='maintenance-float'>";
         echo "<a href='#see_maintenance'>GLPI MAINTENANCE MODE</a>";
         echo "</div>";
      }
      self::displayDebugInfos();
      self::loadJavascript();
      echo "</body></html>";

      if (!$keepDB) {
         closeDBConnections();
      }
   }


   /**
    * Display Ajax Footer for debug
   **/
   static function ajaxFooter() {

      if ($_SESSION['glpi_use_mode'] == Session::DEBUG_MODE) { // mode debug
         $rand = mt_rand();
         echo "<div class='center' id='debugajax'>";
         echo "<a class='debug-float' href=\"javascript:showHideDiv('see_ajaxdebug$rand','','','');\">
                AJAX DEBUG</a>";
         if (!isset($_GET['full_page_tab'])
             && strstr($_SERVER['REQUEST_URI'], '/ajax/common.tabs.php')) {
            echo "&nbsp;&nbsp;&nbsp;&nbsp;";
            echo "<a href='".$_SERVER['REQUEST_URI']."&full_page_tab=1' class='vsubmit'>Display only tab for debug</a>";
         }
         echo "</div>";
         echo "<div id='see_ajaxdebug$rand' name='see_ajaxdebug$rand' style=\"display:none;\">";
         self::displayDebugInfos(false, true);
         echo "</div></div>";
      }
   }


   /**
    * Print a simple HTML head with links
    *
    * @param $title        title of the page
    * @param $links array  of links to display
   **/
   static function simpleHeader($title, $links = []) {
      global $CFG_GLPI, $HEADER_LOADED;

      // Print a nice HTML-head for help page
      if ($HEADER_LOADED) {
         return;
      }
      $HEADER_LOADED = true;

      self::includeHeader($title);

      // Body
      echo "<body>";

      // Main Headline
      echo "<div id='header'>";
      echo "<div id='header_top'>";

      echo "<div id='c_logo'>";
      echo "<a href='".$CFG_GLPI["root_doc"]."/' accesskey='1' title=\"".__s('Home')."\">".
           "<span class='invisible'>Logo</span></a></div>";

      // Preferences + logout link
      echo "<div id='c_preference'>";
      echo "<div class='sep'></div>";
      echo "</div>";

      echo "</div>"; // end #header_top

      //-- Le menu principal --
      echo "<div id='c_menu'>";
      echo "<ul id='menu'>";

      // Build the navigation-elements
      if (count($links)) {
         $i = 1;

         foreach ($links as $name => $link) {
            echo "<li id='menu$i'>";
            echo "<a href='$link' title=\"".$name."\" class='itemP'>{$name}</a>";
            echo "</li>";
            $i++;
         }
      }
      echo "</ul></div>";
      // End navigation bar
      // End headline

      //  Le fil d ariane
      echo "<div id='c_ssmenu2'></div>";
      echo "</div>"; // fin header
      echo "<div id='page'>";

      // call static function callcron() every 5min
      CronTask::callCron();
   }


   /**
    * Print a nice HTML head for help page
    *
    * @param $title  title of the page
    * @param $url    not used anymore (default '')
   **/
   static function helpHeader($title, $url = '') {
      global $CFG_GLPI, $HEADER_LOADED;

      // Print a nice HTML-head for help page
      if ($HEADER_LOADED) {
         return;
      }
      $HEADER_LOADED = true;

      self::includeHeader($title, 'self-service');

      // Body
      $body_class = "layout_".$_SESSION['glpilayout'];
      if ((strpos($_SERVER['REQUEST_URI'], "form.php") !== false)
          && isset($_GET['id']) && ($_GET['id'] > 0)) {
         if (!CommonGLPI::isLayoutExcludedPage()) {
            $body_class.= " form";
         } else {
            $body_class = "";
         }
      }
      echo "<body class='$body_class'>";

      // Main Headline
      echo "<div id='header'>";
      echo "<div id='header_top'>";

      echo "<div id='c_logo'>";
      echo "<a href='".$CFG_GLPI["root_doc"]."/front/helpdesk.public.php' accesskey='1' title=\"".
             __s('Home')."\"><span class='invisible'>Logo</span></a>";
      echo "</div>";

      //Preferences and logout link
      self::displayTopMenu(false);
      echo "</div>"; // header_top

      //Main menu
      self::displayMainMenu(false);

      echo "</div>"; // fin header
      echo "<div id='page' >";

      // call static function callcron() every 5min
      CronTask::callCron();
      self::displayMessageAfterRedirect();
   }


   /**
    * Print footer for help page
   **/
   static function helpFooter() {
      global $CFG_GLPI, $FOOTER_LOADED;

      // Print foot for help page
      if ($FOOTER_LOADED) {
         return;
      }
      $FOOTER_LOADED = true;

      echo "</div>"; // fin de la div id ='page' initi??e dans la fonction header

      echo "<div id='footer'>";
      echo "<table width='100%'><tr><td class='right'>" . self::getCopyrightMessage();
      echo "</td></tr></table></div>";

      if ($_SESSION['glpi_use_mode'] == Session::TRANSLATION_MODE) { // debug mode traduction
         echo "<div id='debug-float'>";
         echo "<a href='#see_debug'>GLPI TRANSLATION MODE</a>";
         echo "</div>";
      }

      if ($_SESSION['glpi_use_mode'] == Session::DEBUG_MODE) { // mode debug
         echo "<div id='debug-float'>";
         echo "<a href='#see_debug'>GLPI DEBUG MODE</a>";
         echo "</div>";
      }
      self::displayDebugInfos();
      echo "</body></html>";
      self::loadJavascript();
      closeDBConnections();
   }


   /**
    * Print a nice HTML head with no controls
    *
    * @param $title  title of the page
    * @param $url    not used anymore (default '')
   **/
   static function nullHeader($title, $url = '') {
      global $CFG_GLPI, $HEADER_LOADED;

      if ($HEADER_LOADED) {
         return;
      }
      $HEADER_LOADED = true;
      // Print a nice HTML-head with no controls

      // Detect root_doc in case of error
      Config::detectRootDoc();

      // Send UTF8 Headers
      header("Content-Type: text/html; charset=UTF-8");

      // Send extra expires header if configured
      self::header_nocache();

      if (isCommandLine()) {
         return true;
      }

      self::includeHeader($title);

      // Body with configured stuff
      echo "<body>";
      echo "<div id='page'>";
      echo "<br><br>";
      echo "<div id='bloc'>";
      echo "<div id='logo_bloc'></div>";
   }


   /**
    * Print footer for null page
   **/
   static function nullFooter() {
      global $CFG_GLPI, $FOOTER_LOADED;

      // Print foot for null page
      if ($FOOTER_LOADED) {
         return;
      }
      $FOOTER_LOADED = true;

      if (!isCommandLine()) {
         echo "</div></div>";

         echo "<div id='footer-login'>" . self::getCopyrightMessage() . "</div>";
         self::loadJavascript();
         echo "</body></html>";
      }
      closeDBConnections();
   }


   /**
    * Print a nice HTML head for modal window (nothing to display)
    *
    * @param $title   title of the page
    * @param $url     not used anymore (default '')
    * @param $iframed indicate if page loaded in iframe - css target (default false)
   **/
   static function popHeader($title, $url = '', $iframed = false) {
      global $CFG_GLPI, $HEADER_LOADED;

      // Print a nice HTML-head for every page
      if ($HEADER_LOADED) {
         return;
      }
      $HEADER_LOADED = true;

      self::includeHeader($title); // Body
      echo "<body class='".($iframed? "iframed": "")."'>";
      self::displayMessageAfterRedirect();
   }


   /**
    * Print footer for a modal window
   **/
   static function popFooter() {
      global $FOOTER_LOADED;

      if ($FOOTER_LOADED) {
         return;
      }
      $FOOTER_LOADED = true;

      // Print foot
      self::loadJavascript();
      echo "</body></html>";
   }



   /**
    * Display responsive menu
    * @since 0.90.1
    * @param $menu array of menu items
    *    - key   : plugin system name
    *    - value : array of options
    *       * id      : html id attribute
    *       * default : defaul url
    *       * title   : displayed label
    *       * content : menu sub items, array with theses options :
    *          - page     : url
    *          - title    : displayed label
    *          - shortcut : keyboard shortcut letter
    */
   static function displayMenuAll($menu = []) {
      global $CFG_GLPI,$PLUGIN_HOOKS;

      // Display MENU ALL
      echo "<div id='show_all_menu' class='invisible'>";
      $items_per_columns = 15;
      $i                 = -1;

      foreach ($menu as $part => $data) {
         if (isset($data['content']) && count($data['content'])) {
            echo "<dl>";
            $link = "#";

            if (isset($data['default']) && !empty($data['default'])) {
               $link = $CFG_GLPI["root_doc"].$data['default'];
            }

            echo "<dt class='primary-bg primary-fg'>";
            echo "<a class='primary-fg' href='$link' title=\"".$data['title']."\" class='itemP'>".$data['title']."</a>";
            echo "</dt>";
            $i++;

            // list menu item
            foreach ($data['content'] as $key => $val) {

               if (isset($val['page'])
                  && isset($val['title'])) {
                  echo "<dd>";

                  if (isset($PLUGIN_HOOKS["helpdesk_menu_entry"][$key])
                        && is_string($PLUGIN_HOOKS["helpdesk_menu_entry"][$key])) {
                     echo "<a href='".$CFG_GLPI["root_doc"]."/plugins/".$key.$val['page']."'";
                  } else {
                     echo "<a href='".$CFG_GLPI["root_doc"].$val['page']."'";
                  }
                  if (isset($data['shortcut']) && !empty($data['shortcut'])) {
                     echo " accesskey='".$val['shortcut']."'";
                  }
                  echo ">";

                  echo $val['title']."</a>";
                  echo "</dd>";
                  $i++;
               }
            }
            echo "</dl>";
         }
      }

      echo "</div>";

      // init menu in jquery dialog
      echo Html::scriptBlock("
         $(document).ready(
            function() {
               $('#show_all_menu').dialog({
                  height: 'auto',
                  width: 'auto',
                  modal: true,
                  autoOpen: false
               });
            }
         );
      ");

      /// Button to toggle responsive menu
      echo "<a href='#' onClick=\"".self::jsGetElementbyID('show_all_menu').".dialog('open'); return false;\"
            id='menu_all_button'><i class='fa fa-bars'></i>";
      echo "</a>";

      echo "</div>";
   }


   /**
    * Flushes the system write buffers of PHP and whatever backend PHP is using (CGI, a web server, etc).
    * This attempts to push current output all the way to the browser with a few caveats.
    * @see https://www.sitepoint.com/php-streaming-output-buffering-explained/
   **/
   static function glpi_flush() {

      if (function_exists("ob_flush")
          && (ob_get_length() !== false)) {
         ob_flush();
      }

      flush();
   }


   /**
    * Set page not to use the cache
   **/
   static function header_nocache() {

      header("Cache-Control: no-store, no-cache, must-revalidate"); // HTTP/1.1
      header("Expires: Mon, 26 Jul 1997 05:00:00 GMT"); // Date du passe
   }



   /**
    * show arrow for massives actions : opening
    *
    * @param $formname  string
    * @param $fixed     boolean  used tab_cadre_fixe in both tables (false by default)
    * @param $ontop              display on top of the list (false by default)
    * @param $onright            display on right of the list (false by default)
    *
    * @deprecated 0.84
   **/
   static function openArrowMassives($formname, $fixed = false, $ontop = false, $onright = false) {
      global $CFG_GLPI;

      Toolbox::deprecated('openArrowMassives() method is deprecated');

      if ($fixed) {
         echo "<table class='tab_glpi' width='950px'>";
      } else {
         echo "<table class='tab_glpi' width='80%'>";
      }

      echo "<tr>";
      if (!$onright) {
         echo "<td><img src='".$CFG_GLPI["root_doc"]."/pics/arrow-left".($ontop?'-top':'').".png'
                    alt=''></td>";
      } else {
         echo "<td class='left' width='80%'></td>";
      }
      echo "<td class='center' style='white-space:nowrap;'>";
      echo "<a onclick= \"if ( markCheckboxes('$formname') ) return false;\"
             href='#'>".__('Check all')."</a></td>";
      echo "<td>/</td>";
      echo "<td class='center' style='white-space:nowrap;'>";
      echo "<a onclick= \"if ( unMarkCheckboxes('$formname') ) return false;\"
             href='#'>".__('Uncheck all')."</a></td>";

      if ($onright) {
         echo "<td><img src='".$CFG_GLPI["root_doc"]."/pics/arrow-right".($ontop?'-top':'').".png'
                    alt=''>";
      } else {
         echo "<td class='left' width='80%'>";
      }

   }


   /**
    * show arrow for massives actions : closing
    *
    * @param $actions array of action : $name -> $label
    * @param $confirm array of confirmation string (optional)
    *
    * @deprecated 0.84
   **/
   static function closeArrowMassives($actions, $confirm = []) {

      Toolbox::deprecated('closeArrowMassives() method is deprecated');

      if (count($actions)) {
         foreach ($actions as $name => $label) {
            if (!empty($name)) {

               echo "<input type='submit' name='$name' ";
               if (is_array($confirm) && isset($confirm[$name])) {
                  echo self::addConfirmationOnAction($confirm[$name]);
               }
               echo "value=\"".addslashes($label)."\" class='submit'>&nbsp;";
            }
         }
      }
      echo "</td></tr>";
      echo "</table>";
   }


   /**
    * Get "check All as" checkbox
    *
    * @since 0.84
    *
    * @param $container_id  string html of the container of checkboxes link to this check all checkbox
    * @param $rand          string rand value to use (default is auto generated)(default '')
    *
    * @return Get checkbox string
   **/
   static function getCheckAllAsCheckbox($container_id, $rand = '') {

      if (empty($rand)) {
         $rand = mt_rand();
      }

      $out  = "<div class='form-group-checkbox'>
                  <input title='".__s('Check all as')."' type='checkbox' class='new_checkbox' ".
                   "name='_checkall_$rand' id='checkall_$rand' ".
                    "onclick= \"if ( checkAsCheckboxes('checkall_$rand', '$container_id'))
                                                   {return true;}\">
                  <label class='label-checkbox' for='checkall_$rand' title='".__s('Check all as')."'>
                     <span class='check'></span>
                     <span class='box'></span>
                  </label>
               </div>";

      // permit to shift select checkboxes
      $out.= Html::scriptBlock("\$(function() {\$('#$container_id input[type=\"checkbox\"]').shiftSelectable();});");

      return $out;
   }


   /**
    * Get the jquery criterion for massive checkbox update
    * We can filter checkboxes by a container or by a tag. We can also select checkboxes that have
    * a given tag and that are contained inside a container
    *
    * @since 0.85
    *
    * @param $options array of parameters:
    *                - tag_for_massive tag of the checkboxes to update
    *                - container_id    if of the container of the checkboxes
    *
    * @return the javascript code for jquery criterion or empty string if it is not a
    *         massive update checkbox
   **/
   static function getCriterionForMassiveCheckboxes(array $options) {

      $params                    = [];
      $params['tag_for_massive'] = '';
      $params['container_id']    = '';

      if (is_array($options) && count($options)) {
         foreach ($options as $key => $val) {
            $params[$key] = $val;
         }
      }

      if (!empty($params['tag_for_massive'])
          || !empty($params['container_id'])) {
         // Filtering on the container !
         if (!empty($params['container_id'])) {
            $criterion = '#' . $params['container_id'] . ' ';
         } else {
            $criterion = '';
         }

         // We only want the checkbox input
         $criterion .= 'input[type="checkbox"]';

         // Only the given massive tag !
         if (!empty($params['tag_for_massive'])) {
            $criterion .= '[data-glpicore-cb-massive-tags~="' . $params['tag_for_massive'] . '"]';
         }

         // Only enabled checkbox
         $criterion .= ':enabled';

         return addslashes($criterion);
      }
      return '';
   }


   /**
    * Get a checkbox.
    *
    * @since 0.85
    *
    * @param $options array of parameters:
    *                - title         its title
    *                - name          its name
    *                - id            its id
    *                - value         the value to set when checked
    *                - readonly      can we edit it ?
    *                - massive_tags  the tag to set for massive checkbox update
    *                - checked       is it checked or not ?
    *                - zero_on_empty do we send 0 on submit when it is not checked ?
    *                - specific_tags HTML5 tags to add
    *                - criterion     the criterion for massive checkbox
    *
    * @return the HTML code for the checkbox
   **/
   static function getCheckbox(array $options) {
      global $CFG_GLPI;

      $params                    = [];
      $params['title']           = '';
      $params['name']            = '';
      $params['rand']            = mt_rand();
      $params['id']              = "check_".$params['rand'];
      $params['value']           = 1;
      $params['readonly']        = false;
      $params['massive_tags']    = '';
      $params['checked']         = false;
      $params['zero_on_empty']   = true;
      $params['specific_tags']   = [];
      $params['criterion']       = [];

      if (is_array($options) && count($options)) {
         foreach ($options as $key => $val) {
            $params[$key] = $val;
         }
      }

      $out = "<span class='form-group-checkbox'>";
      $out.= "<input type='checkbox' class='new_checkbox' ";

      foreach (['id', 'name', 'title', 'value'] as $field) {
         if (!empty($params[$field])) {
            $out .= " $field='".$params[$field]."'";
         }
      }

      $criterion = self::getCriterionForMassiveCheckboxes($params['criterion']);
      if (!empty($criterion)) {
         $out .= " onClick='massiveUpdateCheckbox(\"$criterion\", this)'";
      }

      if ($params['zero_on_empty']) {
         $out                               .= " data-glpicore-cb-zero-on-empty='1'";
         $CFG_GLPI['checkbox-zero-on-empty'] = true;

      }

      if (!empty($params['massive_tags'])) {
         $params['specific_tags']['data-glpicore-cb-massive-tags'] = $params['massive_tags'];
      }

      if (!empty($params['specific_tags'])) {
         foreach ($params['specific_tags'] as $tag => $values) {
            if (is_array($values)) {
               $values = implode(' ', $values);
            }
            $out .= " $tag='$values'";
         }
      }

      if ($params['readonly']) {
         $out .= " disabled='disabled'";
      }

      if ($params['checked']) {
         $out .= " checked";
      }

      $out .= ">";
      $out .= "<label class='label-checkbox' title=\"".$params['title']."\" for='".$params['id']."'>";
      $out .= " <span class='check'></span>";
      $out .= " <span class='box'></span>";
      $out .= "&nbsp;";
      $out .= "</label>";
      $out .= "</span>";

      if (!empty($criterion)) {
         $out .= Html::scriptBlock("\$(function() {\$('$criterion').shiftSelectable();});");
      }

      return $out;
   }


   /**
    * @brief display a checkbox that $_POST 0 or 1 depending on if it is checked or not.
    * @see Html::getCheckbox()
    *
    * @since 0.85
    *
    * @param $options   array
    *
    * @return nothing (display only)
   **/
   static function showCheckbox(array $options = []) {
      echo self::getCheckbox($options);
   }


   /**
    * Get the massive action checkbox
    *
    * @since 0.84
    *
    * @param $itemtype             Massive action itemtype
    * @param $id                   ID of the item
    * @param $options      array
    *
    * @return get checkbox
   **/
   static function getMassiveActionCheckBox($itemtype, $id, array $options = []) {

      $options['checked']       = (isset($_SESSION['glpimassiveactionselected'][$itemtype][$id]));
      if (!isset($options['specific_tags']['data-glpicore-ma-tags'])) {
         $options['specific_tags']['data-glpicore-ma-tags'] = 'common';
      }
      $options['name']          = "item[$itemtype][".$id."]";
      $options['zero_on_empty'] = false;

      return self::getCheckbox($options);
   }


   /**
    * Show the massive action checkbox
    *
    * @since 0.84
    *
    * @param $itemtype             Massive action itemtype
    * @param $id                   ID of the item
    * @param $options      array
    *
    * @return show checkbox
   **/
   static function showMassiveActionCheckBox($itemtype, $id, array $options = []) {
      echo Html::getMassiveActionCheckBox($itemtype, $id, $options);
   }


   /**
    * Display open form for massive action
    *
    * @since 0.84
    *
    * @param $name given name/id to the form   (default '')
    *
    * @return nothing / display item
   **/
   static function openMassiveActionsForm($name = '') {
      echo Html::getOpenMassiveActionsForm($name);
   }


   /**
    * Get open form for massive action string
    *
    * @since 0.84
    *
    * @param $name given name/id to the form   (default '')
    *
    * @return open form string
   **/
   static function getOpenMassiveActionsForm($name = '') {
      global $CFG_GLPI;

      if (empty($name)) {
         $name = 'massaction_'.mt_rand();
      }
      return  "<form name='$name' id='$name' method='post'
               action='".$CFG_GLPI["root_doc"]."/front/massiveaction.php'>";
   }


   /**
    * Display massive actions
    *
    * @since 0.84 (before Search::displayMassiveActions)
    * @since 0.85 only 1 parameter (in 0.84 $itemtype required)
    *
    * @todo replace 'hidden' by data-glpicore-ma-tags ?
    *
    * @param $options   array    of parameters
    * must contains :
    *    - container       : DOM ID of the container of the item checkboxes (since version 0.85)
    * may contains :
    *    - num_displayed   : integer number of displayed items. Permit to check suhosin limit.
    *                        (default -1 not to check)
    *    - ontop           : boolean true if displayed on top (default true)
    *    - fixed           : boolean true if used with fixed table display (default true)
    *    - forcecreate     : boolean force creation of modal window (default = false).
    *            Modal is automatically created when displayed the ontop item.
    *            If only a bottom one is displayed use it
    *    - check_itemtype   : string alternate itemtype to check right if different from main itemtype
    *                         (default empty)
    *    - check_items_id   : integer ID of the alternate item used to check right / optional
    *                         (default empty)
    *    - is_deleted       : boolean is massive actions for deleted items ?
    *    - extraparams      : string extra URL parameters to pass to massive actions (default empty)
    *                         if ([extraparams]['hidden'] is set : add hidden fields to post)
    *    - specific_actions : array of specific actions (do not use standard one)
    *    - add_actions      : array of actions to add (do not use standard one)
    *    - confirm          : string of confirm message before massive action
    *    - item             : CommonDBTM object that has to be passed to the actions
    *    - tag_to_send      : the tag of the elements to send to the ajax window (default: common)
    *    - display          : display or return the generated html (default true)
    *
    * @return bool|string     the html if display parameter is false, or true
   **/
   static function showMassiveActions($options = []) {
      global $CFG_GLPI;

      /// TODO : permit to pass several itemtypes to show possible actions of all types : need to clean visibility management after

      $p['ontop']             = true;
      $p['num_displayed']     = -1;
      $p['fixed']             = true;
      $p['forcecreate']       = false;
      $p['check_itemtype']    = '';
      $p['check_items_id']    = '';
      $p['is_deleted']        = false;
      $p['extraparams']       = [];
      $p['width']             = 800;
      $p['height']            = 400;
      $p['specific_actions']  = [];
      $p['add_actions']       = [];
      $p['confirm']           = '';
      $p['rand']              = '';
      $p['container']         = '';
      $p['display_arrow']     = true;
      $p['title']             = _n('Action', 'Actions', Session::getPluralNumber());
      $p['item']              = false;
      $p['tag_to_send']       = 'common';
      $p['display']           = true;

      foreach ($options as $key => $val) {
         if (isset($p[$key])) {
            $p[$key] = $val;
         }
      }

      $url = $CFG_GLPI['root_doc']."/ajax/massiveaction.php";
      if ($p['container']) {
         $p['extraparams']['container'] = $p['container'];
      }
      if ($p['is_deleted']) {
         $p['extraparams']['is_deleted'] = 1;
      }
      if (!empty($p['check_itemtype'])) {
         $p['extraparams']['check_itemtype'] = $p['check_itemtype'];
      }
      if (!empty($p['check_items_id'])) {
         $p['extraparams']['check_items_id'] = $p['check_items_id'];
      }
      if (is_array($p['specific_actions']) && count($p['specific_actions'])) {
         $p['extraparams']['specific_actions'] = $p['specific_actions'];
      }
      if (is_array($p['add_actions']) && count($p['add_actions'])) {
         $p['extraparams']['add_actions'] = $p['add_actions'];
      }
      if ($p['item'] instanceof CommonDBTM) {
         $p['extraparams']['item_itemtype'] = $p['item']->getType();
         $p['extraparams']['item_items_id'] = $p['item']->getID();
      }

      // Manage modal window
      if (isset($_REQUEST['_is_modal']) && $_REQUEST['_is_modal']) {
         $p['extraparams']['hidden']['_is_modal'] = 1;
      }

      if ($p['fixed']) {
         $width= '950px';
      } else {
         $width= '95%';
      }

      $identifier = md5($url.serialize($p['extraparams']).$p['rand']);
      $max        = Toolbox::get_max_input_vars();
      $out = '';

      if (($p['num_displayed'] >= 0)
          && ($max > 0)
          && ($max < ($p['num_displayed']+10))) {
         if (!$p['ontop']
             || (isset($p['forcecreate']) && $p['forcecreate'])) {
            $out .= "<table class='tab_cadre' width='$width'><tr class='tab_bg_1'>".
                    "<td><span class='b'>";
            $out .= __('Selection too large, massive action disabled.')."</span>";
            if ($_SESSION['glpi_use_mode'] == Session::DEBUG_MODE) {
               $out .= "<br>".__('To increase the limit: change max_input_vars or suhosin.post.max_vars in php configuration.');
            }
            $out .= "</td></tr></table>";
         }
      } else {
         // Create Modal window on top
         if ($p['ontop']
             || (isset($p['forcecreate']) && $p['forcecreate'])) {
                $out .= "<div id='massiveactioncontent$identifier'></div>";

            if (!empty($p['tag_to_send'])) {
               $js_modal_fields  = "            var items = $('";
               if (!empty($p['container'])) {
                  $js_modal_fields .= '[id='.$p['container'].'] ';
               }
               $js_modal_fields .= "[data-glpicore-ma-tags~=".$p['tag_to_send']."]')";
               $js_modal_fields .= ".each(function( index ) {\n";
               $js_modal_fields .= "              fields[$(this).attr('name')] = $(this).attr('value');\n";
               $js_modal_fields .= "              if (($(this).attr('type') == 'checkbox') && (!$(this).is(':checked'))) {\n";
               $js_modal_fields .= "                 fields[$(this).attr('name')] = 0;\n";
               $js_modal_fields .= "              }\n";
               $js_modal_fields .= "            });";
            } else {
               $js_modal_fields = "";
            }

            $out .= Ajax::createModalWindow('massiveaction_window'.$identifier,
                                            $url,
                                            ['title'           => $p['title'],
                                                  'container'       => 'massiveactioncontent'.$identifier,
                                                  'extraparams'     => $p['extraparams'],
                                                  'width'           => $p['width'],
                                                  'height'          => $p['height'],
                                                  'js_modal_fields' => $js_modal_fields,
                                                  'display'         => false]);
         }
         $out .= "<table class='tab_glpi' width='$width'><tr>";
         if ($p['display_arrow']) {
            $out .= "<td width='30px'><img src='".$CFG_GLPI["root_doc"]."/pics/arrow-left".
                   ($p['ontop']?'-top':'').".png' alt=''></td>";
         }
         $out .= "<td width='100%' class='left'>";
         $out .= "<a class='vsubmit' ";
         if (is_array($p['confirm'] || strlen($p['confirm']))) {
            $out .= self::addConfirmationOnAction($p['confirm'], "massiveaction_window$identifier.dialog(\"open\");");
         } else {
            $out .= "onclick='massiveaction_window$identifier.dialog(\"open\");'";
         }
         $out .= " href='#modal_massaction_content$identifier' title=\"".htmlentities($p['title'], ENT_QUOTES, 'UTF-8')."\">";
         $out .= $p['title']."</a>";
         $out .= "</td>";

         $out .= "</tr></table>";
         if (!$p['ontop']
             || (isset($p['forcecreate']) && $p['forcecreate'])) {
            // Clean selection
            $_SESSION['glpimassiveactionselected'] = [];
         }
      }

      if ($p['display']) {
         echo $out;
         return true;
      } else {
         return $out;
      }
   }


   /**
    * Display Date form with calendar
    *
    * @since 0.84
    *
    * @param $name      name of the element
    * @param $options  array of possible options:
    *      - value      : default value to display (default '')
    *      - maybeempty : may be empty ? (true by default)
    *      - canedit    :  could not modify element (true by default)
    *      - min        :  minimum allowed date (default '')
    *      - max        : maximum allowed date (default '')
    *      - showyear   : should we set/diplay the year? (true by default)
    *      - display    : boolean display of return string (default true)
    *      - rand       : specific rand value (default generated one)
    *      - yearrange  : set a year range to show in drop-down (default '')
    *
    * @return rand value used if displayes else string
   **/
   static function showDateField($name, $options = []) {
      global $CFG_GLPI;

      $p['value']      = '';
      $p['maybeempty'] = true;
      $p['canedit']    = true;
      $p['min']        = '';
      $p['max']        = '';
      $p['showyear']   = true;
      $p['display']    = true;
      $p['rand']       = mt_rand();
      $p['yearrange']  = '';

      foreach ($options as $key => $val) {
         if (isset($p[$key])) {
            $p[$key] = $val;
         }
      }
      $output = "<div class='no-wrap'>";
      $output .= "<input id='showdate".$p['rand']."' type='text' size='10' name='_$name' ".
                  "value='".self::convDate($p['value'])."'>";
      $output .= Html::hidden($name, ['value' => $p['value'],
                                           'id'    => "hiddendate".$p['rand']]);
      if ($p['maybeempty'] && $p['canedit']) {
         $output .= "<span class='fa fa-times-circle pointer' title='".__s('Clear').
                      "' id='resetdate".$p['rand']."'>" .
                      "<span class='sr-only'>" . __('Clear') . "</span></span>";
      }
      $output .= "</div>";

      $js = '$(function(){';
      if ($p['maybeempty'] && $p['canedit']) {
         $js .= "$('#resetdate".$p['rand']."').click(function(){
                  $('#showdate".$p['rand']."').val('');
                  $('#hiddendate".$p['rand']."').val('');
                  });";
      }
      $js .= "$( '#showdate".$p['rand']."' ).datepicker({
                  altField: '#hiddendate".$p['rand']."',
                  altFormat: 'yy-mm-dd',
                  firstDay: 1,
                  showOtherMonths: true,
                  selectOtherMonths: true,
                  showButtonPanel: true,
                  changeMonth: true,
                  changeYear: true,
                  showOn: 'both',
                  showWeek: true,
                  buttonText: '<i class=\'far fa-calendar-alt\'></i>'";

      if (!$p['canedit']) {
         $js .= ",disabled: true";
      }

      if (!empty($p['min'])) {
         $js .= ",minDate: '".self::convDate($p['min'])."'";
      }

      if (!empty($p['max'])) {
         $js .= ",maxDate: '".self::convDate($p['max'])."'";
      }

      if (!empty($p['yearrange'])) {
         $js .= ",yearRange: '". $p['yearrange'] ."'";
      }

      switch ($_SESSION['glpidate_format']) {
         case 1 :
            $p['showyear'] ? $format='dd-mm-yy' : $format='dd-mm';
            break;

         case 2 :
            $p['showyear'] ? $format='mm-dd-yy' : $format='mm-dd';
            break;

         default :
            $p['showyear'] ? $format='yy-mm-dd' : $format='mm-dd';
      }
      $js .= ",dateFormat: '".$format."'";

      $js .= "}).next('.ui-datepicker-trigger').addClass('pointer');";
      $js .= "});";
      $output .= Html::scriptBlock($js);

      if ($p['display']) {
         echo $output;
         return $p['rand'];
      }
      return $output;
   }


   /**
    * Display Color field
    *
    * @since 0.85
    *
    * @param $name            name of the element
    * @param $options  array  of possible options:
    *   - value      : default value to display (default '')
    *   - display    : boolean display or get string (default true)
    *   - rand       : specific random value (default generated one)
   **/
   static function showColorField($name, $options = []) {
      $p['value']      = '';
      $p['rand']       = mt_rand();
      $p['display']    = true;
      foreach ($options as $key => $val) {
         if (isset($p[$key])) {
            $p[$key] = $val;
         }
      }
      $field_id = Html::cleanId("color_".$name.$p['rand']);
      $output   = "<input type='color' id='$field_id' name='$name' value='".$p['value']."'>";
      $output  .= Html::scriptBlock("$(function() {
         $('#$field_id').spectrum({
            preferredFormat: 'hex',
            showInput: true,
            showInitial: true
         });
      });");

      if ($p['display']) {
         echo $output;
         return $p['rand'];
      }
      return $output;
   }


   /**
    * Display DateTime form with calendar
    *
    * @since 0.84
    *
    * @param $name            name of the element
    * @param $options  array  of possible options:
    *   - value      : default value to display (default '')
    *   - timestep   : step for time in minute (-1 use default config) (default -1)
    *   - maybeempty : may be empty ? (true by default)
    *   - canedit    : could not modify element (true by default)
    *   - mindate    : minimum allowed date (default '')
    *   - maxdate    : maximum allowed date (default '')
    *   - mintime    : minimum allowed time (default '')
    *   - maxtime    : maximum allowed time (default '')
    *   - showyear   : should we set/diplay the year? (true by default)
    *   - display    : boolean display or get string (default true)
    *   - rand       : specific random value (default generated one)
    *   - required   : required field (will add required attribute)
    *
    * @return rand value used if displayes else string
   **/
   static function showDateTimeField($name, $options = []) {
      global $CFG_GLPI;

      $p['value']      = '';
      $p['maybeempty'] = true;
      $p['canedit']    = true;
      $p['mindate']    = '';
      $p['maxdate']    = '';
      $p['mintime']    = '';
      $p['maxtime']    = '';
      $p['timestep']   = -1;
      $p['showyear']   = true;
      $p['display']    = true;
      $p['rand']       = mt_rand();
      $p['required']   = false;

      foreach ($options as $key => $val) {
         if (isset($p[$key])) {
            $p[$key] = $val;
         }
      }

      if ($p['timestep'] < 0) {
         $p['timestep'] = $CFG_GLPI['time_step'];
      }

      $minHour   = 0;
      $maxHour   = 23;
      $minMinute = 0;
      $maxMinute = 59;

      $date_value = '';
      $hour_value = '';
      if (!empty($p['value'])) {
         list($date_value, $hour_value) = explode(' ', $p['value']);
      }

      if (!empty($p['mintime'])) {
         list($minHour, $minMinute) = explode(':', $p['mintime']);
         $minMinute = 0;

         // Check time in interval
         if (!empty($hour_value) && ($hour_value < $p['mintime'])) {
            $hour_value = $p['mintime'];
         }
      }

      if (!empty($p['maxtime'])) {
         list($maxHour, $maxMinute) = explode(':', $p['maxtime']);
         $maxMinute = 59;

         // Check time in interval
         if (!empty($hour_value) && ($hour_value > $p['maxtime'])) {
            $hour_value = $p['maxtime'];
         }
      }

      // reconstruct value to be valid
      if (!empty($date_value)) {
         $p['value'] = $date_value.' '.$hour_value;
      }

      $output = "<span class='no-wrap'>";
      $output .= "<input id='showdate".$p['rand']."' type='text' name='_$name' value='".
                   trim(self::convDateTime($p['value']))."'";
      if ($p['required'] == true) {
         $output .= " required='required'";
      }
      $output .= ">";
      $output .= Html::hidden($name, ['value' => $p['value'], 'id' => "hiddendate".$p['rand']]);
      if ($p['maybeempty'] && $p['canedit']) {
         $output .= "<span class='fa fa-times-circle pointer' title='".__s('Clear').
                      "' id='resetdate".$p['rand']."'>" .
                      "<span class='sr-only'>" . __('Clear') . "</span></span>";
      }
      $output .= "</span>";

      $js = "$(function(){";
      if ($p['maybeempty'] && $p['canedit']) {
         $js .= "$('#resetdate".$p['rand']."').click(function(){
                  $('#showdate".$p['rand']."').val('');
                  $('#hiddendate".$p['rand']."').val('');
                  });";
      }

      $js .= "$( '#showdate".$p['rand']."' ).datetimepicker({
                  altField: '#hiddendate".$p['rand']."',
                  altFormat: 'yy-mm-dd',
                  altTimeFormat: 'HH:mm',
                  pickerTimeFormat : 'HH:mm',
                  altFieldTimeOnly: false,
                  firstDay: 1,
                  parse: 'loose',
                  showAnim: '',
                  stepMinute: ".$p['timestep'].",
                  showSecond: false,
                  showOtherMonths: true,
                  selectOtherMonths: true,
                  showButtonPanel: true,
                  changeMonth: true,
                  changeYear: true,
                  showOn: 'both',
                  showWeek: true,
                  controlType: 'select',
                  buttonText: '<i class=\'far fa-calendar-alt\'></i>'";
      if (!$p['canedit']) {
         $js .= ",disabled: true";
      }

      if (!empty($p['min'])) {
         $js .= ",minDate: '".self::convDate($p['min'])."'";
      }

      if (!empty($p['max'])) {
         $js .= ",maxDate: '".self::convDate($p['max'])."'";
      }

      switch ($_SESSION['glpidate_format']) {
         case 1 :
            $p['showyear'] ? $format='dd-mm-yy' : $format='dd-mm';
            break;

         case 2 :
            $p['showyear'] ? $format='mm-dd-yy' : $format='mm-dd';
            break;

         default :
            $p['showyear'] ? $format='yy-mm-dd' : $format='mm-dd';
      }
      $js .= ",dateFormat: '".$format."'";
      $js .= ",timeFormat: 'HH:mm'";

      $js .= "}).next('.ui-datepicker-trigger').addClass('pointer');";
      $js .= "});";
      $output .= Html::scriptBlock($js);

      if ($p['display']) {
         echo $output;
         return $p['rand'];
      }
      return $output;
   }

   /**
    * Show generic date search
    *
    * @param $element         name of the html element
    * @param $value           default value (default '')
    * @param $options   array of possible options:
    *      - with_time display with time selection ? (default false)
    *      - with_future display with future date selection ? (default false)
    *      - with_days display specific days selection TODAY, BEGINMONTH, LASTMONDAY... ? (default true)
    *
    * @return rand value of dropdown
   **/
   static function showGenericDateTimeSearch($element, $value = '', $options = []) {
      global $CFG_GLPI;

      $p['with_time']          = false;
      $p['with_future']        = false;
      $p['with_days']          = true;
      $p['with_specific_date'] = true;
      $p['display']            = true;

      if (is_array($options) && count($options)) {
         foreach ($options as $key => $val) {
            $p[$key] = $val;
         }
      }
      $rand   = mt_rand();
      $output = '';
      // Validate value
      if (($value != 'NOW')
          && ($value != 'TODAY')
          && !preg_match("/\d{4}-\d{2}-\d{2}.*/", $value)
          && !strstr($value, 'HOUR')
          && !strstr($value, 'MINUTE')
          && !strstr($value, 'DAY')
          && !strstr($value, 'WEEK')
          && !strstr($value, 'MONTH')
          && !strstr($value, 'YEAR')) {

         $value = "";
      }

      if (empty($value)) {
         $value = 'NOW';
      }
      $specific_value = date("Y-m-d H:i:s");

      if (preg_match("/\d{4}-\d{2}-\d{2}.*/", $value)) {
         $specific_value = $value;
         $value          = 0;
      }
      $output    .= "<table width='100%'><tr><td width='50%'>";

      $dates      = Html::getGenericDateTimeSearchItems($p);

      $output    .= Dropdown::showFromArray("_select_$element", $dates,
                                                  ['value'   => $value,
                                                        'display' => false,
                                                        'rand'    => $rand]);
      $field_id   = Html::cleanId("dropdown__select_$element$rand");

      $output    .= "</td><td width='50%'>";
      $contentid  = Html::cleanId("displaygenericdate$element$rand");
      $output    .= "<span id='$contentid'></span>";

      $params     = ['value'         => '__VALUE__',
                          'name'          => $element,
                          'withtime'      => $p['with_time'],
                          'specificvalue' => $specific_value];

      $output    .= Ajax::updateItemOnSelectEvent($field_id, $contentid,
                                                  $CFG_GLPI["root_doc"]."/ajax/genericdate.php",
                                                  $params, false);
      $params['value']  = $value;
      $output    .= Ajax::updateItem($contentid, $CFG_GLPI["root_doc"]."/ajax/genericdate.php",
                                           $params, '', false);
      $output    .= "</td></tr></table>";

      if ($p['display']) {
         echo $output;
         return $rand;
      }
      return $output;
   }


   /**
    * Get items to display for showGenericDateTimeSearch
    *
    * @since 0.83
    *
    * @param $options   array of possible options:
    *      - with_time display with time selection ? (default false)
    *      - with_future display with future date selection ? (default false)
    *      - with_days display specific days selection TODAY, BEGINMONTH, LASTMONDAY... ? (default true)
    *
    * @return array of posible values
    * @see showGenericDateTimeSearch
   **/
   static function getGenericDateTimeSearchItems($options) {

      $params['with_time']          = false;
      $params['with_future']        = false;
      $params['with_days']          = true;
      $params['with_specific_date'] = true;

      if (is_array($options) && count($options)) {
         foreach ($options as $key => $val) {
            $params[$key] = $val;
         }
      }

      $dates = [];
      if ($params['with_time']) {
         $dates['NOW'] = __('Now');
         if ($params['with_days']) {
            $dates['TODAY'] = __('Today');
         }
      } else {
         $dates['NOW'] = __('Today');
      }

      if ($params['with_specific_date']) {
         $dates[0] = __('Specify a date');
      }

      if ($params['with_time']) {
         for ($i=1; $i<=24; $i++) {
            $dates['-'.$i.'HOUR'] = sprintf(_n('- %d hour', '- %d hours', $i), $i);
         }

         for ($i=1; $i<=15; $i++) {
            $dates['-'.$i.'MINUTE'] = sprintf(_n('- %d minute', '- %d minutes', $i), $i);
         }
      }

      for ($i=1; $i<=7; $i++) {
         $dates['-'.$i.'DAY'] = sprintf(_n('- %d day', '- %d days', $i), $i);
      }

      if ($params['with_days']) {
         $dates['LASTSUNDAY']    = __('last Sunday');
         $dates['LASTMONDAY']    = __('last Monday');
         $dates['LASTTUESDAY']   = __('last Tuesday');
         $dates['LASTWEDNESDAY'] = __('last Wednesday');
         $dates['LASTTHURSDAY']  = __('last Thursday');
         $dates['LASTFRIDAY']    = __('last Friday');
         $dates['LASTSATURDAY']  = __('last Saturday');
      }

      for ($i=1; $i<=10; $i++) {
         $dates['-'.$i.'WEEK'] = sprintf(_n('- %d week', '- %d weeks', $i), $i);
      }

      if ($params['with_days']) {
         $dates['BEGINMONTH']  = __('Beginning of the month');
      }

      for ($i=1; $i<=12; $i++) {
         $dates['-'.$i.'MONTH'] = sprintf(_n('- %d month', '- %d months', $i), $i);
      }

      if ($params['with_days']) {
         $dates['BEGINYEAR']  = __('Beginning of the year');
      }

      for ($i=1; $i<=10; $i++) {
         $dates['-'.$i.'YEAR'] = sprintf(_n('- %d year', '- %d years', $i), $i);
      }

      if ($params['with_future']) {
         if ($params['with_time']) {
            for ($i=1; $i<=24; $i++) {
               $dates[$i.'HOUR'] = sprintf(_n('+ %d hour', '+ %d hours', $i), $i);
            }
         }

         for ($i=1; $i<=7; $i++) {
            $dates[$i.'DAY'] = sprintf(_n('+ %d day', '+ %d days', $i), $i);
         }

         for ($i=1; $i<=10; $i++) {
            $dates[$i.'WEEK'] = sprintf(_n('+ %d week', '+ %d weeks', $i), $i);
         }

         for ($i=1; $i<=12; $i++) {
            $dates[$i.'MONTH'] = sprintf(_n('+ %d month', '+ %d months', $i), $i);
         }

         for ($i=1; $i<=10; $i++) {
            $dates[$i.'YEAR'] = sprintf(_n('+ %d year', '+ %d years', $i), $i);
         }
      }
      return $dates;

   }


    /**
    * Compute date / datetime value resulting of showGenericDateTimeSearch
    *
    * @since 0.83
    *
    * @param $val          date / datetime   value passed
    * @param $force_day    boolean           force computation in days (false by default)
    * @param $specifictime timestamp         set specific timestamp (default '')
    *
    * @return computed date / datetime value
    * @see showGenericDateTimeSearch
   **/
   static function computeGenericDateTimeSearch($val, $force_day = false, $specifictime = '') {

      if (empty($specifictime)) {
         $specifictime = strtotime($_SESSION["glpi_currenttime"]);
      }

      $format_use = "Y-m-d H:i:s";
      if ($force_day) {
         $format_use = "Y-m-d";
      }

      // Parsing relative date
      switch ($val) {
         case 'NOW' :
            return date($format_use, $specifictime);

         case 'TODAY' :
            return date("Y-m-d", $specifictime);
      }

      // Search on begin of month / year
      if (strstr($val, 'BEGIN')) {
         $hour   = 0;
         $minute = 0;
         $second = 0;
         $month  = date("n", $specifictime);
         $day    = 1;
         $year   = date("Y", $specifictime);

         switch ($val) {
            case "BEGINYEAR":
               $month = 1;
               break;

            case "BEGINMONTH":
               break;
         }

         return date($format_use, mktime ($hour, $minute, $second, $month, $day, $year));
      }

      // Search on Last monday, sunday...
      if (strstr($val, 'LAST')) {
         $lastday = str_replace("LAST", "LAST ", $val);
         $hour   = 0;
         $minute = 0;
         $second = 0;
         $month  = date("n", strtotime($lastday));
         $day    = date("j", strtotime($lastday));
         $year   = date("Y", strtotime($lastday));

         return date($format_use, mktime ($hour, $minute, $second, $month, $day, $year));
      }

      // Search on +- x days, hours...
      if (preg_match("/^(-?)(\d+)(\w+)$/", $val, $matches)) {
         if (in_array($matches[3], ['YEAR', 'MONTH', 'WEEK', 'DAY', 'HOUR', 'MINUTE'])) {
            $nb = intval($matches[2]);
            if ($matches[1] == '-') {
               $nb = -$nb;
            }
            // Use it to have a clean delay computation (MONTH / YEAR have not always the same duration)
            $hour   = date("H", $specifictime);
            $minute = date("i", $specifictime);
            $second = 0;
            $month  = date("n", $specifictime);
            $day    = date("j", $specifictime);
            $year   = date("Y", $specifictime);

            switch ($matches[3]) {
               case "YEAR" :
                  $year += $nb;
                  break;

               case "MONTH" :
                  $month += $nb;
                  break;

               case "WEEK" :
                  $day += 7*$nb;
                  break;

               case "DAY" :
                  $day += $nb;
                  break;

               case "MINUTE" :
                  $format_use = "Y-m-d H:i:s";
                  $minute    += $nb;
                  break;

               case "HOUR" :
                  $format_use = "Y-m-d H:i:s";
                  $hour      += $nb;
                  break;
            }
            return date($format_use, mktime ($hour, $minute, $second, $month, $day, $year));
         }
      }
      return $val;
   }

   /**
    * Display or return a list of dates in a vertical way
    *
    * @since 9.2
    *
    * @param $options   array of possible options:
    *      - title, do we need to append an H2 title tag
    *      - dates, an array containing a collection of theses keys:
    *         * timestamp
    *         * class, supported: passed, checked, now
    *         * label
    *      - display, boolean to precise if we need to display (true) or return (false) the html
    *      - add_now, boolean to precise if we need to add to dates array, an entry for now time
    *        (with now class)
    *
    * @return array of posible values
    * @see showGenericDateTimeSearch
   **/
   static function showDatesTimelineGraph($options = []) {
      $default_options = [
         'title'   => '',
         'dates'   => [],
         'display' => true,
         'add_now' => true
      ];
      $options = array_merge($default_options, $options);

      //append now date if needed
      if ($options['add_now']) {
         $now = time();
         $options['dates'][$now."_now"] = [
            'timestamp' => $now,
            'label' => __('Now'),
            'class' => 'now'
         ];
      }

      ksort($options['dates']);

      $out = "";
      $out.= "<div class='dates_timelines'>";

      // add title
      if (strlen($options['title'])) {
         $out.= "<h2 class='header'>".$options['title']."</h2>";
      }

      // construct timeline
      $out.= "<ul>";
      foreach ($options['dates'] as $key => $data) {
         if ($data['timestamp'] != 0) {
            $out.= "<li class='".$data['class']."'>&nbsp;";
            $out.= "<time>".Html::convDateTime(date("Y-m-d H:i:s", $data['timestamp']))."</time>";
            $out.= "<span class='dot'></span>";
            $out.= "<label>".$data['label']."</label>";
            $out.= "</li>";
         }
      }
      $out.= "</ul>";
      $out.= "</div>";

      if ($options['display']) {
         echo $out;
      } else {
         return $out;
      }
   }


   /**
    * Print the form used to select profile if several are available
    *
    * @param $target target of the form
    *
    * @return nothing
   **/
   static function showProfileSelecter($target) {
      global $CFG_GLPI;

      if (count($_SESSION["glpiprofiles"])>1) {
         echo '<li class="nav-item profile-selector"><form name="form" method="post" action="'.$target.'">';
         $values = [];
         foreach ($_SESSION["glpiprofiles"] as $key => $val) {
            $values[$key] = $val['name'];
         }

         Dropdown::showFromArray('newprofile', $values,
                                 ['value'     => $_SESSION["glpiactiveprofile"]["id"],
                                  'width'     => '150px',
                                  'on_change' => 'submit()']);
         Html::closeForm();
         echo '</li>';
      }

      if (Session::isMultiEntitiesMode()) {
         echo "<li class='nav-item profile-selector'>";
         /*Ajax::createModalWindow('entity_window', $CFG_GLPI['root_doc']."/ajax/entitytree.php",
                                 ['title'       => __('Select the desired entity'),
                                 'extraparams' => ['target' => $target]]);*/
         echo "<a href='#modal_entity_content' title=\"".
                addslashes($_SESSION["glpiactive_entity_name"]).
                "\" class='nav-link entity_select' id='global_entity_select'>".
                $_SESSION["glpiactive_entity_shortname"]."</a>";

         echo "</li>";
      }
   }


   /**
    * Show a tooltip on an item
    *
    * @param $content   string   data to put in the tooltip
    * @param $options   array    of possible options:
    *   - applyto : string / id of the item to apply tooltip (default empty).
    *                  If not set display an icon
    *   - title : string / title to display (default empty)
    *   - contentid : string / id for the content html container (default auto generated) (used for ajax)
    *   - link : string / link to put on displayed image if contentid is empty
    *   - linkid : string / html id to put to the link link (used for ajax)
    *   - linktarget : string / target for the link
    *   - popup : string / popup action : link not needed to use it
    *   - img : string / url of a specific img to use
    *   - display : boolean / display the item : false return the datas
    *   - autoclose : boolean / autoclose the item : default true (false permit to scroll)
    *
    * @return nothing (print out an HTML div)
   **/
   static function showToolTip($content, $options = []) {
      global $CFG_GLPI;

      $param['applyto']    = '';
      $param['title']      = '';
      $param['contentid']  = '';
      $param['link']       = '';
      $param['linkid']     = '';
      $param['linktarget'] = '';
      $param['awesome-class'] = 'fa-info';
      $param['popup']      = '';
      $param['ajax']       = '';
      $param['display']    = true;
      $param['autoclose']  = true;
      $param['onclick']    = false;

      if (is_array($options) && count($options)) {
         foreach ($options as $key => $val) {
            $param[$key] = $val;
         }
      }

      // No empty content to have a clean display
      if (empty($content)) {
         $content = "&nbsp;";
      }
      $rand = mt_rand();
      $out  = '';

      // Force link for popup
      if (!empty($param['popup'])) {
         $param['link'] = '#';
      }

      if (empty($param['applyto'])) {
         if (!empty($param['link'])) {
            $out .= "<a id='".(!empty($param['linkid'])?$param['linkid']:"tooltiplink$rand")."'";

            if (!empty($param['linktarget'])) {
               $out .= " target='".$param['linktarget']."' ";
            }
            $out .= " href='".$param['link']."'";

            if (!empty($param['popup'])) {
               $out .= " onClick=\"".Html::jsGetElementbyID('tooltippopup'.$rand).".dialog('open'); return false;\" ";
            }
            $out .= '>';
         }
         if (isset($param['img'])) {
            //for compatibility. Use fontawesome instead.
            $out .= "<img id='tooltip$rand' src='".$param['img']."' class='pointer'>";
         } else {
            $out .= "<span id='tooltip$rand' class='fas {$param['awesome-class']} pointer'></span>";
         }

         if (!empty($param['link'])) {
            $out .= "</a>";
         }

         $param['applyto'] = "tooltip$rand";
      }

      if (empty($param['contentid'])) {
         $param['contentid'] = "content".$param['applyto'];
      }

      $out .= "<div id='".$param['contentid']."' class='invisible'>$content</div>";
      if (!empty($param['popup'])) {
         $out .= Ajax::createIframeModalWindow('tooltippopup'.$rand,
                                               $param['popup'],
                                               ['display' => false,
                                                     'width'   => 600,
                                                     'height'  => 300]);
      }
      $js = "$(function(){";
      $js .= Html::jsGetElementbyID($param['applyto']).".qtip({
         position: { viewport: $(window) },
         content: {text: ".Html::jsGetElementbyID($param['contentid']);
      if (!$param['autoclose']) {
         $js .=", title: {text: ' ',button: true}";
      }
      $js .= "}, style: { classes: 'qtip-shadow qtip-bootstrap'}";
      if ($param['onclick']) {
         $js .= ",show: 'click', hide: false,";
      } else if (!$param['autoclose']) {
         $js .= ",show: {
                        solo: true, // ...and hide all other tooltips...
                }, hide: false,";
      }
      $js .= "});";
      $js .= "});";
      $out .= Html::scriptBlock($js);

      if ($param['display']) {
         echo $out;
      } else {
         return $out;
      }
   }


    /**
    * Show div with auto completion
    *
    * @param CommonDBTM $item    item object used for create dropdown
    * @param string     $field   field to search for autocompletion
    * @param array      $options array of possible options:
    *    - name    : string / name of the select (default is field parameter)
    *    - value   : integer / preselected value (default value of the item object)
    *    - size    : integer / size of the text field
    *    - entity  : integer / restrict to a defined entity (default entity of the object if define)
    *                set to -1 not to take into account
    *    - user    : integer / restrict to a defined user (default -1 : no restriction)
    *    - option  : string / options to add to text field
    *    - display : boolean / if false get string
    *    - type    : string / html5 field type (number, date, text, ...) defaults to 'text'
    *    - required: boolean / whether the field is required
    *    - rand    : integer / pre-exsting random value
    *    - attrs   : array of attributes to add (['name' => 'value']
    *
    * @return void|string
   **/
   static function autocompletionTextField(CommonDBTM $item, $field, $options = []) {
      global $CFG_GLPI;

      $params['name']   = $field;
      $params['value']  = '';

      if (array_key_exists($field, $item->fields)) {
         $params['value'] = $item->fields[$field];
      }
      $params['entity'] = -1;

      if (array_key_exists('entities_id', $item->fields)) {
         $params['entity'] = $item->fields['entities_id'];
      }
      $params['user']   = -1;
      $params['option'] = '';
      $params['type']   = 'text';
      $params['required']  = false;

      if (is_array($options) && count($options)) {
         foreach ($options as $key => $val) {
            $params[$key] = $val;
         }
      }

      $rand = (isset($params['rand']) ? $params['rand'] : mt_rand());
      $name    = "field_".$params['name'].$rand;

      $output = '';
      if ($CFG_GLPI["use_ajax_autocompletion"]) {
         $output .=  "<input ".$params['option']." id='text$name' type='{$params['type']}' name='".
                       $params['name']."' value=\"".self::cleanInputText($params['value'])."\"
                       class='autocompletion-text-field'";

         if ($params['required'] == true) {
            $output .= " required='required'";
         }

         if (isset($params['attrs'])) {
            foreach ($params['attrs'] as $attr => $value) {
               $output .= " $attr='$value'";
            }
         }

         $output .= ">";

         $parameters['itemtype'] = $item->getType();
         $parameters['field']    = $field;

         if ($params['entity'] >= 0) {
            $parameters['entity_restrict']    = $params['entity'];
         }
         if ($params['user'] >= 0) {
            $parameters['user_restrict']    = $params['user'];
         }

         $js = "  $( '#text$name' ).autocomplete({
                        source: '".$CFG_GLPI["root_doc"]."/ajax/autocompletion.php?".Toolbox::append_params($parameters, '&')."',
                        minLength: 3,
                        });";

         $output .= Html::scriptBlock($js);

      } else {
         $output .=  "<input ".$params['option']." type='text' id='text$name' name='".$params['name']."'
                value=\"".self::cleanInputText($params['value'])."\">\n";
      }

      if (!isset($options['display']) || $options['display']) {
         echo $output;
      } else {
         return $output;
      }
   }


   /**
    * Init the Editor System to a textarea
    *
    * @param $name               name of the html textarea to use
    * @param $rand       rand    of the html textarea to use (if empty no image paste system)(default '')
    * @param $display    boolean display or get js script (true by default)
    * @param $readonly   boolean editor will be readonly or not
    *
    * @return nothing
   **/
   static function initEditorSystem($name, $rand = '', $display = true, $readonly = false) {
      global $CFG_GLPI;

      // load tinymce lib
      Html::requireJs('tinymce');

      $language = $_SESSION['glpilanguage'];
      if (!file_exists(GLPI_ROOT."/public/lib/tinymce-i18n/langs/$language.js")) {
         $language = $CFG_GLPI["languages"][$_SESSION['glpilanguage']][2];
         if (!file_exists(GLPI_ROOT."/public/lib/tinymce-i18n/langs/$language.js")) {
            $language = "en_GB";
         }
      }
      $language_url = $CFG_GLPI['root_doc'] . '/public/lib/tinymce-i18n/langs/' . $language . '.js';

      $readonlyjs = "readonly: false";
      if ($readonly) {
         $readonlyjs = "readonly: true";
      }

      $darker_css = '';
      if ($_SESSION['glpipalette'] === 'darker') {
         $darker_css = $CFG_GLPI['root_doc']."/css/tiny_mce/dark_content.css";
      }

      // init tinymce
      $js = "$(function() {
         // init editor
         tinyMCE.init({
            language_url: '$language_url',
            invalid_elements: 'form,iframe,script,@[onclick|ondblclick|'
               + 'onmousedown|onmouseup|onmouseover|onmousemove|onmouseout|onkeypress|'
               + 'onkeydown|onkeyup]',
            browser_spellcheck: true,
            mode: 'exact',
            elements: '$name',
            relative_urls: false,
            remove_script_host: false,
            content_css: '$darker_css',
            entity_encoding: 'raw',
            paste_data_images: $('.fileupload').length,
            menubar: false,
            statusbar: false,
            skin_url: '".$CFG_GLPI['root_doc']."/css/tiny_mce/skins/light',
            cache_suffix: '?v=".GLPI_VERSION."',
            setup: function(editor) {
               if ($('#$name').attr('required') == 'required') {
                  $('#$name').closest('form').find('input[type=submit]').click(function() {
                     editor.save();
                     if ($('#$name').val() == '') {
                        alert('".__s('The description field is mandatory')."');
                     }
                  });
                  editor.on('keyup', function (e) {
                     editor.save();
                     if ($('#$name').val() == '') {
                        $('.mce-edit-area').addClass('required');
                     } else {
                        $('.mce-edit-area').removeClass('required');
                     }
                  });
                  editor.on('init', function (e) {
                     if ($('#$name').val() == '') {
                        $('.mce-edit-area').addClass('required');
                     }
                  });
               }
               editor.on('SaveContent', function (contentEvent) {
                  contentEvent.content = contentEvent.content.replace(/\\r?\\n/g, '');
               });

               // ctrl + enter submit the parent form
               editor.addShortcut('ctrl+13', 'submit', function() {
                  editor.save();
                  submitparentForm($('#$name'));
               });
            },
            plugins: [
               'table directionality searchreplace',
               'tabfocus autoresize link image paste',
               'code fullscreen stickytoolbar',
               'textcolor colorpicker',
               // load glpi_upload_doc specific plugin if we need to upload files
               typeof tinymce.AddOnManager.PluginManager.lookup.glpi_upload_doc != 'undefined'
                  ? 'glpi_upload_doc'
                  : '',
               'lists'
            ],
            toolbar: 'styleselect | bold italic | forecolor backcolor | bullist numlist outdent indent | table link image | code fullscreen',
            $readonlyjs
         });

         // set sticky for split view
         $('.layout_vsplit .main_form, .layout_vsplit .ui-tabs-panel').scroll(function(event) {
            var editor = tinyMCE.get('$name');
            editor.settings.sticky_offset = $(event.target).offset().top;
            editor.setSticky();
         });
      });";

      if ($display) {
         echo  Html::scriptBlock($js);
      } else {
         return  Html::scriptBlock($js);
      }
   }

   /**
    * Convert rich text content to simple text content
    *
    * @since 9.2
    *
    * @param $content : content to convert in html
    *
    * @return $content
   **/
   static function setSimpleTextContent($content) {

      $content = Html::entity_decode_deep($content);
      $content = Toolbox::convertImageToTag($content);

      // If is html content
      if ($content != strip_tags($content)) {
         $content = Toolbox::getHtmlToDisplay($content);
      }

      return $content;
   }

   /**
    * Convert simple text content to rich text content and init html editor
    *
    * @since 9.2
    *
    * @param string  $name     name of textarea
    * @param string  $content  content to convert in html
    * @param string  $rand     used for randomize tinymce dom id
    * @param boolean $readonly true will set editor in readonly mode
    *
    * @return $content
   **/
   static function setRichTextContent($name, $content, $rand, $readonly = false) {

      // Init html editor
      Html::initEditorSystem($name, $rand, true, $readonly);

      // Neutralize non valid HTML tags
      $content = html::clean($content, false, 1);

      // If content does not contain <br> or <p> html tag, use nl2br
      if (!preg_match("/<br\s?\/?>/", $content) && !preg_match("/<p>/", $content)) {
         $content = nl2br($content);
      }
      return $content;
   }


   /**
    * Print Ajax pager for list in tab panel
    *
    * @param string  $title              displayed above
    * @param integer $start              from witch item we start
    * @param integer $numrows            total items
    * @param string  $additional_info    Additional information to display (default '')
    * @param boolean $display            display if true, return the pager if false
    * @param string  $additional_params  Additional parameters to pass to tab reload request (default '')
    *
    * @return void|string
   **/
   static function printAjaxPager($title, $start, $numrows, $additional_info = '', $display = true, $additional_params = '') {
      global $CFG_GLPI;

      $list_limit = $_SESSION['glpilist_limit'];
      // Forward is the next step forward
      $forward = $start+$list_limit;

      // This is the end, my friend
      $end = $numrows-$list_limit;

      // Human readable count starts here
      $current_start = $start+1;

      // And the human is viewing from start to end
      $current_end = $current_start+$list_limit-1;
      if ($current_end > $numrows) {
         $current_end = $numrows;
      }
      // Empty case
      if ($current_end == 0) {
         $current_start = 0;
      }
      // Backward browsing
      if ($current_start-$list_limit <= 0) {
         $back = 0;
      } else {
         $back = $start-$list_limit;
      }

      if (!empty($additional_params) && strpos($additional_params, '&') !== 0) {
         $additional_params = '&' . $additional_params;
      }

      $out = '';
      // Print it
      $out .= "<div><table class='tab_cadre_pager'>";
      if (!empty($title)) {
         $out .= "<tr><th colspan='6'>$title</th></tr>";
      }
      $out .= "<tr>\n";

      // Back and fast backward button
      if (!$start == 0) {
         $out .= "<th class='left'><a href='javascript:reloadTab(\"start=0$additional_params\");'>
                     <i class='fa fa-step-backward' title=\"".__s('Start')."\"></i></a></th>";
         $out .= "<th class='left'><a href='javascript:reloadTab(\"start=$back$additional_params\");'>
                     <i class='fa fa-chevron-left' title=\"".__s('Previous')."\"></i></a></th>";
      }

      $out .= "<td width='50%' class='tab_bg_2'>";
      $out .= self::printPagerForm('', false, $additional_params);
      $out .= "</td>";
      if (!empty($additional_info)) {
         $out .= "<td class='tab_bg_2'>";
         $out .= $additional_info;
         $out .= "</td>";
      }
      // Print the "where am I?"
      $out .= "<td width='50%' class='tab_bg_2 b'>";
      //TRANS: %1$d, %2$d, %3$d are page numbers
      $out .= sprintf(__('From %1$d to %2$d of %3$d'), $current_start, $current_end, $numrows);
      $out .= "</td>\n";

      // Forward and fast forward button
      if ($forward < $numrows) {
         $out .= "<th class='right'><a href='javascript:reloadTab(\"start=$forward$additional_params\");'>
                     <i class='fa fa-chevron-right' title=\"".__s('Next')."\"></i></a></th>";
         $out .= "<th class='right'><a href='javascript:reloadTab(\"start=$end$additional_params\");'>
                     <i class='fa fa-step-forward' title=\"".__s('End')."\"></i></a></th>";
      }

      // End pager
      $out .= "</tr></table></div>";

      if ($display) {
         echo $out;
         return;
      }

      return $out;
   }


   /**
    * Clean Printing of and array in a table
    * ONLY FOR DEBUG
    *
    * @param $tab          the array to display
    * @param $pad          Pad used (default 0)
    * @param $jsexpand     Expand using JS ? (default  false)
    *
    * @return nothing
   **/
   static function printCleanArray($tab, $pad = 0, $jsexpand = false) {

      if (count($tab)) {
         echo "<table class='tab_cadre'>";
         // For debug / no gettext
         echo "<tr><th>KEY</th><th>=></th><th>VALUE</th></tr>";

         foreach ($tab as $key => $val) {
            $key = Toolbox::clean_cross_side_scripting_deep($key);
            echo "<tr class='tab_bg_1'><td class='top right'>";
            echo $key;
            $is_array = is_array($val);
            $rand     = mt_rand();
            echo "</td><td class='top'>";
            if ($jsexpand && $is_array) {
               echo "<a class='pointer' href=\"javascript:showHideDiv('content$key$rand','','','')\">";
               echo "=></a>";
            } else {
               echo "=>";
            }
            echo "</td><td class='top tab_bg_1'>";

            if ($is_array) {
               echo "<div id='content$key$rand' ".($jsexpand?"style=\"display:none;\"":'').">";
               self::printCleanArray($val, $pad+1);
               echo "</div>";
            } else {
               if (is_bool($val)) {
                  if ($val) {
                     echo 'true';
                  } else {
                     echo 'false';
                  }
               } else {
                  if (is_object($val)) {
                     print_r($val);
                  } else {
                     echo htmlentities($val);
                  }
               }
            }
            echo "</td></tr>";
         }
         echo "</table>";
      } else {
         echo __('Empty array');
      }
   }



   /**
    * Print pager for search option (first/previous/next/last)
    *
    * @param $start                       from witch item we start
    * @param $numrows                     total items
    * @param $target                      page would be open when click on the option (last,previous etc)
    * @param $parameters                  parameters would be passed on the URL.
    * @param $item_type_output            item type display - if >0 display export PDF et Sylk form
    *                                     (default 0)
    * @param $item_type_output_param      item type parameter for export (default 0)
    * @param $additional_info             Additional information to display (default '')
    *
    * @return nothing (print a pager)
    *
   **/
   static function printPager($start, $numrows, $target, $parameters, $item_type_output = 0,
                              $item_type_output_param = 0, $additional_info = '') {
      global $CFG_GLPI;

      $list_limit = $_SESSION['glpilist_limit'];
      // Forward is the next step forward
      $forward = $start+$list_limit;

      // This is the end, my friend
      $end = $numrows-$list_limit;

      // Human readable count starts here

      $current_start = $start+1;

      // And the human is viewing from start to end
      $current_end = $current_start+$list_limit-1;
      if ($current_end > $numrows) {
         $current_end = $numrows;
      }

      // Empty case
      if ($current_end == 0) {
         $current_start = 0;
      }

      // Backward browsing
      if ($current_start-$list_limit <= 0) {
         $back = 0;
      } else {
         $back = $start-$list_limit;
      }

      // Print it
      echo "<div><table class='tab_cadre_pager'>";
      echo "<tr>";

      if (strpos($target, '?') == false) {
         $fulltarget = $target."?".$parameters;
      } else {
         $fulltarget = $target."&".$parameters;
      }
      // Back and fast backward button
      if (!$start == 0) {
         echo "<th class='left'>";
         echo "<a href='$fulltarget&amp;start=0'>";
         echo "
               <i class='fa fa-step-backward' title=\"".__s('Start')."\"></i>";
         echo "</a></th>";
         echo "<th class='left'>";
         echo "<a href='$fulltarget&amp;start=$back'>";
         echo "<i class='fa fa-chevron-left' title=\"".__s('Previous')."\"></i>";
         echo "</a></th>";
      }

      // Print the "where am I?"
      echo "<td width='31%' class='tab_bg_2'>";
      self::printPagerForm("$fulltarget&amp;start=$start");
      echo "</td>";

      if (!empty($additional_info)) {
         echo "<td class='tab_bg_2'>";
         echo $additional_info;
         echo "</td>";
      }

      if (!empty($item_type_output)
          && isset($_SESSION["glpiactiveprofile"])
          && (Session::getCurrentInterface() == "central")) {

         echo "<td class='tab_bg_2 responsive_hidden' width='30%'>";
         echo "<form method='GET' action='".$CFG_GLPI["root_doc"]."/front/report.dynamic.php'>";
         echo Html::hidden('item_type', ['value' => $item_type_output]);

         if ($item_type_output_param != 0) {
            echo Html::hidden('item_type_param',
                              ['value' => Toolbox::prepareArrayForInput($item_type_output_param)]);
         }

         $parameters = trim($parameters, '&amp;');
         if (strstr($parameters, 'start') === false) {
            $parameters .= "&amp;start=$start";
         }

         $split = explode("&amp;", $parameters);

         $count_split = count($split);
         for ($i=0; $i < $count_split; $i++) {
            $pos    = Toolbox::strpos($split[$i], '=');
            $length = Toolbox::strlen($split[$i]);
            echo Html::hidden(Toolbox::substr($split[$i], 0, $pos), ['value' => urldecode(Toolbox::substr($split[$i], $pos+1))]);
         }

         Dropdown::showOutputFormat();
         Html::closeForm();
         echo "</td>";
      }

      echo "<td width='20%' class='tab_bg_2 b'>";
      //TRANS: %1$d, %2$d, %3$d are page numbers
      printf(__('From %1$d to %2$d of %3$d'), $current_start, $current_end, $numrows);
      echo "</td>\n";

      // Forward and fast forward button
      if ($forward<$numrows) {
         echo "<th class='right'>";
         echo "<a href='$fulltarget&amp;start=$forward'>
               <i class='fa fa-chevron-right' title=\"".__s('Next')."\">";
         echo "</a></th>\n";

         echo "<th class='right'>";
         echo "<a href='$fulltarget&amp;start=$end'>";
         echo "<i class='fa fa-step-forward' title=\"".__s('End')."\"></i>";
         echo "</a></th>\n";
      }
      // End pager
      echo "</tr></table></div>";
   }


   /**
    * Display the list_limit combo choice
    *
    * @param string  $action             page would be posted when change the value (URL + param) (default '')
    * @param boolean $display            display the pager form if true, return it if false
    * @param string  $additional_params  Additional parameters to pass to tab reload request (default '')
    *
    * ajax Pager will be displayed if empty
    *
    * @return void|string
   **/
   static function printPagerForm($action = "", $display = true, $additional_params = '') {

      if (!empty($additional_params) && strpos($additional_params, '&') !== 0) {
         $additional_params = '&' . $additional_params;
      }

      $out = '';
      if ($action) {
         $out .= "<form method='POST' action=\"$action\">";
         $out .= "<span class='responsive_hidden'>".__('Display (number of items)')."</span>&nbsp;";
         $out .= Dropdown::showListLimit("submit()", false);

      } else {
         $out .= "<form method='POST' action =''>\n";
         $out .= "<span class='responsive_hidden'>".__('Display (number of items)')."</span>&nbsp;";
         $out .= Dropdown::showListLimit("reloadTab(\"glpilist_limit=\"+this.value+\"$additional_params\")", false);
      }
      $out .= Html::closeForm(false);

      if ($display) {
         echo $out;
         return;
      }
      return $out;
   }


   /**
    * Create a title for list, as  "List (5 on 35)"
    *
    * @param $string String  text for title
    * @param $num    Integer number of item displayed
    * @param $tot    Integer number of item existing
    *
    * @since 0.83.1
    *
    * @return String
    **/
   static function makeTitle ($string, $num, $tot) {

      if (($num > 0) && ($num < $tot)) {
         // TRANS %1$d %2$d are numbers (displayed, total)
         $cpt = "<span class='primary-bg primary-fg count'>" .
            sprintf(__('%1$d on %2$d'), $num, $tot) . "</span>";
      } else {
         // $num is 0, so means configured to display nothing
         // or $num == $tot
         $cpt = "<span class='primary-bg primary-fg count'>$tot</span>";
      }
      return sprintf(__('%1$s %2$s'), $string, $cpt);
   }


   /**
    * create a minimal form for simple action
    *
    * @param $action   String   URL to call on submit
    * @param $btname   String   button name (maybe if name <> value)
    * @param $btlabel  String   button label
    * @param $fields   Array    field name => field  value
    * @param $btimage  String   button image uri (optional)   (default '')
    *                           If image name starts with "fa-", il will be turned into
    *                           a font awesome element rather than an image.
    * @param $btoption String   optional button option        (default '')
    * @param $confirm  String   optional confirm message      (default '')
    *
    * @since 0.84
   **/
   static function getSimpleForm($action, $btname, $btlabel, Array $fields = [], $btimage = '',
                                 $btoption = '', $confirm = '') {

      if (GLPI_USE_CSRF_CHECK) {
         $fields['_glpi_csrf_token'] = Session::getNewCSRFToken();
      }
      $fields['_glpi_simple_form'] = 1;
      $button                      = $btname;
      if (!is_array($btname)) {
         $button          = [];
         $button[$btname] = $btname;
      }
      $fields          = array_merge($button, $fields);
      $javascriptArray = [];
      foreach ($fields as $name => $value) {
         /// TODO : trouble :  urlencode not available for array / do not pass array fields...
         if (!is_array($value)) {
            // Javascript no gettext
            $javascriptArray[] = "'$name': '".urlencode($value)."'";
         }
      }

      $link = "<a ";

      if (!empty($btoption)) {
         $link .= ' '.$btoption.' ';
      }
      // Do not force class if already defined
      if (!strstr($btoption, 'class=')) {
         if (empty($btimage)) {
            $link .= " class='vsubmit' ";
         } else {
            $link .= " class='pointer' ";
         }
      }
      $btlabel = htmlentities($btlabel, ENT_QUOTES, 'UTF-8');
      $action  = " submitGetLink('$action', {" .implode(', ', $javascriptArray) ."});";

      if (is_array($confirm) || strlen($confirm)) {
         $link .= self::addConfirmationOnAction($confirm, $action);
      } else {
         $link .= " onclick=\"$action\" ";
      }

      $link .= '>';
      if (empty($btimage)) {
         $link .= $btlabel;
      } else {
         if (substr($btimage, 0, strlen('fa-')) === 'fa-') {
            $link .= "<span class='fa $btimage' title='$btlabel'><span class='sr-only'>$btlabel</span>";
         } else {
            $link .= "<img src='$btimage' title='$btlabel' alt='$btlabel' class='pointer'>";
         }
      }
      $link .="</a>";

      return $link;

   }


   /**
    * create a minimal form for simple action
    *
    * @param $action   String   URL to call on submit
    * @param $btname   String   button name
    * @param $btlabel  String   button label
    * @param $fields   Array    field name => field  value
    * @param $btimage  String   button image uri (optional) (default '')
    * @param $btoption String   optional button option (default '')
    * @param $confirm  String   optional confirm message (default '')
    *
    * @since 0.83.3
   **/
   static function showSimpleForm($action, $btname, $btlabel, Array $fields = [], $btimage = '',
                                  $btoption = '', $confirm = '') {

      echo self::getSimpleForm($action, $btname, $btlabel, $fields, $btimage, $btoption, $confirm);
   }


   /**
    * Create a close form part including CSRF token
    *
    * @param $display boolean Display or return string (default true)
    *
    * @since 0.83.
    *
    * @return String
   **/
   static function closeForm ($display = true) {
      global $CFG_GLPI;

      $out = "\n";
      if (GLPI_USE_CSRF_CHECK) {
         $out .= Html::hidden('_glpi_csrf_token', ['value' => Session::getNewCSRFToken()])."\n";
      }

      if (isset($CFG_GLPI['checkbox-zero-on-empty']) && $CFG_GLPI['checkbox-zero-on-empty']) {
         $js = "   $('form').submit(function() {
         $('input[type=\"checkbox\"][data-glpicore-cb-zero-on-empty=\"1\"]:not(:checked)').each(function(index){
            // If the checkbox is not validated, we add a hidden field with '0' as value
            if ($(this).attr('name')) {
               $('<input>').attr({
                  type: 'hidden',
                  name: $(this).attr('name'),
                  value: '0'
               }).insertAfter($(this));
            }
         });
      });";
         $out .= Html::scriptBlock($js)."\n";
         unset($CFG_GLPI['checkbox-zero-on-empty']);
      }

      $out .= "</form>\n";
      if ($display) {
         echo $out;
         return true;
      }
      return $out;
   }


   /**
    * Get javascript code for hide an item
    *
    * @param $id string id of the dom element
    *
    * @since 0.85.
    *
    * @return String
   **/
   static function jsHide($id) {
      return self::jsGetElementbyID($id).".hide();\n";
   }


   /**
    * Get javascript code for hide an item
    *
    * @param $id string id of the dom element
    *
    * @since 0.85.
    *
    * @return String
   **/
   static function jsShow($id) {
      return self::jsGetElementbyID($id).".show();\n";
   }


   /**
    * Get javascript code for enable an item
    *
    * @param $id string id of the dom element
    *
    * @since 0.85.
    *
    * @return String
   **/
   static function jsEnable($id) {
      return self::jsGetElementbyID($id).".removeAttr('disabled');\n";
   }


   /**
    * Get javascript code for disable an item
    *
    * @param $id string id of the dom element
    *
    * @since 0.85.
    *
    * @return String
   **/
   static function jsDisable($id) {
      return self::jsGetElementbyID($id).".attr('disabled', 'disabled');\n";
   }


   /**
    * Clean ID used for HTML elements
    *
    * @param $id string id of the dom element
    *
    * @since 0.85.
    *
    * @return String
   **/
   static function cleanId($id) {
      return str_replace(['[',']'], '_', $id);
   }


   /**
    * Get javascript code to get item by id
    *
    * @param $id string id of the dom element
    *
    * @since 0.85.
    *
    * @return String
   **/
   static function jsGetElementbyID($id) {
      return "$('#$id')";
   }


   /**
    * Set dropdown value
    *
    * @param $id      string   id of the dom element
    * @param $value   string   value to set
    *
    * @since 0.85.
    *
    * @return string
   **/
   static function jsSetDropdownValue($id, $value) {
      return self::jsGetElementbyID($id).".trigger('setValue', '$value');";
   }

   /**
    * Get item value
    *
    * @param $id      string   id of the dom element
    *
    * @since 0.85.
    *
    * @return string
   **/
   static function jsGetDropdownValue($id) {
      return self::jsGetElementbyID($id).".val()";
   }


   /**
    * Adapt dropdown to clean JS
    *
    * @param $id       string   id of the dom element
    * @param $params   array    of parameters
    *
    * @since 0.85.
    *
    * @return String
   **/
   static function jsAdaptDropdown($id, $params = []) {
      global $CFG_GLPI;

      $width = '';
      if (isset($params["width"]) && !empty($params["width"])) {
         $width = $params["width"];
         unset($params["width"]);
      }

      $placeholder = '';
      if (isset($params["placeholder"])) {
         $placeholder = "placeholder: ".json_encode($params["placeholder"]).",";
      }

      $js = "$(function() {
         $('#$id').select2({
            $placeholder
            width: '$width',
            dropdownAutoWidth: true,
            quietMillis: 100,
            minimumResultsForSearch: ".$CFG_GLPI['ajax_limit_count'].",
            matcher: function(params, data) {
               // store last search in the global var
               query = params;

               // If there are no search terms, return all of the data
               if ($.trim(params.term) === '') {
                  return data;
               }

               var searched_term = getTextWithoutDiacriticalMarks(params.term);
               var data_text = typeof(data.text) === 'string'
                  ? getTextWithoutDiacriticalMarks(data.text)
                  : '';
               var select2_fuzzy_opts = {
                  pre: '<span class=\"select2-rendered__match\">',
                  post: '</span>',
               };

               if (data_text.indexOf('>') !== -1 || data_text.indexOf('<') !== -1) {
                  // escape text, if it contains chevrons (can already be escaped prior to this point :/)
                  data_text = jQuery.fn.select2.defaults.defaults.escapeMarkup(data_text);
               }

               // Skip if there is no 'children' property
               if (typeof data.children === 'undefined') {
                  var match  = fuzzy.match(searched_term, data_text, select2_fuzzy_opts);
                  if (match == null) {
                     return false;
                  }
                  data.rendered_text = match.rendered_text;
                  data.score = match.score;
                  return data;
               }

               // `data.children` contains the actual options that we are matching against
               // also check in `data.text` (optgroup title)
               var filteredChildren = [];

               $.each(data.children, function (idx, child) {
                  var child_text = typeof(child.text) === 'string'
                     ? getTextWithoutDiacriticalMarks(child.text)
                     : '';

                  if (child_text.indexOf('>') !== -1 || child_text.indexOf('<') !== -1) {
                     // escape text, if it contains chevrons (can already be escaped prior to this point :/)
                     child_text = jQuery.fn.select2.defaults.defaults.escapeMarkup(child_text);
                  }

                  var match_child = fuzzy.match(searched_term, child_text, select2_fuzzy_opts);
                  var match_text  = fuzzy.match(searched_term, data_text, select2_fuzzy_opts);
                  if (match_child !== null || match_text !== null) {
                     if (match_text !== null) {
                        data.score         = match_text.score;
                        data.rendered_text = match_text.rendered;
                     }

                     if (match_child !== null) {
                        child.score         = match_child.score;
                        child.rendered_text = match_child.rendered;
                     }
                     filteredChildren.push(child);
                  }
               });

               // If we matched any of the group's children, then set the matched children on the group
               // and return the group object
               if (filteredChildren.length) {
                  var modifiedData = $.extend({}, data, true);
                  modifiedData.children = filteredChildren;

                  // You can return modified objects from here
                  // This includes matching the `children` how you want in nested data sets
                  return modifiedData;
               }

               // Return `null` if the term should not be displayed
               return null;
            },
            templateResult: templateResult,
            templateSelection: templateSelection,
         })
         .bind('setValue', function(e, value) {
            $('#$id').val(value).trigger('change');
         })
         $('label[for=$id]').on('click', function(){ $('#$id').select2('open'); });
      });";
      return Html::scriptBlock($js);
   }


   /**
    * Create Ajax dropdown to clean JS
    *
    * @param $name
    * @param $field_id   string   id of the dom element
    * @param $url        string   URL to get datas
    * @param $params     array    of parameters
    *            must contains :
    *                   - 'value'     : default value selected
    *                   - 'valuename' : default name of selected value
    *
    * @since 0.85.
    *
    * @return String
   **/
   static function jsAjaxDropdown($name, $field_id, $url, $params = []) {
      global $CFG_GLPI;

      if (!isset($params['value'])) {
         $value = 0;
      } else {
         $value = $params['value'];
      }
      if (!isset($params['value'])) {
         $valuename = Dropdown::EMPTY_VALUE;
      } else {
         $valuename = $params['valuename'];
      }
      $on_change = '';
      if (isset($params["on_change"])) {
         $on_change = $params["on_change"];
         unset($params["on_change"]);
      }
      $width = '80%';
      if (isset($params["width"])) {
         $width = $params["width"];
         unset($params["width"]);
      }
      unset($params['value']);
      unset($params['valuename']);

      $options = [
         'id'        => $field_id,
         'selected'  => $value
      ];
      if (!empty($params['specific_tags'])) {
         foreach ($params['specific_tags'] as $tag => $val) {
            if (is_array($val)) {
               $val = implode(' ', $val);
            }
            $options[$tag] = $val;
         }
      }

      $values = [$value => $valuename];
      $output = self::select($name, $values, $options);

      $js = "
         var params_$field_id = {";
      foreach ($params as $key => $val) {
         // Specific boolean case
         if (is_bool($val)) {
            $js .= "$key: ".($val?1:0).",\n";
         } else {
            $js .= "$key: ".json_encode($val).",\n";
         }
      }
      $js.= "};

         $('#$field_id').select2({
            width: '$width',
            minimumInputLength: 0,
            quietMillis: 100,
            dropdownAutoWidth: true,
            minimumResultsForSearch: ".$CFG_GLPI['ajax_limit_count'].",
            ajax: {
               url: '$url',
               dataType: 'json',
               type: 'POST',
               data: function (params) {
                  query = params;
                  return $.extend({}, params_$field_id, {
                     searchText: params.term,
                     page_limit: ".$CFG_GLPI['dropdown_max'].", // page size
                     page: params.page || 1, // page number
                  });
               },
               processResults: function (data, params) {
                  params.page = params.page || 1;
                  var more = (data.count >= ".$CFG_GLPI['dropdown_max'].");

                  return {
                     results: data.results,
                     pagination: {
                           more: more
                     }
                  };
               }
            },
            templateResult: templateResult,
            templateSelection: templateSelection
         })
         .bind('setValue', function(e, value) {
            $.ajax('$url', {
               data: $.extend({}, params_$field_id, {
                  _one_id: value,
               }),
               dataType: 'json',
               type: 'POST',
            }).done(function(data) {

               var iterate_options = function(options, value) {
                  var to_return = false;
                  $.each(options, function(index, option) {
                     if (option.hasOwnProperty('id')
                         && option.id == value) {
                        to_return = option;
                        return false; // act as break;
                     }

                     if (option.hasOwnProperty('children')) {
                        to_return = iterate_options(option.children, value);
                     }
                  });

                  return to_return;
               };

               var option = iterate_options(data.results, value);
               if (option !== false) {
                  var newOption = new Option(option.text, option.id, true, true);
                   $('#$field_id').append(newOption).trigger('change');
               }
            });
         });
         ";
      if (!empty($on_change)) {
         $js .= " $('#$field_id').on('change', function(e) {".
                  $on_change."});";
      }

      $js .= " $('label[for=$field_id]').on('click', function(){ $('#$field_id').select2('open'); });";

      $output .= Html::scriptBlock('$(function() {' . $js . '});');
      return $output;
   }


   /**
    * Creates a formatted IMG element.
    *
    * This method will set an empty alt attribute if no alt and no title is not supplied
    *
    * @since 0.85
    *
    * @param $path             Path to the image file
    * @param $options   Array  of HTML attributes
    *        - `url` If provided an image link will be generated and the link will point at
    *               `$options['url']`.
    * @return string completed img tag
   **/
   static function image($path, $options = []) {

      if (!isset($options['title'])) {
         $options['title'] = '';
      }

      if (!isset($options['alt'])) {
         $options['alt'] = $options['title'];
      }

      if (empty($options['title'])
          && !empty($options['alt'])) {
         $options['title'] = $options['alt'];
      }

      $url = false;
      if (!empty($options['url'])) {
         $url = $options['url'];
         unset($options['url']);
      }

      $class = "";
      if ($url) {
         $class = "class='pointer'";
      }

      $image = sprintf('<img src="%1$s" %2$s %3$s />', $path, Html::parseAttributes($options), $class);
      if ($url) {
         return Html::link($image, $url);
      }
      return $image;
   }


   /**
    * Creates an HTML link.
    *
    * @since 0.85
    *
    * @param $text               The content to be wrapped by a tags.
    * @param $url                URL parameter
    * @param $options   Array    of HTML attributes:
    *     - `confirm` JavaScript confirmation message.
    *     - `confirmaction` optional action to do on confirmation
    * @return string an `a` element.
   **/
   static function link($text, $url, $options = []) {

      if (isset($options['confirm'])) {
         if (!empty($options['confirm'])) {
            $confirmAction  = '';
            if (isset($options['confirmaction'])) {
               if (!empty($options['confirmaction'])) {
                  $confirmAction = $options['confirmaction'];
               }
               unset($options['confirmaction']);
            }
            $options['onclick'] = Html::getConfirmationOnActionScript($options['confirm'],
                                                                      $confirmAction);
         }
         unset($options['confirm']);
      }
      // Do not escape title if it is an image or a i tag (fontawesome)
      if (!preg_match('/^<i(mg)?.*/', $text)) {
         $text = Html::cleanInputText($text);
      }

      return sprintf('<a href="%1$s" %2$s>%3$s</a>', Html::cleanInputText($url),
                     Html::parseAttributes($options), $text);
   }


   /**
    * Creates a hidden input field.
    *
    * If value of options is an array then recursively parse it
    * to generate as many hidden input as necessary
    *
    * @since 0.85
    *
    * @param $fieldName          Name of a field
    * @param $options    Array   of HTML attributes.
    *
    * @return string A generated hidden input
   **/
   static function hidden($fieldName, $options = []) {

      if ((isset($options['value'])) && (is_array($options['value']))) {
         $result = '';
         foreach ($options['value'] as $key => $value) {
            $options2          = $options;
            $options2['value'] = $value;
            $result           .= static::hidden($fieldName.'['.$key.']', $options2)."\n";
         }
         return $result;
      }
      return sprintf('<input type="hidden" name="%1$s" %2$s />',
                     Html::cleanInputText($fieldName), Html::parseAttributes($options));
   }


   /**
    * Creates a text input field.
    *
    * @since 0.85
    *
    * @param $fieldName          Name of a field
    * @param $options    Array   of HTML attributes.
    *
    * @return string A generated hidden input
   **/
   static function input($fieldName, $options = []) {
      $type = 'text';
      if (isset($options['type'])) {
         $type = $options['type'];
         unset($options['type']);
      }
      return sprintf('<input type="%1$s" name="%2$s" %3$s />',
                     $type, Html::cleanInputText($fieldName), Html::parseAttributes($options));
   }

   /**
    * Creates a select tag
    *
    * @since 9.3
    *
    * @param string $ame      Name of the field
    * @param array  $values   Array of the options
    * @param mixed  $selected Current selected option
    * @param array  $options  Array of HTML attributes
    *
    * @return string
    */
   static function select($name, array $values, $options = []) {
      $selected = false;
      if (isset($options['selected'])) {
         $selected = $options['selected'];
         unset ($options['selected']);
      }
      $select = sprintf(
         '<select name="%1$s" %2$s>',
         self::cleanInputText($name),
         self::parseAttributes($options)
      );
      foreach ($values as $key => $value) {
         $select .= sprintf(
            '<option value="%1$s"%2$s>%3$s</option>',
            self::cleanInputText($key),
            ($selected != false && $key == $selected) ? ' selected="selected"' : '',
            $value
         );
      }
      $select .= '</select>';
      return $select;
   }

   /**
    * Creates a submit button element. This method will generate input elements that
    * can be used to submit, and reset forms by using $options. Image submits can be created by supplying an
    * image option
    *
    * @since 0.85
    *
    * @param $caption          caption of the input
    * @param $options    Array of options.
    *     - image : will use a submit image input
    *     - `confirm` JavaScript confirmation message.
    *     - `confirmaction` optional action to do on confirmation
    *
    * @return string A HTML submit button
   **/
   static function submit($caption, $options = []) {

      $image = false;
      if (isset($options['image'])) {
         if (preg_match('/\.(jpg|jpe|jpeg|gif|png|ico)$/', $options['image'])) {
            $image = $options['image'];
         }
         unset($options['image']);
      }

      // Set default class to submit
      if (!isset($options['class'])) {
         $options['class'] = 'submit';
      }
      if (isset($options['confirm'])) {
         if (!empty($options['confirm'])) {
            $confirmAction  = '';
            if (isset($options['confirmaction'])) {
               if (!empty($options['confirmaction'])) {
                  $confirmAction = $options['confirmaction'];
               }
               unset($options['confirmaction']);
            }
            $options['onclick'] = Html::getConfirmationOnActionScript($options['confirm'],
                                                                      $confirmAction);
         }
         unset($options['confirm']);
      }

      if ($image) {
         $options['title'] = $caption;
         $options['alt']   = $caption;
         return sprintf('<input type="image" src="%s" %s />',
               Html::cleanInputText($image), Html::parseAttributes($options));
      }
      return sprintf('<input type="submit" value="%s" %s />',
                     Html::cleanInputText($caption), Html::parseAttributes($options));
   }


   /**
    * Returns a space-delimited string with items of the $options array.
    *
    * @since 0.85
    *
    * @param $options Array of options.
    *
    * @return string Composed attributes.
   **/
   static function parseAttributes($options = []) {

      if (!is_string($options)) {
         $attributes = [];

         foreach ($options as $key => $value) {
            $attributes[] = Html::formatAttribute($key, $value);
         }
         $out = implode(' ', $attributes);
      } else {
         $out = $options;
      }
      return $out;
   }


   /**
    * Formats an individual attribute, and returns the string value of the composed attribute.
    *
    * @since 0.85
    *
    * @param $key       The name of the attribute to create
    * @param $value     The value of the attribute to create.
    *
    * @return string The composed attribute.
   **/
   static function formatAttribute($key, $value) {

      if (is_array($value)) {
         $value = implode(' ', $value);
      }

      return sprintf('%1$s="%2$s"', $key, Html::cleanInputText($value));
   }


   /**
    * Wrap $script in a script tag.
    *
    * @since 0.85
    *
    * @param $script The script to wrap
    *
    * @return string
   **/
   static function scriptBlock($script) {

      $script = "\n" . '//<![CDATA[' . "\n\n" . $script . "\n\n" . '//]]>' . "\n";

      return sprintf('<script type="text/javascript">%s</script>', $script);
   }


   /**
    * Returns one or many script tags depending on the number of scripts given.
    *
    * @since 0.85
    * @since 9.2 Path is now relative to GLPI_ROOT. Add $minify parameter.
    *
    * @param string  $url     File to include (relative to GLPI_ROOT)
    * @param array   $options Array of HTML attributes
    * @param boolean $minify  Try to load minified file (defaults to true)
    *
    * @return String of script tags
   **/
   static function script($url, $options = [], $minify = true) {
      $version = GLPI_VERSION;
      if (isset($options['version'])) {
         $version = $options['version'];
         unset($options['version']);
      }

      if ($minify === true) {
         $url = self::getMiniFile($url);
      }

      $url = self::getPrefixedUrl($url);

      if ($version) {
         $url .= '?v=' . $version;
      }

      return sprintf('<script type="text/javascript" src="%1$s"></script>', $url);
   }


   /**
    * Creates a link element for CSS stylesheets.
    *
    * @since 0.85
    * @since 9.2 Path is now relative to GLPI_ROOT. Add $minify parameter.
    *
    * @param string  $url     File to include (relative to GLPI_ROOT)
    * @param array   $options Array of HTML attributes
    * @param boolean $minify  Try to load minified file (defaults to true)
    *
    * @return string CSS link tag
   **/
   static function css($url, $options = [], $minify = true) {
      if ($minify === true) {
         $url = self::getMiniFile($url);
      }
      $url = self::getPrefixedUrl($url);

      return self::csslink($url, $options);
   }

   /**
    * Creates a link element for SCSS stylesheets.
    *
    * @since 9.4
    *
    * @param string  $url     File to include (relative to GLPI_ROOT)
    * @param array   $options Array of HTML attributes
    *
    * @return string CSS link tag
   **/
   static function scss($url, $options = []) {
      $prod_file = self::getScssCompilePath($url);

      if (file_exists($prod_file) && $_SESSION['glpi_use_mode'] != Session::DEBUG_MODE) {
         $url = self::getPrefixedUrl(str_replace(GLPI_ROOT, '', $prod_file));
      } else {
         $file = $url;
         $url = self::getPrefixedUrl('/front/css.php');
         $url .= '?file=' . $file;
         if ($_SESSION['glpi_use_mode'] == Session::DEBUG_MODE) {
            $url .= '&debug';
         }
      }

      return self::csslink($url, $options);
   }

   /**
    * Creates a link element for (S)CSS stylesheets.
    *
    * @since 9.4
    *
    * @param sring   $url     File to include (raltive to GLPI_ROOT)
    * @param array   $options Array of HTML attributes
    *
    * @return string CSS link tag
   **/
   static private function csslink($url, $options) {
      if (!isset($options['media']) || $options['media'] == '') {
         $options['media'] = 'all';
      }

      $version = GLPI_VERSION;
      if (isset($options['version'])) {
         $version = $options['version'];
         unset($options['version']);
      }

      $url .= ((strpos($url, '?') !== false) ? '&' : '?') . 'v=' . $version;

      return sprintf('<link rel="stylesheet" type="text/css" href="%s" %s>', $url,
                     Html::parseAttributes($options));
   }

   /**
    * Display a div who reveive a list of uploaded file
    *
    * @since  version 9.2
    *
    * @param  array $options theses following keys:
    *                          - editor_id the dom id of the tinymce editor
    * @return string The Html
    */
   static function fileForRichText($options = []) {
      global $CFG_GLPI;

      $p['editor_id']     = '';
      $p['name']          = 'filename';
      $p['filecontainer'] = 'fileupload_info';
      $p['display']       = true;
      $rand               = mt_rand();

      if (is_array($options) && count($options)) {
         foreach ($options as $key => $val) {
            $p[$key] = $val;
         }
      }

      $display = "";

      // display file controls
      $display .= __('Attach file by drag & drop or copy & paste in editor or ').
                  "<a href='' id='upload_link$rand'>".__('selecting them')."</a>".
                  "<input id='upload_rich_text$rand' class='upload_rich_text' type='file' />";

      $display .= Html::scriptBlock("
         var fileindex = 0;
         $(function() {
            $('#upload_link$rand').on('click', function(e){
               e.preventDefault();
               $('#upload_rich_text$rand:hidden').trigger('click');
            });

            $('#upload_rich_text$rand:hidden').change(function (event) {
               uploadFile($('#upload_rich_text$rand:hidden')[0].files[0],
                            tinyMCE.get('{$p['editor_id']}'),
                            '{$p['name']}');
            });
         });
      ");

      if ($p['display']) {
         echo $display;
      } else {
         return $display;
      }
   }


   /**
    * Creates an input file field. Send file names in _$name field as array.
    * Files are uploaded in files/_tmp/ directory
    *
    * @since 9.2
    *
    * @param $options       array of options
    *    - name                string   field name (default filename)
    *    - onlyimages          boolean  restrict to image files (default false)
    *    - filecontainer       string   DOM ID of the container showing file uploaded:
    *                                   use selector to display
    *    - showfilesize        boolean  show file size with file name
    *    - showtitle           boolean  show the title above file list
    *                                   (with max upload size indication)
    *    - enable_richtext     boolean  switch to richtext fileupload
    *    - pasteZone           string   DOM ID of the paste zone
    *    - dropZone            string   DOM ID of the drop zone
    *    - rand                string   already computed rand value
    *    - display             boolean  display or return the generated html (default true)
    *
    * @return void|string   the html if display parameter is false
   **/
   static function file($options = []) {
      global $CFG_GLPI;

      $randupload             = mt_rand();

      $p['name']              = 'filename';
      $p['onlyimages']        = false;
      $p['filecontainer']     = 'fileupload_info';
      $p['showfilesize']      = true;
      $p['showtitle']         = true;
      $p['enable_richtext']   = false;
      $p['pasteZone']         = false;
      $p['dropZone']          = 'dropdoc'.$randupload;
      $p['rand']              = $randupload;
      $p['values']            = [];
      $p['display']           = true;
      $p['multiple']          = false;

      if (is_array($options) && count($options)) {
         foreach ($options as $key => $val) {
            $p[$key] = $val;
         }
      }

      $display = "";
      $display .= "<div class='fileupload draghoverable'>";

      if ($p['showtitle']) {
         $display .= "<b>";
         $display .= sprintf(__('%1$s (%2$s)'), __('File(s)'), Document::getMaxUploadSize());
         $display .= DocumentType::showAvailableTypesLink(['display' => false]);
         $display .= "</b>";
      }

      // div who will receive and display file list
      $display .= "<div id='".$p['filecontainer']."' class='fileupload_info'></div>";

      if (!empty($p['editor_id'])
          && $p['enable_richtext']) {
         $options_rt = $options;
         $options_rt['display'] = false;
         $display .= self::fileForRichText($options_rt);
      } else {

         // manage file upload without tinymce editor
         $display .= "<div id='{$p['dropZone']}'>";
         $display .= "<span class='b'>".__('Drag and drop your file here, or').'</span><br>';
         $display .= "<input id='fileupload{$p['rand']}' type='file' name='".$p['name']."[]'
                         data-url='".$CFG_GLPI["root_doc"]."/ajax/fileupload.php'
                         data-form-data='{\"name\": \"".$p['name']."\",
                                          \"showfilesize\": \"".$p['showfilesize']."\"}'".($p['multiple']?" multiple='multiple'":"").">";
         $display .= "<div id='progress{$p['rand']}' style='display:none'>".
                 "<div class='uploadbar' style='width: 0%;'></div></div>";
         $display .= "</div>";

         $display .= "</div>"; // .fileupload

         $display .= Html::scriptBlock("
         $(function() {
            var fileindex{$p['rand']} = 0;
            $('#fileupload{$p['rand']}').fileupload({
               dataType: 'json',
               pasteZone: ".($p['pasteZone'] !== false
                              ? "$('#{$p['pasteZone']}')"
                              : "false").",
               dropZone:  ".($p['dropZone'] !== false
                              ? "$('#{$p['dropZone']}')"
                              : "false").",
               acceptFileTypes: ".($p['onlyimages']
                                    ? "'/(\.|\/)(gif|jpe?g|png)$/i'"
                                    : "undefined").",
               progressall: function(event, data) {
                  var progress = parseInt(data.loaded / data.total * 100, 10);
                  $('#progress{$p['rand']}')
                     .show()
                  .filter('.uploadbar')
                     .css({
                        width: progress + '%'
                     })
                     .text(progress + '%')
                     .show();
               },
               done: function (event, data) {
                  var filedata = data;
                  // Load image tag, and display image uploaded
                  $.ajax({
                     type: 'POST',
                     url: '".$CFG_GLPI['root_doc']."/ajax/getFileTag.php',
                     data: {
                        data: data.result.{$p['name']}
                     },
                     dataType: 'JSON',
                     success: function(tag) {
                        $.each(filedata.result.{$p['name']}, function(index, file) {
                           if (file.error === undefined) {
                              //create a virtual editor to manage filelist, see displayUploadedFile()
                              var editor = {
                                 targetElm: $('#fileupload{$p['rand']}')
                              };
                              displayUploadedFile(file, tag[index], editor, '{$p['name']}');

                              $('#progress{$p['rand']} .uploadbar')
                                 .text('".__s('Upload successful')."')
                                 .css('width', '100%')
                                 .delay(2000)
                                 .fadeOut('slow');
                           } else {
                              $('#progress{$p['rand']} .uploadbar')
                                 .text(file.error)
                                 .css('width', '100%');
                           }
                        });
                     }
                  });
               }
            });
         });");
      }

      if ($p['display']) {
         echo $display;
      } else {
         return $display;
      }
   }

   /**
    * Display an html textarea  with extended options
    *
    * @since 9.2
    *
    * @param  array  $options with these keys:
    *  - name (string):              corresponding html attribute
    *  - filecontainer (string):     dom id for the upload filelist
    *  - rand (string):              random param to avoid overriding between textareas
    *  - editor_id (string):         id attribute for the textarea
    *  - value (string):             value attribute for the textarea
    *  - enable_richtext (bool):     enable tinymce for this textarea
    *  - enable_fileupload (bool):   enable the inline fileupload system
    *  - display (bool):             display or return the generated html
    *  - cols (int):                 textarea cols attribute (witdh)
    *  - rows (int):                 textarea rows attribute (height)
    *
    * @return mixed          the html if display paremeter is false or true
    */
   static function textarea($options = []) {
      //default options
      $p['name']              = 'text';
      $p['filecontainer']     = 'fileupload_info';
      $p['rand']              = mt_rand();
      $p['editor_id']         = 'text'.$p['rand'];
      $p['value']             = '';
      $p['enable_richtext']   = false;
      $p['enable_fileupload'] = false;
      $p['display']           = true;
      $p['cols']              = 100;
      $p['rows']              = 15;
      $p['multiple']          = true;

      //merge default options with options parameter
      $p = array_merge($p, $options);

      $display = '';
      $display .= "<textarea name='".$p['name']."' id='".$p['editor_id']."'
                             rows='".$p['rows']."' cols='".$p['cols']."'>".
                  $p['value']."</textarea>";

      if ($p['enable_richtext']) {
         $display .= Html::initEditorSystem($p['editor_id'], $p['rand'], false);
      } else {
         $display .= Html::scriptBlock("
                        $(document).ready(function() {
                           $('".$p['editor_id']."').autogrow();
                        });
                     ");
      }

      if ($p['enable_fileupload']) {
         $p_rt = $p;
         unset($p_rt['name']);
         $p_rt['display'] = false;
         $display .= Html::file($p_rt);
      }

      if ($p['display']) {
         echo $display;
         return true;
      } else {
         return $display;
      }
   }


   /**
    * @since 0.85
    *
    * @return string
   **/
   static function generateImageName() {
      return 'pastedImage'.str_replace('-', '', Html::convDateTime(date('Y-m-d', time())));
   }


   /**
    * Display choice matrix
    *
    * @since 0.85
    * @param $columns   array   of column field name => column label
    * @param $rows      array    of field name => array(
    *      'label' the label of the row
    *      'columns' an array of specific information regaring current row
    *                and given column indexed by column field_name
    *                 * a string if only have to display a string
    *                 * an array('value' => ???, 'readonly' => ???) that is used to Dropdown::showYesNo()
    * @param $options   array   possible:
    *       'title'         of the matrix
    *       'first_cell'    the content of the upper-left cell
    *       'row_check_all' set to true to display a checkbox to check all elements of the row
    *       'col_check_all' set to true to display a checkbox to check all elements of the col
    *       'rand'          random number to use for ids
    *
    * @return random value used to generate the ids
   **/
   static function showCheckboxMatrix(array $columns, array $rows, array $options = []) {

      $param['title']                = '';
      $param['first_cell']           = '&nbsp;';
      $param['row_check_all']        = false;
      $param['col_check_all']        = false;
      $param['rotate_column_titles'] = false;
      $param['rand']                 = mt_rand();
      $param['table_class']          = 'tab_cadre_fixehov';
      $param['cell_class_method']    = null;

      if (is_array($options) && count($options)) {
         foreach ($options as $key => $val) {
            $param[$key] = $val;
         }
      }

      $cb_options = ['title' => __s('Check/uncheck all')];

      $number_columns = (count($columns) + 1);
      if ($param['row_check_all']) {
         $number_columns += 1;
      }
      $width = round(100/$number_columns);
      echo "\n<table class='".$param['table_class']."'>\n";

      if (!empty($param['title'])) {
         echo "\t<tr>\n";
         echo "\t\t<th colspan='$number_columns'>".$param['title']."</th>\n";
         echo "\t</tr>\n";
      }

      echo "\t<tr class='tab_bg_1'>\n";
      echo "\t\t<td>".$param['first_cell']."</td>\n";
      foreach ($columns as $col_name => $column) {
         $nb_cb_per_col[$col_name] = ['total'   => 0,
                                           'checked' => 0];
         $col_id                   = Html::cleanId('col_label_'.$col_name.'_'.$param['rand']);

         echo "\t\t<td class='center b";
         if ($param['rotate_column_titles']) {
            echo " rotate";
         }
         echo "' id='$col_id' width='$width%'>";
         if (!is_array($column)) {
            $columns[$col_name] = $column = ['label' => $column];
         }
         if (isset($column['short'])
             && isset($column['long'])) {
            echo $column['short'];
            self::showToolTip($column['long'], ['applyto' => $col_id]);
         } else {
            echo $column['label'];
         }
         echo "</td>\n";
      }
      if ($param['row_check_all']) {
         $col_id = Html::cleanId('col_of_table_'.$param['rand']);
         echo "\t\t<td class='center";
         if ($param['rotate_column_titles']) {
            echo " rotate";
         }
         echo "' id='$col_id'>".__('Select/unselect all')."</td>\n";
      }
      echo "\t</tr>\n";

      foreach ($rows as $row_name => $row) {

         if ((!is_string($row)) && (!is_array($row))) {
            continue;
         }

         echo "\t<tr class='tab_bg_1'>\n";

         if (is_string($row)) {
            echo "\t\t<th colspan='$number_columns'>$row</th>\n";
         } else {

            $row_id = Html::cleanId('row_label_'.$row_name.'_'.$param['rand']);
            if (isset($row['class'])) {
               $class = $row['class'];
            } else {
               $class = '';
            }
            echo "\t\t<td class='b $class' id='$row_id'>";
            if (!empty($row['label'])) {
               echo $row['label'];
            } else {
               echo "&nbsp;";
            }
            echo "</td>\n";

            $nb_cb_per_row = ['total'   => 0,
                                   'checked' => 0];

            foreach ($columns as $col_name => $column) {
               $class = '';
               if ((!empty($row['class'])) && (!empty($column['class']))) {
                  if (is_callable($param['cell_class_method'])) {
                     $class = $param['cell_class_method']($row['class'], $column['class']);
                  }
               } else if (!empty($row['class'])) {
                  $class = $row['class'];
               } else if (!empty($column['class'])) {
                  $class = $column['class'];
               }

               echo "\t\t<td class='center $class'>";

               // Warning: isset return false if the value is NULL ...
               if (array_key_exists($col_name, $row['columns'])) {
                  $content = $row['columns'][$col_name];
                  if (is_array($content)
                      && array_key_exists('checked', $content)) {
                     if (!array_key_exists('readonly', $content)) {
                        $content['readonly'] = false;
                     }
                     $content['massive_tags'] = [];
                     if ($param['row_check_all']) {
                        $content['massive_tags'][] = 'row_'.$row_name.'_'.$param['rand'];
                     }
                     if ($param['col_check_all']) {
                        $content['massive_tags'][] = 'col_'.$col_name.'_'.$param['rand'];
                     }
                     if ($param['row_check_all'] && $param['col_check_all']) {
                        $content['massive_tags'][] = 'table_'.$param['rand'];
                     }
                     $content['name'] = $row_name."[$col_name]";
                     $content['id']   = Html::cleanId('cb_'.$row_name.'_'.$col_name.'_'.
                                                      $param['rand']);
                     Html::showCheckbox($content);
                     $nb_cb_per_col[$col_name]['total'] ++;
                     $nb_cb_per_row['total'] ++;
                     if ($content['checked']) {
                        $nb_cb_per_col[$col_name]['checked'] ++;
                        $nb_cb_per_row['checked'] ++;
                     }
                  } else if (is_string($content)) {
                     echo $content;
                  } else {
                     echo "&nbsp;";
                  }
               } else {
                  echo "&nbsp;";
               }

               echo "</td>\n";
            }
         }
         if (($param['row_check_all'])
             && (!is_string($row))
             && ($nb_cb_per_row['total'] > 1)) {
            $cb_options['criterion']    = ['tag_for_massive' => 'row_'.$row_name.'_'.
                                                $param['rand']];
            $cb_options['massive_tags'] = 'table_'.$param['rand'];
            $cb_options['id']           = Html::cleanId('cb_checkall_row_'.$row_name.'_'.
                                                        $param['rand']);
            $cb_options['checked']      = ($nb_cb_per_row['checked']
                                             > ($nb_cb_per_row['total'] / 2));
            echo "\t\t<td class='center'>".Html::getCheckbox($cb_options)."</td>\n";
         }
         if ($nb_cb_per_row['total'] == 1) {
            echo "\t\t<td class='center'></td>\n";
         }
         echo "\t</tr>\n";
      }

      if ($param['col_check_all']) {
         echo "\t<tr class='tab_bg_1'>\n";
         echo "\t\t<td>".__('Select/unselect all')."</td>\n";
         foreach ($columns as $col_name => $column) {
            echo "\t\t<td class='center'>";
            if ($nb_cb_per_col[$col_name]['total'] > 1) {
               $cb_options['criterion']    = ['tag_for_massive' => 'col_'.$col_name.'_'.
                                                   $param['rand']];
               $cb_options['massive_tags'] = 'table_'.$param['rand'];
               $cb_options['id']           = Html::cleanId('cb_checkall_col_'.$col_name.'_'.
                                                           $param['rand']);
               $cb_options['checked']      = ($nb_cb_per_col[$col_name]['checked']
                                                > ($nb_cb_per_col[$col_name]['total'] / 2));
               echo Html::getCheckbox($cb_options);
            } else {
               echo "&nbsp;";
            }
            echo "</td>\n";
         }

         if ($param['row_check_all']) {
            $cb_options['criterion']    = ['tag_for_massive' => 'table_'.$param['rand']];
            $cb_options['massive_tags'] = '';
            $cb_options['id']           = Html::cleanId('cb_checkall_table_'.$param['rand']);
            echo "\t\t<td class='center'>".Html::getCheckbox($cb_options)."</td>\n";
         }
         echo "\t</tr>\n";
      }

      echo "</table>\n";

      return $param['rand'];
   }



   /**
    * This function provides a mecanism to send html form by ajax
    *
    * @since 9.1
   **/
   static function ajaxForm($selector, $success = "console.log(html);") {
      echo Html::scriptBlock("
      $(function() {
         var lastClicked = null;
         $('input[type=submit]').click(function(e) {
            e = e || event;
            lastClicked = e.target || e.srcElement;
         });

         $('$selector').on('submit', function(e) {
            e.preventDefault();
            var form = $(this);
            var formData = form.closest('form').serializeArray();
            //push submit button
            formData.push({
               name: $(lastClicked).attr('name'),
               value: $(lastClicked).val()
            });

            $.ajax({
               url: form.attr('action'),
               type: form.attr('method'),
               data: formData,
               success: function(html) {
                  $success
               }
            });
         });
      });
      ");
   }

   /**
    * In this function, we redefine 'window.alert' javascript function
    * by a jquery-ui dialog equivalent (but prettier).
    *
    * @since 9.1
   **/
   static function redefineAlert() {

      echo self::scriptBlock("
      window.old_alert = window.alert;
      window.alert = function(message, caption) {
         // Don't apply methods on undefined objects... ;-) #3866
         if(typeof message == 'string') {
            message = message.replace('\\n', '<br>');
         }
         caption = caption || '".__s("Information")."';
         $('<div/>').html(message).dialog({
            title: caption,
            buttons: {
               ".__s('OK').": function() {
                  $(this).dialog('close');
               }
            },
            dialogClass: 'glpi_modal',
            open: function(event, ui) {
               $(this).parent().prev('.ui-widget-overlay').addClass('glpi_modal');
            },
            close: function(){
               $(this).remove();
            },
            draggable: true,
            modal: true,
            resizable: false,
            width: 'auto'
         });
      };");
   }


   /**
    * Summary of confirmCallback
    * Is a replacement for Javascript native confirm function
    * Beware that native confirm is synchronous by nature (will block
    * browser waiting an answer from user, but that this is emulating the confirm behaviour
    * by using callbacks functions when user presses 'Yes' or 'No' buttons.
    *
    * @since 9.1
    *
    * @param $msg            string      message to be shown
    * @param $title          string      title for dialog box
    * @param $yesCallback    string      function that will be called when 'Yes' is pressed
    *                                    (default null)
    * @param $noCallback     string      function that will be called when 'No' is pressed
    *                                    (default null)
   **/
   static function jsConfirmCallback($msg, $title, $yesCallback = null, $noCallback = null) {

      return "
         // the Dialog and its properties.
         $('<div></div>').dialog({
            open: function(event, ui) { $('.ui-dialog-titlebar-close').hide(); },
            close: function(event, ui) { $(this).remove(); },
            resizable: false,
            modal: true,
            title: '".Toolbox::addslashes_deep($title)."',
            buttons: {
               '" . __s('Yes') . "': function () {
                     $(this).dialog('close');
                     ".($yesCallback!==null?'('.$yesCallback.')()':'')."
                  },
               '" . __s('No') . "': function () {
                     $(this).dialog('close');
                     ".($noCallback!==null?'('.$noCallback.')()':'')."
                  }
            }
         }).text('".Toolbox::addslashes_deep($msg)."');
      ";
   }


   /**
    * In this function, we redefine 'window.confirm' javascript function
    * by a jquery-ui dialog equivalent (but prettier).
    * This dialog is normally asynchronous and can't return a boolean like naive window.confirm.
    * We manage this behavior with a global variable 'confirmed' who watchs the acceptation of dialog.
    * In this case, we trigger a new click on element to return the value (and without display dialog)
    *
    * @since 9.1
   */
   static function redefineConfirm() {

      echo self::scriptBlock("
      var confirmed = false;
      var lastClickedElement;

      // store last clicked element on dom
      $(document).click(function(event) {
          lastClickedElement = $(event.target);
      });

      // asynchronous confirm dialog with jquery ui
      var newConfirm = function(message, caption) {
         message = message.replace('\\n', '<br>');
         caption = caption || '';

         $('<div/>').html(message).dialog({
            title: caption,
            dialogClass: 'fixed glpi_modal',
            buttons: {
               '".addslashes(_x('button', 'Confirm'))."': function () {
                  $(this).dialog('close');
                  confirmed = true;

                  //trigger click on the same element (to return true value)
                  lastClickedElement.click();

                  // re-init confirmed (to permit usage of 'confirm' function again in the page)
                  // maybe timeout is not essential ...
                  setTimeout(function(){  confirmed = false; }, 100);
               },
               '".addslashes(_x('button', 'Cancel'))."': function () {
                  $(this).dialog('close');
                  confirmed = false;
               }
            },
            open: function(event, ui) {
               $(this).parent().prev('.ui-widget-overlay').addClass('glpi_modal');
            },
            close: function () {
                $(this).remove();
            },
            draggable: true,
            modal: true,
            resizable: false,
            width: 'auto'
         });
      };

      window.nativeConfirm = window.confirm;

      // redefine native 'confirm' function
      window.confirm = function (message, caption) {
         // if watched var isn't true, we can display dialog
         if(!confirmed) {
            // call asynchronous dialog
            newConfirm(message, caption);
         }

         // return early
         return confirmed;
      };");
   }


   /**
    * Summary of jsAlertCallback
    * Is a replacement for Javascript native alert function
    * Beware that native alert is synchronous by nature (will block
    * browser waiting an answer from user, but that this is emulating the alert behaviour
    * by using a callback function when user presses 'Ok' button.
    *
    * @since 9.1
    *
    * @param $msg          string   message to be shown
    * @param $title        string   title for dialog box
    * @param $okCallback   string   function that will be called when 'Ok' is pressed
    *                               (default null)
   **/
   static function jsAlertCallback($msg, $title, $okCallback = null) {
      return "
         // Dialog and its properties.
         $('<div/>').dialog({
            open: function(event, ui) { $('.ui-dialog-titlebar-close').hide(); },
            close: function(event, ui) { $(this).remove(); },
            resizable: false,
            modal: true,
            title: '".Toolbox::addslashes_deep( $title )."',
            buttons: {
               '".__s('OK')."': function () {
                     $(this).dialog('close');
                     ".($okCallback!==null?'('.$okCallback.')()':'')."
                  }
            }
         }).text('".Toolbox::addslashes_deep($msg)."');
         ";
   }


   /**
    * Convert tag to image
    *
    * @param string|array $tag       the tag identifier of the document
    * @param int          $width     witdh of the final image
    * @param int          $height    height of the final image
    * @param bool         $addLink   boolean, do we need to add an anchor link
    * @param string       $more_link append to the link (ex &test=true)
    *
    * @return string
    *
    * @since 9.2
    * @deprecated 9.4.3
   **/
   public static function convertTagFromRichTextToImageTag($tag, $width, $height, $addLink = true, $more_link = "") {

      Toolbox::deprecated('Use getImageHtmlTagForDocument');

      global $CFG_GLPI;

      $doc = new Document();
      $doc_data = $doc->find(['tag' => $tag]);
      $out = "";

      if (count($doc_data)) {
         $base_path = $CFG_GLPI['root_doc'];
         if (isCommandLine()) {
            $base_path = parse_url($CFG_GLPI['url_base'], PHP_URL_PATH);
         }

         foreach ($doc_data as $id => $image) {
            // Add only image files : try to detect mime type
            $ok       = false;
            $mime     = '';
            if (isset($image['filepath'])) {
               $fullpath = GLPI_DOC_DIR."/".$image['filepath'];
               $mime = Toolbox::getMime($fullpath);
               $ok   = Toolbox::getMime($fullpath, 'image');
            }
            if (isset($image['tag'])) {
               if ($ok || empty($mime)) {
                  // Replace tags by image in textarea
                  if ($addLink) {
                     $out .= '<a '
                             . 'href="' . $base_path . '/front/document.send.php?docid=' . $id . $more_link . '" '
                             . 'target="_blank" '
                             . '>';
                  }
                  $out .= '<img '
                          . 'alt="' . $image['tag'] . '" '
                          . 'width="' . $width . '" '
                          . 'src="' . $base_path . '/front/document.send.php?docid=' . $id.$more_link . '" '
                          . '/>';
                  if ($addLink) {
                     $out .= '</a>';
                  }
               }
            }
         }
         return $out;
      }
      return '#'.$tag.'#';
   }


   /**
    * Get image html tag for image document.
    *
    * @param int    $document_id  identifier of the document
    * @param int    $width        witdh of the final image
    * @param int    $height       height of the final image
    * @param bool   $addLink      boolean, do we need to add an anchor link
    * @param string $more_link    append to the link (ex &test=true)
    *
    * @return string
    *
    * @since 9.4.3
   **/
   public static function getImageHtmlTagForDocument($document_id, $width, $height, $addLink = true, $more_link = "") {
      global $CFG_GLPI;

      $document = new Document();
      if (!$document->getFromDB($document_id)) {
         return '';
      }

      $base_path = $CFG_GLPI['root_doc'];
      if (isCommandLine()) {
         $base_path = parse_url($CFG_GLPI['url_base'], PHP_URL_PATH);
      }

      // Add only image files : try to detect mime type
      $ok   = false;
      $mime = '';
      if (isset($document->fields['filepath'])) {
         $fullpath = GLPI_DOC_DIR."/".$document->fields['filepath'];
         $mime = Toolbox::getMime($fullpath);
         $ok   = Toolbox::getMime($fullpath, 'image');
      }

      if (!($ok || empty($mime))) {
         return '';
      }

      $out = '';
      if ($addLink) {
         $out .= '<a '
                 . 'href="' . $base_path . '/front/document.send.php?docid=' . $document_id . $more_link . '" '
                 . 'target="_blank" '
                 . '>';
      }
      $out .= '<img ';
      if (isset($document->fields['tag'])) {
         $out .= 'alt="' . $document->fields['tag'] . '" ';
      }
      $out .= 'width="' . $width . '" '
              . 'src="' . $base_path . '/front/document.send.php?docid=' . $document_id . $more_link . '" '
              . '/>';
      if ($addLink) {
         $out .= '</a>';
      }

      return $out;
   }

   /**
    * Get copyright message in HTML (used in footers)
    * @since 9.1
    * @param boolean $withVersion include GLPI version ?
    * @return string HTML copyright
    */
   static function getCopyrightMessage($withVersion = true) {
      $message = "<a href=\"http://glpi-project.org/\" title=\"Powered by Teclib and contributors\" class=\"copyright\">";
      $message .= "GLPI ";
      // if required, add GLPI version (eg not for login page)
      if ($withVersion) {
          $message .= GLPI_VERSION . " ";
      }
      $message .= "Copyright (C) 2015-" . GLPI_YEAR . " Teclib' and contributors".
         "</a>";
      return $message;
   }

   /**
    * A a required javascript lib
    *
    * @param string|array $name Either a know name, or an array defining lib
    *
    * @return void
    */
   static public function requireJs($name) {
      global $CFG_GLPI, $PLUGIN_HOOKS;

      if (isset($_SESSION['glpi_js_toload'][$name])) {
         //already in stack
         return;
      }
      switch ($name) {
         case 'clipboard':
            $_SESSION['glpi_js_toload'][$name][] = 'js/clipboard.js';
            break;
         case 'tinymce':
            $_SESSION['glpi_js_toload'][$name][] = 'public/lib/tinymce.js';
            break;
         case 'fullcalendar':
            $_SESSION['glpi_js_toload'][$name][] = 'public/lib/fullcalendar.js';
            if (isset($_SESSION['glpilanguage'])) {
               foreach ([2, 3] as $loc) {
                  $filename = "public/lib/moment/locale/".
                     strtolower($CFG_GLPI["languages"][$_SESSION['glpilanguage']][$loc]).".js";
                  if (file_exists(GLPI_ROOT . '/' . $filename)) {
                     $_SESSION['glpi_js_toload'][$name][] = $filename;
                     break;
                  }
               }
            }
            if (isset($_SESSION['glpilanguage'])) {
               foreach ([2, 3] as $loc) {
                  $filename = "public/lib/fullcalendar/locale/".
                     strtolower($CFG_GLPI["languages"][$_SESSION['glpilanguage']][$loc]).".js";
                  if (file_exists(GLPI_ROOT . '/' . $filename)) {
                     $_SESSION['glpi_js_toload'][$name][] = $filename;
                     break;
                  }
               }
            }
            break;
         case 'jstree':
            $_SESSION['glpi_js_toload'][$name][] = 'public/lib/jstree.js';
            break;
         case 'gantt':
            $_SESSION['glpi_js_toload'][$name][] = 'public/lib/jquery-gantt.js';
            break;
         case 'rateit':
            $_SESSION['glpi_js_toload'][$name][] = 'public/lib/jquery.rateit.js';
            break;
         case 'colorpicker':
            $_SESSION['glpi_js_toload'][$name][] = 'public/lib/spectrum-colorpicker.js';
            break;
         case 'fileupload':
            $_SESSION['glpi_js_toload'][$name][] = 'lib/jqueryplugins/jquery-file-upload/js/jquery.fileupload.js';
            $_SESSION['glpi_js_toload'][$name][] = 'lib/jqueryplugins/jquery-file-upload/js/jquery.iframe-transport.js';
            $_SESSION['glpi_js_toload'][$name][] = 'js/fileupload.js';
            break;
         case 'charts':
            $_SESSION['glpi_js_toload']['charts'][] = 'public/lib/chartist.js';
            break;
         case 'notifications_ajax';
            $_SESSION['glpi_js_toload']['notifications_ajax'][] = 'js/notifications_ajax.js';
            break;
         case 'fuzzy':
            $_SESSION['glpi_js_toload'][$name][] = 'public/lib/fuzzy.js';
            $_SESSION['glpi_js_toload'][$name][] = 'js/fuzzysearch.js';
            break;
         case 'gridstack':
            $_SESSION['glpi_js_toload'][$name][] = 'public/lib/gridstack.js';
            $_SESSION['glpi_js_toload'][$name][] = 'js/rack.js';
            break;
         case 'leaflet':
            $_SESSION['glpi_js_toload'][$name][] = 'public/lib/leaflet.js';
            break;
         case 'log_filters':
            $_SESSION['glpi_js_toload'][$name][] = 'js/log_filters.js';
            break;
         case 'codemirror':
            $_SESSION['glpi_js_toload'][$name][] = 'public/lib/codemirror.js';
            break;
         default:
            $found = false;
            if (isset($PLUGIN_HOOKS['javascript']) && isset($PLUGIN_HOOKS['javascript'][$name])) {
               $found = true;
               $jslibs = $PLUGIN_HOOKS['javascript'][$name];
               if (!is_array($jslibs)) {
                  $jslibs = [$jslibs];
               }
               foreach ($jslibs as $jslib) {
                  $_SESSION['glpi_js_toload'][$name][] = $jslib;
               }
            }
            if (!$found) {
               Toolbox::logError("JS lib $name is not known!");
            }
      }
   }


   /**
    * Load javascripts
    *
    * @return void
    */
   static private function loadJavascript() {
      global $CFG_GLPI, $PLUGIN_HOOKS;

      //load on demand scripts
      if (isset($_SESSION['glpi_js_toload'])) {
         foreach ($_SESSION['glpi_js_toload'] as $key => $script) {
            if (is_array($script)) {
               foreach ($script as $s) {
                  echo Html::script($s);
               }
            } else {
               echo Html::script($script);
            }
            unset($_SESSION['glpi_js_toload'][$key]);
         }
      }

      //locales for js libraries
      if (isset($_SESSION['glpilanguage'])) {
         // jquery ui
         echo Html::script("public/lib/jquery-ui/i18n/datepicker-".
                     $CFG_GLPI["languages"][$_SESSION['glpilanguage']][2].".js");
         $filename = "public/lib/jquery-ui-timepicker-addon/i18n/jquery-ui-timepicker-".
                     $CFG_GLPI["languages"][$_SESSION['glpilanguage']][2].".js";
         if (file_exists(GLPI_ROOT.'/'.$filename)) {
            echo Html::script($filename);
         }

         // select2
         $filename = "public/lib/select2/js/i18n/".
                     $CFG_GLPI["languages"][$_SESSION['glpilanguage']][2].".js";
         if (file_exists(GLPI_ROOT.'/'.$filename)) {
            echo Html::script($filename);
         }
      }

      // transfer some var of php to javascript
      // (warning, don't expose all keys of $CFG_GLPI, some shouldn't be available client side)
      echo self::scriptBlock("
         var CFG_GLPI  = {
            'url_base': '".(isset($CFG_GLPI['url_base']) ? $CFG_GLPI["url_base"] : '')."',
            'root_doc': '".$CFG_GLPI["root_doc"]."',
         };
      ");

      // Some Javascript-Functions which we may need later
      echo Html::script('js/common.js');
      self::redefineAlert();
      self::redefineConfirm();

      if (isset($CFG_GLPI['notifications_ajax']) && $CFG_GLPI['notifications_ajax']) {
         $options = [
            'interval'  => ($CFG_GLPI['notifications_ajax_check_interval'] ? $CFG_GLPI['notifications_ajax_check_interval'] : 5) * 1000,
            'sound'     => $CFG_GLPI['notifications_ajax_sound'] ? $CFG_GLPI['notifications_ajax_sound'] : false,
            'icon'      => ($CFG_GLPI["notifications_ajax_icon_url"] ? $CFG_GLPI['root_doc'] . $CFG_GLPI['notifications_ajax_icon_url'] : false),
            'user_id'   => Session::getLoginUserID()
         ];
         $js = "$(function() {
            notifications_ajax = new GLPINotificationsAjax(". json_encode($options) . ");
            notifications_ajax.start();
         });";
         echo Html::scriptBlock($js);
      }

      // add Ajax display message after redirect
      Html::displayAjaxMessageAfterRedirect();

      // Add specific javascript for plugins
      if (isset($PLUGIN_HOOKS['add_javascript']) && count($PLUGIN_HOOKS['add_javascript'])) {

         foreach ($PLUGIN_HOOKS["add_javascript"] as $plugin => $files) {
            if (!Plugin::isPluginLoaded($plugin)) {
               continue;
            }
            $version = Plugin::getInfo($plugin, 'version');
            if (!is_array($files)) {
               $files = [$files];
            }
            foreach ($files as $file) {
               if (file_exists(GLPI_ROOT."/plugins/$plugin/$file")) {
                  echo Html::script("plugins/$plugin/$file", ['version' => $version]);
               } else {
                  Toolbox::logWarning("$file file not found from plugin $plugin!");
               }
            }
         }
      }

      if (file_exists(GLPI_ROOT."/js/analytics.js")) {
         echo Html::script("js/analytics.js");
      }
   }

   /**
    * Get a stylesheet or javascript path, minified if any
    * Return minified path if minified file exists and not in
    * debug mode, else standard path
    *
    * @param string $file_path File path part
    *
    * @return string
    */
   static private function getMiniFile($file_path) {
      $debug = (isset($_SESSION['glpi_use_mode'])
         && $_SESSION['glpi_use_mode'] == Session::DEBUG_MODE ? true : false);

      $file_minpath = str_replace(['.css', '.js'], ['.min.css', '.min.js'], $file_path);
      if (file_exists(GLPI_ROOT . '/' . $file_minpath)) {
         if (!$debug || !file_exists(GLPI_ROOT . '/' . $file_path)) {
            return $file_minpath;
         }
      }

      return $file_path;
   }

   /**
    * Return prefixed URL
    *
    * @since 9.2
    *
    * @param string $url Original URL (not prefixed)
    *
    * @return string
    */
   static public final function getPrefixedUrl($url) {
      global $CFG_GLPI;
      $prefix = $CFG_GLPI['root_doc'];
      if (substr($url, 0, 1) != '/') {
         $prefix .= '/';
      }
      return $prefix . $url;
   }

   /**
    * Add the HTML code to refresh the current page at a define interval of time
    *
    * @param int|false   $timer    The time (in minute) to refresh the page
    * @param string|null $callback A javascript callback function to execute on timer
    *
    * @return string
    */
   static public function manageRefreshPage($timer = false, $callback = null) {
      if (!$timer) {
         $timer = isset($_SESSION['glpirefresh_ticket_list']) ? $_SESSION['glpirefresh_ticket_list'] : 0;
      }

      if ($callback === null) {
         $callback = 'window.location.reload()';
      }

      $text = "";
      if ($timer > 0) {
         // set timer to millisecond from minutes
         $timer = $timer * MINUTE_TIMESTAMP * 1000;

         // call callback function to $timer interval
         $text = self::scriptBlock("window.setInterval(function() {
               $callback
            }, $timer);");
      }

      return $text;
   }

   /**
    * Manage events from js/fuzzysearch.js
    *
    * @since 9.2
    *
    * @param string $action action to switch (should be actually 'getHtml' or 'getList')
    *
    * @return nothing (display)
    */
   static function fuzzySearch($action = '') {
      global $CFG_GLPI;

      switch ($action) {
         case 'getHtml':
            return "<div id='fuzzysearch'>
                    <input type='text' placeholder='".__("Start typing to find a menu")."'>
                    <ul class='results'></ul>
                    <i class='fa fa-2x fa-times'></i>
                    </div>
                    <div class='ui-widget-overlay ui-front fuzzymodal' style='z-index: 100;'>
                    </div>";
            break;

         default;
            $fuzzy_entries = [];

            // retrieve menu
            foreach ($_SESSION['glpimenu'] as $firstlvl) {
               if (isset($firstlvl['content'])) {
                  foreach ($firstlvl['content'] as $menu) {
                     if (isset($menu['title']) && strlen($menu['title']) > 0) {
                        $fuzzy_entries[] = [
                           'url'   => $menu['page'],
                           'title' => $firstlvl['title']." > ".$menu['title']
                        ];

                        if (isset($menu['options'])) {
                           foreach ($menu['options'] as $submenu) {
                              if (isset($submenu['title']) && strlen($submenu['title']) > 0) {
                                 $fuzzy_entries[] = [
                                    'url'   => $submenu['page'],
                                    'title' => $firstlvl['title']." > ".
                                               $menu['title']." > ".
                                               $submenu['title']
                                 ];
                              }
                           }
                        }
                     }
                  }
               }

               if (isset($firstlvl['default'])) {
                  if (strlen($menu['title']) > 0) {
                     $fuzzy_entries[] = [
                        'url'   => $firstlvl['default'],
                        'title' => $firstlvl['title']
                     ];
                  }
               }
            }

            // return the entries to ajax call
            return json_encode($fuzzy_entries);
            break;
      }
   }

   /**
    * Display GLPI top menu
    *
    * @param boolean $full True for full interface, false otherwise
    *
    * @return void
    */
   private static function displayTopMenu($full) {
      global $CFG_GLPI;

      /// Prefs / Logout link
      echo "<div id='c_preference' >";
      echo "<ul>";

      echo "<li id='deconnexion'>";
      echo "<a href='".$CFG_GLPI["root_doc"]."/front/logout.php";
            /// logout witout noAuto login for extauth
      if (isset($_SESSION['glpiextauth']) && $_SESSION['glpiextauth']) {
         echo "?noAUTO=1";
      }
      echo "' title=\"".__s('Logout')."\" class='fa fa-sign-out-alt'>";
      // check user id : header used for display messages when session logout
      echo "<span class='sr-only'>" . __s('Logout') . "></span>";
      echo "</a>";
      echo "</li>\n";

      echo "<li id='preferences_link'><a href='".$CFG_GLPI["root_doc"]."/front/preference.php' title=\"".
                 __s('My settings')."\" class='fa fa-cog'>";
      echo "<span class='sr-only'>" . __s('My settings') . "</span>";

      // check user id : header used for display messages when session logout
      if (Session::getLoginUserID()) {
         echo "<span id='myname'>";
         echo formatUserName (0, $_SESSION["glpiname"], $_SESSION["glpirealname"],
                              $_SESSION["glpifirstname"], 0, 20);
         echo "</span>";
      }
      echo "</a></li>";

      if (Config::canUpdate()) {
         $current_mode = $_SESSION['glpi_use_mode'];
         $class = 'debug' . ($current_mode == Session::DEBUG_MODE ? 'on' : 'off');
         $title = $current_mode == Session::DEBUG_MODE ?
            __('Debug mode enabled') :
            __('Debug mode disabled');
         echo "<li id='debug_mode'>";
         echo "<a href='{$CFG_GLPI['root_doc']}/ajax/switchdebug.php' class='fa fa-bug $class'
                title='$title'>";
         echo "<span class='sr-only'>" . __('Change mode')  . "</span>";
         echo "</a>";
         echo "</li>";
      }

      /// Bookmark load
      echo "<li id='bookmark_link'>";
      Ajax::createSlidePanel(
         'showSavedSearches',
         [
            'title'     => __('Saved searches'),
            'url'       => $CFG_GLPI['root_doc'] . '/ajax/savedsearch.php?action=show',
            'icon'      => '/pics/menu_config.png',
            'icon_url'  => SavedSearch::getSearchURL(),
            'icon_txt'  => __('Manage saved searches')
         ]
      );
      echo "<a href='#' id='showSavedSearchesLink' class='fa fa-star' title=\"".
             __s('Load a saved search'). "\">";
      echo "<span class='sr-only'>" . __('Saved searches')  . "</span>";
      echo "</a></li>";

      if (Session::getCurrentInterface() == 'central') {
         $url_help_link = (empty($CFG_GLPI["central_doc_url"])
            ? "http://glpi-project.org/help-central"
            : $CFG_GLPI["central_doc_url"]);
      } else {
         $url_help_link = (empty($CFG_GLPI["helpdesk_doc_url"])
            ? "http://glpi-project.org/help-central"
            : $CFG_GLPI["helpdesk_doc_url"]);
      }

      echo "<li id='help_link'>".
           "<a href='".$url_help_link."' target='_blank' title=\"".
                            __s('Help')."\" class='fa fa-question'>".
           "<span class='sr-only'>" . __('Help') . "</span>";
      echo "</a></li>";

      if (!GLPI_DEMO_MODE) {
         echo "<li id='language_link'><a href='".$CFG_GLPI["root_doc"].
                    "/front/preference.php?forcetab=User\$1' title=\"".
                    addslashes(Dropdown::getLanguageName($_SESSION['glpilanguage']))."\">".
                    Dropdown::getLanguageName($_SESSION['glpilanguage'])."</a></li>";
      } else {
         echo "<li id='language_link'><span>" .
            Dropdown::getLanguageName($_SESSION['glpilanguage']) . "</span></li>";
      }

      echo "<li id='c_recherche'>\n";
      if ($full === true) {
         /// Search engine
         if ($CFG_GLPI['allow_search_global']) {
            echo "<form method='get' action='".$CFG_GLPI["root_doc"]."/front/search.php'>\n";
            echo "<span id='champRecherche'><input size='15' type='text' name='globalsearch'
                                          placeholder='". __s('Search')."'>";
            echo "<button type='submit' name='globalsearchglass'><i class='fa fa-search'></i></button>";
            echo "</span>";
            Html::closeForm();
         }
      }
      echo "</li>";

      echo "</ul>";
      echo "</div>\n";
   }

   /**
    * Display GLPI main menu
    *
    * @param boolean $full    True for full interface, false otherwise
    * @param array   $options Option
    *
    * @return void
    */
   private static function displayMainMenu($full, $options = []) {
      global $CFG_GLPI, $PLUGIN_HOOKS;

      $sector = '';

      // Generate array for menu and check right
      if ($full === true) {
         $menu    = self::generateMenuSession($_SESSION['glpi_use_mode'] == Session::DEBUG_MODE);
         $sector  = $options['sector'];
         $item    = $options['item'];
         $option  = $options['option'];
      } else {
         $menu = [];

         //  Create ticket
         if (Session::haveRight("ticket", CREATE)) {
            $menu['create_ticket'] = [
               'default'   => '/front/helpdesk.public.php?create_ticket=1',
               'title'     => __s('Create a ticket'),
               'content'   => [true]
            ];
         }

         //  Tickets
         if (Session::haveRight("ticket", CREATE)
            || Session::haveRight("ticket", Ticket::READMY)
            || Session::haveRight("followup", ITILFollowup::SEEPUBLIC)) {
            $menu['tickets'] = [
               'default'   => '/front/ticket.php',
               'title'     => _n('Ticket', 'Tickets', Session::getPluralNumber()),
               'content'   => [true]
            ];
         }

         // Reservation
         if (Session::haveRight("reservation", ReservationItem::RESERVEANITEM)) {
            $menu['reservation'] = [
               'default'   => '/front/reservationitem.php',
               'title'     => _n('Reservation', 'Reservations', Session::getPluralNumber()),
               'content'   => [true]
            ];
         }

         // FAQ
         if (Session::haveRight('knowbase', KnowbaseItem::READFAQ)) {
            $menu['faq'] = [
               'default'   => '/front/helpdesk.faq.php',
               'title'     => __s('FAQ'),
               'content'   => [true]
            ];
         }
      }

      $already_used_shortcut = ['1'];

      echo "<div id='c_menu'>";
      echo "<ul id='menu'";
      if ($full === true) {
         echo " class='fullmenu'";
      }
      echo ">";

      if ($full === false) {
         // Display Home menu
         echo "<li id='menu1'>";
         echo "<a href='".$CFG_GLPI["root_doc"]."/front/helpdesk.public.php' title=\"".
               __s('Home')."\" class='itemP'>".__('Home')."</a>";
         echo "</li>";
      }

      // Get object-variables and build the navigation-elements
      $i = 1;
      foreach ($menu as $part => $data) {
         if (isset($data['content']) && count($data['content'])) {
            $menu_class = "";
            if (isset($menu[$sector]) && $menu[$sector]['title'] == $data['title']) {
               $menu_class = "active";
            }

            echo "<li id='menu$i' data-id='$i' class='$menu_class'>";
            $link = "#";

            if (isset($data['default']) && !empty($data['default'])) {
               $link = $CFG_GLPI["root_doc"].$data['default'];
            }

            echo "<a href='$link' class='itemP'>{$data['title']}</a>";
            if (!isset($data['content'][0]) || $data['content'][0] !== true) {
               echo "<ul class='ssmenu'>";

               // list menu item
               foreach ($data['content'] as $key => $val) {
                  $menu_class       = "";
                  $tmp_active_item  = explode("/", $item);
                  $active_item      = array_pop($tmp_active_item);
                  if (isset($menu[$sector]['content'])
                     && isset($menu[$sector]['content'][$active_item])
                     && isset($val['title'])
                     && ($menu[$sector]['content'][$active_item]['title'] == $val['title'])) {
                     $menu_class = "active";
                  }
                  if (isset($val['page'])
                     && isset($val['title'])) {
                     echo "<li class='$menu_class'><a href='".$CFG_GLPI["root_doc"].$val['page']."'";

                     if (isset($val['shortcut']) && !empty($val['shortcut'])) {
                        if (!isset($already_used_shortcut[$val['shortcut']])) {
                           echo " accesskey='".$val['shortcut']."'";
                           $already_used_shortcut[$val['shortcut']] = $val['shortcut'];
                        }
                        echo ">".Toolbox::shortcut($val['title'], $val['shortcut'])."</a></li>\n";
                     } else {
                        echo ">".$val['title']."</a></li>\n";
                     }
                  }
               }
               echo "</ul>";
            }
            echo "</li>";
            $i++;
         }
      }

      if ($full === false) {
         // Plugins
         $menu['plugins'] = [
            'default'   => "#",
            'title'     => _sn('Plugin', 'Plugins', Session::getPluralNumber()),
            'content'   => []
         ];

         if (isset($PLUGIN_HOOKS["helpdesk_menu_entry"])
            && count($PLUGIN_HOOKS["helpdesk_menu_entry"])) {

            foreach ($PLUGIN_HOOKS["helpdesk_menu_entry"] as $plugin => $active) {
               if (!Plugin::isPluginLoaded($plugin)) {
                  continue;
               }
               if ($active) {
                  $infos = Plugin::getInfo($plugin);
                  $link = "";
                  if (is_string($PLUGIN_HOOKS["helpdesk_menu_entry"][$plugin])) {
                     $link = $PLUGIN_HOOKS["helpdesk_menu_entry"][$plugin];
                  }
                  $infos['page'] = $link;
                  $infos['title'] = $infos['name'];
                  $menu['plugins']['content'][$plugin] = $infos;
               }
            }
         }

         // Display plugins
         if (isset($menu['plugins']['content']) && count($menu['plugins']['content']) > 0) {
            asort($menu['plugins']['content']);
            echo "<li id='menu5' onmouseover=\"javascript:menuAff('menu5','menu');\">";
            echo "<a href='#' title=\"".
                  _sn('Plugin', 'Plugins', Session::getPluralNumber())."\" class='itemP'>".
                  __('Plugins')."</a>"; // default none
            echo "<ul class='ssmenu'>";

            // list menu item
            foreach ($menu['plugins']['content'] as $key => $val) {
               echo "<li><a href='".$CFG_GLPI["root_doc"]."/plugins/".$key.$val['page']."'>".
                        $val["title"]."</a></li>";
            }
            echo "</ul></li>";
         }
      }

      echo "</ul>"; // #menu

      // Display MENU ALL
      self::displayMenuAll($menu);

      // End navigation bar
      // End headline

      //  Le fil d ariane
      echo "<div id='c_ssmenu2' >";
      echo "<ul>";

      // Display item
      $mainurl = ($full === true) ? 'central' : 'helpdesk.public';
      echo "<li class='breadcrumb_item'>".
           "<a href='".$CFG_GLPI["root_doc"]."/front/$mainurl.php' title=\"". __s('Home')."\">".
             __('Home')."</a></li>";

      if ($full === true) {
         if (isset($menu[$sector])) {
            $link = "/front/central.php";

            if (isset($menu[$sector]['default'])) {
               $link = $menu[$sector]['default'];
            }
            echo "<li class='breadcrumb_item'>".
               "<a href='".$CFG_GLPI["root_doc"].$link."' title=\"".$menu[$sector]['title']."\">".
                     $menu[$sector]['title']."</a></li>";
         }

         if (isset($menu[$sector]['content'][$item])) {
            // Title
            $with_option = false;

            if (!empty($option)
               && isset($menu[$sector]['content'][$item]['options'][$option]['title'])
               && isset($menu[$sector]['content'][$item]['options'][$option]['page'])) {

               $with_option = true;
            }

            if (isset($menu[$sector]['content'][$item]['page'])) {
               echo "<li class='breadcrumb_item'>".
                  "<a href='".$CFG_GLPI["root_doc"].$menu[$sector]['content'][$item]['page']."' ".
                        ($with_option?"":"class='here'")." title=\"".
                        $menu[$sector]['content'][$item]['title']."\" >".
                        $menu[$sector]['content'][$item]['title']."</a>".
                  "</li>";
            }

            if ($with_option) {
               echo "<li class='breadcrumb_item'>".
                  "<a href='".$CFG_GLPI["root_doc"].
                        $menu[$sector]['content'][$item]['options'][$option]['page'].
                        "' class='here' title=\"".
                        $menu[$sector]['content'][$item]['options'][$option]['title']."\" >";
               echo self::resume_name($menu[$sector]['content'][$item]['options'][$option]['title'],
                                    17);
               echo "</a></li>";
            }

            $links = [];
            // Item with Option case
            if (!empty($option)
               && isset($menu[$sector]['content'][$item]['options'][$option]['links'])
               && is_array($menu[$sector]['content'][$item]['options'][$option]['links'])) {
               $links = $menu[$sector]['content'][$item]['options'][$option]['links'];

            } else if (isset($menu[$sector]['content'][$item]['links'])
                     && is_array($menu[$sector]['content'][$item]['links'])) {
               // Without option case : only item links

               $links = $menu[$sector]['content'][$item]['links'];
            }

            // Add item
            echo "<li class='icons_block'>";
            echo "<span>";
            if (isset($links['add'])) {
               echo "<a href='{$CFG_GLPI['root_doc']}{$links['add']}' class='pointer'
                                 title='" . __s('Add') ."'><i class='fa fa-plus'></i>
                                 <span class='sr-only'>" . __('Add') . "</span></a>";
            } else {
               echo "<a href='#' class='pointer disabled' title='".__s('Add is disabled')."'>".
                  "<i class='fa fa-plus'></i>".
                  "<span class='sr-only'>" . __('Add is disabled') . "</span></a>";
            }
            echo "</span>";

            // Search Item
            echo "<span>";
            if (isset($links['search'])) {
               echo "<a href='{$CFG_GLPI['root_doc']}{$links['search']}' class='pointer'
                                 title='" . __s('Search') ."'><i class='fa fa-search'></i>
                                 <span class='sr-only'>" . __s('Search') . "</span></a>";
            } else {
               echo "<a href='#' class='pointer disabled' title='" . __s('Search is disabled')."'>".
                  "<i class='fa fa-search'></i>".
                  "<span class='sr-only'>" . __('Search is disabled') . "</span></a>";
            }
            echo "</span>";
            // Links
            if (count($links) > 0) {
               foreach ($links as $key => $val) {

                  switch ($key) {
                     case "add" :
                     case "search" :
                        break;

                     case "template" :
                        echo "<span>";
                        echo Html::link('<i class="pointer fa fa-layer-group"></i>',
                                        $CFG_GLPI["root_doc"].$val, [
                                          'title' => __('Manage templates...')
                                        ]);
                        echo "</span>";
                        break;

                     case "showall" :
                        echo "<span>";
                        echo Html::image($CFG_GLPI["root_doc"] . "/pics/menu_showall.png",
                                       ['alt' => __('Show all'),
                                             'url' => $CFG_GLPI["root_doc"].$val]);
                        echo "</span>";
                        break;

                     case "summary" :
                        echo "<span>";
                        echo Html::image($CFG_GLPI["root_doc"] . "/pics/menu_show.png",
                                       ['alt' => __('Summary'),
                                             'url' => $CFG_GLPI["root_doc"].$val]);
                        echo "</span>";
                        break;

                     case "config" :
                        echo "<span>";
                        echo Html::image($CFG_GLPI["root_doc"] . "/pics/menu_config.png",
                                       ['alt' => __('Setup'),
                                             'url' => $CFG_GLPI["root_doc"].$val]);
                        echo "</span>";
                        break;

                     default :
                        echo "<span>".Html::link($key, $CFG_GLPI["root_doc"].$val, ['class' => 'pointer'])."</span>";
                        break;
                  }
               }
            }
            echo "</li>";

         } else {
            echo "<li>&nbsp;</li>";
         }
      } else {
         if (Session::haveRightsOr('ticketvalidation', TicketValidation::getValidateRights())) {
            $opt                              = [];
            $opt['reset']                     = 'reset';
            $opt['criteria'][0]['field']      = 55; // validation status
            $opt['criteria'][0]['searchtype'] = 'equals';
            $opt['criteria'][0]['value']      = TicketValidation::WAITING;
            $opt['criteria'][0]['link']       = 'AND';

            $opt['criteria'][1]['field']      = 59; // validation aprobator
            $opt['criteria'][1]['searchtype'] = 'equals';
            $opt['criteria'][1]['value']      = Session::getLoginUserID();
            $opt['criteria'][1]['link']       = 'AND';

            $url_validate = $CFG_GLPI["root_doc"]."/front/ticket.php?".
                           Toolbox::append_params($opt, '&amp;');
            $pic_validate = "<a href='$url_validate'>".
                           "<img title=\"".__s('Ticket waiting for your approval')."\" alt=\"".
                              __s('Ticket waiting for your approval')."\" src='".
                              $CFG_GLPI["root_doc"]."/pics/menu_showall.png' class='pointer'></a>";
            echo "<li class='icons_block'>$pic_validate</li>\n";
         }

         if (Session::haveRight('ticket', CREATE)
            && strpos($_SERVER['PHP_SELF'], "ticket")) {
            echo "<li class='icons_block'><a class='pointer' href='".$CFG_GLPI["root_doc"]."/front/helpdesk.public.php?create_ticket=1'title=\"".__s('Add')."\">";
            echo "<i class='fa fa-plus'></i><span class='sr-only'>".__s('Add')."</span></a></li>";
         }
      }

      // Add common items

      // Profile selector
      // check user id : header used for display messages when session logout
      if (Session::getLoginUserID()) {
         self::showProfileSelecter($CFG_GLPI["root_doc"]."/front/$mainurl.php");
      }
      echo "</ul>";
      echo "</div>";
   }

   /**
    * Invert the input color (usefull for label bg on top of a background)
    * inpiration: https://github.com/onury/invert-color
    *
    * @since  9.3
    *
    * @param  string  $hexcolor the color, you can pass hex color (prefixed or not by #)
    *                           You can also pass a short css color (ex #FFF)
    * @param  boolean $bw       default true, should we invert the color or return black/white function of the input color
    * @param  boolean $sb       default true, should we soft the black/white to a dark/light grey
    * @return string            the inverted color prefixed by #
    */
   static function getInvertedColor($hexcolor = "", $bw = true, $sbw = true) {
      if (strpos($hexcolor, '#') !== false) {
         $hexcolor = trim($hexcolor, '#');
      }
      // convert 3-digit hex to 6-digits.
      if (strlen($hexcolor) == 3) {
         $hexcolor = $hexcolor[0] + $hexcolor[0]
                   + $hexcolor[1] + $hexcolor[1]
                   + $hexcolor[2] + $hexcolor[2];
      }
      if (strlen($hexcolor) != 6) {
         throw new Exception('Invalid HEX color.');
      }

      $r = hexdec(substr($hexcolor, 0, 2));
      $g = hexdec(substr($hexcolor, 2, 2));
      $b = hexdec(substr($hexcolor, 4, 2));

      if ($bw) {
         return ($r * 0.299 + $g * 0.587 + $b * 0.114) > 100
            ? ($sbw
               ? '#303030'
               : '#000000')
            : ($sbw
               ? '#DFDFDF'
               : '#FFFFFF');
      }
      // invert color components
      $r = 255 - $r;
      $g = 255 - $g;
      $b = 255 - $b;

      // pad each with zeros and return
      return "#"
         + str_pad($r, 2, '0', STR_PAD_LEFT)
         + str_pad($g, 2, '0', STR_PAD_LEFT)
         + str_pad($b, 2, '0', STR_PAD_LEFT);
   }

   /**
    * Compile SCSS styleshet
    *
    * @param array $args Arguments. May contain:
    *                      - v: version to append (will default to GLPI_VERSION)
    *                      - debug: if present, will not use Crunched formatter
    *                      - file: filerepresentation  to load
    *                      - reload: force reload and recache
    *                      - nocache: do not use nor update cache
    *
    * @return string
    */
   public static function compileScss($args) {
      global $CFG_GLPI;

      $appCache = Toolbox::getAppCache();
      $ckey = isset($args['v']) ? $args['v'] : GLPI_SCHEMA_VERSION;

      $scss = new Compiler();
      $scss->setFormatter('ScssPhp\ScssPhp\Formatter\Crunched');
      if (isset($args['debug'])) {
         $ckey .= '_sourcemap';
         $scss->setSourceMap(Compiler::SOURCE_MAP_INLINE);
         $scss->setSourceMapOptions(
            [
               'sourceMapBasepath' => GLPI_ROOT . '/',
               'sourceRoot'        => $CFG_GLPI['root_doc'] . '/',
            ]
         );
      }

      $file = isset($args['file']) ? $args['file'] : 'css/glpi';

      $ckey .= '_' . $file;
      $ckey = 'css_' . md5($ckey);

      if (!Toolbox::endsWith($file, '.scss')) {
         // Prevent include of file if ext is not .scss
         $file .= '.scss';
      }

      // Requested file path
      $path = GLPI_ROOT . '/' . $file;

      // Alternate file path (prefixed by a "_", i.e. "_highcontrast.scss").
      $pathargs = explode('/', $file);
      $pathargs[] = '_' . array_pop($pathargs);
      $pathalt = GLPI_ROOT . '/' . implode('/', $pathargs);

      if (!file_exists($path) && !file_exists($pathalt)) {
         Toolbox::logWarning('Requested file ' . $path . ' does not exists.');
         return '';
      }
      if (!file_exists($path)) {
         $path = $pathalt;
      }

      // Prevent import of a file from ouside GLPI dir
      $path = realpath($path);
      if (!Toolbox::startsWith($path, realpath(GLPI_ROOT))) {
         Toolbox::logWarning('Requested file ' . $path . ' is outside GLPI file tree.');
         return '';
      }

      $import = '@import "' . $file . '";';
      $fckey = md5($file);
      $hashfile = self::getScssFileHash($path);

      //check if files has changed
      if ($appCache->has($fckey)) {
         $hash = $appCache->get($fckey);

         if ($hashfile != $hash) {
            //file has changed
            Toolbox::logDebug("$file has changed, reloading");
            $args['reload'] = true;
            $appCache->set($fckey, $hashfile);
         }
      } else {
         Toolbox::logDebug("$file is new, loading");
         $appCache->set($fckey, $hashfile);
      }

      $scss->addImportPath(GLPI_ROOT);

      // Workaround to enable imports of ".css" files inside scss.
      // This has been done to not have to convert existing legacy ".css" files to ".scss" files.
      // TODO Remove this when legacy CSS files will be removed.
      $scss->addImportPath(
         function($path) {
            $filename = realpath(GLPI_ROOT . '/css/' . $path);
            if (false === $filename
                || !Toolbox::endsWith($filename, '.css')
                || !Toolbox::startsWith($filename, realpath(GLPI_ROOT))) {
               return null;
            }
            return $filename;
         }
      );

      if ($appCache->has($ckey) && !isset($args['reload']) && !isset($args['nocache'])) {
         $css = $appCache->get($ckey);
      } else {
         $css = $scss->compile($import);
         if (!isset($args['nocache'])) {
            $appCache->set($ckey, $css);
         }
      }

      return $css;
   }

   /**
    * Returns SCSS file hash.
    * This function evaluates recursivly imports to compute a hash that represent the whole
    * contents of the final SCSS.
    *
    * @param string $filename
    *
    * @return null|string
    */
   public static function getScssFileHash(string $filename) {

      if (!file_exists($filename) || !is_readable($filename)) {
         return null;
      }

      $contents = file_get_contents($filename);
      $hash = md5($contents);

      $matches = [];
      preg_match_all('/@import\s+[\'"]([^\'"]*)[\'"];/', $contents, $matches);
      foreach ($matches[1] as $import) {
         // Resolve file path inside css directory
         $imported_filename = GLPI_ROOT . '/css/' . $import;

         if (!preg_match('/\.s?css$/', $imported_filename)) {
            if (file_exists($imported_filename . '.scss')) {
               $imported_filename .= '.scss';
            } else if (file_exists($imported_filename . '.scss')) {
               $imported_filename .= '.css';
            }
         }

         $hash .= self::getScssFileHash($imported_filename);
      }

      return $hash;
   }

   /**
    * Get scss compilation path for given file.
    *
    * @return array
    */
   public static function getScssCompilePath($file) {
      return implode(
         DIRECTORY_SEPARATOR,
         [
            self::getScssCompileDir(),
            str_replace('/', '_', $file) . '.min.css',
         ]
      );
   }

   /**
    * Get scss compilation directory.
    *
    * @return string
    */
   public static function getScssCompileDir() {
      return GLPI_ROOT . '/css/compiled';
   }

   /**
    * Get javascript requirement for route or itemtype
    *
    * @since 10.0.0
    *
    * @param array  $entries Configuration entries
    * @param string $current Current route/itemtype
    *
    * @return array
    */
   public static function getJsRequirements($entries, $current) {
      $requirements = [];
      foreach ($entries as $key => $values) {
         if ($key !== $current) {
            if (is_array($values)) {
               $requirements = array_merge(
                  $requirements,
                  self::getJsRequirements($values, $current)
               );
            }
         } else {
            if (is_array(array_values($values)[0])) {
               $requirements =  array_merge(
                  $requirements,
                  self::getJsRequirements($values, $current)
               );
            } else {
               $requirements = array_merge(
                  $requirements,
                  $values
               );
            }
         }
      }
      return $requirements;
   }
}<|MERGE_RESOLUTION|>--- conflicted
+++ resolved
@@ -1178,17 +1178,7 @@
       // auto desktop / mobile viewport
       echo "<meta name='viewport' content='width=device-width, initial-scale=1'>";
 
-<<<<<<< HEAD
-      echo Html::css('public/lib/jquery-ui/jquery-ui.css');
-      echo Html::css('public/lib/select2/css/select2.css');
-      echo Html::css('public/lib/qtip2/jquery.qtip.css');
-      echo Html::css('public/lib/jquery-ui-timepicker-addon/jquery-ui-timepicker-addon.css');
-      echo Html::css('public/lib/fontawesome-free/css/all.css');
-=======
       echo Html::css('public/lib/base.css');
-      //JSTree JS part is loaded on demand... But from an ajax call to display entities. Need to have CSS loaded.
-      echo Html::css('css/jstree-glpi.css');
->>>>>>> f52620e2
 
       if (isset($CFG_GLPI['notifications_ajax']) && $CFG_GLPI['notifications_ajax']) {
          Html::requireJs('notifications_ajax');
@@ -1253,13 +1243,7 @@
          }
 
          if (in_array('charts', $jslibs)) {
-<<<<<<< HEAD
-            echo Html::css('public/lib/chartist/chartist.css');
-            echo Html::css('public/lib/chartist-plugin-tooltips/chartist-plugin-tooltip.css');
-=======
             echo Html::css('public/lib/chartist.css');
-            echo Html::css('css/chartists-glpi.css');
->>>>>>> f52620e2
             Html::requireJs('charts');
          }
 
@@ -1336,20 +1320,8 @@
       }
 
       // AJAX library
-<<<<<<< HEAD
-      echo Html::script('public/lib/jquery/jquery.js');
+      echo Html::script('public/lib/base.js');
       echo Html::script('public/lib/jquery-migrate/jquery-migrate.js');
-      echo Html::script('public/lib/jquery-ui-dist/jquery-ui.js');
-
-      // PLugins jquery
-      //use full for compat; see https://select2.org/upgrading/migrating-from-35
-      echo Html::script('public/lib/select2/js/select2.full.js');
-      echo Html::script('public/lib/qtip2/jquery.qtip.js');
-      echo Html::script('public/lib/jquery-ui-timepicker-addon/jquery-ui-timepicker-addon.js');
-      echo Html::script('public/lib/jquery.autogrow-textarea/jquery.autogrow-textarea.js');
-=======
-      echo Html::script('public/lib/base.js');
->>>>>>> f52620e2
 
       // layout
       if (CommonGLPI::isLayoutWithMain()
