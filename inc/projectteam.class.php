--- conflicted
+++ resolved
@@ -119,22 +119,13 @@
       global $DB;
 
       $team = self::getTeamFor($oldid);
-<<<<<<< HEAD
-      foreach ($team as $data) {
-         $cd                  = new self();
-         unset($data['id']);
-         $data['projects_id'] = $newid;
-         $cd->add($data);
-=======
       foreach ($team as $type) {
          foreach ($type as $data) {
             $cd                  = new self();
             unset($data['id']);
             $data['projects_id'] = $newid;
-            $data                = Toolbox::addslashes_deep($data);
             $cd->add($data);
          }
->>>>>>> ad056a08
       }
    }
 
