<?php
/**
 * ---------------------------------------------------------------------
 * GLPI - Gestionnaire Libre de Parc Informatique
 * Copyright (C) 2015-2018 Teclib' and contributors.
 *
 * http://glpi-project.org
 *
 * based on GLPI - Gestionnaire Libre de Parc Informatique
 * Copyright (C) 2003-2014 by the INDEPNET Development Team.
 *
 * ---------------------------------------------------------------------
 *
 * LICENSE
 *
 * This file is part of GLPI.
 *
 * GLPI is free software; you can redistribute it and/or modify
 * it under the terms of the GNU General Public License as published by
 * the Free Software Foundation; either version 2 of the License, or
 * (at your option) any later version.
 *
 * GLPI is distributed in the hope that it will be useful,
 * but WITHOUT ANY WARRANTY; without even the implied warranty of
 * MERCHANTABILITY or FITNESS FOR A PARTICULAR PURPOSE.  See the
 * GNU General Public License for more details.
 *
 * You should have received a copy of the GNU General Public License
 * along with GLPI. If not, see <http://www.gnu.org/licenses/>.
 * ---------------------------------------------------------------------
 */

if (!defined('GLPI_ROOT')) {
   die("Sorry. You can't access this file directly");
}

class Computer_SoftwareVersion extends CommonDBRelation {

   // From CommonDBRelation
   static public $itemtype_1 = 'Computer';
   static public $items_id_1 = 'computers_id';
   static public $itemtype_2 = 'SoftwareVersion';
   static public $items_id_2 = 'softwareversions_id';


   static public $log_history_1_add    = Log::HISTORY_INSTALL_SOFTWARE;
   static public $log_history_1_delete = Log::HISTORY_UNINSTALL_SOFTWARE;

   static public $log_history_2_add    = Log::HISTORY_INSTALL_SOFTWARE;
   static public $log_history_2_delete = Log::HISTORY_UNINSTALL_SOFTWARE;


   static function getTypeName($nb = 0) {
      return _n('Installation', 'Installations', $nb);
   }


   function prepareInputForAdd($input) {

      if (!isset($input['is_template_computer'])
          || !isset($input['is_deleted_computer'])) {
         // Get template and deleted information from computer
         // If computer set update is_template / is_deleted infos to ensure data validity
         if (isset($input['computers_id'])) {
            $computer = new Computer();
            if ($computer->getFromDB($input['computers_id'])) {
               $input['is_template_computer'] = $computer->getField('is_template');
               $input['is_deleted_computer']  = $computer->getField('is_deleted');
            }
         }
      }
      return parent::prepareInputForAdd($input);
   }


   function prepareInputForUpdate($input) {

      if (!isset($input['is_template_computer'])
          || !isset($input['is_deleted_computer'])) {
         // If computer set update is_template / is_deleted infos to ensure data validity
         if (isset($input['computers_id'])) {
            // Get template and deleted information from computer
            $computer = new Computer();
            if ($computer->getFromDB($input['computers_id'])) {
               $input['is_template_computer'] = $computer->getField('is_template');
               $input['is_deleted_computer']  = $computer->getField('is_deleted');
            }
         }
      }
      return parent::prepareInputForUpdate($input);
   }


   static function showMassiveActionsSubForm(MassiveAction $ma) {

      switch ($ma->getAction()) {
         case 'add' :
            Software::dropdownSoftwareToInstall('peer_softwareversions_id',
                                                $_SESSION["glpiactive_entity"]);
            echo Html::submit(_x('button', 'Post'), ['name' => 'massiveaction'])."</span>";
            return true;

         case 'move_version' :
            $input = $ma->getInput();
            if (isset($input['options'])) {
               if (isset($input['options']['move'])) {
                  $options = ['softwares_id' => $input['options']['move']['softwares_id']];
                  if (isset($input['options']['move']['used'])) {
                     $options['used'] = $input['options']['move']['used'];
                  }
                  SoftwareVersion::dropdownForOneSoftware($options);
                  echo Html::submit(_x('button', 'Post'), ['name' => 'massiveaction']);
                  return true;
               }
            }
            return false;
      }
      return parent::showMassiveActionsSubForm($ma);
   }


   static function processMassiveActionsForOneItemtype(MassiveAction $ma, CommonDBTM $item,
                                                       array $ids) {

      switch ($ma->getAction()) {
         case 'move_version' :
            $input = $ma->getInput();
            if (isset($input['softwareversions_id'])) {
               foreach ($ids as $id) {
                  if ($item->can($id, UPDATE)) {
                     //Process rules
                     if ($item->update(['id' => $id,
                                             'softwareversions_id'
                                                  => $input['softwareversions_id']])) {
                        $ma->itemDone($item->getType(), $id, MassiveAction::ACTION_OK);
                     } else {
                        $ma->itemDone($item->getType(), $id, MassiveAction::ACTION_KO);
                        $ma->addMessage($item->getErrorMessage(ERROR_ON_ACTION));
                     }
                  } else {
                     $ma->itemDone($item->getType(), $id, MassiveAction::ACTION_NORIGHT);
                     $ma->addMessage($item->getErrorMessage(ERROR_RIGHT));
                  }
               }
            } else {
               $ma->itemDone($item->getType(), $ids, MassiveAction::ACTION_KO);
            }
            return;

         case 'add' :
            $itemtoadd = new Computer_SoftwareVersion();
            if (isset($_POST['peer_softwareversions_id'])) {
               foreach ($ids as $id) {
                  if ($item->can($id, UPDATE)) {
                     //Process rules
                     if ($itemtoadd->add(['computers_id' => $id,
                                               'softwareversions_id'
                                                              => $_POST['peer_softwareversions_id']])) {
                        $ma->itemDone($item->getType(), $id, MassiveAction::ACTION_OK);
                     } else {
                        $ma->itemDone($item->getType(), $id, MassiveAction::ACTION_KO);
                        $ma->addMessage($itemtoadd->getErrorMessage(ERROR_ON_ACTION));
                     }
                  } else {
                     $ma->itemDone($item->getType(), $id, MassiveAction::ACTION_NORIGHT);
                     $ma->addMessage($itemtoadd->getErrorMessage(ERROR_RIGHT));
                  }
               }
            } else {
               $ma->itemDone($item->getType(), $ids, MassiveAction::ACTION_KO);
            }
            return;

      }

      parent::processMassiveActionsForOneItemtype($ma, $item, $ids);
   }


   /**
    * @param $computers_id
   **/
   function updateDatasForComputer($computers_id) {
      global $DB;

      $comp = new Computer();
      if ($comp->getFromDB($computers_id)) {
         $result = $DB->update(
            $this->getTable(), [
               'is_template_computer'  => $comp->getField('is_template'),
               'is_deleted_computer'   => $comp->getField('is_deleted')
            ], [
               'computers_id' => $computers_id
            ]
         );
         return $result;
      }
      return false;
   }


   /**
    * Get number of installed licenses of a version
    *
    * @param integer          $softwareversions_id version ID
    * @param string|integer[] $entity              to search for computer in ('' = all active entities)
    *
    * @return integer number of installations
   **/
   static function countForVersion($softwareversions_id, $entity = '') {
      global $DB;

      $request = [
         'FROM'         => 'glpi_computers_softwareversions',
         'COUNT'        => 'cpt',
         'INNER JOIN'   => [
            'glpi_computers'  => [
               'FKEY'   => [
                  'glpi_computers'                    => 'id',
                  'glpi_computers_softwareversions'   => 'computers_id'
               ]
            ]
         ],
         'WHERE'        => [
            'glpi_computers_softwareversions.softwareversions_id' => $softwareversions_id,
            'glpi_computers.is_deleted'                           => 0,
            'glpi_computers.is_template'                          => 0,
            'glpi_computers_softwareversions.is_deleted'          => 0
         ] + getEntitiesRestrictCriteria('glpi_computers', '', $entity)
      ];
      $result = $DB->request($request)->next();
      return $result['cpt'];
   }


   /**
    * Get number of installed versions of a software
    *
    * @param $softwares_id software ID
    *
    * @return number of installations
   **/
   static function countForSoftware($softwares_id) {
      global $DB;

      $request = [
         'FROM'         => 'glpi_softwareversions',
         'COUNT'        => 'cpt',
         'INNER JOIN'   => [
            'glpi_computers_softwareversions'   => [
               'FKEY'   => [
                  'glpi_computers_softwareversions'   => 'softwareversions_id',
                  'glpi_softwareversions'             => 'id'
               ]
            ],
            'glpi_computers'  => [
               'FKEY'   => [
                  'glpi_computers_softwareversions'   => 'computers_id',
                  'glpi_computers'                    => 'id'
               ]
            ]
         ],
         'WHERE'        => [
            'glpi_softwareversions.softwares_id'         => $softwares_id,
            'glpi_computers.is_deleted'                  => 0,
            'glpi_computers.is_template'                 => 0,
            'glpi_computers_softwareversions.is_deleted' => 0
         ] + getEntitiesRestrictCriteria('glpi_computers', '', '', true)
      ];
      $result = $DB->request($request)->next();
      return $result['cpt'];
   }


   /**
    * Show installation of a Software
    *
    * @param $software Software object
    *
    * @return void
   **/
   static function showForSoftware(Software $software) {
      self::showInstallations($software->getField('id'), 'softwares_id');
   }


   /**
    * Show installation of a Version
    *
    * @param $version SoftwareVersion object
    *
    * @return void
   **/
   static function showForVersion(SoftwareVersion $version) {
      self::showInstallations($version->getField('id'), 'id');
   }


   /**
    * Show installations of a software
    *
    * @param integer $searchID  value of the ID to search
    * @param string  $crit      to search : softwares_id (software) or id (version)
    *
    * @return void
   **/
   private static function showInstallations($searchID, $crit) {
      global $DB;

      if (!Software::canView() || !$searchID) {
         return;
      }

      $canedit         = Session::haveRightsOr("software", [CREATE, UPDATE, DELETE, PURGE]);
      $canshowcomputer = Computer::canView();

      $refcolumns = ['vername'           => _n('Version', 'Versions', Session::getPluralNumber()),
                          'compname'          => __('Name'),
                          'entity'            => __('Entity'),
                          'serial'            => __('Serial number'),
                          'otherserial'       => __('Inventory number'),
                          'location,compname' => __('Location'),
                          'state,compname'    => __('Status'),
                          'groupe,compname'   => __('Group'),
                          'username,compname' => __('User'),
                          'lname'             => _n('License', 'Licenses', Session::getPluralNumber()),
                          'date_install'      => __('Installation date')];
      if ($crit != "softwares_id") {
         unset($refcolumns['vername']);
      }

      if (isset($_GET["start"])) {
         $start = $_GET["start"];
      } else {
         $start = 0;
      }

      if (isset($_GET["order"]) && ($_GET["order"] == "DESC")) {
         $order = "DESC";
      } else {
         $order = "ASC";
      }

      if (isset($_GET["sort"]) && !empty($_GET["sort"]) && isset($refcolumns[$_GET["sort"]])) {
         // manage several param like location,compname :  order first
         $tmp  = explode(",", $_GET["sort"]);
         $sort = "`".implode("` $order,`", $tmp)."`";

      } else {
         if ($crit == "softwares_id") {
            $sort = "`entity` $order, `version`, `compname`";
         } else {
            $sort = "`entity` $order, `compname`";
         }
      }

      // Total Number of events
      if ($crit == "softwares_id") {
         // Software ID
         $number = self::countForSoftware($searchID);
      } else {
         //SoftwareVersion ID
         $number = self::countForVersion($searchID);
      }

      echo "<div class='center'>";
      if ($number < 1) {
         echo "<table class='tab_cadre_fixe'>";
         echo "<tr><th>".__('No item found')."</th></tr>";
         echo "</table></div>\n";
         return;
      }

      // Display the pager
      Html::printAjaxPager(self::getTypeName(Session::getPluralNumber()), $start, $number);

      $iterator = $DB->request([
         'SELECT'    => [
            self::getTable() . '.*',
            'glpi_computers.name AS compname',
            'glpi_computers.id AS cID',
            'glpi_computers.serial',
            'glpi_computers.otherserial',
            'glpi_users.name AS username',
            'glpi_users.id AS userid',
            'glpi_users.realname AS userrealname',
            'glpi_users.firstname AS userfirstname',
            'glpi_softwareversions.name AS version',
            'glpi_softwareversions.id AS vID',
            'glpi_softwareversions.softwares_id AS sID',
            'glpi_entities.completename AS entity',
            'glpi_locations.completename AS location',
            'glpi_states.name AS state',
            'glpi_groups.name AS groupe',
         ],
         'FROM'      => self::getTable(),
         'INNER JOIN'   => [
            'glpi_softwareversions' => [
               'FKEY'   => [
                  self::getTable()        => 'softwareversions_id',
                  'glpi_softwareversions' => 'id'
               ]
            ],
            'glpi_computers'  => [
               'FKEY'   => [
                  'glpi_computers_softwareversions'   => 'computers_id',
                  'glpi_computers'                    => 'id'
               ]
            ]
         ],
         'LEFT JOIN'    => [
            'glpi_entities'   => [
               'FKEY'   => [
                  'glpi_computers'  => 'entities_id',
                  'glpi_entities'   => 'id'
               ]
            ],
            'glpi_locations'  => [
               'FKEY'   => [
                  'glpi_computers'  => 'locations_id',
                  'glpi_locations'  => 'id'
               ]
            ],
            'glpi_states'  => [
               'FKEY'   => [
                  'glpi_computers'  => 'states_id',
                  'glpi_states'     => 'id'
               ]
            ],
            'glpi_groups'  => [
               'FKEY'   => [
                  'glpi_computers'  => 'groups_id',
                  'glpi_groups'     => 'id'
               ]
            ],
            'glpi_users'   => [
               'FKEY'   => [
                  'glpi_computers'  => 'users_id',
                  'glpi_users'      => 'id'
               ]
            ]
         ],
         'WHERE'        => [
            "glpi_softwareversions.$crit"                => $searchID,
            'glpi_computers.is_deleted'                  => 0,
            'glpi_computers.is_template'                 => 0,
            'glpi_computers_softwareversions.is_deleted' => 0

         ] + getEntitiesRestrictCriteria('glpi_computers', '', '', true),
         'ORDER'        => "$sort $order",
         'LIMIT'        => $_SESSION['glpilist_limit'],
         'START'        => $start
      ]);

      $rand = mt_rand();

      if ($data = $iterator->next()) {
         $softwares_id  = $data['sID'];
         $soft          = new Software();
         $showEntity    = ($soft->getFromDB($softwares_id) && $soft->isRecursive());
         $linkUser      = User::canView();
         $title         = $soft->fields["name"];

         if ($crit == "id") {
            $title = sprintf(__('%1$s - %2$s'), $title, $data["version"]);
         }

         Session::initNavigateListItems('Computer',
                           //TRANS : %1$s is the itemtype name,
                           //        %2$s is the name of the item (used for headings of a list)
                                          sprintf(__('%1$s = %2$s'),
                                                Software::getTypeName(1), $title));

         if ($canedit) {
            $rand = mt_rand();
            Html::openMassiveActionsForm('mass'.__CLASS__.$rand);
            $massiveactionparams
               = ['num_displayed'
                        => min($_SESSION['glpilist_limit'], $number),
                        'container'
                        => 'mass'.__CLASS__.$rand,
                        'specific_actions'
                        => [__CLASS__.MassiveAction::CLASS_ACTION_SEPARATOR.'move_version'
                                       => _x('button', 'Move'),
                                 'purge' => _x('button', 'Delete permanently')]];
            // Options to update version
            $massiveactionparams['extraparams']['options']['move']['softwares_id'] = $softwares_id;
            if ($crit=='softwares_id') {
               $massiveactionparams['extraparams']['options']['move']['used'] = [];
            } else {
               $massiveactionparams['extraparams']['options']['move']['used'] = [$searchID];
            }

            Html::showMassiveActions($massiveactionparams);
         }

         echo "<table class='tab_cadre_fixehov'>";

         $header_begin  = "<tr>";
         $header_top    = '';
         $header_bottom = '';
         $header_end    = '';
         if ($canedit) {
            $header_begin  .= "<th width='10'>";
            $header_top    .= Html::getCheckAllAsCheckbox('mass'.__CLASS__.$rand);
            $header_bottom .= Html::getCheckAllAsCheckbox('mass'.__CLASS__.$rand);
            $header_end    .= "</th>";
         }
         $columns = $refcolumns;
         if (!$showEntity) {
            unset($columns['entity']);
         }

         foreach ($columns as $key => $val) {
            // Non order column
            if ($key[0] == '_') {
               $header_end .= "<th>$val</th>";
            } else {
               $header_end .= "<th".($sort == "`$key`" ? " class='order_$order'" : '').">".
                     "<a href='javascript:reloadTab(\"sort=$key&amp;order=".
                        (($order == "ASC") ?"DESC":"ASC")."&amp;start=0\");'>$val</a></th>";
            }
         }

         $header_end .= "</tr>\n";
         echo $header_begin.$header_top.$header_end;

         do {
            Session::addToNavigateListItems('Computer', $data["cID"]);

            echo "<tr class='tab_bg_2'>";
            if ($canedit) {
               echo "<td>";
               Html::showMassiveActionCheckBox(__CLASS__, $data["id"]);
               echo "</td>";
            }

            if ($crit == "softwares_id") {
               echo "<td><a href='".SoftwareVersion::getFormURLWithID($data['vID'])."'>".
                     $data['version']."</a></td>";
            }

            $compname = $data['compname'];
            if (empty($compname) || $_SESSION['glpiis_ids_visible']) {
               $compname = sprintf(__('%1$s (%2$s)'), $compname, $data['cID']);
            }

            if ($canshowcomputer) {
               echo "<td><a href='".Computer::getFormURLWithID($data['cID'])."'>$compname</a></td>";
            } else {
               echo "<td>".$compname."</td>";
            }

            if ($showEntity) {
               echo "<td>".$data['entity']."</td>";
            }
            echo "<td>".$data['serial']."</td>";
            echo "<td>".$data['otherserial']."</td>";
            echo "<td>".$data['location']."</td>";
            echo "<td>".$data['state']."</td>";
            echo "<td>".$data['groupe']."</td>";
            echo "<td>".formatUserName($data['userid'], $data['username'], $data['userrealname'],
                                       $data['userfirstname'], $linkUser)."</td>";

            $lics = Computer_SoftwareLicense::getLicenseForInstallation($data['cID'],
                                                                        $data['vID']);
            echo "<td>";

            if (count($lics)) {
               foreach ($lics as $lic) {
                  $serial = $lic['serial'];

                  if (!empty($lic['type'])) {
                     $serial = sprintf(__('%1$s (%2$s)'), $serial, $lic['type']);
                  }

                  echo "<a href='".SoftwareLicense::getFormURLWithID($lic['id'])."'>".$lic['name'];
                  echo "</a> - ".$serial;

                  echo "<br>";
               }
            }
            echo "</td>";

            echo "<td>".Html::convDate($data['date_install'])."</td>";
            echo "</tr>\n";

         } while ($data = $iterator->next());

         echo $header_begin.$header_bottom.$header_end;

         echo "</table>\n";
         if ($canedit) {
            $massiveactionparams['ontop'] =false;
            Html::showMassiveActions($massiveactionparams);
            Html::closeForm();
         }

      } else { // Not found
         echo __('No item found');
      }
      Html::printAjaxPager(self::getTypeName(Session::getPluralNumber()), $start, $number);

      echo "</div>\n";
   }


   /**
    * Show number of installations per entity
    *
    * @param $version SoftwareVersion object
    *
    * @return void
   **/
   static function showForVersionByEntity(SoftwareVersion $version) {
      global $DB;

      $softwareversions_id = $version->getField('id');

      if (!Software::canView() || !$softwareversions_id) {
         return;
      }

      echo "<div class='center'>";
      echo "<table class='tab_cadre'><tr>";
      echo "<th>".__('Entity')."</th>";
      echo "<th>".self::getTypeName(Session::getPluralNumber())."</th>";
      echo "</tr>\n";

      $tot = 0;

      $iterator = $DB->request([
         'SELECT' => ['id', 'completename'],
         'FROM'   => 'glpi_entities',
         'WHERE'  => getEntitiesRestrictCriteria('glpi_entities'),
         'ORDER'  => ['completename']
      ]);

      while ($data = $iterator->next()) {
         $nb = self::countForVersion($softwareversions_id, $data['id']);
         if ($nb > 0) {
            echo "<tr class='tab_bg_2'><td>" . $data["completename"] . "</td>";
            echo "<td class='numeric'>".$nb."</td></tr>\n";
            $tot += $nb;
         }
      }

      if ($tot > 0) {
         echo "<tr class='tab_bg_1'><td class='center b'>".__('Total')."</td>";
         echo "<td class='numeric b'>".$tot."</td></tr>\n";
      } else {
         echo "<tr class='tab_bg_1'><td colspan='2 b'>" . __('No item found') . "</td></tr>\n";
      }
      echo "</table></div>";
   }


   /**
    * Show software installed on a computer
    *
    * @param Computer $comp         Computer object
    * @param boolean  $withtemplate template case of the view process
    *
    * @return void
   **/
   static function showForComputer(Computer $comp, $withtemplate = 0) {
      global $DB;

      if (!Software::canView()) {
         return;
      }

      $computers_id = $comp->getField('id');
      $rand         = mt_rand();
      $canedit      = Session::haveRightsOr("software", [CREATE, UPDATE, DELETE, PURGE]);
      $entities_id  = $comp->fields["entities_id"];

      $crit         = Session::getSavedOption(__CLASS__, 'criterion', -1);

      $where        = [];
      if ($crit > -1) {
         $where['glpi_softwares.softwarecategories_id'] = (int) $crit;
      }

      $select = [
         'glpi_softwares.softwarecategories_id',
         'glpi_softwares.name AS softname',
         self::getTable() . '.id',
         'glpi_states.name as state',
         'glpi_softwareversions.id AS verid',
         'glpi_softwareversions.softwares_id',
         'glpi_softwareversions.name AS version',
         'glpi_softwares.is_valid AS softvalid',
         'glpi_computers_softwareversions.date_install AS dateinstall'
      ];

      if (Plugin::haveImport()) {
         $select[] = self::getTable() . '.is_dynamic';
      }

      $iterator = $DB->request([
         'SELECT'    => $select,
         'FROM'      => self::getTable(),
         'LEFT JOIN' => [
            'glpi_softwareversions' => [
               'FKEY'   => [
                  self::getTable()        => 'softwareversions_id',
                  'glpi_softwareversions' => 'id'
               ]
            ],
            'glpi_states'  => [
               'FKEY'   => [
                  'glpi_softwareversions' => 'states_id',
                  'glpi_states'           => 'id'
               ]
            ],
            'glpi_softwares'  => [
               'FKEY'   => [
                  'glpi_softwareversions' => 'softwares_id',
                  'glpi_softwares'        => 'id'
               ]
            ]
         ],
         'WHERE'     => [
            self::getTable() . '.computers_id'  => $computers_id,
            self::getTable() . '.is_deleted'     => 0,
         ] + $where + getEntitiesRestrictCriteria('glpi_softwares', '', '', true),
         'ORDER'     => ['softname', 'version']
      ]);

      if ((empty($withtemplate) || ($withtemplate != 2))
          && $canedit) {
         echo "<form method='post' action='".Computer_SoftwareVersion::getFormURL()."'>";
         echo "<div class='spaced'><table class='tab_cadre_fixe'>";
         echo "<tr class='tab_bg_1'><td class='center'>";
         echo _n('Software', 'Software', Session::getPluralNumber())."&nbsp;&nbsp;";
         echo "<input type='hidden' name='computers_id' value='$computers_id'>";
         Software::dropdownSoftwareToInstall("softwareversions_id", $entities_id);
         echo "</td><td width='20%'>";
         echo "<input type='submit' name='add' value=\""._sx('button', 'Install')."\"
                class='submit'>";
         echo "</td>";
         echo "</tr>\n";
         echo "</table></div>\n";
         Html::closeForm();
      }
      echo "<div class='spaced'>";

      Session::initNavigateListItems('Software',
                           //TRANS : %1$s is the itemtype name,
                           //        %2$s is the name of the item (used for headings of a list)
                                     sprintf(__('%1$s = %2$s'),
                                             Computer::getTypeName(1), $comp->getName()));
      Session::initNavigateListItems('SoftwareLicense',
                           //TRANS : %1$s is the itemtype name,
                           //        %2$s is the name of the item (used for headings of a list)
                                     sprintf(__('%1$s = %2$s'),
                                             Computer::getTypeName(1), $comp->getName()));

      // Mini Search engine
      echo "<table class='tab_cadre_fixe'>";
      echo "<tr class='tab_bg_1'><th colspan='2'>".Software::getTypeName(Session::getPluralNumber())."</th></tr>";
      echo "<tr class='tab_bg_1'><td class='center'>";
      echo __('Category')."</td><td>";
      SoftwareCategory::dropdown(['value'      => $crit,
                                       'toadd'      => ['-1' =>  __('All categories')],
                                       'emptylabel' => __('Uncategorized software'),
                                       'on_change'  => 'reloadTab("start=0&criterion="+this.value)']);
      echo "</td></tr></table></div>";
      $number = count($iterator);
      $start  = (isset($_REQUEST['start']) ? intval($_REQUEST['start']) : 0);
      if ($start >= $number) {
         $start = 0;
      }

      $installed = [];

      if ($number) {
         echo "<div class='spaced'>";
         Html::printAjaxPager('', $start, $number);

         if ($canedit) {
            $rand = mt_rand();
            Html::openMassiveActionsForm('mass'.__CLASS__.$rand);
            $massiveactionparams
               = ['num_displayed'
                         => min($_SESSION['glpilist_limit'], $number),
                       'container'
                         => 'mass'.__CLASS__.$rand,
                       'specific_actions'
                         => ['purge' => _x('button', 'Delete permanently')]];

            Html::showMassiveActions($massiveactionparams);
         }
         echo "<table class='tab_cadre_fixehov'>";

         $header_begin  = "<tr>";
         $header_top    = '';
         $header_bottom = '';
         $header_end    = '';
         if ($canedit) {
            $header_begin  .= "<th width='10'>";
            $header_top    .= Html::getCheckAllAsCheckbox('mass'.__CLASS__.$rand);
            $header_bottom .= Html::getCheckAllAsCheckbox('mass'.__CLASS__.$rand);
            $header_end    .= "</th>";
         }
         $header_end .= "<th>" . __('Name') . "</th><th>" . __('Status') . "</th>";
         $header_end .= "<th>" .__('Version')."</th><th>" . __('License') . "</th>";
         $header_end .="<th>" . __('Installation date') . "</th>";
         if (Plugin::haveImport()) {
            $header_end .= "<th>".__('Automatic inventory')."</th>";
         }
         $header_end .= "<th>".SoftwareCategory::getTypeName(1)."</th>";
         $header_end .= "<th>".__('Valid license')."</th>";
         $header_end .= "</tr>\n";
         echo $header_begin.$header_top.$header_end;

         for ($row=0; $data = $iterator->next(); $row++) {

            if (($row >= $start) && ($row < ($start + $_SESSION['glpilist_limit']))) {
               $licids = self::softsByCategory($data, $computers_id, $withtemplate,
                                               $canedit, true);
            } else {
               $licids = self::softsByCategory($data, $computers_id, $withtemplate,
                                               $canedit, false);
            }
            Session::addToNavigateListItems('Software', $data["softwares_id"]);

            foreach ($licids as $licid) {
               Session::addToNavigateListItems('SoftwareLicense', $licid);
               $installed[] = $licid;
            }
         }

         echo $header_begin.$header_bottom.$header_end;
         echo "</table>";
         if ($canedit) {
            $massiveactionparams['ontop'] =false;
            Html::showMassiveActions($massiveactionparams);
            Html::closeForm();
         }
      } else {
         echo "<p class='center b'>".__('No item found')."</p>";
      }
      echo "</div>\n";
      if ((empty($withtemplate) || ($withtemplate != 2))
          && $canedit) {
         echo "<form method='post' action='".Computer_SoftwareLicense::getFormURL()."'>";
         echo "<div class='spaced'><table class='tab_cadre_fixe'>";
         echo "<tr class='tab_bg_1'><th colspan='2'>".SoftwareLicense::getTypeName(Session::getPluralNumber())."</th></tr>";
         echo "<tr class='tab_bg_1'>";
         echo "<td class='center'>";
         echo _n('License', 'Licenses', Session::getPluralNumber())."&nbsp;&nbsp;";
         echo "<input type='hidden' name='computers_id' value='$computers_id'>";
         Software::dropdownLicenseToInstall("softwarelicenses_id", $entities_id);
         echo "</td><td width='20%'>";
         echo "<input type='submit' name='add' value=\"" ._sx('button', 'Add')."\" class='submit'>";
         echo "</td></tr>\n";
         echo "</table></div>\n";
         Html::closeForm();
      }
      echo "<div class='spaced'>";
      // Affected licenses NOT installed
      $lic_where = [];
      if (count($installed)) {
         $lic_where['NOT'] = ['glpi_softwarelicenses.id' => $installed];
      }

      $lic_iterator = $DB->request(
         [
            'SELECT'       => [
               'glpi_softwarelicenses.*',
               'glpi_computers_softwarelicenses.id AS linkID',
               'glpi_softwares.name AS softname',
               'glpi_softwareversions.name AS version',
               'glpi_states.name AS state'
            ],
            'FROM'         => SoftwareLicense::getTable(),
            'INNER JOIN'   => [
               'glpi_softwares'  => [
                  'FKEY'   => [
                     'glpi_softwarelicenses' => 'softwares_id',
                     'glpi_softwares'        => 'id'
                  ]
               ]
            ],
            'LEFT JOIN'    => [
               'glpi_computers_softwarelicenses'   => [
                  'FKEY'   => [
                     'glpi_computers_softwarelicenses'   => 'softwarelicenses_id',
                     'glpi_softwarelicenses'             => 'id'
                  ]
               ],
               'glpi_softwareversions'   => [
                  'FKEY'   => [
                     'glpi_softwareversions' => 'id',
                     'glpi_softwarelicenses' => 'softwareversions_id_use',
                     [
<<<<<<< HEAD
                        'OR' => [
                           'AND' => [
                              'glpi_softwarelicenses.softwareversions_id_use' => 0,
                              'glpi_softwarelicenses.softwareversions_id_buy' => new \QueryExpression($DB->quoteName('glpi_softwareversions.id')),
                           ]
=======
                        'AND' => [
                           'glpi_softwarelicenses.softwareversions_id_use' => 0,
                           'glpi_softwarelicenses.softwareversions_id_buy' => new \QueryExpression(DBmysql::quoteName('glpi_softwareversions.id')),
>>>>>>> fe30f5d2
                        ]
                     ]
                  ]
               ],
               'glpi_states'  => [
                  'FKEY'   => [
                     'glpi_softwareversions' => 'states_id',
                     'glpi_states'           => 'id'
                  ]
               ]
            ],
            'WHERE'     => [
               'glpi_computers_softwarelicenses.computers_id'  => $computers_id,
               'glpi_computers_softwarelicenses.is_deleted'    => 0,
            ] + $lic_where,
            'ORDER'     => ['softname', 'version']
         ]
      );

      if ($number = $lic_iterator->count()) {
         if ($canedit) {
            $rand = mt_rand();
            Html::openMassiveActionsForm('massSoftwareLicense'.$rand);

            $actions = ['Computer_SoftwareLicense'.MassiveAction::CLASS_ACTION_SEPARATOR.
                              'install' => _x('button', 'Install')];
            if (SoftwareLicense::canUpdate()) {
               $actions['purge'] = _x('button', 'Delete permanently');
            }

            $massiveactionparams = ['num_displayed'    => min($_SESSION['glpilist_limit'], $number),
                                         'container'        => 'massSoftwareLicense'.$rand,
                                         'specific_actions' => $actions];

            Html::showMassiveActions($massiveactionparams);
         }
         echo "<table class='tab_cadre_fixehov'>";

         $header_begin  = "<tr>";
         $header_top    = '';
         $header_bottom = '';
         $header_end    = '';
         if ($canedit) {
            $header_begin  .= "<th width='10'>";
            $header_top    .= Html::getCheckAllAsCheckbox('massSoftwareLicense'.$rand);
            $header_bottom .= Html::getCheckAllAsCheckbox('massSoftwareLicense'.$rand);
            $header_end    .= "</th>";
         }
         $header_end .= "<th>" . __('Name') . "</th><th>" . __('Status') . "</th>";
         $header_end .= "<th>" .__('Version')."</th><th>" . __('License') . "</th>";
         $header_end .= "<th>" .__('Installation date')."</th>";
         $header_end .= "</tr>\n";
         echo $header_begin.$header_top.$header_end;

         foreach ($lic_iterator as $data) {
            self::displaySoftsByLicense($data, $computers_id, $withtemplate, $canedit);
            Session::addToNavigateListItems('SoftwareLicense', $data["id"]);
         }

         echo $header_begin.$header_bottom.$header_end;

         echo "</table>";
         if ($canedit) {
            $massiveactionparams['ontop'] = false;
            Html::showMassiveActions($massiveactionparams);
            Html::closeForm();
         }
      } else {
         echo "<p class='center b'>".__('No item found')."</p>";
      }

      echo "</div>\n";

   }


   /**
    * Display a installed software for a category
    *
    * @param array   $data         data used to display
    * @param integer $computers_id ID of the computer
    * @param boolean $withtemplate template case of the view process
    * @param boolean $canedit      user can edit software ?
    * @param boolean $display      display and calculte if true or juste calculate
    *
    * @return integer[] Found licenses ids
   **/
   private static function softsByCategory($data, $computers_id, $withtemplate, $canedit,
                                           $display) {
      global $DB;

      $ID    = $data["id"];
      $verid = $data["verid"];

      if ($display) {
         echo "<tr class='tab_bg_1'>";
         if ($canedit) {
            echo "<td>";
            Html::showMassiveActionCheckBox(__CLASS__, $ID);
            echo "</td>";
         }
         echo "<td class='center b'>";
         echo "<a href='".Software::getFormURLWithID($data['softwares_id'])."'>";
         echo ($_SESSION["glpiis_ids_visible"] ? sprintf(__('%1$s (%2$s)'),
                                                         $data["softname"], $data['softwares_id'])
                                               : $data["softname"]);
         echo "</a></td>";
         echo "<td>" . $data["state"] . "</td>";

         echo "<td>" . $data["version"];
         echo "</td><td>";
      }

      $iterator = $DB->request([
         'SELECT'       => [
            'glpi_softwarelicenses.*',
            'glpi_softwarelicensetypes.name AS type'
         ],
         'FROM'         => 'glpi_computers_softwarelicenses',
         'INNER JOIN'   => [
            'glpi_softwarelicenses' => [
               'FKEY'   => [
                  'glpi_computers_softwarelicenses'   => 'softwarelicenses_id',
                  'glpi_softwarelicenses'             => 'id'
               ]
            ]
         ],
         'LEFT JOIN'    => [
            'glpi_softwarelicensetypes'   => [
               'FKEY'   => [
                  'glpi_softwarelicenses'       => 'softwarelicensetypes_id',
                  'glpi_softwarelicensetypes'   => 'id'
               ]
            ]
         ],
         'WHERE'        => [
            'glpi_computers_softwarelicenses.computers_id'  => $computers_id,
            'OR'                                            => [
               'glpi_softwarelicenses.softwareversions_id_use' => $verid,
               [
                  'glpi_softwarelicenses.softwareversions_id_use' => 0,
                  'glpi_softwarelicenses.softwareversions_id_buy' => $verid
               ]
            ]
         ]
      ]);

      $licids = [];
      while ($licdata = $iterator->next()) {
         $licids[]  = $licdata['id'];
         $licserial = $licdata['serial'];

         if (!empty($licdata['type'])) {
            $licserial = sprintf(__('%1$s (%2$s)'), $licserial, $licdata['type']);
         }

         if ($display) {
            echo "<span class='b'>". $licdata['name']. "</span> - ".$licserial;

            $link_item = Toolbox::getItemTypeFormURL('SoftwareLicense');
            $link      = $link_item."?id=".$licdata['id'];
            $comment   = "<table><tr><td>".__('Name')."</td><td>".$licdata['name']."</td></tr>".
                         "<tr><td>".__('Serial number')."</td><td>".$licdata['serial']."</td></tr>".
                         "<tr><td>". __('Comments').'</td><td>'.$licdata['comment']."</td></tr>".
                         "</table>";

            Html::showToolTip($comment, ['link' => $link]);
            echo "<br>";
         }
      }

      if ($display) {
         if (!count($licids)) {
            echo "&nbsp;";
         }

         echo "</td>";

         echo "<td>".Html::convDate($data['dateinstall'])."</td>";

         if (isset($data['is_dynamic'])) {
            echo "<td class='center'>".Dropdown::getYesNo($data['is_dynamic'])."</td>";
         }

         echo "<td class='center'>". Dropdown::getDropdownName("glpi_softwarecategories",
                                                                  $data['softwarecategories_id']);
         echo "</td>";
         echo "<td class='center'>" .Dropdown::getYesNo($data["softvalid"]) . "</td>";
         echo "</tr>\n";
      }

      return $licids;
   }


   /**
    * Display a software for a License (not installed)
    *
    * @param array   $data         data used to display
    * @param integer $computers_id ID of the computer
    * @param boolean $withtemplate template case of the view process
    * @param boolean $canedit      user can edit software ?
    *
    * @return void
   */
   private static function displaySoftsByLicense($data, $computers_id, $withtemplate, $canedit) {

      $ID = $data['linkID'];

      $link_item = Toolbox::getItemTypeFormURL('SoftwareLicense');
      $link      = $link_item."?id=".$data['id'];

      echo "<tr class='tab_bg_1'>";
      if ($canedit) {
         echo "<td>";
         if (empty($withtemplate) || ($withtemplate != 2)) {
            Html::showMassiveActionCheckBox('Computer_SoftwareLicense', $ID);
         }
         echo "</td>";
      }

      echo "<td class='center b'>";
      echo "<a href='".Software::getFormURLWithID($data['softwares_id'])."'>";
      echo ($_SESSION["glpiis_ids_visible"] ? sprintf(__('%1$s (%2$s)'),
                                                      $data["softname"], $data['softwares_id'])
                                            : $data["softname"]);
      echo "</a></td>";
      echo "<td>" . $data["state"] . "</td>";

      echo "<td>" . $data["version"];

      $serial = $data["serial"];

      if ($data["softwarelicensetypes_id"]) {
         $serial = sprintf(__('%1$s (%2$s)'), $serial,
                           Dropdown::getDropdownName("glpi_softwarelicensetypes",
                                                     $data["softwarelicensetypes_id"]));
      }
      echo "</td><td class='b'>" .$data["name"]." - ". $serial;

      $comment = "<table><tr><td>".__('Name')."</td>"."<td>".$data['name']."</td></tr>".
                 "<tr><td>".__('Serial number')."</td><td>".$data['serial']."</td></tr>".
                 "<tr><td>". __('Comments')."</td><td>".$data['comment']."</td></tr></table>";

      Html::showToolTip($comment, ['link' => $link]);
      echo "</td></tr>\n";
   }


   /**
    * Update version installed on a computer
    *
    * @param integer $instID              ID of the install software lienk
    * @param integer $softwareversions_id ID of the new version
    * @param boolean $dohistory           Do history ? (default 1)
    *
    * @return void
   **/
   function upgrade($instID, $softwareversions_id, $dohistory = 1) {

      if ($this->getFromDB($instID)) {
         $computers_id = $this->fields['computers_id'];
         $this->delete(['id' => $instID]);
         $this->add(['computers_id'        => $computers_id,
                          'softwareversions_id' => $softwareversions_id]);
      }
   }


   /**
    * Duplicate all software from a computer template to its clone
    *
    * @param integer $oldid ID of the computer to clone
    * @param integer $newid ID of the computer cloned
   **/
   static function cloneComputer($oldid, $newid) {
      global $DB;

      $iterator = $DB->request([
         'FROM'   => 'glpi_computers_softwareversions',
         'WHERE'  => ['computers_id' => $oldid]
      ]);

      while ($data = $iterator->next()) {
         $csv                  = new self();
         unset($data['id']);
         $data['computers_id'] = $newid;
         $data['_no_history']  = true;

         $csv->add($data);
      }
   }


   //TODO: remove with old UI
   function getTabNameForItem(CommonGLPI $item, $withtemplate = 0) {
      global $IS_TWIG;

      $nb = 0;
      switch ($item->getType()) {
         case 'Software' :
            if (!$withtemplate) {
               if ($_SESSION['glpishow_count_on_tabs'] && !$IS_TWIG) {
                  $nb = self::countForSoftware($item->getID());
               }
               return self::createTabEntry(self::getTypeName(Session::getPluralNumber()), $nb);
            }
            break;

         case 'SoftwareVersion' :
            if (!$withtemplate) {
               if ($_SESSION['glpishow_count_on_tabs'] && !$IS_TWIG) {
                  $nb = self::countForVersion($item->getID());
               }
               return [1 => __('Summary'),
                            2 => self::createTabEntry(self::getTypeName(Session::getPluralNumber()),
                                                      $nb)];
            }
            break;

         case 'Computer' :
            // Installation allowed for template
            if (Software::canView()) {
               if ($_SESSION['glpishow_count_on_tabs'] && !$IS_TWIG) {
                  $nb = self::countForItem($item);
               }
               return self::createTabEntry(Software::getTypeName(Session::getPluralNumber()), $nb);
            }
            break;
      }
      return '';
   }

   protected function countForTab($item, $tab, $deleted = 0, $template = 0) {
      switch ($item->getType()) {
         case 'Software' :
            return self::countForSoftware($item->getID());
         case 'SoftwareVersion' :
            return self::countForVersion($item->getID());
         case 'Computer' :
            return self::countForItem($item);
      }
   }

   static function displayTabContentForItem(CommonGLPI $item, $tabnum = 1, $withtemplate = 0) {

      if ($item->getType()=='Software') {
         self::showForSoftware($item);

      } else if ($item->getType()=='Computer') {
         self::showForComputer($item, $withtemplate);

      } else if ($item->getType()=='SoftwareVersion') {
         switch ($tabnum) {
            case 1 :
               self::showForVersionByEntity($item);
               break;

            case 2 :
               self::showForVersion($item);
               break;
         }
      }
      return true;
   }


   protected static function getListForItemParams(CommonDBTM $item, $noent = false) {
      $params = parent::getListForItemParams($item, $noent);
      $params['WHERE'][self::getTable() . '.is_deleted'] = 0;
      return $params;
   }
}<|MERGE_RESOLUTION|>--- conflicted
+++ resolved
@@ -896,17 +896,9 @@
                      'glpi_softwareversions' => 'id',
                      'glpi_softwarelicenses' => 'softwareversions_id_use',
                      [
-<<<<<<< HEAD
-                        'OR' => [
-                           'AND' => [
-                              'glpi_softwarelicenses.softwareversions_id_use' => 0,
-                              'glpi_softwarelicenses.softwareversions_id_buy' => new \QueryExpression($DB->quoteName('glpi_softwareversions.id')),
-                           ]
-=======
                         'AND' => [
                            'glpi_softwarelicenses.softwareversions_id_use' => 0,
-                           'glpi_softwarelicenses.softwareversions_id_buy' => new \QueryExpression(DBmysql::quoteName('glpi_softwareversions.id')),
->>>>>>> fe30f5d2
+                           'glpi_softwarelicenses.softwareversions_id_buy' => new \QueryExpression($DB->quoteName('glpi_softwareversions.id')),
                         ]
                      ]
                   ]
