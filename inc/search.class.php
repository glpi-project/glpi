--- conflicted
+++ resolved
@@ -3599,13 +3599,8 @@
     *
     * @since 10.0.0 Method is no longer static
    **/
-<<<<<<< HEAD
    public function addSelect($itemtype, $ID, $meta = 0, $meta_type = 0) {
-      global $CFG_GLPI;
-=======
-   static function addSelect($itemtype, $ID, $meta = 0, $meta_type = 0) {
       global $DB, $CFG_GLPI;
->>>>>>> a9f4c595
 
       $searchopt   = &self::getOptions($itemtype);
       $table       = $searchopt[$ID]["table"];
@@ -3843,12 +3838,8 @@
 
       if (isset($searchopt[$ID]["computation"])) {
          $tocompute = $searchopt[$ID]["computation"];
-<<<<<<< HEAD
-         $tocompute = str_replace("TABLE", $this->db->quoteName("$table$addtable"), $tocompute);
-=======
-         $tocompute = str_replace($DB->quoteName('TABLE'), 'TABLE', $tocompute);
+         $tocompute = str_replace($this->db->quoteName('TABLE'), 'TABLE', $tocompute);
          $tocompute = str_replace("TABLE", $DB->quoteName("$table$addtable"), $tocompute);
->>>>>>> a9f4c595
       }
       // Preformat items
       if (isset($searchopt[$ID]["datatype"])) {
@@ -4604,12 +4595,8 @@
       $tocomputetrans = $this->db->quoteName("{$table}_trans.value");
       if (isset($searchopt[$ID]["computation"])) {
          $tocompute = $searchopt[$ID]["computation"];
-<<<<<<< HEAD
-         $tocompute = str_replace("TABLE", $this->db->quoteName($table), $tocompute);
-=======
-         $tocompute = str_replace($DB->quoteName('TABLE'), 'TABLE', $tocompute);
+         $tocompute = str_replace($this->db->quoteName('TABLE'), 'TABLE', $tocompute);
          $tocompute = str_replace("TABLE", $DB->quoteName("$table"), $tocompute);
->>>>>>> a9f4c595
       }
 
       // Preformat items
