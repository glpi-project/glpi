--- conflicted
+++ resolved
@@ -5571,9 +5571,6 @@
             $oparams = $searchopt[$ID]['addobjectparams'];
          }
 
-<<<<<<< HEAD
-         return $this->giveItem($data["TYPE"], $ID, $data, $meta, $oparams, $itemtype);
-=======
          // Search option may not exists in subtype
          // This is the case for "Inventory number" for a Software listed from ReservationItem search
          $subtype_so = &self::getOptions($data["TYPE"]);
@@ -5581,8 +5578,7 @@
             return '';
          }
 
-         return self::giveItem($data["TYPE"], $ID, $data, $meta, $oparams, $itemtype);
->>>>>>> 6efe3498
+         return $this->giveItem($data["TYPE"], $ID, $data, $meta, $oparams, $itemtype);
       }
       $so = $searchopt[$ID];
       $orig_id = $ID;
