<?php
/**
 * ---------------------------------------------------------------------
 * GLPI - Gestionnaire Libre de Parc Informatique
 * Copyright (C) 2015-2021 Teclib' and contributors.
 *
 * http://glpi-project.org
 *
 * based on GLPI - Gestionnaire Libre de Parc Informatique
 * Copyright (C) 2003-2014 by the INDEPNET Development Team.
 *
 * ---------------------------------------------------------------------
 *
 * LICENSE
 *
 * This file is part of GLPI.
 *
 * GLPI is free software; you can redistribute it and/or modify
 * it under the terms of the GNU General Public License as published by
 * the Free Software Foundation; either version 2 of the License, or
 * (at your option) any later version.
 *
 * GLPI is distributed in the hope that it will be useful,
 * but WITHOUT ANY WARRANTY; without even the implied warranty of
 * MERCHANTABILITY or FITNESS FOR A PARTICULAR PURPOSE.  See the
 * GNU General Public License for more details.
 *
 * You should have received a copy of the GNU General Public License
 * along with GLPI. If not, see <http://www.gnu.org/licenses/>.
 * ---------------------------------------------------------------------
 */

if (!defined('GLPI_ROOT')) {
   die("Sorry. You can't access this file directly");
}

use Glpi\Toolbox\DataExport;
use Glpi\Toolbox\RichText;
use Glpi\Toolbox\Sanitizer;

/**
 * Search Class
 *
 * Generic class for Search Engine
**/
class Search {

   // Default number of items displayed in global search
   const GLOBAL_DISPLAY_COUNT = 10;
   // EXPORT TYPE
   const GLOBAL_SEARCH        = -1;
   const HTML_OUTPUT          = 0;
   const SYLK_OUTPUT          = 1;
   const PDF_OUTPUT_LANDSCAPE = 2;
   const CSV_OUTPUT           = 3;
   const PDF_OUTPUT_PORTRAIT  = 4;
   const NAMES_OUTPUT         = 5;

   const LBBR = '#LBBR#';
   const LBHR = '#LBHR#';

   const SHORTSEP = '$#$';
   const LONGSEP  = '$$##$$';

   const NULLVALUE = '__NULL__';

   static $output_type = self::HTML_OUTPUT;
   static $search = [];

   /**
    * Display search engine for an type
    *
    * @param string  $itemtype Item type to manage
    *
    * @return void
   **/
   static function show($itemtype) {

      $params = self::manageParams($itemtype, $_GET);
      echo "<div class='search_page'>";
      self::showGenericSearch($itemtype, $params);
      if ($params['as_map'] == 1) {
         self::showMap($itemtype, $params);
      } else {
         self::showList($itemtype, $params);
      }
      echo "</div>";
   }


   /**
    * Display result table for search engine for an type
    *
    * @param string $itemtype Item type to manage
    * @param array  $params   Search params passed to prepareDatasForSearch function
    *
    * @return void
   **/
   static function showList($itemtype, $params) {
      self::displayData(self::getDatas($itemtype, $params));
   }

   /**
    * Display result table for search engine for an type as a map
    *
    * @param string $itemtype Item type to manage
    * @param array  $params   Search params passed to prepareDatasForSearch function
    *
    * @return void
   **/
   static function showMap($itemtype, $params) {
      global $CFG_GLPI;

      if ($itemtype == 'Location') {
         $latitude = 21;
         $longitude = 20;
      } else if ($itemtype == 'Entity') {
         $latitude = 67;
         $longitude = 68;
      } else {
         $latitude = 998;
         $longitude = 999;
      }

      $params['criteria'][] = [
         'link'         => 'AND NOT',
         'field'        => $latitude,
         'searchtype'   => 'contains',
         'value'        => 'NULL'
      ];
      $params['criteria'][] = [
         'link'         => 'AND NOT',
         'field'        => $longitude,
         'searchtype'   => 'contains',
         'value'        => 'NULL'
      ];

      $data = self::getDatas($itemtype, $params);
      self::displayData($data);

      if ($data['data']['totalcount'] > 0) {
         $target = $data['search']['target'];
         $criteria = $data['search']['criteria'];
         array_pop($criteria);
         array_pop($criteria);
         $criteria[] = [
            'link'         => 'AND',
            'field'        => ($itemtype == 'Location' || $itemtype == 'Entity') ? 1 : (($itemtype == 'Ticket') ? 83 : 3),
            'searchtype'   => 'equals',
            'value'        => 'CURLOCATION'
         ];
         $globallinkto = Toolbox::append_params(
            [
               'criteria'     => Toolbox::stripslashes_deep($criteria),
               'metacriteria' => Toolbox::stripslashes_deep($data['search']['metacriteria'])
            ],
            '&amp;'
         );
         $parameters = "as_map=0&amp;sort=".$data['search']['sort']."&amp;order=".$data['search']['order'].'&amp;'.
                        $globallinkto;

         if (strpos($target, '?') == false) {
            $fulltarget = $target."?".$parameters;
         } else {
            $fulltarget = $target."&".$parameters;
         }
         $typename = class_exists($itemtype) ? $itemtype::getTypeName($data['data']['totalcount']) :
                        ($itemtype == 'AllAssets' ? __('assets') : $itemtype);

         echo "<div class='center'><p>".__('Search results for localized items only')."</p>";
         $js = "$(function() {
               var map = initMap($('#page'), 'map', 'full');
               _loadMap(map, '$itemtype');
            });

         var _loadMap = function(map_elt, itemtype) {
            L.AwesomeMarkers.Icon.prototype.options.prefix = 'far';
            var _micon = 'circle';

            var stdMarker = L.AwesomeMarkers.icon({
               icon: _micon,
               markerColor: 'blue'
            });

            var aMarker = L.AwesomeMarkers.icon({
               icon: _micon,
               markerColor: 'cadetblue'
            });

            var bMarker = L.AwesomeMarkers.icon({
               icon: _micon,
               markerColor: 'purple'
            });

            var cMarker = L.AwesomeMarkers.icon({
               icon: _micon,
               markerColor: 'darkpurple'
            });

            var dMarker = L.AwesomeMarkers.icon({
               icon: _micon,
               markerColor: 'red'
            });

            var eMarker = L.AwesomeMarkers.icon({
               icon: _micon,
               markerColor: 'darkred'
            });


            //retrieve geojson data
            map_elt.spin(true);
            $.ajax({
               dataType: 'json',
               method: 'POST',
               url: '{$CFG_GLPI['root_doc']}/ajax/map.php',
               data: {
                  itemtype: itemtype,
                  params: ".json_encode($params)."
               }
            }).done(function(data) {
               var _points = data.points;
               var _markers = L.markerClusterGroup({
                  iconCreateFunction: function(cluster) {
                     var childCount = cluster.getChildCount();

                     var markers = cluster.getAllChildMarkers();
                     var n = 0;
                     for (var i = 0; i < markers.length; i++) {
                        n += markers[i].count;
                     }

                     var c = ' marker-cluster-';
                     if (n < 10) {
                        c += 'small';
                     } else if (n < 100) {
                        c += 'medium';
                     } else {
                        c += 'large';
                     }

                     return new L.DivIcon({ html: '<div><span>' + n + '</span></div>', className: 'marker-cluster' + c, iconSize: new L.Point(40, 40) });
                  }
               });

               $.each(_points, function(index, point) {
                  var _title = '<strong>' + point.title + '</strong><br/><a href=\''+'$fulltarget'.replace(/CURLOCATION/, point.loc_id)+'\'>".sprintf(__('%1$s %2$s'), 'COUNT', $typename)."'.replace(/COUNT/, point.count)+'</a>';
                  if (point.types) {
                     $.each(point.types, function(tindex, type) {
                        _title += '<br/>".sprintf(__('%1$s %2$s'), 'COUNT', 'TYPE')."'.replace(/COUNT/, type.count).replace(/TYPE/, type.name);
                     });
                  }
                  var _icon = stdMarker;
                  if (point.count < 10) {
                     _icon = stdMarker;
                  } else if (point.count < 100) {
                     _icon = aMarker;
                  } else if (point.count < 1000) {
                     _icon = bMarker;
                  } else if (point.count < 5000) {
                     _icon = cMarker;
                  } else if (point.count < 10000) {
                     _icon = dMarker;
                  } else {
                     _icon = eMarker;
                  }
                  var _marker = L.marker([point.lat, point.lng], { icon: _icon, title: point.title });
                  _marker.count = point.count;
                  _marker.bindPopup(_title);
                  _markers.addLayer(_marker);
               });

               map_elt.addLayer(_markers);
               map_elt.fitBounds(
                  _markers.getBounds(), {
                     padding: [50, 50],
                     maxZoom: 12
                  }
               );
            }).fail(function (response) {
               var _data = response.responseJSON;
               var _message = '".__s('An error occured loading data :(')."';
               if (_data.message) {
                  _message = _data.message;
               }
               var fail_info = L.control();
               fail_info.onAdd = function (map) {
                  this._div = L.DomUtil.create('div', 'fail_info');
                  this._div.innerHTML = _message + '<br/><span id=\'reload_data\'><i class=\'fa fa-sync\'></i> ".__s('Reload')."</span>';
                  return this._div;
               };
               fail_info.addTo(map_elt);
               $('#reload_data').on('click', function() {
                  $('.fail_info').remove();
                  _loadMap(map_elt);
               });
            }).always(function() {
               //hide spinner
               map_elt.spin(false);
            });
         }

         ";
         echo Html::scriptBlock($js);
         echo "</div>";
      }
   }


   /**
    * Get data based on search parameters
    *
    * @since 0.85
    *
    * @param string $itemtype      Item type to manage
    * @param array  $params        Search params passed to prepareDatasForSearch function
    * @param array  $forcedisplay  Array of columns to display (default empty = empty use display pref and search criteria)
    *
    * @return array The data
    **/
   static function getDatas($itemtype, $params, array $forcedisplay = []) {

      $data = self::prepareDatasForSearch($itemtype, $params, $forcedisplay);
      self::constructSQL($data);
      self::constructData($data);

      return $data;
   }


   /**
    * Prepare search criteria to be used for a search
    *
    * @since 0.85
    *
    * @param string $itemtype      Item type
    * @param array  $params        Array of parameters
    *                               may include sort, order, start, list_limit, deleted, criteria, metacriteria
    * @param array  $forcedisplay  Array of columns to display (default empty = empty use display pref and search criterias)
    *
    * @return array prepare to be used for a search (include criteria and others needed information)
   **/
   static function prepareDatasForSearch($itemtype, array $params, array $forcedisplay = []) {
      global $CFG_GLPI;

      // Default values of parameters
      $p['criteria']            = [];
      $p['metacriteria']        = [];
      $p['sort']                = '1'; //
      $p['order']               = 'ASC';//
      $p['start']               = 0;//
      $p['is_deleted']          = 0;
      $p['export_all']          = 0;
      if (class_exists($itemtype)) {
         $p['target']       = $itemtype::getSearchURL();
      } else {
         $p['target']       = Toolbox::getItemTypeSearchURL($itemtype);
      }
      $p['display_type']        = self::HTML_OUTPUT;
      $p['showmassiveactions']  = true;
      $p['dont_flush']          = false;
      $p['show_pager']          = true;
      $p['show_footer']         = true;
      $p['no_sort']             = false;
      $p['list_limit']          = $_SESSION['glpilist_limit'];
      $p['massiveactionparams'] = [];

      foreach ($params as $key => $val) {
         switch ($key) {
            case 'order':
               if (in_array($val, ['ASC', 'DESC'])) {
                  $p[$key] = $val;
               }
               break;
            case 'sort':
               $p[$key] = intval($val);
               if ($p[$key] < 0) {
                  $p[$key] = 1;
               }
               break;
            case 'is_deleted':
               if ($val == 1) {
                  $p[$key] = '1';
               }
               break;
            default:
               $p[$key] = $val;
               break;
         }
      }

      // Set display type for export if define
      if (isset($p['display_type'])) {
         // Limit to 10 element
         if ($p['display_type'] == self::GLOBAL_SEARCH) {
            $p['list_limit'] = self::GLOBAL_DISPLAY_COUNT;
         }
      }

      if ($p['export_all']) {
         $p['start'] = 0;
      }

      $data             = [];
      $data['search']   = $p;
      $data['itemtype'] = $itemtype;

      // Instanciate an object to access method
      $data['item'] = null;

      if ($itemtype != 'AllAssets') {
         $data['item'] = getItemForItemtype($itemtype);
      }

      $data['display_type'] = $data['search']['display_type'];

      if (!$CFG_GLPI['allow_search_all']) {
         foreach ($p['criteria'] as $val) {
            if (isset($val['field']) && $val['field'] == 'all') {
               Html::displayRightError();
            }
         }
      }
      if (!$CFG_GLPI['allow_search_view']) {
         foreach ($p['criteria'] as $val) {
            if (isset($val['field']) && $val['field'] == 'view') {
               Html::displayRightError();
            }
         }
      }

      /// Get the items to display
      // Add searched items

      $forcetoview = false;
      if (is_array($forcedisplay) && count($forcedisplay)) {
         $forcetoview = true;
      }
      $data['search']['all_search']  = false;
      $data['search']['view_search'] = false;
      // If no research limit research to display item and compute number of item using simple request
      $data['search']['no_search']   = true;

      $data['toview'] = self::addDefaultToView($itemtype, $params);
      $data['meta_toview'] = [];
      if (!$forcetoview) {
         // Add items to display depending of personal prefs
         $displaypref = DisplayPreference::getForTypeUser($itemtype, Session::getLoginUserID());
         if (count($displaypref)) {
            foreach ($displaypref as $val) {
               array_push($data['toview'], $val);
            }
         }
      } else {
         $data['toview'] = array_merge($data['toview'], $forcedisplay);
      }

      if (count($p['criteria']) > 0) {
         // use a recursive closure to push searchoption when using nested criteria
         $parse_criteria = function($criteria) use (&$parse_criteria, &$data) {
            foreach ($criteria as $criterion) {
               // recursive call
               if (isset($criterion['criteria'])) {
                  $parse_criteria($criterion['criteria']);
               } else {
                  // normal behavior
                  if (isset($criterion['field'])
                     && !in_array($criterion['field'], $data['toview'])) {
                     if ($criterion['field'] != 'all'
                        && $criterion['field'] != 'view'
                        && (!isset($criterion['meta'])
                           || !$criterion['meta'])) {
                        array_push($data['toview'], $criterion['field']);
                     } else if ($criterion['field'] == 'all') {
                        $data['search']['all_search'] = true;
                     } else if ($criterion['field'] == 'view') {
                        $data['search']['view_search'] = true;
                     }
                  }

                  if (isset($criterion['value'])
                     && (strlen($criterion['value']) > 0)) {
                     $data['search']['no_search'] = false;
                  }
               }
            }
         };

         // call the closure
         $parse_criteria($p['criteria']);
      }

      if (count($p['metacriteria'])) {
         $data['search']['no_search'] = false;
      }

      // Add order item
      if (!in_array($p['sort'], $data['toview'])) {
         array_push($data['toview'], $p['sort']);
      }

      // Special case for Ticket : put ID in front
      if ($itemtype == 'Ticket') {
         array_unshift($data['toview'], 2);
      }

      $limitsearchopt   = self::getCleanedOptions($itemtype);
      // Clean and reorder toview
      $tmpview = [];
      foreach ($data['toview'] as $val) {
         if (isset($limitsearchopt[$val]) && !in_array($val, $tmpview)) {
            $tmpview[] = $val;
         }
      }
      $data['toview']    = $tmpview;
      $data['tocompute'] = $data['toview'];

      // Force item to display
      if ($forcetoview) {
         foreach ($data['toview'] as $val) {
            if (!in_array($val, $data['tocompute'])) {
                array_push($data['tocompute'], $val);
            }
         }
      }

      return $data;
   }


   /**
    * Construct SQL request depending of search parameters
    *
    * Add to data array a field sql containing an array of requests :
    *      search : request to get items limited to wanted ones
    *      count : to count all items based on search criterias
    *                    may be an array a request : need to add counts
    *                    maybe empty : use search one to count
    *
    * @since 0.85
    *
    * @param array $data  Array of search datas prepared to generate SQL
    *
    * @return void
   **/
   static function constructSQL(array &$data) {
      global $DB, $CFG_GLPI;

      if (!isset($data['itemtype'])) {
         return false;
      }

      $data['sql']['count']  = [];
      $data['sql']['search'] = '';

      $searchopt        = &self::getOptions($data['itemtype']);

      $blacklist_tables = [];
      $orig_table = self::getOrigTableName($data['itemtype']);
      if (isset($CFG_GLPI['union_search_type'][$data['itemtype']])) {
         $itemtable          = $CFG_GLPI['union_search_type'][$data['itemtype']];
         $blacklist_tables[] = $orig_table;
      } else {
         $itemtable = $orig_table;
      }

      // hack for AllAssets
      if (isset($CFG_GLPI['union_search_type'][$data['itemtype']])) {
         $entity_restrict = true;
      } else {
         $entity_restrict = $data['item']->isEntityAssign() && $data['item']->isField('entities_id');
      }

      // Construct the request

      //// 1 - SELECT
      // request currentuser for SQL supervision, not displayed
      $SELECT = "SELECT DISTINCT `$itemtable`.`id` AS id, '".Toolbox::addslashes_deep($_SESSION['glpiname'])."' AS currentuser,
                        ".self::addDefaultSelect($data['itemtype']);

      // Add select for all toview item
      foreach ($data['toview'] as $val) {
         $SELECT .= self::addSelect($data['itemtype'], $val);
      }

      if (isset($data['search']['as_map']) && $data['search']['as_map'] == 1 && $data['itemtype'] != 'Entity') {
         $SELECT .= ' `glpi_locations`.`id` AS loc_id, ';
      }

      //// 2 - FROM AND LEFT JOIN
      // Set reference table
      $FROM = " FROM `$itemtable`";

      // Init already linked tables array in order not to link a table several times
      $already_link_tables = [];
      // Put reference table
      array_push($already_link_tables, $itemtable);

      // Add default join
      $COMMONLEFTJOIN = self::addDefaultJoin($data['itemtype'], $itemtable, $already_link_tables);
      $FROM          .= $COMMONLEFTJOIN;

      // Add all table for toview items
      foreach ($data['tocompute'] as $val) {
         if (!in_array($searchopt[$val]["table"], $blacklist_tables)) {
            $FROM .= self::addLeftJoin($data['itemtype'], $itemtable, $already_link_tables,
                                       $searchopt[$val]["table"],
                                       $searchopt[$val]["linkfield"], 0, 0,
                                       $searchopt[$val]["joinparams"],
                                       $searchopt[$val]["field"]);
         }
      }

      // Search all case :
      if ($data['search']['all_search']) {
         foreach ($searchopt as $key => $val) {
            // Do not search on Group Name
            if (is_array($val) && isset($val['table'])) {
               if (!in_array($searchopt[$key]["table"], $blacklist_tables)) {
                  $FROM .= self::addLeftJoin($data['itemtype'], $itemtable, $already_link_tables,
                                             $searchopt[$key]["table"],
                                             $searchopt[$key]["linkfield"], 0, 0,
                                             $searchopt[$key]["joinparams"],
                                             $searchopt[$key]["field"]);
               }
            }
         }
      }

      //// 3 - WHERE

      // default string
      $COMMONWHERE = self::addDefaultWhere($data['itemtype']);
      $first       = empty($COMMONWHERE);

      // Add deleted if item have it
      if ($data['item'] && $data['item']->maybeDeleted()) {
         $LINK = " AND ";
         if ($first) {
            $LINK  = " ";
            $first = false;
         }
         $COMMONWHERE .= $LINK."`$itemtable`.`is_deleted` = ".(int)$data['search']['is_deleted']." ";
      }

      // Remove template items
      if ($data['item'] && $data['item']->maybeTemplate()) {
         $LINK = " AND ";
         if ($first) {
            $LINK  = " ";
            $first = false;
         }
         $COMMONWHERE .= $LINK."`$itemtable`.`is_template` = 0 ";
      }

      // Add Restrict to current entities
      if ($entity_restrict) {
         $LINK = " AND ";
         if ($first) {
            $LINK  = " ";
            $first = false;
         }

         if ($data['itemtype'] == 'Entity') {
            $COMMONWHERE .= getEntitiesRestrictRequest($LINK, $itemtable);

         } else if (isset($CFG_GLPI["union_search_type"][$data['itemtype']])) {
            // Will be replace below in Union/Recursivity Hack
            $COMMONWHERE .= $LINK." ENTITYRESTRICT ";
         } else {
            $COMMONWHERE .= getEntitiesRestrictRequest($LINK, $itemtable, '', '',
                                                       $data['item']->maybeRecursive() && $data['item']->isField('is_recursive'));
         }
      }
      $WHERE  = "";
      $HAVING = "";

      // Add search conditions
      // If there is search items
      if (count($data['search']['criteria'])) {
         $WHERE  = self::constructCriteriaSQL($data['search']['criteria'], $data, $searchopt);
         $HAVING = self::constructCriteriaSQL($data['search']['criteria'], $data, $searchopt, true);

         // if criteria (with meta flag) need additional join/from sql
         self::constructAdditionalSqlForMetacriteria($data['search']['criteria'], $SELECT, $FROM, $already_link_tables, $data);
      }

      //// 4 - ORDER
      $ORDER = " ORDER BY `id` ";
      foreach ($data['tocompute'] as $val) {
         if ($data['search']['sort'] == $val) {
            $ORDER = self::addOrderBy(
               $data['itemtype'],
               $data['search']['sort'],
               $data['search']['order']
            );
         }
      }

      $SELECT = rtrim(trim($SELECT), ',');

      //// 7 - Manage GROUP BY
      $GROUPBY = "";
      // Meta Search / Search All / Count tickets
      $criteria_with_meta = array_filter($data['search']['criteria'], function($criterion) {
         return isset($criterion['meta'])
                && $criterion['meta'];
      });
      if ((count($data['search']['metacriteria']))
          || count($criteria_with_meta)
          || !empty($HAVING)
          || $data['search']['all_search']) {
         $GROUPBY = " GROUP BY `$itemtable`.`id`";
      }

      if (empty($GROUPBY)) {
         foreach ($data['toview'] as $val2) {
            if (!empty($GROUPBY)) {
               break;
            }
            if (isset($searchopt[$val2]["forcegroupby"])) {
               $GROUPBY = " GROUP BY `$itemtable`.`id`";
            }
         }
      }

      $LIMIT   = "";
      $numrows = 0;
      //No search : count number of items using a simple count(ID) request and LIMIT search
      if ($data['search']['no_search']) {
         $LIMIT = " LIMIT ".(int)$data['search']['start'].", ".(int)$data['search']['list_limit'];

         $count = "count(DISTINCT `$itemtable`.`id`)";
         // request currentuser for SQL supervision, not displayed
         $query_num = "SELECT $count,
                              '".Toolbox::addslashes_deep($_SESSION['glpiname'])."' AS currentuser
                       FROM `$itemtable`".
                       $COMMONLEFTJOIN;

         $first     = true;

         if (!empty($COMMONWHERE)) {
            $LINK = " AND ";
            if ($first) {
               $LINK  = " WHERE ";
               $first = false;
            }
            $query_num .= $LINK.$COMMONWHERE;
         }
         // Union Search :
         if (isset($CFG_GLPI["union_search_type"][$data['itemtype']])) {
            $tmpquery = $query_num;

            foreach ($CFG_GLPI[$CFG_GLPI["union_search_type"][$data['itemtype']]] as $ctype) {
               $ctable = $ctype::getTable();
               if (($citem = getItemForItemtype($ctype))
                   && $citem->canView()) {
                  // State case
                  if ($data['itemtype'] == 'AllAssets') {
                     $query_num  = str_replace($CFG_GLPI["union_search_type"][$data['itemtype']],
                                               $ctable, $tmpquery);
                     $query_num  = str_replace($data['itemtype'], $ctype, $query_num);
                     $query_num .= " AND `$ctable`.`id` IS NOT NULL ";

                     // Add deleted if item have it
                     if ($citem && $citem->maybeDeleted()) {
                        $query_num .= " AND `$ctable`.`is_deleted` = 0 ";
                     }

                     // Remove template items
                     if ($citem && $citem->maybeTemplate()) {
                        $query_num .= " AND `$ctable`.`is_template` = 0 ";
                     }

                  } else {// Ref table case
                     $reftable = $data['itemtype']::getTable();
                     if ($data['item'] && $data['item']->maybeDeleted()) {
                        $tmpquery = str_replace("`".$CFG_GLPI["union_search_type"][$data['itemtype']]."`.
                                                   `is_deleted`",
                                                "`$reftable`.`is_deleted`", $tmpquery);
                     }
                     $replace  = "FROM `$reftable`
                                  INNER JOIN `$ctable`
                                       ON (`$reftable`.`items_id` =`$ctable`.`id`
                                           AND `$reftable`.`itemtype` = '$ctype')";

                     $query_num = str_replace("FROM `".
                                                $CFG_GLPI["union_search_type"][$data['itemtype']]."`",
                                              $replace, $tmpquery);
                     $query_num = str_replace($CFG_GLPI["union_search_type"][$data['itemtype']],
                                              $ctable, $query_num);

                  }
                  $query_num = str_replace("ENTITYRESTRICT",
                                           getEntitiesRestrictRequest('', $ctable, '', '',
                                                                      $citem->maybeRecursive()),
                                           $query_num);
                  $data['sql']['count'][] = $query_num;
               }
            }

         } else {
            $data['sql']['count'][] = $query_num;
         }
      }

      // If export_all reset LIMIT condition
      if ($data['search']['export_all']) {
         $LIMIT = "";
      }

      if (!empty($WHERE) || !empty($COMMONWHERE)) {
         if (!empty($COMMONWHERE)) {
            $WHERE = ' WHERE '.$COMMONWHERE.(!empty($WHERE)?' AND ( '.$WHERE.' )':'');
         } else {
            $WHERE = ' WHERE '.$WHERE.' ';
         }
         $first = false;
      }

      if (!empty($HAVING)) {
         $HAVING = ' HAVING '.$HAVING;
      }

      // Create QUERY
      if (isset($CFG_GLPI["union_search_type"][$data['itemtype']])) {
         $first = true;
         $QUERY = "";
         foreach ($CFG_GLPI[$CFG_GLPI["union_search_type"][$data['itemtype']]] as $ctype) {
            $ctable = $ctype::getTable();
            if (($citem = getItemForItemtype($ctype))
                && $citem->canView()) {
               if ($first) {
                  $first = false;
               } else {
                  $QUERY .= " UNION ";
               }
               $tmpquery = "";
               // AllAssets case
               if ($data['itemtype'] == 'AllAssets') {
                  $tmpquery = $SELECT.", '$ctype' AS TYPE ".
                              $FROM.
                              $WHERE;

                  $tmpquery .= " AND `$ctable`.`id` IS NOT NULL ";

                  // Add deleted if item have it
                  if ($citem && $citem->maybeDeleted()) {
                     $tmpquery .= " AND `$ctable`.`is_deleted` = 0 ";
                  }

                  // Remove template items
                  if ($citem && $citem->maybeTemplate()) {
                     $tmpquery .= " AND `$ctable`.`is_template` = 0 ";
                  }

                  $tmpquery.= $GROUPBY.
                              $HAVING;

                  // Replace 'asset_types' by itemtype table name
                  $tmpquery = str_replace(
                     $CFG_GLPI["union_search_type"][$data['itemtype']],
                     $ctable,
                     $tmpquery
                  );
                  // Replace 'AllAssets' by itemtype
                  // Use quoted value to prevent replacement of AllAssets in column identifiers
                  $tmpquery = str_replace(
                     $DB->quoteValue('AllAssets'),
                     $DB->quoteValue($ctype),
                     $tmpquery
                  );
               } else {// Ref table case
                  $reftable = $data['itemtype']::getTable();

                  $tmpquery = $SELECT.", '$ctype' AS TYPE,
                                      `$reftable`.`id` AS refID, "."
                                      `$ctable`.`entities_id` AS ENTITY ".
                              $FROM.
                              $WHERE;
                  if ($data['item']->maybeDeleted()) {
                     $tmpquery = str_replace("`".$CFG_GLPI["union_search_type"][$data['itemtype']]."`.
                                                `is_deleted`",
                                             "`$reftable`.`is_deleted`", $tmpquery);
                  }

                  $replace = "FROM `$reftable`"."
                              INNER JOIN `$ctable`"."
                                 ON (`$reftable`.`items_id`=`$ctable`.`id`"."
                                     AND `$reftable`.`itemtype` = '$ctype')";
                  $tmpquery = str_replace("FROM `".
                                             $CFG_GLPI["union_search_type"][$data['itemtype']]."`",
                                          $replace, $tmpquery);
                  $tmpquery = str_replace($CFG_GLPI["union_search_type"][$data['itemtype']],
                                          $ctable, $tmpquery);
                  $name_field = $ctype::getNameField();
                  $tmpquery = str_replace("`$ctable`.`name`", "`$ctable`.`$name_field`", $tmpquery);
               }
               $tmpquery = str_replace("ENTITYRESTRICT",
                                       getEntitiesRestrictRequest('', $ctable, '', '',
                                                                  $citem->maybeRecursive()),
                                       $tmpquery);

               // SOFTWARE HACK
               if ($ctype == 'Software') {
                  $tmpquery = str_replace("`glpi_softwares`.`serial`", "''", $tmpquery);
                  $tmpquery = str_replace("`glpi_softwares`.`otherserial`", "''", $tmpquery);
               }
               $QUERY .= $tmpquery;
            }
         }
         if (empty($QUERY)) {
            echo self::showError($data['display_type']);
            return;
         }
         $QUERY .= str_replace($CFG_GLPI["union_search_type"][$data['itemtype']].".", "", $ORDER) .
                   $LIMIT;
      } else {
         $QUERY = $SELECT.
                  $FROM.
                  $WHERE.
                  $GROUPBY.
                  $HAVING.
                  $ORDER.
                  $LIMIT;
      }
      $data['sql']['search'] = $QUERY;
   }

   /**
    * Construct WHERE (or HAVING) part of the sql based on passed criteria
    *
    * @since 9.4
    *
    * @param  array   $criteria  list of search criterion, we should have these keys:
    *                               - link (optionnal): AND, OR, NOT AND, NOT OR
    *                               - field: id of the searchoption
    *                               - searchtype: how to match value (contains, equals, etc)
    *                               - value
    * @param  array   $data      common array used by search engine,
    *                            contains all the search part (sql, criteria, params, itemtype etc)
    *                            TODO: should be a property of the class
    * @param  array   $searchopt Search options for the current itemtype
    * @param  boolean $is_having Do we construct sql WHERE or HAVING part
    *
    * @return string             the sql sub string
    */
   static function constructCriteriaSQL($criteria = [], $data = [], $searchopt = [], $is_having = false) {
      $sql = "";

      foreach ($criteria as $criterion) {
         if (!isset($criterion['criteria'])
             && (!isset($criterion['value'])
                 || strlen($criterion['value']) <= 0)) {
            continue;
         }

         $itemtype = $data['itemtype'];
         $meta = false;
         if (isset($criterion['meta'])
             && $criterion['meta']
             && isset($criterion['itemtype'])) {
            $itemtype = $criterion['itemtype'];
            $meta = true;
            $meta_searchopt = &self::getOptions($itemtype);
         } else {
            // Not a meta, use the same search option everywhere
            $meta_searchopt = $searchopt;
         }

         // common search
         if (!isset($criterion['field'])
             || ($criterion['field'] != "all"
                 && $criterion['field'] != "view")) {
            $LINK    = " ";
            $NOT     = 0;
            $tmplink = "";

            if (isset($criterion['link'])
                  && in_array($criterion['link'], array_keys(self::getLogicalOperators()))) {
               if (strstr($criterion['link'], "NOT")) {
                  $tmplink = " ".str_replace(" NOT", "", $criterion['link']);
                  $NOT     = 1;
               } else {
                  $tmplink = " ".$criterion['link'];
               }
            } else {
               $tmplink = " AND ";
            }

            // Manage Link if not first item
            if (!empty($sql)) {
               $LINK = $tmplink;
            }

            if (isset($criterion['criteria']) && count($criterion['criteria'])) {
               $sub_sql = self::constructCriteriaSQL($criterion['criteria'], $data, $meta_searchopt, $is_having);
               if (strlen($sub_sql)) {
                  if ($NOT) {
                     $sql .= "$LINK NOT($sub_sql)";
                  } else {
                     $sql .= "$LINK ($sub_sql)";
                  }
               }
            } else if (isset($meta_searchopt[$criterion['field']]["usehaving"])
                       || ($meta && "AND NOT" === $criterion['link'])) {
               if (!$is_having) {
                  // the having part will be managed in a second pass
                  continue;
               }

               $new_having = self::addHaving($LINK, $NOT, $itemtype,
                                             $criterion['field'], $criterion['searchtype'],
                                             $criterion['value']);
               if ($new_having !== false) {
                  $sql .= $new_having;
               }
            } else {
               if ($is_having) {
                  // the having part has been already managed in the first pass
                  continue;
               }

               $new_where = self::addWhere($LINK, $NOT, $itemtype, $criterion['field'],
                                           $criterion['searchtype'], $criterion['value'], $meta);
               if ($new_where !== false) {
                  $sql .= $new_where;
               }
            }
         } else if (isset($criterion['value'])
                    && strlen($criterion['value']) > 0) { // view and all search
            $LINK       = " OR ";
            $NOT        = 0;
            $globallink = " AND ";
            if (isset($criterion['link'])) {
               switch ($criterion['link']) {
                  case "AND" :
                     $LINK       = " OR ";
                     $globallink = " AND ";
                     break;
                  case "AND NOT" :
                     $LINK       = " AND ";
                     $NOT        = 1;
                     $globallink = " AND ";
                     break;
                  case "OR" :
                     $LINK       = " OR ";
                     $globallink = " OR ";
                     break;
                  case "OR NOT" :
                     $LINK       = " AND ";
                     $NOT        = 1;
                     $globallink = " OR ";
                     break;
               }
            } else {
               $tmplink =" AND ";
            }
            // Manage Link if not first item
            if (!empty($sql)) {
               $sql .= $globallink;
            }
            $first2 = true;
            $items = [];
            if (isset($criterion['field']) && $criterion['field'] == "all") {
               $items = $searchopt;
            } else { // toview case : populate toview
               foreach ($data['toview'] as $key2 => $val2) {
                  $items[$val2] = $searchopt[$val2];
               }
            }
            $view_sql = "";
            foreach ($items as $key2 => $val2) {
               if (isset($val2['nosearch']) && $val2['nosearch']) {
                  continue;
               }
               if (is_array($val2)) {
                  // Add Where clause if not to be done in HAVING CLAUSE
                  if (!$is_having && !isset($val2["usehaving"])) {
                     $tmplink = $LINK;
                     if ($first2) {
                        $tmplink = " ";
                     }

                     $new_where = self::addWhere($tmplink, $NOT, $itemtype, $key2,
                                                 $criterion['searchtype'], $criterion['value'], $meta);
                     if ($new_where !== false) {
                        $first2  = false;
                        $view_sql .=  $new_where;
                     }
                  }
               }
            }
            if (strlen($view_sql)) {
               $sql.= " ($view_sql) ";
            }
         }
      }
      return $sql;
   }

   /**
    * Construct aditionnal SQL (select, joins, etc) for meta-criteria
    *
    * @since 9.4
    *
    * @param  array  $criteria             list of search criterion
    * @param  string &$SELECT              TODO: should be a class property (output parameter)
    * @param  string &$FROM                TODO: should be a class property (output parameter)
    * @param  array  &$already_link_tables TODO: should be a class property (output parameter)
    * @param  array  &$data                TODO: should be a class property (output parameter)
    *
    * @return void
    */
   static function constructAdditionalSqlForMetacriteria($criteria = [],
                                                         &$SELECT = "",
                                                         &$FROM = "",
                                                         &$already_link_tables = [],
                                                         &$data = []) {
      $data['meta_toview'] = [];
      foreach ($criteria as $criterion) {
         // manage sub criteria
         if (isset($criterion['criteria'])) {
            self::constructAdditionalSqlForMetacriteria(
               $criterion['criteria'],
               $SELECT,
               $FROM,
               $already_link_tables,
               $data
            );
            continue;
         }

         // parse only criterion with meta flag
         if (!isset($criterion['itemtype'])
             || empty($criterion['itemtype'])
             || !isset($criterion['meta'])
             || !$criterion['meta']
             || !isset($criterion['value'])
             || strlen($criterion['value']) <= 0) {
            continue;
         }

         $m_itemtype = $criterion['itemtype'];
         $metaopt = &self::getOptions($m_itemtype);
         $sopt    = $metaopt[$criterion['field']];

         //add toview for meta criterion
         $data['meta_toview'][$m_itemtype][] = $criterion['field'];

         $SELECT .= self::addSelect(
            $m_itemtype,
            $criterion['field'],
            true, // meta-criterion
            $m_itemtype
         );

         $FROM .= self::addMetaLeftJoin($data['itemtype'], $m_itemtype,
                                        $already_link_tables,
                                        $sopt["joinparams"]);

         $FROM .= self::addLeftJoin($m_itemtype,
                                    $m_itemtype::getTable(),
                                    $already_link_tables, $sopt["table"],
                                    $sopt["linkfield"], 1, $m_itemtype,
                                    $sopt["joinparams"], $sopt["field"]);
      }
   }


   /**
    * Retrieve datas from DB : construct data array containing columns definitions and rows datas
    *
    * add to data array a field data containing :
    *      cols : columns definition
    *      rows : rows data
    *
    * @since 0.85
    *
    * @param array   $data      array of search data prepared to get data
    * @param boolean $onlycount If we just want to count results
    *
    * @return void
   **/
   static function constructData(array &$data, $onlycount = false) {
      if (!isset($data['sql']) || !isset($data['sql']['search'])) {
         return false;
      }
      $data['data'] = [];

      // Use a ReadOnly connection if available and configured to be used
      $DBread = DBConnection::getReadConnection();
      $DBread->query("SET SESSION group_concat_max_len = 16384;");

      // directly increase group_concat_max_len to avoid double query
      if (count($data['search']['metacriteria'])) {
         foreach ($data['search']['metacriteria'] as $metacriterion) {
            if ($metacriterion['link'] == 'AND NOT'
                || $metacriterion['link'] == 'OR NOT') {
               $DBread->query("SET SESSION group_concat_max_len = 4194304;");
               break;
            }
         }
      }

      $DBread->execution_time = true;
      $result = $DBread->query($data['sql']['search']);
      /// Check group concat limit : if warning : increase limit
      if ($result2 = $DBread->query('SHOW WARNINGS')) {
         if ($DBread->numrows($result2) > 0) {
            $res = $DBread->fetchAssoc($result2);
            if ($res['Code'] == 1260) {
               $DBread->query("SET SESSION group_concat_max_len = 8194304;");
               $DBread->execution_time = true;
               $result = $DBread->query($data['sql']['search']);
            }

            if ($res['Code'] == 1116) { // too many tables
               echo self::showError($data['search']['display_type'],
                                    __("'All' criterion is not usable with this object list, ".
                                       "sql query fails (too many tables). ".
                                       "Please use 'Items seen' criterion instead"));
               return false;
            }
         }
      }

      if ($result) {
         $data['data']['execution_time'] = $DBread->execution_time;
         if (isset($data['search']['savedsearches_id'])) {
            SavedSearch::updateExecutionTime(
               (int)$data['search']['savedsearches_id'],
               $DBread->execution_time
            );
         }

         $data['data']['totalcount'] = 0;
         // if real search or complete export : get numrows from request
         if (!$data['search']['no_search']
             || $data['search']['export_all']) {
            $data['data']['totalcount'] = $DBread->numrows($result);
         } else {
            if (!isset($data['sql']['count'])
               || (count($data['sql']['count']) == 0)) {
               $data['data']['totalcount'] = $DBread->numrows($result);
            } else {
               foreach ($data['sql']['count'] as $sqlcount) {
                  $result_num = $DBread->query($sqlcount);
                  $data['data']['totalcount'] += $DBread->result($result_num, 0, 0);
               }
            }
         }

         if ($onlycount) {
            //we just want to coutn results; no need to continue process
            return;
         }

         // Search case
         $data['data']['begin'] = $data['search']['start'];
         $data['data']['end']   = min($data['data']['totalcount'],
                                      $data['search']['start']+$data['search']['list_limit'])-1;
         //map case
         if (isset($data['search']['as_map'])  && $data['search']['as_map'] == 1) {
            $data['data']['end'] = $data['data']['totalcount']-1;
         }

         // No search Case
         if ($data['search']['no_search']) {
            $data['data']['begin'] = 0;
            $data['data']['end']   = min($data['data']['totalcount']-$data['search']['start'],
                                         $data['search']['list_limit'])-1;
         }
         // Export All case
         if ($data['search']['export_all']) {
            $data['data']['begin'] = 0;
            $data['data']['end']   = $data['data']['totalcount']-1;
         }

         // Get columns
         $data['data']['cols'] = [];

         $searchopt = &self::getOptions($data['itemtype']);

         foreach ($data['toview'] as $opt_id) {
            $data['data']['cols'][] = [
               'itemtype'  => $data['itemtype'],
               'id'        => $opt_id,
               'name'      => $searchopt[$opt_id]["name"],
               'meta'      => 0,
               'searchopt' => $searchopt[$opt_id],
            ];
         }

         // manage toview column for criteria with meta flag
         foreach ($data['meta_toview'] as $m_itemtype => $toview) {
            $searchopt = &self::getOptions($m_itemtype);
            foreach ($toview as $opt_id) {
               $data['data']['cols'][] = [
                  'itemtype'  => $m_itemtype,
                  'id'        => $opt_id,
                  'name'      => $searchopt[$opt_id]["name"],
                  'meta'      => 1,
                  'searchopt' => $searchopt[$opt_id],
               ];
            }
         }

         // Display columns Headers for meta items
         $already_printed = [];

         if (count($data['search']['metacriteria'])) {
            foreach ($data['search']['metacriteria'] as $metacriteria) {
               if (isset($metacriteria['itemtype']) && !empty($metacriteria['itemtype'])
                     && isset($metacriteria['value']) && (strlen($metacriteria['value']) > 0)) {

                  if (!isset($already_printed[$metacriteria['itemtype'].$metacriteria['field']])) {
                     $searchopt = &self::getOptions($metacriteria['itemtype']);

                     $data['data']['cols'][] = [
                        'itemtype'  => $metacriteria['itemtype'],
                        'id'        => $metacriteria['field'],
                        'name'      => $searchopt[$metacriteria['field']]["name"],
                        'meta'      => 1,
                        'searchopt' =>$searchopt[$metacriteria['field']]
                     ];

                     $already_printed[$metacriteria['itemtype'].$metacriteria['field']] = 1;
                  }
               }
            }
         }

         // search group (corresponding of dropdown optgroup) of current col
         foreach ($data['data']['cols'] as $num => $col) {
            // search current col in searchoptions ()
            while (key($searchopt) !== null
                   && key($searchopt) != $col['id']) {
               next($searchopt);
            }
            if (key($searchopt) !== null) {
               //search optgroup (non array option)
               while (key($searchopt) !== null
                      && is_numeric(key($searchopt))
                      && is_array(current($searchopt))) {
                  prev($searchopt);
               }
               if (key($searchopt) !== null
                   && key($searchopt) !== "common") {
                  $data['data']['cols'][$num]['groupname'] = current($searchopt);
               }

            }
            //reset
            reset($searchopt);
         }

         // Get rows

         // if real search seek to begin of items to display (because of complete search)
         if (!$data['search']['no_search']) {
            $DBread->dataSeek($result, $data['search']['start']);
         }

         $i = $data['data']['begin'];
         $data['data']['warning']
            = "For compatibility keep raw data  (ITEM_X, META_X) at the top for the moment. Will be drop in next version";

         $data['data']['rows']  = [];
         $data['data']['items'] = [];

         self::$output_type = $data['display_type'];

         while (($i < $data['data']['totalcount']) && ($i <= $data['data']['end'])) {
            $row = $DBread->fetchAssoc($result);
            $newrow        = [];
            $newrow['raw'] = $row;

            // Parse datas
            foreach ($newrow['raw'] as $key => $val) {
               if (preg_match('/ITEM(_(\w[^\d]+))?_(\d+)(_(.+))?/', $key, $matches)) {
                  $j = $matches[3];
                  if (isset($matches[2]) && !empty($matches[2])) {
                     $j = $matches[2] . '_' . $matches[3];
                  }
                  $fieldname = 'name';
                  if (isset($matches[5])) {
                     $fieldname = $matches[5];
                  }

                  // No Group_concat case
                  if ($fieldname == 'content' || strpos($val, self::LONGSEP) === false) {
                     $newrow[$j]['count'] = 1;

                     $handled = false;
                     if ($fieldname != 'content' && strpos($val, self::SHORTSEP) !== false) {
                        $split2                    = self::explodeWithID(self::SHORTSEP, $val);
                        if (is_numeric($split2[1])) {
                           $newrow[$j][0][$fieldname] = $split2[0];
                           $newrow[$j][0]['id']       = $split2[1];
                           $handled = true;
                        }
                     }

                     if (!$handled) {
                        if ($val === self::NULLVALUE) {
                           $newrow[$j][0][$fieldname] = null;
                        } else {
                           $newrow[$j][0][$fieldname] = $val;
                        }
                     }
                  } else {
                     if (!isset($newrow[$j])) {
                        $newrow[$j] = [];
                     }
                     $split               = explode(self::LONGSEP, $val);
                     $newrow[$j]['count'] = count($split);
                     foreach ($split as $key2 => $val2) {
                        $handled = false;
                        if (strpos($val2, self::SHORTSEP) !== false) {
                           $split2                  = self::explodeWithID(self::SHORTSEP, $val2);
                           if (is_numeric($split2[1])) {
                              $newrow[$j][$key2]['id'] = $split2[1];
                              if ($split2[0] == self::NULLVALUE) {
                                 $newrow[$j][$key2][$fieldname] = null;
                              } else {
                                 $newrow[$j][$key2][$fieldname] = $split2[0];
                              }
                              $handled = true;
                           }
                        }

                        if (!$handled) {
                           $newrow[$j][$key2][$fieldname] = $val2;
                        }
                     }
                  }
               } else {
                  if ($key == 'currentuser') {
                     if (!isset($data['data']['currentuser'])) {
                        $data['data']['currentuser'] = $val;
                     }
                  } else {
                     $newrow[$key] = $val;
                     // Add id to items list
                     if ($key == 'id') {
                        $data['data']['items'][$val] = $i;
                     }
                  }
               }
            }
            foreach ($data['data']['cols'] as $val) {
               $newrow[$val['itemtype'] . '_' . $val['id']]['displayname'] = self::giveItem(
                  $val['itemtype'],
                  $val['id'],
                  $newrow
               );
            }

            $data['data']['rows'][$i] = $newrow;
            $i++;
         }

         $data['data']['count'] = count($data['data']['rows']);
      } else {
         echo $DBread->error();
      }
   }


   /**
    * Display datas extracted from DB
    *
    * @param array $data Array of search datas prepared to get datas
    *
    * @return void
   **/
   static function displayData(array $data) {
      global $CFG_GLPI;

      $item = null;
      if (class_exists($data['itemtype'])) {
         $item = new $data['itemtype']();
      }

      if (!isset($data['data']) || !isset($data['data']['totalcount'])) {
         return false;
      }
      // Contruct Pager parameters
      $globallinkto
         = Toolbox::append_params(['criteria'
                                          => Toolbox::stripslashes_deep($data['search']['criteria']),
                                        'metacriteria'
                                          => Toolbox::stripslashes_deep($data['search']['metacriteria'])],
                                  '&amp;');
      $parameters = "sort=".$data['search']['sort']."&amp;order=".$data['search']['order'].'&amp;'.
                     $globallinkto;

      if (isset($_GET['_in_modal'])) {
         $parameters .= "&amp;_in_modal=1";
      }

      // Global search header
      if ($data['display_type'] == self::GLOBAL_SEARCH) {
         if ($data['item']) {
            echo "<div class='center'><h2>".$data['item']->getTypeName();
            // More items
            if ($data['data']['totalcount'] > ($data['search']['start'] + self::GLOBAL_DISPLAY_COUNT)) {
               echo " <a href='".$data['search']['target']."?$parameters'>".__('All')."</a>";
            }
            echo "</h2></div>\n";
         } else {
            return false;
         }
      }

      // If the begin of the view is before the number of items
      if ($data['data']['count'] > 0) {
         // Display pager only for HTML
         if ($data['display_type'] == self::HTML_OUTPUT) {
            // For plugin add new parameter if available
            if ($plug = isPluginItemType($data['itemtype'])) {
               $out = Plugin::doOneHook($plug['plugin'], 'addParamFordynamicReport', $data['itemtype']);
               if (is_array($out) && count($out)) {
                  $parameters .= Toolbox::append_params($out, '&amp;');
               }
            }
            $search_config_top    = "";
            $search_config_bottom = "";
            if (!isset($_GET['_in_modal'])) {

               $search_config_top = $search_config_bottom
                  = "<div class='pager_controls'>";

               $map_link = '';
               if (null == $item || $item->maybeLocated()) {
                  $map_link = "<input type='checkbox' name='as_map' id='as_map' value='1'";
                  if ($data['search']['as_map'] == 1) {
                     $map_link .= " checked='checked'";
                  }
                  $map_link .= "/>";
                  $map_link .= "<label for='as_map'><span title='".__s('Show as map')."' class='pointer fa fa-globe-americas'
                     onClick=\"toogle('as_map','','','');
                                 document.forms['searchform".$data["itemtype"]."'].submit();\"></span></label>";
               }
               $search_config_top .= $map_link;

               if (Session::haveRightsOr('search_config', [
                  DisplayPreference::PERSONAL,
                  DisplayPreference::GENERAL
               ])) {
                  $options_link = "<span class='fa fa-wrench pointer' title='".
                     __s('Select default items to show')."' onClick=\"$('#%id').dialog('open');\">
                     <span class='sr-only'>" .  __s('Select default items to show') . "</span></span>";

                  $search_config_top .= str_replace('%id', 'search_config_top', $options_link);
                  $search_config_bottom .= str_replace('%id', 'search_config_bottom', $options_link);

                  $pref_url = $CFG_GLPI["root_doc"]."/front/displaypreference.form.php?itemtype=".
                              $data['itemtype'];
                  $search_config_top .= Ajax::createIframeModalWindow(
                     'search_config_top',
                     $pref_url,
                     [
                        'title'         => __('Select default items to show'),
                        'reloadonclose' => true,
                        'display'       => false
                     ]
                  );
                  $search_config_bottom .= Ajax::createIframeModalWindow(
                     'search_config_bottom',
                     $pref_url,
                     [
                        'title'         => __('Select default items to show'),
                        'reloadonclose' => true,
                        'display'       => false
                     ]
                  );
               }
            }

            if ($item !== null && $item->maybeDeleted()) {
               $delete_ctrl        = self::isDeletedSwitch($data['search']['is_deleted'], $data['itemtype']);
               $search_config_top .= $delete_ctrl;
            }

            if ($data['search']['show_pager']) {
               Html::printPager($data['search']['start'], $data['data']['totalcount'],
                              $data['search']['target'], $parameters, $data['itemtype'], 0,
                                 $search_config_top);
            }

            $search_config_top    .= "</div>";
            $search_config_bottom .= "</div>";
         }

         // Define begin and end var for loop
         // Search case
         $begin_display = $data['data']['begin'];
         $end_display   = $data['data']['end'];

         // Form to massive actions
         $isadmin = ($data['item'] && $data['item']->canUpdate());
         if (!$isadmin
               && Infocom::canApplyOn($data['itemtype'])) {
            $isadmin = (Infocom::canUpdate() || Infocom::canCreate());
         }
         if ($data['itemtype'] != 'AllAssets') {
            $showmassiveactions = ($data['search']['showmassiveactions'] ?? true)
               && count(MassiveAction::getAllMassiveActions($data['item'],
                                                            $data['search']['is_deleted']));
         } else {
            $showmassiveactions = $data['search']['showmassiveactions'] ?? true;
         }

         if ($data['search']['as_map'] == 0) {
            $massformid = 'massform'.$data['itemtype'];
            if ($showmassiveactions
               && ($data['display_type'] == self::HTML_OUTPUT)) {

               Html::openMassiveActionsForm($massformid);
               $massiveactionparams                  = $data['search']['massiveactionparams'];
               $massiveactionparams['num_displayed'] = $end_display-$begin_display;
               $massiveactionparams['fixed']         = false;
               $massiveactionparams['is_deleted']    = $data['search']['is_deleted'];
               $massiveactionparams['container']     = $massformid;

               Html::showMassiveActions($massiveactionparams);
            }

            // Compute number of columns to display
            // Add toview elements
            $nbcols          = count($data['data']['cols']);

            if (($data['display_type'] == self::HTML_OUTPUT)
               && $showmassiveactions) { // HTML display - massive modif
               $nbcols++;
            }

            // Display List Header
            echo self::showHeader($data['display_type'], $end_display-$begin_display+1, $nbcols);

            // New Line for Header Items Line
            $headers_line        = '';
            $headers_line_top    = '';
            $headers_line_bottom = '';

            $headers_line_top .= self::showBeginHeader($data['display_type']);
            $headers_line_top .= self::showNewLine($data['display_type']);

            if ($data['display_type'] == self::HTML_OUTPUT) {
               // $headers_line_bottom .= self::showBeginHeader($data['display_type']);
               $headers_line_bottom .= self::showNewLine($data['display_type']);
            }

            $header_num = 1;

            if (($data['display_type'] == self::HTML_OUTPUT)
                  && $showmassiveactions) { // HTML display - massive modif
               $headers_line_top
                  .= self::showHeaderItem($data['display_type'],
                                          Html::getCheckAllAsCheckbox($massformid),
                                          $header_num, "", 0, $data['search']['order']);
               if ($data['display_type'] == self::HTML_OUTPUT) {
                  $headers_line_bottom
                     .= self::showHeaderItem($data['display_type'],
                                             Html::getCheckAllAsCheckbox($massformid),
                                             $header_num, "", 0, $data['search']['order']);
               }
            }

            // Display column Headers for toview items
            $metanames = [];
            foreach ($data['data']['cols'] as $val) {
               $linkto = '';
               if (!$val['meta']
                   && !$data['search']['no_sort']
                   && (!isset($val['searchopt']['nosort'])
                     || !$val['searchopt']['nosort'])) {

                  $linkto = $data['search']['target'].(strpos($data['search']['target'], '?') ? '&amp;' : '?').
                              "itemtype=".$data['itemtype']."&amp;sort=".
                              $val['id']."&amp;order=".
                              (($data['search']['order'] == "ASC") ?"DESC":"ASC").
                              "&amp;start=".$data['search']['start']."&amp;".$globallinkto;
               }

               $name = $val["name"];

               // prefix by group name (corresponding to optgroup in dropdown) if exists
               if (isset($val['groupname'])) {
                  $groupname = $val['groupname'];
                  if (is_array($groupname)) {
                     //since 9.2, getSearchOptions has been changed
                     $groupname = $groupname['name'];
                  }
                  $name  = "$groupname - $name";
               }

               // Not main itemtype add itemtype to display
               if ($data['itemtype'] != $val['itemtype']) {
                  if (!isset($metanames[$val['itemtype']])) {
                     if ($metaitem = getItemForItemtype($val['itemtype'])) {
                        $metanames[$val['itemtype']] = $metaitem->getTypeName();
                     }
                  }
                  $name = sprintf(__('%1$s - %2$s'), $metanames[$val['itemtype']],
                                 $val["name"]);
               }

               $headers_line .= self::showHeaderItem($data['display_type'],
                                                      $name,
                                                      $header_num, $linkto,
                                                      (!$val['meta']
                                                      && ($data['search']['sort'] == $val['id'])),
                                                      $data['search']['order']);
            }

            // Add specific column Header
            if (isset($CFG_GLPI["union_search_type"][$data['itemtype']])) {
               $headers_line .= self::showHeaderItem($data['display_type'], __('Item type'),
                                                      $header_num);
            }
            // End Line for column headers
            if (!empty($headers_line)) {
               $headers_line .= self::showEndLine($data['display_type']);
            }

            $headers_line_top    .= $headers_line;
            if ($data['display_type'] == self::HTML_OUTPUT) {
               $headers_line_bottom .= $headers_line;
            }

            $headers_line_top    .= self::showEndHeader($data['display_type']);
            // $headers_line_bottom .= self::showEndHeader($data['display_type']);

            echo $headers_line_top;

            // Init list of items displayed
            if ($data['display_type'] == self::HTML_OUTPUT) {
               Session::initNavigateListItems($data['itemtype']);
            }

            // Num of the row (1=header_line)
            $row_num = 1;

            $massiveaction_field = 'id';
            if (($data['itemtype'] != 'AllAssets')
                  && isset($CFG_GLPI["union_search_type"][$data['itemtype']])) {
               $massiveaction_field = 'refID';
            }

            $typenames = [];
            // Display Loop
            foreach ($data['data']['rows'] as $rowkey => $row) {
               // Column num
               $item_num = 1;
               $row_num++;
               // New line
               echo self::showNewLine($data['display_type'], ($row_num%2),
                                    $data['search']['is_deleted']);

               $current_type       = (isset($row['TYPE']) ? $row['TYPE'] : $data['itemtype']);
               $massiveaction_type = $current_type;

               if (($data['itemtype'] != 'AllAssets')
                  && isset($CFG_GLPI["union_search_type"][$data['itemtype']])) {
                  $massiveaction_type = $data['itemtype'];
               }

               // Add item in item list
               Session::addToNavigateListItems($current_type, $row["id"]);

               if (($data['display_type'] == self::HTML_OUTPUT)
                     && $showmassiveactions) { // HTML display - massive modif
                  $tmpcheck = "";

                  if (($data['itemtype'] == 'Entity')
                        && !in_array($row["id"], $_SESSION["glpiactiveentities"])) {
                     $tmpcheck = "&nbsp;";

                  } else if ($data['itemtype'] == 'User'
                           && !Session::canViewAllEntities()
                           && !Session::haveAccessToOneOfEntities(Profile_User::getUserEntities($row["id"], false))) {
                     $tmpcheck = "&nbsp;";

                  } else if (($data['item'] instanceof CommonDBTM)
                              && $data['item']->maybeRecursive()
                              && !in_array($row["entities_id"], $_SESSION["glpiactiveentities"])) {
                     $tmpcheck = "&nbsp;";

                  } else {
                     $tmpcheck = Html::getMassiveActionCheckBox($massiveaction_type,
                                                               $row[$massiveaction_field]);
                  }
                  echo self::showItem($data['display_type'], $tmpcheck, $item_num, $row_num,
                                       "width='10'");
               }

               // Print other toview items
               foreach ($data['data']['cols'] as $col) {
                  $colkey = "{$col['itemtype']}_{$col['id']}";
                  if (!$col['meta']) {
                     echo self::showItem($data['display_type'], $row[$colkey]['displayname'],
                                          $item_num, $row_num,
                                          self::displayConfigItem($data['itemtype'], $col['id'],
                                                                  $row, $colkey));
                  } else { // META case
                     echo self::showItem($data['display_type'], $row[$colkey]['displayname'],
                                       $item_num, $row_num);
                  }
               }

               if (isset($CFG_GLPI["union_search_type"][$data['itemtype']])) {
                  if (!isset($typenames[$row["TYPE"]])) {
                     if ($itemtmp = getItemForItemtype($row["TYPE"])) {
                        $typenames[$row["TYPE"]] = $itemtmp->getTypeName();
                     }
                  }
                  echo self::showItem($data['display_type'], $typenames[$row["TYPE"]],
                                    $item_num, $row_num);
               }
               // End Line
               echo self::showEndLine($data['display_type']);
               // Flush ONLY for an HTML display (issue #3348)
               if ($data['display_type'] == self::HTML_OUTPUT
                   && !$data['search']['dont_flush']) {
                  Html::glpi_flush();
               }
            }

            // Create title
            $title = '';
            if (($data['display_type'] == self::PDF_OUTPUT_LANDSCAPE)
                  || ($data['display_type'] == self::PDF_OUTPUT_PORTRAIT)) {
               $title = self::computeTitle($data);
            }

            if ($data['search']['show_footer']) {
               if ($data['display_type'] == self::HTML_OUTPUT) {
                  echo $headers_line_bottom;
               }
            }

            // Display footer (close table)
            echo self::showFooter($data['display_type'], $title, $data['data']['count']);

            if ($data['search']['show_footer']) {
               // Delete selected item
               if ($data['display_type'] == self::HTML_OUTPUT) {
                  if ($showmassiveactions) {
                     $massiveactionparams['ontop'] = false;
                     Html::showMassiveActions($massiveactionparams);
                     // End form for delete item
                     Html::closeForm();
                  } else {
                     echo "<br>";
                  }
               }
               if ($data['display_type'] == self::HTML_OUTPUT
                  && $data['search']['show_pager']) { // In case of HTML display
                  Html::printPager($data['search']['start'], $data['data']['totalcount'],
                                 $data['search']['target'], $parameters, '', 0,
                                    $search_config_bottom);

               }
            }
         }
      } else {
         if (!isset($_GET['_in_modal'])) {
            echo "<div class='center pager_controls'>";
            if (null == $item || $item->maybeLocated()) {
               $map_link = "<input type='checkbox' name='as_map' id='as_map' value='1'";
               if ($data['search']['as_map'] == 1) {
                  $map_link .= " checked='checked'";
               }
               $map_link .= "/>";
               $map_link .= "<label for='as_map'><span title='".__s('Show as map')."' class='pointer fa fa-globe-americas'
                  onClick=\"toogle('as_map','','','');
                              document.forms['searchform".$data["itemtype"]."'].submit();\"></span></label>";
               echo $map_link;
            }

            if ($item !== null && $item->maybeDeleted()) {
               echo self::isDeletedSwitch($data['search']['is_deleted'], $data['itemtype']);
            }
            echo "</div>";
         }
         echo self::showError($data['display_type']);
      }
   }


   /**
    * @since 0.90
    *
    * @param boolean $is_deleted
    * @param string  $itemtype
    *
    * @return string
   */
   static function isDeletedSwitch($is_deleted, $itemtype = "") {
      $rand = mt_rand();
      return "<div class='switch grey_border pager_controls'>".
             "<label for='is_deletedswitch$rand' title='".__s('Show the trashbin')."' >".
                "<span class='sr-only'>" . __s('Show the trashbin') . "</span>" .
                "<input type='hidden' name='is_deleted' value='0' /> ".
                "<input type='checkbox' id='is_deletedswitch$rand' name='is_deleted' value='1' ".
                  ($is_deleted?"checked='checked'":"").
                  " onClick = \"toogle('is_deleted','','','');
                              document.forms['searchform$itemtype'].submit();\" />".
                "<span class='fa fa-trash-alt pointer'></span>".
                "<span class='lever'></span>" .
                "</label>".
             "</div>";
   }


   /**
    * Compute title (use case of PDF OUTPUT)
    *
    * @param array $data Array data of search
    *
    * @return string Title
   **/
   static function computeTitle($data) {
      $title = "";

      if (count($data['search']['criteria'])) {
         //Drop the first link as it is not needed, or convert to clean link (AND NOT -> NOT)
         if (isset($data['search']['criteria']['0']['link'])) {
            $notpos = strpos($data['search']['criteria']['0']['link'], 'NOT');
            //If link was like '%NOT%' just use NOT. Otherwise remove the link
            if ($notpos > 0) {
               $data['search']['criteria']['0']['link'] = 'NOT';
            } else if (!$notpos) {
               unset($data['search']['criteria']['0']['link']);
            }
         }

         foreach ($data['search']['criteria'] as $criteria) {
            if (isset($criteria['itemtype'])) {
               $searchopt = &self::getOptions($criteria['itemtype']);
            } else {
               $searchopt = &self::getOptions($data['itemtype']);
            }
            $titlecontain = '';

            if (isset($criteria['criteria'])) {
               //This is a group criteria, call computeTitle again and concat
               $newdata = $data;
               $oldlink = $criteria['link'];
               $newdata['search'] = $criteria;
               $titlecontain = sprintf(__('%1$s %2$s (%3$s)'), $titlecontain, $oldlink,
                  Search::computeTitle($newdata));
            } else {
               if (strlen($criteria['value']) > 0) {
                  if (isset($criteria['link'])) {
                     $titlecontain = " ".$criteria['link']." ";
                  }
                  $gdname    = '';
                  $valuename = '';

                  switch ($criteria['field']) {
                     case "all" :
                        $titlecontain = sprintf(__('%1$s %2$s'), $titlecontain, __('All'));
                        break;

                     case "view" :
                        $titlecontain = sprintf(__('%1$s %2$s'), $titlecontain, __('Items seen'));
                        break;

                     default :
                        if (isset($criteria['meta']) && $criteria['meta']) {
                           $searchoptname = sprintf(__('%1$s / %2$s'),
                                          $criteria['itemtype'],
                                          $searchopt[$criteria['field']]["name"]);
                        } else {
                           $searchoptname = $searchopt[$criteria['field']]["name"];
                        }

                        $titlecontain = sprintf(__('%1$s %2$s'), $titlecontain, $searchoptname);
                        $itemtype     = getItemTypeForTable($searchopt[$criteria['field']]["table"]);
                        $valuename    = '';
                        if ($item = getItemForItemtype($itemtype)) {
                           $valuename = $item->getValueToDisplay($searchopt[$criteria['field']],
                                                                 $criteria['value']);
                        }

                        $gdname = Dropdown::getDropdownName($searchopt[$criteria['field']]["table"],
                                                            $criteria['value']);
                  }

                  if (empty($valuename)) {
                     $valuename = $criteria['value'];
                  }
                  switch ($criteria['searchtype']) {
                     case "equals" :
                        if (in_array($searchopt[$criteria['field']]["field"],
                                     ['name', 'completename'])) {
                           $titlecontain = sprintf(__('%1$s = %2$s'), $titlecontain, $gdname);
                        } else {
                           $titlecontain = sprintf(__('%1$s = %2$s'), $titlecontain, $valuename);
                        }
                        break;

                     case "notequals" :
                        if (in_array($searchopt[$criteria['field']]["field"],
                                       ['name', 'completename'])) {
                           $titlecontain = sprintf(__('%1$s <> %2$s'), $titlecontain, $gdname);
                        } else {
                           $titlecontain = sprintf(__('%1$s <> %2$s'), $titlecontain, $valuename);
                        }
                        break;

                     case "lessthan" :
                        $titlecontain = sprintf(__('%1$s < %2$s'), $titlecontain, $valuename);
                        break;

                     case "morethan" :
                        $titlecontain = sprintf(__('%1$s > %2$s'), $titlecontain, $valuename);
                        break;

                     case "contains" :
                        $titlecontain = sprintf(__('%1$s = %2$s'), $titlecontain,
                                                '%'.$valuename.'%');
                        break;

                     case "notcontains" :
                        $titlecontain = sprintf(__('%1$s <> %2$s'), $titlecontain,
                                                '%'.$valuename.'%');
                        break;

                     case "under" :
                        $titlecontain = sprintf(__('%1$s %2$s'), $titlecontain,
                                                sprintf(__('%1$s %2$s'), __('under'), $gdname));
                        break;

                     case "notunder" :
                        $titlecontain = sprintf(__('%1$s %2$s'), $titlecontain,
                                                sprintf(__('%1$s %2$s'), __('not under'), $gdname));
                        break;

                     default :
                        $titlecontain = sprintf(__('%1$s = %2$s'), $titlecontain, $valuename);
                        break;
                  }
               }
            }
            $title .= $titlecontain;
         }
      }
      if (isset($data['search']['metacriteria']) &&
         count($data['search']['metacriteria'])) {
         $metanames = [];
         foreach ($data['search']['metacriteria'] as $metacriteria) {
            $searchopt = &self::getOptions($metacriteria['itemtype']);
            if (!isset($metanames[$metacriteria['itemtype']])) {
               if ($metaitem = getItemForItemtype($metacriteria['itemtype'])) {
                  $metanames[$metacriteria['itemtype']] = $metaitem->getTypeName();
               }
            }

            $titlecontain2 = '';
            if (strlen($metacriteria['value']) > 0) {
               if (isset($metacriteria['link'])) {
                  $titlecontain2 = sprintf(__('%1$s %2$s'), $titlecontain2,
                                             $metacriteria['link']);
               }
               $titlecontain2
                  = sprintf(__('%1$s %2$s'), $titlecontain2,
                              sprintf(__('%1$s / %2$s'),
                                    $metanames[$metacriteria['itemtype']],
                                    $searchopt[$metacriteria['field']]["name"]));

               $gdname2 = Dropdown::getDropdownName($searchopt[$metacriteria['field']]["table"],
                                                      $metacriteria['value']);
               switch ($metacriteria['searchtype']) {
                  case "equals" :
                     if (in_array($searchopt[$metacriteria['link']]
                                             ["field"],
                                    ['name', 'completename'])) {
                        $titlecontain2 = sprintf(__('%1$s = %2$s'), $titlecontain2,
                                                   $gdname2);
                     } else {
                        $titlecontain2 = sprintf(__('%1$s = %2$s'), $titlecontain2,
                                                   $metacriteria['value']);
                     }
                     break;

                  case "notequals" :
                     if (in_array($searchopt[$metacriteria['link']]["field"],
                                    ['name', 'completename'])) {
                        $titlecontain2 = sprintf(__('%1$s <> %2$s'), $titlecontain2,
                                                   $gdname2);
                     } else {
                        $titlecontain2 = sprintf(__('%1$s <> %2$s'), $titlecontain2,
                                                   $metacriteria['value']);
                     }
                     break;

                  case "lessthan" :
                     $titlecontain2 = sprintf(__('%1$s < %2$s'), $titlecontain2,
                                                $metacriteria['value']);
                     break;

                  case "morethan" :
                     $titlecontain2 = sprintf(__('%1$s > %2$s'), $titlecontain2,
                                                $metacriteria['value']);
                     break;

                  case "contains" :
                     $titlecontain2 = sprintf(__('%1$s = %2$s'), $titlecontain2,
                                                '%'.$metacriteria['value'].'%');
                     break;

                  case "notcontains" :
                     $titlecontain2 = sprintf(__('%1$s <> %2$s'), $titlecontain2,
                                                '%'.$metacriteria['value'].'%');
                     break;

                  case "under" :
                     $titlecontain2 = sprintf(__('%1$s %2$s'), $titlecontain2,
                                                sprintf(__('%1$s %2$s'), __('under'),
                                                      $gdname2));
                     break;

                  case "notunder" :
                     $titlecontain2 = sprintf(__('%1$s %2$s'), $titlecontain2,
                                                sprintf(__('%1$s %2$s'), __('not under'),
                                                      $gdname2));
                     break;

                  default :
                     $titlecontain2 = sprintf(__('%1$s = %2$s'), $titlecontain2,
                                                $metacriteria['value']);
                     break;
               }
            }
            $title .= $titlecontain2;
         }
      }
      return $title;
   }

   /**
    * Get meta types available for search engine
    *
    * @param string $itemtype Type to display the form
    *
    * @return array Array of available itemtype
   **/
   static function getMetaItemtypeAvailable($itemtype) {
      global $CFG_GLPI;

      $itemtype = self::getMetaReferenceItemtype($itemtype);

      if (!(($item = getItemForItemtype($itemtype)) instanceof CommonDBTM)) {
         return [];
      }

      $linked = [];
      foreach ($CFG_GLPI as $key => $values) {
         if ($key === 'link_types') {
            // Links are associated to all items of a type, it does not make any sense to use them in meta search
            continue;
         }
         if ($key === 'ticket_types' && $item instanceof CommonITILObject) {
            // Linked are filtered by CommonITILObject::getAllTypesForHelpdesk()
            $linked = array_merge($linked, array_keys($item::getAllTypesForHelpdesk()));
            continue;
         }

         foreach (self::getMetaParentItemtypesForTypesConfig($key) as $config_itemtype) {
            if ($itemtype === $config_itemtype::getType()) {
               // List is related to source itemtype, all types of list are so linked
               $linked = array_merge($linked, $values);
            } else if (in_array($itemtype, $values)) {
               // Source itemtype is inside list, type corresponding to list is so linked
               $linked[] = $config_itemtype::getType();
            }
         }
      }

      return array_unique($linked);
   }

   /**
    * Returns parents itemtypes having subitems defined in given config key.
    * This list is filtered and is only valid in a "meta" search context.
    *
    * @param string $config_key
    *
    * @return string[]
    */
   private static function getMetaParentItemtypesForTypesConfig(string $config_key): array {
      $matches = [];
      if (preg_match('/^(.+)_types$/', $config_key, $matches) === 0) {
         return [];
      }

      $key_to_itemtypes = [
         'directconnect_types'  => ['Computer'],
         'infocom_types'        => ['Budget', 'Infocom'],
         'linkgroup_types'      => ['Group'],
         // 'linkgroup_tech_types' => ['Group'], // Cannot handle ambiguity with 'Group' from 'linkgroup_types'
         'linkuser_types'       => ['User'],
         // 'linkuser_tech_types'  => ['User'], // Cannot handle ambiguity with 'User' from 'linkuser_types'
         'project_asset_types'  => ['Project'],
         'rackable_types'       => ['Enclosure', 'Rack'],
         'ticket_types'         => ['Change', 'Problem', 'Ticket'],
      ];

      if (array_key_exists($config_key, $key_to_itemtypes)) {
         return $key_to_itemtypes[$config_key];
      }

      $itemclass = $matches[1];
      if (is_a($itemclass, CommonDBTM::class, true)) {
         return [$itemclass::getType()];
      }

      return [];
   }

   /**
    * Check if an itemtype is a possible subitem of another itemtype in a "meta" search context.
    *
    * @param string $parent_itemtype
    * @param string $child_itemtype
    *
    * @return boolean
    */
   private static function isPossibleMetaSubitemOf(string $parent_itemtype, string $child_itemtype) {
      global $CFG_GLPI;

      if (is_a($parent_itemtype, CommonITILObject::class, true)
          && in_array($child_itemtype, array_keys($parent_itemtype::getAllTypesForHelpdesk()))) {
         return true;
      }

      foreach ($CFG_GLPI as $key => $values) {
         if (in_array($parent_itemtype, self::getMetaParentItemtypesForTypesConfig($key))
             && in_array($child_itemtype, $values)) {
            return true;
         }
      }

      return false;
   }

   /**
    * @since 0.85
    *
    * @param $itemtype
   **/
   static function getMetaReferenceItemtype($itemtype) {

      if (!isPluginItemType($itemtype)) {
         return $itemtype;
      }

      // Use reference type if given itemtype extends a reference type.
      $types = [
         'Computer',
         'Problem',
         'Change',
         'Ticket',
         'Printer',
         'Monitor',
         'Peripheral',
         'Software',
         'Phone'
      ];
      foreach ($types as $type) {
         if (is_a($itemtype, $type, true)) {
            return $type;
         }
      }

      return false;
   }


   /**
    * @since 0.85
   **/
   static function getLogicalOperators($only_not = false) {
      if ($only_not) {
         return [
            'AND'     => Dropdown::EMPTY_VALUE,
            'AND NOT' => __("NOT")
         ];
      }

      return [
         'AND'     => __('AND'),
         'OR'      => __('OR'),
         'AND NOT' => __('AND NOT'),
         'OR NOT'  => __('OR NOT')
      ];
   }


   /**
    * Print generic search form
    *
    * Params need to parsed before using Search::manageParams function
    *
    * @param string $itemtype  Type to display the form
    * @param array  $params    Array of parameters may include sort, is_deleted, criteria, metacriteria
    *
    * @return void
   **/
   static function showGenericSearch($itemtype, array $params) {
      global $CFG_GLPI;

      // Default values of parameters
      $p['sort']         = '';
      $p['is_deleted']   = 0;
      $p['as_map']       = 0;
      $p['criteria']     = [];
      $p['metacriteria'] = [];
      if (class_exists($itemtype)) {
         $p['target']       = $itemtype::getSearchURL();
      } else {
         $p['target']       = Toolbox::getItemTypeSearchURL($itemtype);
      }
      $p['showreset']    = true;
      $p['showbookmark'] = true;
      $p['showfolding']  = true;
      $p['mainform']     = true;
      $p['prefix_crit']  = '';
      $p['addhidden']    = [];
      $p['actionname']   = 'search';
      $p['actionvalue']  = _sx('button', 'Search');

      foreach ($params as $key => $val) {
         $p[$key] = $val;
      }

      $main_block_class = '';
      if ($p['mainform']) {
         echo "<form name='searchform$itemtype' method='get' action='".$p['target']."'>";
      } else {
         $main_block_class = "sub_criteria";
      }
      echo "<div id='searchcriteria' class='$main_block_class'>";
      $nbsearchcountvar      = 'nbcriteria'.strtolower($itemtype).mt_rand();
      $searchcriteriatableid = 'criteriatable'.strtolower($itemtype).mt_rand();
      // init criteria count
      echo Html::scriptBlock("
         var $nbsearchcountvar = ".count($p['criteria']).";
      ");

      echo "<ul id='$searchcriteriatableid'>";

      // Display normal search parameters
      $i = 0;
      foreach (array_keys($p['criteria']) as $i) {
         self::displayCriteria([
            'itemtype' => $itemtype,
            'num'      => $i,
            'p'        => $p
         ]);
      }

      $rand_criteria = mt_rand();
      echo "<li id='more-criteria$rand_criteria'
            class='normalcriteria headerRow'
            style='display: none;'>...</li>";

      echo "</ul>";
      echo "<div class='search_actions'>";

      // Keep track of the current savedsearches on reload
      if (isset($_GET['savedsearches_id'])) {
         echo Html::input("savedsearches_id", [
            'type' => "hidden",
            'value' => $_GET['savedsearches_id'],
         ]);
      }

      $linked = self::getMetaItemtypeAvailable($itemtype);
      echo "<span id='addsearchcriteria$rand_criteria' class='secondary'>
               <i class='fas fa-plus-square'></i>
               ".__s('rule')."
            </span>";
      if (count($linked)) {
         echo "<span id='addmetasearchcriteria$rand_criteria' class='secondary'>
                  <i class='far fa-plus-square'></i>
                  ".__s('global rule')."
               </span>";
      }
      echo "<span id='addcriteriagroup$rand_criteria' class='secondary'>
               <i class='fas fa-plus-circle'></i>
               ".__s('group')."
            </span>";
      $json_p = json_encode($p);

      if ($p['mainform']) {
         // Display submit button
         echo "<input type='submit' name='".$p['actionname']."' value=\"".$p['actionvalue']."\" class='submit' >";
         if ($p['showbookmark'] || $p['showreset']) {
            if ($p['showbookmark']) {
               //TODO: change that!
               Ajax::createIframeModalWindow('loadbookmark',
                                       SavedSearch::getSearchURL() . "?action=load&type=" . SavedSearch::SEARCH,
                                       ['title'         => __('Load a saved search')]);
               SavedSearch::showSaveButton(
                  SavedSearch::SEARCH,
                  $itemtype,
                  isset($_GET['savedsearches_id'])
               );
            }

            if ($p['showreset']) {
               echo "<a class='fa fa-undo reset-search' href='"
                  .$p['target']
                  .(strpos($p['target'], '?') ? '&amp;' : '?')
                  ."reset=reset' title=\"".__s('Blank')."\"
                  ><span class='sr-only'>" . __s('Blank')  ."</span></a>";
            }

            if ($p['showfolding']) {
               echo "<a class='fa fa-angle-double-up fa-fw fold-search'
                        href='#'
                        title=\"".__("Fold search")."\"></a>";
            }
         }
      }
      echo "</div>"; //.search_actions

      // idor checks
      $idor_display_criteria       = Session::getNewIDORToken($itemtype);
      $idor_display_meta_criteria  = Session::getNewIDORToken($itemtype);
      $idor_display_criteria_group = Session::getNewIDORToken($itemtype);

      $JS = <<<JAVASCRIPT
         $('#addsearchcriteria$rand_criteria').on('click', function(event) {
            event.preventDefault();
            $.post('{$CFG_GLPI['root_doc']}/ajax/search.php', {
               'action': 'display_criteria',
               'itemtype': '$itemtype',
               'num': $nbsearchcountvar,
               'p': $json_p,
               '_idor_token': '$idor_display_criteria'
            })
            .done(function(data) {
               $(data).insertBefore('#more-criteria$rand_criteria');
               $nbsearchcountvar++;
            });
         });

         $('#addmetasearchcriteria$rand_criteria').on('click', function(event) {
            event.preventDefault();
            $.post('{$CFG_GLPI['root_doc']}/ajax/search.php', {
               'action': 'display_meta_criteria',
               'itemtype': '$itemtype',
               'meta': true,
               'num': $nbsearchcountvar,
               'p': $json_p,
               '_idor_token': '$idor_display_meta_criteria'
            })
            .done(function(data) {
               $(data).insertBefore('#more-criteria$rand_criteria');
               $nbsearchcountvar++;
            });
         });

         $('#addcriteriagroup$rand_criteria').on('click', function(event) {
            event.preventDefault();
            $.post('{$CFG_GLPI['root_doc']}/ajax/search.php', {
               'action': 'display_criteria_group',
               'itemtype': '$itemtype',
               'meta': true,
               'num': $nbsearchcountvar,
               'p': $json_p,
               '_idor_token': '$idor_display_criteria_group'
            })
            .done(function(data) {
               $(data).insertBefore('#more-criteria$rand_criteria');
               $nbsearchcountvar++;
            });
         });
JAVASCRIPT;

      if ($p['mainform']) {
         $JS .= <<<JAVASCRIPT
         $('.fold-search').on('click', function(event) {
            var search_criteria =  $('#searchcriteria ul li:not(:first-child)');
            event.preventDefault();
            $(this)
               .toggleClass('fa-angle-double-up')
               .toggleClass('fa-angle-double-down');
            search_criteria.toggle();
            window.localStorage.setItem(
               'show_full_searchcriteria',
               search_criteria.first().is(':visible')
            );
         });

         // Init search_criteria state
         var search_criteria_visibility = window.localStorage.getItem('show_full_searchcriteria');
         if (search_criteria_visibility !== undefined && search_criteria_visibility == 'false') {
            $('.fold-search').click();
         }

         $(document).on("click", ".remove-search-criteria", function() {
            var rowID = $(this).data('rowid');
            $('#' + rowID).remove();
            $('#searchcriteria ul li:first-child').addClass('headerRow').show();
         });
JAVASCRIPT;
      }
      echo Html::scriptBlock($JS);

      if (count($p['addhidden'])) {
         foreach ($p['addhidden'] as $key => $val) {
            echo Html::hidden($key, ['value' => $val]);
         }
      }

      if ($p['mainform']) {
         // For dropdown
         echo Html::hidden('itemtype', ['value' => $itemtype]);
         // Reset to start when submit new search
         echo Html::hidden('start', ['value'    => 0]);
      }

      echo "</div>";
      if ($p['mainform']) {
         Html::closeForm();
      }
   }

   /**
    * Display a criteria field set, this function should be called by ajax/search.php
    *
    * @since 9.4
    *
    * @param  array  $request we should have these keys of parameters:
    *                            - itemtype: main itemtype for criteria, sub one for metacriteria
    *                            - num: index of the criteria
    *                            - p: params of showGenericSearch method
    *
    * @return void
    */
   static function displayCriteria($request = []) {
      global $CFG_GLPI;

      if (!isset($request["itemtype"])
          || !isset($request["num"])) {
         return "";
      }

      $num         = (int) $request['num'];
      $p           = $request['p'];
      $options     = self::getCleanedOptions($request["itemtype"]);
      $randrow     = mt_rand();
      $rowid       = 'searchrow'.$request['itemtype'].$randrow;
      $addclass    = $num == 0 ? ' headerRow' : '';
      $prefix      = isset($p['prefix_crit']) ? $p['prefix_crit'] :'';
      $parents_num = isset($p['parents_num']) ? $p['parents_num'] : [];
      $criteria    = [];
      $from_meta   = isset($request['from_meta']) && $request['from_meta'];

      $sess_itemtype = $request["itemtype"];
      if ($from_meta) {
         $sess_itemtype = $request["parent_itemtype"];
      }

      if (!$criteria = self::findCriteriaInSession($sess_itemtype, $num, $parents_num)) {
         $criteria = self::getDefaultCriteria($request["itemtype"]);
      }

      if (isset($criteria['meta'])
          && $criteria['meta']
          && !$from_meta) {
         return self::displayMetaCriteria($request);
      }

      if (isset($criteria['criteria'])
          && is_array($criteria['criteria'])) {
         return self::displayCriteriaGroup($request);
      }

      echo "<li class='normalcriteria$addclass' id='$rowid'>";

      if (!$from_meta) {
         // First line display add / delete images for normal and meta search items
         if ($num == 0
             && isset($p['mainform'])
             && $p['mainform']) {
            // Instanciate an object to access method
            $item = null;
            if ($request["itemtype"] != 'AllAssets') {
               $item = getItemForItemtype($request["itemtype"]);
            }
            if ($item && $item->maybeDeleted()) {
               echo Html::hidden('is_deleted', [
                  'value' => $p['is_deleted'],
                  'id'    => 'is_deleted'
               ]);
            }
            echo Html::hidden('as_map', [
               'value' => $p['as_map'],
               'id'    => 'as_map'
            ]);
         }
         echo "<i class='far fa-minus-square remove-search-criteria' alt='-' title=\"".
                  __s('Delete a rule')."\" data-rowid='$rowid'></i>&nbsp;";

      }

      // Display link item
      $value = '';
      if (!$from_meta) {
         if (isset($criteria["link"])) {
            $value = $criteria["link"];
         }
         $operators = Search::getLogicalOperators(($num == 0));
         Dropdown::showFromArray("criteria{$prefix}[$num][link]", $operators, [
            'value' => $value,
            'width' => '80px'
         ]);
      }

      $values   = [];
      // display select box to define search item
      if ($CFG_GLPI['allow_search_view'] == 2 && !isset($request['from_meta'])) {
         $values['view'] = __('Items seen');
      }

      reset($options);
      $group = '';

      foreach ($options as $key => $val) {
         // print groups
         if (!is_array($val)) {
            $group = $val;
         } else if (count($val) == 1) {
            $group = $val['name'];
         } else {
            if ((!isset($val['nosearch']) || ($val['nosearch'] == false))
                && (!$from_meta || !array_key_exists('nometa', $val) || $val['nometa'] !== true)) {
               $values[$group][$key] = $val["name"];
            }
         }
      }
      if ($CFG_GLPI['allow_search_view'] == 1 && !isset($request['from_meta'])) {
         $values['view'] = __('Items seen');
      }
      if ($CFG_GLPI['allow_search_all'] && !isset($request['from_meta'])) {
         $values['all'] = __('All');
      }
      $value = '';

      if (isset($criteria['field'])) {
         $value = $criteria['field'];
      }

      $rand = Dropdown::showFromArray("criteria{$prefix}[$num][field]", $values, [
         'value' => $value,
         'width' => '170px'
      ]);
      $field_id = Html::cleanId("dropdown_criteria{$prefix}[$num][field]$rand");
      $spanid   = Html::cleanId('SearchSpan'.$request["itemtype"].$prefix.$num);
      echo "<span id='$spanid'>";

      $used_itemtype = $request["itemtype"];
      // Force Computer itemtype for AllAssets to permit to show specific items
      if ($request["itemtype"] == 'AllAssets') {
         $used_itemtype = 'Computer';
      }

      $searchtype = isset($criteria['searchtype'])
                     ? $criteria['searchtype']
                     : "";
      $p_value    = isset($criteria['value'])
                     ? stripslashes($criteria['value'])
                     : "";

      $params = [
         'itemtype'    => $used_itemtype,
         '_idor_token' => Session::getNewIDORToken($used_itemtype),
         'field'       => $value,
         'searchtype'  => $searchtype,
         'value'       => $p_value,
         'num'         => $num,
         'p'           => $p,
      ];
      Search::displaySearchoption($params);
      echo "</span>";

      Ajax::updateItemOnSelectEvent(
         $field_id,
         $spanid,
         $CFG_GLPI["root_doc"]."/ajax/search.php",
         [
            'action'     => 'display_searchoption',
            'field'      => '__VALUE__',
         ] + $params
      );

      echo "</li>";
   }

   /**
    * Display a meta-criteria field set, this function should be called by ajax/search.php
    * Call displayCriteria method after displaying its itemtype field
    *
    * @since 9.4
    *
    * @param  array  $request @see displayCriteria method
    *
    * @return void
    */
   static function displayMetaCriteria($request = []) {
      global $CFG_GLPI;

      if (!isset($request["itemtype"])
          || !isset($request["num"])) {
         return "";
      }

      $p            = $request['p'];
      $num          = (int) $request['num'];
      $prefix       = isset($p['prefix_crit']) ? $p['prefix_crit'] : '';
      $parents_num  = isset($p['parents_num']) ? $p['parents_num'] : [];
      $itemtype     = $request["itemtype"];
      $metacriteria = [];

      if (!$metacriteria = self::findCriteriaInSession($itemtype, $num, $parents_num)) {
         // Set default field
         $options  = Search::getCleanedOptions($itemtype);

         foreach ($options as $key => $val) {
            if (is_array($val) && isset($val['table'])) {
               $metacriteria['field'] = $key;
               break;
            }
         }
      }

      $linked =  Search::getMetaItemtypeAvailable($itemtype);
      $rand   = mt_rand();

      $rowid  = 'metasearchrow'.$request['itemtype'].$rand;

      echo "<li class='metacriteria' id='$rowid'>";
      echo "<i class='far fa-minus-square remove-search-criteria' alt='-' title=\"".
               __s('Delete a global rule')."\" data-rowid='$rowid'></i>&nbsp;";

      // Display link item (not for the first item)
      Dropdown::showFromArray(
         "criteria{$prefix}[$num][link]",
         Search::getLogicalOperators(),
         [
            'value' => isset($metacriteria["link"])
               ? $metacriteria["link"]
               : "",
            'width' => '80px'
         ]
      );

      // Display select of the linked item type available
      $rand = Dropdown::showItemTypes("criteria{$prefix}[$num][itemtype]", $linked, [
         'value' => isset($metacriteria['itemtype'])
                    && !empty($metacriteria['itemtype'])
                     ? $metacriteria['itemtype']
                     : "",
         'width' => '170px'
      ]);
      echo Html::hidden("criteria{$prefix}[$num][meta]", [
         'value' => true
      ]);
      $field_id = Html::cleanId("dropdown_criteria{$prefix}[$num][itemtype]$rand");
      $spanid   = Html::cleanId("show_".$request["itemtype"]."_".$prefix.$num."_$rand");
      // Ajax script for display search met& item
      echo "<blockquote>";

      $params = [
         'action'          => 'display_criteria',
         'itemtype'        => '__VALUE__',
         'parent_itemtype' => $request['itemtype'],
         'from_meta'       => true,
         'num'             => $num,
         'p'               => $request["p"],
         '_idor_token'     => Session::getNewIDORToken("", [
            'parent_itemtype' => $request['itemtype']
         ])
      ];
      Ajax::updateItemOnSelectEvent(
         $field_id,
         $spanid,
         $CFG_GLPI["root_doc"]."/ajax/search.php",
         $params
      );

      echo "<span id='$spanid'>";
      if (isset($metacriteria['itemtype'])
          && !empty($metacriteria['itemtype'])) {
         $params['itemtype'] = $metacriteria['itemtype'];
         self::displayCriteria($params);
      }
      echo "</span>";
      echo "</blockquote>";
      echo "</li>";
   }

   /**
    * Display a group of nested criteria.
    * A group (parent) criteria  can contains children criteria (who also cantains children, etc)
    *
    * @since 9.4
    *
    * @param  array  $request @see displayCriteria method
    *
    * @return void
    */
   static function displayCriteriaGroup($request = []) {
      $num         = (int) $request['num'];
      $p           = $request['p'];
      $randrow     = mt_rand();
      $rowid       = 'searchrow'.$request['itemtype'].$randrow;
      $addclass    = $num == 0 ? ' headerRow' : '';
      $prefix      = isset($p['prefix_crit']) ? $p['prefix_crit'] : '';
      $parents_num = isset($p['parents_num']) ? $p['parents_num'] : [];

      if (!$criteria = self::findCriteriaInSession($request['itemtype'], $num, $parents_num)) {
         $criteria = [
            'criteria' => self::getDefaultCriteria($request['itemtype']),
         ];
      }

      echo "<li class='normalcriteria$addclass' id='$rowid'>";
      echo "<i class='far fa-minus-square remove-search-criteria' alt='-' title=\"".
               __s('Delete a rule')."\" data-rowid='$rowid'></i>&nbsp;";
      Dropdown::showFromArray("criteria{$prefix}[$num][link]", Search::getLogicalOperators(), [
         'value' => isset($criteria["link"]) ? $criteria["link"] : '',
         'width' => '80px'
      ]);

      $parents_num = isset($p['parents_num']) ? $p['parents_num'] : [];
      array_push($parents_num, $num);
      $params = [
         'mainform'    => false,
         'prefix_crit' => "{$prefix}[$num][criteria]",
         'parents_num' => $parents_num,
         'criteria'    => $criteria['criteria'],
      ];

      echo self::showGenericSearch($request['itemtype'], $params);
      echo "</li>";
   }

   /**
    * Retrieve a single criteria in Session by its index
    *
    * @since 9.4
    *
    * @param  string  $itemtype    which glpi type we must search in session
    * @param  integer $num         index of the criteria
    * @param  array   $parents_num node indexes of the parents (@see displayCriteriaGroup)
    *
    * @return mixed   the found criteria array of false of nothing found
    */
   static function findCriteriaInSession($itemtype = '', $num = 0, $parents_num = []) {
      if (!isset($_SESSION['glpisearch'][$itemtype]['criteria'])) {
         return false;
      }
      $criteria = &$_SESSION['glpisearch'][$itemtype]['criteria'];

      if (count($parents_num)) {
         foreach ($parents_num as $parent) {
            if (!isset($criteria[$parent]['criteria'])) {
               return false;
            }
            $criteria = &$criteria[$parent]['criteria'];
         }
      }

      if (isset($criteria[$num])
          && is_array($criteria[$num])) {
         return $criteria[$num];
      }

      return false;
   }

   /**
    * construct the default criteria for an itemtype
    *
    * @since 9.4
    *
    * @param  string $itemtype
    *
    * @return array  criteria
    */
   static function getDefaultCriteria($itemtype = '') {
      global $CFG_GLPI;

      $field = '';

      if ($CFG_GLPI['allow_search_view'] == 2) {
         $field = 'view';
      } else {
         $options = self::getCleanedOptions($itemtype);
         foreach ($options as $key => $val) {
            if (is_array($val)
                && isset($val['table'])) {
               $field = $key;
               break;
            }
         }
      }

      return [
         [
            'field' => $field,
            'link'  => 'contains',
            'value' => ''
         ]
      ];
   }

   /**
    * Display first part of criteria (field + searchtype, just after link)
    * will call displaySearchoptionValue for the next part (value)
    *
    * @since 9.4
    *
    * @param  array  $request we should have these keys of parameters:
    *                            - itemtype: main itemtype for criteria, sub one for metacriteria
    *                            - num: index of the criteria
    *                            - field: field key of the criteria
    *                            - p: params of showGenericSearch method
    *
    * @return void
    */
   static function displaySearchoption($request = []) {
      global $CFG_GLPI;
      if (!isset($request["itemtype"])
          || !isset($request["field"])
          || !isset($request["num"])) {
         return "";
      }

      $p      = $request['p'];
      $num    = (int) $request['num'];
      $prefix = isset($p['prefix_crit']) ? $p['prefix_crit'] : '';

      if (!is_subclass_of($request['itemtype'], 'CommonDBTM')) {
         throw new \RuntimeException('Invalid itemtype provided!');
      }

      if (isset($request['meta']) && $request['meta']) {
         $fieldname = 'metacriteria';
      } else {
         $fieldname = 'criteria';
         $request['meta'] = 0;
      }

      $actions = Search::getActionsFor($request["itemtype"], $request["field"]);

      // is it a valid action for type ?
      if (count($actions)
          && (empty($request['searchtype']) || !isset($actions[$request['searchtype']]))) {
         $tmp = $actions;
         unset($tmp['searchopt']);
         $request['searchtype'] = key($tmp);
         unset($tmp);
      }

      $rands = -1;
      $dropdownname = Html::cleanId("spansearchtype$fieldname".
                                    $request["itemtype"].
                                    $prefix.
                                    $num);
      $searchopt = [];
      if (count($actions)>0) {
         // get already get search options
         if (isset($actions['searchopt'])) {
            $searchopt = $actions['searchopt'];
            // No name for clean array with quotes
            unset($searchopt['name']);
            unset($actions['searchopt']);
         }
         $searchtype_name = "{$fieldname}{$prefix}[$num][searchtype]";
         $rands = Dropdown::showFromArray($searchtype_name, $actions, [
            'value' => $request["searchtype"],
            'width' => '105px'
         ]);
         $fieldsearch_id = Html::cleanId("dropdown_$searchtype_name$rands");
      }

      echo "<span id='$dropdownname'>";
      $params = [
         'value'       => rawurlencode(stripslashes($request['value'])),
         'searchopt'   => $searchopt,
         'searchtype'  => $request["searchtype"],
         'num'         => $num,
         'itemtype'    => $request["itemtype"],
         '_idor_token' => Session::getNewIDORToken($request["itemtype"]),
         'from_meta'   => isset($request['from_meta'])
                           ? $request['from_meta']
                           : false,
         'field'       => $request["field"],
         'p'           => $p,
      ];
      self::displaySearchoptionValue($params);
      echo "</span>";

      Ajax::updateItemOnSelectEvent(
         $fieldsearch_id,
         $dropdownname,
         $CFG_GLPI["root_doc"]."/ajax/search.php",
         [
            'action'     => 'display_searchoption_value',
            'searchtype' => '__VALUE__',
         ] + $params
      );
   }

   /**
    * Display last part of criteria (value, just after searchtype)
    * called by displaySearchoptionValue
    *
    * @since 9.4
    *
    * @param  array  $request we should have these keys of parameters:
    *                            - searchtype: (contains, equals) passed by displaySearchoption
    *
    * @return void
    */
   static function displaySearchoptionValue($request = []) {
      if (!isset($request['searchtype'])) {
         return "";
      }

      $p                 = $request['p'];
      $prefix            = isset($p['prefix_crit']) ? $p['prefix_crit'] : '';
      $searchopt         = isset($request['searchopt']) ? $request['searchopt'] : [];
      $request['value']  = rawurldecode($request['value']);
      $fieldname         = isset($request['meta']) && $request['meta']
                              ? 'metacriteria'
                              : 'criteria';
      $inputname         = $fieldname.$prefix.'['.$request['num'].'][value]';
      $display           = false;
      $item              = getItemForItemtype($request['itemtype']);
      $options2          = [];
      $options2['value'] = $request['value'];
      $options2['width'] = '100%';
      // For tree dropdpowns
      $options2['permit_select_parent'] = true;

      switch ($request['searchtype']) {
         case "equals" :
         case "notequals" :
         case "morethan" :
         case "lessthan" :
         case "under" :
         case "notunder" :
            if (!$display && isset($searchopt['field'])) {
               // Specific cases
               switch ($searchopt['table'].".".$searchopt['field']) {
                  // Add mygroups choice to searchopt
                  case "glpi_groups.completename" :
                     $searchopt['toadd'] = ['mygroups' => __('My groups')];
                     break;

                  case "glpi_changes.status" :
                  case "glpi_changes.impact" :
                  case "glpi_changes.urgency" :
                  case "glpi_problems.status" :
                  case "glpi_problems.impact" :
                  case "glpi_problems.urgency" :
                  case "glpi_tickets.status" :
                  case "glpi_tickets.impact" :
                  case "glpi_tickets.urgency" :
                     $options2['showtype'] = 'search';
                     break;

                  case "glpi_changes.priority" :
                  case "glpi_problems.priority" :
                  case "glpi_tickets.priority" :
                     $options2['showtype']  = 'search';
                     $options2['withmajor'] = true;
                     break;

                  case "glpi_tickets.global_validation" :
                     $options2['all'] = true;
                     break;

                  case "glpi_ticketvalidations.status" :
                     $options2['all'] = true;
                     break;

                  case "glpi_users.name" :
                     $options2['right']            = (isset($searchopt['right']) ? $searchopt['right'] : 'all');
                     $options2['inactive_deleted'] = 1;
                     $searchopt['toadd'] = [
                        [
                           'id'    => 'myself',
                           'text'  => __('Myself'),
                        ]
                     ];

                     break;
               }

               // Standard datatype usage
               if (!$display && isset($searchopt['datatype'])) {
                  switch ($searchopt['datatype']) {

                     case "date" :
                     case "date_delay" :
                     case "datetime" :
                        $options2['relative_dates'] = true;
                        break;
                  }
               }

               $out = $item->getValueToSelect($searchopt, $inputname, $request['value'], $options2);
               if (strlen($out)) {
                  echo $out;
                  $display = true;
               }

               //Could display be handled by a plugin ?
               if (!$display
                   && $plug = isPluginItemType(getItemTypeForTable($searchopt['table']))) {
                  $display = Plugin::doOneHook(
                     $plug['plugin'],
                     'searchOptionsValues',
                     [
                        'name'           => $inputname,
                        'searchtype'     => $request['searchtype'],
                        'searchoption'   => $searchopt,
                        'value'          => $request['value']
                     ]
                  );
               }

            }
           break;
      }

      // Default case : text field
      if (!$display) {
           echo "<input type='text' size='13' name='$inputname' value=\"".
                  Html::cleanInputText($request['value'])."\">";
      }
   }


   /**
    * Generic Function to add GROUP BY to a request
    *
    * @since 9.4: $num param has been dropped
    *
    * @param string  $LINK           link to use
    * @param string  $NOT            is is a negative search ?
    * @param string  $itemtype       item type
    * @param integer $ID             ID of the item to search
    * @param string  $searchtype     search type ('contains' or 'equals')
    * @param string  $val            value search
    *
    * @return select string
   **/
   static function addHaving($LINK, $NOT, $itemtype, $ID, $searchtype, $val) {

      global $DB;

      $searchopt  = &self::getOptions($itemtype);
      if (!isset($searchopt[$ID]['table'])) {
         return false;
      }
      $table = $searchopt[$ID]["table"];
      $NAME = "ITEM_{$itemtype}_{$ID}";

      // Plugin can override core definition for its type
      if ($plug = isPluginItemType($itemtype)) {
         $out = Plugin::doOneHook(
            $plug['plugin'],
            'addHaving',
            $LINK, $NOT, $itemtype, $ID, $val, "{$itemtype}_{$ID}"
         );
         if (!empty($out)) {
            return $out;
         }
      }

      //// Default cases
      // Link with plugin tables
      if (preg_match("/^glpi_plugin_([a-z0-9]+)/", $table, $matches)) {
         if (count($matches) == 2) {
            $plug     = $matches[1];
            $out = Plugin::doOneHook(
               $plug,
               'addHaving',
               $LINK, $NOT, $itemtype, $ID, $val, "{$itemtype}_{$ID}"
            );
            if (!empty($out)) {
               return $out;
            }
         }
      }

      if (in_array($searchtype, ["notequals", "notcontains"])) {
         $NOT = !$NOT;
      }

      // Preformat items
      if (isset($searchopt[$ID]["datatype"])) {
         switch ($searchopt[$ID]["datatype"]) {
            case "datetime" :
               if (in_array($searchtype, ['contains', 'notcontains'])) {
                  break;
               }

               $force_day = false;
               if (strstr($val, 'BEGIN') || strstr($val, 'LAST')) {
                  $force_day = true;
               }

               $val = Html::computeGenericDateTimeSearch($val, $force_day);

               $operator = '';
               switch ($searchtype) {
                  case 'equals':
                     $operator = !$NOT ? '=' : '!=';
                     break;
                  case 'notequals':
                     $operator = !$NOT ? '!=' : '=';
                     break;
                  case 'lessthan':
                     $operator = !$NOT ? '<' : '>';
                     break;
                  case 'morethan':
                     $operator = !$NOT ? '>' : '<';
                     break;
               }

               return " {$LINK} ({$DB->quoteName($NAME)} $operator {$DB->quoteValue($val)}) ";
               break;
            case "count" :
            case "number" :
            case "decimal" :
            case "timestamp" :
               $search  = ["/\&lt;/","/\&gt;/"];
               $replace = ["<",">"];
               $val     = preg_replace($search, $replace, $val);
               if (preg_match("/([<>])([=]*)[[:space:]]*([0-9]+)/", $val, $regs)) {
                  if ($NOT) {
                     if ($regs[1] == '<') {
                        $regs[1] = '>';
                     } else {
                        $regs[1] = '<';
                     }
                  }
                  $regs[1] .= $regs[2];
                  return " $LINK (`$NAME` ".$regs[1]." ".$regs[3]." ) ";
               }

               if (is_numeric($val)) {
                  if (isset($searchopt[$ID]["width"])) {
                     if (!$NOT) {
                        return " $LINK (`$NAME` < ".(intval($val) + $searchopt[$ID]["width"])."
                                        AND `$NAME` > ".
                                           (intval($val) - $searchopt[$ID]["width"]).") ";
                     }
                     return " $LINK (`$NAME` > ".(intval($val) + $searchopt[$ID]["width"])."
                                     OR `$NAME` < ".
                                        (intval($val) - $searchopt[$ID]["width"])." ) ";
                  }
                  // Exact search
                  if (!$NOT) {
                     return " $LINK (`$NAME` = ".(intval($val)).") ";
                  }
                  return " $LINK (`$NAME` <> ".(intval($val)).") ";
               }
               break;
         }
      }

      return self::makeTextCriteria("`$NAME`", $val, $NOT, $LINK);
   }


   /**
    * Generic Function to add ORDER BY to a request
    *
    * @since 9.4: $key param has been dropped
    *
    * @param string  $itemtype  ID of the device type
    * @param integer $ID        field to add
    * @param string  $order     order define
    *
    * @return select string
    *
   **/
   static function addOrderBy($itemtype, $ID, $order) {
      global $CFG_GLPI;

      // Security test for order
      if ($order != "ASC") {
         $order = "DESC";
      }
      $searchopt = &self::getOptions($itemtype);

      $table     = $searchopt[$ID]["table"];
      $field     = $searchopt[$ID]["field"];

      $addtable = '';

      $is_fkey_composite_on_self = getTableNameForForeignKeyField($searchopt[$ID]["linkfield"]) == $table
         && $searchopt[$ID]["linkfield"] != getForeignKeyFieldForTable($table);
      $orig_table = self::getOrigTableName($itemtype);
      if (($is_fkey_composite_on_self || $table != $orig_table)
          && ($searchopt[$ID]["linkfield"] != getForeignKeyFieldForTable($table))) {
         $addtable .= "_".$searchopt[$ID]["linkfield"];
      }

      if (isset($searchopt[$ID]['joinparams'])) {
         $complexjoin = self::computeComplexJoinID($searchopt[$ID]['joinparams']);

         if (!empty($complexjoin)) {
            $addtable .= "_".$complexjoin;
         }
      }

      if (isset($CFG_GLPI["union_search_type"][$itemtype])) {
         return " ORDER BY `ITEM_{$itemtype}_{$ID}` $order ";
      }

      // Plugin can override core definition for its type
      if ($plug = isPluginItemType($itemtype)) {
         $out = Plugin::doOneHook(
            $plug['plugin'],
            'addOrderBy',
            $itemtype, $ID, $order, "{$itemtype}_{$ID}"
         );
         if (!empty($out)) {
            return $out;
         }
      }

      switch ($table.".".$field) {
         case "glpi_auth_tables.name" :
            $user_searchopt = self::getOptions('User');
            return " ORDER BY `glpi_users`.`authtype` $order,
                              `glpi_authldaps".$addtable."_".
                                 self::computeComplexJoinID($user_searchopt[30]['joinparams'])."`.
                                 `name` $order,
                              `glpi_authmails".$addtable."_".
                                 self::computeComplexJoinID($user_searchopt[31]['joinparams'])."`.
                                 `name` $order ";

         case "glpi_users.name" :
            if ($itemtype!='User') {
               if ($_SESSION["glpinames_format"] == User::FIRSTNAME_BEFORE) {
                  $name1 = 'firstname';
                  $name2 = 'realname';
               } else {
                  $name1 = 'realname';
                  $name2 = 'firstname';
               }
               return " ORDER BY `".$table.$addtable."`.`$name1` $order,
                                 `".$table.$addtable."`.`$name2` $order,
                                 `".$table.$addtable."`.`name` $order";
            }
            return " ORDER BY `".$table.$addtable."`.`name` $order";

         case "glpi_networkequipments.ip" :
         case "glpi_ipaddresses.name" :
            return " ORDER BY INET_ATON(`$table$addtable`.`$field`) $order ";
      }

      //// Default cases

      // Link with plugin tables
      if (preg_match("/^glpi_plugin_([a-z0-9]+)/", $table, $matches)) {
         if (count($matches) == 2) {
            $plug     = $matches[1];
            $out = Plugin::doOneHook(
               $plug,
               'addOrderBy',
               $itemtype, $ID, $order, "{$itemtype}_{$ID}"
            );
            if (!empty($out)) {
               return $out;
            }
         }
      }

      // Preformat items
      if (isset($searchopt[$ID]["datatype"])) {
         switch ($searchopt[$ID]["datatype"]) {
            case "date_delay" :
               $interval = "MONTH";
               if (isset($searchopt[$ID]['delayunit'])) {
                  $interval = $searchopt[$ID]['delayunit'];
               }

               $add_minus = '';
               if (isset($searchopt[$ID]["datafields"][3])) {
                  $add_minus = "- `$table$addtable`.`".$searchopt[$ID]["datafields"][3]."`";
               }
               return " ORDER BY ADDDATE(`$table$addtable`.`".$searchopt[$ID]["datafields"][1]."`,
                                         INTERVAL (`$table$addtable`.`".
                                                   $searchopt[$ID]["datafields"][2]."` $add_minus)
                                         $interval) $order ";
         }
      }

      return " ORDER BY `ITEM_{$itemtype}_{$ID}` $order ";
   }


   /**
    * Generic Function to add default columns to view
    *
    * @param string $itemtype device type
    * @param array  $params   array of parameters
    *
    * @return select string
   **/
   static function addDefaultToView($itemtype, $params) {
      global $CFG_GLPI;

      $toview = [];
      $item   = null;
      $entity_check = true;

      if ($itemtype != 'AllAssets') {
         $item = getItemForItemtype($itemtype);
         $entity_check = $item->isEntityAssign();
      }
      // Add first element (name)
      array_push($toview, 1);

      if (isset($params['as_map']) && $params['as_map'] == 1) {
         // Add location name when map mode
         array_push($toview, ($itemtype == 'Location' ? 1 : ($itemtype == 'Ticket' ? 83 : 3)));
      }

      // Add entity view :
      if (Session::isMultiEntitiesMode()
          && $entity_check
          && (isset($CFG_GLPI["union_search_type"][$itemtype])
              || ($item && $item->maybeRecursive())
              || isset($_SESSION['glpiactiveentities']) && (count($_SESSION["glpiactiveentities"]) > 1))) {
         array_push($toview, 80);
      }
      return $toview;
   }


   /**
    * Generic Function to add default select to a request
    *
    * @param string $itemtype device type
    *
    * @return string Select string
   **/
   static function addDefaultSelect($itemtype) {
      global $DB;

      $itemtable = self::getOrigTableName($itemtype);
      $item      = null;
      $mayberecursive = false;
      if ($itemtype != 'AllAssets') {
         $item           = getItemForItemtype($itemtype);
         $mayberecursive = $item->maybeRecursive();
      }
      $ret = "";
      switch ($itemtype) {

         case 'FieldUnicity' :
            $ret = "`glpi_fieldunicities`.`itemtype` AS ITEMTYPE,";
            break;

         default :
            // Plugin can override core definition for its type
            if ($plug = isPluginItemType($itemtype)) {
               $ret = Plugin::doOneHook(
                  $plug['plugin'],
                  'addDefaultSelect',
                  $itemtype
               );
            }
      }
      if ($itemtable == 'glpi_entities') {
         $ret .= "`$itemtable`.`id` AS entities_id, '1' AS is_recursive, ";
      } else if ($mayberecursive) {
         if ($item->isField('entities_id')) {
            $ret .= $DB->quoteName("$itemtable.entities_id").", ";
         }
         if ($item->isField('is_recursive')) {
            $ret .= $DB->quoteName("$itemtable.is_recursive").", ";
         }
      }
      return $ret;
   }


   /**
    * Generic Function to add select to a request
    *
    * @since 9.4: $num param has been dropped
    *
    * @param string  $itemtype     item type
    * @param integer $ID           ID of the item to add
    * @param boolean $meta         boolean is a meta
    * @param integer $meta_type    meta type table ID (default 0)
    *
    * @return string Select string
   **/
   static function addSelect($itemtype, $ID, $meta = 0, $meta_type = 0) {
      global $DB, $CFG_GLPI;

      $searchopt   = &self::getOptions($itemtype);
      $table       = $searchopt[$ID]["table"];
      $field       = $searchopt[$ID]["field"];
      $addtable    = "";
      $addtable2   = "";
      $NAME        = "ITEM_{$itemtype}_{$ID}";
      $complexjoin = '';

      if (isset($searchopt[$ID]['joinparams'])) {
         $complexjoin = self::computeComplexJoinID($searchopt[$ID]['joinparams']);
      }

      $is_fkey_composite_on_self = getTableNameForForeignKeyField($searchopt[$ID]["linkfield"]) == $table
         && $searchopt[$ID]["linkfield"] != getForeignKeyFieldForTable($table);

      $orig_table = self::getOrigTableName($itemtype);
      if (((($is_fkey_composite_on_self || $table != $orig_table)
            && (!isset($CFG_GLPI["union_search_type"][$itemtype])
                || ($CFG_GLPI["union_search_type"][$itemtype] != $table)))
           || !empty($complexjoin))
          && ($searchopt[$ID]["linkfield"] != getForeignKeyFieldForTable($table))) {
         $addtable .= "_".$searchopt[$ID]["linkfield"];
      }

      if (!empty($complexjoin)) {
         $addtable .= "_".$complexjoin;
         $addtable2 .= "_".$complexjoin;
      }

      $addmeta = "";
      if ($meta) {
         // $NAME = "META";
         if ($meta_type::getTable() != $table) {
            $addmeta = "_".$meta_type;
            $addtable  .= $addmeta;
            $addtable2 .= $addmeta;
         }
      }

      // Plugin can override core definition for its type
      if ($plug = isPluginItemType($itemtype)) {
         $out = Plugin::doOneHook(
            $plug['plugin'],
            'addSelect',
            $itemtype, $ID, "{$itemtype}_{$ID}"
         );
         if (!empty($out)) {
            return $out;
         }
      }

      $tocompute      = "`$table$addtable`.`$field`";
      $tocomputeid    = "`$table$addtable`.`id`";

      $tocomputetrans = "IFNULL(`$table".$addtable."_trans`.`value`,'".self::NULLVALUE."') ";

      $ADDITONALFIELDS = '';
      if (isset($searchopt[$ID]["additionalfields"])
          && count($searchopt[$ID]["additionalfields"])) {
         foreach ($searchopt[$ID]["additionalfields"] as $key) {
            if ($meta
                || (isset($searchopt[$ID]["forcegroupby"]) && $searchopt[$ID]["forcegroupby"])) {
               $ADDITONALFIELDS .= " IFNULL(GROUP_CONCAT(DISTINCT CONCAT(IFNULL(`$table$addtable`.`$key`,
                                                                         '".self::NULLVALUE."'),
                                                   '".self::SHORTSEP."', $tocomputeid)ORDER BY $tocomputeid SEPARATOR '".self::LONGSEP."'), '".self::NULLVALUE.self::SHORTSEP."')
                                    AS `".$NAME."_$key`, ";
            } else {
               $ADDITONALFIELDS .= "`$table$addtable`.`$key` AS `".$NAME."_$key`, ";
            }
         }
      }

      // Virtual display no select : only get additional fields
      if (strpos($field, '_virtual') === 0) {
         return $ADDITONALFIELDS;
      }

      switch ($table.".".$field) {

         case "glpi_users.name" :
            if ($itemtype != 'User') {
               if ((isset($searchopt[$ID]["forcegroupby"]) && $searchopt[$ID]["forcegroupby"])) {
                  $addaltemail = "";
                  if ((($itemtype == 'Ticket') || ($itemtype == 'Problem'))
                      && isset($searchopt[$ID]['joinparams']['beforejoin']['table'])
                      && (($searchopt[$ID]['joinparams']['beforejoin']['table']
                            == 'glpi_tickets_users')
                          || ($searchopt[$ID]['joinparams']['beforejoin']['table']
                                == 'glpi_problems_users')
                          || ($searchopt[$ID]['joinparams']['beforejoin']['table']
                                == 'glpi_changes_users'))) { // For tickets_users

                     $ticket_user_table
                        = $searchopt[$ID]['joinparams']['beforejoin']['table'].
                          "_".self::computeComplexJoinID($searchopt[$ID]['joinparams']['beforejoin']
                                                                   ['joinparams']).$addmeta;
                     $addaltemail
                        = "GROUP_CONCAT(DISTINCT CONCAT(`$ticket_user_table`.`users_id`, ' ',
                                                        `$ticket_user_table`.`alternative_email`)
                                                        SEPARATOR '".self::LONGSEP."') AS `".$NAME."_2`, ";
                  }
                  return " GROUP_CONCAT(DISTINCT `$table$addtable`.`id` SEPARATOR '".self::LONGSEP."')
                                       AS `".$NAME."`,
                           $addaltemail
                           $ADDITONALFIELDS";

               }
               return " `$table$addtable`.`$field` AS `".$NAME."`,
                        `$table$addtable`.`realname` AS `".$NAME."_realname`,
                        `$table$addtable`.`id`  AS `".$NAME."_id`,
                        `$table$addtable`.`firstname` AS `".$NAME."_firstname`,
                        $ADDITONALFIELDS";
            }
            break;

         case "glpi_softwarelicenses.number" :
            if ($meta) {
               return " FLOOR(SUM(`$table$addtable2`.`$field`)
                              * COUNT(DISTINCT `$table$addtable2`.`id`)
                              / COUNT(`$table$addtable2`.`id`)) AS `".$NAME."`,
                        MIN(`$table$addtable2`.`$field`) AS `".$NAME."_min`,
                         $ADDITONALFIELDS";
            } else {
               return " FLOOR(SUM(`$table$addtable`.`$field`)
                              * COUNT(DISTINCT `$table$addtable`.`id`)
                              / COUNT(`$table$addtable`.`id`)) AS `".$NAME."`,
                        MIN(`$table$addtable`.`$field`) AS `".$NAME."_min`,
                         $ADDITONALFIELDS";
            }

         case "glpi_profiles.name" :
            if (($itemtype == 'User')
                && ($ID == 20)) {

               $addtable2 = '';
               if ($meta) {
                  $addtable2 = "_".$meta_type;
               }
               return " GROUP_CONCAT(`$table$addtable`.`$field` SEPARATOR '".self::LONGSEP."') AS `".$NAME."`,
                        GROUP_CONCAT(`glpi_profiles_users$addtable2`.`entities_id` SEPARATOR '".self::LONGSEP."')
                                    AS `".$NAME."_entities_id`,
                        GROUP_CONCAT(`glpi_profiles_users$addtable2`.`is_recursive` SEPARATOR '".self::LONGSEP."')
                                    AS `".$NAME."_is_recursive`,
                        GROUP_CONCAT(`glpi_profiles_users$addtable2`.`is_dynamic` SEPARATOR '".self::LONGSEP."')
                                    AS `".$NAME."_is_dynamic`,
                        $ADDITONALFIELDS";
            }
            break;

         case "glpi_entities.completename" :
            if (($itemtype == 'User')
                && ($ID == 80)) {

               $addtable2 = '';
               if ($meta) {
                  $addtable2 = "_".$meta_type;
               }
               return " GROUP_CONCAT(`$table$addtable`.`completename` SEPARATOR '".self::LONGSEP."')
                                    AS `".$NAME."`,
                        GROUP_CONCAT(`glpi_profiles_users$addtable2`.`profiles_id` SEPARATOR '".self::LONGSEP."')
                                    AS `".$NAME."_profiles_id`,
                        GROUP_CONCAT(`glpi_profiles_users$addtable2`.`is_recursive` SEPARATOR '".self::LONGSEP."')
                                    AS `".$NAME."_is_recursive`,
                        GROUP_CONCAT(`glpi_profiles_users$addtable2`.`is_dynamic` SEPARATOR '".self::LONGSEP."')
                                    AS `".$NAME."_is_dynamic`,
                        $ADDITONALFIELDS";
            }
            break;

         case "glpi_auth_tables.name":
            $user_searchopt = self::getOptions('User');
            return " `glpi_users`.`authtype` AS `".$NAME."`,
                     `glpi_users`.`auths_id` AS `".$NAME."_auths_id`,
                     `glpi_authldaps".$addtable."_".
                           self::computeComplexJoinID($user_searchopt[30]['joinparams']).$addmeta."`.`$field`
                              AS `".$NAME."_".$ID."_ldapname`,
                     `glpi_authmails".$addtable."_".
                           self::computeComplexJoinID($user_searchopt[31]['joinparams']).$addmeta."`.`$field`
                              AS `".$NAME."_mailname`,
                     $ADDITONALFIELDS";

         case "glpi_softwareversions.name" :
            if ($meta && ($meta_type == 'Software')) {
               return " GROUP_CONCAT(DISTINCT CONCAT(`glpi_softwares`.`name`, ' - ',
                                                     `$table$addtable2`.`$field`, '".self::SHORTSEP."',
                                                     `$table$addtable2`.`id`) SEPARATOR '".self::LONGSEP."')
                                    AS `".$NAME."`,
                        $ADDITONALFIELDS";
            }
            break;

         case "glpi_softwareversions.comment" :
            if ($meta && ($meta_type == 'Software')) {
               return " GROUP_CONCAT(DISTINCT CONCAT(`glpi_softwares`.`name`, ' - ',
                                                     `$table$addtable2`.`$field`,'".self::SHORTSEP."',
                                                     `$table$addtable2`.`id`) SEPARATOR '".self::LONGSEP."')
                                    AS `".$NAME."`,
                        $ADDITONALFIELDS";
            }
            return " GROUP_CONCAT(DISTINCT CONCAT(`$table$addtable`.`name`, ' - ',
                                                  `$table$addtable`.`$field`, '".self::SHORTSEP."',
                                                  `$table$addtable`.`id`) SEPARATOR '".self::LONGSEP."')
                                 AS `".$NAME."`,
                     $ADDITONALFIELDS";

         case "glpi_states.name" :
            if ($meta && ($meta_type == 'Software')) {
               return " GROUP_CONCAT(DISTINCT CONCAT(`glpi_softwares`.`name`, ' - ',
                                                     `glpi_softwareversions$addtable`.`name`, ' - ',
                                                     `$table$addtable2`.`$field`, '".self::SHORTSEP."',
                                                     `$table$addtable2`.`id`) SEPARATOR '".self::LONGSEP."')
                                     AS `".$NAME."`,
                        $ADDITONALFIELDS";
            } else if ($itemtype == 'Software') {
               return " GROUP_CONCAT(DISTINCT CONCAT(`glpi_softwareversions`.`name`, ' - ',
                                                     `$table$addtable`.`$field`,'".self::SHORTSEP."',
                                                     `$table$addtable`.`id`) SEPARATOR '".self::LONGSEP."')
                                    AS `".$NAME."`,
                        $ADDITONALFIELDS";
            }
            break;

         case "glpi_itilfollowups.content":
         case "glpi_tickettasks.content":
         case "glpi_changetasks.content":
            if (is_subclass_of($itemtype, "CommonITILObject")) {
               // force ordering by date desc
               return " GROUP_CONCAT(
                  DISTINCT CONCAT(
                     IFNULL($tocompute, '".self::NULLVALUE."'),
                     '".self::SHORTSEP."',
                     $tocomputeid
                  )
                  ORDER BY `$table$addtable`.`date` DESC
                  SEPARATOR '".self::LONGSEP."'
               ) AS `".$NAME."`, $ADDITONALFIELDS";
            }
            break;

         default:
            break;
      }

      //// Default cases
      // Link with plugin tables
      if (preg_match("/^glpi_plugin_([a-z0-9]+)/", $table, $matches)) {
         if (count($matches) == 2) {
            $plug     = $matches[1];
            $out = Plugin::doOneHook(
               $plug,
               'addSelect',
               $itemtype, $ID, "{$itemtype}_{$ID}"
            );
            if (!empty($out)) {
               return $out;
            }
         }
      }

      if (isset($searchopt[$ID]["computation"])) {
         $tocompute = $searchopt[$ID]["computation"];
         $tocompute = str_replace($DB->quoteName('TABLE'), 'TABLE', $tocompute);
         $tocompute = str_replace("TABLE", $DB->quoteName("$table$addtable"), $tocompute);
      }
      // Preformat items
      if (isset($searchopt[$ID]["datatype"])) {
         switch ($searchopt[$ID]["datatype"]) {
            case "count" :
               return " COUNT(DISTINCT `$table$addtable`.`$field`) AS `".$NAME."`,
                     $ADDITONALFIELDS";

            case "date_delay" :
               $interval = "MONTH";
               if (isset($searchopt[$ID]['delayunit'])) {
                  $interval = $searchopt[$ID]['delayunit'];
               }

               $add_minus = '';
               if (isset($searchopt[$ID]["datafields"][3])) {
                  $add_minus = "-`$table$addtable`.`".$searchopt[$ID]["datafields"][3]."`";
               }
               if ($meta
                   || (isset($searchopt[$ID]["forcegroupby"]) && $searchopt[$ID]["forcegroupby"])) {
                  return " GROUP_CONCAT(DISTINCT ADDDATE(`$table$addtable`.`".
                                                            $searchopt[$ID]["datafields"][1]."`,
                                                         INTERVAL (`$table$addtable`.`".
                                                                    $searchopt[$ID]["datafields"][2].
                                                                    "` $add_minus) $interval)
                                         SEPARATOR '".self::LONGSEP."') AS `".$NAME."`,
                           $ADDITONALFIELDS";
               }
               return "ADDDATE(`$table$addtable`.`".$searchopt[$ID]["datafields"][1]."`,
                               INTERVAL (`$table$addtable`.`".$searchopt[$ID]["datafields"][2].
                                          "` $add_minus) $interval) AS `".$NAME."`,
                       $ADDITONALFIELDS";

            case "itemlink" :
               if ($meta
                  || (isset($searchopt[$ID]["forcegroupby"]) && $searchopt[$ID]["forcegroupby"])) {

                  $TRANS = '';
                  if (Session::haveTranslations(getItemTypeForTable($table), $field)) {
                      $TRANS = "GROUP_CONCAT(DISTINCT CONCAT(IFNULL($tocomputetrans, '".self::NULLVALUE."'),
                                                             '".self::SHORTSEP."',$tocomputeid) ORDER BY $tocomputeid
                                             SEPARATOR '".self::LONGSEP."')
                                     AS `".$NAME."_trans`, ";
                  }

                  return " GROUP_CONCAT(DISTINCT CONCAT($tocompute, '".self::SHORTSEP."' ,
                                                        `$table$addtable`.`id`) ORDER BY `$table$addtable`.`id`
                                        SEPARATOR '".self::LONGSEP."') AS `".$NAME."`,
                           $TRANS
                           $ADDITONALFIELDS";
               }
               return " $tocompute AS `".$NAME."`,
                        `$table$addtable`.`id` AS `".$NAME."_id`,
                        $ADDITONALFIELDS";
         }
      }

      // Default case
      if ($meta
          || (isset($searchopt[$ID]["forcegroupby"]) && $searchopt[$ID]["forcegroupby"]
              && (!isset($searchopt[$ID]["computation"])
                  || isset($searchopt[$ID]["computationgroupby"])
                     && $searchopt[$ID]["computationgroupby"]))) { // Not specific computation
         $TRANS = '';
         if (Session::haveTranslations(getItemTypeForTable($table), $field)) {
            $TRANS = "GROUP_CONCAT(DISTINCT CONCAT(IFNULL($tocomputetrans, '".self::NULLVALUE."'),
                                                   '".self::SHORTSEP."',$tocomputeid) ORDER BY $tocomputeid SEPARATOR '".self::LONGSEP."')
                                  AS `".$NAME."_trans`, ";

         }
         return " GROUP_CONCAT(DISTINCT CONCAT(IFNULL($tocompute, '".self::NULLVALUE."'),
                                               '".self::SHORTSEP."',$tocomputeid) ORDER BY $tocomputeid SEPARATOR '".self::LONGSEP."')
                              AS `".$NAME."`,
                  $TRANS
                  $ADDITONALFIELDS";
      }
      $TRANS = '';
      if (Session::haveTranslations(getItemTypeForTable($table), $field)) {
         $TRANS = $tocomputetrans." AS `".$NAME."_trans`, ";

      }
      return "$tocompute AS `".$NAME."`, $TRANS $ADDITONALFIELDS";
   }


   /**
    * Generic Function to add default where to a request
    *
    * @param string $itemtype device type
    *
    * @return string Where string
   **/
   static function addDefaultWhere($itemtype) {
      $condition = '';

      switch ($itemtype) {
         case 'Reminder' :
            $condition = Reminder::addVisibilityRestrict();
            break;

         case 'RSSFeed' :
            $condition = RSSFeed::addVisibilityRestrict();
            break;

         case 'Notification' :
            if (!Config::canView()) {
               $condition = " `glpi_notifications`.`itemtype` NOT IN ('CronTask', 'DBConnection') ";
            }
            break;

         // No link
         case 'User' :
            // View all entities
            if (!Session::canViewAllEntities()) {
               $condition = getEntitiesRestrictRequest("", "glpi_profiles_users", '', '', true);
            }
            break;

         case 'ProjectTask' :
            $condition  = '';
            $teamtable  = 'glpi_projecttaskteams';
            $condition .= "`glpi_projects`.`is_template` = 0";
            $condition .= " AND ((`$teamtable`.`itemtype` = 'User'
                             AND `$teamtable`.`items_id` = '".Session::getLoginUserID()."')";
            if (count($_SESSION['glpigroups'])) {
               $condition .= " OR (`$teamtable`.`itemtype` = 'Group'
                                    AND `$teamtable`.`items_id`
                                       IN (".implode(",", $_SESSION['glpigroups'])."))";
            }
            $condition .= ") ";
            break;

         case 'Project' :
            $condition = '';
            if (!Session::haveRight("project", Project::READALL)) {
               $teamtable  = 'glpi_projectteams';
               $condition .= "(`glpi_projects`.users_id = '".Session::getLoginUserID()."'
                               OR (`$teamtable`.`itemtype` = 'User'
                                   AND `$teamtable`.`items_id` = '".Session::getLoginUserID()."')";
               if (count($_SESSION['glpigroups'])) {
                  $condition .= " OR (`glpi_projects`.`groups_id`
                                       IN (".implode(",", $_SESSION['glpigroups'])."))";
                  $condition .= " OR (`$teamtable`.`itemtype` = 'Group'
                                      AND `$teamtable`.`items_id`
                                          IN (".implode(",", $_SESSION['glpigroups'])."))";
               }
               $condition .= ") ";
            }
            break;

         case 'Ticket' :
            // Same structure in addDefaultJoin
            $condition = '';
            if (!Session::haveRight("ticket", Ticket::READALL)) {

               $searchopt
                  = &self::getOptions($itemtype);
               $requester_table
                  = '`glpi_tickets_users_'.
                     self::computeComplexJoinID($searchopt[4]['joinparams']['beforejoin']
                                                          ['joinparams']).'`';
               $requestergroup_table
                  = '`glpi_groups_tickets_'.
                     self::computeComplexJoinID($searchopt[71]['joinparams']['beforejoin']
                                                          ['joinparams']).'`';

               $assign_table
                  = '`glpi_tickets_users_'.
                     self::computeComplexJoinID($searchopt[5]['joinparams']['beforejoin']
                                                          ['joinparams']).'`';
               $assigngroup_table
                  = '`glpi_groups_tickets_'.
                     self::computeComplexJoinID($searchopt[8]['joinparams']['beforejoin']
                                                          ['joinparams']).'`';

               $observer_table
                  = '`glpi_tickets_users_'.
                     self::computeComplexJoinID($searchopt[66]['joinparams']['beforejoin']
                                                          ['joinparams']).'`';
               $observergroup_table
                  = '`glpi_groups_tickets_'.
                     self::computeComplexJoinID($searchopt[65]['joinparams']['beforejoin']
                                                          ['joinparams']).'`';

               $condition = "(";

               if (Session::haveRight("ticket", Ticket::READMY)) {
                    $condition .= " $requester_table.users_id = '".Session::getLoginUserID()."'
                                    OR $observer_table.users_id = '".Session::getLoginUserID()."'
                                    OR `glpi_tickets`.`users_id_recipient` = '".Session::getLoginUserID()."'";
               } else {
                    $condition .= "0=1";
               }

               if (Session::haveRight("ticket", Ticket::READGROUP)) {
                  if (count($_SESSION['glpigroups'])) {
                     $condition .= " OR $requestergroup_table.`groups_id`
                                             IN (".implode(",", $_SESSION['glpigroups']).")";
                     $condition .= " OR $observergroup_table.`groups_id`
                                             IN (".implode(",", $_SESSION['glpigroups']).")";
                  }
               }

               if (Session::haveRight("ticket", Ticket::OWN)) {// Can own ticket : show assign to me
                  $condition .= " OR $assign_table.users_id = '".Session::getLoginUserID()."' ";
               }

               if (Session::haveRight("ticket", Ticket::READASSIGN)) { // assign to me

                  $condition .=" OR $assign_table.`users_id` = '".Session::getLoginUserID()."'";
                  if (count($_SESSION['glpigroups'])) {
                     $condition .= " OR $assigngroup_table.`groups_id`
                                             IN (".implode(",", $_SESSION['glpigroups']).")";
                  }
                  if (Session::haveRight('ticket', Ticket::ASSIGN)) {
                     $condition .= " OR `glpi_tickets`.`status`='".CommonITILObject::INCOMING."'";
                  }
               }

               if (Session::haveRightsOr('ticketvalidation',
                                         [TicketValidation::VALIDATEINCIDENT,
                                               TicketValidation::VALIDATEREQUEST])) {
                  $condition .= " OR `glpi_ticketvalidations`.`users_id_validate`
                                          = '".Session::getLoginUserID()."'";
               }
               $condition .= ") ";
            }
            break;

         case 'Change' :
         case 'Problem':
            if ($itemtype == 'Change') {
               $right       = 'change';
               $table       = 'changes';
               $groupetable = "`glpi_changes_groups_";
            } else if ($itemtype == 'Problem') {
               $right       = 'problem';
               $table       = 'problems';
               $groupetable = "`glpi_groups_problems_";
            }
            // Same structure in addDefaultJoin
            $condition = '';
            if (!Session::haveRight("$right", $itemtype::READALL)) {
               $searchopt       = &self::getOptions($itemtype);
               if (Session::haveRight("$right", $itemtype::READMY)) {
                  $requester_table      = '`glpi_'.$table.'_users_'.
                                          self::computeComplexJoinID($searchopt[4]['joinparams']
                                                                     ['beforejoin']['joinparams']).'`';
                  $requestergroup_table = $groupetable.
                                          self::computeComplexJoinID($searchopt[71]['joinparams']
                                                                     ['beforejoin']['joinparams']).'`';

                  $observer_table       = '`glpi_'.$table.'_users_'.
                                          self::computeComplexJoinID($searchopt[66]['joinparams']
                                                                     ['beforejoin']['joinparams']).'`';
                  $observergroup_table  = $groupetable.
                                          self::computeComplexJoinID($searchopt[65]['joinparams']
                                                                    ['beforejoin']['joinparams']).'`';

                  $assign_table         = '`glpi_'.$table.'_users_'.
                                          self::computeComplexJoinID($searchopt[5]['joinparams']
                                                                     ['beforejoin']['joinparams']).'`';
                  $assigngroup_table    = $groupetable.
                                          self::computeComplexJoinID($searchopt[8]['joinparams']
                                                                     ['beforejoin']['joinparams']).'`';
               }
               $condition = "(";

               if (Session::haveRight("$right", $itemtype::READMY)) {
                  $condition .= " $requester_table.users_id = '".Session::getLoginUserID()."'
                                 OR $observer_table.users_id = '".Session::getLoginUserID()."'
                                 OR $assign_table.users_id = '".Session::getLoginUserID()."'
                                 OR `glpi_".$table."`.`users_id_recipient` = '".Session::getLoginUserID()."'";
                  if (count($_SESSION['glpigroups'])) {
                     $my_groups_keys = "'" . implode("','", $_SESSION['glpigroups']) . "'";
                     $condition .= " OR $requestergroup_table.groups_id IN ($my_groups_keys)
                                 OR $observergroup_table.groups_id IN ($my_groups_keys)
                                 OR $assigngroup_table.groups_id IN ($my_groups_keys)";
                  }
               } else {
                  $condition .= "0=1";
               }

               $condition .= ") ";
            }
            break;

         case 'Config':
            $availableContexts = ['core'] + Plugin::getPlugins();
            $availableContexts = implode("', '", $availableContexts);
            $condition = "`context` IN ('$availableContexts')";
            break;

         case 'SavedSearch':
            $condition = SavedSearch::addVisibilityRestrict();
            break;

         case 'TicketTask':
            // Filter on is_private
            $allowed_is_private = [];
            if (Session::haveRight(TicketTask::$rightname, CommonITILTask::SEEPRIVATE)) {
               $allowed_is_private[] = 1;
            }
            if (Session::haveRight(TicketTask::$rightname, CommonITILTask::SEEPUBLIC)) {
               $allowed_is_private[] = 0;
            }

            // If the user can't see public and private
            if (!count($allowed_is_private)) {
               $condition = "0 = 1";
               break;
            }

            $in = "IN ('" . implode("','", $allowed_is_private) . "')";
            $condition = "(`glpi_tickettasks`.`is_private` $in ";

            // Check for assigned or created tasks
            $condition .= "OR `glpi_tickettasks`.`users_id` = " . Session::getLoginUserID() . " ";
            $condition .= "OR `glpi_tickettasks`.`users_id_tech` = " . Session::getLoginUserID() . " ";

            // Check for parent item visibility unless the user can see all the
            // possible parents
            if (!Session::haveRight('ticket', Ticket::READALL)) {
               $condition .= "AND " . TicketTask::buildParentCondition();
            }

            $condition .= ")";

            break;

         case 'ITILFollowup':
            // Filter on is_private
            $allowed_is_private = [];
            if (Session::haveRight(ITILFollowup::$rightname, ITILFollowup::SEEPRIVATE)) {
               $allowed_is_private[] = 1;
            }
            if (Session::haveRight(ITILFollowup::$rightname, ITILFollowup::SEEPUBLIC)) {
               $allowed_is_private[] = 0;
            }

            // If the user can't see public and private
            if (!count($allowed_is_private)) {
               $condition = "0 = 1";
               break;
            }

            $in = "IN ('" . implode("','", $allowed_is_private) . "')";
            $condition = "(`glpi_itilfollowups`.`is_private` $in ";

            // Now filter on parent item visiblity
            $condition .= "AND (";

            // Filter for "ticket" parents
            $condition .= ITILFollowup::buildParentCondition(\Ticket::getType());
            $condition .= "OR ";

            // Filter for "change" parents
            $condition .= ITILFollowup::buildParentCondition(
               \Change::getType(),
               'changes_id',
               "glpi_changes_users",
               "glpi_changes_groups"
            );
            $condition .= "OR ";

            // Fitler for "problem" parents
            $condition .= ITILFollowup::buildParentCondition(
               \Problem::getType(),
               'problems_id',
               "glpi_problems_users",
               "glpi_groups_problems"
            );
            $condition .= "))";

            break;

         default :
            // Plugin can override core definition for its type
            if ($plug = isPluginItemType($itemtype)) {
               $condition = Plugin::doOneHook($plug['plugin'], 'addDefaultWhere', $itemtype);
            }
            break;
      }

      /* Hook to restrict user right on current itemtype */
      list($itemtype, $condition) = Plugin::doHookFunction('add_default_where', [$itemtype, $condition]);
      return $condition;
   }

   /**
    * Generic Function to add where to a request
    *
    * @param string  $link         Link string
    * @param boolean $nott         Is it a negative search ?
    * @param string  $itemtype     Item type
    * @param integer $ID           ID of the item to search
    * @param string  $searchtype   Searchtype used (equals or contains)
    * @param string  $val          Item num in the request
    * @param integer $meta         Is a meta search (meta=2 in search.class.php) (default 0)
    *
    * @return string Where string
   **/
   static function addWhere($link, $nott, $itemtype, $ID, $searchtype, $val, $meta = 0) {

      global $DB;

      $searchopt = &self::getOptions($itemtype);
      if (!isset($searchopt[$ID]['table'])) {
         return false;
      }
      $table     = $searchopt[$ID]["table"];
      $field     = $searchopt[$ID]["field"];

      $inittable = $table;
      $addtable  = '';
      $is_fkey_composite_on_self = getTableNameForForeignKeyField($searchopt[$ID]["linkfield"]) == $table
         && $searchopt[$ID]["linkfield"] != getForeignKeyFieldForTable($table);
      $orig_table = self::getOrigTableName($itemtype);
      if (($table != 'asset_types')
          && ($is_fkey_composite_on_self || $table != $orig_table)
          && ($searchopt[$ID]["linkfield"] != getForeignKeyFieldForTable($table))) {
         $addtable = "_".$searchopt[$ID]["linkfield"];
         $table   .= $addtable;
      }

      if (isset($searchopt[$ID]['joinparams'])) {
         $complexjoin = self::computeComplexJoinID($searchopt[$ID]['joinparams']);

         if (!empty($complexjoin)) {
            $table .= "_".$complexjoin;
         }
      }

      $addmeta = "";
      if ($meta
          && ($itemtype::getTable() != $inittable)) {
         $addmeta = "_".$itemtype;
         $table .= $addmeta;
      }

      // Hack to allow search by ID on every sub-table
      if (preg_match('/^\$\$\$\$([0-9]+)$/', $val, $regs)) {
         return $link." (`$table`.`id` ".($nott?"<>":"=").$regs[1]." ".
                         (($regs[1] == 0)?" OR `$table`.`id` IS NULL":'').") ";
      }

      // Preparse value
      if (isset($searchopt[$ID]["datatype"])) {
         switch ($searchopt[$ID]["datatype"]) {
            case "datetime" :
            case "date" :
            case "date_delay" :
               $force_day = true;
               if ($searchopt[$ID]["datatype"] == 'datetime'
                  && !(strstr($val, 'BEGIN') || strstr($val, 'LAST') || strstr($val, 'DAY'))
               ) {
                  $force_day = false;
               }

               $val = Html::computeGenericDateTimeSearch($val, $force_day);

               break;
         }
      }
      switch ($searchtype) {
         case "notcontains" :
            $nott = !$nott;
         case "contains" :
            $SEARCH = self::makeTextSearch($val, $nott);
            break;

         case "equals" :
            if ($nott) {
               $SEARCH = " <> '$val'";
            } else {
               $SEARCH = " = '$val'";
            }
            break;

         case "notequals" :
            if ($nott) {
               $SEARCH = " = '$val'";
            } else {
               $SEARCH = " <> '$val'";
            }
            break;

         case "under" :
            if ($nott) {
               $SEARCH = " NOT IN ('".implode("','", getSonsOf($inittable, $val))."')";
            } else {
               $SEARCH = " IN ('".implode("','", getSonsOf($inittable, $val))."')";
            }
            break;

         case "notunder" :
            if ($nott) {
               $SEARCH = " IN ('".implode("','", getSonsOf($inittable, $val))."')";
            } else {
               $SEARCH = " NOT IN ('".implode("','", getSonsOf($inittable, $val))."')";
            }
            break;

      }

      //Check in current item if a specific where is defined
      if (method_exists($itemtype, 'addWhere')) {
         $out = $itemtype::addWhere($link, $nott, $itemtype, $ID, $searchtype, $val);
         if (!empty($out)) {
            return $out;
         }
      }

      // Plugin can override core definition for its type
      if ($plug = isPluginItemType($itemtype)) {
         $out = Plugin::doOneHook(
            $plug['plugin'],
            'addWhere',
            $link, $nott, $itemtype, $ID, $val, $searchtype
         );
         if (!empty($out)) {
            return $out;
         }
      }

      switch ($inittable.".".$field) {
         // case "glpi_users_validation.name" :

         case "glpi_users.name" :
            if ($val == 'myself') {
               switch ($searchtype) {
                  case 'equals' :
                     return " $link (`$table`.`id` =  " . $DB->quoteValue($_SESSION['glpiID']) . ") ";

                  case 'notequals' :
                     return " $link (`$table`.`id` <>  " . $DB->quoteValue($_SESSION['glpiID']) . ") ";
               }
            }

            if ($itemtype == 'User') { // glpi_users case / not link table
               if (in_array($searchtype, ['equals', 'notequals'])) {
                  $search_str = "`$table`.`id`" . $SEARCH;

                  if ($searchtype == 'notequals') {
                     $nott = !$nott;
                  }

                  // Add NULL if $val = 0 and not negative search
                  // Or negative search on real value
                  if ((!$nott && ($val == 0)) || ($nott && ($val != 0))) {
                     $search_str .= " OR `$table`.`id` IS NULL";
                  }

                  return " $link ($search_str)";
               }
               return self::makeTextCriteria("`$table`.`$field`", $val, $nott, $link);
            }
            if ($_SESSION["glpinames_format"] == User::FIRSTNAME_BEFORE) {
               $name1 = 'firstname';
               $name2 = 'realname';
            } else {
               $name1 = 'realname';
               $name2 = 'firstname';
            }

            if (in_array($searchtype, ['equals', 'notequals'])) {
               return " $link (`$table`.`id`".$SEARCH.
                               (($val == 0)?" OR `$table`.`id` IS".
                                   (($searchtype == "notequals")?" NOT":"")." NULL":'').') ';
            }
            $toadd   = '';

            $tmplink = 'OR';
            if ($nott) {
               $tmplink = 'AND';
            }

            if (is_a($itemtype, CommonITILObject::class, true)) {
               if (isset($searchopt[$ID]["joinparams"]["beforejoin"]["table"])
                   && isset($searchopt[$ID]["joinparams"]["beforejoin"]["joinparams"])
                   && (($searchopt[$ID]["joinparams"]["beforejoin"]["table"]
                         == 'glpi_tickets_users')
                       || ($searchopt[$ID]["joinparams"]["beforejoin"]["table"]
                             == 'glpi_problems_users')
                       || ($searchopt[$ID]["joinparams"]["beforejoin"]["table"]
                             == 'glpi_changes_users'))) {

                  $bj        = $searchopt[$ID]["joinparams"]["beforejoin"];
                  $linktable = $bj['table'].'_'.self::computeComplexJoinID($bj['joinparams']).$addmeta;
                  //$toadd     = "`$linktable`.`alternative_email` $SEARCH $tmplink ";
                  $toadd     = self::makeTextCriteria("`$linktable`.`alternative_email`", $val,
                                                      $nott, $tmplink);
                  if ($val == '^$') {
                     return $link." ((`$linktable`.`users_id` IS NULL)
                            OR `$linktable`.`alternative_email` IS NULL)";
                  }
               }
            }
            $toadd2 = '';
            if ($nott
                && ($val != 'NULL') && ($val != 'null')) {
               $toadd2 = " OR `$table`.`$field` IS NULL";
            }
            return $link." (((`$table`.`$name1` $SEARCH
                            $tmplink `$table`.`$name2` $SEARCH
                            $tmplink `$table`.`$field` $SEARCH
                            $tmplink CONCAT(`$table`.`$name1`, ' ', `$table`.`$name2`) $SEARCH )
                            $toadd2) $toadd)";

         case "glpi_groups.completename" :
            if ($val == 'mygroups') {
               switch ($searchtype) {
                  case 'equals' :
                     return " $link (`$table`.`id` IN ('".implode("','",
                                                                  $_SESSION['glpigroups'])."')) ";

                  case 'notequals' :
                     return " $link (`$table`.`id` NOT IN ('".implode("','",
                                                                      $_SESSION['glpigroups'])."')) ";

                  case 'under' :
                     $groups = $_SESSION['glpigroups'];
                     foreach ($_SESSION['glpigroups'] as $g) {
                        $groups += getSonsOf($inittable, $g);
                     }
                     $groups = array_unique($groups);
                     return " $link (`$table`.`id` IN ('".implode("','", $groups)."')) ";

                  case 'notunder' :
                     $groups = $_SESSION['glpigroups'];
                     foreach ($_SESSION['glpigroups'] as $g) {
                        $groups += getSonsOf($inittable, $g);
                     }
                     $groups = array_unique($groups);
                     return " $link (`$table`.`id` NOT IN ('".implode("','", $groups)."')) ";
               }
            }
            break;

         case "glpi_auth_tables.name" :
            $user_searchopt = self::getOptions('User');
            $tmplink        = 'OR';
            if ($nott) {
               $tmplink = 'AND';
            }
            return $link." (`glpi_authmails".$addtable."_".
                              self::computeComplexJoinID($user_searchopt[31]['joinparams']).$addmeta."`.`name`
                           $SEARCH
                           $tmplink `glpi_authldaps".$addtable."_".
                              self::computeComplexJoinID($user_searchopt[30]['joinparams']).$addmeta."`.`name`
                           $SEARCH ) ";

         case "glpi_ipaddresses.name" :
            $search  = ["/\&lt;/","/\&gt;/"];
            $replace = ["<",">"];
            $val     = preg_replace($search, $replace, $val);
            if (preg_match("/^\s*([<>])([=]*)[[:space:]]*([0-9\.]+)/", $val, $regs)) {
               if ($nott) {
                  if ($regs[1] == '<') {
                     $regs[1] = '>';
                  } else {
                     $regs[1] = '<';
                  }
               }
               $regs[1] .= $regs[2];
               return $link." (INET_ATON(`$table`.`$field`) ".$regs[1]." INET_ATON('".$regs[3]."')) ";
            }
            break;

         case "glpi_tickets.status" :
         case "glpi_problems.status" :
         case "glpi_changes.status" :
            $tocheck = [];
            if ($item = getItemForItemtype($itemtype)) {
               switch ($val) {
                  case 'process' :
                     $tocheck = $item->getProcessStatusArray();
                     break;

                  case 'notclosed' :
                     $tocheck = $item->getAllStatusArray();
                     foreach ($item->getClosedStatusArray() as $status) {
                        if (isset($tocheck[$status])) {
                           unset($tocheck[$status]);
                        }
                     }
                     $tocheck = array_keys($tocheck);
                     break;

                  case 'old' :
                     $tocheck = array_merge($item->getSolvedStatusArray(),
                                            $item->getClosedStatusArray());
                     break;

                  case 'notold' :
                     $tocheck = $item::getNotSolvedStatusArray();
                     break;

                  case 'all' :
                     $tocheck = array_keys($item->getAllStatusArray());
                     break;
               }
            }

            if (count($tocheck) == 0) {
               $statuses = $item->getAllStatusArray();
               if (isset($statuses[$val])) {
                  $tocheck = [$val];
               }
            }

            if (count($tocheck)) {
               if ($nott) {
                  return $link." `$table`.`$field` NOT IN ('".implode("','", $tocheck)."')";
               }
               return $link." `$table`.`$field` IN ('".implode("','", $tocheck)."')";
            }
            break;

         case "glpi_tickets_tickets.tickets_id_1" :
            $tmplink = 'OR';
            $compare = '=';
            if ($nott) {
               $tmplink = 'AND';
               $compare = '<>';
            }
            $toadd2 = '';
            if ($nott
                && ($val != 'NULL') && ($val != 'null')) {
               $toadd2 = " OR `$table`.`$field` IS NULL";
            }

            return $link." (((`$table`.`tickets_id_1` $compare '$val'
                              $tmplink `$table`.`tickets_id_2` $compare '$val')
                             AND `glpi_tickets`.`id` <> '$val')
                            $toadd2)";

         case "glpi_tickets.priority" :
         case "glpi_tickets.impact" :
         case "glpi_tickets.urgency" :
         case "glpi_problems.priority" :
         case "glpi_problems.impact" :
         case "glpi_problems.urgency" :
         case "glpi_changes.priority" :
         case "glpi_changes.impact" :
         case "glpi_changes.urgency" :
         case "glpi_projects.priority" :
            if (is_numeric($val)) {
               if ($val > 0) {
                  $compare = ($nott ? '<>' : '=');
                  return $link." `$table`.`$field` $compare '$val'";
               }
               if ($val < 0) {
                  $compare = ($nott ? '<' : '>=');
                  return $link." `$table`.`$field` $compare '".abs($val)."'";
               }
               // Show all
               $compare = ($nott ? '<' : '>=');
               return $link." `$table`.`$field` $compare '0' ";
            }
            return "";

         case "glpi_tickets.global_validation" :
         case "glpi_ticketvalidations.status" :
         case "glpi_changes.global_validation" :
         case "glpi_changevalidations.status" :
            if ($val == 'all') {
               return "";
            }
            $tocheck = [];
            switch ($val) {
               case 'can' :
                  $tocheck = CommonITILValidation::getCanValidationStatusArray();
                  break;

               case 'all' :
                  $tocheck = CommonITILValidation::getAllValidationStatusArray();
                  break;

            }
            if (count($tocheck) == 0) {
               $tocheck = [$val];
            }
            if (count($tocheck)) {
               if ($nott) {
                  return $link." `$table`.`$field` NOT IN ('".implode("','", $tocheck)."')";
               }
               return $link." `$table`.`$field` IN ('".implode("','", $tocheck)."')";
            }
            break;

         case "glpi_notifications.event" :
            if (in_array($searchtype, ['equals', 'notequals']) && strpos($val, self::SHORTSEP)) {
               $not = 'notequals' === $searchtype ? 'NOT' : '';
               list($itemtype_val, $event_val) = explode(self::SHORTSEP, $val);
               return " $link $not(`$table`.`event` = '$event_val'
                               AND `$table`.`itemtype` = '$itemtype_val')";
            }
            break;

      }

      //// Default cases

      // Link with plugin tables
      if (preg_match("/^glpi_plugin_([a-z0-9]+)/", $inittable, $matches)) {
         if (count($matches) == 2) {
            $plug     = $matches[1];
            $out = Plugin::doOneHook(
               $plug,
               'addWhere',
               $link, $nott, $itemtype, $ID, $val, $searchtype
            );
            if (!empty($out)) {
               return $out;
            }
         }
      }

      $tocompute      = "`$table`.`$field`";
      $tocomputetrans = "`".$table."_trans`.`value`";
      if (isset($searchopt[$ID]["computation"])) {
         $tocompute = $searchopt[$ID]["computation"];
         $tocompute = str_replace($DB->quoteName('TABLE'), 'TABLE', $tocompute);
         $tocompute = str_replace("TABLE", $DB->quoteName("$table"), $tocompute);
      }

      // Preformat items
      if (isset($searchopt[$ID]["datatype"])) {
         switch ($searchopt[$ID]["datatype"]) {
            case "itemtypename" :
               if (in_array($searchtype, ['equals', 'notequals'])) {
                  return " $link (`$table`.`$field`".$SEARCH.') ';
               }
               break;

            case "itemlink" :
               if (in_array($searchtype, ['equals', 'notequals', 'under', 'notunder'])) {
                  return " $link (`$table`.`id`".$SEARCH.') ';
               }
               break;

            case "datetime" :
            case "date" :
            case "date_delay" :
               if ($searchopt[$ID]["datatype"] == 'datetime') {
                  // Specific search for datetime
                  if (in_array($searchtype, ['equals', 'notequals'])) {
                     $val = preg_replace("/:00$/", '', $val);
                     $val = '^'.$val;
                     if ($searchtype == 'notequals') {
                        $nott = !$nott;
                     }
                     return self::makeTextCriteria("`$table`.`$field`", $val, $nott, $link);
                  }
               }
               if ($searchtype == 'lessthan') {
                  $val = '<'.$val;
               }
               if ($searchtype == 'morethan') {
                  $val = '>'.$val;
               }
               if ($searchtype) {
                  $date_computation = $tocompute;
               }
               if (in_array($searchtype, ["contains", "notcontains"])) {
                  $default_charset = DBConnection::getDefaultCharset();
                  $date_computation = "CONVERT($date_computation USING {$default_charset})";
               }
               $search_unit = ' MONTH ';
               if (isset($searchopt[$ID]['searchunit'])) {
                  $search_unit = $searchopt[$ID]['searchunit'];
               }
               if ($searchopt[$ID]["datatype"]=="date_delay") {
                  $delay_unit = ' MONTH ';
                  if (isset($searchopt[$ID]['delayunit'])) {
                     $delay_unit = $searchopt[$ID]['delayunit'];
                  }
                  $add_minus = '';
                  if (isset($searchopt[$ID]["datafields"][3])) {
                     $add_minus = "-`$table`.`".$searchopt[$ID]["datafields"][3]."`";
                  }
                  $date_computation = "ADDDATE(`$table`.".$searchopt[$ID]["datafields"][1].",
                                               INTERVAL (`$table`.".$searchopt[$ID]["datafields"][2]."
                                                         $add_minus)
                                               $delay_unit)";
               }
               if (in_array($searchtype, ['equals', 'notequals'])) {
                  return " $link ($date_computation ".$SEARCH.') ';
               }
               $search  = ["/\&lt;/","/\&gt;/"];
               $replace = ["<",">"];
               $val     = preg_replace($search, $replace, $val);
               if (preg_match("/^\s*([<>=]+)(.*)/", $val, $regs)) {
                  if (is_numeric($regs[2])) {
                     return $link." $date_computation ".$regs[1]."
                            ADDDATE(NOW(), INTERVAL ".$regs[2]." $search_unit) ";
                  }
                  // ELSE Reformat date if needed
                  $regs[2] = preg_replace('@(\d{1,2})(-|/)(\d{1,2})(-|/)(\d{4})@', '\5-\3-\1',
                                          $regs[2]);
                  if (preg_match('/[0-9]{2,4}-[0-9]{1,2}-[0-9]{1,2}/', $regs[2])) {
                     $ret = $link;
                     if ($nott) {
                        $ret .= " NOT(";
                     }
                     $ret .= " $date_computation {$regs[1]} '{$regs[2]}'";
                     if ($nott) {
                        $ret .= ")";
                     }
                     return $ret;
                  }
                  return "";
               }
               // ELSE standard search
               // Date format modification if needed
               $val = preg_replace('@(\d{1,2})(-|/)(\d{1,2})(-|/)(\d{4})@', '\5-\3-\1', $val);
               if ($date_computation) {
                  return self::makeTextCriteria($date_computation, $val, $nott, $link);
               }
               return '';

            case "right" :
               if ($searchtype == 'notequals') {
                  $nott = !$nott;
               }
               return $link. ($nott?' NOT':'')." ($tocompute & '$val') ";

            case "bool" :
               if (!is_numeric($val)) {
                  if (strcasecmp($val, __('No')) == 0) {
                     $val = 0;
                  } else if (strcasecmp($val, __('Yes')) == 0) {
                     $val = 1;
                  }
               }
               // No break here : use number comparaison case

            case "count" :
            case "number" :
            case "decimal" :
            case "timestamp" :
            case "progressbar" :
               $search  = ["/\&lt;/", "/\&gt;/"];
               $replace = ["<", ">"];
               $val     = preg_replace($search, $replace, $val);

               if (preg_match("/([<>])([=]*)[[:space:]]*([0-9]+)/", $val, $regs)) {
                  if (in_array($searchtype, ["notequals", "notcontains"])) {
                     $nott = !$nott;
                  }
                  if ($nott) {
                     if ($regs[1] == '<') {
                        $regs[1] = '>';
                     } else {
                        $regs[1] = '<';
                     }
                  }
                  $regs[1] .= $regs[2];
                  return $link." ($tocompute ".$regs[1]." ".$regs[3].") ";
               }

               if (is_numeric($val)) {
                  $numeric_val = floatval($val);

                  if (in_array($searchtype, ["notequals", "notcontains"])) {
                     $nott = !$nott;
                  }

                  if (isset($searchopt[$ID]["width"])) {
                     $ADD = "";
                     if ($nott
                         && ($val != 'NULL') && ($val != 'null')) {
                        $ADD = " OR $tocompute IS NULL";
                     }
                     if ($nott) {
                        return $link." ($tocompute < ".($numeric_val - $searchopt[$ID]["width"])."
                                        OR $tocompute > ".($numeric_val + $searchopt[$ID]["width"])."
                                        $ADD) ";
                     }
                     return $link." (($tocompute >= ".($numeric_val - $searchopt[$ID]["width"])."
                                      AND $tocompute <= ".($numeric_val + $searchopt[$ID]["width"]).")
                                     $ADD) ";
                  }
                  if (!$nott) {
                     return " $link ($tocompute = $numeric_val) ";
                  }
                  return " $link ($tocompute <> $numeric_val) ";
               }
               break;
         }
      }

      // Default case
      if (in_array($searchtype, ['equals', 'notequals','under', 'notunder'])) {

         if ((!isset($searchopt[$ID]['searchequalsonfield'])
              || !$searchopt[$ID]['searchequalsonfield'])
            && ($itemtype == 'AllAssets'
                || $table != $itemtype::getTable())) {
            $out = " $link (`$table`.`id`".$SEARCH;
         } else {
            $out = " $link (`$table`.`$field`".$SEARCH;
         }
         if ($searchtype == 'notequals') {
            $nott = !$nott;
         }
         // Add NULL if $val = 0 and not negative search
         // Or negative search on real value
         if ((!$nott && ($val == 0))
             || ($nott && ($val != 0))) {
            $out .= " OR `$table`.`id` IS NULL";
         }
         $out .= ')';
         return $out;
      }
      $transitemtype = getItemTypeForTable($inittable);
      if (Session::haveTranslations($transitemtype, $field)) {
         return " $link (".self::makeTextCriteria($tocompute, $val, $nott, '')."
                          OR ".self::makeTextCriteria($tocomputetrans, $val, $nott, '').")";
      }

      return self::makeTextCriteria($tocompute, $val, $nott, $link);
   }


   /**
    * Generic Function to add Default left join to a request
    *
    * @param string $itemtype             Reference item type
    * @param string $ref_table            Reference table
    * @param array &$already_link_tables  Array of tables already joined
    *
    * @return string Left join string
   **/
   static function addDefaultJoin($itemtype, $ref_table, array &$already_link_tables) {
      $out = '';

      switch ($itemtype) {
         // No link
         case 'User' :
            $out = self::addLeftJoin($itemtype, $ref_table, $already_link_tables,
                                     "glpi_profiles_users", "profiles_users_id", 0, 0,
                                     ['jointype' => 'child']);
            break;

         case 'Reminder' :
            $out = Reminder::addVisibilityJoins();
            break;

         case 'RSSFeed' :
            $out = RSSFeed::addVisibilityJoins();
            break;

         case 'ProjectTask' :
            // Same structure in addDefaultWhere
            $out .= self::addLeftJoin($itemtype, $ref_table, $already_link_tables,
                                      "glpi_projects", "projects_id");
            $out .= self::addLeftJoin($itemtype, $ref_table, $already_link_tables,
                                      "glpi_projecttaskteams", "projecttaskteams_id", 0, 0,
                                      ['jointype' => 'child']);
            break;

         case 'Project' :
            // Same structure in addDefaultWhere
            if (!Session::haveRight("project", Project::READALL)) {
               $out .= self::addLeftJoin($itemtype, $ref_table, $already_link_tables,
                                          "glpi_projectteams", "projectteams_id", 0, 0,
                                          ['jointype' => 'child']);
            }
            break;

         case 'Ticket' :
            // Same structure in addDefaultWhere
            if (!Session::haveRight("ticket", Ticket::READALL)) {
               $searchopt = &self::getOptions($itemtype);

               // show mine : requester
               $out .= self::addLeftJoin($itemtype, $ref_table, $already_link_tables,
                                         "glpi_tickets_users", "tickets_users_id", 0, 0,
                                         $searchopt[4]['joinparams']['beforejoin']['joinparams']);

               if (Session::haveRight("ticket", Ticket::READGROUP)) {
                  if (count($_SESSION['glpigroups'])) {
                     $out .= self::addLeftJoin($itemtype, $ref_table, $already_link_tables,
                                               "glpi_groups_tickets", "groups_tickets_id", 0, 0,
                                               $searchopt[71]['joinparams']['beforejoin']
                                                         ['joinparams']);
                  }
               }

               // show mine : observer
               $out .= self::addLeftJoin($itemtype, $ref_table, $already_link_tables,
                                         "glpi_tickets_users", "tickets_users_id", 0, 0,
                                         $searchopt[66]['joinparams']['beforejoin']['joinparams']);

               if (count($_SESSION['glpigroups'])) {
                  $out .= self::addLeftJoin($itemtype, $ref_table, $already_link_tables,
                                            "glpi_groups_tickets", "groups_tickets_id", 0, 0,
                                            $searchopt[65]['joinparams']['beforejoin']['joinparams']);
               }

               if (Session::haveRight("ticket", Ticket::OWN)) { // Can own ticket : show assign to me
                  $out .= self::addLeftJoin($itemtype, $ref_table, $already_link_tables,
                                            "glpi_tickets_users", "tickets_users_id", 0, 0,
                                            $searchopt[5]['joinparams']['beforejoin']['joinparams']);
               }

               if (Session::haveRightsOr("ticket", [Ticket::READMY, Ticket::READASSIGN])) { // show mine + assign to me
                  $out .= self::addLeftJoin($itemtype, $ref_table, $already_link_tables,
                                            "glpi_tickets_users", "tickets_users_id", 0, 0,
                                            $searchopt[5]['joinparams']['beforejoin']['joinparams']);

                  if (count($_SESSION['glpigroups'])) {
                     $out .= self::addLeftJoin($itemtype, $ref_table, $already_link_tables,
                                               "glpi_groups_tickets", "groups_tickets_id", 0, 0,
                                               $searchopt[8]['joinparams']['beforejoin']
                                                         ['joinparams']);
                  }
               }

               if (Session::haveRightsOr('ticketvalidation',
                                         [TicketValidation::VALIDATEINCIDENT,
                                               TicketValidation::VALIDATEREQUEST])) {
                  $out .= self::addLeftJoin($itemtype, $ref_table, $already_link_tables,
                                            "glpi_ticketvalidations", "ticketvalidations_id", 0, 0,
                                            $searchopt[58]['joinparams']['beforejoin']['joinparams']);
               }
            }
            break;

         case 'Change' :
         case 'Problem' :
            if ($itemtype == 'Change') {
               $right       = 'change';
               $table       = 'changes';
               $groupetable = "glpi_changes_groups";
               $linkfield   = "changes_groups_id";
            } else if ($itemtype == 'Problem') {
               $right       = 'problem';
               $table       = 'problems';
               $groupetable = "glpi_groups_problems";
               $linkfield   = "groups_problems_id";
            }

            // Same structure in addDefaultWhere
            $out = '';
            if (!Session::haveRight("$right", $itemtype::READALL)) {
               $searchopt = &self::getOptions($itemtype);

               if (Session::haveRight("$right", $itemtype::READMY)) {
                  // show mine : requester
                  $out .= self::addLeftJoin($itemtype, $ref_table, $already_link_tables,
                                            "glpi_".$table."_users", $table."_users_id", 0, 0,
                                            $searchopt[4]['joinparams']['beforejoin']['joinparams']);
                  if (count($_SESSION['glpigroups'])) {
                     $out .= self::addLeftJoin($itemtype, $ref_table, $already_link_tables,
                                               $groupetable, $linkfield, 0, 0,
                                               $searchopt[71]['joinparams']['beforejoin']['joinparams']);
                  }

                  // show mine : observer
                  $out .= self::addLeftJoin($itemtype, $ref_table, $already_link_tables,
                                            "glpi_".$table."_users", $table."_users_id", 0, 0,
                                            $searchopt[66]['joinparams']['beforejoin']['joinparams']);
                  if (count($_SESSION['glpigroups'])) {
                     $out .= self::addLeftJoin($itemtype, $ref_table, $already_link_tables,
                                               $groupetable, $linkfield, 0, 0,
                                               $searchopt[65]['joinparams']['beforejoin']['joinparams']);
                  }

                  // show mine : assign
                  $out .= self::addLeftJoin($itemtype, $ref_table, $already_link_tables,
                                            "glpi_".$table."_users", $table."_users_id", 0, 0,
                                            $searchopt[5]['joinparams']['beforejoin']['joinparams']);
                  if (count($_SESSION['glpigroups'])) {
                     $out .= self::addLeftJoin($itemtype, $ref_table, $already_link_tables,
                                               $groupetable, $linkfield, 0, 0,
                                               $searchopt[8]['joinparams']['beforejoin']['joinparams']);
                  }
               }
            }
            break;

         default :
            // Plugin can override core definition for its type
            if ($plug = isPluginItemType($itemtype)) {
               $plugin_name   = $plug['plugin'];
               $hook_function = 'plugin_' . strtolower($plugin_name) . '_addDefaultJoin';
               $hook_closure  = function () use ($hook_function, $itemtype, $ref_table, &$already_link_tables) {
                  if (is_callable($hook_function)) {
                     return $hook_function($itemtype, $ref_table, $already_link_tables);
                  }
               };
               $out = Plugin::doOneHook($plugin_name, $hook_closure);
            }
            break;
      }

      list($itemtype, $out) = Plugin::doHookFunction('add_default_join', [$itemtype, $out]);
      return $out;
   }


   /**
    * Generic Function to add left join to a request
    *
    * @param string  $itemtype             Item type
    * @param string  $ref_table            Reference table
    * @param array   $already_link_tables  Array of tables already joined
    * @param string  $new_table            New table to join
    * @param string  $linkfield            Linkfield for LeftJoin
    * @param boolean $meta                 Is it a meta item ? (default 0)
    * @param integer $meta_type            Meta type table (default 0)
    * @param array   $joinparams           Array join parameters (condition / joinbefore...)
    * @param string  $field                Field to display (needed for translation join) (default '')
    *
    * @return string Left join string
   **/
   static function addLeftJoin($itemtype, $ref_table, array &$already_link_tables, $new_table,
                               $linkfield, $meta = 0, $meta_type = 0, $joinparams = [], $field = '') {

      // Rename table for meta left join
      $AS = "";
      $nt = $new_table;
      $cleannt    = $nt;

      // Virtual field no link
      if (strpos($linkfield, '_virtual') === 0) {
         return false;
      }

      $complexjoin = self::computeComplexJoinID($joinparams);

      $is_fkey_composite_on_self = getTableNameForForeignKeyField($linkfield) == $ref_table
         && $linkfield != getForeignKeyFieldForTable($ref_table);

      // Auto link
      if (($ref_table == $new_table)
          && empty($complexjoin)
          && !$is_fkey_composite_on_self) {
         $transitemtype = getItemTypeForTable($new_table);
         if (Session::haveTranslations($transitemtype, $field)) {
            $transAS            = $nt.'_trans';
            return self::joinDropdownTranslations(
               $transAS,
               $nt,
               $transitemtype,
               $field
            );
         }
         return "";
      }

      // Multiple link possibilies case
      if (!empty($linkfield) && ($linkfield != getForeignKeyFieldForTable($new_table))) {
         $nt .= "_".$linkfield;
         $AS  = " AS `$nt`";
      }

      if (!empty($complexjoin)) {
         $nt .= "_".$complexjoin;
         $AS  = " AS `$nt`";
      }

      $addmetanum = "";
      $rt         = $ref_table;
      $cleanrt    = $rt;
      if ($meta && $meta_type::getTable() != $new_table) {
         $addmetanum = "_".$meta_type;
         $AS         = " AS `$nt$addmetanum`";
         $nt         = $nt.$addmetanum;
      }

      // Do not take into account standard linkfield
      $tocheck = $nt.".".$linkfield;
      if ($linkfield == getForeignKeyFieldForTable($new_table)) {
         $tocheck = $nt;
      }

      if (in_array($tocheck, $already_link_tables)) {
         return "";
      }
      array_push($already_link_tables, $tocheck);

      $specific_leftjoin = '';

      // Plugin can override core definition for its type
      if ($plug = isPluginItemType($itemtype)) {
         $plugin_name   = $plug['plugin'];
         $hook_function = 'plugin_' . strtolower($plugin_name) . '_addLeftJoin';
         $hook_closure  = function () use ($hook_function, $itemtype, $ref_table, $new_table, $linkfield, &$already_link_tables) {
            if (is_callable($hook_function)) {
               return $hook_function($itemtype, $ref_table, $new_table, $linkfield, $already_link_tables);
            }
         };
         $specific_leftjoin = Plugin::doOneHook($plugin_name, $hook_closure);
      }

      // Link with plugin tables : need to know left join structure
      if (empty($specific_leftjoin)
          && preg_match("/^glpi_plugin_([a-z0-9]+)/", $new_table, $matches)) {
         if (count($matches) == 2) {
            $plugin_name   = $matches[1];
            $hook_function = 'plugin_' . strtolower($plugin_name) . '_addLeftJoin';
            $hook_closure  = function () use ($hook_function, $itemtype, $ref_table, $new_table, $linkfield, &$already_link_tables) {
               if (is_callable($hook_function)) {
                  return $hook_function($itemtype, $ref_table, $new_table, $linkfield, $already_link_tables);
               }
            };
            $specific_leftjoin = Plugin::doOneHook($plugin_name, $hook_closure);
         }
      }
      if (!empty($linkfield)) {
         $before = '';

         if (isset($joinparams['beforejoin']) && is_array($joinparams['beforejoin'])) {

            if (isset($joinparams['beforejoin']['table'])) {
               $joinparams['beforejoin'] = [$joinparams['beforejoin']];
            }

            foreach ($joinparams['beforejoin'] as $tab) {
               if (isset($tab['table'])) {
                  $intertable = $tab['table'];
                  if (isset($tab['linkfield'])) {
                     $interlinkfield = $tab['linkfield'];
                  } else {
                     $interlinkfield = getForeignKeyFieldForTable($intertable);
                  }

                  $interjoinparams = [];
                  if (isset($tab['joinparams'])) {
                     $interjoinparams = $tab['joinparams'];
                  }
                  $before .= self::addLeftJoin($itemtype, $rt, $already_link_tables, $intertable,
                                               $interlinkfield, $meta, $meta_type, $interjoinparams);
               }

               // No direct link with the previous joins
               if (!isset($tab['joinparams']['nolink']) || !$tab['joinparams']['nolink']) {
                  $cleanrt     = $intertable;
                  $complexjoin = self::computeComplexJoinID($interjoinparams);
                  if (!empty($complexjoin)) {
                     $intertable .= "_".$complexjoin;
                  }
                  if ($meta && $meta_type::getTable() != $cleanrt) {
                     $intertable .= "_".$meta_type;
                  }
                  $rt = $intertable;
               }
            }
         }

         $addcondition = '';
         if (isset($joinparams['condition'])) {
            $condition = $joinparams['condition'];
            if (is_array($condition)) {
               $it = new DBmysqlIterator(null);
               $condition = ' AND ' . $it->analyseCrit($condition);
            }
            $from         = ["`REFTABLE`", "REFTABLE", "`NEWTABLE`", "NEWTABLE"];
            $to           = ["`$rt`", "`$rt`", "`$nt`", "`$nt`"];
            $addcondition = str_replace($from, $to, $condition);
            $addcondition = $addcondition." ";
         }

         if (!isset($joinparams['jointype'])) {
            $joinparams['jointype'] = 'standard';
         }

         if (empty($specific_leftjoin)) {
            switch ($new_table) {
               // No link
               case "glpi_auth_tables" :
                     $user_searchopt     = self::getOptions('User');

                     $specific_leftjoin  = self::addLeftJoin($itemtype, $rt, $already_link_tables,
                                                             "glpi_authldaps", 'auths_id', 0, 0,
                                                             $user_searchopt[30]['joinparams']);
                     $specific_leftjoin .= self::addLeftJoin($itemtype, $rt, $already_link_tables,
                                                             "glpi_authmails", 'auths_id', 0, 0,
                                                             $user_searchopt[31]['joinparams']);
                     break;
            }
         }

         if (empty($specific_leftjoin)) {
            switch ($joinparams['jointype']) {
               case 'child' :
                  $linkfield = getForeignKeyFieldForTable($cleanrt);
                  if (isset($joinparams['linkfield'])) {
                     $linkfield = $joinparams['linkfield'];
                  }

                  // Child join
                  $specific_leftjoin = " LEFT JOIN `$new_table` $AS
                                             ON (`$rt`.`id` = `$nt`.`$linkfield`
                                                 $addcondition)";
                  break;

               case 'item_item' :
                  // Item_Item join
                  $specific_leftjoin = " LEFT JOIN `$new_table` $AS
                                          ON ((`$rt`.`id`
                                                = `$nt`.`".getForeignKeyFieldForTable($cleanrt)."_1`
                                               OR `$rt`.`id`
                                                 = `$nt`.`".getForeignKeyFieldForTable($cleanrt)."_2`)
                                              $addcondition)";
                  break;

               case 'item_item_revert' :
                  // Item_Item join reverting previous item_item
                  $specific_leftjoin = " LEFT JOIN `$new_table` $AS
                                          ON ((`$nt`.`id`
                                                = `$rt`.`".getForeignKeyFieldForTable($cleannt)."_1`
                                               OR `$nt`.`id`
                                                 = `$rt`.`".getForeignKeyFieldForTable($cleannt)."_2`)
                                              $addcondition)";
                  break;

               case "mainitemtype_mainitem" :
                  $addmain = 'main';

               case "itemtype_item" :
                  if (!isset($addmain)) {
                     $addmain = '';
                  }
                  $used_itemtype = $itemtype;
                  if (isset($joinparams['specific_itemtype'])
                      && !empty($joinparams['specific_itemtype'])) {
                     $used_itemtype = $joinparams['specific_itemtype'];
                  }
                  // Itemtype join
                  $specific_leftjoin = " LEFT JOIN `$new_table` $AS
                                          ON (`$rt`.`id` = `$nt`.`".$addmain."items_id`
                                              AND `$nt`.`".$addmain."itemtype` = '$used_itemtype'
                                              $addcondition) ";
                  break;

               case "itemtype_item_revert" :
                  if (!isset($addmain)) {
                     $addmain = '';
                  }
                  $used_itemtype = $itemtype;
                  if (isset($joinparams['specific_itemtype'])
                      && !empty($joinparams['specific_itemtype'])) {
                     $used_itemtype = $joinparams['specific_itemtype'];
                  }
                  // Itemtype join
                  $specific_leftjoin = " LEFT JOIN `$new_table` $AS
                                          ON (`$nt`.`id` = `$rt`.`".$addmain."items_id`
                                              AND `$rt`.`".$addmain."itemtype` = '$used_itemtype'
                                              $addcondition) ";
                  break;

               case "itemtypeonly" :
                  $used_itemtype = $itemtype;
                  if (isset($joinparams['specific_itemtype'])
                      && !empty($joinparams['specific_itemtype'])) {
                     $used_itemtype = $joinparams['specific_itemtype'];
                  }
                  // Itemtype join
                  $specific_leftjoin = " LEFT JOIN `$new_table` $AS
                                          ON (`$nt`.`itemtype` = '$used_itemtype'
                                              $addcondition) ";
                  break;

               default :
                  // Standard join
                  $specific_leftjoin = "LEFT JOIN `$new_table` $AS
                                          ON (`$rt`.`$linkfield` = `$nt`.`id`
                                              $addcondition)";
                  $transitemtype = getItemTypeForTable($new_table);
                  if (Session::haveTranslations($transitemtype, $field)) {
                     $transAS            = $nt.'_trans';
                     $specific_leftjoin .= self::joinDropdownTranslations(
                        $transAS,
                        $nt,
                        $transitemtype,
                        $field
                     );
                  }
                  break;
            }
         }
         return $before.$specific_leftjoin;
      }
   }


   /**
    * Generic Function to add left join for meta items
    *
    * @param string $from_type             Reference item type ID
    * @param string $to_type               Item type to add
    * @param array  $already_link_tables2  Array of tables already joined
    *
    * @return string Meta Left join string
   **/
   static function addMetaLeftJoin($from_type, $to_type, array &$already_link_tables2,
                                   $joinparams = []) {
      global $CFG_GLPI;

      $from_referencetype = self::getMetaReferenceItemtype($from_type);

      $LINK = " LEFT JOIN ";

      $from_table = $from_type::getTable();
      $from_fk    = getForeignKeyFieldForTable($from_table);
      $to_table   = $to_type::getTable();
      $to_fk      = getForeignKeyFieldForTable($to_table);

      $to_obj        = getItemForItemtype($to_type);
      $to_entity_restrict = $to_obj->isField('entities_id')? getEntitiesRestrictRequest('AND', $to_table) : '';

      $complexjoin = self::computeComplexJoinID($joinparams);
      $alias_suffix = ($complexjoin != '' ? '_' . $complexjoin : '') . '_' . $to_type;

      $JOIN = "";

      // Specific JOIN
      if ($from_referencetype === 'Software' && in_array($to_type, $CFG_GLPI['software_types'])) {
         // From Software to software_types
         $softwareversions_table = "glpi_softwareversions{$alias_suffix}";
         if (!in_array($softwareversions_table, $already_link_tables2)) {
            array_push($already_link_tables2, $softwareversions_table);
            $JOIN .= "$LINK `glpi_softwareversions` AS `$softwareversions_table`
                         ON (`$softwareversions_table`.`softwares_id` = `$from_table`.`id`) ";
         }
         $items_softwareversions_table = "glpi_items_softwareversions_{$alias_suffix}";
         if (!in_array($items_softwareversions_table, $already_link_tables2)) {
            array_push($already_link_tables2, $items_softwareversions_table);
            $JOIN .= "$LINK `glpi_items_softwareversions` AS `$items_softwareversions_table`
                         ON (`$items_softwareversions_table`.`softwareversions_id` = `$softwareversions_table`.`id`
                             AND `$items_softwareversions_table`.`itemtype` = '$to_type'
                             AND `$items_softwareversions_table`.`is_deleted` = 0) ";
         }
         if (!in_array($to_table, $already_link_tables2)) {
            array_push($already_link_tables2, $to_table);
            $JOIN .= "$LINK `$to_table`
                         ON (`$items_softwareversions_table`.`items_id` = `$to_table`.`id`
                             AND `$items_softwareversions_table`.`itemtype` = '$to_type'
                             $to_entity_restrict) ";
         }
         return $JOIN;
      }

      if ($to_type === 'Software' && in_array($from_referencetype, $CFG_GLPI['software_types'])) {
         // From software_types to Software
         $items_softwareversions_table = "glpi_items_softwareversions{$alias_suffix}";
         if (!in_array($items_softwareversions_table, $already_link_tables2)) {
            array_push($already_link_tables2, $items_softwareversions_table);
            $JOIN .= "$LINK `glpi_items_softwareversions` AS `$items_softwareversions_table`
                         ON (`$items_softwareversions_table`.`items_id` = `$from_table`.`id`
                             AND `$items_softwareversions_table`.`itemtype` = '$from_type'
                             AND `$items_softwareversions_table`.`is_deleted` = 0) ";
         }
         $softwareversions_table = "glpi_softwareversions{$alias_suffix}";
         if (!in_array($softwareversions_table, $already_link_tables2)) {
            array_push($already_link_tables2, $softwareversions_table);
            $JOIN .= "$LINK `glpi_softwareversions` AS `$softwareversions_table`
                         ON (`$items_softwareversions_table`.`softwareversions_id` = `$softwareversions_table`.`id`) ";
         }
         if (!in_array($to_table, $already_link_tables2)) {
            array_push($already_link_tables2, $to_table);
            $JOIN .= "$LINK `$to_table`
                         ON (`$softwareversions_table`.`softwares_id` = `$to_table`.`id`) ";
         }
         $softwarelicenses_table = "glpi_softwarelicenses{$alias_suffix}";
         if (!in_array($softwarelicenses_table, $already_link_tables2)) {
            array_push($already_link_tables2, $softwarelicenses_table);
            $JOIN .= "$LINK `glpi_softwarelicenses` AS `$softwarelicenses_table`
                        ON ($to_table.`id` = `$softwarelicenses_table`.`softwares_id`"
                          . getEntitiesRestrictRequest(' AND', $softwarelicenses_table, '', '', true).") ";
         }
         return $JOIN;
      }

      if ($from_referencetype === 'Budget' && in_array($to_type, $CFG_GLPI['infocom_types'])) {
         // From Budget to infocom_types
         $infocom_alias = "glpi_infocoms{$alias_suffix}";
         if (!in_array($infocom_alias, $already_link_tables2)) {
            array_push($already_link_tables2, $infocom_alias);
            $JOIN .= "$LINK `glpi_infocoms` AS `$infocom_alias`
                         ON (`$from_table`.`id` = `$infocom_alias`.`budgets_id`) ";
         }
         if (!in_array($to_table, $already_link_tables2)) {
            array_push($already_link_tables2, $to_table);
            $JOIN .= "$LINK `$to_table`
                         ON (`$to_table`.`id` = `$infocom_alias`.`items_id`
                             AND `$infocom_alias`.`itemtype` = '$to_type'
                             $to_entity_restrict) ";
         }
         return $JOIN;
      }

      if ($to_type === 'Budget' && in_array($from_referencetype, $CFG_GLPI['infocom_types'])) {
         // From infocom_types to Budget
         $infocom_alias = "glpi_infocoms{$alias_suffix}";
         if (!in_array($infocom_alias, $already_link_tables2)) {
            array_push($already_link_tables2, $infocom_alias);
            $JOIN .= "$LINK `glpi_infocoms` AS `$infocom_alias`
                         ON (`$from_table`.`id` = `$infocom_alias`.`items_id`
                             AND `$infocom_alias`.`itemtype` = '$from_type') ";
         }
         if (!in_array($to_table, $already_link_tables2)) {
            array_push($already_link_tables2, $to_table);
            $JOIN .= "$LINK `$to_table`
                         ON (`$infocom_alias`.`$to_fk` = `$to_table`.`id`
                             $to_entity_restrict) ";
         }
         return $JOIN;
      }

      if ($from_referencetype === 'Reservation' && in_array($to_type, $CFG_GLPI['reservation_types'])) {
         // From Reservation to reservation_types
         $reservationitems_alias = "glpi_reservationitems{$alias_suffix}";
         if (!in_array($reservationitems_alias, $already_link_tables2)) {
            array_push($already_link_tables2, $reservationitems_alias);
            $JOIN .= "$LINK `glpi_reservationitems` AS `$reservationitems_alias`
                         ON (`$from_table`.`reservationitems_id` = `$reservationitems_alias`.`id`) ";
         }
         if (!in_array($to_table, $already_link_tables2)) {
            array_push($already_link_tables2, $to_table);
            $JOIN .= "$LINK `$to_table`
                         ON (`$to_table`.`id` = `$reservationitems_alias`.`items_id`
                             AND `$reservationitems_alias`.`itemtype` = '$to_type'
                             $to_entity_restrict) ";
         }
         return $JOIN;
      }

      if ($to_type === 'Reservation' && in_array($from_referencetype, $CFG_GLPI['reservation_types'])) {
         // From reservation_types to Reservation
         $reservationitems_alias = "glpi_reservationitems{$alias_suffix}";
         if (!in_array($infocom_alias, $already_link_tables2)) {
            array_push($already_link_tables2, $infocom_alias);
            $JOIN .= "$LINK `glpi_reservationitems` AS `$reservationitems_alias`
                         ON (`$from_table`.`id` = `$reservationitems_alias`.`items_id`
                             AND `$reservationitems_alias`.`itemtype` = '$from_type') ";
         }
         if (!in_array($to_table, $already_link_tables2)) {
            array_push($already_link_tables2, $to_table);
            $JOIN .= "$LINK `$to_table`
                         ON (`$reservationitems_alias`.`id` = `$to_table`.`reservationitems_id`
                             $to_entity_restrict) ";
         }
         return $JOIN;
      }

      // Generic JOIN
      $from_obj      = getItemForItemtype($from_referencetype);
      $from_item_obj = null;
      $to_obj        = getItemForItemtype($to_type);
      $to_item_obj   = null;
      if (self::isPossibleMetaSubitemOf($from_referencetype, $to_type)) {
         $from_item_obj = getItemForItemtype($from_referencetype . '_Item');
         if (!$from_item_obj) {
            $from_item_obj = getItemForItemtype('Item_' . $from_referencetype);
         }
      }
      if (self::isPossibleMetaSubitemOf($to_type, $from_referencetype)) {
         $to_item_obj   = getItemForItemtype($to_type . '_Item');
         if (!$to_item_obj) {
            $to_item_obj = getItemForItemtype('Item_' . $to_type);
         }
      }

      if ($from_obj && $from_obj->isField($to_fk)) {
         // $from_table has a foreign key corresponding to $to_table
         if (!in_array($to_table, $already_link_tables2)) {
            array_push($already_link_tables2, $to_table);
            $JOIN .= "$LINK `$to_table`
                         ON (`$from_table`.`$to_fk` = `$to_table`.`id`
                             $to_entity_restrict) ";
         }
      } else if ($to_obj && $to_obj->isField($from_fk)) {
         // $to_table has a foreign key corresponding to $from_table
         if (!in_array($to_table, $already_link_tables2)) {
            array_push($already_link_tables2, $to_table);
            $JOIN .= "$LINK `$to_table`
                         ON (`$from_table`.`id` = `$to_table`.`$from_fk`
                             $to_entity_restrict) ";
         }
      } else if ($from_obj && $from_obj->isField('itemtype') && $from_obj->isField('items_id')) {
         // $from_table has items_id/itemtype fields
         if (!in_array($to_table, $already_link_tables2)) {
            array_push($already_link_tables2, $to_table);
            $JOIN .= "$LINK `$to_table`
                         ON (`$from_table`.`items_id` = `$to_table`.`id`
                             AND `$from_table`.`itemtype` = '$to_type'
                             $to_entity_restrict) ";
         }
      } else if ($to_obj && $to_obj->isField('itemtype') && $to_obj->isField('items_id')) {
         // $to_table has items_id/itemtype fields
         if (!in_array($to_table, $already_link_tables2)) {
            array_push($already_link_tables2, $to_table);
            $JOIN .= "$LINK `$to_table`
                         ON (`$from_table`.`id` = `$to_table`.`items_id`
                             AND `$to_table`.`itemtype` = '$from_type'
                             $to_entity_restrict) ";
         }
      } else if ($from_item_obj && $from_item_obj->isField($from_fk)) {
         // glpi_$from_items table exists and has a foreign key corresponding to $to_table
         $items_table = $from_item_obj::getTable();
         $items_table_alias = $items_table . $alias_suffix;
         if (!in_array($items_table_alias, $already_link_tables2)) {
            array_push($already_link_tables2, $items_table_alias);
            $deleted = $from_item_obj->isField('is_deleted') ? "AND `$items_table_alias`.`is_deleted` = 0" : "";
            $JOIN .= "$LINK `$items_table` AS `$items_table_alias`
                         ON (`$items_table_alias`.`$from_fk` = `$from_table`.`id`
                             AND `$items_table_alias`.`itemtype` = '$to_type'
                             $deleted)";
         }
         if (!in_array($to_table, $already_link_tables2)) {
            array_push($already_link_tables2, $to_table);
            $JOIN .= "$LINK `$to_table`
                         ON (`$items_table_alias`.`items_id` = `$to_table`.`id`
                             $to_entity_restrict) ";
         }
      } else if ($to_item_obj && $to_item_obj->isField($to_fk)) {
         // glpi_$to_items table exists and has a foreign key corresponding to $from_table
         $items_table = $to_item_obj::getTable();
         $items_table_alias = $items_table . $alias_suffix;
         if (!in_array($items_table_alias, $already_link_tables2)) {
            array_push($already_link_tables2, $items_table_alias);
            $deleted = $to_item_obj->isField('is_deleted') ? "AND `$items_table_alias`.`is_deleted` = 0" : "";
            $JOIN .= "$LINK `$items_table` AS `$items_table_alias`
                         ON (`$items_table_alias`.`items_id` = `$from_table`.`id`
                             AND `$items_table_alias`.`itemtype` = '$from_type'
                             $deleted)";
         }
         if (!in_array($to_table, $already_link_tables2)) {
            array_push($already_link_tables2, $to_table);
            $JOIN .= "$LINK `$to_table`
                         ON (`$items_table_alias`.`$to_fk` = `$to_table`.`id`
                             $to_entity_restrict) ";
         }
      }

      return $JOIN;

   }


   /**
    * Generic Function to display Items
    *
    * @since 9.4: $num param has been dropped
    *
    * @param string  $itemtype item type
    * @param integer $ID       ID of the SEARCH_OPTION item
    * @param array   $data     array retrieved data array
    *
    * @return string String to print
   **/
   static function displayConfigItem($itemtype, $ID, $data = []) {

      $searchopt  = &self::getOptions($itemtype);

      $table      = $searchopt[$ID]["table"];
      $field      = $searchopt[$ID]["field"];

      // Plugin can override core definition for its type
      if ($plug = isPluginItemType($itemtype)) {
         $out = Plugin::doOneHook(
            $plug['plugin'],
            'displayConfigItem',
            $itemtype, $ID, $data, "{$itemtype}_{$ID}"
         );
         if (!empty($out)) {
            return $out;
         }
      }

      $out = "";
      $NAME = "{$itemtype}_{$ID}";

      switch ($table.".".$field) {
         case "glpi_tickets.time_to_resolve" :
         case "glpi_tickets.internal_time_to_resolve" :
         case "glpi_problems.time_to_resolve" :
         case "glpi_changes.time_to_resolve" :
         case "glpi_tickets.time_to_own" :
         case "glpi_tickets.internal_time_to_own" :
            if (!in_array($ID, [151, 158, 181, 186])
                && !empty($data[$NAME][0]['name'])
                && ($data[$NAME][0]['status'] != CommonITILObject::WAITING)
                && ($data[$NAME][0]['name'] < $_SESSION['glpi_currenttime'])) {
               $out = " style=\"background-color: #cf9b9b\" ";
            }
            break;

         case "glpi_projectstates.color" :
            $out = " style=\"background-color:".$data[$NAME][0]['name'].";\" ";
            break;

         case "glpi_projectstates.name" :
            if (array_key_exists('color', $data[$NAME][0])) {
               $out = " style=\"background-color:".$data[$NAME][0]['color'].";\" ";
            }
            break;
      }

      return $out;
   }


   /**
    * Generic Function to display Items
    *
    * @since 9.4: $num param has been dropped
    *
    * @param string  $itemtype        item type
    * @param integer $ID              ID of the SEARCH_OPTION item
    * @param array   $data            array containing data results
    * @param boolean $meta            is a meta item ? (default 0)
    * @param array   $addobjectparams array added parameters for union search
    * @param string  $orig_itemtype   Original itemtype, used for union_search_type
    *
    * @return string String to print
   **/
   static function giveItem($itemtype, $ID, array $data, $meta = 0,
                            array $addobjectparams = [], $orig_itemtype = null) {
      global $CFG_GLPI;

      $searchopt = &self::getOptions($itemtype);
      if ($itemtype == 'AllAssets' || isset($CFG_GLPI["union_search_type"][$itemtype])
          && ($CFG_GLPI["union_search_type"][$itemtype] == $searchopt[$ID]["table"])) {

         $oparams = [];
         if (isset($searchopt[$ID]['addobjectparams'])
             && $searchopt[$ID]['addobjectparams']) {
            $oparams = $searchopt[$ID]['addobjectparams'];
         }

         // Search option may not exists in subtype
         // This is the case for "Inventory number" for a Software listed from ReservationItem search
         $subtype_so = &self::getOptions($data["TYPE"]);
         if (!array_key_exists($ID, $subtype_so)) {
            return '';
         }

         return self::giveItem($data["TYPE"], $ID, $data, $meta, $oparams, $itemtype);
      }
      $so = $searchopt[$ID];
      $orig_id = $ID;
      $ID = ($orig_itemtype !== null ? $orig_itemtype : $itemtype) . '_' . $ID;

      if (count($addobjectparams)) {
         $so = array_merge($so, $addobjectparams);
      }
      // Plugin can override core definition for its type
      if ($plug = isPluginItemType($itemtype)) {
         $out = Plugin::doOneHook(
            $plug['plugin'],
            'giveItem',
            $itemtype, $orig_id, $data, $ID
         );
         if (!empty($out)) {
            return $out;
         }
      }

      if (isset($so["table"])) {
         $table     = $so["table"];
         $field     = $so["field"];
         $linkfield = $so["linkfield"];

         /// TODO try to clean all specific cases using SpecificToDisplay

         switch ($table.'.'.$field) {
            case "glpi_users.name" :
               // USER search case
               if (($itemtype != 'User')
                   && isset($so["forcegroupby"]) && $so["forcegroupby"]) {
                  $out           = "";
                  $count_display = 0;
                  $added         = [];

                  $showuserlink = 0;
                  if (Session::haveRight('user', READ)) {
                     $showuserlink = 1;
                  }

                  for ($k=0; $k<$data[$ID]['count']; $k++) {

                     if ((isset($data[$ID][$k]['name']) && ($data[$ID][$k]['name'] > 0))
                         || (isset($data[$ID][$k][2]) && ($data[$ID][$k][2] != ''))) {
                        if ($count_display) {
                           $out .= self::LBBR;
                        }

                        if ($itemtype == 'Ticket') {
                           if (isset($data[$ID][$k]['name'])
                              && $data[$ID][$k]['name'] > 0
                           ) {
                              if (Session::getCurrentInterface() == 'helpdesk'
                                 && $orig_id == 5 // -> Assigned user
                                 && !empty($anon_name = User::getAnonymizedName(
                                    $data[$ID][$k]['name'],
                                    $itemtype::getById($data['id'])->getEntityId()
                                 ))
                              ) {
                                 $out .= $anon_name;
                              } else {
                                 $userdata = getUserName($data[$ID][$k]['name'], 2);
                                 $tooltip  = "";
                                 if (Session::haveRight('user', READ)) {
                                    $tooltip = Html::showToolTip($userdata["comment"],
                                                               ['link'    => $userdata["link"],
                                                                     'display' => false]);
                                 }
                                 $out .= sprintf(__('%1$s %2$s'), $userdata['name'], $tooltip);
                              }

                              $count_display++;
                           }
                        } else {
                           $out .= getUserName($data[$ID][$k]['name'], $showuserlink);
                           $count_display++;
                        }

                        // Manage alternative_email for tickets_users
                        if (($itemtype == 'Ticket')
                            && isset($data[$ID][$k][2])) {

                           $split = explode(self::LONGSEP, $data[$ID][$k][2]);
                           for ($l=0; $l<count($split); $l++) {
                              $split2 = explode(" ", $split[$l]);
                              if ((count($split2) == 2) && ($split2[0] == 0) && !empty($split2[1])) {
                                 if ($count_display) {
                                    $out .= self::LBBR;
                                 }
                                 $count_display++;
                                 $out .= "<a href='mailto:".$split2[1]."'>".$split2[1]."</a>";
                              }
                           }
                        }
                     }
                  }
                  return $out;
               }
               if ($itemtype != 'User') {
                  $toadd = '';
                  if (($itemtype == 'Ticket')
                      && ($data[$ID][0]['id'] > 0)) {
                     $userdata = getUserName($data[$ID][0]['id'], 2);
                     $toadd    = Html::showToolTip($userdata["comment"],
                                                   ['link'    => $userdata["link"],
                                                         'display' => false]);
                  }
                  $usernameformat = formatUserName($data[$ID][0]['id'], $data[$ID][0]['name'],
                                                   $data[$ID][0]['realname'],
                                                   $data[$ID][0]['firstname'], 1);
                  return sprintf(__('%1$s %2$s'), $usernameformat, $toadd);
               }
               break;

            case "glpi_profiles.name" :
               if (($itemtype == 'User')
                   && ($orig_id == 20)) {
                  $out           = "";

                  $count_display = 0;
                  $added         = [];
                  for ($k=0; $k<$data[$ID]['count']; $k++) {
                     if (strlen(trim($data[$ID][$k]['name'])) > 0
                         && !in_array($data[$ID][$k]['name']."-".$data[$ID][$k]['entities_id'],
                                      $added)) {
                        $text = sprintf(__('%1$s - %2$s'), $data[$ID][$k]['name'],
                                        Dropdown::getDropdownName('glpi_entities',
                                                                  $data[$ID][$k]['entities_id']));
                        $comp = '';
                        if ($data[$ID][$k]['is_recursive']) {
                           $comp = __('R');
                           if ($data[$ID][$k]['is_dynamic']) {
                              $comp = sprintf(__('%1$s%2$s'), $comp, ", ");
                           }
                        }
                        if ($data[$ID][$k]['is_dynamic']) {
                           $comp = sprintf(__('%1$s%2$s'), $comp, __('D'));
                        }
                        if (!empty($comp)) {
                           $text = sprintf(__('%1$s %2$s'), $text, "(".$comp.")");
                        }
                        if ($count_display) {
                           $out .= self::LBBR;
                        }
                        $count_display++;
                        $out     .= $text;
                        $added[]  = $data[$ID][$k]['name']."-".$data[$ID][$k]['entities_id'];
                     }
                  }
                  return $out;
               }
               break;

            case "glpi_entities.completename" :
               if ($itemtype == 'User') {

                  $out           = "";
                  $added         = [];
                  $count_display = 0;
                  for ($k=0; $k<$data[$ID]['count']; $k++) {
                     if (isset($data[$ID][$k]['name'])
                         && (strlen(trim($data[$ID][$k]['name'])) > 0)
                         && !in_array($data[$ID][$k]['name']."-".$data[$ID][$k]['profiles_id'],
                                      $added)) {
                        $text = sprintf(__('%1$s - %2$s'), $data[$ID][$k]['name'],
                                        Dropdown::getDropdownName('glpi_profiles',
                                                                  $data[$ID][$k]['profiles_id']));
                        $comp = '';
                        if ($data[$ID][$k]['is_recursive']) {
                           $comp = __('R');
                           if ($data[$ID][$k]['is_dynamic']) {
                              $comp = sprintf(__('%1$s%2$s'), $comp, ", ");
                           }
                        }
                        if ($data[$ID][$k]['is_dynamic']) {
                           $comp = sprintf(__('%1$s%2$s'), $comp, __('D'));
                        }
                        if (!empty($comp)) {
                           $text = sprintf(__('%1$s %2$s'), $text, "(".$comp.")");
                        }
                        if ($count_display) {
                           $out .= self::LBBR;
                        }
                        $count_display++;
                        $out    .= $text;
                        $added[] = $data[$ID][$k]['name']."-".$data[$ID][$k]['profiles_id'];
                     }
                  }
                  return $out;
               }
               break;

            case "glpi_documenttypes.icon" :
               if (!empty($data[$ID][0]['name'])) {
                  return "<img class='middle' alt='' src='".$CFG_GLPI["typedoc_icon_dir"]."/".
                           $data[$ID][0]['name']."'>";
               }
               return "&nbsp;";

            case "glpi_documents.filename" :
               $doc = new Document();
               if ($doc->getFromDB($data['id'])) {
                  return $doc->getDownloadLink();
               }
               return NOT_AVAILABLE;

            case "glpi_tickets_tickets.tickets_id_1" :
               $out        = "";
               $displayed  = [];
               for ($k=0; $k<$data[$ID]['count']; $k++) {

                  $linkid = ($data[$ID][$k]['tickets_id_2'] == $data['id'])
                                 ? $data[$ID][$k]['name']
                                 : $data[$ID][$k]['tickets_id_2'];
                  if (($linkid > 0) && !isset($displayed[$linkid])) {
                     $text  = "<a ";
                     $text .= "href=\"".Ticket::getFormURLWithID($linkid)."\">";
                     $text .= Dropdown::getDropdownName('glpi_tickets', $linkid)."</a>";
                     if (count($displayed)) {
                        $out .= self::LBBR;
                     }
                     $displayed[$linkid] = $linkid;
                     $out               .= $text;
                  }
               }
               return $out;

            case "glpi_problems.id" :
               if ($so["datatype"] == 'count') {
                  if (($data[$ID][0]['name'] > 0)
                      && Session::haveRight("problem", Problem::READALL)) {
                     if ($itemtype == 'ITILCategory') {
                        $options['criteria'][0]['field']      = 7;
                        $options['criteria'][0]['searchtype'] = 'equals';
                        $options['criteria'][0]['value']      = $data['id'];
                        $options['criteria'][0]['link']       = 'AND';
                     } else {
                        $options['criteria'][0]['field']       = 12;
                        $options['criteria'][0]['searchtype']  = 'equals';
                        $options['criteria'][0]['value']       = 'all';
                        $options['criteria'][0]['link']        = 'AND';

                        $options['metacriteria'][0]['itemtype']   = $itemtype;
                        $options['metacriteria'][0]['field']      = self::getOptionNumber($itemtype,
                              'name');
                        $options['metacriteria'][0]['searchtype'] = 'equals';
                        $options['metacriteria'][0]['value']      = $data['id'];
                        $options['metacriteria'][0]['link']       = 'AND';
                     }

                     $options['reset'] = 'reset';

                     $out  = "<a id='problem$itemtype".$data['id']."' ";
                     $out .= "href=\"".$CFG_GLPI["root_doc"]."/front/problem.php?".
                              Toolbox::append_params($options, '&amp;')."\">";
                     $out .= $data[$ID][0]['name']."</a>";
                     return $out;
                  }
               }
               break;

            case "glpi_tickets.id" :
               if ($so["datatype"] == 'count') {
                  if (($data[$ID][0]['name'] > 0)
                      && Session::haveRight("ticket", Ticket::READALL)) {

                     if ($itemtype == 'User') {
                        // Requester
                        if ($ID == 'User_60') {
                           $options['criteria'][0]['field']      = 4;
                           $options['criteria'][0]['searchtype']= 'equals';
                           $options['criteria'][0]['value']      = $data['id'];
                           $options['criteria'][0]['link']       = 'AND';
                        }

                        // Writer
                        if ($ID == 'User_61') {
                           $options['criteria'][0]['field']      = 22;
                           $options['criteria'][0]['searchtype']= 'equals';
                           $options['criteria'][0]['value']      = $data['id'];
                           $options['criteria'][0]['link']       = 'AND';
                        }
                        // Assign
                        if ($ID == 'User_64') {
                           $options['criteria'][0]['field']      = 5;
                           $options['criteria'][0]['searchtype']= 'equals';
                           $options['criteria'][0]['value']      = $data['id'];
                           $options['criteria'][0]['link']       = 'AND';
                        }
                     } else if ($itemtype == 'ITILCategory') {
                        $options['criteria'][0]['field']      = 7;
                        $options['criteria'][0]['searchtype'] = 'equals';
                        $options['criteria'][0]['value']      = $data['id'];
                        $options['criteria'][0]['link']       = 'AND';

                     } else {
                        $options['criteria'][0]['field']       = 12;
                        $options['criteria'][0]['searchtype']  = 'equals';
                        $options['criteria'][0]['value']       = 'all';
                        $options['criteria'][0]['link']        = 'AND';

                        $options['metacriteria'][0]['itemtype']   = $itemtype;
                        $options['metacriteria'][0]['field']      = self::getOptionNumber($itemtype,
                                                                                          'name');
                        $options['metacriteria'][0]['searchtype'] = 'equals';
                        $options['metacriteria'][0]['value']      = $data['id'];
                        $options['metacriteria'][0]['link']       = 'AND';
                     }

                     $options['reset'] = 'reset';

                     $out  = "<a id='ticket$itemtype".$data['id']."' ";
                     $out .= "href=\"".$CFG_GLPI["root_doc"]."/front/ticket.php?".
                              Toolbox::append_params($options, '&amp;')."\">";
                     $out .= $data[$ID][0]['name']."</a>";
                     return $out;
                  }
               }
               break;

            case "glpi_tickets.time_to_resolve" :
            case "glpi_problems.time_to_resolve" :
            case "glpi_changes.time_to_resolve" :
            case "glpi_tickets.time_to_own" :
            case "glpi_tickets.internal_time_to_own" :
            case "glpi_tickets.internal_time_to_resolve" :
               // Due date + progress
               if (in_array($orig_id, [151, 158, 181, 186])) {
                  $out = Html::convDateTime($data[$ID][0]['name']);

                  // No due date in waiting status
                  if ($data[$ID][0]['status'] == CommonITILObject::WAITING) {
                     return '';
                  }
                  if (empty($data[$ID][0]['name'])) {
                     return '';
                  }
                  if (($data[$ID][0]['status'] == Ticket::SOLVED)
                      || ($data[$ID][0]['status'] == Ticket::CLOSED)) {
                     return $out;
                  }

                  $itemtype = getItemTypeForTable($table);
                  $item = new $itemtype();
                  $item->getFromDB($data['id']);
                  $percentage  = 0;
                  $totaltime   = 0;
                  $currenttime = 0;
                  $slaField    = 'slas_id';

                  // define correct sla field
                  switch ($table.'.'.$field) {
                     case "glpi_tickets.time_to_resolve" :
                        $slaField = 'slas_id_ttr';
                        break;
                     case "glpi_tickets.time_to_own" :
                        $slaField = 'slas_id_tto';
                        break;
                     case "glpi_tickets.internal_time_to_own" :
                        $slaField = 'olas_id_tto';
                        break;
                     case "glpi_tickets.internal_time_to_resolve" :
                        $slaField = 'olas_id_ttr';
                        break;
                  }

                  switch ($table.'.'.$field) {
                     // If ticket has been taken into account : no progression display
                     case "glpi_tickets.time_to_own" :
                     case "glpi_tickets.internal_time_to_own" :
                        if (($item->fields['takeintoaccount_delay_stat'] > 0)) {
                           return $out;
                        }
                        break;
                  }

                  if ($item->isField($slaField) && $item->fields[$slaField] != 0) { // Have SLA
                     $sla = new SLA();
                     $sla->getFromDB($item->fields[$slaField]);
                     $currenttime = $sla->getActiveTimeBetween($item->fields['date'],
                                                               date('Y-m-d H:i:s'));
                     $totaltime   = $sla->getActiveTimeBetween($item->fields['date'],
                                                               $data[$ID][0]['name']);
                  } else {
                     $calendars_id = Entity::getUsedConfig('calendars_id',
                                                           $item->fields['entities_id']);
                     if ($calendars_id != 0) { // Ticket entity have calendar
                        $calendar = new Calendar();
                        $calendar->getFromDB($calendars_id);
                        $currenttime = $calendar->getActiveTimeBetween($item->fields['date'],
                                                                       date('Y-m-d H:i:s'));
                        $totaltime   = $calendar->getActiveTimeBetween($item->fields['date'],
                                                                       $data[$ID][0]['name']);
                     } else { // No calendar
                        $currenttime = strtotime(date('Y-m-d H:i:s'))
                                                 - strtotime($item->fields['date']);
                        $totaltime   = strtotime($data[$ID][0]['name'])
                                                 - strtotime($item->fields['date']);
                     }
                  }
                  if ($totaltime != 0) {
                     $percentage  = round((100 * $currenttime) / $totaltime);
                  } else {
                     // Total time is null : no active time
                     $percentage = 100;
                  }
                  if ($percentage > 100) {
                     $percentage = 100;
                  }
                  $percentage_text = $percentage;

                  if ($_SESSION['glpiduedatewarning_unit'] == '%') {
                     $less_warn_limit = $_SESSION['glpiduedatewarning_less'];
                     $less_warn       = (100 - $percentage);
                  } else if ($_SESSION['glpiduedatewarning_unit'] == 'hour') {
                     $less_warn_limit = $_SESSION['glpiduedatewarning_less'] * HOUR_TIMESTAMP;
                     $less_warn       = ($totaltime - $currenttime);
                  } else if ($_SESSION['glpiduedatewarning_unit'] == 'day') {
                     $less_warn_limit = $_SESSION['glpiduedatewarning_less'] * DAY_TIMESTAMP;
                     $less_warn       = ($totaltime - $currenttime);
                  }

                  if ($_SESSION['glpiduedatecritical_unit'] == '%') {
                     $less_crit_limit = $_SESSION['glpiduedatecritical_less'];
                     $less_crit       = (100 - $percentage);
                  } else if ($_SESSION['glpiduedatecritical_unit'] == 'hour') {
                     $less_crit_limit = $_SESSION['glpiduedatecritical_less'] * HOUR_TIMESTAMP;
                     $less_crit       = ($totaltime - $currenttime);
                  } else if ($_SESSION['glpiduedatecritical_unit'] == 'day') {
                     $less_crit_limit = $_SESSION['glpiduedatecritical_less'] * DAY_TIMESTAMP;
                     $less_crit       = ($totaltime - $currenttime);
                  }

                  $color = $_SESSION['glpiduedateok_color'];
                  if ($less_crit < $less_crit_limit) {
                     $color = $_SESSION['glpiduedatecritical_color'];
                  } else if ($less_warn < $less_warn_limit) {
                     $color = $_SESSION['glpiduedatewarning_color'];
                  }

                  if (!isset($so['datatype'])) {
                     $so['datatype'] = 'progressbar';
                  }

                  $progressbar_data = [
                     'text'         => Html::convDateTime($data[$ID][0]['name']),
                     'percent'      => $percentage,
                     'percent_text' => $percentage_text,
                     'color'        => $color
                  ];
               }
               break;

            case "glpi_softwarelicenses.number" :
               if ($data[$ID][0]['min'] == -1) {
                  return __('Unlimited');
               }
               if (empty($data[$ID][0]['name'])) {
                  return 0;
               }
               return $data[$ID][0]['name'];

            case "glpi_auth_tables.name" :
               return Auth::getMethodName($data[$ID][0]['name'], $data[$ID][0]['auths_id'], 1,
                                          $data[$ID][0]['ldapname'].$data[$ID][0]['mailname']);

            case "glpi_reservationitems.comment" :
               if (empty($data[$ID][0]['name'])) {
                  $text = __('None');
               } else {
                  $text = Html::resume_text($data[$ID][0]['name']);
               }
               if (Session::haveRight('reservation', UPDATE)) {
                  return "<a title=\"".__s('Modify the comment')."\"
                           href='".ReservationItem::getFormURLWithID($data['refID'])."' >".$text."</a>";
               }
               return $text;

            case 'glpi_crontasks.description' :
               $tmp = new CronTask();
               return $tmp->getDescription($data[$ID][0]['name']);

            case 'glpi_changes.status':
               $status = Change::getStatus($data[$ID][0]['name']);
               return "<span class='no-wrap'>".
                      Change::getStatusIcon($data[$ID][0]['name']) . "&nbsp;$status".
                      "</span>";

            case 'glpi_problems.status':
               $status = Problem::getStatus($data[$ID][0]['name']);
               return "<span class='no-wrap'>".
                      Problem::getStatusIcon($data[$ID][0]['name']) . "&nbsp;$status".
                      "</span>";

            case 'glpi_tickets.status':
               $status = Ticket::getStatus($data[$ID][0]['name']);
               return "<span class='no-wrap'>".
                      Ticket::getStatusIcon($data[$ID][0]['name']) . "&nbsp;$status".
                      "</span>";

            case 'glpi_projectstates.name':
               $out = '';
               $name = $data[$ID][0]['name'];
               if (isset($data[$ID][0]['trans'])) {
                  $name = $data[$ID][0]['trans'];
               }
               if ($itemtype == 'ProjectState') {
                  $out =   "<a href='".ProjectState::getFormURLWithID($data[$ID][0]["id"])."'>". $name."</a></div>";
               } else {
                  $out = $name;
               }
               return $out;

            case 'glpi_items_tickets.items_id' :
            case 'glpi_items_problems.items_id' :
            case 'glpi_changes_items.items_id' :
            case 'glpi_certificates_items.items_id' :
            case 'glpi_appliances_items.items_id' :
               if (!empty($data[$ID])) {
                  $items = [];
                  foreach ($data[$ID] as $key => $val) {
                     if (is_numeric($key)) {
                        if (!empty($val['itemtype'])
                                && ($item = getItemForItemtype($val['itemtype']))) {
                           if ($item->getFromDB($val['name'])) {
                              $items[] = $item->getLink(['comments' => true]);
                           }
                        }
                     }
                  }
                  if (!empty($items)) {
                     return implode("<br>", $items);
                  }
               }
               return '&nbsp;';

            case 'glpi_items_tickets.itemtype' :
            case 'glpi_items_problems.itemtype' :
               if (!empty($data[$ID])) {
                  $itemtypes = [];
                  foreach ($data[$ID] as $key => $val) {
                     if (is_numeric($key)) {
                        if (!empty($val['name'])
                              && ($item = getItemForItemtype($val['name']))) {
                           $item = new $val['name']();
                           $name = $item->getTypeName();
                           $itemtypes[] = __($name);
                        }
                     }
                  }
                  if (!empty($itemtypes)) {
                     return implode("<br>", $itemtypes);
                  }
               }

               return '&nbsp;';

            case 'glpi_tickets.name' :
            case 'glpi_problems.name' :
            case 'glpi_changes.name' :

               if (isset($data[$ID][0]['content'])
                   && isset($data[$ID][0]['id'])
                   && isset($data[$ID][0]['status'])) {
                  $link = $itemtype::getFormURLWithID($data[$ID][0]['id']);

                  $out  = "<a id='$itemtype".$data[$ID][0]['id']."' href=\"".$link;
                  // Force solution tab if solved
                  if ($item = getItemForItemtype($itemtype)) {
                     if (in_array($data[$ID][0]['status'], $item->getSolvedStatusArray())) {
                        $out .= "&amp;forcetab=$itemtype$2";
                     }
                  }
                  $out .= "\">";
                  $name = $data[$ID][0]['name'];
                  if ($_SESSION["glpiis_ids_visible"]
                      || empty($data[$ID][0]['name'])) {
                     $name = sprintf(__('%1$s (%2$s)'), $name, $data[$ID][0]['id']);
                  }
                  $out    .= $name."</a>";
                  $out     = sprintf(__('%1$s %2$s'), $out,
                                     Html::showToolTip(RichText::getSafeHtml($data[$ID][0]['content'], true),
                                                             ['applyto' => $itemtype.
                                                                                $data[$ID][0]['id'],
                                                                   'display' => false]));
                  return $out;
               }

            case 'glpi_ticketvalidations.status' :
               $out   = '';
               for ($k=0; $k<$data[$ID]['count']; $k++) {
                  if ($data[$ID][$k]['name']) {
                     $status  = TicketValidation::getStatus($data[$ID][$k]['name']);
                     $bgcolor = TicketValidation::getStatusColor($data[$ID][$k]['name']);
                     $out    .= (empty($out)?'':self::LBBR).
                                 "<div style=\"background-color:".$bgcolor.";\">".$status.'</div>';
                  }
               }
               return $out;

            case 'glpi_ticketsatisfactions.satisfaction' :
               if (self::$output_type == self::HTML_OUTPUT) {
                  return TicketSatisfaction::displaySatisfaction($data[$ID][0]['name']);
               }
               break;

            case 'glpi_projects._virtual_planned_duration' :
               return Html::timestampToString(ProjectTask::getTotalPlannedDurationForProject($data["id"]),
                                              false);

            case 'glpi_projects._virtual_effective_duration' :
               return Html::timestampToString(ProjectTask::getTotalEffectiveDurationForProject($data["id"]),
                                              false);

            case 'glpi_cartridgeitems._virtual' :
               return Cartridge::getCount($data["id"], $data[$ID][0]['alarm_threshold'],
                                          self::$output_type != self::HTML_OUTPUT);

            case 'glpi_printers._virtual' :
               return Cartridge::getCountForPrinter($data["id"],
                                                    self::$output_type != self::HTML_OUTPUT);

            case 'glpi_consumableitems._virtual' :
               return Consumable::getCount($data["id"], $data[$ID][0]['alarm_threshold'],
                                           self::$output_type != self::HTML_OUTPUT);

            case 'glpi_links._virtual' :
               $out = '';
               $link = new Link();
               if (($item = getItemForItemtype($itemtype))
                   && $item->getFromDB($data['id'])
               ) {
                  $data = Link::getLinksDataForItem($item);
                  $count_display = 0;
                  foreach ($data as $val) {
                     $links = Link::getAllLinksFor($item, $val);
                     foreach ($links as $link) {
                        if ($count_display) {
                           $out .=  self::LBBR;
                        }
                        $out .= $link;
                        $count_display++;
                     }
                  }
               }
               return $out;

            case 'glpi_reservationitems._virtual' :
               if ($data[$ID][0]['is_active']) {
                  return "<a href='reservation.php?reservationitems_id=".
                                          $data["refID"]."' title=\"".__s('See planning')."\">".
                                          "<i class='far fa-calendar-alt'></i><span class='sr-only'>".__('See planning')."</span></a>";
               } else {
                  return "&nbsp;";
               }

            case "glpi_tickets.priority" :
            case "glpi_problems.priority" :
            case "glpi_changes.priority" :
            case "glpi_projects.priority" :
               $index = $data[$ID][0]['name'];
               $color = $_SESSION["glpipriority_$index"];
               $name  = CommonITILObject::getPriorityName($index);
               return "<div class='priority_block' style='border-color: $color'>
                        <span style='background: $color'></span>&nbsp;$name
                       </div>";
         }
      }

      //// Default case

      if ($itemtype == 'Ticket'
         && Session::getCurrentInterface() == 'helpdesk'
         && $orig_id == 8
         && !empty($anon_name = Group::getAnonymizedName(
            $itemtype::getById($data['id'])->getEntityId()
         ))
      ) {
         // Assigned groups
         return $anon_name;
      }

      // Link with plugin tables : need to know left join structure
      if (isset($table)) {
         if (preg_match("/^glpi_plugin_([a-z0-9]+)/", $table.'.'.$field, $matches)) {
            if (count($matches) == 2) {
               $plug     = $matches[1];
               $out = Plugin::doOneHook(
                  $plug,
                  'giveItem',
                  $itemtype, $orig_id, $data, $ID
               );
               if (!empty($out)) {
                  return $out;
               }
            }
         }
      }
      $unit = '';
      if (isset($so['unit'])) {
         $unit = $so['unit'];
      }

      // Preformat items
      if (isset($so["datatype"])) {
         switch ($so["datatype"]) {
            case "itemlink" :
               $linkitemtype  = getItemTypeForTable($so["table"]);

               $out           = "";
               $count_display = 0;
               $separate      = self::LBBR;
               if (isset($so['splititems']) && $so['splititems']) {
                  $separate = self::LBHR;
               }

               for ($k=0; $k<$data[$ID]['count']; $k++) {
                  if (isset($data[$ID][$k]['id'])) {
                     if ($count_display) {
                        $out .= $separate;
                     }
                     $count_display++;
                     $page  = $linkitemtype::getFormURLWithID($data[$ID][$k]['id']);
                     $name  = $data[$ID][$k]['name'];
                     if ($_SESSION["glpiis_ids_visible"] || empty($data[$ID][$k]['name'])) {
                        $name = sprintf(__('%1$s (%2$s)'), $name, $data[$ID][$k]['id']);
                     }
                     $out  .= "<a id='".$linkitemtype."_".$data['id']."_".
                                $data[$ID][$k]['id']."' href='$page'>".
                               $name."</a>";
                  }
               }
               return $out;

            case "text" :
               $separate = self::LBBR;
               if (isset($so['splititems']) && $so['splititems']) {
                  $separate = self::LBHR;
               }

               $out           = '';
               $count_display = 0;
               for ($k=0; $k<$data[$ID]['count']; $k++) {
                  if (strlen(trim($data[$ID][$k]['name'])) > 0) {
                     if ($count_display) {
                        $out .= $separate;
                     }
                     $count_display++;

                     $plaintext = RichText::getTextFromHtml($data[$ID][$k]['name'], false, true, true);

                     if (self::$output_type == self::HTML_OUTPUT && (Toolbox::strlen($plaintext) > $CFG_GLPI['cut'])) {
                        $rand = mt_rand();
                        $popup_params = [
                           'display'       => false,
                           'awesome-class' => 'fa-comments',
                           'autoclose'     => false,
                           'onclick'       => true,
                        ];
                        $out .= sprintf(
                           __('%1$s %2$s'),
                           "<span id='text$rand'>". Html::resume_text($plaintext, $CFG_GLPI['cut']).'</span>',
                           Html::showToolTip(
                              '<div class="fup-popup">'.RichText::getSafeHtml($data[$ID][$k]['name'], true).'</div>', $popup_params
                              )
                        );
                     } else {
                        $out .= $plaintext;
                     }
                  }
               }
               return $out;

            case "date" :
            case "date_delay" :
               $out   = '';
               for ($k=0; $k<$data[$ID]['count']; $k++) {
                  if (is_null($data[$ID][$k]['name'])
                      && isset($so['emptylabel']) && $so['emptylabel']) {
                     $out .= (empty($out)?'':self::LBBR).$so['emptylabel'];
                  } else {
                     $out .= (empty($out)?'':self::LBBR).Html::convDate($data[$ID][$k]['name']);
                  }
               }
               return $out;

            case "datetime" :
               $out   = '';
               for ($k=0; $k<$data[$ID]['count']; $k++) {
                  if (is_null($data[$ID][$k]['name'])
                      && isset($so['emptylabel']) && $so['emptylabel']) {
                     $out .= (empty($out)?'':self::LBBR).$so['emptylabel'];
                  } else {
                     $out .= (empty($out)?'':self::LBBR).Html::convDateTime($data[$ID][$k]['name']);
                  }
               }
               return $out;

            case "timestamp" :
               $withseconds = false;
               if (isset($so['withseconds'])) {
                  $withseconds = $so['withseconds'];
               }
               $withdays = true;
               if (isset($so['withdays'])) {
                  $withdays = $so['withdays'];
               }

               $out   = '';
               for ($k=0; $k<$data[$ID]['count']; $k++) {
                   $out .= (empty($out)?'':'<br>').Html::timestampToString($data[$ID][$k]['name'],
                                                                           $withseconds,
                                                                           $withdays);
               }
               return $out;

            case "email" :
               $out           = '';
               $count_display = 0;
               for ($k=0; $k<$data[$ID]['count']; $k++) {
                  if ($count_display) {
                     $out .= self::LBBR;
                  }
                  $count_display++;
                  if (!empty($data[$ID][$k]['name'])) {
                     $out .= (empty($out)?'':self::LBBR);
                     $out .= "<a href='mailto:".Html::entities_deep($data[$ID][$k]['name'])."'>".$data[$ID][$k]['name'];
                     $out .= "</a>";
                  }
               }
               return (empty($out) ? "&nbsp;" : $out);

            case "weblink" :
               $orig_link = trim($data[$ID][0]['name']);
               if (!empty($orig_link) && Toolbox::isValidWebUrl($orig_link)) {
                  // strip begin of link
                  $link = preg_replace('/https?:\/\/(www[^\.]*\.)?/', '', $orig_link);
                  $link = preg_replace('/\/$/', '', $link);
                  if (Toolbox::strlen($link)>$CFG_GLPI["url_maxlength"]) {
                     $link = Toolbox::substr($link, 0, $CFG_GLPI["url_maxlength"])."...";
                  }
                  return "<a href=\"".Toolbox::formatOutputWebLink($orig_link)."\" target='_blank'>$link</a>";
               }
               return "&nbsp;";

            case "count" :
            case "number" :
               $out           = "";
               $count_display = 0;
               for ($k=0; $k<$data[$ID]['count']; $k++) {
                  if (strlen(trim($data[$ID][$k]['name'])) > 0) {
                     if ($count_display) {
                        $out .= self::LBBR;
                     }
                     $count_display++;
                     if (isset($so['toadd'])
                           && isset($so['toadd'][$data[$ID][$k]['name']])) {
                        $out .= $so['toadd'][$data[$ID][$k]['name']];
                     } else {
                        $out .= Dropdown::getValueWithUnit($data[$ID][$k]['name'], $unit);
                     }
                  }
               }
               return $out;

            case "decimal" :
               $out           = "";
               $count_display = 0;
               for ($k=0; $k<$data[$ID]['count']; $k++) {
                  if (strlen(trim($data[$ID][$k]['name'])) > 0) {

                     if ($count_display) {
                        $out .= self::LBBR;
                     }
                     $count_display++;
                     if (isset($so['toadd'])
                           && isset($so['toadd'][$data[$ID][$k]['name']])) {
                        $out .= $so['toadd'][$data[$ID][$k]['name']];
                     } else {
                        $out .= Dropdown::getValueWithUnit($data[$ID][$k]['name'], $unit, $CFG_GLPI["decimal_number"]);
                     }
                  }
               }
               return $out;

            case "bool" :
               $out           = "";
               $count_display = 0;
               for ($k=0; $k<$data[$ID]['count']; $k++) {
                  if (strlen(trim($data[$ID][$k]['name'])) > 0) {
                     if ($count_display) {
                        $out .= self::LBBR;
                     }
                     $count_display++;
                     $out .= Dropdown::getYesNo($data[$ID][$k]['name']);
                  }
               }
               return $out;

            case "itemtypename":
               if ($obj = getItemForItemtype($data[$ID][0]['name'])) {
                  return $obj->getTypeName();
               }
               return "";

            case "language":
               if (isset($CFG_GLPI['languages'][$data[$ID][0]['name']])) {
                  return $CFG_GLPI['languages'][$data[$ID][0]['name']][0];
               }
               return __('Default value');
            case 'progressbar':
               if (!isset($progressbar_data)) {
                  $bar_color = 'green';
                  $progressbar_data = [
                     'percent'      => $data[$ID][0]['name'],
                     'percent_text' => $data[$ID][0]['name'],
                     'color'        => $bar_color,
                     'text'         => ''
                  ];
               }

               $out = "";
               if ($progressbar_data['percent'] != null) {
                  $out = "{$progressbar_data['text']}<div class='center' style='background-color: #ffffff; width: 100%;
                           border: 1px solid #9BA563; position: relative;' >";
                  $out .= "<div style='position:absolute;'>&nbsp;{$progressbar_data['percent_text']}%</div>";
                  $out .= "<div class='center' style='background-color: {$progressbar_data['color']};
                           width: {$progressbar_data['percent']}%; height: 12px' ></div>";
                  $out .= "</div>";
               }

               return $out;
               break;
         }
      }
      // Manage items with need group by / group_concat
      $out           = "";
      $count_display = 0;
      $separate      = self::LBBR;
      if (isset($so['splititems']) && $so['splititems']) {
         $separate = self::LBHR;
      }
      for ($k=0; $k<$data[$ID]['count']; $k++) {
         if ($count_display) {
            $out .= $separate;
         }
         $count_display++;
         // Get specific display if available
         if (isset($table)) {
            $itemtype = getItemTypeForTable($table);
            if ($item = getItemForItemtype($itemtype)) {
               $tmpdata  = $data[$ID][$k];
               // Copy name to real field
               $tmpdata[$field] = $data[$ID][$k]['name'] ?? '';

               $specific = $item->getSpecificValueToDisplay(
                  $field,
                  $tmpdata, [
                     'html'      => true,
                     'searchopt' => $so,
                     'raw_data'  => $data
                  ]
               );
            }
         }
         if (!empty($specific)) {
            $out .= $specific;
         } else {
            if (isset($so['toadd'])
                && isset($so['toadd'][$data[$ID][$k]['name']])) {
               $out .= $so['toadd'][$data[$ID][$k]['name']];
            } else {
               // Empty is 0 or empty
               if (empty($split[0])&& isset($so['emptylabel'])) {
                  $out .= $so['emptylabel'];
               } else {
                  // Trans field exists
                  if (isset($data[$ID][$k]['trans']) && !empty($data[$ID][$k]['trans'])) {
                     $out .=  Dropdown::getValueWithUnit($data[$ID][$k]['trans'], $unit);
                  } else {
<<<<<<< HEAD
                     $out .= Dropdown::getValueWithUnit($data[$ID][$k]['name'], $unit);
=======
                     // Trans field exists
                     if (isset($data[$ID][$k]['trans']) && !empty($data[$ID][$k]['trans'])) {
                        $out .= $data[$ID][$k]['trans'];
                     } else {
                        $out .= $data[$ID][$k]['name'];
                     }
>>>>>>> abb5468f
                  }
               }
            }
         }
      }
      return $out;
   }


   /**
    * Reset save searches
    *
    * @return void
   **/
   static function resetSaveSearch() {

      unset($_SESSION['glpisearch']);
      $_SESSION['glpisearch']       = [];
   }


   /**
    * Completion of the URL $_GET values with the $_SESSION values or define default values
    *
    * @param string  $itemtype        Item type to manage
    * @param array   $params          Params to parse
    * @param boolean $usesession      Use datas save in session (true by default)
    * @param boolean $forcebookmark   Force trying to load parameters from default bookmark:
    *                                  used for global search (false by default)
    *
    * @return array parsed params
   **/
   static function manageParams($itemtype, $params = [], $usesession = true,
                                $forcebookmark = false) {
      $default_values = [];

      $default_values["start"]       = 0;
      $default_values["order"]       = "ASC";
      $default_values["sort"]        = 1;
      $default_values["is_deleted"]  = 0;
      $default_values["as_map"]      = 0;

      if (isset($params['start'])) {
         $params['start'] = (int)$params['start'];
      }

      $default_values["criteria"]     = self::getDefaultCriteria($itemtype);
      $default_values["metacriteria"] = [];

      // Reorg search array
      // start
      // order
      // sort
      // is_deleted
      // itemtype
      // criteria : array (0 => array (link =>
      //                               field =>
      //                               searchtype =>
      //                               value =>   (contains)
      // metacriteria : array (0 => array (itemtype =>
      //                                  link =>
      //                                  field =>
      //                                  searchtype =>
      //                                  value =>   (contains)

      if (($itemtype != 'AllAssets')
          && class_exists($itemtype)) {

         // retrieve default values for current itemtype
         $itemtype_default_values = [];
         if (method_exists($itemtype, 'getDefaultSearchRequest')) {
            $itemtype_default_values = call_user_func([$itemtype, 'getDefaultSearchRequest']);
         }

         // retrieve default values for the current user
         $user_default_values = SavedSearch_User::getDefault(Session::getLoginUserID(), $itemtype);
         if ($user_default_values === false) {
            $user_default_values = [];
         }

         // we construct default values in this order:
         // - general default
         // - itemtype default
         // - user default
         //
         // The last ones erase values or previous
         // So, we can combine each part (order from itemtype, criteria from user, etc)
         $default_values = array_merge($default_values,
                                       $itemtype_default_values,
                                       $user_default_values);
      }

      // First view of the page or force bookmark : try to load a bookmark
      if ($forcebookmark
          || ($usesession
              && !isset($params["reset"])
              && !isset($_SESSION['glpisearch'][$itemtype]))) {

         $user_default_values = SavedSearch_User::getDefault(Session::getLoginUserID(), $itemtype);
         if ($user_default_values) {
            $_SESSION['glpisearch'][$itemtype] = [];
            // Only get datas for bookmarks
            if ($forcebookmark) {
               $params = $user_default_values;
            } else {
               $bookmark = new SavedSearch();
               $bookmark->load($user_default_values['savedsearches_id'], false);
            }
         }
      }
      // Force reorder criterias
      if (isset($params["criteria"])
          && is_array($params["criteria"])
          && count($params["criteria"])) {

         $tmp                = $params["criteria"];
         $params["criteria"] = [];
         foreach ($tmp as $val) {
            $params["criteria"][] = $val;
         }
      }

      // transform legacy meta-criteria in criteria (with flag meta=true)
      // at the end of the array, as before there was only at the end of the query
      if (isset($params["metacriteria"])
          && is_array($params["metacriteria"])) {
         // as we will append meta to criteria, check the key exists
         if (!isset($params["criteria"])) {
            $params["criteria"] = [];
         }
         foreach ($params["metacriteria"] as $val) {
            $params["criteria"][] = $val + ['meta' => 1];
         }
         $params["metacriteria"] = [];
      }

      if ($usesession
          && isset($params["reset"])) {
         if (isset($_SESSION['glpisearch'][$itemtype])) {
            unset($_SESSION['glpisearch'][$itemtype]);
         }
      }

      if (isset($params) && is_array($params)
          && $usesession) {
         foreach ($params as $key => $val) {
            $_SESSION['glpisearch'][$itemtype][$key] = $val;
         }
      }

      $saved_params = $params;
      foreach ($default_values as $key => $val) {
         if (!isset($params[$key])) {
            if ($usesession
                && ($key == 'is_deleted' || $key == 'as_map' || !isset($saved_params['criteria'])) // retrieve session only if not a new request
                && isset($_SESSION['glpisearch'][$itemtype][$key])) {
               $params[$key] = $_SESSION['glpisearch'][$itemtype][$key];
            } else {
               $params[$key]                    = $val;
               $_SESSION['glpisearch'][$itemtype][$key] = $val;
            }
         }
      }

      return $params;
   }


   /**
    * Clean search options depending of user active profile
    *
    * @param string  $itemtype     Item type to manage
    * @param integer $action       Action which is used to manupulate searchoption
    *                               (default READ)
    * @param boolean $withplugins  Get plugins options (true by default)
    *
    * @return array Clean $SEARCH_OPTION array
   **/
   static function getCleanedOptions($itemtype, $action = READ, $withplugins = true) {
      global $CFG_GLPI;

      $options = &self::getOptions($itemtype, $withplugins);
      $todel   = [];

      if (!Session::haveRight('infocom', $action)
          && Infocom::canApplyOn($itemtype)) {
         $itemstodel = Infocom::getSearchOptionsToAdd($itemtype);
         $todel      = array_merge($todel, array_keys($itemstodel));
      }

      if (!Session::haveRight('contract', $action)
          && in_array($itemtype, $CFG_GLPI["contract_types"])) {
         $itemstodel = Contract::getSearchOptionsToAdd();
         $todel      = array_merge($todel, array_keys($itemstodel));
      }

      if (!Session::haveRight('document', $action)
          && Document::canApplyOn($itemtype)) {
         $itemstodel = Document::getSearchOptionsToAdd();
         $todel      = array_merge($todel, array_keys($itemstodel));
      }

      // do not show priority if you don't have right in profile
      if (($itemtype == 'Ticket')
          && ($action == UPDATE)
          && !Session::haveRight('ticket', Ticket::CHANGEPRIORITY)) {
         $todel[] = 3;
      }

      if ($itemtype == 'Computer') {
         if (!Session::haveRight('networking', $action)) {
            $itemstodel = NetworkPort::getSearchOptionsToAdd($itemtype);
            $todel      = array_merge($todel, array_keys($itemstodel));
         }
      }
      if (!Session::haveRight(strtolower($itemtype), READNOTE)) {
         $todel[] = 90;
      }

      if (count($todel)) {
         foreach ($todel as $ID) {
            if (isset($options[$ID])) {
               unset($options[$ID]);
            }
         }
      }

      return $options;
   }


   /**
    *
    * Get an option number in the SEARCH_OPTION array
    *
    * @param string $itemtype  Item type
    * @param string $field     Name
    *
    * @return integer
   **/
   static function getOptionNumber($itemtype, $field) {

      $table = $itemtype::getTable();
      $opts  = &self::getOptions($itemtype);

      foreach ($opts as $num => $opt) {
         if (is_array($opt) && isset($opt['table'])
             && ($opt['table'] == $table)
             && ($opt['field'] == $field)) {
            return $num;
         }
      }
      return 0;
   }


   /**
    * Get the SEARCH_OPTION array
    *
    * @param string  $itemtype     Item type
    * @param boolean $withplugins  Get search options from plugins (true by default)
    *
    * @return array The reference to the array of search options for the given item type
   **/
   static function &getOptions($itemtype, $withplugins = true) {
      global $CFG_GLPI;

      $item = null;

      if (!isset(self::$search[$itemtype])) {
         // standard type first
         switch ($itemtype) {
            case 'Internet' :
               self::$search[$itemtype]['common']            = __('Characteristics');

               self::$search[$itemtype][1]['table']          = 'networkport_types';
               self::$search[$itemtype][1]['field']          = 'name';
               self::$search[$itemtype][1]['name']           = __('Name');
               self::$search[$itemtype][1]['datatype']       = 'itemlink';
               self::$search[$itemtype][1]['searchtype']     = 'contains';

               self::$search[$itemtype][2]['table']          = 'networkport_types';
               self::$search[$itemtype][2]['field']          = 'id';
               self::$search[$itemtype][2]['name']           = __('ID');
               self::$search[$itemtype][2]['searchtype']     = 'contains';

               self::$search[$itemtype][31]['table']         = 'glpi_states';
               self::$search[$itemtype][31]['field']         = 'completename';
               self::$search[$itemtype][31]['name']          = __('Status');

               self::$search[$itemtype] += NetworkPort::getSearchOptionsToAdd('networkport_types');
               break;

            case 'AllAssets' :
               self::$search[$itemtype]['common']            = __('Characteristics');

               self::$search[$itemtype][1]['table']          = 'asset_types';
               self::$search[$itemtype][1]['field']          = 'name';
               self::$search[$itemtype][1]['name']           = __('Name');
               self::$search[$itemtype][1]['datatype']       = 'itemlink';
               self::$search[$itemtype][1]['searchtype']     = 'contains';

               self::$search[$itemtype][2]['table']          = 'asset_types';
               self::$search[$itemtype][2]['field']          = 'id';
               self::$search[$itemtype][2]['name']           = __('ID');
               self::$search[$itemtype][2]['searchtype']     = 'contains';

               self::$search[$itemtype][31]['table']         = 'glpi_states';
               self::$search[$itemtype][31]['field']         = 'completename';
               self::$search[$itemtype][31]['name']          = __('Status');

               self::$search[$itemtype] += Location::getSearchOptionsToAdd();

               self::$search[$itemtype][5]['table']          = 'asset_types';
               self::$search[$itemtype][5]['field']          = 'serial';
               self::$search[$itemtype][5]['name']           = __('Serial number');

               self::$search[$itemtype][6]['table']          = 'asset_types';
               self::$search[$itemtype][6]['field']          = 'otherserial';
               self::$search[$itemtype][6]['name']           = __('Inventory number');

               self::$search[$itemtype][16]['table']         = 'asset_types';
               self::$search[$itemtype][16]['field']         = 'comment';
               self::$search[$itemtype][16]['name']          = __('Comments');
               self::$search[$itemtype][16]['datatype']      = 'text';

               self::$search[$itemtype][70]['table']         = 'glpi_users';
               self::$search[$itemtype][70]['field']         = 'name';
               self::$search[$itemtype][70]['name']          = User::getTypeName(1);

               self::$search[$itemtype][7]['table']          = 'asset_types';
               self::$search[$itemtype][7]['field']          = 'contact';
               self::$search[$itemtype][7]['name']           = __('Alternate username');
               self::$search[$itemtype][7]['datatype']       = 'string';

               self::$search[$itemtype][8]['table']          = 'asset_types';
               self::$search[$itemtype][8]['field']          = 'contact_num';
               self::$search[$itemtype][8]['name']           = __('Alternate username number');
               self::$search[$itemtype][8]['datatype']       = 'string';

               self::$search[$itemtype][71]['table']         = 'glpi_groups';
               self::$search[$itemtype][71]['field']         = 'completename';
               self::$search[$itemtype][71]['name']          = Group::getTypeName(1);

               self::$search[$itemtype][19]['table']         = 'asset_types';
               self::$search[$itemtype][19]['field']         = 'date_mod';
               self::$search[$itemtype][19]['name']          = __('Last update');
               self::$search[$itemtype][19]['datatype']      = 'datetime';
               self::$search[$itemtype][19]['massiveaction'] = false;

               self::$search[$itemtype][23]['table']         = 'glpi_manufacturers';
               self::$search[$itemtype][23]['field']         = 'name';
               self::$search[$itemtype][23]['name']          = Manufacturer::getTypeName(1);

               self::$search[$itemtype][24]['table']         = 'glpi_users';
               self::$search[$itemtype][24]['field']         = 'name';
               self::$search[$itemtype][24]['linkfield']     = 'users_id_tech';
               self::$search[$itemtype][24]['name']          = __('Technician in charge of the hardware');
               self::$search[$itemtype][24]['condition']     = ['is_assign' => 1];

               self::$search[$itemtype][49]['table']          = 'glpi_groups';
               self::$search[$itemtype][49]['field']          = 'completename';
               self::$search[$itemtype][49]['linkfield']      = 'groups_id_tech';
               self::$search[$itemtype][49]['name']           = __('Group in charge of the hardware');
               self::$search[$itemtype][49]['condition']      = ['is_assign' => 1];
               self::$search[$itemtype][49]['datatype']       = 'dropdown';

               self::$search[$itemtype][80]['table']         = 'glpi_entities';
               self::$search[$itemtype][80]['field']         = 'completename';
               self::$search[$itemtype][80]['name']          = Entity::getTypeName(1);
               break;

            default :
               if ($item = getItemForItemtype($itemtype)) {
                  self::$search[$itemtype] = $item->searchOptions();
               }
               break;
         }

         if (Session::getLoginUserID()
             && in_array($itemtype, $CFG_GLPI["ticket_types"])) {
            self::$search[$itemtype]['tracking']          = __('Assistance');

            self::$search[$itemtype][60]['table']         = 'glpi_tickets';
            self::$search[$itemtype][60]['field']         = 'id';
            self::$search[$itemtype][60]['datatype']      = 'count';
            self::$search[$itemtype][60]['name']          = _x('quantity', 'Number of tickets');
            self::$search[$itemtype][60]['forcegroupby']  = true;
            self::$search[$itemtype][60]['usehaving']     = true;
            self::$search[$itemtype][60]['massiveaction'] = false;
            self::$search[$itemtype][60]['joinparams']    = ['beforejoin'
                                                              => ['table'
                                                                        => 'glpi_items_tickets',
                                                                       'joinparams'
                                                                        => ['jointype'
                                                                                  => 'itemtype_item']],
                                                              'condition'
                                                              => getEntitiesRestrictRequest('AND',
                                                                                            'NEWTABLE')];

            self::$search[$itemtype][140]['table']         = 'glpi_problems';
            self::$search[$itemtype][140]['field']         = 'id';
            self::$search[$itemtype][140]['datatype']      = 'count';
            self::$search[$itemtype][140]['name']          = _x('quantity', 'Number of problems');
            self::$search[$itemtype][140]['forcegroupby']  = true;
            self::$search[$itemtype][140]['usehaving']     = true;
            self::$search[$itemtype][140]['massiveaction'] = false;
            self::$search[$itemtype][140]['joinparams']    = ['beforejoin'
                                                              => ['table'
                                                                        => 'glpi_items_problems',
                                                                       'joinparams'
                                                                        => ['jointype'
                                                                                  => 'itemtype_item']],
                                                              'condition'
                                                              => getEntitiesRestrictRequest('AND',
                                                                                            'NEWTABLE')];
         }

         if (in_array($itemtype, $CFG_GLPI["networkport_types"])
             || ($itemtype == 'AllAssets')) {
            self::$search[$itemtype] += NetworkPort::getSearchOptionsToAdd($itemtype);
         }

         if (in_array($itemtype, $CFG_GLPI["contract_types"])
             || ($itemtype == 'AllAssets')) {
            self::$search[$itemtype] += Contract::getSearchOptionsToAdd();
         }

         if (Document::canApplyOn($itemtype)
             || ($itemtype == 'AllAssets')) {
            self::$search[$itemtype] += Document::getSearchOptionsToAdd();
         }

         if (Infocom::canApplyOn($itemtype)
             || ($itemtype == 'AllAssets')) {
            self::$search[$itemtype] += Infocom::getSearchOptionsToAdd($itemtype);
         }

         if (in_array($itemtype, $CFG_GLPI["domain_types"])
             || ($itemtype == 'AllAssets')) {
            self::$search[$itemtype] += Domain::getSearchOptionsToAdd($itemtype);
         }

         if (in_array($itemtype, $CFG_GLPI["appliance_types"])
             || ($itemtype == 'AllAssets')) {
            self::$search[$itemtype] += Appliance::getSearchOptionsToAdd($itemtype);
         }

         if (in_array($itemtype, $CFG_GLPI["link_types"])) {
            self::$search[$itemtype]['link'] = Link::getTypeName(Session::getPluralNumber());
            self::$search[$itemtype] += Link::getSearchOptionsToAdd($itemtype);
            self::$search[$itemtype]['manuallink'] = ManualLink::getTypeName(Session::getPluralNumber());
            self::$search[$itemtype] += ManualLink::getSearchOptionsToAdd($itemtype);
         }

         if ($withplugins) {
            // Search options added by plugins
            $plugsearch = Plugin::getAddSearchOptions($itemtype);
            $plugsearch = $plugsearch + Plugin::getAddSearchOptionsNew($itemtype);
            if (count($plugsearch)) {
               self::$search[$itemtype] += ['plugins' => _n('Plugin', 'Plugins', Session::getPluralNumber())];
               self::$search[$itemtype] += $plugsearch;
            }
         }

         // Complete linkfield if not define
         if (is_null($item)) { // Special union type
            $itemtable = $CFG_GLPI['union_search_type'][$itemtype];
         } else {
            if ($item = getItemForItemtype($itemtype)) {
               $itemtable = $item->getTable();
            }
         }

         foreach (self::$search[$itemtype] as $key => $val) {
            if (!is_array($val) || count($val) == 1) {
               // skip sub-menu
               continue;
            }
            // Compatibility before 0.80 : Force massive action to false if linkfield is empty :
            if (isset($val['linkfield']) && empty($val['linkfield'])) {
               self::$search[$itemtype][$key]['massiveaction'] = false;
            }

            // Set default linkfield
            if (!isset($val['linkfield']) || empty($val['linkfield'])) {
               if ((strcmp($itemtable, $val['table']) == 0)
                   && (!isset($val['joinparams']) || (count($val['joinparams']) == 0))) {
                  self::$search[$itemtype][$key]['linkfield'] = $val['field'];
               } else {
                  self::$search[$itemtype][$key]['linkfield'] = getForeignKeyFieldForTable($val['table']);
               }
            }
            // Add default joinparams
            if (!isset($val['joinparams'])) {
               self::$search[$itemtype][$key]['joinparams'] = [];
            }
         }

      }

      return self::$search[$itemtype];
   }

   /**
    * Is the search item related to infocoms
    *
    * @param string  $itemtype  Item type
    * @param integer $searchID  ID of the element in $SEARCHOPTION
    *
    * @return boolean
   **/
   static function isInfocomOption($itemtype, $searchID) {
      if (!Infocom::canApplyOn($itemtype)) {
         return false;
      }

      $infocom_options = Infocom::rawSearchOptionsToAdd($itemtype);
      $found_infocoms  = array_filter($infocom_options, function($option) use ($searchID) {
         return isset($option['id']) && $searchID == $option['id'];
      });

      return (count($found_infocoms) > 0);
   }


   /**
    * @param string  $itemtype
    * @param integer $field_num
   **/
   static function getActionsFor($itemtype, $field_num) {

      $searchopt = &self::getOptions($itemtype);
      $actions   = [
         'contains'    => __('contains'),
         'notcontains' => __('not contains'),
         'searchopt'   => []
      ];

      if (isset($searchopt[$field_num]) && isset($searchopt[$field_num]['table'])) {
         $actions['searchopt'] = $searchopt[$field_num];

         // Force search type
         if (isset($actions['searchopt']['searchtype'])) {
            // Reset search option
            $actions              = [];
            $actions['searchopt'] = $searchopt[$field_num];
            if (!is_array($actions['searchopt']['searchtype'])) {
               $actions['searchopt']['searchtype'] = [$actions['searchopt']['searchtype']];
            }
            foreach ($actions['searchopt']['searchtype'] as $searchtype) {
               switch ($searchtype) {
                  case "equals" :
                     $actions['equals'] = __('is');
                     break;

                  case "notequals" :
                     $actions['notequals'] = __('is not');
                     break;

                  case "contains" :
                     $actions['contains']    = __('contains');
                     $actions['notcontains'] = __('not contains');
                     break;

                  case "notcontains" :
                     $actions['notcontains'] = __('not contains');
                     break;

                  case "under" :
                     $actions['under'] = __('under');
                     break;

                  case "notunder" :
                     $actions['notunder'] = __('not under');
                     break;

                  case "lessthan" :
                     $actions['lessthan'] = __('before');
                     break;

                  case "morethan" :
                     $actions['morethan'] = __('after');
                     break;
               }
            }
            return $actions;
         }

         if (isset($searchopt[$field_num]['datatype'])) {
            switch ($searchopt[$field_num]['datatype']) {
               case 'count' :
               case 'number' :
                  $opt = [
                     'contains'    => __('contains'),
                     'notcontains' => __('not contains'),
                     'equals'      => __('is'),
                     'notequals'   => __('is not'),
                     'searchopt'   => $searchopt[$field_num]
                  ];
                  // No is / isnot if no limits defined
                  if (!isset($searchopt[$field_num]['min'])
                      && !isset($searchopt[$field_num]['max'])) {
                     unset($opt['equals']);
                     unset($opt['notequals']);

                     // https://github.com/glpi-project/glpi/issues/6917
                     // change filter wording for numeric values to be more
                     // obvious if the number dropdown will not be used
                     $opt['contains']    = __('is');
                     $opt['notcontains'] = __('is not');
                  }
                  return $opt;

               case 'bool' :
                  return [
                     'equals'      => __('is'),
                     'notequals'   => __('is not'),
                     'contains'    => __('contains'),
                     'notcontains' => __('not contains'),
                     'searchopt'   => $searchopt[$field_num]
                  ];

               case 'right' :
                  return ['equals'    => __('is'),
                               'notequals' => __('is not'),
                               'searchopt' => $searchopt[$field_num]];

               case 'itemtypename' :
                  return ['equals'    => __('is'),
                               'notequals' => __('is not'),
                               'searchopt' => $searchopt[$field_num]];

               case 'date' :
               case 'datetime' :
               case 'date_delay' :
                  return [
                     'equals'      => __('is'),
                     'notequals'   => __('is not'),
                     'lessthan'    => __('before'),
                     'morethan'    => __('after'),
                     'contains'    => __('contains'),
                     'notcontains' => __('not contains'),
                     'searchopt'   => $searchopt[$field_num]
                  ];
            }
         }

         // switch ($searchopt[$field_num]['table']) {
         //    case 'glpi_users_validation' :
         //       return array('equals'    => __('is'),
         //                    'notequals' => __('is not'),
         //                    'searchopt' => $searchopt[$field_num]);
         // }

         switch ($searchopt[$field_num]['field']) {
            case 'id' :
               return ['equals'    => __('is'),
                            'notequals' => __('is not'),
                            'searchopt' => $searchopt[$field_num]];

            case 'name' :
            case 'completename' :
               $actions = [
                  'contains'    => __('contains'),
                  'notcontains' => __('not contains'),
                  'equals'      => __('is'),
                  'notequals'   => __('is not'),
                  'searchopt'   => $searchopt[$field_num]
               ];

               // Specific case of TreeDropdown : add under
               $itemtype_linked = getItemTypeForTable($searchopt[$field_num]['table']);
               if ($itemlinked = getItemForItemtype($itemtype_linked)) {
                  if ($itemlinked instanceof CommonTreeDropdown) {
                     $actions['under']    = __('under');
                     $actions['notunder'] = __('not under');
                  }
                  return $actions;
               }
         }
      }
      return $actions;
   }


   /**
    * Print generic Header Column
    *
    * @param integer          $type     Display type (0=HTML, 1=Sylk, 2=PDF, 3=CSV)
    * @param string           $value    Value to display
    * @param integer          &$num     Column number
    * @param string           $linkto   Link display element (HTML specific) (default '')
    * @param boolean|integer  $issort   Is the sort column ? (default 0)
    * @param string           $order    Order type ASC or DESC (defaut '')
    * @param string           $options  Options to add (default '')
    *
    * @return string HTML to display
   **/
   static function showHeaderItem($type, $value, &$num, $linkto = "", $issort = 0, $order = "",
                                  $options = "") {
      $out = "";
      switch ($type) {
         case self::PDF_OUTPUT_LANDSCAPE : //pdf

         case self::PDF_OUTPUT_PORTRAIT :
            global $PDF_TABLE;
            $PDF_TABLE .= "<th $options>";
            $PDF_TABLE .= htmlspecialchars($value);
            $PDF_TABLE .= "</th>\n";
            break;

         case self::SYLK_OUTPUT : //sylk
            global $SYLK_HEADER,$SYLK_SIZE;
            $SYLK_HEADER[$num] = self::sylk_clean($value);
            $SYLK_SIZE[$num]   = Toolbox::strlen($SYLK_HEADER[$num]);
            break;

         case self::CSV_OUTPUT : //CSV
            $out = "\"".self::csv_clean($value)."\"".$_SESSION["glpicsv_delimiter"];
            break;

         case self::NAMES_OUTPUT:
            $out = "";
            break;

         default :
            $class = "";
            if ($issort) {
               $class = "order_$order";
            }
            $out = "<th $options class='$class'>";
            if (!empty($linkto)) {
               $out .= "<a href=\"$linkto\">";
            }
            $out .= $value;
            if (!empty($linkto)) {
               $out .= "</a>";
            }
            $out .= "</th>\n";
      }
      $num++;
      return $out;
   }


   /**
    * Print generic normal Item Cell
    *
    * @param integer $type        Display type (0=HTML, 1=Sylk, 2=PDF, 3=CSV)
    * @param string  $value       Value to display
    * @param integer &$num        Column number
    * @param integer $row         Row number
    * @param string  $extraparam  Extra parameters for display (default '')
    *
    * @return string HTML to display
   **/
   static function showItem($type, $value, &$num, $row, $extraparam = '') {

      $out = "";
      switch ($type) {
         case self::PDF_OUTPUT_LANDSCAPE : //pdf
         case self::PDF_OUTPUT_PORTRAIT :
            global $PDF_TABLE;
            $value = DataExport::normalizeValueForTextExport($value);
            $value = htmlspecialchars($value);
            $value = preg_replace('/'.self::LBBR.'/', '<br>', $value);
            $value = preg_replace('/'.self::LBHR.'/', '<hr>', $value);
            $PDF_TABLE .= "<td $extraparam valign='top'>";
            $PDF_TABLE .= $value;
            $PDF_TABLE .= "</td>\n";

            break;

         case self::SYLK_OUTPUT : //sylk
            global $SYLK_ARRAY,$SYLK_SIZE;
            $value = DataExport::normalizeValueForTextExport($value);
            $value = preg_replace('/'.self::LBBR.'/', '<br>', $value);
            $value = preg_replace('/'.self::LBHR.'/', '<hr>', $value);
            $SYLK_ARRAY[$row][$num] = self::sylk_clean($value);
            $SYLK_SIZE[$num]        = max($SYLK_SIZE[$num],
                                          Toolbox::strlen($SYLK_ARRAY[$row][$num]));
            break;

         case self::CSV_OUTPUT : //csv
            $value = DataExport::normalizeValueForTextExport($value);
            $value = preg_replace('/'.self::LBBR.'/', '<br>', $value);
            $value = preg_replace('/'.self::LBHR.'/', '<hr>', $value);
            $out   = "\"".self::csv_clean($value)."\"".$_SESSION["glpicsv_delimiter"];
            break;

         case self::NAMES_OUTPUT:
            // We only want to display one column (the name of the item).
            // The name field is always the first column expect for tickets
            // which have their ids as the first column instead, thus moving the
            // name to the second column.
            // We don't have access to the itemtype so we must rely on data
            // types to figure which column to use :
            //    - Ticket will have a numeric first column (id) and an HTML
            //    link containing the name as the second column.
            //    - Other items will have an HTML link containing the name as
            //    the first column and a simple string containing the entity
            //    name as the second column.
            // -> We can check that the column is the first or second AND is html
            if (strip_tags($value) !== $value
               && ($num == 1 || $num == 2)
            ) {
               // Use a regex to keep only the link, there may be other content
               // after that we don't need (script, tooltips, ...)
               if (preg_match('/<a.*<\/a>/', $value, $matches)) {
                  $out = html_entity_decode(strip_tags($matches[0]));
               }
            }
            break;

         default :
            global $CFG_GLPI;
            $out = "<td $extraparam valign='top'>";

            if (!preg_match('/'.self::LBHR.'/', $value)) {
               $values = preg_split('/'.self::LBBR.'/i', $value);
               $line_delimiter = '<br>';
            } else {
               $values = preg_split('/'.self::LBHR.'/i', $value);
               $line_delimiter = '<hr>';
            }

            if (count($values) > 1
                && Toolbox::strlen($value) > $CFG_GLPI['cut']) {
               $value = '';
               foreach ($values as $v) {
                  $value .= $v.$line_delimiter;
               }
               $value = preg_replace('/'.self::LBBR.'/', '<br>', $value);
               $value = preg_replace('/'.self::LBHR.'/', '<hr>', $value);
               $value = '<div class="fup-popup">'.$value.'</div>';
               $valTip = "&nbsp;".Html::showToolTip(
                  $value, [
                     'awesome-class'   => 'fa-comments',
                     'display'         => false,
                     'autoclose'       => false,
                     'onclick'         => true
                  ]
               );
               $out .= $values[0] . $valTip;
            } else {
               $value = preg_replace('/'.self::LBBR.'/', '<br>', $value);
               $value = preg_replace('/'.self::LBHR.'/', '<hr>', $value);
               $out .= $value;
            }
            $out .= "</td>\n";
      }
      $num++;
      return $out;
   }


   /**
    * Print generic error
    *
    * @param integer $type     Display type (0=HTML, 1=Sylk, 2=PDF, 3=CSV)
    * @param string  $message  Message to display, if empty "no item found" will be displayed
    *
    * @return string HTML to display
   **/
   static function showError($type, $message = "") {
      if (strlen($message) == 0) {
         $message = __('No item found');
      }

      $out = "";
      switch ($type) {
         case self::PDF_OUTPUT_LANDSCAPE : //pdf
         case self::PDF_OUTPUT_PORTRAIT :
         case self::SYLK_OUTPUT : //sylk
         case self::CSV_OUTPUT : //csv
            break;

         default :
            $out = "<div class='center b'>$message</div>\n";
      }
      return $out;
   }


   /**
    * Print generic footer
    *
    * @param integer $type  Display type (0=HTML, 1=Sylk, 2=PDF, 3=CSV)
    * @param string  $title title of file : used for PDF (default '')
    * @param integer $count Total number of results
    *
    * @return string HTML to display
   **/
   static function showFooter($type, $title = "", $count = null) {

      $out = "";
      switch ($type) {
         case self::PDF_OUTPUT_LANDSCAPE : //pdf
         case self::PDF_OUTPUT_PORTRAIT :
            global $PDF_TABLE;

            $font       = 'helvetica';
            $fontsize   = 8;
            if (isset($_SESSION['glpipdffont']) && $_SESSION['glpipdffont']) {
               $font       = $_SESSION['glpipdffont'];
            }

            $pdf = new GLPIPDF(
               [
                  'default_font_size'  => $fontsize,
                  'default_font'       => $font,
                  'orientation'        => $type == self::PDF_OUTPUT_LANDSCAPE ? 'L' : 'P',
               ]
            );
            if ($count !== null) {
               $pdf->setTotalCount($count);
            }
            $pdf->SetTitle($title);

            $pdf->SetFont($font, '', $fontsize);

            $pdf->AddPage();
            $PDF_TABLE .= '</table>';
            $pdf->writeHTML($PDF_TABLE);
            $pdf->Output('glpi.pdf', 'I');
            break;

         case self::SYLK_OUTPUT : //sylk
            global $SYLK_HEADER,$SYLK_ARRAY,$SYLK_SIZE;
            // largeurs des colonnes
            foreach ($SYLK_SIZE as $num => $val) {
               $out .= "F;W".$num." ".$num." ".min(50, $val)."\n";
            }
            $out .= "\n";
            // Header
            foreach ($SYLK_HEADER as $num => $val) {
               $out .= "F;SDM4;FG0C;".($num == 1 ? "Y1;" : "")."X$num\n";
               $out .= "C;N;K\"$val\"\n";
               $out .= "\n";
            }
            // Datas
            foreach ($SYLK_ARRAY as $row => $tab) {
               foreach ($tab as $num => $val) {
                  $out .= "F;P3;FG0L;".($num == 1 ? "Y".$row.";" : "")."X$num\n";
                  $out .= "C;N;K\"$val\"\n";
               }
            }
            $out.= "E\n";
            break;

         case self::CSV_OUTPUT : //csv
         case self::NAMES_OUTPUT:
            break;

         default :
            $out = "</table></div>\n";
      }
      return $out;
   }


   /**
    * Print generic footer
    *
    * @param integer         $type   Display type (0=HTML, 1=Sylk, 2=PDF, 3=CSV)
    * @param integer         $rows   Number of rows
    * @param integer         $cols   Number of columns
    * @param boolean|integer $fixed  Used tab_cadre_fixe table for HTML export ? (default 0)
    *
    * @return string HTML to display
   **/
   static function showHeader($type, $rows, $cols, $fixed = 0) {

      $out = "";
      switch ($type) {
         case self::PDF_OUTPUT_LANDSCAPE : //pdf
         case self::PDF_OUTPUT_PORTRAIT :
            global $PDF_TABLE;
            $PDF_TABLE = "<table cellspacing=\"0\" cellpadding=\"1\" border=\"1\" >";
            break;

         case self::SYLK_OUTPUT : // Sylk
            global $SYLK_ARRAY, $SYLK_HEADER, $SYLK_SIZE;
            $SYLK_ARRAY  = [];
            $SYLK_HEADER = [];
            $SYLK_SIZE   = [];
            // entetes HTTP
            header("Expires: Mon, 26 Nov 1962 00:00:00 GMT");
            header('Pragma: private'); /// IE BUG + SSL
            header('Cache-control: private, must-revalidate'); /// IE BUG + SSL
            header("Content-disposition: filename=glpi.slk");
            header('Content-type: application/octetstream');
            // entete du fichier
            echo "ID;PGLPI_EXPORT\n"; // ID;Pappli
            echo "\n";
            // formats
            echo "P;PGeneral\n";
            echo "P;P#,##0.00\n";       // P;Pformat_1 (reels)
            echo "P;P#,##0\n";          // P;Pformat_2 (entiers)
            echo "P;P@\n";              // P;Pformat_3 (textes)
            echo "\n";
            // polices
            echo "P;EArial;M200\n";
            echo "P;EArial;M200\n";
            echo "P;EArial;M200\n";
            echo "P;FArial;M200;SB\n";
            echo "\n";
            // nb lignes * nb colonnes
            echo "B;Y".$rows;
            echo ";X".$cols."\n"; // B;Yligmax;Xcolmax
            echo "\n";
            break;

         case self::CSV_OUTPUT : // csv
            header("Expires: Mon, 26 Nov 1962 00:00:00 GMT");
            header('Pragma: private'); /// IE BUG + SSL
            header('Cache-control: private, must-revalidate'); /// IE BUG + SSL
            header("Content-disposition: filename=glpi.csv");
            header('Content-type: text/csv');
            // zero width no break space (for excel)
            echo"\xEF\xBB\xBF";
            break;

         case self::NAMES_OUTPUT:
            header("Content-disposition: filename=glpi.txt");
            header('Content-type: file/txt');
            break;

         default :
            if ($fixed) {
               $out = "<div class='center'><table border='0' class='tab_cadre_fixehov'>\n";
            } else {
               $out = "<div class='center'><table border='0' class='tab_cadrehov'>\n";
            }
      }
      return $out;
   }


   /**
    * Print begin of header part
    *
    * @param integer $type   Display type (0=HTML, 1=Sylk, 2=PDF, 3=CSV)
    *
    * @since 0.85
    *
    * @return string HTML to display
   **/
   static function showBeginHeader($type) {

      $out = "";
      switch ($type) {
         case self::PDF_OUTPUT_LANDSCAPE : //pdf
         case self::PDF_OUTPUT_PORTRAIT :
            global $PDF_TABLE;
            $PDF_TABLE .= "<thead>";
            break;

         case self::SYLK_OUTPUT : //sylk
         case self::CSV_OUTPUT : //csv
         case self::NAMES_OUTPUT:
            break;

         default :
            $out = "<thead>";
      }
      return $out;
   }


   /**
    * Print end of header part
    *
    * @param integer $type   Display type (0=HTML, 1=Sylk, 2=PDF, 3=CSV)
    *
    * @since 0.85
    *
    * @return string to display
   **/
   static function showEndHeader($type) {

      $out = "";
      switch ($type) {
         case self::PDF_OUTPUT_LANDSCAPE : //pdf
         case self::PDF_OUTPUT_PORTRAIT :
            global $PDF_TABLE;
            $PDF_TABLE .= "</thead>";
            break;

         case self::SYLK_OUTPUT : //sylk
         case self::CSV_OUTPUT : //csv
         case self::NAMES_OUTPUT:
            break;

         default :
            $out = "</thead>";
      }
      return $out;
   }


   /**
    * Print generic new line
    *
    * @param integer $type        Display type (0=HTML, 1=Sylk, 2=PDF, 3=CSV)
    * @param boolean $odd         Is it a new odd line ? (false by default)
    * @param boolean $is_deleted  Is it a deleted search ? (false by default)
    *
    * @return string HTML to display
   **/
   static function showNewLine($type, $odd = false, $is_deleted = false) {

      $out = "";
      switch ($type) {
         case self::PDF_OUTPUT_LANDSCAPE : //pdf
         case self::PDF_OUTPUT_PORTRAIT :
            global $PDF_TABLE;
            $style = "";
            if ($odd) {
               $style = " style=\"background-color:#DDDDDD;\" ";
            }
            $PDF_TABLE .= "<tr $style>";
            break;

         case self::SYLK_OUTPUT : //sylk
         case self::CSV_OUTPUT : //csv
         case self::NAMES_OUTPUT:
            break;

         default :
            $class = " class='tab_bg_2".($is_deleted?'_2':'')."' ";
            if ($odd) {
               $class = " class='tab_bg_1".($is_deleted?'_2':'')."' ";
            }
            $out = "<tr $class>";
      }
      return $out;
   }


   /**
    * Print generic end line
    *
    * @param integer $type  Display type (0=HTML, 1=Sylk, 2=PDF, 3=CSV)
    *
    * @return string HTML to display
   **/
   static function showEndLine($type) {

      $out = "";
      switch ($type) {
         case self::PDF_OUTPUT_LANDSCAPE : //pdf
         case self::PDF_OUTPUT_PORTRAIT :
            global $PDF_TABLE;
            $PDF_TABLE.= '</tr>';
            break;

         case self::SYLK_OUTPUT : //sylk
            break;

         case self::CSV_OUTPUT : //csv
         case self::NAMES_OUTPUT:
            $out = "\n";
            break;

         default :
            $out = "</tr>";
      }
      return $out;
   }


   /**
    * @param array $joinparams
    */
   static function computeComplexJoinID(array $joinparams) {

      $complexjoin = '';

      if (isset($joinparams['condition'])) {
         if (!is_array($joinparams['condition'])) {
            $complexjoin .= $joinparams['condition'];
         } else {
            global $DB;
            $dbi = new DBmysqlIterator($DB);
            $sql_clause = $dbi->analyseCrit($joinparams['condition']);
            $complexjoin .= ' AND ' . $sql_clause; //TODO: and should came from conf
         }
      }

      // For jointype == child
      if (isset($joinparams['jointype']) && ($joinparams['jointype'] == 'child')
          && isset($joinparams['linkfield'])) {
         $complexjoin .= $joinparams['linkfield'];
      }

      if (isset($joinparams['beforejoin'])) {
         if (isset($joinparams['beforejoin']['table'])) {
            $joinparams['beforejoin'] = [$joinparams['beforejoin']];
         }
         foreach ($joinparams['beforejoin'] as $tab) {
            if (isset($tab['table'])) {
               $complexjoin .= $tab['table'];
            }
            if (isset($tab['joinparams']) && isset($tab['joinparams']['condition'])) {
               if (!is_array($tab['joinparams']['condition'])) {
                  $complexjoin .= $tab['joinparams']['condition'];
               } else {
                  global $DB;
                  $dbi = new DBmysqlIterator($DB);
                  $sql_clause = $dbi->analyseCrit($tab['joinparams']['condition']);
                  $complexjoin .= ' AND ' . $sql_clause; //TODO: and should came from conf
               }
            }
         }
      }

      if (!empty($complexjoin)) {
         $complexjoin = md5($complexjoin);
      }
      return $complexjoin;
   }


   /**
    * Clean display value for csv export
    *
    * @param string $value value
    *
    * @return string Clean value
    **/
   static function csv_clean($value) {

      $value = str_replace("\"", "''", $value);

      return $value;
   }


   /**
    * Clean display value for sylk export
    *
    * @param string $value value
    *
    * @return string Clean value
    **/
   static function sylk_clean($value) {

      $value = preg_replace('/\x0A/', ' ', $value);
      $value = preg_replace('/\x0D/', null, $value);
      $value = str_replace("\"", "''", $value);
      $value = str_replace("\n", " | ", $value);

      return $value;
   }


   /**
    * Create SQL search condition
    *
    * @param string  $field  Nname (should be ` protected)
    * @param string  $val    Value to search
    * @param boolean $not    Is a negative search ? (false by default)
    * @param string  $link   With previous criteria (default 'AND')
    *
    * @return search SQL string
   **/
   static function makeTextCriteria ($field, $val, $not = false, $link = 'AND') {

      $sql = $field . self::makeTextSearch($val, $not);
      // mange empty field (string with length = 0)
      $sql_or = "";
      if (strtolower($val) == "null") {
         $sql_or = "OR $field = ''";
      }

      if (($not && ($val != 'NULL') && ($val != 'null') && ($val != '^$'))    // Not something
          ||(!$not && ($val == '^$'))) {   // Empty
         $sql = "($sql OR $field IS NULL)";
      }
      return " $link ($sql $sql_or)";
   }

   /**
    * Create SQL search value
    *
    * @since 9.4
    *
    * @param string  $val value to search
    *
    * @return string|null
   **/
   static function makeTextSearchValue($val) {
      // Unclean to permit < and > search
      $val = Sanitizer::unsanitize($val);

      // escape _ char used as wildcard in mysql likes
      $val = str_replace('_', '\\_', $val);

      if ($val === 'NULL' || $val === 'null') {
         return null;
      }

      $val = trim($val);

      if ($val === '^') {
         // Special case, searching "^" means we are searching for a non empty/null field
         return '%';
      }

      if ($val === '' || $val === '^$' || $val === '$') {
         return '';
      }

      if (preg_match('/^\^/', $val)) {
         // Remove leading `^`
         $val = ltrim(preg_replace('/^\^/', '', $val));
      } else {
         // Add % wildcard before searched string if not begining by a `^`
         $val = '%' . $val;
      }

      if (preg_match('/\$$/', $val)) {
         // Remove trailing `$`
         $val = rtrim(preg_replace('/\$$/', '', $val));
      } else {
         // Add % wildcard after searched string if not ending by a `$`
         $val = $val . '%';
      }

      return $val;
   }


   /**
    * Create SQL search condition
    *
    * @param string  $val  Value to search
    * @param boolean $not  Is a negative search ? (false by default)
    *
    * @return string Search string
   **/
   static function makeTextSearch($val, $not = false) {

      $NOT = "";
      if ($not) {
         $NOT = "NOT";
      }

      $val = self::makeTextSearchValue($val);
      if ($val == null) {
         $SEARCH = " IS $NOT NULL ";
      } else {
         $SEARCH = " $NOT LIKE '$val' ";
      }
      return $SEARCH;
   }


   /**
    * @since 0.84
    *
    * @param string $pattern
    * @param string $subject
   **/
   static function explodeWithID($pattern, $subject) {

      $tab = explode($pattern, $subject);

      if (isset($tab[1]) && !is_numeric($tab[1])) {
         // Report $ to tab[0]
         if (preg_match('/^(\\$*)(.*)/', $tab[1], $matchs)) {
            if (isset($matchs[2]) && is_numeric($matchs[2])) {
               $tab[1]  = $matchs[2];
               $tab[0] .= $matchs[1];
            }
         }
      }
      // Manage NULL value
      if ($tab[0] == self::NULLVALUE) {
         $tab[0] = null;
      }
      return $tab;
   }

   /**
    * Add join for dropdown translations
    *
    * @param string $alias    Alias for translation table
    * @param string $table    Table to join on
    * @param string $itemtype Item type
    * @param string $field    Field name
    *
    * @return string
    */
   public static function joinDropdownTranslations($alias, $table, $itemtype, $field) {
      return "LEFT JOIN `glpi_dropdowntranslations` AS `$alias`
                  ON (`$alias`.`itemtype` = '$itemtype'
                        AND `$alias`.`items_id` = `$table`.`id`
                        AND `$alias`.`language` = '".
                              $_SESSION['glpilanguage']."'
                        AND `$alias`.`field` = '$field')";
   }

   /**
    * Get table name for item type
    *
    * @param string $itemtype
    *
    * @return string
    */
   public static function getOrigTableName(string $itemtype): string {
      return (is_a($itemtype, CommonDBTM::class, true)) ? $itemtype::getTable() : getTableForItemType($itemtype);
   }
}<|MERGE_RESOLUTION|>--- conflicted
+++ resolved
@@ -6608,18 +6608,9 @@
                } else {
                   // Trans field exists
                   if (isset($data[$ID][$k]['trans']) && !empty($data[$ID][$k]['trans'])) {
-                     $out .=  Dropdown::getValueWithUnit($data[$ID][$k]['trans'], $unit);
+                     $out .= $data[$ID][$k]['trans'];
                   } else {
-<<<<<<< HEAD
-                     $out .= Dropdown::getValueWithUnit($data[$ID][$k]['name'], $unit);
-=======
-                     // Trans field exists
-                     if (isset($data[$ID][$k]['trans']) && !empty($data[$ID][$k]['trans'])) {
-                        $out .= $data[$ID][$k]['trans'];
-                     } else {
-                        $out .= $data[$ID][$k]['name'];
-                     }
->>>>>>> abb5468f
+                     $out .= $data[$ID][$k]['name'];
                   }
                }
             }
