<?php
/**
 * ---------------------------------------------------------------------
 * GLPI - Gestionnaire Libre de Parc Informatique
 * Copyright (C) 2015-2018 Teclib' and contributors.
 *
 * http://glpi-project.org
 *
 * based on GLPI - Gestionnaire Libre de Parc Informatique
 * Copyright (C) 2003-2014 by the INDEPNET Development Team.
 *
 * ---------------------------------------------------------------------
 *
 * LICENSE
 *
 * This file is part of GLPI.
 *
 * GLPI is free software; you can redistribute it and/or modify
 * it under the terms of the GNU General Public License as published by
 * the Free Software Foundation; either version 2 of the License, or
 * (at your option) any later version.
 *
 * GLPI is distributed in the hope that it will be useful,
 * but WITHOUT ANY WARRANTY; without even the implied warranty of
 * MERCHANTABILITY or FITNESS FOR A PARTICULAR PURPOSE.  See the
 * GNU General Public License for more details.
 *
 * You should have received a copy of the GNU General Public License
 * along with GLPI. If not, see <http://www.gnu.org/licenses/>.
 * ---------------------------------------------------------------------
 */

if (!defined('GLPI_ROOT')) {
   die("Sorry. You can't access this file directly");
}

/**
 * Search Class
 *
 * Generic class for Search Engine
**/
class Search {

   // Default number of items displayed in global search
   const GLOBAL_DISPLAY_COUNT = 10;
   // EXPORT TYPE
   const GLOBAL_SEARCH        = -1;
   const HTML_OUTPUT          = 0;
   const SYLK_OUTPUT          = 1;
   const PDF_OUTPUT_LANDSCAPE = 2;
   const CSV_OUTPUT           = 3;
   const PDF_OUTPUT_PORTRAIT  = 4;

   const LBBR = '#LBBR#';
   const LBHR = '#LBHR#';

   const SHORTSEP = '$#$';
   const LONGSEP  = '$$##$$';

   const NULLVALUE = '__NULL__';

   private $output_type = self::HTML_OUTPUT;
   static $search = [];

   private $db;
   private $item;
   private $itemtype;
   private $raw_params;
   private $qry_params = [];
   private $current_page;
   private $sub_item = false;

   /**
    * Constructor
    *
    * @param CommonDBTM|null $item   Item instance
    * @param array           $params Search parameters
    */
   public function __construct($item, array $params) {
      global $DB;
      $this->db = $DB;
      if ($item instanceof CommonDBTM) {
         $this->item = $item;
         $this->itemtype = $item->getType();
      } else {
         $this->itemtype = $item;
         if ($item !== 'AllAssets') {
            $this->item = new $item;
         }
      }
      $this->raw_params = $params;
   }

   /**
    * Display search engine for an type
    *
    * @param string  $itemtype Item type to manage
    *
    * @return void
   **/
   public static function show($itemtype) {
      $params = self::manageParams($itemtype, $_GET);
      $item = $itemtype == 'AllAssets' ? $itemtype : new $itemtype;
      $inst = new self($item, $params);
      echo "<div class='search_page'>";
      $inst->showGenericSearch($itemtype, $params);
      if ($params['as_map'] == 1) {
         $inst->showMap($itemtype, $params);
      } else {
         $inst->showList($itemtype, $params);
      }
      echo "</div>";
   }

   /**
    * Display result table for search engine for an type
    *
    * @param string $itemtype item type to manage
    * @param array  $params   search params passed to prepareDatasForSearch function
    * @param array  $data     data if already processed
    *
    * @return void
    *
    * @since 10.0.0 Method is no longer static
    * @since 10.0.0 Added $data parameter
   **/
   public function showList($itemtype, $params, $data = []) {
      if (empty($data)) {
         $data = $this->prepareDataForSearch($itemtype, $params);
         $this->constructSQL($data);
         $this->constructData($data);
      }
      $this->displayData($data);
   }

   /**
    * Display result table for search engine for an type as a map
    *
    * @param string $itemtype item type to manage
    * @param array  $params   search params passed to prepareDataForSearch function
    * @param array  $data     data if already processed
    *
    * @return void
    *
    * @since 10.0.0 Method is no longer static
    * @since 10.0.0 Added $data parameter
   **/
   public function showMap($itemtype, $params, $data = []) {
      global $CFG_GLPI;

      if (empty($data)) {
         $params['criteria'][] = [
            'link'         => 'AND NOT',
            'field'        => ($itemtype == 'Location') ? 21 : 998,
            'searchtype'   => 'contains',
            'value'        => 'NULL'
         ];
         $params['criteria'][] = [
            'link'         => 'AND NOT',
            'field'        => ($itemtype == 'Location') ? 20 : 999,
            'searchtype'   => 'contains',
            'value'        => 'NULL'
         ];
         $data = $this->prepareDataForSearch($itemtype, $params);
         $this->constructSQL($data);
         $this->constructData($data);
      }
      $this->displayData($data);

      //TODO: adapt for new system
      if ($data['data']['totalcount'] > 0) {
         $target = $data['search']['target'];
         $criteria = $data['search']['criteria'];
         array_pop($criteria);
         array_pop($criteria);
         $criteria[] = [
            'link'         => 'AND',
            'field'        => ($itemtype == 'Location') ? 1 : (($itemtype == 'Ticket') ? 83 : 3),
            'searchtype'   => 'equals',
            'value'        => 'CURLOCATION'
         ];
         $globallinkto = Toolbox::append_params(
            [
               'criteria'     => $criteria,
               'metacriteria' => $data['search']['metacriteria']
            ],
            '&amp;'
         );
         $parameters = "as_map=0&amp;sort=".$data['search']['sort']."&amp;order=".$data['search']['order'].'&amp;'.
                        $globallinkto;

         if (strpos($target, '?') == false) {
            $fulltarget = $target."?".$parameters;
         } else {
            $fulltarget = $target."&".$parameters;
         }
         $typename = class_exists($itemtype) ? $itemtype::getTypeName($data['data']['totalcount']) :
                        ($itemtype == 'AllAssets' ? __('assets') : $itemtype);

         echo "<div class='center'><p>".__('Search results for localized items only')."</p>";
         $js = "$(function() {
               var map = initMap($('#page'), 'map', 'full');
               _loadMap(map, '$itemtype');
            });

         var _loadMap = function(map_elt, itemtype) {
            L.AwesomeMarkers.Icon.prototype.options.prefix = 'far';
            var _micon = 'circle';

            var stdMarker = L.AwesomeMarkers.icon({
               icon: _micon,
               markerColor: 'blue'
            });

            var aMarker = L.AwesomeMarkers.icon({
               icon: _micon,
               markerColor: 'cadetblue'
            });

            var bMarker = L.AwesomeMarkers.icon({
               icon: _micon,
               markerColor: 'purple'
            });

            var cMarker = L.AwesomeMarkers.icon({
               icon: _micon,
               markerColor: 'darkpurple'
            });

            var dMarker = L.AwesomeMarkers.icon({
               icon: _micon,
               markerColor: 'red'
            });

            var eMarker = L.AwesomeMarkers.icon({
               icon: _micon,
               markerColor: 'darkred'
            });


            //retrieve geojson data
            map_elt.spin(true);
            $.ajax({
               dataType: 'json',
               method: 'POST',
               url: '{$CFG_GLPI['root_doc']}/ajax/map.php',
               data: {
                  itemtype: itemtype,
                  params: ".json_encode($params)."
               }
            }).done(function(data) {
               var _points = data.points;
               var _markers = L.markerClusterGroup({
                  iconCreateFunction: function(cluster) {
                     var childCount = cluster.getChildCount();

                     var markers = cluster.getAllChildMarkers();
                     var n = 0;
                     for (var i = 0; i < markers.length; i++) {
                        n += markers[i].count;
                     }

                     var c = ' marker-cluster-';
                     if (n < 10) {
                        c += 'small';
                     } else if (n < 100) {
                        c += 'medium';
                     } else {
                        c += 'large';
                     }

                     return new L.DivIcon({ html: '<div><span>' + n + '</span></div>', className: 'marker-cluster' + c, iconSize: new L.Point(40, 40) });
                  }
               });

               $.each(_points, function(index, point) {
                  var _title = '<strong>' + point.title + '</strong><br/><a href=\''+'$fulltarget'.replace(/CURLOCATION/, point.loc_id)+'\'>".sprintf(__('%1$s %2$s'), 'COUNT', $typename)."'.replace(/COUNT/, point.count)+'</a>';
                  if (point.types) {
                     $.each(point.types, function(tindex, type) {
                        _title += '<br/>".sprintf(__('%1$s %2$s'), 'COUNT', 'TYPE')."'.replace(/COUNT/, type.count).replace(/TYPE/, type.name);
                     });
                  }
                  var _icon = stdMarker;
                  if (point.count < 10) {
                     _icon = stdMarker;
                  } else if (point.count < 100) {
                     _icon = aMarker;
                  } else if (point.count < 1000) {
                     _icon = bMarker;
                  } else if (point.count < 5000) {
                     _icon = cMarker;
                  } else if (point.count < 10000) {
                     _icon = dMarker;
                  } else {
                     _icon = eMarker;
                  }
                  var _marker = L.marker([point.lat, point.lng], { icon: _icon, title: point.title });
                  _marker.count = point.count;
                  _marker.bindPopup(_title);
                  _markers.addLayer(_marker);
               });

               map_elt.addLayer(_markers);
               map_elt.fitBounds(
                  _markers.getBounds(), {
                     padding: [50, 50],
                     maxZoom: 12
                  }
               );
            }).fail(function (response) {
               var _data = response.responseJSON;
               var _message = '".__s('An error occured loading data :(')."';
               if (_data.message) {
                  _message = _data.message;
               }
               var fail_info = L.control();
               fail_info.onAdd = function (map) {
                  this._div = L.DomUtil.create('div', 'fail_info');
                  this._div.innerHTML = _message + '<br/><span id=\'reload_data\'><i class=\'fa fa-sync\'></i> ".__s('Reload')."</span>';
                  return this._div;
               };
               fail_info.addTo(map_elt);
               $('#reload_data').on('click', function() {
                  $('.fail_info').remove();
                  _loadMap(map_elt);
               });
            }).always(function() {
               //hide spinner
               map_elt.spin(false);
            });
         }

         ";
         echo Html::scriptBlock($js);
         echo "</div>";
      }
   }

   /**
    * Get data
    *
    * @param array|false $sub_item Are we looking for a sub item?
    *
    * @return array
    */
   public function getData($sub_item = false) {
      $this->sub_item = $sub_item;
      $itemtype = ($this->item instanceof CommonDBTM ? $this->item->getType() : 'AllAssets');
      $params = self::manageParams($itemtype, $this->raw_params);
      if ($params['as_map'] == 1) {
         $params['criteria'][] = [
            'link'         => 'AND NOT',
            'field'        => ($itemtype == 'Location') ? 21 : 998,
            'searchtype'   => 'contains',
            'value'        => 'NULL'
         ];
         $params['criteria'][] = [
            'link'         => 'AND NOT',
            'field'        => ($itemtype == 'Location') ? 20 : 999,
            'searchtype'   => 'contains',
            'value'        => 'NULL'
         ];
      }

      if ($this->current_page === null) {
         $this->current_page = 1;
      }

      $data = $this->prepareDataForSearch($itemtype, $params, $this->sub_item);
      $this->constructSQL($data, $this->sub_item);
      $this->constructData($data);

      if (!isset($data['data']['totalcount'])) {
         Toolbox::logError("Something went wrong during $itemtype search");
         return;
      }

      if ($params['as_map'] != 1) {
         //no need for pagination with map view
         $limit = $_SESSION['glpilist_limit'];
         $count = $data['data']['totalcount'];

         $this->pages = $count / $limit;
         if ($count > 0) {
            $last = ceil($count / $limit);
            $previous = $this->current_page - 1;
            if ($previous < 1) {
                $previous = false;
            }

            $next = $this->current_page +1;
            if ($next > $last) {
                $next = $last;
            }
         } else {
            $previous = $next = $first = $last = false;
         }
         $pagination = [
            'start'           => $data['search']['start'],
            'limit'           => $limit,
            'count'           => $count,
            'current_page'    => $this->current_page,
            'previous_page'   => $previous,
            'next_page'       => $next,
            'last_page'       => $last,
            'pages'           => []
         ];

         $idepart = $this->current_page - 2;
         if ($idepart< 1) {
            $idepart = 1;
         }

         $ifin = $this->current_page + 2;
         if ($ifin > $last) {
            $ifin = $last;
         }

         for ($i = $idepart; $i <= $ifin; $i++) {
            $page = [
               'value' => $i,
               'title' => preg_replace("(%i)", $i, __("Page %i"))
            ];
            if ($i == $this->current_page) {
               $page['current'] = true;
               $page['title'] = preg_replace(
                  "(%i)",
                  $i,
                  __("Current page (%i)")
               );
            }
            $pagination['pages'][] = $page;
         }
         $data['pagination'] = $pagination;
      }

      return $data;
   }

   /**
    * Prepare search criteria to be used for a search
    *
    * @since 0.85
    *
    * @param string  $itemtype item type
    * @param array   $params   array of parameters
    *                          may include sort, order, start, list_limit, deleted, criteria, metacriteria
    * @param boolean $sub_item Are we looking for a sub item?
    *
    * @return array prepare to be used for a search (include criterias and others needed informations)
    *
    * @since 10.0.0 Method has been renamed is no longer static, $forcedisplay has been removed
   **/
   public function prepareDataForSearch($itemtype, array $params, $sub_item = false) {
      global $CFG_GLPI;

      // Default values of parameters
      $p['criteria']            = [];
      $p['metacriteria']        = [];
      $p['sort']                = '1'; //
      $p['order']               = 'ASC';//
      $p['start']               = 0;//
      $p['is_deleted']          = 0;
      $p['export_all']          = 0;
      if (class_exists($itemtype)) {
         $p['target']       = $itemtype::getSearchURL();
      } else {
         $p['target']       = Toolbox::getItemTypeSearchURL($itemtype);
      }
      $p['display_type']        = self::HTML_OUTPUT;
      $p['list_limit']          = $_SESSION['glpilist_limit'];
      $p['massiveactionparams'] = [];
      $p['forcedisplay']        = [];

      foreach ($params as $key => $val) {
         switch ($key) {
            case 'order':
               if (in_array($val, ['ASC', 'DESC'])) {
                  $p[$key] = $val;
               }
               break;
            case 'sort':
               $p[$key] = intval($val);
               if ($p[$key] < 0) {
                  $p[$key] = 1;
               }
               break;
            case 'is_deleted':
               if ($val == 1) {
                  $p[$key] = '1';
               }
               break;
            default:
               $p[$key] = $val;
               break;
         }
      }

      // Set display type for export if define
      if (isset($p['display_type'])) {
         // Limit to 10 element
         if ($p['display_type'] == self::GLOBAL_SEARCH) {
            $p['list_limit'] = self::GLOBAL_DISPLAY_COUNT;
         }
      }

      if ($p['export_all']) {
         $p['start'] = 0;
      }

      $data             = [];
      $data['search']   = $p;
      $data['real_itemtype'] = $itemtype;
      if ($sub_item && $sub_item['sub_item'] instanceof CommonDBRelation && $sub_item['sub_item']->getType() == $itemtype) {
         $itemtype = 'AllAssets';
      }
      $data['itemtype'] = $itemtype;

      // Instanciate an object to access method
      $data['item'] = null;

      if ($itemtype != 'AllAssets') {
         $data['item'] = getItemForItemtype($itemtype);
      }

      $data['display_type'] = $data['search']['display_type'];

      if (!$CFG_GLPI['allow_search_all']) {
         foreach ($p['criteria'] as $val) {
            if (isset($val['field']) && $val['field'] == 'all') {
               Html::displayRightError();
            }
         }
      }
      if (!$CFG_GLPI['allow_search_view']) {
         foreach ($p['criteria'] as $val) {
            if (isset($val['field']) && $val['field'] == 'view') {
               Html::displayRightError();
            }
         }
      }

      /// Get the items to display
      // Add searched items

      $forcetoview = false;
      if (is_array($p['forcedisplay']) && count($p['forcedisplay'])) {
         $forcetoview = true;
      }
      $data['search']['all_search']  = false;
      $data['search']['view_search'] = false;
      // If no research limit research to display item and compute number of item using simple request
      $data['search']['no_search']   = true;

      $data['toview'] = $this->addDefaultToView($itemtype, $params);
      $data['meta_toview'] = [];
      if (!$forcetoview) {
         // Add items to display depending of personal prefs
         $pref_itemtype = $itemtype;
         if ($sub_item && $sub_item['sub_item'] instanceof CommonDBRelation && $sub_item['sub_item']->getType() == $itemtype) {
            $pref_itemtype = 'AllAssets';
         }
         $displaypref = DisplayPreference::getForTypeUser(
            $pref_itemtype,
            Session::getLoginUserID(),
            ($sub_item !== false && count($sub_item))
         );
         if (count($displaypref)) {
            foreach ($displaypref as $val) {
               array_push($data['toview'], $val);
            }
         }
      } else {
         $data['toview'] = array_merge($data['toview'], $p['forcedisplay']);
      }

      if (count($p['criteria']) > 0) {
         // use a recursive clojure to push searchoption when using nested criteria
         $parse_criteria = function($criteria) use (&$parse_criteria, &$data) {
            foreach ($criteria as $criterion) {
               // recursive call
               if (isset($criterion['criteria'])) {
                  return $parse_criteria($criterion['criteria']);
               }

               // normal behavior
               if (isset($criterion['field'])
                   && !in_array($criterion['field'], $data['toview'])) {
                  if ($criterion['field'] != 'all'
                      && $criterion['field'] != 'view'
                      && (!isset($criterion['meta'])
                          || !$criterion['meta'])) {
                     array_push($data['toview'], $criterion['field']);
                  } else if ($criterion['field'] == 'all') {
                     $data['search']['all_search'] = true;
                  } else if ($criterion['field'] == 'view') {
                     $data['search']['view_search'] = true;
                  }
               }

               if (isset($criterion['value'])
                   && (strlen($criterion['value']) > 0)) {
                  $data['search']['no_search'] = false;
               }
            }
         };

         // call the clojure
         $parse_criteria($p['criteria']);
      }

      if (count($p['metacriteria'])) {
         $data['search']['no_search'] = false;
      }

      // Add order item
      if (!in_array($p['sort'], $data['toview'])) {
         array_push($data['toview'], $p['sort']);
      }

      // Special case for Ticket : put ID in front
      if ($itemtype == 'Ticket') {
         array_unshift($data['toview'], 2);
      }

      $limitsearchopt   = $this->getCleanedOptions($this->itemtype);
      // Clean and reorder toview
      $tmpview = [];
      foreach ($data['toview'] as $val) {
         if (isset($limitsearchopt[$val]) && !in_array($val, $tmpview)) {
            $tmpview[] = $val;
         }
      }
      $data['toview']    = $tmpview;
      $data['tocompute'] = $data['toview'];

      // Force item to display
      if ($forcetoview) {
         foreach ($data['toview'] as $val) {
            if (!in_array($val, $data['tocompute'])) {
                array_push($data['tocompute'], $val);
            }
         }
      }

      if (!count($data['toview'])) {
         Toolbox::logWarning(
            'No columns found to display ' . $itemtype
         );
         global $CONTAINER;
         $flash = $CONTAINER->get(Slim\Flash\Messages::class);
         $flash->addMessage(
            'error',
            //TRANS: %1$s is an itemtype
            sprintf('No columns found to display %1$s', $itemtype)
         );
      }

      return $data;
   }

   /**
    * Search for a "usehaving" field in the searchOption of for each criteria
    *
    * @param $criterias List of criterias
    * @param $searchopt List of searchOptions
    *
    * @return bool
    */
   private static function hasHaving($criterias, $searchopt) {
      foreach ($criterias as $criteria) {
         // Search recursively for groups
         if (isset($criteria['criteria'])) {
            $hasHaving = self::hasHaving($criteria['criteria'], $searchopt);
            if ($hasHaving) {
               return true;
            }
            continue;
         }

         if (isset($criteria['field'])
            && isset($searchopt[$criteria['field']]["usehaving"])
            || (isset($criteria['meta']) && $criteria['meta'] && $criteria['link'] == "AND NOT")
         ) {
            return true;
         }
      }

      return false;
   }


   /**
    * Construct SQL request depending of search parameters
    *
    * add to data array a field sql containing an array of requests :
    *      search : request to get items limited to wanted ones
    *      count : to count all items based on search criterias
    *                    may be an array a request : need to add counts
    *                    maybe empty : use search one to count
    *
    * @since 0.85
    *
    * @param array            $data     array of search datas prepared to generate SQL
    * @param CommonDBTM|false $sub_item Are we calling from a sub item?
    *
    * @return void
    *
    * @since 10.0.0 Method is no longer static
   **/
   public function constructSQL(array &$data, $sub_item = false) {
      global $CFG_GLPI;

      if (!isset($data['itemtype'])) {
         return false;
      }

      $data['sql']['count']  = [];
      $data['sql']['search'] = '';

      $searchopt        = &$this->getOptions($data['itemtype']);

      $blacklist_tables = [];
      if (isset($CFG_GLPI['union_search_type'][$data['itemtype']])) {
         $itemtable          = $CFG_GLPI['union_search_type'][$data['itemtype']];
         $blacklist_tables[] = getTableForItemType($data['itemtype']);
      } else {
         $itemtable = getTableForItemType($data['itemtype']);
      }

      // hack for AllAssets
      if (isset($CFG_GLPI['union_search_type'][$data['itemtype']])) {
         $entity_restrict = true;
      } else {
         $entity_restrict = $data['item']->isEntityAssign();
      }

      // Construct the request

      //// 1 - SELECT
      // request currentuser for SQL supervision, not displayed
      $SELECT = "SELECT DISTINCT ".$this->db->quoteName("$itemtable.id")." AS id, ".$this->db->quote($_SESSION['glpiname'])." AS currentuser,
                        ".$this->addDefaultSelect($data['itemtype']);

      // Add select for all toview item
      foreach ($data['toview'] as $val) {
         $SELECT .= $this->addSelect($data['itemtype'], $val);
      }

      if (isset($data['search']['as_map']) && $data['search']['as_map'] == 1) {
         $SELECT .= ' '.$this->db->quoteName('glpi_locations.id').' AS loc_id, ';
      }

      //// 2 - FROM AND LEFT JOIN
      // Set reference table
      $FROM = " FROM " . $this->db->quoteName($itemtable);

      // Init already linked tables array in order not to link a table several times
      $already_link_tables = [];
      // Put reference table
      array_push($already_link_tables, $itemtable);

      // Add default join
      $COMMONLEFTJOIN = $this->addDefaultJoin($data['itemtype'], $itemtable, $already_link_tables);

      $itemtype = $data['itemtype'];
      $COMMONSUBLEFTJOIN = '';
      if ($sub_item !== false && method_exists($sub_item['sub_item'], 'addSubDefaultJoin') && $sub_item['sub_item']->getType() !== $itemtype) {
         $sub = $sub_item['sub_item'];
         $COMMONSUBLEFTJOIN = $sub::addSubDefaultJoin($sub_item['item'], $itemtype);
      }

      $FROM          .= $COMMONLEFTJOIN;

      // Add all table for toview items
      foreach ($data['tocompute'] as $val) {
         if (!in_array($searchopt[$val]["table"], $blacklist_tables)) {
            $FROM .= $this->addLeftJoin($data['itemtype'], $itemtable, $already_link_tables,
                                       $searchopt[$val]["table"],
                                       $searchopt[$val]["linkfield"], 0, 0,
                                       $searchopt[$val]["joinparams"],
                                       $searchopt[$val]["field"]);
         }
      }

      // Search all case :
      if ($data['search']['all_search']) {
         foreach ($searchopt as $key => $val) {
            // Do not search on Group Name
            if (is_array($val) && isset($val['table'])) {
               if (!in_array($searchopt[$key]["table"], $blacklist_tables)) {
                  $FROM .= $this->addLeftJoin($data['itemtype'], $itemtable, $already_link_tables,
                                             $searchopt[$key]["table"],
                                             $searchopt[$key]["linkfield"], 0, 0,
                                             $searchopt[$key]["joinparams"],
                                             $searchopt[$key]["field"]);
               }
            }
         }
      }

      //// 3 - WHERE

      // default string
      $COMMONWHERE = '';
      if ($sub_item !== false && method_exists($sub_item['sub_item'], 'addSubDefaultWhere')) {
         $sub = $sub_item['sub_item'];
         $COMMONSUBWHERE = $sub::addSubDefaultWhere(
            $sub_item['item'],
            $sub_item['sub_item']->getType() == $data['real_itemtype']
         );
      } else {
         $COMMONWHERE = self::addDefaultWhere($data['itemtype']);
      }
      $first       = empty($COMMONWHERE);

      // Add deleted if item have it
      if ($data['item'] && $data['item']->maybeDeleted()) {
         $LINK = " AND ";
         if ($first) {
            $LINK  = " ";
            $first = false;
         }
         $COMMONWHERE .= $LINK. $this->db->quoteName("$itemtable.is_deleted") . " = " . (int)$data['search']['is_deleted'] . " ";
      }

      // Remove template items
      if ($data['item'] && $data['item']->maybeTemplate()) {
         $LINK = " AND ";
         if ($first) {
            $LINK  = " ";
            $first = false;
         }
         $COMMONWHERE .= $LINK . $this->db->quoteName("$itemtable.is_template") . " = 0 ";
      }

      // Add Restrict to current entities
      if ($entity_restrict) {
         $LINK = " AND ";
         if ($first) {
            $LINK  = " ";
            $first = false;
         }

         if ($data['itemtype'] == 'Entity') {
            $COMMONWHERE .= getEntitiesRestrictRequest($LINK, $itemtable, 'id', '', true);

         } else if (isset($CFG_GLPI["union_search_type"][$data['itemtype']])) {
            // Will be replace below in Union/Recursivity Hack
            $COMMONWHERE .= $LINK." ENTITYRESTRICT ";
         } else {
            $COMMONWHERE .= getEntitiesRestrictRequest($LINK, $itemtable, '', '',
                                                       $data['item']->maybeRecursive());
         }
      }
      $WHERE  = "";
      $HAVING = "";

      // Add search conditions
      // If there is search items
      if (count($data['search']['criteria'])) {
         $WHERE  = $this->constructCriteriaSQL($data['search']['criteria'], $data, $searchopt);
         $HAVING = $this->constructCriteriaSQL($data['search']['criteria'], $data, $searchopt, true);

         // Check if a criteria was meant to be used as a having field
         $hasHaving = self::hasHaving($data['search']['criteria'], $searchopt);
         if ($hasHaving) {
            $HAVING = $WHERE;
            $WHERE = "";

            // Each field specified in the HAVING must be in the SELECT aswell
            $regex = "/`glpi_\w*?`\.`.*?`/";
            $matches = [];
            preg_match_all($regex, $HAVING, $matches);
            if (isset($matches[0])) {
               foreach ($matches[0] as $havingElement) {
                  if (strpos($SELECT, $havingElement) === false) {
                     $SELECT .= " $havingElement, ";
                  }
               }
            }
         }

         // if criteria (with meta flag) need additional join/from sql
         $this->constructAdditionalSqlForMetacriteria($data['search']['criteria'], $SELECT, $FROM, $already_link_tables, $data);
      }

      //// 4 - ORDER
      $ORDER = " ORDER BY ".$this->db->quoteName('id'). ' ';
      foreach ($data['tocompute'] as $val) {
         if ($data['search']['sort'] == $val) {
            $ORDER = $this->addOrderBy(
               $data['itemtype'],
               $data['search']['sort'],
               $data['search']['order']
            );
         }
      }

      $SELECT = rtrim(trim($SELECT), ',');

      //// 7 - Manage GROUP BY
      $GROUPBY = "";
      // Meta Search / Search All / Count tickets
      $criteria_with_meta = array_filter($data['search']['criteria'], function($criterion) {
         return isset($criterion['meta'])
                && $criterion['meta'];
      });
      if ((count($data['search']['metacriteria']))
          || count($criteria_with_meta)
          || !empty($HAVING)
          || $data['search']['all_search']) {
         $GROUPBY = " GROUP BY " . $this->db->quoteName("$itemtable.id");
      }

      if (empty($GROUPBY)) {
         foreach ($data['toview'] as $val2) {
            if (!empty($GROUPBY)) {
               break;
            }
            if (isset($searchopt[$val2]["forcegroupby"])) {
               $GROUPBY = " GROUP BY " . $this->db->quoteName("$itemtable.id");;
            }
         }
      }

      $LIMIT   = "";
      $numrows = 0;
      //No search : count number of items using a simple count(ID) request and LIMIT search
      if ($data['search']['no_search']) {
         $LIMIT = " LIMIT ".(int)$data['search']['start'].", ".(int)$data['search']['list_limit'];

         // Force group by for all the type -> need to count only on table ID
         if (!isset($searchopt[1]['forcegroupby'])) {
            $count = "count(*)";
         } else {
            $count = "count(DISTINCT ".$this->db->quoteName("$itemtable.id").")";
         }
         // request currentuser for SQL supervision, not displayed
         $query_num_select = "SELECT $count,
                              ". $this->db->quote($_SESSION['glpiname'])." AS currentuser
                       FROM ".$this->db->quoteName($itemtable).
                       $COMMONLEFTJOIN;
         $query_num = '';

         $first     = true;

         if (!empty($COMMONWHERE)) {
            $LINK = " AND ";
            if ($first) {
               $LINK  = " WHERE ";
               $first = false;
            }
            $query_num .= $LINK.$COMMONWHERE;
         }
         // Union Search :
         if (isset($CFG_GLPI["union_search_type"][$data['itemtype']])) {
            $tmpquery = $query_num_select . $query_num;
            $numrows  = 0;

            foreach ($CFG_GLPI[$CFG_GLPI["union_search_type"][$data['itemtype']]] as $ctype) {
               $ctable = getTableForItemType($ctype);
               if (($citem = getItemForItemtype($ctype))
                   && $citem->canView()) {
                  // State case
                  if ($data['itemtype'] == 'AllAssets') {
                     $query_num  = str_replace($CFG_GLPI["union_search_type"][$data['itemtype']],
                                               $ctable, $tmpquery);
                     $query_num  = str_replace($data['itemtype'], $ctype, $query_num);

                     if ($sub_item !== false && method_exists($sub_item['sub_item'], 'addSubSelect')) {
                        $sub = $sub_item['sub_item'];
                        $sub_select = $sub::addSubSelect(
                           $sub_item['item'],
                           $ctype
                        );
                        $query_num .= "AND $ctable.id IN ($sub_select)";
                     }

                     $query_num .= " AND ".$this->db->quoteName("$ctable.id")." IS NOT NULL ";

                     // Add deleted if item have it
                     if ($citem && $citem->maybeDeleted()) {
                        $query_num .= " AND ".$this->db->quoteName("$ctable.is_deleted")." = 0 ";
                     }

                     // Remove template items
                     if ($citem && $citem->maybeTemplate()) {
                        $query_num .= " AND ".$this->db->quoteName("$ctable.is_template")." = 0 ";
                     }

                  } else {// Ref table case
                     $reftable = getTableForItemType($data['itemtype']);
                     if ($data['item'] && $data['item']->maybeDeleted()) {
                        $tmpquery = str_replace(
                           $this->db->quoteName($CFG_GLPI["union_search_type"][$data['itemtype']]).".".$this->db->quoteName('is_deleted'),
                           $this->db->quoteName("$reftable.is_deleted"),
                           $tmpquery
                        );
                     }
                     $replace  = "FROM ".$this->db->quoteName($reftable)."
                                  INNER JOIN ".$this->db->quoteName($ctable)."
                                       ON (".$this->db->quoteName("$reftable.items_id")." = ".$this->db->quoteName("$ctable.id")."
                                           AND ".$this->db->quoteName("$reftable.itemtype")." = ".$this->db->quote($ctype).")";

                     $query_num = str_replace("FROM ".
                                                $this->db->quoteName($CFG_GLPI["union_search_type"][$data['itemtype']]),
                                              $replace, $tmpquery);
                     $query_num = str_replace($CFG_GLPI["union_search_type"][$data['itemtype']],
                                              $ctable, $query_num);
                  }
                  $query_num = str_replace("ENTITYRESTRICT",
                                           getEntitiesRestrictRequest('', $ctable, '', '',
                                                                      $citem->maybeRecursive()),
                                           $query_num);
                  $data['sql']['count'][] = $query_num;
               }
            }

         } else {
            $query_num_select .= $COMMONSUBLEFTJOIN;
            if (!empty($COMMONSUBWHERE)) {
               $query_num .= (!empty($query_num) ? " AND ($COMMONSUBWHERE)": " WHERE $COMMONSUBWHERE");
            }

            $data['sql']['count'][] = $query_num_select . $query_num;
         }
      }

      // If export_all reset LIMIT condition
      if ($data['search']['export_all']) {
         $LIMIT = "";
      }

      if (!empty($WHERE) || !empty($COMMONWHERE)) {
         if (!empty($COMMONWHERE)) {
            $WHERE = ' WHERE '.$COMMONWHERE.(!empty($WHERE)?' AND ( '.$WHERE.' )':'');
         } else {
            $WHERE = ' WHERE '.$WHERE.' ';
         }
         $first = false;
      }

      $NOSUBWHERE = $WHERE;
      if (!empty($COMMONSUBWHERE)) {
         $WHERE .= (!empty($WHERE) ? " AND ($COMMONSUBWHERE)": " WHERE $COMMONSUBWHERE");
      }

      if (!empty($HAVING)) {
         $HAVING = ' HAVING '.$HAVING;
      }

      // Create QUERY
      if (isset($CFG_GLPI["union_search_type"][$data['itemtype']])) {
         $first = true;
         $QUERY = "";
         foreach ($CFG_GLPI[$CFG_GLPI["union_search_type"][$data['itemtype']]] as $ctype) {
            $ctable = getTableForItemType($ctype);
            if (($citem = getItemForItemtype($ctype))
                && $citem->canView()) {
               if ($first) {
                  $first = false;
               } else {
                  $QUERY .= " UNION ";
               }
               $tmpquery = "";
               // AllAssets case
               if ($data['itemtype'] == 'AllAssets') {
                  $tmpquery = "$SELECT, '$ctype' AS TYPE $FROM $NOSUBWHERE";

                  if ($sub_item !== false && method_exists($sub_item['sub_item'], 'addSubSelect')) {
                     $sub = $sub_item['sub_item'];
                     $sub_select = $sub::addSubSelect(
                        $sub_item['item'],
                        $ctype
                     );
                     $tmpquery .= "AND $ctable.id IN ($sub_select)";
                  }

                  $tmpquery .= " AND ".$this->db->quoteName("$ctable.id")." IS NOT NULL ";

                  // Add deleted if item have it
                  if ($citem && $citem->maybeDeleted()) {
                     $tmpquery .= " AND ".$this->db->quoteName("$ctable.is_deleted")." = 0 ";
                  }

                  // Remove template items
                  if ($citem && $citem->maybeTemplate()) {
                     $tmpquery .= " AND ".$this->db->quoteName("$ctable.is_template")." = 0 ";
                  }

                  $tmpquery.= $GROUPBY.
                              $HAVING;

                  // Replace 'asset_types' by itemtype table name
                  $tmpquery = str_replace(
                     $CFG_GLPI["union_search_type"][$data['itemtype']],
                     $ctable,
                     $tmpquery
                  );
                  // Replace 'AllAssets' by itemtype
                  // Use quoted value to prevent replacement of AllAssets in column identifiers
                  $tmpquery = str_replace(
                     $this->db->quoteValue('AllAssets'),
                     $this->db->quoteValue($ctype),
                     $tmpquery
                  );
               } else {// Ref table case
                  $reftable = getTableForItemType($data['itemtype']);

                  $tmpquery = $SELECT.", ".$this->db->quote($ctype)." AS TYPE,
                                      ".$this->db->quoteName("$reftable.id")." AS refID, "."
                                      ".$this->db->quoteName("$ctable.entities_id")." AS ENTITY ".
                              $FROM.
                              (strpos($QUERY, 'UNION') === false ? $WHERE : $NOSUBWHERE);
                  if ($data['item']->maybeDeleted()) {
                     $tmpquery = str_replace($this->db->quoteName($CFG_GLPI["union_search_type"][$data['itemtype']].".
                                                is_deleted"),
                                             $this->db->quoteName("$reftable.is_deleted"), $tmpquery);
                  }

                  $replace = "FROM ".$this->db->quoteName($reftable)."
                              INNER JOIN ".$this->db->quoteName($ctable)."
                                 ON (".$this->db->quoteName("$reftable.items_id")." = ".$this->db->quoteName("$ctable.id")."
                                     AND ".$this->db->quoteName("$reftable.itemtype")." = ".$this->db->quote($ctype).")";
                  $tmpquery = str_replace("FROM ".
                                             $this->db->quoteName($CFG_GLPI["union_search_type"][$data['itemtype']]),
                                          $replace, $tmpquery);
                  $tmpquery = str_replace($CFG_GLPI["union_search_type"][$data['itemtype']],
                                          $ctable, $tmpquery);
               }
               $tmpquery = str_replace("ENTITYRESTRICT",
                                       getEntitiesRestrictRequest('', $ctable, '', '',
                                                                  $citem->maybeRecursive()),
                                       $tmpquery);

               // SOFTWARE HACK
               if ($ctype == 'Software') {
                  $tmpquery = str_replace($this->db->quoteName("glpi_softwares.serial"), "''", $tmpquery);
                  $tmpquery = str_replace($this->db->quoteName("glpi_softwares.otherserial"), "''", $tmpquery);
               }
               $QUERY .= $tmpquery;
            }
         }
         if (empty($QUERY)) {
            echo $this->showError($data['display_type']);
            return;
         }
         $QUERY .= str_replace($CFG_GLPI["union_search_type"][$data['itemtype']].".", "", $ORDER) .
                   $LIMIT;
      } else {
         $QUERY = $SELECT.
                  $FROM.
                  $COMMONSUBLEFTJOIN.
                  $WHERE.
                  $GROUPBY.
                  $HAVING.
                  $ORDER.
                  $LIMIT;
      }
      $data['sql']['search'] = $QUERY;
   }

   /**
    * Construct WHERE (or HAVING) part of the sql based on passed criteria
    *
    * @since 9.4
    *
    * @param  array   $criteria  list of search criterion, we should have these keys:
    *                               - link (optionnal): AND, OR, NOT AND, NOT OR
    *                               - field: id of the searchoption
    *                               - searchtype: how to match value (contains, equals, etc)
    *                               - value
    * @param  array   $data      common array used by search engine,
    *                            contains all the search part (sql, criteria, params, itemtype etc)
    *                            TODO: should be a property of the class
    * @param  array   $searchopt Search options for the current itemtype
    * @param  boolean $is_having Do we construct sql WHERE or HAVING part
    *
    * @return string             the sql sub string
    *
    * @since 10.0.0 Method is no longer static
    */
   public function constructCriteriaSQL($criteria = [], $data = [], $searchopt = [], $is_having = false) {
      $sql = "";

      foreach ($criteria as $criterion) {
         if (!isset($criterion['criteria'])
             && (!isset($criterion['value'])
                 || strlen($criterion['value']) <= 0)) {
            continue;
         }

         $itemtype = $data['itemtype'];
         $meta = false;
         if (isset($criterion['meta'])
             && $criterion['meta']
             && isset($criterion['itemtype'])) {
            $itemtype = $criterion['itemtype'];
            $meta = true;
         }

         // common search
         if (!isset($criterion['field'])
             || ($criterion['field'] != "all"
                 && $criterion['field'] != "view")) {
            $LINK    = " ";
            $NOT     = 0;
            $tmplink = "";

            if (isset($criterion['link'])
                  && in_array($criterion['link'], array_keys(self::getLogicalOperators()))) {
               if (strstr($criterion['link'], "NOT")) {
                  $tmplink = " ".str_replace(" NOT", "", $criterion['link']);
                  $NOT     = 1;
               } else {
                  $tmplink = " ".$criterion['link'];
               }
            } else {
               $tmplink = " AND ";
            }

            // Manage Link if not first item
            if (!empty($sql)) {
               $LINK = $tmplink;
            }

            if (isset($criterion['criteria']) && count($criterion['criteria'])) {
               $sub_sql = $this->constructCriteriaSQL($criterion['criteria'], $data, $searchopt, $is_having);
               if (strlen($sub_sql)) {
                  if ($NOT) {
                     $sql .= "$LINK NOT($sub_sql)";
                  } else {
                     $sql .= "$LINK ($sub_sql)";
                  }
               }
            } else if (isset($searchopt[$criterion['field']]["usehaving"])
                       || ($meta && "AND NOT" === $criterion['link'])) {
               if (!$is_having) {
                  // Add the having in the where as the whole WHERE will be
                  // converted into an HAVING later
                  $new_where = self::addHaving(
                     $LINK,
                     $NOT,
                     $itemtype,
                     $criterion['field'],
                     $criterion['searchtype'],
                     $criterion['value']
                  );
                  $sql .= $new_where;
                  continue;
               }
<<<<<<< HEAD

               $new_having = $this->addHaving($LINK, $NOT, $itemtype,
                                             $criterion['field'], $criterion['searchtype'],
                                             $criterion['value']);
               if ($new_having !== false) {
                  $sql .= $new_having;
               }
=======
>>>>>>> 87650fbf
            } else {
               if ($is_having) {
                  // the having part has been already managed in the first pass
                  continue;
               }

               $new_where = $this->addWhere($LINK, $NOT, $itemtype, $criterion['field'],
                                           $criterion['searchtype'], $criterion['value'], $meta);
               if ($new_where !== false) {
                  $sql .= $new_where;
               }
            }
         } else if (isset($criterion['value'])
                    && strlen($criterion['value']) > 0) { // view and all search
            $LINK       = " OR ";
            $NOT        = 0;
            $globallink = " AND ";
            if (isset($criterion['link'])) {
               switch ($criterion['link']) {
                  case "AND" :
                     $LINK       = " OR ";
                     $globallink = " AND ";
                     break;
                  case "AND NOT" :
                     $LINK       = " AND ";
                     $NOT        = 1;
                     $globallink = " AND ";
                     break;
                  case "OR" :
                     $LINK       = " OR ";
                     $globallink = " OR ";
                     break;
                  case "OR NOT" :
                     $LINK       = " AND ";
                     $NOT        = 1;
                     $globallink = " OR ";
                     break;
               }
            } else {
               $tmplink =" AND ";
            }
            // Manage Link if not first item
            if (!empty($sql)) {
               $sql .= $globallink;
            }
            $first2 = true;
            $items = [];
            if (isset($criterion['field']) && $criterion['field'] == "all") {
               $items = $searchopt;
            } else { // toview case : populate toview
               foreach ($data['toview'] as $key2 => $val2) {
                  $items[$val2] = $searchopt[$val2];
               }
            }
            $view_sql = "";
            foreach ($items as $key2 => $val2) {
               if (isset($val2['nosearch']) && $val2['nosearch']) {
                  continue;
               }
               if (is_array($val2)) {
                  // Add Where clause if not to be done in HAVING CLAUSE
                  if (!$is_having && !isset($val2["usehaving"])) {
                     $tmplink = $LINK;
                     if ($first2) {
                        $tmplink = " ";
                     }

                     $new_where = $this->addWhere($tmplink, $NOT, $itemtype, $key2,
                                                 $criterion['searchtype'], $criterion['value'], $meta);
                     if ($new_where !== false) {
                        $first2  = false;
                        $view_sql .=  $new_where;
                     }
                  }
               }
            }
            if (strlen($view_sql)) {
               $sql.= " ($view_sql) ";
            }
         }
      }
      return $sql;
   }

   /**
    * Construct aditionnal SQL (select, joins, etc) for meta-criteria
    *
    * @since 9.4
    *
    * @param  array  $criteria             list of search criterion
    * @param  string &$SELECT              TODO: should be a class property (output parameter)
    * @param  string &$FROM                TODO: should be a class property (output parameter)
    * @param  array  &$already_link_tables TODO: should be a class property (output parameter)
    * @param  array  &$data                TODO: should be a class property (output parameter)
    *
    * @return void
    *
    * @since 10.0.0 Method is no longer static
    */
   public function constructAdditionalSqlForMetacriteria($criteria = [],
                                                         &$SELECT = "",
                                                         &$FROM = "",
                                                         &$already_link_tables = [],
                                                         &$data = []) {
      $data['meta_toview'] = [];
      foreach ($criteria as $criterion) {
         // manage sub criteria
         if (isset($criterion['criteria'])) {
            $this->constructAdditionalSqlForMetacriteria(
               $criterion['criteria'],
               $SELECT,
               $FROM,
               $already_link_tables,
               $data
            );
            continue;
         }

         // parse only criterion with meta flag
         if (!isset($criterion['itemtype'])
             || empty($criterion['itemtype'])
             || !isset($criterion['meta'])
             || !$criterion['meta']
             || !isset($criterion['value'])
             || strlen($criterion['value']) <= 0) {
            continue;
         }

         $m_itemtype = $criterion['itemtype'];
         $metaopt = &$this->getOptions($m_itemtype);
         $sopt    = $metaopt[$criterion['field']];

         //add toview for meta criterion
         $data['meta_toview'][$m_itemtype][] = $criterion['field'];

         $SELECT .= $this->addSelect(
            $m_itemtype,
            $criterion['field'],
            true, // meta-criterion
            $m_itemtype
         );

         if (!in_array(getTableForItemType($m_itemtype), $already_link_tables)) {
            $FROM .= $this->addMetaLeftJoin($data['itemtype'], $m_itemtype,
                                           $already_link_tables,
                                           $criterion['value'] == "NULL" || strstr($criterion['link'], "NOT"),
                                           $sopt["joinparams"]);
         }

         if (!in_array($sopt["table"]."_".$criterion['itemtype'], $already_link_tables)) {

            $FROM .= $this->addLeftJoin($m_itemtype,
                                       getTableForItemType($m_itemtype),
                                       $already_link_tables, $sopt["table"],
                                       $sopt["linkfield"], 1, $m_itemtype,
                                       $sopt["joinparams"], $sopt["field"]);
         }
      }
   }


   /**
    * Retrieve datas from DB : construct data array containing columns definitions and rows datas
    *
    * add to data array a field data containing :
    *      cols : columns definition
    *      rows : rows data
    *
    * @since 0.85
    *
    * @param array   $data      array of search data prepared to get data
    * @param boolean $onlycount If we just want to count results
    *
    * @return nothing
    *
    * @since 10.0.0 Method is no longer static
   **/
   public function constructData(array &$data, $onlycount = false) {
      if (!isset($data['sql']) || !isset($data['sql']['search'])) {
         return false;
      }
      $data['data'] = [];

      // Use a ReadOnly connection if available and configured to be used
      $DBread = DBConnection::getReadConnection();
      //FIXME: MySQL specific
      $DBread->rawQuery("SET SESSION group_concat_max_len = 16384;");

      // directly increase group_concat_max_len to avoid double query
      if (count($data['search']['metacriteria'])) {
         foreach ($data['search']['metacriteria'] as $metacriterion) {
            if ($metacriterion['link'] == 'AND NOT'
                || $metacriterion['link'] == 'OR NOT') {
               $DBread->rawQuery("SET SESSION group_concat_max_len = 4194304;");
               break;
            }
         }
      }

      $DBread->enableTimer();
      $result = $DBread->rawQuery($data['sql']['search'], $this->qry_params);
      /// Check group concat limit : if warning : increase limit
      //FIXME: MySQL specific
      if ($result2 = $DBread->rawQuery('SHOW WARNINGS')) {
         if ($DBread->numrows($result2) > 0) {
            $res = $DBread->fetchAssoc($result2);
            if ($res['Code'] == 1260) {
               $DBread->rawQuery("SET SESSION group_concat_max_len = 8194304;");
               $result = $DBread->rawQuery($data['sql']['search'], $this->qry_params);
            }

            if ($res['Code'] == 1116) { // too many tables
               echo $this->showError($data['search']['display_type'],
                                    __("'All' criterion is not usable with this object list, ".
                                       "sql query fails (too many tables). ".
                                       "Please use 'Items seen' criterion instead"));
               return false;
            }
         }
      }

      $data['data']['execution_time'] = $DBread->getExecutionTime();
      if (isset($data['search']['savedsearches_id'])) {
         SavedSearch::updateExecutionTime(
            (int)$data['search']['savedsearches_id'],
            $DBread->getExecutionTime()
         );
      }

      if ($result) {
         $data['data']['totalcount'] = 0;
         // if real search or complete export : get numrows from request
         if (!$data['search']['no_search']
             || $data['search']['export_all']) {
            $data['data']['totalcount'] = $DBread->numrows($result);
         } else {
            if (!isset($data['sql']['count'])
               || (count($data['sql']['count']) == 0)) {
               $data['data']['totalcount'] = $DBread->numrows($result);
            } else {
               foreach ($data['sql']['count'] as $sqlcount) {
                  $result_num = $DBread->rawQuery($sqlcount, $this->qry_params);
                  $data['data']['totalcount'] += $DBread->result($result_num, 0, 0);
               }
            }
         }

         if ($onlycount) {
            //we just want to coutn results; no need to continue process
            return;
         }

         // Search case
         $data['data']['begin'] = $data['search']['start'];
         $data['data']['end']   = min($data['data']['totalcount'],
                                      $data['search']['start']+$data['search']['list_limit'])-1;
         //map case
         if (isset($data['search']['as_map'])  && $data['search']['as_map'] == 1) {
            $data['data']['end'] = $data['data']['totalcount']-1;
         }

         // No search Case
         if ($data['search']['no_search']) {
            $data['data']['begin'] = 0;
            $data['data']['end']   = min($data['data']['totalcount']-$data['search']['start'],
                                         $data['search']['list_limit'])-1;
         }
         // Export All case
         if ($data['search']['export_all']) {
            $data['data']['begin'] = 0;
            $data['data']['end']   = $data['data']['totalcount']-1;
         }

         // Get columns
         $data['data']['cols'] = [];

         $searchopt = &$this->getOptions($data['itemtype']);

         foreach ($data['toview'] as $opt_id) {
            $data['data']['cols'][] = [
               'itemtype'  => $data['itemtype'],
               'id'        => $opt_id,
               'name'      => $searchopt[$opt_id]["name"],
               'meta'      => 0,
               'searchopt' => $searchopt[$opt_id],
            ];
         }

         // manage toview column for criteria with meta flag
         if (isset($data['meta_toview'])) {
            foreach ($data['meta_toview'] as $m_itemtype => $toview) {
               $searchopt = &$this->getOptions($m_itemtype);
               foreach ($toview as $opt_id) {
                  $data['data']['cols'][] = [
                     'itemtype'  => $m_itemtype,
                     'id'        => $opt_id,
                     'name'      => $searchopt[$opt_id]["name"],
                     'meta'      => 1,
                     'searchopt' => $searchopt[$opt_id],
                  ];
               }
            }
         }

         // Display columns Headers for meta items
         $already_printed = [];

         if (count($data['search']['metacriteria'])) {
            foreach ($data['search']['metacriteria'] as $metacriteria) {
               if (isset($metacriteria['itemtype']) && !empty($metacriteria['itemtype'])
                     && isset($metacriteria['value']) && (strlen($metacriteria['value']) > 0)) {

                  if (!isset($already_printed[$metacriteria['itemtype'].$metacriteria['field']])) {
                     $searchopt = &$this->getOptions($metacriteria['itemtype']);

                     $data['data']['cols'][] = [
                        'itemtype'  => $metacriteria['itemtype'],
                        'id'        => $metacriteria['field'],
                        'name'      => $searchopt[$metacriteria['field']]["name"],
                        'meta'      => 1,
                        'searchopt' =>$searchopt[$metacriteria['field']]
                     ];

                     $already_printed[$metacriteria['itemtype'].$metacriteria['field']] = 1;
                  }
               }
            }
         }

         // search group (corresponding of dropdown optgroup) of current col
         foreach ($data['data']['cols'] as $num => $col) {
            // search current col in searchoptions ()
            while (key($searchopt) !== null
                   && key($searchopt) != $col['id']) {
               next($searchopt);
            }
            if (key($searchopt) !== null) {
               //search optgroup (non array option)
               while (key($searchopt) !== null
                      && is_numeric(key($searchopt))
                      && is_array(current($searchopt))) {
                  prev($searchopt);
               }
               if (key($searchopt) !== null
                   && key($searchopt) !== "common") {
                  $data['data']['cols'][$num]['groupname'] = current($searchopt);
               }

            }
            //reset
            reset($searchopt);
         }

         // Get rows

         // if real search seek to begin of items to display (because of complete search)
         // FIXME: does not seems possible with PDO... A data_seek is done withing the fecth*
         // maybe replace $DBread->fetchAssoc with $DBread->result in the above while loop?
         /*if (!$data['search']['no_search']) {
           $DBread->data_seek($result, $data['search']['start']);
         }*/

         $i = $data['data']['begin'];
         $data['data']['warning']
            = "For compatibility keep raw data  (ITEM_X, META_X) at the top for the moment. Will be drop in next version";

         $data['data']['rows']  = [];
         $data['data']['items'] = [];

         $this->output_type = $data['display_type'];

         while (($i < $data['data']['totalcount']) && ($i <= $data['data']['end'])) {
            $row = $DBread->fetchAssoc($result);
            $newrow        = [];
            $newrow['raw'] = $row;

            // Parse datas
            foreach ($newrow['raw'] as $key => $val) {
               if (preg_match('/ITEM(_(\w[^\d]+))?_(\d+)(_(.+))?/', $key, $matches)) {
                  $j = $matches[3];
                  if (isset($matches[2]) && !empty($matches[2])) {
                     $j = $matches[2] . '_' . $matches[3];
                  }
                  $fieldname = 'name';
                  if (isset($matches[5])) {
                     $fieldname = $matches[5];
                  }

                  // No Group_concat case
                  if ($fieldname == 'content' || strpos($val, self::LONGSEP) === false) {
                     $newrow[$j]['count'] = 1;

                     $handled = false;
                     if ($fieldname != 'content' && strpos($val, self::SHORTSEP) !== false) {
                        $split2                    = self::explodeWithID(self::SHORTSEP, $val);
                        if (is_numeric($split2[1])) {
                           $newrow[$j][0][$fieldname] = $split2[0];
                           $newrow[$j][0]['id']       = $split2[1];
                           $handled = true;
                        }
                     }

                     if (!$handled) {
                        if ($val == self::NULLVALUE) {
                           $newrow[$j][0][$fieldname] = null;
                        } else {
                           $newrow[$j][0][$fieldname] = $val;
                        }
                     }
                  } else {
                     if (!isset($newrow[$j])) {
                        $newrow[$j] = [];
                     }
                     $split               = explode(self::LONGSEP, $val);
                     $newrow[$j]['count'] = count($split);
                     foreach ($split as $key2 => $val2) {
                        $handled = false;
                        if (strpos($val2, self::SHORTSEP) !== false) {
                           $split2                  = self::explodeWithID(self::SHORTSEP, $val2);
                           if (is_numeric($split2[1])) {
                              $newrow[$j][$key2]['id'] = $split2[1];
                              if ($split2[0] == self::NULLVALUE) {
                                 $newrow[$j][$key2][$fieldname] = null;
                              } else {
                                 $newrow[$j][$key2][$fieldname] = $split2[0];
                              }
                              $handled = true;
                           }
                        }

                        if (!$handled) {
                           $newrow[$j][$key2][$fieldname] = $val2;
                        }
                     }
                  }
               } else {
                  if ($key == 'currentuser') {
                     if (!isset($data['data']['currentuser'])) {
                        $data['data']['currentuser'] = $val;
                     }
                  } else {
                     $newrow[$key] = $val;
                     // Add id to items list
                     if ($key == 'id') {
                        $data['data']['items'][$val] = $i;
                     }
                  }
               }
            }
            foreach ($data['data']['cols'] as $val) {
               $newrow[$val['itemtype'] . '_' . $val['id']]['displayname'] = $this->giveItem(
                  $val['itemtype'],
                  $val['id'],
                  $newrow
               );
            }

            if ($val['itemtype'] == 'AllAssets') {
               $newrow[$val['itemtype'] . '_TYPE'] = ['displayname' => $newrow['TYPE']];
            }

            $data['data']['rows'][$i] = $newrow;
            $i++;
         }

         $data['data']['count'] = count($data['data']['rows']);
         if ($data['itemtype'] == 'AllAssets') {
            $data['data']['cols'][] = [
               'itemtype'  => 'AllAssets',
               'id'        => 'TYPE',
               'name'      => __('Item type'),
               'meta'      => 0
            ];
         }
      } else {
         echo $DBread->error();
      }
   }


   /**
    * Display datas extracted from DB
    *
    * @param $data array of search datas prepared to get datas
    *
    * @return nothing
   **/
   static function displayData(array &$data) {
      global $CFG_GLPI;

      $item = null;
      if (class_exists($data['itemtype'])) {
         $item = new $data['itemtype']();
      }

      if (!isset($data['data']) || !isset($data['data']['totalcount'])) {
         return false;
      }
      // Contruct Pager parameters
      $globallinkto
         = Toolbox::append_params(['criteria' => $data['search']['criteria'],
                                   'metacriteria' => $data['search']['metacriteria']],
                                  '&amp;');
      $parameters = "sort=".$data['search']['sort']."&amp;order=".$data['search']['order'].'&amp;'.
                     $globallinkto;

      if (isset($_GET['_in_modal'])) {
         $parameters .= "&amp;_in_modal=1";
      }

      // Global search header
      if ($data['display_type'] == self::GLOBAL_SEARCH) {
         if ($data['item']) {
            echo "<div class='center'><h2>".$data['item']->getTypeName();
            // More items
            if ($data['data']['totalcount'] > ($data['search']['start'] + self::GLOBAL_DISPLAY_COUNT)) {
               echo " <a href='".$data['search']['target']."?$parameters'>".__('All')."</a>";
            }
            echo "</h2></div>\n";
         } else {
            return false;
         }
      }

      // If the begin of the view is before the number of items
      if ($data['data']['count'] > 0) {
         // Display pager only for HTML
         if ($data['display_type'] == self::HTML_OUTPUT) {
            // For plugin add new parameter if available
            if ($plug = isPluginItemType($data['itemtype'])) {
               $function = 'plugin_'.$plug['plugin'].'_addParamFordynamicReport';

               if (function_exists($function)) {
                  $out = $function($data['itemtype']);
                  if (is_array($out) && count($out)) {
                     $parameters .= Toolbox::append_params($out, '&amp;');
                  }
               }
            }
            $search_config_top    = "";
            $search_config_bottom = "";
            if (!isset($_GET['_in_modal'])) {

               $search_config_top = $search_config_bottom
                  = "<div class='pager_controls'>";

               $map_link = '';
               if (null == $item || $item->maybeLocated()) {
                  $map_link = "<input type='checkbox' name='as_map' id='as_map' value='1'";
                  if ($data['search']['as_map'] == 1) {
                     $map_link .= " checked='checked'";
                  }
                  $map_link .= "/>";
                  $map_link .= "<label for='as_map'><span title='".__s('Show as map')."' class='pointer fa fa-globe-americas'
                     onClick=\"toogle('as_map','','','');
                                 document.forms['searchform".$data["itemtype"]."'].submit();\"></span></label>";
               }
               $search_config_top .= $map_link;

               if (Session::haveRightsOr('search_config', [
                  DisplayPreference::PERSONAL,
                  DisplayPreference::GENERAL
               ])) {
                  $options_link = "<span class='fa fa-wrench pointer' title='".
                     __s('Select default items to show')."' onClick=\"$('#%id').dialog('open');\">
                     <span class='sr-only'>" .  __s('Select default items to show') . "</span></span>";

                  $search_config_top .= str_replace('%id', 'search_config_top', $options_link);
                  $search_config_bottom .= str_replace('%id', 'search_config_bottom', $options_link);

                  $pref_url = $CFG_GLPI["root_doc"]."/front/displaypreference.form.php?itemtype=".
                              $data['itemtype'];
                  $search_config_top .= Ajax::createIframeModalWindow(
                     'search_config_top',
                     $pref_url,
                     [
                        'title'         => __('Select default items to show'),
                        'reloadonclose' => true,
                        'display'       => false
                     ]
                  );
                  $search_config_bottom .= Ajax::createIframeModalWindow(
                     'search_config_bottom',
                     $pref_url,
                     [
                        'title'         => __('Select default items to show'),
                        'reloadonclose' => true,
                        'display'       => false
                     ]
                  );
               }
            }

            if ($item !== null && $item->maybeDeleted()) {
               $delete_ctrl        = self::isDeletedSwitch($data['search']['is_deleted'], $data['itemtype']);
               $search_config_top .= $delete_ctrl;
            }

            Html::printPager($data['search']['start'], $data['data']['totalcount'],
                             $data['search']['target'], $parameters, $data['itemtype'], 0,
                              $search_config_top);

            $search_config_top    .= "</div>";
            $search_config_bottom .= "</div>";
         }

         // Define begin and end var for loop
         // Search case
         $begin_display = $data['data']['begin'];
         $end_display   = $data['data']['end'];

         // Form to massive actions
         $isadmin = ($data['item'] && $data['item']->canUpdate());
         if (!$isadmin
               && InfoCom::canApplyOn($data['itemtype'])) {
            $isadmin = (Infocom::canUpdate() || Infocom::canCreate());
         }
         if ($data['itemtype'] != 'AllAssets') {
            $showmassiveactions
               = count(MassiveAction::getAllMassiveActions($data['item'],
                                                           $data['search']['is_deleted']));
         } else {
            $showmassiveactions = true;
         }

         if ($data['search']['as_map'] == 0) {
            $massformid = 'massform'.$data['itemtype'];
            if ($showmassiveactions
               && ($data['display_type'] == self::HTML_OUTPUT)) {

               Html::openMassiveActionsForm($massformid);
               $massiveactionparams                  = $data['search']['massiveactionparams'];
               $massiveactionparams['num_displayed'] = $end_display-$begin_display;
               $massiveactionparams['fixed']         = false;
               $massiveactionparams['is_deleted']    = $data['search']['is_deleted'];
               $massiveactionparams['container']     = $massformid;

               Html::showMassiveActions($massiveactionparams);
            }

            // Compute number of columns to display
            // Add toview elements
            $nbcols          = count($data['data']['cols']);

            if (($data['display_type'] == self::HTML_OUTPUT)
               && $showmassiveactions) { // HTML display - massive modif
               $nbcols++;
            }

            // Display List Header
            echo self::showHeader($data['display_type'], $end_display-$begin_display+1, $nbcols);

            // New Line for Header Items Line
            $headers_line        = '';
            $headers_line_top    = '';
            $headers_line_bottom = '';

            $headers_line_top .= self::showBeginHeader($data['display_type']);
            $headers_line_top .= self::showNewLine($data['display_type']);

            if ($data['display_type'] == self::HTML_OUTPUT) {
               // $headers_line_bottom .= self::showBeginHeader($data['display_type']);
               $headers_line_bottom .= self::showNewLine($data['display_type']);
            }

            $header_num = 1;

            if (($data['display_type'] == self::HTML_OUTPUT)
                  && $showmassiveactions) { // HTML display - massive modif
               $headers_line_top
                  .= self::showHeaderItem($data['display_type'],
                                          Html::getCheckAllAsCheckbox($massformid),
                                          $header_num, "", 0, $data['search']['order']);
               if ($data['display_type'] == self::HTML_OUTPUT) {
                  $headers_line_bottom
                     .= self::showHeaderItem($data['display_type'],
                                             Html::getCheckAllAsCheckbox($massformid),
                                             $header_num, "", 0, $data['search']['order']);
               }
            }

            // Display column Headers for toview items
            $metanames = [];
            foreach ($data['data']['cols'] as $val) {
               $linkto = '';
               if (!$val['meta']
                  && (!isset($val['searchopt']['nosort'])
                     || !$val['searchopt']['nosort'])) {

                  $linkto = $data['search']['target'].(strpos($data['search']['target'], '?') ? '&amp;' : '?').
                              "itemtype=".$data['itemtype']."&amp;sort=".
                              $val['id']."&amp;order=".
                              (($data['search']['order'] == "ASC") ?"DESC":"ASC").
                              "&amp;start=".$data['search']['start']."&amp;".$globallinkto;
               }

               $name = $val["name"];

               // prefix by group name (corresponding to optgroup in dropdown) if exists
               if (isset($val['groupname'])) {
                  $groupname = $val['groupname'];
                  if (is_array($groupname)) {
                     //since 9.2, getSearchOptions has been changed
                     $groupname = $groupname['name'];
                  }
                  $name  = "$groupname - $name";
               }

               // Not main itemtype add itemtype to display
               if ($data['itemtype'] != $val['itemtype']) {
                  if (!isset($metanames[$val['itemtype']])) {
                     if ($metaitem = getItemForItemtype($val['itemtype'])) {
                        $metanames[$val['itemtype']] = $metaitem->getTypeName();
                     }
                  }
                  $name = sprintf(__('%1$s - %2$s'), $metanames[$val['itemtype']],
                                 $val["name"]);
               }

               $headers_line .= self::showHeaderItem($data['display_type'],
                                                      $name,
                                                      $header_num, $linkto,
                                                      (!$val['meta']
                                                      && ($data['search']['sort'] == $val['id'])),
                                                      $data['search']['order']);
            }

            // Add specific column Header
            if (isset($CFG_GLPI["union_search_type"][$data['itemtype']])) {
               $headers_line .= self::showHeaderItem($data['display_type'], __('Item type'),
                                                      $header_num);
            }
            // End Line for column headers
            $headers_line        .= self::showEndLine($data['display_type']);

            $headers_line_top    .= $headers_line;
            if ($data['display_type'] == self::HTML_OUTPUT) {
               $headers_line_bottom .= $headers_line;
            }

            $headers_line_top    .= self::showEndHeader($data['display_type']);
            // $headers_line_bottom .= self::showEndHeader($data['display_type']);

            echo $headers_line_top;

            // Init list of items displayed
            if ($data['display_type'] == self::HTML_OUTPUT) {
               Session::initNavigateListItems($data['itemtype']);
            }

            // Num of the row (1=header_line)
            $row_num = 1;

            $massiveaction_field = 'id';
            if (($data['itemtype'] != 'AllAssets')
                  && isset($CFG_GLPI["union_search_type"][$data['itemtype']])) {
               $massiveaction_field = 'refID';
            }

            $typenames = [];
            // Display Loop
            foreach ($data['data']['rows'] as $rowkey => $row) {
               // Column num
               $item_num = 1;
               $row_num++;
               // New line
               echo self::showNewLine($data['display_type'], ($row_num%2),
                                    $data['search']['is_deleted']);

               $current_type       = (isset($row['TYPE']) ? $row['TYPE'] : $data['itemtype']);
               $massiveaction_type = $current_type;

               if (($data['itemtype'] != 'AllAssets')
                  && isset($CFG_GLPI["union_search_type"][$data['itemtype']])) {
                  $massiveaction_type = $data['itemtype'];
               }

               // Add item in item list
               Session::addToNavigateListItems($current_type, $row["id"]);

               if (($data['display_type'] == self::HTML_OUTPUT)
                     && $showmassiveactions) { // HTML display - massive modif
                  $tmpcheck = "";

                  if (($data['itemtype'] == 'Entity')
                        && !in_array($row["id"], $_SESSION["glpiactiveentities"])) {
                     $tmpcheck = "&nbsp;";

                  } else if ($data['itemtype'] == 'User'
                           && !Session::canViewAllEntities()
                           && !Session::haveAccessToOneOfEntities(Profile_User::getUserEntities($row["id"], false))) {
                     $tmpcheck = "&nbsp;";

                  } else if (($data['item'] instanceof CommonDBTM)
                              && $data['item']->maybeRecursive()
                              && !in_array($row["entities_id"], $_SESSION["glpiactiveentities"])) {
                     $tmpcheck = "&nbsp;";

                  } else {
                     $tmpcheck = Html::getMassiveActionCheckBox($massiveaction_type,
                                                               $row[$massiveaction_field]);
                  }
                  echo self::showItem($data['display_type'], $tmpcheck, $item_num, $row_num,
                                       "width='10'");
               }

               // Print other toview items
               foreach ($data['data']['cols'] as $col) {
                  $colkey = "{$col['itemtype']}_{$col['id']}";
                  if (!$col['meta']) {
                     echo self::showItem($data['display_type'], $row[$colkey]['displayname'],
                                          $item_num, $row_num,
                                          self::displayConfigItem($data['itemtype'], $col['id'],
                                                                  $row, $colkey));
                  } else { // META case
                     echo self::showItem($data['display_type'], $row[$colkey]['displayname'],
                                       $item_num, $row_num);
                  }
               }

               if (isset($CFG_GLPI["union_search_type"][$data['itemtype']])) {
                  if (!isset($typenames[$row["TYPE"]])) {
                     if ($itemtmp = getItemForItemtype($row["TYPE"])) {
                        $typenames[$row["TYPE"]] = $itemtmp->getTypeName();
                     }
                  }
                  echo self::showItem($data['display_type'], $typenames[$row["TYPE"]],
                                    $item_num, $row_num);
               }
               // End Line
               echo self::showEndLine($data['display_type']);
               // Flush ONLY for an HTML display (issue #3348)
               /*if ($data['display_type'] == self::HTML_OUTPUT) {
                  Html::glpi_flush();
               }*/
            }

            // Create title
            $title = '';
            if (($data['display_type'] == self::PDF_OUTPUT_LANDSCAPE)
                  || ($data['display_type'] == self::PDF_OUTPUT_PORTRAIT)) {
               $title = self::computeTitle($data);
            }

            if ($data['display_type'] == self::HTML_OUTPUT) {
               echo $headers_line_bottom;
            }
            // Display footer
            echo self::showFooter($data['display_type'], $title, $data['data']['count']);

            // Delete selected item
            if ($data['display_type'] == self::HTML_OUTPUT) {
               if ($showmassiveactions) {
                  $massiveactionparams['ontop'] = false;
                  Html::showMassiveActions($massiveactionparams);
                  // End form for delete item
                  Html::closeForm();
               } else {
                  echo "<br>";
               }
            }
            if ($data['display_type'] == self::HTML_OUTPUT) { // In case of HTML display
               Html::printPager($data['search']['start'], $data['data']['totalcount'],
                              $data['search']['target'], $parameters, '', 0,
                                 $search_config_bottom);

            }
         }
      } else {
         if (!isset($_GET['_in_modal'])) {
            echo "<div class='center pager_controls'>";
            if (null == $item || $item->maybeLocated()) {
               $map_link = "<input type='checkbox' name='as_map' id='as_map' value='1'";
               if ($data['search']['as_map'] == 1) {
                  $map_link .= " checked='checked'";
               }
               $map_link .= "/>";
               $map_link .= "<label for='as_map'><span title='".__s('Show as map')."' class='pointer fa fa-globe-americas'
                  onClick=\"toogle('as_map','','','');
                              document.forms['searchform".$data["itemtype"]."'].submit();\"></span></label>";
               echo $map_link;
            }

            if ($item !== null && $item->maybeDeleted()) {
               echo self::isDeletedSwitch($data['search']['is_deleted'], $data['itemtype']);
            }
            echo "</div>";
         }
         echo self::showError($data['display_type']);
      }
   }


   /**
    * @since 0.90
    *
    * @param $is_deleted
    *
    * @return string
   */
   static function isDeletedSwitch($is_deleted, $itemtype = "") {
      $rand = mt_rand();
      return "<div class='switch grey_border pager_controls'>".
             "<label for='is_deletedswitch$rand' title='".__s('Show the trashbin')."' >".
                "<span class='sr-only'>" . __s('Show the trashbin') . "</span>" .
                "<input type='hidden' name='is_deleted' value='0' /> ".
                "<input type='checkbox' id='is_deletedswitch$rand' name='is_deleted' value='1' ".
                  ($is_deleted?"checked='checked'":"").
                  " onClick = \"toogle('is_deleted','','','');
                              document.forms['searchform$itemtype'].submit();\" />".
                "<span class='fa fa-trash-alt pointer'></span>".
                "<span class='lever'></span>" .
                "</label>".
             "</div>";
   }


   /**
    * Compute title (use case of PDF OUTPUT)
    *
    * @param $data array data of search
    *
    * @return string title
   **/
   static function computeTitle($data) {
      $title = "";

      if (count($data['search']['criteria'])) {
         //Drop the first link as it is not needed, or convert to clean link (AND NOT -> NOT)
         if (isset($data['search']['criteria']['0']['link'])) {
            $notpos = strpos($data['search']['criteria']['0']['link'], 'NOT');
            //If link was like '%NOT%' just use NOT. Otherwise remove the link
            if ($notpos > 0) {
               $data['search']['criteria']['0']['link'] = 'NOT';
            } else if (!$notpos) {
               unset($data['search']['criteria']['0']['link']);
            }
         }

         foreach ($data['search']['criteria'] as $criteria) {
            if (isset($criteria['itemtype'])) {
               $searchopt = &self::getOptions($criteria['itemtype']);
            } else {
               $searchopt = &self::getOptions($data['itemtype']);
            }
            $titlecontain = '';

            if (isset($criteria['criteria'])) {
               //This is a group criteria, call computeTitle again and concat
               $newdata = $data;
               $oldlink = $criteria['link'];
               $newdata['search'] = $criteria;
               $titlecontain = sprintf(__('%1$s %2$s (%3$s)'), $titlecontain, $oldlink,
                  Search::computeTitle($newdata));
            } else {
               if (strlen($criteria['value']) > 0) {
                  if (isset($criteria['link'])) {
                     $titlecontain = " ".$criteria['link']." ";
                  }
                  $gdname    = '';
                  $valuename = '';

                  if (isset($criteria['meta']) && $criteria['meta']) {
                     $searchoptname = sprintf(__('%1$s / %2$s'),
                                    $criteria['itemtype'],
                                    $searchopt[$criteria['field']]["name"]);
                  } else {
                     $searchoptname = $searchopt[$criteria['field']]["name"];
                  }

                  switch ($criteria['field']) {
                     case "all" :
                        $titlecontain = sprintf(__('%1$s %2$s'), $titlecontain, __('All'));
                        break;

                     case "view" :
                        $titlecontain = sprintf(__('%1$s %2$s'), $titlecontain, __('Items seen'));
                        break;

                     default :
                        $titlecontain = sprintf(__('%1$s %2$s'), $titlecontain, $searchoptname);
                        $itemtype     = getItemTypeForTable($searchopt[$criteria['field']]["table"]);
                        $valuename    = '';
                        if ($item = getItemForItemtype($itemtype)) {
                           $valuename = $item->getValueToDisplay($searchopt[$criteria['field']],
                                                                 $criteria['value']);
                        }

                        $gdname = Dropdown::getDropdownName($searchopt[$criteria['field']]["table"],
                                                            $criteria['value']);
                  }

                  if (empty($valuename)) {
                     $valuename = $criteria['value'];
                  }
                  switch ($criteria['searchtype']) {
                     case "equals" :
                        if (in_array($searchopt[$criteria['field']]["field"],
                                     ['name', 'completename'])) {
                           $titlecontain = sprintf(__('%1$s = %2$s'), $titlecontain, $gdname);
                        } else {
                           $titlecontain = sprintf(__('%1$s = %2$s'), $titlecontain, $valuename);
                        }
                        break;

                     case "notequals" :
                        if (in_array($searchopt[$criteria['field']]["field"],
                                       ['name', 'completename'])) {
                           $titlecontain = sprintf(__('%1$s <> %2$s'), $titlecontain, $gdname);
                        } else {
                           $titlecontain = sprintf(__('%1$s <> %2$s'), $titlecontain, $valuename);
                        }
                        break;

                     case "lessthan" :
                        $titlecontain = sprintf(__('%1$s < %2$s'), $titlecontain, $valuename);
                        break;

                     case "morethan" :
                        $titlecontain = sprintf(__('%1$s > %2$s'), $titlecontain, $valuename);
                        break;

                     case "contains" :
                        $titlecontain = sprintf(__('%1$s = %2$s'), $titlecontain,
                                                '%'.$valuename.'%');
                        break;

                     case "notcontains" :
                        $titlecontain = sprintf(__('%1$s <> %2$s'), $titlecontain,
                                                '%'.$valuename.'%');
                        break;

                     case "under" :
                        $titlecontain = sprintf(__('%1$s %2$s'), $titlecontain,
                                                sprintf(__('%1$s %2$s'), __('under'), $gdname));
                        break;

                     case "notunder" :
                        $titlecontain = sprintf(__('%1$s %2$s'), $titlecontain,
                                                sprintf(__('%1$s %2$s'), __('not under'), $gdname));
                        break;

                     default :
                        $titlecontain = sprintf(__('%1$s = %2$s'), $titlecontain, $valuename);
                        break;
                  }
               }
            }
            $title .= $titlecontain;
         }
      }
      if (isset($data['search']['metacriteria']) &&
         count($data['search']['metacriteria'])) {
         $metanames = [];
         foreach ($data['search']['metacriteria'] as $metacriteria) {
            $searchopt = &self::getOptions($metacriteria['itemtype']);
            if (!isset($metanames[$metacriteria['itemtype']])) {
               if ($metaitem = getItemForItemtype($metacriteria['itemtype'])) {
                  $metanames[$metacriteria['itemtype']] = $metaitem->getTypeName();
               }
            }

            $titlecontain2 = '';
            if (strlen($metacriteria['value']) > 0) {
               if (isset($metacriteria['link'])) {
                  $titlecontain2 = sprintf(__('%1$s %2$s'), $titlecontain2,
                                             $metacriteria['link']);
               }
               $titlecontain2
                  = sprintf(__('%1$s %2$s'), $titlecontain2,
                              sprintf(__('%1$s / %2$s'),
                                    $metanames[$metacriteria['itemtype']],
                                    $searchopt[$metacriteria['field']]["name"]));

               $gdname2 = Dropdown::getDropdownName($searchopt[$metacriteria['field']]["table"],
                                                      $metacriteria['value']);
               switch ($metacriteria['searchtype']) {
                  case "equals" :
                     if (in_array($searchopt[$metacriteria['link']]
                                             ["field"],
                                    ['name', 'completename'])) {
                        $titlecontain2 = sprintf(__('%1$s = %2$s'), $titlecontain2,
                                                   $gdname2);
                     } else {
                        $titlecontain2 = sprintf(__('%1$s = %2$s'), $titlecontain2,
                                                   $metacriteria['value']);
                     }
                     break;

                  case "notequals" :
                     if (in_array($searchopt[$metacriteria['link']]["field"],
                                    ['name', 'completename'])) {
                        $titlecontain2 = sprintf(__('%1$s <> %2$s'), $titlecontain2,
                                                   $gdname2);
                     } else {
                        $titlecontain2 = sprintf(__('%1$s <> %2$s'), $titlecontain2,
                                                   $metacriteria['value']);
                     }
                     break;

                  case "lessthan" :
                     $titlecontain2 = sprintf(__('%1$s < %2$s'), $titlecontain2,
                                                $metacriteria['value']);
                     break;

                  case "morethan" :
                     $titlecontain2 = sprintf(__('%1$s > %2$s'), $titlecontain2,
                                                $metacriteria['value']);
                     break;

                  case "contains" :
                     $titlecontain2 = sprintf(__('%1$s = %2$s'), $titlecontain2,
                                                '%'.$metacriteria['value'].'%');
                     break;

                  case "notcontains" :
                     $titlecontain2 = sprintf(__('%1$s <> %2$s'), $titlecontain2,
                                                '%'.$metacriteria['value'].'%');
                     break;

                  case "under" :
                     $titlecontain2 = sprintf(__('%1$s %2$s'), $titlecontain2,
                                                sprintf(__('%1$s %2$s'), __('under'),
                                                      $gdname2));
                     break;

                  case "notunder" :
                     $titlecontain2 = sprintf(__('%1$s %2$s'), $titlecontain2,
                                                sprintf(__('%1$s %2$s'), __('not under'),
                                                      $gdname2));
                     break;

                  default :
                     $titlecontain2 = sprintf(__('%1$s = %2$s'), $titlecontain2,
                                                $metacriteria['value']);
                     break;
               }
            }
            $title .= $titlecontain2;
         }
      }
      return $title;
   }

   /**
    * Get meta types available for search engine
    *
    * @param $itemtype type to display the form
    *
    * @return Array of available itemtype
   **/
   static function getMetaItemtypeAvailable ($itemtype) {

      // Display meta search items
      $linked = [];
      // Define meta search items to linked

      switch (static::getMetaReferenceItemtype($itemtype)) {
         case 'Computer' :
            $linked = ['Monitor', 'Peripheral', 'Phone', 'Printer',
                            'Software', 'User', 'Group', 'Budget'];
            break;

         case 'Ticket' :
            if (Session::haveRight("ticket", Ticket::READALL)) {
               $linked = array_keys(Ticket::getAllTypesForHelpdesk());
            }
            break;

         case 'Problem' :
            if (Session::haveRight("problem", Problem::READALL)) {
               $linked = array_keys(Problem::getAllTypesForHelpdesk());
            }
            break;

         case 'Change' :
            if (Session::haveRight("change", Change::READALL)) {
               $linked = array_keys(Change::getAllTypesForHelpdesk());
            }
            break;

         case 'Printer' :
         case 'Monitor' :
         case "Peripheral" :
         case "Software" :
         case "Phone" :
            $linked = ['Computer', 'User', 'Group', 'Budget'];
            break;
      }
      return $linked;
   }


   /**
    * @since 0.85
    *
    * @param $itemtype
   **/
   static function getMetaReferenceItemtype ($itemtype) {

      $types = [
         'Computer',
         'Problem',
         'Change',
         'Ticket',
         'Printer',
         'Monitor',
         'Peripheral',
         'Software',
         'Phone'
      ];
      foreach ($types as $type) {
         if (is_a($itemtype, $type, true)) {
            return $type;
         }
      }
      return false;
   }


   /**
    * @since 0.85
   **/
   static function getLogicalOperators($only_not = false) {
      if ($only_not) {
         return [
            'AND'     => Dropdown::EMPTY_VALUE,
            'AND NOT' => __("NOT")
         ];
      }

      return [
         'AND'     => __('AND'),
         'OR'      => __('OR'),
         'AND NOT' => __('AND NOT'),
         'OR NOT'  => __('OR NOT')
      ];
   }


   /**
    * Print generic search form
    *
    * Params need to parsed before using Search::manageParams function
    *
    * @param $itemtype        type to display the form
    * @param $params    array of parameters may include sort, is_deleted, criteria, metacriteria
    *
    * @return nothing (displays)
   **/
   static function showGenericSearch($itemtype, array $params) {
      global $CFG_GLPI;

      // Default values of parameters
      $p['sort']         = '';
      $p['is_deleted']   = 0;
      $p['as_map']       = 0;
      $p['criteria']     = [];
      $p['metacriteria'] = [];
      if (class_exists($itemtype)) {
         $p['target']       = $itemtype::getSearchURL();
      } else {
         $p['target']       = Toolbox::getItemTypeSearchURL($itemtype);
      }
      $p['showreset']    = true;
      $p['showbookmark'] = true;
      $p['showfolding']  = true;
      $p['mainform']     = true;
      $p['prefix_crit']  = '';
      $p['addhidden']    = [];
      $p['actionname']   = 'search';
      $p['actionvalue']  = _sx('button', 'Search');

      foreach ($params as $key => $val) {
         $p[$key] = $val;
      }

      $main_block_class = '';
      if ($p['mainform']) {
         echo "<form name='searchform$itemtype' method='get' action='".$p['target']."'>";
      } else {
         $main_block_class = "sub_criteria";
      }
      echo "<div id='searchcriteria' class='$main_block_class'>";
      $nbsearchcountvar      = 'nbcriteria'.strtolower($itemtype).mt_rand();
      $searchcriteriatableid = 'criteriatable'.strtolower($itemtype).mt_rand();
      // init criteria count
      echo Html::scriptBlock("
         var $nbsearchcountvar = ".count($p['criteria']).";
      ");

      echo "<ul id='$searchcriteriatableid'>";

      // Display normal search parameters
      $i = 0;
      foreach (array_keys($p['criteria']) as $i) {
         self::displayCriteria([
            'itemtype' => $itemtype,
            'num'      => $i,
            'p'        => $p
         ]);
      }

      $rand_criteria = mt_rand();
      echo "<li id='more-criteria$rand_criteria'
            class='normalcriteria headerRow'
            style='display: none;'>...</li>";

      echo "</ul>";
      echo "<div class='search_actions'>";
      $linked = self::getMetaItemtypeAvailable($itemtype);
      echo "<span id='addsearchcriteria$rand_criteria' class='secondary'>
               <i class='fas fa-plus-square'></i>
               ".__s('rule')."
            </span>";
      if (count($linked)) {
         echo "<span id='addmetasearchcriteria$rand_criteria' class='secondary'>
                  <i class='far fa-plus-square'></i>
                  ".__s('global rule')."
               </span>";
      }
      echo "<span id='addcriteriagroup$rand_criteria' class='secondary'>
               <i class='fas fa-plus-circle'></i>
               ".__s('group')."
            </span>";
      $json_p = json_encode($p);

      if ($p['mainform']) {
         // Display submit button
         echo "<input type='submit' name='".$p['actionname']."' value=\"".$p['actionvalue']."\" class='submit' >";
         if ($p['showbookmark'] || $p['showreset']) {
            if ($p['showbookmark']) {
               //TODO: change that!
               Ajax::createIframeModalWindow('loadbookmark',
                                       SavedSearch::getSearchURL() . "?action=load&type=" . SavedSearch::SEARCH,
                                       ['title'         => __('Load a saved search')]);
               SavedSearch::showSaveButton(SavedSearch::SEARCH, $itemtype);
            }

            if ($p['showreset']) {
               echo "<a class='fa fa-undo reset-search' href='"
                  .$p['target']
                  .(strpos($p['target'], '?') ? '&amp;' : '?')
                  ."reset=reset' title=\"".__s('Blank')."\"
                  ><span class='sr-only'>" . __s('Blank')  ."</span></a>";
            }

            if ($p['showfolding']) {
               echo "<a class='fa fa-angle-double-up fa-fw fold-search'
                        href='#'
                        title=\"".__("Fold search")."\"></a>";
            }
         }
      }
      echo "</div>"; //.search_actions
      $JS = <<<JAVASCRIPT
         $('#addsearchcriteria$rand_criteria').on('click', function(event) {
            event.preventDefault();
            $.post('{$CFG_GLPI['root_doc']}/ajax/search.php', {
               'action': 'display_criteria',
               'itemtype': '$itemtype',
               'num': $nbsearchcountvar,
               'p': $json_p
            })
            .done(function(data) {
               $(data).insertBefore('#more-criteria$rand_criteria');
               $nbsearchcountvar++;
            });
         });

         $('#addmetasearchcriteria$rand_criteria').on('click', function(event) {
            event.preventDefault();
            $.post('{$CFG_GLPI['root_doc']}/ajax/search.php', {
               'action': 'display_meta_criteria',
               'itemtype': '$itemtype',
               'meta': true,
               'num': $nbsearchcountvar,
               'p': $json_p
            })
            .done(function(data) {
               $(data).insertBefore('#more-criteria$rand_criteria');
               $nbsearchcountvar++;
            });
         });

         $('#addcriteriagroup$rand_criteria').on('click', function(event) {
            event.preventDefault();
            $.post('{$CFG_GLPI['root_doc']}/ajax/search.php', {
               'action': 'display_criteria_group',
               'itemtype': '$itemtype',
               'meta': true,
               'num': $nbsearchcountvar,
               'p': $json_p
            })
            .done(function(data) {
               $(data).insertBefore('#more-criteria$rand_criteria');
               $nbsearchcountvar++;
            });
         });
JAVASCRIPT;

      if ($p['mainform']) {
         $JS .= <<<JAVASCRIPT
         $('.fold-search').on('click', function(event) {
            event.preventDefault();
            $(this)
               .toggleClass('fa-angle-double-up')
               .toggleClass('fa-angle-double-down');
            $('#searchcriteria ul li:not(:first-child)').toggle();
         });

         $(document).on("click", ".remove-search-criteria", function() {
            var rowID = $(this).data('rowid');
            $('#' + rowID).remove();
            $('#searchcriteria ul li:first-child').addClass('headerRow').show();
         });
JAVASCRIPT;
      }
      echo Html::scriptBlock($JS);

      if (count($p['addhidden'])) {
         foreach ($p['addhidden'] as $key => $val) {
            echo Html::hidden($key, ['value' => $val]);
         }
      }

      if ($p['mainform']) {
         // For dropdown
         echo Html::hidden('itemtype', ['value' => $itemtype]);
         // Reset to start when submit new search
         echo Html::hidden('start', ['value'    => 0]);
      }

      echo "</div>";
      if ($p['mainform']) {
         Html::closeForm();
      }
   }

   /**
    * Display a criteria field set, this function should be called by ajax/search.php
    *
    * @since 9.4
    *
    * @param  array  $request we should have these keys of parameters:
    *                            - itemtype: main itemtype for criteria, sub one for metacriteria
    *                            - num: index of the criteria
    *                            - p: params of showGenericSearch method
    *
    * @return void
    */
   static function displayCriteria($request = []) {
      global $CFG_GLPI;

      if (!isset($request["itemtype"])
          || !isset($request["num"]) ) {
         return "";
      }

      $num         = (int) $request['num'];
      $p           = $request['p'];
      $options     = self::getCleanedOptions($request["itemtype"]);
      $randrow     = mt_rand();
      $rowid       = 'searchrow'.$request['itemtype'].$randrow;
      $addclass    = $num == 0 ? ' headerRow' : '';
      $prefix      = isset($p['prefix_crit']) ? $p['prefix_crit'] :'';
      $parents_num = isset($p['parents_num']) ? $p['parents_num'] : [];
      $criteria    = [];

      $sess_itemtype = $request["itemtype"];
      if (isset($request['from_meta'])
          && $request['from_meta']) {
         $sess_itemtype = $request["parent_itemtype"];
      }

      if (!$criteria = self::findCriteriaInSession($sess_itemtype, $num, $parents_num)) {
         $criteria = self::getDefaultCriteria($request["itemtype"]);
      }

      if (isset($criteria['meta'])
          && $criteria['meta']
          && (!isset($request['from_meta'])
              || !$request['from_meta'])) {
         return self::displayMetaCriteria($request);
      }

      if (isset($criteria['criteria'])
          && is_array($criteria['criteria'])) {
         return self::displayCriteriaGroup($request);
      }

      echo "<li class='normalcriteria$addclass' id='$rowid'>";

      if (!isset($request['from_meta'])
          || !$request['from_meta']) {
         // First line display add / delete images for normal and meta search items
         global $IS_TWIG;
         if (!$IS_TWIG && $num == 0
             && isset($p['mainform'])
             && $p['mainform']) {
            // Instanciate an object to access method
            $item = null;
            if ($request["itemtype"] != 'AllAssets') {
               $item = getItemForItemtype($request["itemtype"]);
            }
            if ($item && $item->maybeDeleted()) {
               echo Html::hidden('is_deleted', [
                  'value' => $p['is_deleted'],
                  'id'    => 'is_deleted'
               ]);
            }
            echo Html::hidden('as_map', [
               'value' => $p['as_map'],
               'id'    => 'as_map'
            ]);
         }
         echo "<i class='far fa-minus-square remove-search-criteria' alt='-' title=\"".
                  __s('Delete a rule')."\" data-rowid='$rowid'></i>&nbsp;";

      }

      // Display link item
      $value = '';
      if (!isset($request['from_meta'])
          || !$request['from_meta']) {
         if (isset($criteria["link"])) {
            $value = $criteria["link"];
         }
         $operators = Search::getLogicalOperators(($num == 0));
         Dropdown::showFromArray("criteria{$prefix}[$num][link]", $operators, [
            'value' => $value,
            'width' => '80px'
         ]);
      }

      $values   = [];
      // display select box to define search item
      if ($CFG_GLPI['allow_search_view'] == 2 && !isset($request['from_meta'])) {
         $values['view'] = __('Items seen');
      }

      reset($options);
      $group = '';

      foreach ($options as $key => $val) {
         // print groups
         if (!is_array($val)) {
            $group = $val;
         } else if (count($val) == 1) {
            $group = $val['name'];
         } else {
            if (!isset($val['nosearch']) || ($val['nosearch'] == false)) {
               $values[$group][$key] = $val["name"];
            }
         }
      }
      if ($CFG_GLPI['allow_search_view'] == 1 && !isset($request['from_meta'])) {
         $values['view'] = __('Items seen');
      }
      if ($CFG_GLPI['allow_search_all'] && !isset($request['from_meta'])) {
         $values['all'] = __('All');
      }
      $value = '';

      if (isset($criteria['field'])) {
         $value = $criteria['field'];
      }

      $rand = Dropdown::showFromArray("criteria{$prefix}[$num][field]", $values, [
         'value' => $value,
         'width' => '170px'
      ]);
      $field_id = Html::cleanId("dropdown_criteria{$prefix}[$num][field]$rand");
      $spanid   = Html::cleanId('SearchSpan'.$request["itemtype"].$prefix.$num);
      echo "<span id='$spanid'>";

      $used_itemtype = $request["itemtype"];
      // Force Computer itemtype for AllAssets to permit to show specific items
      if ($request["itemtype"] == 'AllAssets') {
         $used_itemtype = 'Computer';
      }

      $searchtype = isset($criteria['searchtype'])
                     ? $criteria['searchtype']
                     : "";
      $p_value    = isset($criteria['value'])
                     ? $criteria['value']
                     : "";

      $params = [
         'itemtype'   => $used_itemtype,
         'field'      => $value,
         'searchtype' => $searchtype,
         'value'      => $p_value,
         'num'        => $num,
         'p'          => $p,
      ];
      Search::displaySearchoption($params);
      echo "</span>";

      Ajax::updateItemOnSelectEvent(
         $field_id,
         $spanid,
         $CFG_GLPI["root_doc"]."/ajax/search.php",
         [
            'action'     => 'display_searchoption',
            'field'      => '__VALUE__',
         ] + $params
      );

      echo "</li>";
   }

   /**
    * Display a meta-criteria field set, this function should be called by ajax/search.php
    * Call displayCriteria method after displaying its itemtype field
    *
    * @since 9.4
    *
    * @param  array  $request @see displayCriteria method
    *
    * @return void
    */
   static function displayMetaCriteria($request = []) {
      global $CFG_GLPI;

      if (!isset($request["itemtype"])
          || !isset($request["num"]) ) {
         return "";
      }

      $p            = $request['p'];
      $num          = (int) $request['num'];
      $prefix       = isset($p['prefix_crit']) ? $p['prefix_crit'] : '';
      $parents_num  = isset($p['parents_num']) ? $p['parents_num'] : [];
      $itemtype     = $request["itemtype"];
      $metacriteria = [];

      if (!$metacriteria = self::findCriteriaInSession($itemtype, $num, $parents_num)) {
         // Set default field
         $options  = Search::getCleanedOptions($itemtype);

         foreach ($options as $key => $val) {
            if (is_array($val) && isset($val['table'])) {
               $metacriteria['field'] = $key;
               break;
            }
         }
      }

      $linked =  Search::getMetaItemtypeAvailable($itemtype);
      $rand   = mt_rand();

      $rowid  = 'metasearchrow'.$request['itemtype'].$rand;

      echo "<li class='metacriteria' id='$rowid'>";
      echo "<i class='far fa-minus-square remove-search-criteria' alt='-' title=\"".
               __s('Delete a global rule')."\" data-rowid='$rowid'></i>&nbsp;";

      // Display link item (not for the first item)
      Dropdown::showFromArray(
         "criteria{$prefix}[$num][link]",
         Search::getLogicalOperators(),
         [
            'value' => isset($metacriteria["link"])
               ? $metacriteria["link"]
               : "",
            'width' => '80px'
         ]
      );

      // Display select of the linked item type available
      $rand = Dropdown::showItemTypes("criteria{$prefix}[$num][itemtype]", $linked, [
         'value' => isset($metacriteria['itemtype'])
                    && !empty($metacriteria['itemtype'])
                     ? $metacriteria['itemtype']
                     : "",
         'width' => '170px'
      ]);
      echo Html::hidden("criteria{$prefix}[$num][meta]", [
         'value' => true
      ]);
      $field_id = Html::cleanId("dropdown_criteria{$prefix}[$num][itemtype]$rand");
      $spanid   = Html::cleanId("show_".$request["itemtype"]."_".$prefix.$num."_$rand");
      // Ajax script for display search met& item
      echo "<blockquote>";

      $params = [
         'action'          => 'display_criteria',
         'itemtype'        => '__VALUE__',
         'parent_itemtype' => $request['itemtype'],
         'from_meta'       => true,
         'num'             => $num,
         'p'               => $request["p"],
      ];
      Ajax::updateItemOnSelectEvent(
         $field_id,
         $spanid,
         $CFG_GLPI["root_doc"]."/ajax/search.php",
         $params
      );

      echo "<span id='$spanid'>";
      if (isset($metacriteria['itemtype'])
          && !empty($metacriteria['itemtype'])) {
         $params['itemtype'] = $metacriteria['itemtype'];
         self::displayCriteria($params);
      }
      echo "</span>";
      echo "</blockquote>";
      echo "</li>";
   }

   /**
    * Display a group of nested criteria.
    * A group (parent) criteria  can contains children criteria (who also cantains children, etc)
    *
    * @since 9.4
    *
    * @param  array  $request @see displayCriteria method
    *
    * @return void
    */
   static function displayCriteriaGroup($request = []) {
      $num         = (int) $request['num'];
      $p           = $request['p'];
      $randrow     = mt_rand();
      $rowid       = 'searchrow'.$request['itemtype'].$randrow;
      $addclass    = $num == 0 ? ' headerRow' : '';
      $prefix      = isset($p['prefix_crit']) ? $p['prefix_crit'] : '';
      $parents_num = isset($p['parents_num']) ? $p['parents_num'] : [];

      if (!$criteria = self::findCriteriaInSession($request['itemtype'], $num, $parents_num)) {
         $criteria = [
            'criteria' => self::getDefaultCriteria($request['itemtype']),
         ];
      }

      echo "<li class='normalcriteria$addclass' id='$rowid'>";
      echo "<i class='far fa-minus-square remove-search-criteria' alt='-' title=\"".
               __s('Delete a rule')."\" data-rowid='$rowid'></i>&nbsp;";
      Dropdown::showFromArray("criteria{$prefix}[$num][link]", Search::getLogicalOperators(), [
         'value' => isset($criteria["link"]) ? $criteria["link"] : '',
         'width' => '80px'
      ]);

      $parents_num = isset($p['parents_num']) ? $p['parents_num'] : [];
      array_push($parents_num, $num);
      $params = [
         'mainform'    => false,
         'prefix_crit' => "{$prefix}[$num][criteria]",
         'parents_num' => $parents_num,
         'criteria'    => $criteria['criteria'],
      ];

      echo self::showGenericSearch($request['itemtype'], $params);
      echo "</li>";
   }

   /**
    * Retrieve a single criteria in Session by its index
    *
    * @since 9.4
    *
    * @param  string  $itemtype    which glpi type we must search in session
    * @param  integer $num         index of the criteria
    * @param  array   $parents_num node indexes of the parents (@see displayCriteriaGroup)
    *
    * @return mixed   the found criteria array of false of nothing found
    */
   static function findCriteriaInSession($itemtype = '', $num = 0, $parents_num = []) {
      if (!isset($_SESSION['glpisearch'][$itemtype]['criteria'])) {
         return false;
      }
      $criteria = &$_SESSION['glpisearch'][$itemtype]['criteria'];

      if (count($parents_num)) {
         foreach ($parents_num as $parent) {
            if (!isset($criteria[$parent]['criteria'])) {
               return false;
            }
            $criteria = &$criteria[$parent]['criteria'];
         }
      }

      if (isset($criteria[$num])
          && is_array($criteria[$num])) {
         return $criteria[$num];
      }

      return false;
   }

   /**
    * construct the default criteria for an itemtype
    *
    * @since 9.4
    *
    * @param  string $itemtype
    *
    * @return array  criteria
    */
   static function getDefaultCriteria($itemtype = '') {
      global $CFG_GLPI;

      $field = '';

      if ($CFG_GLPI['allow_search_view'] == 2) {
         $field = 'view';
      } else {
         $options = self::getCleanedOptions($itemtype);
         foreach ($options as $key => $val) {
            if (is_array($val)
                && isset($val['table'])) {
               $field = $key;
               break;
            }
         }
      }

      return [
         [
            'field' => $field,
            'link'  => 'contains',
            'value' => ''
         ]
      ];
   }

   /**
    * Display first part of criteria (field + searchtype, just after link)
    * will call displaySearchoptionValue for the next part (value)
    *
    * @since 9.4
    *
    * @param  array  $request we should have these keys of parameters:
    *                            - itemtype: main itemtype for criteria, sub one for metacriteria
    *                            - num: index of the criteria
    *                            - field: field key of the criteria
    *                            - p: params of showGenericSearch method
    *
    * @return void
    */
   static function displaySearchoption($request = []) {
      global $CFG_GLPI;
      if (!isset($request["itemtype"])
          || !isset($request["field"])
          || !isset($request["num"]) ) {
         return "";
      }

      $p      = $request['p'];
      $num    = (int) $request['num'];
      $prefix = isset($p['prefix_crit']) ? $p['prefix_crit'] : '';

      if (!is_subclass_of($request['itemtype'], 'CommonDBTM')) {
         throw new \RuntimeException('Invalid itemtype provided!');
      }

      if (isset($request['meta']) && $request['meta']) {
         $fieldname = 'metacriteria';
      } else {
         $fieldname = 'criteria';
         $request['meta'] = 0;
      }

      $actions = Search::getActionsFor($request["itemtype"], $request["field"]);

      // is it a valid action for type ?
      if (count($actions)
          && (empty($request['searchtype']) || !isset($actions[$request['searchtype']]))) {
         $tmp = $actions;
         unset($tmp['searchopt']);
         $request['searchtype'] = key($tmp);
         unset($tmp);
      }

      $rands = -1;
      $dropdownname = Html::cleanId("spansearchtype$fieldname".
                                    $request["itemtype"].
                                    $prefix.
                                    $num);
      $searchopt = [];
      if (count($actions)>0) {
         // get already get search options
         if (isset($actions['searchopt'])) {
            $searchopt = $actions['searchopt'];
            // No name for clean array with quotes
            unset($searchopt['name']);
            unset($actions['searchopt']);
         }
         $searchtype_name = "{$fieldname}{$prefix}[$num][searchtype]";
         $rands = Dropdown::showFromArray($searchtype_name, $actions, [
            'value' => $request["searchtype"],
            'width' => '105px'
         ]);
         $fieldsearch_id = Html::cleanId("dropdown_$searchtype_name$rands");
      }

      echo "<span id='$dropdownname'>";
      $params = [
         'value'      => rawurlencode($request['value']),
         'searchopt'  => $searchopt,
         'searchtype' => $request["searchtype"],
         'num'        => $num,
         'itemtype'   => $request["itemtype"],
         'from_meta'  => isset($request['from_meta'])
                           ? $request['from_meta']
                           : false,
         'field'      => $request["field"],
         'p'          => $p,
      ];
      self::displaySearchoptionValue($params);
      echo "</span>";

      Ajax::updateItemOnSelectEvent(
         $fieldsearch_id,
         $dropdownname,
         $CFG_GLPI["root_doc"]."/ajax/search.php",
         [
            'action'     => 'display_searchoption_value',
            'searchtype' => '__VALUE__',
         ] + $params
      );
   }

   /**
    * Display last part of criteria (value, just after searchtype)
    * called by displaySearchoptionValue
    *
    * @since 9.4
    *
    * @param  array  $request we should have these keys of parameters:
    *                            - searchtype: (contains, equals) passed by displaySearchoption
    *
    * @return void
    */
   static function displaySearchoptionValue($request = []) {
      if (!isset($request['searchtype'])) {
         return "";
      }

      $p                 = $request['p'];
      $prefix            = isset($p['prefix_crit']) ? $p['prefix_crit'] : '';
      $searchopt         = isset($request['searchopt']) ? $request['searchopt'] : [];
      $request['value']  = rawurldecode($request['value']);
      $fieldname         = isset($request['meta']) && $request['meta']
                              ? 'metacriteria'
                              : 'criteria';
      $inputname         = $fieldname.$prefix.'['.$request['num'].'][value]';
      $display           = false;
      $item              = getItemForItemtype($request['itemtype']);
      $options2          = [];
      $options2['value'] = $request['value'];
      $options2['width'] = '100%';
      // For tree dropdpowns
      $options2['permit_select_parent'] = true;

      switch ($request['searchtype']) {
         case "equals" :
         case "notequals" :
         case "morethan" :
         case "lessthan" :
         case "under" :
         case "notunder" :
            if (!$display && isset($searchopt['field'])) {
               // Specific cases
               switch ($searchopt['table'].".".$searchopt['field']) {
                  // Add mygroups choice to searchopt
                  case "glpi_groups.completename" :
                     $searchopt['toadd'] = ['mygroups' => __('My groups')];
                     break;

                  case "glpi_changes.status" :
                  case "glpi_changes.impact" :
                  case "glpi_changes.urgency" :
                  case "glpi_problems.status" :
                  case "glpi_problems.impact" :
                  case "glpi_problems.urgency" :
                  case "glpi_tickets.status" :
                  case "glpi_tickets.impact" :
                  case "glpi_tickets.urgency" :
                     $options2['showtype'] = 'search';
                     break;

                  case "glpi_changes.priority" :
                  case "glpi_problems.priority" :
                  case "glpi_tickets.priority" :
                     $options2['showtype']  = 'search';
                     $options2['withmajor'] = true;
                     break;

                  case "glpi_tickets.global_validation" :
                     $options2['all'] = true;
                     break;

                  case "glpi_ticketvalidations.status" :
                     $options2['all'] = true;
                     break;

                  case "glpi_users.name" :
                     $options2['right']            = (isset($searchopt['right']) ? $searchopt['right'] : 'all');
                     $options2['inactive_deleted'] = 1;
                     break;
               }

               // Standard datatype usage
               if (!$display && isset($searchopt['datatype'])) {
                  switch ($searchopt['datatype']) {

                     case "date" :
                     case "date_delay" :
                     case "datetime" :
                        $options2['relative_dates'] = true;
                        break;
                  }
               }

               $out = $item->getValueToSelect($searchopt, $inputname, $request['value'], $options2);
               if (strlen($out)) {
                  echo $out;
                  $display = true;
               }

               //Could display be handled by a plugin ?
               if (!$display
                   && $plug = isPluginItemType(getItemTypeForTable($searchopt['table']))) {
                  $function = 'plugin_'.$plug['plugin'].'_searchOptionsValues';
                  if (function_exists($function)) {
                     $display = $function([
                        'name'           => $inputname,
                        'searchtype'     => $request['searchtype'],
                        'searchoption'   => $searchopt,
                        'value'          => $request['value']
                     ]);
                  }
               }

            }
           break;
      }

      // Default case : text field
      if (!$display) {
           echo "<input type='text' size='13' name='$inputname' value=\"".
                  Html::cleanInputText($request['value'])."\">";
      }
   }


   /**
    * Generic Function to add GROUP BY to a request
    *
    * @since 9.4: $num param has been dropped
    *
    * @param string  $LINK           link to use
    * @param string  $NOT            is is a negative search ?
    * @param string  $itemtype       item type
    * @param integer $ID             ID of the item to search
    * @param string  $searchtype     search type ('contains' or 'equals')
    * @param string  $val            value search
    *
    * @return select string
    *
    * @since 10.0.0 Method is no longer static
   **/
   public function addHaving($LINK, $NOT, $itemtype, $ID, $searchtype, $val) {

      global $DB;

      $searchopt  = &self::getOptions($itemtype);
      if (!isset($searchopt[$ID]['table'])) {
         return false;
      }
      $table = $searchopt[$ID]["table"];
      $NAME = $this->db->quoteName("ITEM_{$itemtype}_{$ID}");

      // Plugin can override core definition for its type
      if ($plug = isPluginItemType($itemtype)) {
         $function = 'plugin_'.$plug['plugin'].'_addHaving';
         if (function_exists($function)) {
            $out = $function($LINK, $NOT, $itemtype, $ID, $val, "{$itemtype}_{$ID}");
            if (!empty($out)) {
               return $out;
            }
         }
      }

      //// Default cases
      // Link with plugin tables
      if (preg_match("/^glpi_plugin_([a-z0-9]+)/", $table, $matches)) {
         if (count($matches) == 2) {
            $plug     = $matches[1];
            $function = 'plugin_'.$plug.'_addHaving';
            if (function_exists($function)) {
               $out = $function($LINK, $NOT, $itemtype, $ID, $val, "{$itemtype}_{$ID}");
               if (!empty($out)) {
                  return $out;
               }
            }
         }
      }

      // Preformat items
      if (isset($searchopt[$ID]["datatype"])) {
         switch ($searchopt[$ID]["datatype"]) {
            case "datetime" :
               if (in_array($searchtype, ['contains', 'notcontains'])) {
                  break;
               }

               $force_day = false;
               if (strstr($val, 'BEGIN') || strstr($val, 'LAST')) {
                  $force_day = true;
               }

               $val = Html::computeGenericDateTimeSearch($val, $force_day);

               $operator = '';
               switch ($searchtype) {
                  case 'equals':
                     $operator = !$NOT ? '=' : '!=';
                     break;
                  case 'notequals':
                     $operator = !$NOT ? '!=' : '=';
                     break;
                  case 'lessthan':
                     $operator = !$NOT ? '<' : '>';
                     break;
                  case 'morethan':
                     $operator = !$NOT ? '>' : '<';
                     break;
               }

               return " {$LINK} ({$this->db->quoteName($NAME)} $operator {$this->db->quoteValue($val)}) ";
               break;
            case "count" :
            case "number" :
            case "decimal" :
            case "timestamp" :
               $search  = ["/\&lt;/","/\&gt;/"];
               $replace = ["<",">"];
               $val     = preg_replace($search, $replace, $val);
               if (preg_match("/([<>])([=]*)[[:space:]]*([0-9]+)/", $val, $regs)) {
                  if ($NOT) {
                     if ($regs[1] == '<') {
                        $regs[1] = '>';
                     } else {
                        $regs[1] = '<';
                     }
                  }
                  $regs[1] .= $regs[2];
                  return " $LINK ($NAME ".$regs[1]." ".$this->db->quote($regs[3])." ) ";
               }

               if (is_numeric($val)) {
                  $val = (int)$val;
                  if (isset($searchopt[$ID]["width"])) {
                     if (!$NOT) {
                        return " $LINK ($NAME < ".($val + $searchopt[$ID]['width'])." AND $NAME > ".
                           ($val - $searchopt[$ID]['width']).") ";
                     }
                     return " $LINK ($NAME > ".($val + $searchopt[$ID]['width'])." OR $NAME < ".
                        ($val - $searchopt[$ID]['width']).") ";
                  }
                  // Exact search
                  if (!$NOT) {
                     return " $LINK ($NAME = $val) ";
                  }
                  return " $LINK ($NAME <> $val) ";
               }
               break;
         }
      }

      if ($searchtype == "notcontains") {
         $NOT = !$NOT;
      }

      return $this->makeTextCriteria($NAME, $val, $NOT, $LINK);
   }


   /**
    * Generic Function to add ORDER BY to a request
    *
    * @since 9.4: $key param has been dropped
    *
    * @param string  $itemtype  ID of the device type
    * @param integer $ID        field to add
    * @param string  $order     order define
    *
    * @return select string
    *
    * @since 10.0.0 Method is no longer static
   **/
   public function addOrderBy($itemtype, $ID, $order) {
      global $CFG_GLPI;

      // Security test for order
      if ($order != "ASC") {
         $order = "DESC";
      }
      $searchopt = &self::getOptions($itemtype);

      $table     = $searchopt[$ID]["table"];
      $field     = $searchopt[$ID]["field"];

      $addtable = '';

      if (($table != getTableForItemType($itemtype))
          && ($searchopt[$ID]["linkfield"] != getForeignKeyFieldForTable($table))) {
         $addtable .= "_".$searchopt[$ID]["linkfield"];
      }

      if (isset($searchopt[$ID]['joinparams'])) {
         $complexjoin = self::computeComplexJoinID($searchopt[$ID]['joinparams']);

         if (!empty($complexjoin)) {
            $addtable .= "_".$complexjoin;
         }
      }

      if (isset($CFG_GLPI["union_search_type"][$itemtype])) {
         return " ORDER BY ITEM_{$itemtype}_{$ID} $order ";
      }

      // Plugin can override core definition for its type
      if ($plug = isPluginItemType($itemtype)) {
         $function = 'plugin_'.$plug['plugin'].'_addOrderBy';
         if (function_exists($function)) {
            $out = $function($itemtype, $ID, $order, "{$itemtype}_{$ID}");
            if (!empty($out)) {
               return $out;
            }
         }
      }

      switch ($table.".".$field) {
         case "glpi_auth_tables.name" :
            $user_searchopt = self::getOptions('User');
            return " ORDER BY ".$this->db->quoteName("glpi_users.authtype")." $order,
                              ".$this->db->quoteName("glpi_authldaps{$addtable}_".
                                 self::computeComplexJoinID($user_searchopt[30]['joinparams']))."
                                 ".$this->db->quoteName('name')." $order,
                                 ".$this->db->quoteName("glpi_authmails{$addtable}_".
                                 self::computeComplexJoinID($user_searchopt[31]['joinparams'])).".
                                 ".$this->db->quoteName('name')." $order ";

         case "glpi_users.name" :
            if ($itemtype!='User') {
               if ($_SESSION["glpinames_format"] == User::FIRSTNAME_BEFORE) {
                  $name1 = 'firstname';
                  $name2 = 'realname';
               } else {
                  $name1 = 'realname';
                  $name2 = 'firstname';
               }
               return " ORDER BY ".$this->db->quoteName("$table$addtable.$name1")." $order,
                                 ".$this->db->quoteName("$table$addtable.$name2")." $order,
                                 ".$this->db->quoteName("$table$addtable.name")." $order";
            }
            return " ORDER BY ".$this->db->quoteName("$table.name")." $order";

         case "glpi_networkequipments.ip" :
         case "glpi_ipaddresses.name" :
            return " ORDER BY INET_ATON(".$this->db->quoteName("$table$addtable.$field").") $order ";
      }

      //// Default cases

      // Link with plugin tables
      if (preg_match("/^glpi_plugin_([a-z0-9]+)/", $table, $matches)) {
         if (count($matches) == 2) {
            $plug     = $matches[1];
            $function = 'plugin_'.$plug.'_addOrderBy';
            if (function_exists($function)) {
               $out = $function($itemtype, $ID, $order, "{$itemtype}_{$ID}");
               if (!empty($out)) {
                  return $out;
               }
            }
         }
      }

      // Preformat items
      if (isset($searchopt[$ID]["datatype"])) {
         switch ($searchopt[$ID]["datatype"]) {
            case "date_delay" :
               $interval = "MONTH";
               if (isset($searchopt[$ID]['delayunit'])) {
                  $interval = $searchopt[$ID]['delayunit'];
               }

               $add_minus = '';
               if (isset($searchopt[$ID]["datafields"][3])) {
                  $add_minus = "- ".$this->db->quoteName("$table$addtable.".$searchopt[$ID]["datafields"][3]);
               }
               return " ORDER BY ADDDATE(".$this->db->quoteName("$table$addtable.".$searchopt[$ID]["datafields"][1]).",
                                         INTERVAL (".$this->db->quoteName("$table$addtable.".
                                                   $searchopt[$ID]["datafields"][2])." $add_minus)
                                         $interval) $order ";
         }
      }

      return " ORDER BY ITEM_{$itemtype}_{$ID} $order ";
   }


   /**
    * Generic Function to add default columns to view
    *
    * @param string $itemtype device type
    * @param array  $params   array of parameters
    *
    * @return array
   **/
   static function addDefaultToView($itemtype, $params) {
      global $CFG_GLPI;

      $toview = [];
      $item   = null;
      if ($itemtype != 'AllAssets') {
         $item = getItemForItemtype($itemtype);
      }
      // Add first element (name)
      array_push($toview, 1);

      if (isset($params['as_map']) && $params['as_map'] == 1) {
         // Add location name when map mode
         array_push($toview, ($itemtype == 'Location' ? 1 : ($itemtype == 'Ticket' ? 83 : 3)));
      }

      // Add entity view :
      if (Session::isMultiEntitiesMode()
          && (isset($CFG_GLPI["union_search_type"][$itemtype])
              || ($item && $item->maybeRecursive())
              || isset($_SESSION['glpiactiveentities']) && (count($_SESSION["glpiactiveentities"]) > 1))) {
         array_push($toview, 80);
      }
      return $toview;
   }


   /**
    * Generic Function to add default select to a request
    *
    * @param string $itemtype device type
    *
    * @return string Select SQL string
    *
    * @since 10.0.0 Method is no longer static
   **/
   public function addDefaultSelect($itemtype) {

      $itemtable = getTableForItemType($itemtype);
      $item      = null;
      $mayberecursive = false;
      if ($itemtype != 'AllAssets') {
         $item           = getItemForItemtype($itemtype);
         $mayberecursive = $item->maybeRecursive();
      }
      $ret = "";
      switch ($itemtype) {

         case 'FieldUnicity' :
            $ret = $this->db->quoteName("glpi_fieldunicities.itemtype")." AS ITEMTYPE,";
            break;

         default :
            // Plugin can override core definition for its type
            if ($plug = isPluginItemType($itemtype)) {
               $function = 'plugin_'.$plug['plugin'].'_addDefaultSelect';
               if (function_exists($function)) {
                  $ret = $function($itemtype);
               }
            }
      }
      if ($itemtable == 'glpi_entities') {
         $ret .= $this->db->quoteName("$itemtable.id")." AS entities_id, '1' AS is_recursive, ";
      } else if ($mayberecursive) {
         $ret .= $this->db->quoteName("$itemtable.entities_id").", ".$this->db->quoteName("$itemtable.is_recursive").", ";
      }
      return $ret;
   }


   /**
    * Generic Function to add select to a request
    *
    * @since 9.4: $num param has been dropped
    *
    * @param string  $itemtype     item type
    * @param integer $ID           ID of the item to add
    * @param boolean $meta         boolean is a meta
    * @param integer $meta_type    meta type table ID (default 0)
    *
    * @return select string
    *
    * @since 10.0.0 Method is no longer static
   **/
   public function addSelect($itemtype, $ID, $meta = 0, $meta_type = 0) {
      global $CFG_GLPI;

      $searchopt   = &self::getOptions($itemtype);
      $table       = $searchopt[$ID]["table"];
      $field       = $searchopt[$ID]["field"];
      $addtable    = "";
      $addtable2   = "";
      $NAME        = "ITEM_{$itemtype}_{$ID}";
      $complexjoin = '';

      if (isset($searchopt[$ID]['joinparams'])) {
         $complexjoin = self::computeComplexJoinID($searchopt[$ID]['joinparams']);
      }

      if (((($table != getTableForItemType($itemtype))
            && (!isset($CFG_GLPI["union_search_type"][$itemtype])
                || ($CFG_GLPI["union_search_type"][$itemtype] != $table)))
           || !empty($complexjoin))
          && ($searchopt[$ID]["linkfield"] != getForeignKeyFieldForTable($table))) {
         $addtable .= "_".$searchopt[$ID]["linkfield"];
      }

      if (!empty($complexjoin)) {
         $addtable .= "_".$complexjoin;
         $addtable2 .= "_".$complexjoin;
      }

      if ($meta) {
         // $NAME = "META";
         if (getTableForItemType($meta_type)!=$table) {
            $addtable  .= "_".$meta_type;
            $addtable2 .= "_".$meta_type;
         }
      }

      // Plugin can override core definition for its type
      if ($plug = isPluginItemType($itemtype)) {
         $function = 'plugin_'.$plug['plugin'].'_addSelect';
         if (function_exists($function)) {
            $out = $function($itemtype, $ID, "{$itemtype}_{$ID}");
            if (!empty($out)) {
               return $out;
            }
         }
      }

      $tocompute      = $this->db->quoteName("$table$addtable.$field");
      $tocomputeid    = $this->db->quoteName("$table$addtable.id");

      $tocomputetrans = "IFNULL(".$this->db->quoteName("$table{$addtable}_trans.value").", ".$this->db->quote(self::NULLVALUE).") ";

      $ADDITONALFIELDS = '';
      if (isset($searchopt[$ID]["additionalfields"])
          && count($searchopt[$ID]["additionalfields"])) {
         foreach ($searchopt[$ID]["additionalfields"] as $key) {
            if ($meta
                || (isset($searchopt[$ID]["forcegroupby"]) && $searchopt[$ID]["forcegroupby"])) {
               $ADDITONALFIELDS .= " IFNULL(GROUP_CONCAT(DISTINCT CONCAT(IFNULL(".$this->db->quoteName("$table$addtable.$key").",
                                                                         ".$this->db->quote(self::NULLVALUE)."),
                                                   ".$this->db->quote(self::SHORTSEP).", $tocomputeid) SEPARATOR '".self::LONGSEP."'), ".$this->db->quote(self::NULLVALUE.self::SHORTSEP).")
                                    AS ".$this->db->quoteName($NAME . "_$key").", ";
            } else {
               $ADDITONALFIELDS .= $this->db->quoteName("$table$addtable.$key"). " AS ".$this->db->quoteName($NAME . "_$key").", ";
            }
         }
      }

      // Virtual display no select : only get additional fields
      if (strpos($field, '_virtual') === 0) {
         return $ADDITONALFIELDS;
      }

      switch ($table.".".$field) {

         case "glpi_users.name" :
            if ($itemtype != 'User') {
               if ((isset($searchopt[$ID]["forcegroupby"]) && $searchopt[$ID]["forcegroupby"])) {
                  $addaltemail = "";
                  if ((($itemtype == 'Ticket') || ($itemtype == 'Problem'))
                      && isset($searchopt[$ID]['joinparams']['beforejoin']['table'])
                      && (($searchopt[$ID]['joinparams']['beforejoin']['table']
                            == 'glpi_tickets_users')
                          || ($searchopt[$ID]['joinparams']['beforejoin']['table']
                                == 'glpi_problems_users')
                          || ($searchopt[$ID]['joinparams']['beforejoin']['table']
                                == 'glpi_changes_users'))) { // For tickets_users

                     $ticket_user_table
                        = $searchopt[$ID]['joinparams']['beforejoin']['table'].
                          "_".self::computeComplexJoinID($searchopt[$ID]['joinparams']['beforejoin']
                                                                   ['joinparams']);
                     $addaltemail
                        = "GROUP_CONCAT(DISTINCT CONCAT(".$this->db->quoteName("$ticket_user_table.users_id").", ' ',
                                                        ".$this->db->quoteName("$ticket_user_table.alternative_email").")
                                                        SEPARATOR '".self::LONGSEP."') AS ".$this->db->quoteName($NAME."_2").", ";
                  }
                  return " GROUP_CONCAT(DISTINCT ".$this->db->quoteName("$table$addtable.id")." SEPARATOR '".self::LONGSEP."')
                                       AS ".$this->db->quoteName($NAME).",
                           $addaltemail
                           $ADDITONALFIELDS";

               }
               return " ".$this->db->quoteName("$table$addtable.$field")." AS ".$this->db->quoteName($NAME).",
                        ".$this->db->quoteName("$table$addtable.realname")." AS ".$this->db->quoteName($NAME."_realname").",
                        ".$this->db->quoteName("$table$addtable.id")."  AS ".$this->db->quoteName($NAME."_id").",
                        ".$this->db->quoteName("$table$addtable.firstname")." AS ".$this->db->quoteName($NAME."_firstname").",
                        $ADDITONALFIELDS";
            }
            break;

         case "glpi_softwarelicenses.number" :
            if ($meta) {
               return " FLOOR(SUM(".$this->db->quoteName("$table$addtable2.$field").")
                              * COUNT(DISTINCT ".$this->db->quoteName("$table$addtable2.id").")
                              / COUNT(".$this->db->quoteName("$table$addtable2.id").")) AS ".$this->db->quoteName($NAME).",
                        MIN(".$this->db->quoteName("$table$addtable2.$field").") AS ".$this->db->quoteName($NAME."_min").",
                         $ADDITONALFIELDS";
            } else {
               return " FLOOR(SUM(".$this->db->quoteName("$table$addtable.$field").")
                              * COUNT(DISTINCT ".$this->db->quoteName("$table$addtable.id").")
                              / COUNT(".$this->db->quoteName("$table$addtable.id").")) AS ".$this->db->quoteName($NAME).",
                        MIN(".$this->db->quoteName("$table$addtable.$field").") AS".$this->db->quoteName($NAME."_min").",
                         $ADDITONALFIELDS";
            }

         case "glpi_profiles.name" :
            if (($itemtype == 'User')
                && ($ID == 20)) {

               $addtable2 = '';
               if ($meta) {
                  $addtable2 = "_".$meta_type;
               }
               return " GROUP_CONCAT(".$this->db->quoteName("$table$addtable.$field")." SEPARATOR '".self::LONGSEP."') AS ".$this->db->quoteName($NAME).",
                        GROUP_CONCAT(".$this->db->quoteName("glpi_profiles_users$addtable2.entities_id")." SEPARATOR '".self::LONGSEP."')
                                    AS ".$this->db->quoteName($NAME."_entities_id").",
                        GROUP_CONCAT(".$this->db->quoteName("glpi_profiles_users$addtable2.is_recursive")." SEPARATOR '".self::LONGSEP."')
                                    AS ".$this->db->quoteName($NAME."_is_recursive").",
                        GROUP_CONCAT(".$this->db->quoteName("glpi_profiles_users$addtable2.is_dynamic")." SEPARATOR '".self::LONGSEP."')
                                    AS ".$this->db->quoteName($NAME."_is_dynamic").",
                        $ADDITONALFIELDS";
            }
            break;

         case "glpi_entities.completename" :
            if (($itemtype == 'User')
                && ($ID == 80)) {

               $addtable2 = '';
               if ($meta) {
                  $addtable2 = "_".$meta_type;
               }
               return " GROUP_CONCAT(".$this->db->quoteName("$table$addtable.completename")." SEPARATOR '".self::LONGSEP."')
                                    AS ".$this->db->quoteName($NAME).",
                        GROUP_CONCAT(".$this->db->quoteName("glpi_profiles_users$addtable2.profiles_id")." SEPARATOR '".self::LONGSEP."')
                                    AS ".$this->db->quoteName($NAME."_profiles_id").",
                        GROUP_CONCAT(".$this->db->quoteName("glpi_profiles_users$addtable2.is_recursive")." SEPARATOR '".self::LONGSEP."')
                                    AS ".$this->db->quoteName($NAME."_is_recursive").",
                        GROUP_CONCAT(".$this->db->quoteName("glpi_profiles_users$addtable2.is_dynamic")." SEPARATOR '".self::LONGSEP."')
                                    AS ".$this->db->quoteName($NAME."_is_dynamic").",
                        $ADDITONALFIELDS";
            }
            break;

         case "glpi_auth_tables.name":
            $user_searchopt = self::getOptions('User');
            return " ".$this->db->quoteName("glpi_users.authtype")." AS ".$this->db->quoteName($NAME).",
                     ".$this->db->quoteName("glpi_users.auths_id")." AS ".$this->db->quoteName($NAME."_auths_id").",
                     ".$this->db->quoteName("glpi_authldaps".$addtable."_".
                           self::computeComplexJoinID($user_searchopt[30]['joinparams']).".$field")."
                              AS ".$this->db->quoteName($NAME."_".$ID."_ldapname").",
                     ".$this->db->quoteName("glpi_authmails".$addtable."_".
                           self::computeComplexJoinID($user_searchopt[31]['joinparams']).".$field")."
                              AS ".$this->db->quoteName($NAME."_mailname").",
                     $ADDITONALFIELDS";

         case "glpi_softwareversions.name" :
            if ($meta) {
               return " GROUP_CONCAT(DISTINCT CONCAT(".$this->db->quoteName("glpi_softwares.name").", ' - ',
                                                     ".$this->db->quoteName("$table$addtable2.$field").", '".self::SHORTSEP."',
                                                     ".$this->db->quoteName("$table$addtable2.id").") SEPARATOR '".self::LONGSEP."')
                                    AS ".$this->db->quoteName($NAME).",
                        $ADDITONALFIELDS";
            }
            break;

         case "glpi_softwareversions.comment" :
            if ($meta) {
               return " GROUP_CONCAT(DISTINCT CONCAT(".$this->db->quoteName("glpi_softwares.name").", ' - ',
                                                     ".$this->db->quoteName("$table$addtable2.$field").",'".self::SHORTSEP."',
                                                     ".$this->db->quoteName("$table$addtable2.id").") SEPARATOR '".self::LONGSEP."')
                                    AS ".$this->db->quoteName($NAME).",
                        $ADDITONALFIELDS";
            }
            return " GROUP_CONCAT(DISTINCT CONCAT(".$this->db->quoteName("$table$addtable.name").", ' - ',
                                                  ".$this->db->quoteName("$table$addtable.$field").", '".self::SHORTSEP."',
                                                  ".$this->db->quoteName("$table$addtable.id").") SEPARATOR '".self::LONGSEP."')
                                 AS ".$this->db->quoteName($NAME).",
                     $ADDITONALFIELDS";

         case "glpi_states.name" :
            if ($meta && ($meta_type == 'Software')) {
               return " GROUP_CONCAT(DISTINCT CONCAT(".$this->db->quoteName("glpi_softwares.name").", ' - ',
                                                     ".$this->db->quoteName("glpi_softwareversions$addtable.name").", ' - ',
                                                     ".$this->db->quoteName("$table$addtable2.$field").", '".self::SHORTSEP."',
                                                     ".$this->db->quoteName("$table$addtable2.id").") SEPARATOR '".self::LONGSEP."')
                                     AS ".$this->db->quoteName($NAME).",
                        $ADDITONALFIELDS";
            } else if ($itemtype == 'Software') {
               return " GROUP_CONCAT(DISTINCT CONCAT(".$this->db->quoteName("glpi_softwareversions.name").", ' - ',
                                                     ".$this->db->quoteName("$table$addtable.$field").",'".self::SHORTSEP."',
                                                     ".$this->db->quoteName("$table$addtable.id").") SEPARATOR '".self::LONGSEP."')
                                    AS ".$this->db->quoteName($NAME).",
                        $ADDITONALFIELDS";
            }
            break;

         case "glpi_itilfollowups.content":
         case "glpi_tickettasks.content":
         case "glpi_changetasks.content":
               // force ordering by date desc
               return " GROUP_CONCAT(DISTINCT CONCAT(IFNULL($tocompute, '".self::NULLVALUE."'),
                                               '".self::SHORTSEP."',$tocomputeid)
                                     ORDER BY `$table`.`date` DESC
                                     SEPARATOR '".self::LONGSEP."')
                                    AS `".$NAME."`,

                       $ADDITONALFIELDS";
            break;

         default:
            break;
      }

      //// Default cases
      // Link with plugin tables
      if (preg_match("/^glpi_plugin_([a-z0-9]+)/", $table, $matches)) {
         if (count($matches) == 2) {
            $plug     = $matches[1];
            $function = 'plugin_'.$plug.'_addSelect';
            if (function_exists($function)) {
               $out = $function($itemtype, $ID, "{$itemtype}_{$ID}");
               if (!empty($out)) {
                  return $out;
               }
            }
         }
      }

      if (isset($searchopt[$ID]["computation"])) {
         $tocompute = $searchopt[$ID]["computation"];
         $tocompute = str_replace($this->db->quoteName('TABLE'), 'TABLE', $tocompute);
         $tocompute = str_replace("TABLE", $this->db->quoteName("$table$addtable"), $tocompute);
      }
      // Preformat items
      if (isset($searchopt[$ID]["datatype"])) {
         switch ($searchopt[$ID]["datatype"]) {
            case "count" :
               return " COUNT(DISTINCT ".$this->db->quoteName("$table$addtable.$field").") AS ".$this->db->quoteName($NAME).",
                     $ADDITONALFIELDS";

            case "date_delay" :
               $interval = "MONTH";
               if (isset($searchopt[$ID]['delayunit'])) {
                  $interval = $searchopt[$ID]['delayunit'];
               }

               $add_minus = '';
               if (isset($searchopt[$ID]["datafields"][3])) {
                  $add_minus = "-".$this->db->quoteName("$table$addtable.".$searchopt[$ID]["datafields"][3]);
               }
               if ($meta
                   || (isset($searchopt[$ID]["forcegroupby"]) && $searchopt[$ID]["forcegroupby"])) {
                  return " GROUP_CONCAT(DISTINCT ADDDATE(".$this->db->quoteName("$table$addtable.".
                                                            $searchopt[$ID]["datafields"][1]).",
                                                         INTERVAL (".$this->db->quoteName("$table$addtable.".
                                                                    $searchopt[$ID]["datafields"][2]).
                                                                    " $add_minus) $interval)
                                         SEPARATOR '".self::LONGSEP."') AS ".$this->db->quoteName($NAME).",
                           $ADDITONALFIELDS";
               }
               return "ADDDATE(".$this->db->quoteName("$table$addtable.".$searchopt[$ID]["datafields"][1]).",
                               INTERVAL (".$this->db->quoteName("$table$addtable.".$searchopt[$ID]["datafields"][2]).
                                          " $add_minus) $interval) AS ".$this->db->quoteName($NAME).",
                       $ADDITONALFIELDS";

            case "itemlink" :
               if ($meta
                  || (isset($searchopt[$ID]["forcegroupby"]) && $searchopt[$ID]["forcegroupby"])) {

                  $TRANS = '';
                  if (Session::haveTranslations(getItemTypeForTable($table), $field)) {
                      $TRANS = "GROUP_CONCAT(DISTINCT CONCAT(IFNULL($tocomputetrans, '".self::NULLVALUE."'),
                                                             '".self::SHORTSEP."',$tocomputeid) ORDER BY $tocomputeid
                                             SEPARATOR '".self::LONGSEP."')
                                     AS ".$this->db->quoteName($NAME."_trans").", ";
                  }

                  return " GROUP_CONCAT(DISTINCT CONCAT($tocompute, '".self::SHORTSEP."' ,
                                                        ".$this->db->quoteName("$table$addtable.id").") ORDER BY ".$this->db->quoteName("$table$addtable.id")."
                                        SEPARATOR '".self::LONGSEP."') AS ".$this->db->quoteName($NAME).",
                           $TRANS
                           $ADDITONALFIELDS";
               }
               return " $tocompute AS ".$this->db->quoteName($NAME).",
                        ".$this->db->quoteName("$table$addtable.id")." AS ".$this->db->quoteName($NAME."_id").",
                        $ADDITONALFIELDS";
         }
      }

      // Default case
      if ($meta
          || (isset($searchopt[$ID]["forcegroupby"]) && $searchopt[$ID]["forcegroupby"]
              && (!isset($searchopt[$ID]["computation"])
                  || isset($searchopt[$ID]["computationgroupby"])
                     && $searchopt[$ID]["computationgroupby"]))) { // Not specific computation
         $TRANS = '';
         if (Session::haveTranslations(getItemTypeForTable($table), $field)) {
            $TRANS = "GROUP_CONCAT(DISTINCT CONCAT(IFNULL($tocomputetrans, '".self::NULLVALUE."'),
                                                   '".self::SHORTSEP."',$tocomputeid) ORDER BY $tocomputeid SEPARATOR '".self::LONGSEP."')
                                  AS ".$this->db->quoteName($NAME."_trans").", ";

         }
         return " GROUP_CONCAT(DISTINCT CONCAT(IFNULL($tocompute, '".self::NULLVALUE."'),
                                               '".self::SHORTSEP."',$tocomputeid) ORDER BY $tocomputeid SEPARATOR '".self::LONGSEP."')
                              AS ".$this->db->quoteName($NAME).",
                  $TRANS
                  $ADDITONALFIELDS";
      }
      $TRANS = '';
      if (Session::haveTranslations(getItemTypeForTable($table), $field)) {
         $TRANS = $tocomputetrans." AS ".$this->db->quoteName($NAME."_trans").", ";

      }
      return "$tocompute AS ".$this->db->quoteName($NAME).", $TRANS $ADDITONALFIELDS";
   }


   /**
    * Generic Function to add default where to a request
    *
    * @param string $itemtype device type
    *
    * @return string
    *
    * @since 10.0.0 Method is no longer static
   **/
   public function addDefaultWhere($itemtype) {
      $condition = '';

      switch ($itemtype) {
         case 'Reminder' :
            $restrict = Reminder::addVisibilityRestrict();
            $condition = $restrict['sql'];
            $this->addQueryParams($restrict['params']);
            break;

         case 'RSSFeed' :
            $restrict = RSSFeed::addVisibilityRestrict();
            $condition = $restrict['sql'];
            $this->addQueryParams($restrict['params']);
            break;

         case 'Notification' :
            if (!Config::canView()) {
               $condition = " ".$this->db->quoteName("glpi_notifications.itemtype")." NOT IN ('Crontask', 'DBConnection') ";
            }
            break;

         // No link
         case 'User' :
            // View all entities
            if (!Session::canViewAllEntities()) {
               $condition = getEntitiesRestrictRequest("", "glpi_profiles_users", '', '', true);
            }
            break;

         case 'ProjectTask' :
            $condition  = '';
            $teamtable  = 'glpi_projecttaskteams';
            $condition .= $this->db->quoteName("glpi_projects.is_template")." = 0";
            $condition .= " AND ((".$this->db->quoteName("$teamtable.itemtype")." = 'User'
                             AND ".$this->db->quoteName("$teamtable.items_id")." = '".Session::getLoginUserID()."')";
            if (count($_SESSION['glpigroups'])) {
               $condition .= " OR (".$this->db->quoteName("$teamtable.itemtype")." = 'Group'
                                    AND ".$this->db->quoteName("$teamtable.items_id")."
                                       IN (".implode(",", $_SESSION['glpigroups'])."))";
            }
            $condition .= ") ";
            break;

         case 'Project' :
            $condition = '';
            if (!Session::haveRight("project", Project::READALL)) {
               $teamtable  = 'glpi_projectteams';
               $condition .= "(".$this->db->quoteName("glpi_projects.users_id")." = '".Session::getLoginUserID()."'
                               OR (".$this->db->quoteName("$teamtable.itemtype")." = 'User'
                                   AND ".$this->db->quoteName("$teamtable.items_id")." = '".Session::getLoginUserID()."')";
               if (count($_SESSION['glpigroups'])) {
                  $condition .= " OR (".$this->db->quoteName("glpi_projects.groups_id")."
                                       IN (".implode(",", $_SESSION['glpigroups'])."))";
                  $condition .= " OR (".$this->db->quoteName("$teamtable.itemtype")." = 'Group'
                                      AND ".$this->db->quoteName("$teamtable.items_id")."
                                          IN (".implode(",", $_SESSION['glpigroups'])."))";
               }
               $condition .= ") ";
            }
            break;

         case 'Ticket' :
            // Same structure in addDefaultJoin
            $condition = '';
            if (!Session::haveRight("ticket", Ticket::READALL)) {

               $searchopt
                  = &self::getOptions($itemtype);
               $requester_table
                  = $this->db->quoteName('glpi_tickets_users_'.
                     self::computeComplexJoinID($searchopt[4]['joinparams']['beforejoin']
                                                          ['joinparams']));
               $requestergroup_table
                  = $this->db->quoteName('glpi_groups_tickets_'.
                     self::computeComplexJoinID($searchopt[71]['joinparams']['beforejoin']
                                                          ['joinparams']));

               $assign_table
                  = $this->db->quoteName('glpi_tickets_users_'.
                     self::computeComplexJoinID($searchopt[5]['joinparams']['beforejoin']
                                                          ['joinparams']));
               $assigngroup_table
                  = $this->db->quoteName('glpi_groups_tickets_'.
                     self::computeComplexJoinID($searchopt[8]['joinparams']['beforejoin']
                                                          ['joinparams']));

               $observer_table
                  = $this->db->quoteName('glpi_tickets_users_'.
                     self::computeComplexJoinID($searchopt[66]['joinparams']['beforejoin']
                                                          ['joinparams']));
               $observergroup_table
                  = $this->db->quoteName('glpi_groups_tickets_'.
                     self::computeComplexJoinID($searchopt[65]['joinparams']['beforejoin']
                                                          ['joinparams']));

               $condition = "(";

               if (Session::haveRight("ticket", Ticket::READMY)) {
                    $condition .= " ".$this->db->quoteName("$requester_table.users_id")." = '".Session::getLoginUserID()."'
                                    OR ".$this->db->quoteName("$observer_table.users_id")." = '".Session::getLoginUserID()."'
                                    OR ".$this->db->quoteName("glpi_tickets.users_id_recipient")." = '".Session::getLoginUserID()."'";
               } else {
                    $condition .= "0=1";
               }

               if (Session::haveRight("ticket", Ticket::READGROUP)) {
                  if (count($_SESSION['glpigroups'])) {
                     $condition .= " OR ".$this->db->quoteName("$requestergroup_table.groups_id")."
                                             IN (".implode(",", $_SESSION['glpigroups']).")";
                     $condition .= " OR ".$this->db->quoteName("$observergroup_table.groups_id")."
                                             IN (".implode(",", $_SESSION['glpigroups']).")";
                  }
               }

               if (Session::haveRight("ticket", Ticket::OWN)) {// Can own ticket : show assign to me
                  $condition .= " OR $assign_table.users_id = '".Session::getLoginUserID()."' ";
               }

               if (Session::haveRight("ticket", Ticket::READASSIGN)) { // assign to me

                  $condition .=" OR ".$this->db->quoteName("$assign_table.users_id")." = '".Session::getLoginUserID()."'";
                  if (count($_SESSION['glpigroups'])) {
                     $condition .= " OR ".$this->db->quoteName("$assigngroup_table.groups_id")."
                                             IN (".implode(",", $_SESSION['glpigroups']).")";
                  }
                  if (Session::haveRight('ticket', Ticket::ASSIGN)) {
                     $condition .= " OR ".$this->db->quoteName("glpi_tickets.status")."='".CommonITILObject::INCOMING."'";
                  }
               }

               if (Session::haveRightsOr('ticketvalidation',
                                         [TicketValidation::VALIDATEINCIDENT,
                                               TicketValidation::VALIDATEREQUEST])) {
                  $condition .= " OR ".$this->db->quoteName("glpi_ticketvalidations.users_id_validate")."
                                          = '".Session::getLoginUserID()."'";
               }
               $condition .= ") ";
            }
            break;

         case 'Change' :
         case 'Problem':
            if ($itemtype == 'Change') {
               $right       = 'change';
               $table       = 'changes';
               $groupetable = "glpi_changes_groups_";
            } else if ($itemtype == 'Problem') {
               $right       = 'problem';
               $table       = 'problems';
               $groupetable = "glpi_groups_problems_";
            }
            // Same structure in addDefaultJoin
            $condition = '';
            if (!Session::haveRight("$right", $itemtype::READALL)) {
               $searchopt       = &self::getOptions($itemtype);
               if (Session::haveRight("$right", $itemtype::READMY)) {
                  $requester_table      = $this->db->quoteName('glpi_'.$table.'_users_'.
                                          self::computeComplexJoinID($searchopt[4]['joinparams']
                                                                     ['beforejoin']['joinparams']));
                  $requestergroup_table = $this->db->quoteName($groupetable.
                                          self::computeComplexJoinID($searchopt[71]['joinparams']
                                                                     ['beforejoin']['joinparams']));

                  $observer_table       = $this->db->quoteName('glpi_'.$table.'_users_'.
                                          self::computeComplexJoinID($searchopt[66]['joinparams']
                                                                     ['beforejoin']['joinparams']));
                  $observergroup_table  = $this->db->quoteName($groupetable.
                                          self::computeComplexJoinID($searchopt[65]['joinparams']
                                                                    ['beforejoin']['joinparams']));

                  $assign_table         = $this->db->quoteName('glpi_'.$table.'_users_'.
                                          self::computeComplexJoinID($searchopt[5]['joinparams']
                                                                     ['beforejoin']['joinparams']));
                  $assigngroup_table    = $this->db->quoteName($groupetable.
                                          self::computeComplexJoinID($searchopt[8]['joinparams']
                                                                     ['beforejoin']['joinparams']));
               }
               $condition = "(";

               if (Session::haveRight("$right", $itemtype::READMY)) {
                  $condition .= " $requester_table.users_id = '".Session::getLoginUserID()."'
                                 OR $observer_table.users_id = '".Session::getLoginUserID()."'
                                 OR $assign_table.users_id = '".Session::getLoginUserID()."'
                                 OR ".$this->db->quoteName("glpi_".$table.".users_id_recipient")." = '".Session::getLoginUserID()."'";
                  if (count($_SESSION['glpigroups'])) {
                     $my_groups_keys = "'" . implode("','", $_SESSION['glpigroups']) . "'";
                     $condition .= " OR ".$this->db->quoteName("$requestergroup_table.groups_id")." IN ($my_groups_keys)
                                 OR ".$this->db->quoteName("$observergroup_table.groups_id")." IN ($my_groups_keys)
                                 OR ".$this->db->quoteName("$assigngroup_table.groups_id")." IN ($my_groups_keys)";
                  }
               } else {
                  $condition .= "0=1";
               }

               $condition .= ") ";
            }
            break;

         case 'Config':
            $availableContexts = ['core'] + Plugin::getPlugins();
            $availableContexts = implode("', '", $availableContexts);
            $condition = $this->db->quoteName('context') . " IN ('$availableContexts')";
            break;

         case 'SavedSearch':
            $restrict = SavedSearch::addVisibilityRestrict();
            if (count($restrict)) {
               $condition = $restrict['sql'];
               $this->addQueryParams($restrict['params']);
            } else {
               $condition = '';
            }
            break;

         case 'ITILFollowup':
            // Filter on is_private
            $allowed_is_private = [];
            if (Session::haveRight(ITILFollowup::$rightname, ITILFollowup::SEEPRIVATE)) {
               $allowed_is_private[] = 1;
            }
            if (Session::haveRight(ITILFollowup::$rightname, ITILFollowup::SEEPUBLIC)) {
               $allowed_is_private[] = 0;
            }

            // If the user can't see public and private
            if (!count($allowed_is_private)) {
               $condition = "0 = 1";
               break;
            }

            $in = "IN ('" . implode("','", $allowed_is_private) . "')";
            $condition = "`glpi_itilfollowups`.`is_private` $in ";

            // Now filter on parent item visiblity
            $condition .= "AND (";

            // Filter for "ticket" parents
            $condition .= ITILFollowup::buildParentCondition(
               "Ticket",
               'tickets_id',
               "glpi_tickets_users",
               "glpi_groups_tickets"
            );
            $condition .= "OR ";

            // Filter for "change" parents
            $condition .= ITILFollowup::buildParentCondition(
               "Change",
               'changes_id',
               "glpi_changes_users",
               "glpi_changes_groups"
            );
            $condition .= "OR ";

            // Fitler for "problem" parents
            $condition .= ITILFollowup::buildParentCondition(
               "Problem",
               'problems_id',
               "glpi_problems_users",
               "glpi_groups_problems"
            );
            $condition .= ")";

            break;

         default :
            // Plugin can override core definition for its type
            if ($plug = isPluginItemType($itemtype)) {
               $function = 'plugin_'.$plug['plugin'].'_addDefaultWhere';
               if (function_exists($function)) {
                  $condition = $function($itemtype);
               }
            }
      }

      /* Hook to restrict user right on current itemtype */
      list($itemtype, $condition) = Plugin::doHookFunction('add_default_where', [$itemtype, $condition]);
      return $condition;
   }

   /**
    * Get search clause for type
    *
    * @param string  $searchtype Type
    * @param mixed   $val        Value
    * @param boolean $nott       ?
    * @param string  $inittable  ?
    *
    * @return string
    */
   private function getSearchFromType($searchtype, $val, $nott, $inittable, $wcontains = false) {
      $SEARCH = null;
      switch ($searchtype) {
         case "notcontains" :
            $nott = !$nott;
         case "contains" :
            if ($wcontains === true) {
               $SEARCH = $this->makeTextSearch($val, $nott);
            }
            break;

         case "equals" :
            if ($nott) {
               $SEARCH = " <> $val";
            } else {
               $SEARCH = " = $val";
            }
            break;

         case "notequals" :
            if ($nott) {
               $SEARCH = " = $val";
            } else {
               $SEARCH = " <> $val";
            }
            break;

         case "under" :
            $values = getSonsOf($inittable, $val);
            $expr = implode(', ', $values);
            if ($nott) {
               $SEARCH = " NOT IN ($expr)";
            } else {
               $SEARCH = " IN ($expr)";
            }
            break;

         case "notunder" :
            $values = getSonsOf($inittable, $val);
            $expr = implode(', ', $values);
            if ($nott) {
               $SEARCH = " IN ($expr)";
            } else {
               $SEARCH = " NOT IN ($expr)";
            }
            break;

      }

      return $SEARCH;
   }
   /**
    * Generic Function to add where to a request
    *
    * @param string  $link       link string
    * @param boolean $nott       is it a negative search ?
    * @param string  $itemtype   item type
    * @param integer $ID         ID of the item to search
    * @param string  $searchtype searchtype used (equals or contains)
    * @param integer $val        item num in the request
    * @param boolean $meta       is a meta search (meta=2 in search.class.php) (default 0)
    *
    * @return select string
    *
    * @since 10.0.0 Method is no longer static
   **/
   public function addWhere($link, $nott, $itemtype, $ID, $searchtype, $val, $meta = 0) {

      global $DB;

      $searchopt = &self::getOptions($itemtype);
      if (!isset($searchopt[$ID]['table'])) {
         return false;
      }
      $table     = $searchopt[$ID]["table"];
      $field     = $searchopt[$ID]["field"];

      $inittable = $table;
      $addtable  = '';
      if (($table != 'asset_types')
          && ($table != getTableForItemType($itemtype))
          && ($searchopt[$ID]["linkfield"] != getForeignKeyFieldForTable($table))) {
         $addtable = "_".$searchopt[$ID]["linkfield"];
         $table   .= $addtable;
      }

      if (isset($searchopt[$ID]['joinparams'])) {
         $complexjoin = self::computeComplexJoinID($searchopt[$ID]['joinparams']);

         if (!empty($complexjoin)) {
            $table .= "_".$complexjoin;
         }
      }

      if ($meta
          && (getTableForItemType($itemtype) != $inittable)) {
         $table .= "_".$itemtype;
      }

      // Hack to allow search by ID on every sub-table
      if (preg_match('/^\$\$\$\$([0-9]+)$/', $val, $regs)) {
         return $link." (".$this->db->quoteName("$table.id")." ".($nott?"<>":"=").$regs[1]." ".
                         (($regs[1] == 0)?" OR ".$this->db->quoteName("$table.id")." IS NULL":'').") ";
      }

      // Preparse value
      if (isset($searchopt[$ID]["datatype"])) {
         switch ($searchopt[$ID]["datatype"]) {
            case "datetime" :
            case "date" :
            case "date_delay" :
               $force_day = true;
               if ($searchopt[$ID]["datatype"] == 'datetime') {
                  $force_day = false;
               }
               if (strstr($val, 'BEGIN') || strstr($val, 'LAST')) {
                  $force_day = true;
               }

               $val = Html::computeGenericDateTimeSearch($val, $force_day);

               break;
         }
      }

      //Check in current item if a specific where is defined
      if (method_exists($itemtype, 'addWhere')) {
         $qry_params = [];
         $out = $itemtype::addWhere($link, $nott, $itemtype, $ID, $searchtype, $val, $qry_params);
         if (!empty($out)) {
            return $out;
         }
      }

      // Plugin can override core definition for its type
      if ($plug = isPluginItemType($itemtype)) {
         $function = 'plugin_'.$plug['plugin'].'_addWhere';
         if (function_exists($function)) {
            $qry_params = [];
            $out = $function($link, $nott, $itemtype, $ID, $val, $searchtype, $qry_params);
            if (!empty($out)) {
               return $out;
            }
         }
      }

      switch ($inittable.".".$field) {
         // case "glpi_users_validation.name" :

         case "glpi_users.name" :
            if ($itemtype == 'User') { // glpi_users case / not link table
               if (in_array($searchtype, ['equals', 'notequals'])) {
                  return " $link ".$this->db->quoteName("$table.id").$this->getSearchFromType($searchtype, $val, $nott, $inittable);
               }
               return $this->makeTextCriteria($this->db->quoteName("$table.$field"), $val, $nott, $link);
            }
            if ($_SESSION["glpinames_format"] == User::FIRSTNAME_BEFORE) {
               $name1 = 'firstname';
               $name2 = 'realname';
            } else {
               $name1 = 'realname';
               $name2 = 'firstname';
            }

            if (in_array($searchtype, ['equals', 'notequals'])) {
               return " $link (".$this->db->quoteName("$table.id").$this->getSearchFromType($searchtype, $val, $nott, $inittable).
                               (($val == 0)?" OR ".$this->db->quoteName("$table.id")." IS".
                                   (($searchtype == "notequals")?" NOT":"")." NULL":'').') ';
            }
            $toadd   = '';

            $tmplink = 'OR';
            if ($nott) {
               $tmplink = 'AND';
            }

            if (($itemtype == 'Ticket') || ($itemtype == 'Problem')) {
               if (isset($searchopt[$ID]["joinparams"]["beforejoin"]["table"])
                   && isset($searchopt[$ID]["joinparams"]["beforejoin"]["joinparams"])
                   && (($searchopt[$ID]["joinparams"]["beforejoin"]["table"]
                         == 'glpi_tickets_users')
                       || ($searchopt[$ID]["joinparams"]["beforejoin"]["table"]
                             == 'glpi_problems_users')
                       || ($searchopt[$ID]["joinparams"]["beforejoin"]["table"]
                             == 'glpi_changes_users'))) {

                  $bj        = $searchopt[$ID]["joinparams"]["beforejoin"];
                  $linktable = $bj['table'].'_'.self::computeComplexJoinID($bj['joinparams']);
                  $toadd     = $this->makeTextCriteria($this->db->quoteName("$linktable.alternative_email"), $val,
                                                      $nott, $tmplink);
                  if ($val == '^$') {
                     return $link." ((".$this->db->quoteName("$linktable.users_id")." IS NULL)
                            OR ".$this->db->quoteName("$linktable.alternative_email")." IS NULL)";
                  }
               }
            }
            $toadd2 = '';
            if ($nott
                && ($val != 'NULL') && ($val != 'null')) {
               $toadd2 = " OR ".$this->db->quoteName("$table.$field")." IS NULL";
            }
            return $link." (((".$this->db->quoteName("$table.$name1")." ".$this->getSearchFromType($searchtype, $val, $nott, $inittable, true)."
                            $tmplink ".$this->db->quoteName("$table.$name2")." ".$this->getSearchFromType($searchtype, $val, $nott, $inittable, true)."
                            $tmplink ".$this->db->quoteName("$table.$field")." ".$this->getSearchFromType($searchtype, $val, $nott, $inittable, true)."
                            $tmplink CONCAT(".$this->db->quoteName("$table.$name1").", ' ', ".$this->db->quoteName("$table.$name2").") ".$this->getSearchFromType($searchtype, $val, $nott, $inittable, true)." )
                            $toadd2) $toadd)";

         case "glpi_groups.completename" :
            if ($val == 'mygroups') {
               $field_name = $this->db->quoteName("$table.id");
               switch ($searchtype) {
                  case 'equals' :
                     $expr = implode(', ', $_SESSION['glpigroups']);
                     return " $link ($field_name IN ($expr)) ";

                  case 'notequals' :
                     $expr = implode(', ', $_SESSION['glpigroups']);
                     return " $link ($field_name NOT IN ($expr)) ";

                  case 'under' :
                     $groups = $_SESSION['glpigroups'];
                     foreach ($_SESSION['glpigroups'] as $g) {
                        $groups += getSonsOf($inittable, $g);
                     }
                     $groups = array_unique($groups);
                     return " $link ($field_name IN ('".
                        implode(', ', $groups)."')) ";

                  case 'notunder' :
                     $groups = $_SESSION['glpigroups'];
                     foreach ($_SESSION['glpigroups'] as $g) {
                        $groups += getSonsOf($inittable, $g);
                     }
                     $groups = array_unique($groups);
                     return " $link ($field_name NOT IN ('".
                        implode(',', $groups)."')) ";
               }
            }
            break;

         case "glpi_auth_tables.name" :
            $user_searchopt = self::getOptions('User');
            $tmplink        = 'OR';
            if ($nott) {
               $tmplink = 'AND';
            }

            return $link." (".$this->db->quoteName(
               "glpi_authmails".$addtable."_".
               $this->computeComplexJoinID($user_searchopt[31]['joinparams']).".name"
            )." ".$this->getSearchFromType($searchtype, $val, $nott, $inittable)."
               $tmplink ".$this->db->quoteName(
               "glpi_authldaps".$addtable."_".
               $this->computeComplexJoinID($user_searchopt[30]['joinparams']).".name"
            )."
               ".$this->getSearchFromType($searchtype, $val, $nott, $inittable)." ) ";

         case "glpi_ipaddresses.name" :
            $search  = ["/\&lt;/","/\&gt;/"];
            $replace = ["<",">"];
            $val     = preg_replace($search, $replace, $val);
            if (preg_match("/^\s*([<>])([=]*)[[:space:]]*([0-9\.]+)/", $val, $regs)) {
               if ($nott) {
                  if ($regs[1] == '<') {
                     $regs[1] = '>';
                  } else {
                     $regs[1] = '<';
                  }
               }
               $regs[1] .= $regs[2];
               return $link." (INET_ATON(".$this->db->quoteName("$table.$field").") ".$regs[1]." INET_ATON(".$this->db->quote($regs[3]).") ";
            }
            break;

         case "glpi_tickets.status" :
         case "glpi_problems.status" :
         case "glpi_changes.status" :
            if ($val == 'all') {
               return "";
            }
            $tocheck = [];
            if ($item = getItemForItemtype($itemtype)) {
               switch ($val) {
                  case 'process' :
                     $tocheck = $item->getProcessStatusArray();
                     break;

                  case 'notclosed' :
                     $tocheck = $item->getAllStatusArray();
                     foreach ($item->getClosedStatusArray() as $status) {
                        if (isset($tocheck[$status])) {
                           unset($tocheck[$status]);
                        }
                     }
                     $tocheck = array_keys($tocheck);
                     break;

                  case 'old' :
                     $tocheck = array_merge($item->getSolvedStatusArray(),
                                            $item->getClosedStatusArray());
                     break;

                  case 'notold' :
                     $tocheck = $item::getNotSolvedStatusArray();
                     break;
               }
            }

            if (count($tocheck) == 0) {
               $statuses = $item->getAllStatusArray();
               if (isset($statuses[$val])) {
                  $tocheck = [$val];
               }
            }

            if (count($tocheck)) {
               $field_name = $this->db->quoteName("$table.$field");
               if ($nott) {
                  return $link." $field_name NOT IN (".implode(', ', $tocheck).")";
               }
               return $link." $field_name IN (".implode(', ', $tocheck).")";
            }
            break;

         case "glpi_tickets_tickets.tickets_id_1" :
            $tmplink = 'OR';
            $compare = '=';
            if ($nott) {
               $tmplink = 'AND';
               $compare = '<>';
            }
            $toadd2 = '';
            if ($nott
                && ($val != 'NULL') && ($val != 'null')) {
               $toadd2 = " OR ".$this->db->quoteName("$table.$field")." IS NULL";
            }

            return $link." (((".$this->db->quoteName("$table.tickets_id_1")." $compare $val
                              $tmplink ".$this->db->quoteName("$table.tickets_id_2")." $compare $val)
                             AND ".$this->db->quoteName("glpi_tickets.id")." <> $val)
                            $toadd2)";

         case "glpi_tickets.priority" :
         case "glpi_tickets.impact" :
         case "glpi_tickets.urgency" :
         case "glpi_problems.priority" :
         case "glpi_problems.impact" :
         case "glpi_problems.urgency" :
         case "glpi_changes.priority" :
         case "glpi_changes.impact" :
         case "glpi_changes.urgency" :
         case "glpi_projects.priority" :
            if (is_numeric($val)) {
               $field_name = $this->db->quoteName("$table.$field");
               if ($val > 0) {
                  $compare = ($nott ? '<>' : '=');
                  return "$link $field_name $compare $val";
               }
               if ($val < 0) {
                  $compare = ($nott ? '<' : '>=');
                  $val = abs($val);
                  return "$link $field_name $compare $val";
               }
               // Show all
               $compare = ($nott ? '<' : '>=');
               return "$link $field_name $compare 0 ";
            }
            return "";

         case "glpi_tickets.global_validation" :
         case "glpi_ticketvalidations.status" :
            if ($val == 'all') {
               return "";
            }
            $tocheck = [];
            switch ($val) {
               case 'can' :
                  $tocheck = CommonITILValidation::getCanValidationStatusArray();
                  break;

               case 'all' :
                  $tocheck = CommonITILValidation::getAllValidationStatusArray();
                  break;

            }
            if (count($tocheck) == 0) {
               $tocheck = [$val];
            }
            if (count($tocheck)) {
               $field_name = $this->db->quoteName("$table.$field");
               if ($nott) {
                  return "$link $field_name NOT IN ('".implode(',', array_fill(0, count($tocheck), '?'))."')";
               }
               return "$link $field_name IN ('".implode(',', array_fill(0, count($tocheck), '?'))."')";
            }
            break;

         case "glpi_notifications.event" :
            if (in_array($searchtype, ['equals', 'notequals']) && strpos($val, self::SHORTSEP)) {
               $not = 'notequals' === $searchtype ? 'NOT' : '';
               list($itemtype_val, $event_val) = explode(self::SHORTSEP, $val);
               return " $link $not(`$table`.`event` = '$event_val'
                               AND `$table`.`itemtype` = '$itemtype_val')";
            }
            break;

      }

      //// Default cases

      // Link with plugin tables
      if (preg_match("/^glpi_plugin_([a-z0-9]+)/", $inittable, $matches)) {
         if (count($matches) == 2) {
            $plug     = $matches[1];
            $function = 'plugin_'.$plug.'_addWhere';
            if (function_exists($function)) {
               $qry_params = [];
               $out = $function($link, $nott, $itemtype, $ID, $val, $searchtype, $qry_params);
               if (!empty($out)) {
                  return $out;
               }
            }
         }
      }

      $tocompute      = $this->db->quoteName("$table.$field");
      $tocomputetrans = $this->db->quoteName("{$table}_trans.value");
      if (isset($searchopt[$ID]["computation"])) {
         $tocompute = $searchopt[$ID]["computation"];
         $tocompute = str_replace($this->db->quoteName('TABLE'), 'TABLE', $tocompute);
         $tocompute = str_replace("TABLE", $this->db->quoteName("$table"), $tocompute);
      }

      // Preformat items
      if (isset($searchopt[$ID]["datatype"])) {
         switch ($searchopt[$ID]["datatype"]) {
            case "itemtypename" :
               if (in_array($searchtype, ['equals', 'notequals'])) {
                  return " $link (".$this->db->quoteName("$table.$field").$this->getSearchFromType($searchtype, $val, $nott, $inittable).') ';
               }
               break;

            case "itemlink" :
               if (in_array($searchtype, ['equals', 'notequals', 'under', 'notunder'])) {
                  return " $link (".$this->db->quoteName("$table.id").$this->getSearchFromType($searchtype, $val, $nott, $inittable).') ';
               }
               break;

            case "datetime" :
            case "date" :
            case "date_delay" :
               if ($searchopt[$ID]["datatype"] == 'datetime') {
                  // Specific search for datetime
                  if (in_array($searchtype, ['equals', 'notequals'])) {
                     $val = preg_replace("/:00$/", '', $val);
                     $val = '^'.$val;
                     if ($searchtype == 'notequals') {
                        $nott = !$nott;
                     }
                     return $this->makeTextCriteria($this->db->quoteName("$table.$field"), $val, $nott, $link);
                  }
               }
               if ($searchtype == 'lessthan') {
                  $val = '< ' . $val;
               }
               if ($searchtype == 'morethan') {
                  $val = '> ' . $val;
               }
               if ($searchtype) {
                  $date_computation = $tocompute;
               }
               if (in_array($searchtype, ["contains", "notcontains"])) {
                  $date_computation = "CONVERT($date_computation USING utf8)";
               }
               $search_unit = ' MONTH ';
               if (isset($searchopt[$ID]['searchunit'])) {
                  $search_unit = $searchopt[$ID]['searchunit'];
               }
               if ($searchopt[$ID]["datatype"]=="date_delay") {
                  $delay_unit = ' MONTH ';
                  if (isset($searchopt[$ID]['delayunit'])) {
                     $delay_unit = $searchopt[$ID]['delayunit'];
                  }
                  $add_minus = '';
                  if (isset($searchopt[$ID]["datafields"][3])) {
                     $add_minus = "-".$this->db->quoteName("$table.".$searchopt[$ID]["datafields"][3]);
                  }
                  $date_computation = "ADDDATE(".$this->db->quoteName("$table.".$searchopt[$ID]["datafields"][1]).",
                                               INTERVAL (".$this->db->quoteName("$table.".$searchopt[$ID]["datafields"][2])."
                                                         $add_minus)
                                               $delay_unit)";
               }
               if (in_array($searchtype, ['equals', 'notequals'])) {
                  return " $link ($date_computation ".$this->getSearchFromType($searchtype, $val, $nott, $inittable).') ';
               }
               $search  = ["/\&lt;/","/\&gt;/"];
               $replace = ["<",">"];
               $val     = preg_replace($search, $replace, $val);
               if (preg_match("/^\s*([<>=]+)\s*(.*)/", $val, $regs)) {
                  if (is_numeric($regs[2])) {
                     return $link." $date_computation ".$regs[1]."
                            ADDDATE(NOW(), INTERVAL ".$regs[2]." $search_unit) ";
                  }
                  // ELSE Reformat date if needed
                  $regs[2] = preg_replace('@(\d{1,2})(-|/)(\d{1,2})(-|/)(\d{4})@', '\5-\3-\1',
                                          $regs[2]);
                  if (preg_match('/[0-9]{2,4}-[0-9]{1,2}-[0-9]{1,2}/', $regs[2])) {
                     $ret = $link;
                     if ($nott) {
                        $ret .= " NOT(";
                     }
                     $ret .= " $date_computation {$regs[1]} " . $this->db->quote($regs[2]);
                     if ($nott) {
                        $ret .= ")";
                     }
                     return $ret;
                  }
                  return "";
               }
               // ELSE standard search
               // Date format modification if needed
               $val = preg_replace('@(\d{1,2})(-|/)(\d{1,2})(-|/)(\d{4})@', '\5-\3-\1', $val);
               if ($date_computation) {
                  return $this->makeTextCriteria($date_computation, $val, $nott, $link);
               }
               return '';

            case "right" :
               if ($searchtype == 'notequals') {
                  $nott = !$nott;
               }
               return $link. ($nott?' NOT':'')." ($tocompute & $val) ";

            case "bool" :
               if (!is_numeric($val)) {
                  if (strcasecmp($val, __('No')) == 0) {
                     $val = 0;
                  } else if (strcasecmp($val, __('Yes')) == 0) {
                     $val = 1;
                  }
               }
               if ($searchtype == 'notequals') {
                  $nott = !$nott;
               }
               // No break here : use number comparaison case

            case "count" :
            case "number" :
            case "decimal" :
            case "timestamp" :
               $search  = ["/\&lt;/", "/\&gt;/"];
               $replace = ["<", ">"];
               $val     = preg_replace($search, $replace, $val);

               if (preg_match("/([<>])([=]*)[[:space:]]*([0-9]+)/", $val, $regs)) {
                  if ($nott) {
                     if ($regs[1] == '<') {
                        $regs[1] = '>';
                     } else {
                        $regs[1] = '<';
                     }
                  }
                  $regs[1] .= $regs[2];
                  return $link." ($tocompute ".$regs[1]." ".$regs[3].") ";
               }
               if (is_numeric($val)) {
                  $val = (int)$val;
                  if (isset($searchopt[$ID]["width"])) {
                     $ADD = "";
                     if ($nott
                         && ($val != 'NULL') && ($val != 'null')) {
                        $ADD = " OR $tocompute IS NULL";
                     }
                     if ($nott) {
                        return $link." ($tocompute < ".($val - $searchopt[$ID]['width'])." OR $tocompute > ".
                           ($val + $searchopt[$ID]['width'])." $ADD) ";
                     }

                     return $link." (($tocompute >= ".($val - $searchopt[$ID]['width'])." AND $tocompute <= ".
                        ($val + $searchopt[$ID]['width']).") $ADD) ";
                  }
                  if (!$nott) {
                     return " $link ($tocompute = $val) ";
                  }
                  return " $link ($tocompute <> $val) ";
               }
               break;
         }
      }

      // Default case
      if (in_array($searchtype, ['equals', 'notequals','under', 'notunder'])) {

         if ((!isset($searchopt[$ID]['searchequalsonfield'])
              || !$searchopt[$ID]['searchequalsonfield'])
            && ($table != getTableForItemType($itemtype)
                || ($itemtype == 'AllAssets'))) {
            $out = " $link (".$this->db->quoteName("$table.id").$this->getSearchFromType($searchtype, $val, $nott, $inittable);
         } else {
            $out = " $link (".$this->db->quoteName("$table.$field").$this->getSearchFromType($searchtype, $val, $nott, $inittable);
         }
         if ($searchtype == 'notequals') {
            $nott = !$nott;
         }
         // Add NULL if $val = 0 and not negative search
         // Or negative search on real value
         if ((!$nott && ($val == 0))
             || ($nott && ($val != 0))) {
            $out .= " OR ".$this->db->quoteName("$table.id")." IS NULL";
         }
         $out .= ')';
         return $out;
      }
      $transitemtype = getItemTypeForTable($inittable);
      if (Session::haveTranslations($transitemtype, $field)) {
         return " $link (".$this->makeTextCriteria($tocompute, $val, $nott, '')."
                          OR ".$this->makeTextCriteria($tocomputetrans, $val, $nott, '').")";
      }

      return $this->makeTextCriteria($tocompute, $val, $nott, $link);
   }


   /**
    * Generic Function to add Default left join to a request
    *
    * @param string $itemtype              reference ID
    * @param string $ref_table             reference table
    * @param array  &$already_link_tables  tables already joined
    *
    * @return string Left join SQL string
    *
    * @since 10.0.0 Method is no longer static
   **/
   public function addDefaultJoin($itemtype, $ref_table, array &$already_link_tables) {

      switch ($itemtype) {
         // No link
         case 'User' :
            return $this->addLeftJoin($itemtype, $ref_table, $already_link_tables,
                                     "glpi_profiles_users", "profiles_users_id", 0, 0,
                                     ['jointype' => 'child']);

         case 'Reminder' :
            return Reminder::addVisibilityJoins();

         case 'RSSFeed' :
            return RSSFeed::addVisibilityJoins();

         case 'ProjectTask' :
            // Same structure in addDefaultWhere
            $out  = '';
            $out .= $this->addLeftJoin($itemtype, $ref_table, $already_link_tables,
                                      "glpi_projects", "projects_id");
            $out .= $this->addLeftJoin($itemtype, $ref_table, $already_link_tables,
                                      "glpi_projecttaskteams", "projecttaskteams_id", 0, 0,
                                      ['jointype' => 'child']);
            return $out;

         case 'Project' :
            // Same structure in addDefaultWhere
            $out = '';
            if (!Session::haveRight("project", Project::READALL)) {
               $out .= $this->addLeftJoin($itemtype, $ref_table, $already_link_tables,
                                          "glpi_projectteams", "projectteams_id", 0, 0,
                                          ['jointype' => 'child']);
            }
            return $out;

         case 'Ticket' :
            // Same structure in addDefaultWhere
            $out = '';
            if (!Session::haveRight("ticket", Ticket::READALL)) {
               $searchopt = &self::getOptions($itemtype);

               // show mine : requester
               $out .= $this->addLeftJoin($itemtype, $ref_table, $already_link_tables,
                                         "glpi_tickets_users", "tickets_users_id", 0, 0,
                                         $searchopt[4]['joinparams']['beforejoin']['joinparams']);

               if (Session::haveRight("ticket", Ticket::READGROUP)) {
                  if (count($_SESSION['glpigroups'])) {
                     $out .= $this->addLeftJoin($itemtype, $ref_table, $already_link_tables,
                                               "glpi_groups_tickets", "groups_tickets_id", 0, 0,
                                               $searchopt[71]['joinparams']['beforejoin']
                                                         ['joinparams']);
                  }
               }

               // show mine : observer
               $out .= $this->addLeftJoin($itemtype, $ref_table, $already_link_tables,
                                         "glpi_tickets_users", "tickets_users_id", 0, 0,
                                         $searchopt[66]['joinparams']['beforejoin']['joinparams']);

               if (count($_SESSION['glpigroups'])) {
                  $out .= $this->addLeftJoin($itemtype, $ref_table, $already_link_tables,
                                            "glpi_groups_tickets", "groups_tickets_id", 0, 0,
                                            $searchopt[65]['joinparams']['beforejoin']['joinparams']);
               }

               if (Session::haveRight("ticket", Ticket::OWN)) { // Can own ticket : show assign to me
                  $out .= $this->addLeftJoin($itemtype, $ref_table, $already_link_tables,
                                            "glpi_tickets_users", "tickets_users_id", 0, 0,
                                            $searchopt[5]['joinparams']['beforejoin']['joinparams']);
               }

               if (Session::haveRightsOr("ticket", [Ticket::READMY, Ticket::READASSIGN])) { // show mine + assign to me
                  $out .= $this->addLeftJoin($itemtype, $ref_table, $already_link_tables,
                                            "glpi_tickets_users", "tickets_users_id", 0, 0,
                                            $searchopt[5]['joinparams']['beforejoin']['joinparams']);

                  if (count($_SESSION['glpigroups'])) {
                     $out .= $this->addLeftJoin($itemtype, $ref_table, $already_link_tables,
                                               "glpi_groups_tickets", "groups_tickets_id", 0, 0,
                                               $searchopt[8]['joinparams']['beforejoin']
                                                         ['joinparams']);
                  }
               }

               if (Session::haveRightsOr('ticketvalidation',
                                         [TicketValidation::VALIDATEINCIDENT,
                                               TicketValidation::VALIDATEREQUEST])) {
                  $out .= $this->addLeftJoin($itemtype, $ref_table, $already_link_tables,
                                            "glpi_ticketvalidations", "ticketvalidations_id", 0, 0,
                                            $searchopt[58]['joinparams']['beforejoin']['joinparams']);
               }
            }
            return $out;

         case 'Change' :
         case 'Problem' :
            if ($itemtype == 'Change') {
               $right       = 'change';
               $table       = 'changes';
               $groupetable = "glpi_changes_groups";
               $linkfield   = "changes_groups_id";
            } else if ($itemtype == 'Problem') {
               $right       = 'problem';
               $table       = 'problems';
               $groupetable = "glpi_groups_problems";
               $linkfield   = "groups_problems_id";
            }

            // Same structure in addDefaultWhere
            $out = '';
            if (!Session::haveRight("$right", $itemtype::READALL)) {
               $searchopt = &self::getOptions($itemtype);

               if (Session::haveRight("$right", $itemtype::READMY)) {
                  // show mine : requester
                  $out .= $this->addLeftJoin($itemtype, $ref_table, $already_link_tables,
                                            "glpi_".$table."_users", $table."_users_id", 0, 0,
                                            $searchopt[4]['joinparams']['beforejoin']['joinparams']);
                  if (count($_SESSION['glpigroups'])) {
                     $out .= $this->addLeftJoin($itemtype, $ref_table, $already_link_tables,
                                               $groupetable, $linkfield, 0, 0,
                                               $searchopt[71]['joinparams']['beforejoin']['joinparams']);
                  }

                  // show mine : observer
                  $out .= $this->addLeftJoin($itemtype, $ref_table, $already_link_tables,
                                            "glpi_".$table."_users", $table."_users_id", 0, 0,
                                            $searchopt[66]['joinparams']['beforejoin']['joinparams']);
                  if (count($_SESSION['glpigroups'])) {
                     $out .= $this->addLeftJoin($itemtype, $ref_table, $already_link_tables,
                                               $groupetable, $linkfield, 0, 0,
                                               $searchopt[65]['joinparams']['beforejoin']['joinparams']);
                  }

                  // show mine : assign
                  $out .= $this->addLeftJoin($itemtype, $ref_table, $already_link_tables,
                                            "glpi_".$table."_users", $table."_users_id", 0, 0,
                                            $searchopt[5]['joinparams']['beforejoin']['joinparams']);
                  if (count($_SESSION['glpigroups'])) {
                     $out .= $this->addLeftJoin($itemtype, $ref_table, $already_link_tables,
                                               $groupetable, $linkfield, 0, 0,
                                               $searchopt[8]['joinparams']['beforejoin']['joinparams']);
                  }
               }
            }
            return $out;

         default :
            // Plugin can override core definition for its type
            if ($plug = isPluginItemType($itemtype)) {
               $function = 'plugin_'.$plug['plugin'].'_addDefaultJoin';
               if (function_exists($function)) {
                  $out = $function($itemtype, $ref_table, $already_link_tables);
                  if (!empty($out)) {
                     return $out;
                  }
               }
            }

            return "";
      }
   }


   /**
    * Generic Function to add left join to a request
    *
    * @param string  $itemtype            item type
    * @param string  $ref_table           reference table
    * @param array   $already_link_tables array  of tables already joined
    * @param string  $new_table           new table to join
    * @param string  $linkfield           linkfield for LeftJoin
    * @param boolean $meta                is it a meta item ? (default 0)
    * @param integer $meta_type           meta type table (default 0)
    * @param array   $joinparams          array  join parameters (condition / joinbefore...)
    * @param string  $field               string field to display (needed for translation join) (default '')
    *
    * @return string
    *
    * @since 10.0.0 Method is no longer static
   **/
   public function addLeftJoin($itemtype, $ref_table, array &$already_link_tables, $new_table,
                               $linkfield, $meta = 0, $meta_type = 0, $joinparams = [], $field = '') {

      // Rename table for meta left join
      $AS = "";
      $nt = $new_table;
      $cleannt    = $nt;

      // Virtual field no link
      if (strpos($linkfield, '_virtual') === 0) {
         return false;
      }

      $complexjoin = self::computeComplexJoinID($joinparams);

      // Auto link
      if (($ref_table == $new_table)
          && empty($complexjoin)) {
         $transitemtype = getItemTypeForTable($new_table);
         if (Session::haveTranslations($transitemtype, $field)) {
            $transAS            = $nt.'_trans';
            return $this->joinDropdownTranslations(
               $transAS,
               $nt,
               $transitemtype,
               $field
            );
         }
         return "";
      }

      // Multiple link possibilies case
      if (!empty($linkfield) && ($linkfield != getForeignKeyFieldForTable($new_table))) {
         $nt .= "_".$linkfield;
         $AS  = " AS ".$this->db->quoteName($nt);
      }

      if (!empty($complexjoin)) {
         $nt .= "_".$complexjoin;
         $AS  = " AS ". $this->db->quoteName($nt);
      }

      $addmetanum = "";
      $rt         = $ref_table;
      $cleanrt    = $rt;
      if ($meta && getTableForItemType($meta_type) != $new_table) {
         $addmetanum = "_".$meta_type;
         $AS         = " AS ".$this->db->quoteName($nt.$addmetanum);
         $nt         = $nt.$addmetanum;
      }

      // Do not take into account standard linkfield
      $tocheck = $nt.".".$linkfield;
      if ($linkfield == getForeignKeyFieldForTable($new_table)) {
         $tocheck = $nt;
      }

      if (in_array($tocheck, $already_link_tables)) {
         return "";
      }
      array_push($already_link_tables, $tocheck);

      $specific_leftjoin = '';

      // Plugin can override core definition for its type
      if ($plug = isPluginItemType($itemtype)) {
         $function = 'plugin_'.$plug['plugin'].'_addLeftJoin';
         if (function_exists($function)) {
            $specific_leftjoin = $function($itemtype, $ref_table, $new_table, $linkfield,
                                           $already_link_tables);
         }
      }

      // Link with plugin tables : need to know left join structure
      if (empty($specific_leftjoin)
          && preg_match("/^glpi_plugin_([a-z0-9]+)/", $new_table, $matches)) {
         if (count($matches) == 2) {
            $function = 'plugin_'.$matches[1].'_addLeftJoin';
            if (function_exists($function)) {
               $specific_leftjoin = $function($itemtype, $ref_table, $new_table, $linkfield,
                                              $already_link_tables);
            }
         }
      }
      if (!empty($linkfield)) {
         $before = '';

         if (isset($joinparams['beforejoin']) && is_array($joinparams['beforejoin'])) {

            if (isset($joinparams['beforejoin']['table'])) {
               $joinparams['beforejoin'] = [$joinparams['beforejoin']];
            }

            foreach ($joinparams['beforejoin'] as $tab) {
               if (isset($tab['table'])) {
                  $intertable = $tab['table'];
                  if (isset($tab['linkfield'])) {
                     $interlinkfield = $tab['linkfield'];
                  } else {
                     $interlinkfield = getForeignKeyFieldForTable($intertable);
                  }

                  $interjoinparams = [];
                  if (isset($tab['joinparams'])) {
                     $interjoinparams = $tab['joinparams'];
                  }
                  $before .= $this->addLeftJoin($itemtype, $rt, $already_link_tables, $intertable,
                                               $interlinkfield, $meta, $meta_type, $interjoinparams);
               }

               // No direct link with the previous joins
               if (!isset($tab['joinparams']['nolink']) || !$tab['joinparams']['nolink']) {
                  $cleanrt     = $intertable;
                  $complexjoin = self::computeComplexJoinID($interjoinparams);
                  if (!empty($complexjoin)) {
                     $intertable .= "_".$complexjoin;
                  }
                  $rt = $intertable.$addmetanum;
               }
            }
         }

         $addcondition = '';
         if (isset($joinparams['condition'])) {
            $condition = $joinparams['condition'];
            if (is_array($condition)) {
               $it = new DBmysqlIterator($this->db);
               $condition = ' AND ' . $it->analyseCrit($condition);
               $this->addQueryParams($it->getParameters());
            }
            $from         = [
               $this->db->quoteName("REFTABLE"),
               "REFTABLE",
               $this->db->quoteName("NEWTABLE"),
               "NEWTABLE"
            ];
            $to           = [
               $this->db->quoteName($rt),
               $this->db->quoteName($rt),
               $this->db->quoteName($nt),
               $this->db->quoteName($nt)
            ];
            $addcondition = str_replace($from, $to, $condition);
            $addcondition = $addcondition." ";
         }

         if (!isset($joinparams['jointype'])) {
            $joinparams['jointype'] = 'standard';
         }

         if (empty($specific_leftjoin)) {
            switch ($new_table) {
               // No link
               case "glpi_auth_tables" :
                     $user_searchopt     = self::getOptions('User');

                     $specific_leftjoin  = $this->addLeftJoin($itemtype, $rt, $already_link_tables,
                                                             "glpi_authldaps", 'auths_id', 0, 0,
                                                             $user_searchopt[30]['joinparams']);
                     $specific_leftjoin .= $this->addLeftJoin($itemtype, $rt, $already_link_tables,
                                                             "glpi_authmails", 'auths_id', 0, 0,
                                                             $user_searchopt[31]['joinparams']);
                     break;
            }
         }

         if (empty($specific_leftjoin)) {
            switch ($joinparams['jointype']) {
               case 'child' :
                  $linkfield = getForeignKeyFieldForTable($cleanrt);
                  if (isset($joinparams['linkfield'])) {
                     $linkfield = $joinparams['linkfield'];
                  }

                  // Child join
                  $specific_leftjoin = " LEFT JOIN ".$this->db->quoteName($new_table)." $AS
                                             ON (".$this->db->quoteName("$rt.id")." = ".$this->db->quoteName("$nt.$linkfield")."
                                                 $addcondition)";
                  break;

               case 'item_item' :
                  // Item_Item join
                  $specific_leftjoin = " LEFT JOIN ".$this->db->quoteName($new_table)." $AS
                                          ON ((".$this->db->quoteName("$rt.id")."
                                                = ".$this->db->quoteName("$nt.".getForeignKeyFieldForTable($cleanrt)."_1")."
                                               OR ".$this->db->quoteName("$rt.id")."
                                                 = ".$this->db->quoteName("$nt.".getForeignKeyFieldForTable($cleanrt)."_2").")
                                              $addcondition)";
                  break;

               case 'item_item_revert' :
                  // Item_Item join reverting previous item_item
                  $specific_leftjoin = " LEFT JOIN ".$this->db->quoteName($new_table)." $AS
                                          ON ((".$this->db->quoteName("$nt.id")."
                                                = ".$this->db->quoteName("$rt.".getForeignKeyFieldForTable($cleannt)."_1")."
                                               OR ".$this->db->quoteName("$nt.id")."
                                                 = ".$this->db->quoteName("$rt.".getForeignKeyFieldForTable($cleannt)."_2").")
                                              $addcondition)";
                  break;

               case "mainitemtype_mainitem" :
                  $addmain = 'main';

               case "itemtype_item" :
                  if (!isset($addmain)) {
                     $addmain = '';
                  }
                  $used_itemtype = $itemtype;
                  if (isset($joinparams['specific_itemtype'])
                      && !empty($joinparams['specific_itemtype'])) {
                     $used_itemtype = $joinparams['specific_itemtype'];
                  }
                  // Itemtype join
                  $specific_leftjoin = " LEFT JOIN ".$this->db->quoteName($new_table)." $AS
                                          ON (".$this->db->quoteName("$rt.id")." = ".$this->db->quoteName("$nt.{$addmain}items_id")."
                                              AND ".$this->db->quoteName("$nt.{$addmain}itemtype")." = ".$this->db->quote($used_itemtype)."
                                              $addcondition) ";
                  break;

               case "itemtype_item_revert" :
                  if (!isset($addmain)) {
                     $addmain = '';
                  }
                  $used_itemtype = $itemtype;
                  if (isset($joinparams['specific_itemtype'])
                      && !empty($joinparams['specific_itemtype'])) {
                     $used_itemtype = $joinparams['specific_itemtype'];
                  }
                  // Itemtype join
                  $specific_leftjoin = " LEFT JOIN ".$this->db->quoteName($new_table)." $AS
                                          ON (".$this->db->quoteName("$nt.id")." = ".$this->db->quoteName("$rt.{$addmain}items_id")."
                                              AND ".$this->db->quoteName("$rt.{$addmain}itemtype")." = ".$this->db->quote($used_itemtype)."
                                              $addcondition) ";
                  break;

               case "itemtypeonly" :
                  $used_itemtype = $itemtype;
                  if (isset($joinparams['specific_itemtype'])
                      && !empty($joinparams['specific_itemtype'])) {
                     $used_itemtype = $joinparams['specific_itemtype'];
                  }
                  // Itemtype join
                  $specific_leftjoin = " LEFT JOIN ".$this->db->quoteName($new_table)." $AS
                                          ON (".$this->db->quoteName("$nt.itemtype")." = ".$this->db->quote($used_itemtype)."
                                              $addcondition) ";
                  break;

               default :
                  // Standard join
                  $specific_leftjoin = " LEFT JOIN ".$this->db->quoteName($new_table)." $AS
                                          ON (".$this->db->quoteName("$rt.$linkfield")." = ".$this->db->quoteName("$nt.id")."
                                              $addcondition)";
                  $transitemtype = getItemTypeForTable($new_table);
                  if (Session::haveTranslations($transitemtype, $field)) {
                     $transAS            = $nt.'_trans';
                     $specific_leftjoin .= $this->joinDropdownTranslations(
                        $transAS,
                        $nt,
                        $transitemtype,
                        $field
                     );
                  }
                  break;
            }
         }
         return $before.$specific_leftjoin;
      }
   }


   /**
    * Generic Function to add left join for meta items
    *
    * @param $from_type                   reference item type ID
    * @param $to_type                     item type to add
    * @param $already_link_tables2  array of tables already joined
    * @param $nullornott                  Used LEFT JOIN (null generation)
    *                                     or INNER JOIN for strict join
    *
    * @return Meta Left join string
    *
    * @since 10.0.0 Method is no longer static
   **/
   public function addMetaLeftJoin($from_type, $to_type, array &$already_link_tables2,
                                   $nullornott, $joinparams = []) {

      $LINK = " INNER JOIN ";
      if ($nullornott) {
         $LINK = " LEFT JOIN ";
      }

      $from_table = getTableForItemType($from_type);
      $from_fk    = getForeignKeyFieldForTable($from_table);
      $to_table   = getTableForItemType($to_type);
      $to_fk      = getForeignKeyFieldForTable($to_table);

      $complexjoin = self::computeComplexJoinID($joinparams);
      if ($complexjoin != '') {
         $complexjoin .= '_';
      }

      // Generic metacriteria
      switch ($to_type) {
         case 'User' :
         case 'Group' :
            array_push($already_link_tables2, getTableForItemType($to_type));
            return "$LINK ".$this->db->quoteName("$to_table")."
                        ON (".$this->db->quoteName("$from_table.$to_fk")." = ".$this->db->quoteName("$to_table.id").") ";
         case 'Budget' :
            array_push($already_link_tables2, getTableForItemType($to_type));
            return "$LINK ".$this->db->quoteName("glpi_infocoms")."
                        ON (".$this->db->quoteName("$from_table.id")." = ".$this->db->quoteName("glpi_infocoms.items_id")."
                            AND ".$this->db->quoteName("glpi_infocoms.itemtype")." = ".$this->db->quote($from_type).")
                    $LINK ".$this->db->quoteName($to_table)."
                        ON (".$this->db->quoteName("glpi_infocoms.$to_fk")." = ".$this->db->quoteName("$to_table.id").") ";
      }

      // specific metacriteria
      switch (static::getMetaReferenceItemtype($from_type)) {
         case 'Ticket' :
         case 'Problem' :
         case 'Change' :
            switch ($from_type) {
               case 'Ticket':
                  $link_table = "glpi_items_tickets";
                  break;
               case 'Problem':
                  $link_table = "glpi_items_problems";
                  break;
               case 'Change':
                  $link_table = "glpi_changes_items";
                  break;
            }
            array_push($already_link_tables2, $to_table);
            return " $LINK ".$this->db->quoteName($link_table)." AS {$link_table}_to_$to_type
                        ON (".$this->db->quoteName("$from_table.id")." = ".$this->db->quoteName("{$link_table}_to_$to_type.$from_fk").")
                     $LINK ".$this->db->quoteName($to_table)."
                        ON (".$this->db->quoteName("$to_table.id")." = ".$this->db->quoteName("{$link_table}_to_$to_type.items_id")."
                     AND ".$this->db->quoteName("{$link_table}_to_$to_type.itemtype")." = ".$this->db->quote($to_type).")";

         case 'Computer' :
            switch ($to_type) {
               case 'Printer' :
                  array_push($already_link_tables2, getTableForItemType($to_type));
                  array_push($already_link_tables2, "glpi_computers_items_$to_type");
                  return " $LINK ".$this->db->quoteName("glpi_computers_items")." AS ".$this->db->quoteName("glpi_computers_items_$to_type")."
                              ON (".$this->db->quoteName("glpi_computers_items_$to_type.computers_id")."
                                       = ".$this->db->quoteName("glpi_computers.id")."
                                  AND ".$this->db->quoteName("glpi_computers_items_$to_type.itemtype")." = ".$this->db->quote($to_type)."
                                  AND ".$this->db->quoteName("glpi_computers_items_$to_type.is_deleted")." = 0)
                           $LINK ".$this->db->quoteName("glpi_printers")."
                              ON (".$this->db->quoteName("glpi_computers_items_$to_type.items_id")." = ".$this->db->quoteName("glpi_printers.id").") ";

               case 'Monitor' :
                  array_push($already_link_tables2, getTableForItemType($to_type));
                  array_push($already_link_tables2, "glpi_computers_items_$to_type");
                  return " $LINK ".$this->db->quoteName("glpi_computers_items")." AS ".$this->db->quoteName("glpi_computers_items_$to_type")."
                              ON (".$this->db->quoteName("glpi_computers_items_$to_type.computers_id")."
                                       = ".$this->db->quoteName("glpi_computers.id")."
                                  AND ".$this->db->quoteName("glpi_computers_items_$to_type.itemtype")." = ".$this->db->quote($to_type)."
                                  AND ".$this->db->quoteName("glpi_computers_items_$to_type.is_deleted")." = 0)
                           $LINK ".$this->db->quoteName("glpi_monitors")."
                              ON (".$this->db->quoteName("glpi_computers_items_$to_type.items_id")." = ".$this->db->quoteName("glpi_monitors.id").") ";

               case 'Peripheral' :
                  array_push($already_link_tables2, getTableForItemType($to_type));
                  array_push($already_link_tables2, "glpi_computers_items_$to_type");
                  return " $LINK ".$this->db->quoteName("glpi_computers_items")." AS ".$this->db->quoteName("glpi_computers_items_$to_type")."
                              ON (".$this->db->quoteName("glpi_computers_items_$to_type.computers_id")."
                                       = ".$this->db->quoteName("glpi_computers.id")."
                                  AND ".$this->db->quoteName("glpi_computers_items_$to_type.itemtype")." = ".$this->db->quote($to_type)."
                                  AND ".$this->db->quoteName("glpi_computers_items_$to_type.is_deleted")." = 0)
                           $LINK ".$this->db->quoteName("glpi_peripherals")."
                              ON (".$this->db->quoteName("glpi_computers_items_$to_type.items_id")."
                                       = ".$this->db->quoteName("glpi_peripherals.id").") ";

               case 'Phone' :
                  array_push($already_link_tables2, getTableForItemType($to_type));
                  array_push($already_link_tables2, "glpi_computers_items_$to_type");
                  return " $LINK ".$this->db->quoteName("glpi_computers_items")." AS ".$this->db->quoteName("glpi_computers_items_$to_type")."
                              ON (".$this->db->quoteName("glpi_computers_items_$to_type.computers_id")."
                                       = ".$this->db->quoteName("glpi_computers.id")."
                                  AND ".$this->db->quoteName("glpi_computers_items_$to_type.itemtype")." = ".$this->db->quote($to_type)."
                                  AND ".$this->db->quoteName("glpi_computers_items_$to_type.is_deleted")." = 0)
                           $LINK ".$this->db->quoteName("glpi_phones")."
                              ON (".$this->db->quoteName("glpi_computers_items_$to_type.items_id")." = ".$this->db->quoteName("glpi_phones.id").") ";

               case 'Software' :
                  array_push($already_link_tables2, getTableForItemType($to_type));
                  array_push($already_link_tables2, "glpi_softwareversions_$to_type");
                  array_push($already_link_tables2, "glpi_softwarelicenses_$to_type");
                  return " $LINK ".$this->db->quoteName("glpi_computers_softwareversions")."
                                    AS ".$this->db->quoteName("glpi_computers_softwareversions_$complexjoin$to_type")."
                              ON (".$this->db->quoteName("glpi_computers_softwareversions_$complexjoin$to_type.computers_id")."
                                       = ".$this->db->quoteName("glpi_computers.id")."
                                  AND ".$this->db->quoteName("glpi_computers_softwareversions_$complexjoin$to_type.is_deleted")." = 0)
                           $LINK ".$this->db->quoteName("glpi_softwareversions")." AS ".$this->db->quoteName("glpi_softwareversions_$complexjoin$to_type")."
                              ON (".$this->db->quoteName("glpi_computers_softwareversions_$complexjoin$to_type.softwareversions_id")."
                                       = ".$this->db->quoteName("glpi_softwareversions_$complexjoin$to_type.id").")
                           $LINK ".$this->db->quoteName("glpi_softwares")."
                              ON (".$this->db->quoteName("glpi_softwareversions_$complexjoin$to_type.softwares_id")."
                                       = ".$this->db->quoteName("glpi_softwares.id").")
                           LEFT JOIN ".$this->db->quoteName("glpi_softwarelicenses")." AS ".$this->db->quoteName("glpi_softwarelicenses_$complexjoin$to_type")."
                              ON (".$this->db->quoteName("glpi_softwares.id")."
                                       = ".$this->db->quoteName("glpi_softwarelicenses_$complexjoin$to_type.softwares_id").
                                  getEntitiesRestrictRequest(' AND',
                                                             "glpi_softwarelicenses_$complexjoin$to_type",
                                                             '', '', true).") ";
            }
            break;

         case 'Monitor' :
            switch ($to_type) {
               case 'Computer' :
                  array_push($already_link_tables2, getTableForItemType($to_type));
                  array_push($already_link_tables2, "glpi_computers_items_$to_type");
                  return " $LINK ".$this->db->quoteName("glpi_computers_items")." AS ".$this->db->quoteName("glpi_computers_items_$to_type")."
                              ON (".$this->db->quoteName("glpi_computers_items_$to_type.items_id")." = ".$this->db->quoteName("glpi_monitors.id")."
                                  AND ".$this->db->quoteName("glpi_computers_items_$to_type.itemtype")." = ".$this->db->quote($from_type)."
                                  AND ".$this->db->quoteName("glpi_computers_items_$to_type.is_deleted")." = 0)
                           $LINK ".$this->db->quoteName("glpi_computers")."
                              ON (".$this->db->quoteName("glpi_computers_items_$to_type.computers_id")."
                                       = ".$this->db->quoteName("glpi_computers.id").") ";
            }
            break;

         case 'Printer' :
            switch ($to_type) {
               case 'Computer' :
                  array_push($already_link_tables2, getTableForItemType($to_type));
                  array_push($already_link_tables2, "glpi_computers_items_$to_type");
                  return " $LINK ".$this->db->quoteName("glpi_computers_items")." AS ".$this->db->quoteName("glpi_computers_items_$to_type")."
                              ON (".$this->db->quoteName("glpi_computers_items_$to_type.items_id")." = ".$this->db->quoteName("glpi_printers.id")."
                                  AND ".$this->db->quoteName("glpi_computers_items_$to_type.itemtype")." = ".$this->db->quote($from_type)."
                                  AND ".$this->db->quoteName("glpi_computers_items_$to_type.is_deleted")." = 0)
                           $LINK ".$this->db->quoteName("glpi_computers")."
                              ON (".$this->db->quoteName("glpi_computers_items_$to_type.computers_id")."
                                       = ".$this->db->quoteName("glpi_computers.id")." ".
                                  getEntitiesRestrictRequest("AND", 'glpi_computers').") ";
            }
            break;

         case 'Peripheral' :
            switch ($to_type) {
               case 'Computer' :
                  array_push($already_link_tables2, getTableForItemType($to_type));
                  array_push($already_link_tables2, "glpi_computers_items_$to_type");
                  return " $LINK ".$this->db->quoteName("glpi_computers_items")." AS ".$this->db->quoteName("glpi_computers_items_$to_type")."
                              ON (".$this->db->quoteName("glpi_computers_items_$to_type.items_id")."
                                       = ".$this->db->quoteName("glpi_peripherals.id")."
                                  AND ".$this->db->quoteName("glpi_computers_items_$to_type.itemtype")." = ".$this->db->quote($from_type)."
                                  AND ".$this->db->quoteName("glpi_computers_items_$to_type.is_deleted")." = 0)
                           $LINK ".$this->db->quoteName("glpi_computers")."
                              ON (".$this->db->quoteName("glpi_computers_items_$to_type.computers_id")."
                                       = ".$this->db->quoteName("glpi_computers.id").") ";
            }
            break;

         case 'Phone' :
            switch ($to_type) {
               case 'Computer' :
                  array_push($already_link_tables2, getTableForItemType($to_type));
                  array_push($already_link_tables2, "glpi_computers_items_$to_type");
                  return " $LINK ".$this->db->quoteName("glpi_computers_items")." AS ".$this->db->quoteName("glpi_computers_items_$to_type")."
                              ON (".$this->db->quoteName("glpi_computers_items_$to_type.items_id")." = ".$this->db->quoteName("glpi_phones.id")."
                                  AND ".$this->db->quoteName("glpi_computers_items_$to_type.itemtype")." = ".$this->db->quote($from_type)."
                                  AND ".$this->db->quoteName("glpi_computers_items_$to_type.is_deleted")." = 0)
                           $LINK ".$this->db->quoteName("glpi_computers")."
                              ON (".$this->db->quoteName("glpi_computers_items_$to_type.computers_id")."
                                       = ".$this->db->quoteName("glpi_computers.id").") ";
            }
            break;

         case 'Software' :
            switch ($to_type) {
               case 'Computer' :
                  array_push($already_link_tables2, getTableForItemType($to_type));
                  array_push($already_link_tables2, "glpi_softwareversions_$to_type");
                  array_push($already_link_tables2, "glpi_softwareversions_$to_type");
                  return " $LINK ".$this->db->quoteName("glpi_softwareversions")." AS ".$this->db->quoteName("glpi_softwareversions_$to_type")."
                              ON (".$this->db->quoteName("glpi_softwareversions_$to_type.softwares_id")."
                                       = ".$this->db->quoteName("glpi_softwares.id").")
                           $LINK ".$this->db->quoteName("glpi_computers_softwareversions")."
                                    AS ".$this->db->quoteName("glpi_computers_softwareversions_$to_type")."
                              ON (".$this->db->quoteName("glpi_computers_softwareversions_$to_type.softwareversions_id")."
                                       = ".$this->db->quoteName("glpi_softwareversions_$to_type.id")."
                                  AND ".$this->db->quoteName("glpi_computers_softwareversions_$to_type.is_deleted")." = 0)
                           $LINK ".$this->db->quoteName("glpi_computers")."
                              ON (".$this->db->quoteName("glpi_computers_softwareversions_$to_type.computers_id")."
                                       = ".$this->db->quoteName("glpi_computers.id")." ".
                                  getEntitiesRestrictRequest("AND", 'glpi_computers').") ";
            }
            break;
      }
   }


   /**
    * Generic Function to display Items
    *
    * @since 9.4: $num param has been dropped
    *
    * @param string  $itemtype item type
    * @param integer $ID       ID of the SEARCH_OPTION item
    * @param array   $data     array retrieved data array
    *
    * @return string to print
   **/
   static function displayConfigItem($itemtype, $ID, $data = []) {

      $searchopt  = &self::getOptions($itemtype);

      $table      = $searchopt[$ID]["table"];
      $field      = $searchopt[$ID]["field"];

      // Plugin can override core definition for its type
      if ($plug = isPluginItemType($itemtype)) {
         $function = 'plugin_'.$plug['plugin'].'_displayConfigItem';
         if (function_exists($function)) {
            $out = $function($itemtype, $ID, $data, "{$itemtype}_{$ID}");
            if (!empty($out)) {
               return $out;
            }
         }
      }

      $out = "";
      $NAME = "{$itemtype}_{$ID}";

      switch ($table.".".$field) {
         case "glpi_tickets.time_to_resolve" :
         case "glpi_tickets.internal_time_to_resolve" :
         case "glpi_problems.time_to_resolve" :
         case "glpi_changes.time_to_resolve" :
         case "glpi_tickets.time_to_own" :
         case "glpi_tickets.internal_time_to_own" :
            if (!in_array($ID, [151, 158, 181, 186])
                && !empty($data[$NAME][0]['name'])
                && ($data[$NAME][0]['status'] != CommonITILObject::WAITING)
                && ($data[$NAME][0]['name'] < $_SESSION['glpi_currenttime'])) {
               $out = " style=\"background-color: #cf9b9b\" ";
            }
            break;

         case "glpi_projectstates.color" :
            $out = " style=\"background-color:".$data[$NAME][0]['name'].";\" ";
            break;

         case "glpi_projectstates.name" :
            if (array_key_exists('color', $data[$NAME][0])) {
               $out = " style=\"background-color:".$data[$NAME][0]['color'].";\" ";
            }
            break;
      }

      return $out;
   }


   /**
    * Generic Function to display Items
    *
    * @since 9.4: $num param has been dropped
    *
    * @param string  $itemtype        item type
    * @param integer $ID              ID of the SEARCH_OPTION item
    * @param array   $data            array containing data results
    * @param boolean $meta            is a meta item ? (default 0)
    * @param array   $addobjectparams array added parameters for union search
    * @param string  $orig_itemtype   Original itemtype, used for union_search_type
    *
    * @return string to print
    *
    * @since 10.0.0 Method is no longer static
   **/
   public function giveItem($itemtype, $ID, array $data, $meta = 0,
                            array $addobjectparams = [], $orig_itemtype = null) {
      global $CFG_GLPI;

      $searchopt = &self::getOptions($itemtype);
      if ($itemtype == 'AllAssets' || isset($CFG_GLPI["union_search_type"][$itemtype])
          && ($CFG_GLPI["union_search_type"][$itemtype] == $searchopt[$ID]["table"])) {

         $oparams = [];
         if (isset($searchopt[$ID]['addobjectparams'])
             && $searchopt[$ID]['addobjectparams']) {
            $oparams = $searchopt[$ID]['addobjectparams'];
         }

         // Search option may not exists in subtype
         // This is the case for "Inventory number" for a Software listed from ReservationItem search
         $subtype_so = &self::getOptions($data["TYPE"]);
         if (!array_key_exists($ID, $subtype_so)) {
            return '';
         }

         return $this->giveItem($data["TYPE"], $ID, $data, $meta, $oparams, $itemtype);
      }
      $so = $searchopt[$ID];
      $orig_id = $ID;
      $ID = ($orig_itemtype !== null ? $orig_itemtype : $itemtype) . '_' . $ID;

      if (count($addobjectparams)) {
         $so = array_merge($so, $addobjectparams);
      }
      // Plugin can override core definition for its type
      if ($plug = isPluginItemType($itemtype)) {
         $function = 'plugin_'.$plug['plugin'].'_giveItem';
         if (function_exists($function)) {
            $out = $function($itemtype, $orig_id, $data, $ID);
            if (!empty($out)) {
               return $out;
            }
         }
      }

      if (isset($so["table"])) {
         $table     = $so["table"];
         $field     = $so["field"];
         $linkfield = $so["linkfield"];

         /// TODO try to clean all specific cases using SpecificToDisplay

         switch ($table.'.'.$field) {
            case "glpi_users.name" :
               // USER search case
               if (($itemtype != 'User')
                   && isset($so["forcegroupby"]) && $so["forcegroupby"]) {
                  $out           = "";
                  $count_display = 0;
                  $added         = [];

                  $showuserlink = 0;
                  if (Session::haveRight('user', READ)) {
                     $showuserlink = 1;
                  }

                  for ($k=0; $k<$data[$ID]['count']; $k++) {

                     if ((isset($data[$ID][$k]['name']) && ($data[$ID][$k]['name'] > 0))
                         || (isset($data[$ID][$k][2]) && ($data[$ID][$k][2] != ''))) {
                        if ($count_display) {
                           $out .= self::LBBR;
                        }

                        if ($itemtype == 'Ticket') {
                           if (isset($data[$ID][$k]['name'])
                                 && $data[$ID][$k]['name'] > 0) {
                              $userdata = getUserName($data[$ID][$k]['name'], 2);
                              $tooltip  = "";
                              if (Session::haveRight('user', READ)) {
                                 $tooltip = Html::showToolTip($userdata["comment"],
                                                              ['link'    => $userdata["link"],
                                                                    'display' => false]);
                              }
                              $out .= sprintf(__('%1$s %2$s'), $userdata['name'], $tooltip);
                              $count_display++;
                           }
                        } else {
                           $out .= getUserName($data[$ID][$k]['name'], $showuserlink);
                           $count_display++;
                        }

                        // Manage alternative_email for tickets_users
                        if (($itemtype == 'Ticket')
                            && isset($data[$ID][$k][2])) {
                           $split = explode(self::LONGSEP, $data[$ID][$k][2]);
                           for ($l=0; $l<count($split); $l++) {
                              $split2 = explode(" ", $split[$l]);
                              if ((count($split2) == 2) && ($split2[0] == 0) && !empty($split2[1])) {
                                 if ($count_display) {
                                    $out .= self::LBBR;
                                 }
                                 $count_display++;
                                 $out .= "<a href='mailto:".$split2[1]."'>".$split2[1]."</a>";
                              }
                           }
                        }
                     }
                  }
                  return $out;
               }
               if ($itemtype != 'User') {
                  $toadd = '';
                  if (($itemtype == 'Ticket')
                      && ($data[$ID][0]['id'] > 0)) {
                     $userdata = getUserName($data[$ID][0]['id'], 2);
                     $toadd    = Html::showToolTip($userdata["comment"],
                                                   ['link'    => $userdata["link"],
                                                         'display' => false]);
                  }
                  $usernameformat = formatUserName($data[$ID][0]['id'], $data[$ID][0]['name'],
                                                   $data[$ID][0]['realname'],
                                                   $data[$ID][0]['firstname'], 1);
                  return sprintf(__('%1$s %2$s'), $usernameformat, $toadd);
               }
               break;

            case "glpi_profiles.name" :
               if (($itemtype == 'User')
                   && ($ID == 20)) {
                  $out           = "";

                  $count_display = 0;
                  $added         = [];
                  for ($k=0; $k<$data[$ID]['count']; $k++) {
                     if (strlen(trim($data[$ID][$k]['name'])) > 0
                         && !in_array($data[$ID][$k]['name']."-".$data[$ID][$k]['entities_id'],
                                      $added)) {
                        $text = sprintf(__('%1$s - %2$s'), $data[$ID][$k]['name'],
                                        Dropdown::getDropdownName('glpi_entities',
                                                                  $data[$ID][$k]['entities_id']));
                        $comp = '';
                        if ($data[$ID][$k]['is_recursive']) {
                           $comp = __('R');
                           if ($data[$ID][$k]['is_dynamic']) {
                              $comp = sprintf(__('%1$s%2$s'), $comp, ", ");
                           }
                        }
                        if ($data[$ID][$k]['is_dynamic']) {
                           $comp = sprintf(__('%1$s%2$s'), $comp, __('D'));
                        }
                        if (!empty($comp)) {
                           $text = sprintf(__('%1$s %2$s'), $text, "(".$comp.")");
                        }
                        if ($count_display) {
                           $out .= self::LBBR;
                        }
                        $count_display++;
                        $out     .= $text;
                        $added[]  = $data[$ID][$k]['name']."-".$data[$ID][$k]['entities_id'];
                     }
                  }
                  return $out;
               }
               break;

            case "glpi_entities.completename" :
               if ($itemtype == 'User') {

                  $out           = "";
                  $added         = [];
                  $count_display = 0;
                  for ($k=0; $k<$data[$ID]['count']; $k++) {
                     if (isset($data[$ID][$k]['name'])
                         && (strlen(trim($data[$ID][$k]['name'])) > 0)
                         && !in_array($data[$ID][$k]['name']."-".$data[$ID][$k]['profiles_id'],
                                      $added)) {
                        $text = sprintf(__('%1$s - %2$s'), $data[$ID][$k]['name'],
                                        Dropdown::getDropdownName('glpi_profiles',
                                                                  $data[$ID][$k]['profiles_id']));
                        $comp = '';
                        if ($data[$ID][$k]['is_recursive']) {
                           $comp = __('R');
                           if ($data[$ID][$k]['is_dynamic']) {
                              $comp = sprintf(__('%1$s%2$s'), $comp, ", ");
                           }
                        }
                        if ($data[$ID][$k]['is_dynamic']) {
                           $comp = sprintf(__('%1$s%2$s'), $comp, __('D'));
                        }
                        if (!empty($comp)) {
                           $text = sprintf(__('%1$s %2$s'), $text, "(".$comp.")");
                        }
                        if ($count_display) {
                           $out .= self::LBBR;
                        }
                        $count_display++;
                        $out    .= $text;
                        $added[] = $data[$ID][$k]['name']."-".$data[$ID][$k]['profiles_id'];
                     }
                  }
                  return $out;
               }
               break;

            case "glpi_documenttypes.icon" :
               if (!empty($data[$ID][0]['name'])) {
                  return "<img class='middle' alt='' src='".$CFG_GLPI["typedoc_icon_dir"]."/".
                           $data[$ID][0]['name']."'>";
               }
               return "&nbsp;";

            case "glpi_documents.filename" :
               $doc = new Document();
               if ($doc->getFromDB($data['id'])) {
                  return $doc->getDownloadLink();
               }
               return NOT_AVAILABLE;

            case "glpi_tickets_tickets.tickets_id_1" :
               $out        = "";
               $displayed  = [];
               for ($k=0; $k<$data[$ID]['count']; $k++) {

                  $linkid = ($data[$ID][$k]['tickets_id_2'] == $data['id'])
                                 ? $data[$ID][$k]['name']
                                 : $data[$ID][$k]['tickets_id_2'];
                  if (($linkid > 0) && !isset($displayed[$linkid])) {
                     $text  = "<a ";
                     $text .= "href=\"".Ticket::getFormURLWithID($linkid)."\">";
                     $text .= Dropdown::getDropdownName('glpi_tickets', $linkid)."</a>";
                     if (count($displayed)) {
                        $out .= self::LBBR;
                     }
                     $displayed[$linkid] = $linkid;
                     $out               .= $text;
                  }
               }
               return $out;

            case "glpi_problems.id" :
               if ($so["datatype"] == 'count') {
                  if (($data[$ID][0]['name'] > 0)
                      && Session::haveRight("problem", Problem::READALL)) {
                     if ($itemtype == 'ITILCategory') {
                        $options['criteria'][0]['field']      = 7;
                        $options['criteria'][0]['searchtype'] = 'equals';
                        $options['criteria'][0]['value']      = $data['id'];
                        $options['criteria'][0]['link']       = 'AND';
                     } else {
                        $options['criteria'][0]['field']       = 12;
                        $options['criteria'][0]['searchtype']  = 'equals';
                        $options['criteria'][0]['value']       = 'all';
                        $options['criteria'][0]['link']        = 'AND';

                        $options['metacriteria'][0]['itemtype']   = $itemtype;
                        $options['metacriteria'][0]['field']      = self::getOptionNumber($itemtype,
                              'name');
                        $options['metacriteria'][0]['searchtype'] = 'equals';
                        $options['metacriteria'][0]['value']      = $data['id'];
                        $options['metacriteria'][0]['link']       = 'AND';
                     }

                     $options['reset'] = 'reset';

                     $out  = "<a id='problem$itemtype".$data['id']."' ";
                     $out .= "href=\"".$CFG_GLPI["root_doc"]."/front/problem.php?".
                              Toolbox::append_params($options, '&amp;')."\">";
                     $out .= $data[$ID][0]['name']."</a>";
                     return $out;
                  }
               }
               break;

            case "glpi_tickets.id" :
               if ($so["datatype"] == 'count') {
                  if (($data[$ID][0]['name'] > 0)
                      && Session::haveRight("ticket", Ticket::READALL)) {

                     if ($itemtype == 'User') {
                        // Requester
                        if ($ID == 60) {
                           $options['criteria'][0]['field']      = 4;
                           $options['criteria'][0]['searchtype']= 'equals';
                           $options['criteria'][0]['value']      = $data['id'];
                           $options['criteria'][0]['link']       = 'AND';
                        }

                        // Writer
                        if ($ID == 61) {
                           $options['criteria'][0]['field']      = 22;
                           $options['criteria'][0]['searchtype']= 'equals';
                           $options['criteria'][0]['value']      = $data['id'];
                           $options['criteria'][0]['link']       = 'AND';
                        }
                        // Assign
                        if ($ID == 64) {
                           $options['criteria'][0]['field']      = 5;
                           $options['criteria'][0]['searchtype']= 'equals';
                           $options['criteria'][0]['value']      = $data['id'];
                           $options['criteria'][0]['link']       = 'AND';
                        }
                     } else if ($itemtype == 'ITILCategory') {
                        $options['criteria'][0]['field']      = 7;
                        $options['criteria'][0]['searchtype'] = 'equals';
                        $options['criteria'][0]['value']      = $data['id'];
                        $options['criteria'][0]['link']       = 'AND';

                     } else {
                        $options['criteria'][0]['field']       = 12;
                        $options['criteria'][0]['searchtype']  = 'equals';
                        $options['criteria'][0]['value']       = 'all';
                        $options['criteria'][0]['link']        = 'AND';

                        $options['metacriteria'][0]['itemtype']   = $itemtype;
                        $options['metacriteria'][0]['field']      = self::getOptionNumber($itemtype,
                                                                                          'name');
                        $options['metacriteria'][0]['searchtype'] = 'equals';
                        $options['metacriteria'][0]['value']      = $data['id'];
                        $options['metacriteria'][0]['link']       = 'AND';
                     }

                     $options['reset'] = 'reset';

                     $out  = "<a id='ticket$itemtype".$data['id']."' ";
                     $out .= "href=\"".$CFG_GLPI["root_doc"]."/front/ticket.php?".
                              Toolbox::append_params($options, '&amp;')."\">";
                     $out .= $data[$ID][0]['name']."</a>";
                     return $out;
                  }
               }
               break;

            case "glpi_tickets.time_to_resolve" :
            case "glpi_problems.time_to_resolve" :
            case "glpi_changes.time_to_resolve" :
            case "glpi_tickets.time_to_own" :
            case "glpi_tickets.internal_time_to_own" :
            case "glpi_tickets.internal_time_to_resolve" :
               // Due date + progress
               if (in_array($orig_id, [151, 158, 181, 186])) {
                  $out = Html::convDateTime($data[$ID][0]['name']);

                  // No due date in waiting status
                  if ($data[$ID][0]['status'] == CommonITILObject::WAITING) {
                     return '';
                  }
                  if (empty($data[$ID][0]['name'])) {
                     return '';
                  }
                  if (($data[$ID][0]['status'] == Ticket::SOLVED)
                      || ($data[$ID][0]['status'] == Ticket::CLOSED)) {
                     return $out;
                  }

                  $itemtype = getItemTypeForTable($table);
                  $item = new $itemtype();
                  $item->getFromDB($data['id']);
                  $percentage  = 0;
                  $totaltime   = 0;
                  $currenttime = 0;
                  $slaField    = 'slas_id';

                  // define correct sla field
                  switch ($table.'.'.$field) {
                     case "glpi_tickets.time_to_resolve" :
                        $slaField = 'slas_ttr_id';
                        break;
                     case "glpi_tickets.time_to_own" :
                        $slaField = 'slas_tto_id';
                        break;
                     case "glpi_tickets.internal_time_to_own" :
                        $slaField = 'olas_tto_id';
                        break;
                     case "glpi_tickets.internal_time_to_resolve" :
                        $slaField = 'olas_ttr_id';
                        break;
                  }

                  switch ($table.'.'.$field) {
                     // If ticket has been taken into account : no progression display
                     case "glpi_tickets.time_to_own" :
                     case "glpi_tickets.internal_time_to_own" :
                        if (($item->fields['takeintoaccount_delay_stat'] > 0)) {
                           return $out;
                        }
                        break;
                  }

                  if ($item->isField($slaField) && $item->fields[$slaField] != 0) { // Have SLA
                     $sla = new SLA();
                     $sla->getFromDB($item->fields[$slaField]);
                     $currenttime = $sla->getActiveTimeBetween($item->fields['date'],
                                                               date('Y-m-d H:i:s'));
                     $totaltime   = $sla->getActiveTimeBetween($item->fields['date'],
                                                               $data[$ID][0]['name']);
                  } else {
                     $calendars_id = Entity::getUsedConfig('calendars_id',
                                                           $item->fields['entities_id']);
                     if ($calendars_id != 0) { // Ticket entity have calendar
                        $calendar = new Calendar();
                        $calendar->getFromDB($calendars_id);
                        $currenttime = $calendar->getActiveTimeBetween($item->fields['date'],
                                                                       date('Y-m-d H:i:s'));
                        $totaltime   = $calendar->getActiveTimeBetween($item->fields['date'],
                                                                       $data[$ID][0]['name']);
                     } else { // No calendar
                        $currenttime = strtotime(date('Y-m-d H:i:s'))
                                                 - strtotime($item->fields['date']);
                        $totaltime   = strtotime($data[$ID][0]['name'])
                                                 - strtotime($item->fields['date']);
                     }
                  }
                  if ($totaltime != 0) {
                     $percentage  = round((100 * $currenttime) / $totaltime);
                  } else {
                     // Total time is null : no active time
                     $percentage = 100;
                  }
                  if ($percentage > 100) {
                     $percentage = 100;
                  }
                  $percentage_text = $percentage;

                  if ($_SESSION['glpiduedatewarning_unit'] == '%') {
                     $less_warn_limit = $_SESSION['glpiduedatewarning_less'];
                     $less_warn       = (100 - $percentage);
                  } else if ($_SESSION['glpiduedatewarning_unit'] == 'hour') {
                     $less_warn_limit = $_SESSION['glpiduedatewarning_less'] * HOUR_TIMESTAMP;
                     $less_warn       = ($totaltime - $currenttime);
                  } else if ($_SESSION['glpiduedatewarning_unit'] == 'day') {
                     $less_warn_limit = $_SESSION['glpiduedatewarning_less'] * DAY_TIMESTAMP;
                     $less_warn       = ($totaltime - $currenttime);
                  }

                  if ($_SESSION['glpiduedatecritical_unit'] == '%') {
                     $less_crit_limit = $_SESSION['glpiduedatecritical_less'];
                     $less_crit       = (100 - $percentage);
                  } else if ($_SESSION['glpiduedatecritical_unit'] == 'hour') {
                     $less_crit_limit = $_SESSION['glpiduedatecritical_less'] * HOUR_TIMESTAMP;
                     $less_crit       = ($totaltime - $currenttime);
                  } else if ($_SESSION['glpiduedatecritical_unit'] == 'day') {
                     $less_crit_limit = $_SESSION['glpiduedatecritical_less'] * DAY_TIMESTAMP;
                     $less_crit       = ($totaltime - $currenttime);
                  }

                  $color = $_SESSION['glpiduedateok_color'];
                  if ($less_crit < $less_crit_limit) {
                     $color = $_SESSION['glpiduedatecritical_color'];
                  } else if ($less_warn < $less_warn_limit) {
                     $color = $_SESSION['glpiduedatewarning_color'];
                  }

                  if (!isset($so['datatype'])) {
                     $so['datatype'] = 'progressbar';
                  }

                  $progressbar_pre_data = [
                     'text'         => Html::convDateTime($data[$ID][0]['name']),
                     'percent'      => $percentage,
                     'percent_text' => $percentage_text,
                     'color'        => $color
                  ];
               }
               break;

            case "glpi_softwarelicenses.number" :
               if ($data[$ID][0]['min'] == -1) {
                  return __('Unlimited');
               }
               if (empty($data[$ID][0]['name'])) {
                  return 0;
               }
               return $data[$ID][0]['name'];

            case "glpi_auth_tables.name" :
               return Auth::getMethodName($data[$ID][0]['name'], $data[$ID][0]['auths_id'], 1,
                                          $data[$ID][0]['ldapname'].$data[$ID][0]['mailname']);

            case "glpi_reservationitems.comment" :
               if (empty($data[$ID][0]['name'])) {
                  $text = __('None');
               } else {
                  $text = Html::resume_text($data[$ID][0]['name']);
               }
               if (Session::haveRight('reservation', UPDATE)) {
                  return "<a title=\"".__s('Modify the comment')."\"
                           href='".ReservationItem::getFormURLWithID($data['refID'])."' >".$text."</a>";
               }
               return $text;

            case 'glpi_crontasks.description' :
               $tmp = new CronTask();
               return $tmp->getDescription($data[$ID][0]['name']);

            case 'glpi_changes.status':
               $status = Change::getStatus($data[$ID][0]['name']);
               return Change::getStatusIcon($data[$ID][0]['name']) . "&nbsp;$status";

            case 'glpi_problems.status':
               $status = Problem::getStatus($data[$ID][0]['name']);
               return Problem::getStatusIcon($data[$ID][0]['name']) . "&nbsp;$status";

            case 'glpi_tickets.status':
               $status = Ticket::getStatus($data[$ID][0]['name']);
               return Ticket::getStatusIcon($data[$ID][0]['name']) . "&nbsp;$status";

            case 'glpi_projectstates.name':
               $out = '';
               $name = $data[$ID][0]['name'];
               if (isset($data[$ID][0]['trans'])) {
                  $name = $data[$ID][0]['trans'];
               }
               if ($itemtype == 'ProjectState') {
                  $out =   "<a href='".ProjectState::getFormURLWithID($data[$ID][0]["id"])."'>". $name."</a></div>";
               } else {
                  $out = $name;
               }
               return $out;

            case 'glpi_items_tickets.items_id' :
            case 'glpi_items_problems.items_id' :
            case 'glpi_changes_items.items_id' :
            case 'glpi_certificates_items.items_id' :
               if (!empty($data[$ID])) {
                  $items = [];
                  foreach ($data[$ID] as $key => $val) {
                     if (is_numeric($key)) {
                        if (!empty($val['itemtype'])
                                && ($item = getItemForItemtype($val['itemtype']))) {
                           if ($item->getFromDB($val['name'])) {
                              $items[] = $item->getLink(['comments' => true]);
                           }
                        }
                     }
                  }
                  if (!empty($items)) {
                     return implode("<br>", $items);
                  }
               }
               return '&nbsp;';

            case 'glpi_items_tickets.itemtype' :
            case 'glpi_items_problems.itemtype' :
               if (!empty($data[$ID])) {
                  $itemtypes = [];
                  foreach ($data[$ID] as $key => $val) {
                     if (is_numeric($key)) {
                        if (!empty($val['name'])) {
                           $item = new $val['name']();
                           $name = $item->getTypeName();
                           $itemtypes[] = __($name);
                        }
                     }
                  }
                  if (!empty($itemtypes)) {
                     return implode("<br>", $itemtypes);
                  }
               }

               return '&nbsp;';

            case 'glpi_tickets.name' :
            case 'glpi_problems.name' :
            case 'glpi_changes.name' :

               if (isset($data[$ID][0]['content'])
                   && isset($data[$ID][0]['id'])
                   && isset($data[$ID][0]['status'])) {
                  $link = $itemtype::getFormURLWithID($data[$ID][0]['id']);

                  $out  = "<a id='$itemtype".$data[$ID][0]['id']."' href=\"".$link;
                  // Force solution tab if solved
                  if ($item = getItemForItemtype($itemtype)) {
                     if (in_array($data[$ID][0]['status'], $item->getSolvedStatusArray())) {
                        $out .= "&amp;forcetab=$itemtype$2";
                     }
                  }
                  $out .= "\">";
                  $name = $data[$ID][0]['name'];
                  if ($_SESSION["glpiis_ids_visible"]
                      || empty($data[$ID][0]['name'])) {
                     $name = sprintf(__('%1$s (%2$s)'), $name, $data[$ID][0]['id']);
                  }
                  $out    .= $name."</a>";
                  $hdecode = Html::entity_decode_deep($data[$ID][0]['content']);
                  $content = Toolbox::unclean_cross_side_scripting_deep($hdecode);
                  $out     = sprintf(__('%1$s %2$s'), $out,
                                     Html::showToolTip(nl2br(Html::Clean($content)),
                                                             ['applyto' => $itemtype.
                                                                                $data[$ID][0]['id'],
                                                                   'display' => false]));
                  return $out;
               }

            case 'glpi_ticketvalidations.status' :
               $out   = '';
               for ($k=0; $k<$data[$ID]['count']; $k++) {
                  if ($data[$ID][$k]['name']) {
                     $status  = TicketValidation::getStatus($data[$ID][$k]['name']);
                     $bgcolor = TicketValidation::getStatusColor($data[$ID][$k]['name']);
                     $out    .= (empty($out)?'':self::LBBR).
                                 "<div style=\"background-color:".$bgcolor.";\">".$status.'</div>';
                  }
               }
               return $out;

            case 'glpi_ticketsatisfactions.satisfaction' :
               if ($this->output_type == self::HTML_OUTPUT) {
                  return TicketSatisfaction::displaySatisfaction($data[$ID][0]['name']);
               }
               break;

            case 'glpi_projects._virtual_planned_duration' :
               return Html::timestampToString(ProjectTask::getTotalPlannedDurationForProject($data["id"]),
                                              false);

            case 'glpi_projects._virtual_effective_duration' :
               return Html::timestampToString(ProjectTask::getTotalEffectiveDurationForProject($data["id"]),
                                              false);

            case 'glpi_cartridgeitems._virtual' :
               return Cartridge::getCount($data["id"], $data[$ID][0]['alarm_threshold'],
                                          $this->output_type != self::HTML_OUTPUT);

            case 'glpi_printers._virtual' :
               return Cartridge::getCountForPrinter($data["id"],
                                                    $this->output_type != self::HTML_OUTPUT);

            case 'glpi_consumableitems._virtual' :
               return Consumable::getCount($data["id"], $data[$ID][0]['alarm_threshold'],
                                           $this->output_type != self::HTML_OUTPUT);

            case 'glpi_links._virtual' :
               $out = '';
               $link = new Link();
               if (($item = getItemForItemtype($itemtype))
                   && $item->getFromDB($data['id'])
                   && $link->getfromDB($data[$ID][0]['id'])
                   && ($item->fields['entities_id'] == $link->fields['entities_id'])) {
                  if (count($data[$ID])) {
                     $count_display = 0;
                     foreach ($data[$ID] as$val) {

                        if (is_array($val)) {
                           $links = Link::getAllLinksFor($item, $val);
                           foreach ($links as $link) {
                              if ($count_display) {
                                 $out .=  self::LBBR;
                              }
                              $out .= $link;
                              $count_display++;
                           }
                        }
                     }
                  }
               }
               return $out;

            case 'glpi_reservationitems._virtual' :
               if ($data[$ID][0]['is_active']) {
                  return "<a href='reservation.php?reservationitems_id=".
                                          $data["refID"]."' title=\"".__s('See planning')."\">".
                                          "<i class='far fa-calendar-alt'></i>";
                                          "<span class='sr-only'>".__('See planning')."</span></a>";
               } else {
                  return "&nbsp;";
               }

            case "glpi_tickets.priority" :
            case "glpi_problems.priority" :
            case "glpi_changes.priority" :
            case "glpi_projects.priority" :
               $index = $data[$ID][0]['name'];
               $color = $_SESSION["glpipriority_$index"];
               $name  = CommonITILObject::getPriorityName($index);
               return "<div class='priority_block' style='border-color: $color'>
                        <span style='background: $color'></span>&nbsp;$name
                       </div>";
         }
      }

      //// Default case

      // Link with plugin tables : need to know left join structure
      if (isset($table)) {
         if (preg_match("/^glpi_plugin_([a-z0-9]+)/", $table.'.'.$field, $matches)) {
            if (count($matches) == 2) {
               $plug     = $matches[1];
               $function = 'plugin_'.$plug.'_giveItem';
               if (function_exists($function)) {
                  $out = $function($itemtype, $orig_id, $data, $ID);
                  if (!empty($out)) {
                     return $out;
                  }
               }
            }
         }
      }
      $unit = '';
      if (isset($so['unit'])) {
         $unit = $so['unit'];
      }

      // Preformat items
      if (isset($so["datatype"])) {
         switch ($so["datatype"]) {
            case "itemlink" :
               $linkitemtype  = getItemTypeForTable($so["table"]);

               $out           = "";
               $count_display = 0;
               $separate      = self::LBBR;
               if (isset($so['splititems']) && $so['splititems']) {
                  $separate = self::LBHR;
               }

               for ($k=0; $k<$data[$ID]['count']; $k++) {
                  if (isset($data[$ID][$k]['id'])) {
                     if ($count_display) {
                        $out .= $separate;
                     }
                     $count_display++;
                     $page  = $linkitemtype::getFormURLWithID($data[$ID][$k]['id']);
                     $name  = Dropdown::getValueWithUnit($data[$ID][$k]['name'], $unit);
                     if ($_SESSION["glpiis_ids_visible"] || empty($data[$ID][$k]['name'])) {
                        $name = sprintf(__('%1$s (%2$s)'), $name, $data[$ID][$k]['id']);
                     }
                     $out  .= "<a id='".$linkitemtype."_".$data['id']."_".
                                $data[$ID][$k]['id']."' href='$page'>".
                               $name."</a>";
                  }
               }
               return $out;

            case "text" :
               $separate = self::LBBR;
               if (isset($so['splititems']) && $so['splititems']) {
                  $separate = self::LBHR;
               }

               $out           = '';
               $count_display = 0;
               for ($k=0; $k<$data[$ID]['count']; $k++) {
                  if (strlen(trim($data[$ID][$k]['name'])) > 0) {
                     if ($count_display) {
                        $out .= $separate;
                     }
                     $count_display++;
                     $text = "";
                     if (isset($so['htmltext']) && $so['htmltext']) {
                        $text = Html::clean(Toolbox::unclean_cross_side_scripting_deep(nl2br($data[$ID][$k]['name'])));
                     } else {
                        $text = nl2br($data[$ID][$k]['name']);
                     }

                     if ($this->output_type == self::HTML_OUTPUT
                         && (Toolbox::strlen($text) > $CFG_GLPI['cut'])) {
                        $rand = mt_rand();
                        $popup_params = [
                           'display'   => false
                        ];
                        if (Toolbox::strlen($text) > $CFG_GLPI['cut']) {
                           $popup_params += [
                              'awesome-class'   => 'fa-comments',
                              'autoclose'       => false,
                              'onclick'         => true
                           ];
                        } else {
                           $popup_params += [
                              'applyto'   => "text$rand",
                           ];
                        }
                        $out .= sprintf(
                           __('%1$s %2$s'),
                           "<span id='text$rand'>". Html::resume_text($text, $CFG_GLPI['cut']).'</span>',
                           Html::showToolTip(
                              '<div class="fup-popup">'.$text.'</div>', $popup_params
                              )
                        );
                     } else {
                        $out .= $text;
                     }
                  }
               }
               return $out;

            case "date" :
            case "date_delay" :
               $out   = '';
               for ($k=0; $k<$data[$ID]['count']; $k++) {
                  if (is_null($data[$ID][$k]['name'])
                      && isset($so['emptylabel']) && $so['emptylabel']) {
                     $out .= (empty($out)?'':self::LBBR).$so['emptylabel'];
                  } else {
                     $out .= (empty($out)?'':self::LBBR).Html::convDate($data[$ID][$k]['name']);
                  }
               }
               return $out;

            case "datetime" :
               $out   = '';
               for ($k=0; $k<$data[$ID]['count']; $k++) {
                  if (is_null($data[$ID][$k]['name'])
                      && isset($so['emptylabel']) && $so['emptylabel']) {
                     $out .= (empty($out)?'':self::LBBR).$so['emptylabel'];
                  } else {
                     $out .= (empty($out)?'':self::LBBR).Html::convDateTime($data[$ID][$k]['name']);
                  }
               }
               return $out;

            case "timestamp" :
               $withseconds = false;
               if (isset($so['withseconds'])) {
                  $withseconds = $so['withseconds'];
               }
               $withdays = true;
               if (isset($so['withdays'])) {
                  $withdays = $so['withdays'];
               }

               $out   = '';
               for ($k=0; $k<$data[$ID]['count']; $k++) {
                   $out .= (empty($out)?'':'<br>').Html::timestampToString($data[$ID][$k]['name'],
                                                                           $withseconds,
                                                                           $withdays);
               }
               return $out;

            case "email" :
               $out           = '';
               $count_display = 0;
               for ($k=0; $k<$data[$ID]['count']; $k++) {
                  if ($count_display) {
                     $out .= self::LBBR;
                  }
                  $count_display++;
                  if (!empty($data[$ID][$k]['name'])) {
                     $out .= (empty($out)?'':self::LBBR);
                     $out .= "<a href='mailto:".Html::entities_deep($data[$ID][$k]['name'])."'>".$data[$ID][$k]['name'];
                     $out .= "</a>";
                  }
               }
               return (empty($out) ? "&nbsp;" : $out);

            case "weblink" :
               $orig_link = trim($data[$ID][0]['name']);
               if (!empty($orig_link)) {
                  // strip begin of link
                  $link = preg_replace('/https?:\/\/(www[^\.]*\.)?/', '', $orig_link);
                  $link = preg_replace('/\/$/', '', $link);
                  if (Toolbox::strlen($link)>$CFG_GLPI["url_maxlength"]) {
                     $link = Toolbox::substr($link, 0, $CFG_GLPI["url_maxlength"])."...";
                  }
                  return "<a href=\"".Toolbox::formatOutputWebLink($orig_link)."\" target='_blank'>$link</a>";
               }
               return "&nbsp;";

            case "count" :
            case "number" :
               $out           = "";
               $count_display = 0;
               for ($k=0; $k<$data[$ID]['count']; $k++) {
                  if (strlen(trim($data[$ID][$k]['name'])) > 0) {
                     if ($count_display) {
                        $out .= self::LBBR;
                     }
                     $count_display++;
                     if (isset($so['toadd'])
                           && isset($so['toadd'][$data[$ID][$k]['name']])) {
                        $out .= $so['toadd'][$data[$ID][$k]['name']];
                     } else {
                        $number = str_replace(' ', '&nbsp;',
                                              Html::formatNumber($data[$ID][$k]['name'], false, 0));
                        $out .= Dropdown::getValueWithUnit($number, $unit);
                     }
                  }
               }
               return $out;

            case "decimal" :
               $out           = "";
               $count_display = 0;
               for ($k=0; $k<$data[$ID]['count']; $k++) {
                  if (strlen(trim($data[$ID][$k]['name'])) > 0) {

                     if ($count_display) {
                        $out .= self::LBBR;
                     }
                     $count_display++;
                     if (isset($so['toadd'])
                           && isset($so['toadd'][$data[$ID][$k]['name']])) {
                        $out .= $so['toadd'][$data[$ID][$k]['name']];
                     } else {
                        $number = str_replace(' ', '&nbsp;',
                                              Html::formatNumber($data[$ID][$k]['name']));
                        $out   .= Dropdown::getValueWithUnit($number, $unit);
                     }
                  }
               }
               return $out;

            case "bool" :
               $out           = "";
               $count_display = 0;
               for ($k=0; $k<$data[$ID]['count']; $k++) {
                  if (strlen(trim($data[$ID][$k]['name'])) > 0) {
                     if ($count_display) {
                        $out .= self::LBBR;
                     }
                     $count_display++;
                     $out .= Dropdown::getValueWithUnit(Dropdown::getYesNo($data[$ID][$k]['name']),
                                                        $unit);
                  }
               }
               return $out;

            case "itemtypename":
               if ($obj = getItemForItemtype($data[$ID][0]['name'])) {
                  return $obj->getTypeName();
               }
               return "";

            case "language":
               if (isset($CFG_GLPI['languages'][$data[$ID][0]['name']])) {
                  return $CFG_GLPI['languages'][$data[$ID][0]['name']][0];
               }
               return __('Default value');
            case 'progressbar':
               $out = '';
               for ($k=0; $k < $data[$ID]['count']; $k++) {
                  if ($data[$ID][$k]['name'] == null) {
                     continue;
                  }
                  if (isset($progressbar_pre_data)) {
                     $progressbar_data = $progressbar_pre_data;
                     unset($progressbar_pre_data);
                  } else {
                     $bar_color = 'green';
                     if ($data[$ID][$k]['name'] >= 90) {
                        $bar_color = 'red';
                     } else if ($data[$ID][$k]['name'] >= 75) {
                        $bar_color = 'yellow';
                     }
                     $progressbar_data = [
                        'percent'      => $data[$ID][$k]['name'],
                        'percent_text' => $data[$ID][$k]['name'],
                        'color'        => $bar_color,
                        'text'         => ''
                     ];
                  }
                  global $IS_TWIG;
                  if ($IS_TWIG) {
                     $out .= "<div class='progress'>";
                     /*if (!empty($progressbar_data['text'])) {
                        $out .= "<span class='progress-text'>{$progressbar_data['text']}</span>";
                     }*/
                     $out .= "<div
                                 class='progress-bar bg-{$progressbar_data['color']}'
                                 role='progressbar'
                                 style='width: {$progressbar_data['percent']}%;'
                                 aria-valuenow='{$progressbar_data['percent']}'
                                 aria-valuemin='0'
                                 aria-valuemax='100'>
                                 {$progressbar_data['percent_text']}%
                              </div>";
                     $out .= "</div>";
                  } else {
                     $out .= "{$progressbar_data['text']}<div class='center' style='background-color: #ffffff; width: 100%;
                              border: 1px solid #9BA563; position: relative;' >";
                     $out .= "<div style='position:absolute;'>&nbsp;{$progressbar_data['percent_text']}%</div>";
                     $out .= "<div class='center' style='background-color: {$progressbar_data['color']};
                              width: {$progressbar_data['percent']}%; height: 12px' ></div>";
                     $out .= "</div>";
                  }
               }
               return $out;
               break;
         }
      }
      // Manage items with need group by / group_concat
      $out           = "";
      $count_display = 0;
      $separate      = self::LBBR;
      if (isset($so['splititems']) && $so['splititems']) {
         $separate = self::LBHR;
      }
      for ($k=0; $k<$data[$ID]['count']; $k++) {
         if (strlen(trim($data[$ID][$k]['name'])) > 0) {
            if ($count_display) {
               $out .= $separate;
            }
            $count_display++;
            // Get specific display if available
            if (isset($table)) {
               $itemtype = getItemTypeForTable($table);
               if ($item = getItemForItemtype($itemtype)) {
                  $tmpdata  = $data[$ID][$k];
                  // Copy name to real field
                  $tmpdata[$field] = $data[$ID][$k]['name'];

                  $specific = $item->getSpecificValueToDisplay(
                     $field,
                     $tmpdata, [
                        'html'      => true,
                        'searchopt' => $so,
                        'raw_data'  => $data
                     ]
                  );
               }
            }
            if (!empty($specific)) {
               $out .= $specific;
            } else {
               if (isset($so['toadd'])
                   && isset($so['toadd'][$data[$ID][$k]['name']])) {
                  $out .= $so['toadd'][$data[$ID][$k]['name']];
               } else {
                  // Empty is 0 or empty
                  if (empty($split[0])&& isset($so['emptylabel'])) {
                     $out .= $so['emptylabel'];
                  } else {
                     // Trans field exists
                     if (isset($data[$ID][$k]['trans']) && !empty($data[$ID][$k]['trans'])) {
                        $out .=  Dropdown::getValueWithUnit($data[$ID][$k]['trans'], $unit);
                     } else {
                        $out .= Dropdown::getValueWithUnit($data[$ID][$k]['name'], $unit);
                     }
                  }
               }
            }
         }
      }
      return $out;
   }


   /**
    * Reset save searches
    *
    * @return nothing
   **/
   static function resetSaveSearch() {

      unset($_SESSION['glpisearch']);
      $_SESSION['glpisearch']       = [];
   }


   /**
    * Completion of the URL $_GET values with the $_SESSION values or define default values
    *
    * @param $itemtype                 item type to manage
    * @param $params          array    params to parse
    * @param $usesession               Use datas save in session (true by default)
    * @param $forcebookmark            force trying to load parameters from default bookmark:
    *                                  used for global search (false by default)
    *
    * @return parsed params array
   **/
   static function manageParams($itemtype, $params = [], $usesession = true,
                                $forcebookmark = false) {
      $default_values = [];

      $default_values["start"]       = 0;
      $default_values["order"]       = "ASC";
      $default_values["sort"]        = 1;
      $default_values["is_deleted"]  = 0;
      $default_values["as_map"]      = 0;

      if (isset($params['start'])) {
         $params['start'] = (int)$params['start'];
      }

      $default_values["criteria"]     = self::getDefaultCriteria($itemtype);
      $default_values["metacriteria"] = [];

      // Reorg search array
      // start
      // order
      // sort
      // is_deleted
      // itemtype
      // criteria : array (0 => array (link =>
      //                               field =>
      //                               searchtype =>
      //                               value =>   (contains)
      // metacriteria : array (0 => array (itemtype =>
      //                                  link =>
      //                                  field =>
      //                                  searchtype =>
      //                                  value =>   (contains)

      if (($itemtype != 'AllAssets')
          && class_exists($itemtype)) {

         // retrieve default values for current itemtype
         $itemtype_default_values = [];
         if (method_exists($itemtype, 'getDefaultSearchRequest')) {
            $itemtype_default_values = call_user_func([$itemtype, 'getDefaultSearchRequest']);
         }

         // retrieve default values for the current user
         $user_default_values = SavedSearch_User::getDefault(Session::getLoginUserID(), $itemtype);
         if ($user_default_values === false) {
            $user_default_values = [];
         }

         // we construct default values in this order:
         // - general default
         // - itemtype default
         // - user default
         //
         // The last ones erase values or previous
         // So, we can combine each part (order from itemtype, criteria from user, etc)
         $default_values = array_merge($default_values,
                                       $itemtype_default_values,
                                       $user_default_values);
      }

      // First view of the page or force bookmark : try to load a bookmark
      if ($forcebookmark
          || ($usesession
              && !isset($params["reset"])
              && !isset($_SESSION['glpisearch'][$itemtype]))) {

         $user_default_values = SavedSearch_User::getDefault(Session::getLoginUserID(), $itemtype);
         if ($user_default_values) {
            $_SESSION['glpisearch'][$itemtype] = [];
            // Only get datas for bookmarks
            if ($forcebookmark) {
               $params = $user_default_values;
            } else {
               $bookmark = new SavedSearch();
               $bookmark->load($user_default_values['savedsearches_id'], false);
            }
         }
      }
      // Force reorder criterias
      if (isset($params["criteria"])
          && is_array($params["criteria"])
          && count($params["criteria"])) {

         $tmp                = $params["criteria"];
         $params["criteria"] = [];
         foreach ($tmp as $val) {
            $params["criteria"][] = $val;
         }
      }

      // transform legacy meta-criteria in criteria (with flag meta=true)
      // at the end of the array, as before there was only at the end of the query
      if (isset($params["metacriteria"])
          && is_array($params["metacriteria"])) {
         // as we will append meta to criteria, check the key exists
         if (!isset($params["criteria"])) {
            $params["criteria"] = [];
         }
         foreach ($params["metacriteria"] as $val) {
            $params["criteria"][] = $val + ['meta' => 1];
         }
         $params["metacriteria"] = [];
      }

      if ($usesession
          && isset($params["reset"])) {
         if (isset($_SESSION['glpisearch'][$itemtype])) {
            unset($_SESSION['glpisearch'][$itemtype]);
         }
      }

      if (isset($params) && is_array($params)
          && $usesession) {
         foreach ($params as $key => $val) {
            $_SESSION['glpisearch'][$itemtype][$key] = $val;
         }
      }

      $saved_params = $params;
      foreach ($default_values as $key => $val) {
         if (!isset($params[$key])) {
            if ($usesession
                && ($key == 'is_deleted' || $key == 'as_map' || !isset($saved_params['criteria'])) // retrieve session only if not a new request
                && isset($_SESSION['glpisearch'][$itemtype][$key])) {
               $params[$key] = $_SESSION['glpisearch'][$itemtype][$key];
            } else {
               $params[$key]                    = $val;
               $_SESSION['glpisearch'][$itemtype][$key] = $val;
            }
         }
      }

      return $params;
   }


   /**
    * Clean search options depending of user active profile
    *
    * @param $itemtype              item type to manage
    * @param $action                action which is used to manupulate searchoption
    *                               (default READ)
    * @param $withplugins  boolean  get plugins options (true by default)
    *
    * @return clean $SEARCH_OPTION array
   **/
   static function getCleanedOptions($itemtype, $action = READ, $withplugins = true) {
      global $CFG_GLPI;

      $options = &self::getOptions($itemtype, $withplugins);
      $todel   = [];

      if (!Session::haveRight('infocom', $action)
          && InfoCom::canApplyOn($itemtype)) {
         $itemstodel = Infocom::getSearchOptionsToAdd($itemtype);
         $todel      = array_merge($todel, array_keys($itemstodel));
      }

      if (!Session::haveRight('contract', $action)
          && in_array($itemtype, $CFG_GLPI["contract_types"])) {
         $itemstodel = Contract::getSearchOptionsToAdd();
         $todel      = array_merge($todel, array_keys($itemstodel));
      }

      if (!Session::haveRight('document', $action)
          && Document::canApplyOn($itemtype)) {
         $itemstodel = Document::getSearchOptionsToAdd();
         $todel      = array_merge($todel, array_keys($itemstodel));
      }

      // do not show priority if you don't have right in profile
      if (($itemtype == 'Ticket')
          && ($action == UPDATE)
          && !Session::haveRight('ticket', Ticket::CHANGEPRIORITY)) {
         $todel[] = 3;
      }

      if ($itemtype == 'Computer') {
         if (!Session::haveRight('networking', $action)) {
            $itemstodel = NetworkPort::getSearchOptionsToAdd($itemtype);
            $todel      = array_merge($todel, array_keys($itemstodel));
         }
      }
      if (!Session::haveRight(strtolower($itemtype), READNOTE)) {
         $todel[] = 90;
      }

      if (count($todel)) {
         foreach ($todel as $ID) {
            if (isset($options[$ID])) {
               unset($options[$ID]);
            }
         }
      }

      return $options;
   }

   static function getTplCleanedOptions($itemtype, $action = READ, $withplugins = true) {
      $options = self::getCleanedOptions($itemtype, $action, $withplugins);
      $group = '';
      $values = [];

      foreach ($options as $key => $val) {
         // print groups
         if (!is_array($val)) {
            $group = $val;
         } else if (count($val) == 1) {
            $group = $val['name'];
         } else {
            if (!isset($val['nosearch']) || ($val['nosearch'] == false)) {
               $values[$group][$key] = $val["name"];
            }
         }
      }
      return $values;
   }

   /**
    *
    * Get an option number in the SEARCH_OPTION array
    *
    * @param $itemtype
    * @param $field     name
    *
    * @return integer
   **/
   static function getOptionNumber($itemtype, $field) {

      $table = getTableForItemType($itemtype);
      $opts  = &self::getOptions($itemtype);

      foreach ($opts as $num => $opt) {
         if (is_array($opt) && isset($opt['table'])
             && ($opt['table'] == $table)
             && ($opt['field'] == $field)) {
            return $num;
         }
      }
      return 0;
   }


   /**
    * Get the SEARCH_OPTION array
    *
    * @param $itemtype
    * @param $withplugins boolean get search options from plugins (true by default)
    *
    * @return the reference to  array of search options for the given item type
   **/
   static function &getOptions($itemtype, $withplugins = true) {
      global $CFG_GLPI;

      $item = null;

      if (!isset(self::$search[$itemtype])) {
         // standard type first
         switch ($itemtype) {
            case 'Internet' :
               self::$search[$itemtype]['common']            = __('Characteristics');

               self::$search[$itemtype][1]['table']          = 'networkport_types';
               self::$search[$itemtype][1]['field']          = 'name';
               self::$search[$itemtype][1]['name']           = __('Name');
               self::$search[$itemtype][1]['datatype']       = 'itemlink';
               self::$search[$itemtype][1]['searchtype']     = 'contains';

               self::$search[$itemtype][2]['table']          = 'networkport_types';
               self::$search[$itemtype][2]['field']          = 'id';
               self::$search[$itemtype][2]['name']           = __('ID');
               self::$search[$itemtype][2]['searchtype']     = 'contains';

               self::$search[$itemtype][31]['table']         = 'glpi_states';
               self::$search[$itemtype][31]['field']         = 'completename';
               self::$search[$itemtype][31]['name']          = __('Status');

               self::$search[$itemtype] += NetworkPort::getSearchOptionsToAdd('networkport_types');
               break;

            case 'AllAssets' :
               self::$search[$itemtype]['common']            = __('Characteristics');

               self::$search[$itemtype][1]['table']          = 'asset_types';
               self::$search[$itemtype][1]['field']          = 'name';
               self::$search[$itemtype][1]['name']           = __('Name');
               self::$search[$itemtype][1]['datatype']       = 'itemlink';
               self::$search[$itemtype][1]['searchtype']     = 'contains';

               self::$search[$itemtype][2]['table']          = 'asset_types';
               self::$search[$itemtype][2]['field']          = 'id';
               self::$search[$itemtype][2]['name']           = __('ID');
               self::$search[$itemtype][2]['searchtype']     = 'contains';

               self::$search[$itemtype][31]['table']         = 'glpi_states';
               self::$search[$itemtype][31]['field']         = 'completename';
               self::$search[$itemtype][31]['name']          = __('Status');

               self::$search[$itemtype] += Location::getSearchOptionsToAdd();

               self::$search[$itemtype][5]['table']          = 'asset_types';
               self::$search[$itemtype][5]['field']          = 'serial';
               self::$search[$itemtype][5]['name']           = __('Serial number');

               self::$search[$itemtype][6]['table']          = 'asset_types';
               self::$search[$itemtype][6]['field']          = 'otherserial';
               self::$search[$itemtype][6]['name']           = __('Inventory number');

               self::$search[$itemtype][16]['table']         = 'asset_types';
               self::$search[$itemtype][16]['field']         = 'comment';
               self::$search[$itemtype][16]['name']          = __('Comments');
               self::$search[$itemtype][16]['datatype']      = 'text';

               self::$search[$itemtype][70]['table']         = 'glpi_users';
               self::$search[$itemtype][70]['field']         = 'name';
               self::$search[$itemtype][70]['name']          = __('User');

               self::$search[$itemtype][7]['table']          = 'asset_types';
               self::$search[$itemtype][7]['field']          = 'contact';
               self::$search[$itemtype][7]['name']           = __('Alternate username');
               self::$search[$itemtype][7]['datatype']       = 'string';

               self::$search[$itemtype][8]['table']          = 'asset_types';
               self::$search[$itemtype][8]['field']          = 'contact_num';
               self::$search[$itemtype][8]['name']           = __('Alternate username number');
               self::$search[$itemtype][8]['datatype']       = 'string';

               self::$search[$itemtype][71]['table']         = 'glpi_groups';
               self::$search[$itemtype][71]['field']         = 'completename';
               self::$search[$itemtype][71]['name']          = __('Group');

               self::$search[$itemtype][19]['table']         = 'asset_types';
               self::$search[$itemtype][19]['field']         = 'date_mod';
               self::$search[$itemtype][19]['name']          = __('Last update');
               self::$search[$itemtype][19]['datatype']      = 'datetime';
               self::$search[$itemtype][19]['massiveaction'] = false;

               self::$search[$itemtype][23]['table']         = 'glpi_manufacturers';
               self::$search[$itemtype][23]['field']         = 'name';
               self::$search[$itemtype][23]['name']          = __('Manufacturer');

               self::$search[$itemtype][24]['table']         = 'glpi_users';
               self::$search[$itemtype][24]['field']         = 'name';
               self::$search[$itemtype][24]['linkfield']     = 'users_id_tech';
               self::$search[$itemtype][24]['name']          = __('Technician in charge of the hardware');
               self::$search[$itemtype][24]['condition']     = ['is_assign' => 1];

               self::$search[$itemtype][49]['table']          = 'glpi_groups';
               self::$search[$itemtype][49]['field']          = 'completename';
               self::$search[$itemtype][49]['linkfield']      = 'groups_id_tech';
               self::$search[$itemtype][49]['name']           = __('Group in charge of the hardware');
               self::$search[$itemtype][49]['condition']      = ['is_assign' => 1];
               self::$search[$itemtype][49]['datatype']       = 'dropdown';

               self::$search[$itemtype][80]['table']         = 'glpi_entities';
               self::$search[$itemtype][80]['field']         = 'completename';
               self::$search[$itemtype][80]['name']          = __('Entity');
               break;

            default :
               if ($item = getItemForItemtype($itemtype)) {
                  self::$search[$itemtype] = $item->searchOptions();
               }
               break;
         }

         if (Session::getLoginUserID()
             && in_array($itemtype, $CFG_GLPI["ticket_types"])) {
            self::$search[$itemtype]['tracking']          = __('Assistance');

            self::$search[$itemtype][60]['table']         = 'glpi_tickets';
            self::$search[$itemtype][60]['field']         = 'id';
            self::$search[$itemtype][60]['datatype']      = 'count';
            self::$search[$itemtype][60]['name']          = _x('quantity', 'Number of tickets');
            self::$search[$itemtype][60]['forcegroupby']  = true;
            self::$search[$itemtype][60]['usehaving']     = true;
            self::$search[$itemtype][60]['massiveaction'] = false;
            self::$search[$itemtype][60]['joinparams']    = ['beforejoin'
                                                              => ['table'
                                                                        => 'glpi_items_tickets',
                                                                       'joinparams'
                                                                        => ['jointype'
                                                                                  => 'itemtype_item']],
                                                              'condition'
                                                              => getEntitiesRestrictRequest('AND',
                                                                                            'NEWTABLE')];

            self::$search[$itemtype][140]['table']         = 'glpi_problems';
            self::$search[$itemtype][140]['field']         = 'id';
            self::$search[$itemtype][140]['datatype']      = 'count';
            self::$search[$itemtype][140]['name']          = _x('quantity', 'Number of problems');
            self::$search[$itemtype][140]['forcegroupby']  = true;
            self::$search[$itemtype][140]['usehaving']     = true;
            self::$search[$itemtype][140]['massiveaction'] = false;
            self::$search[$itemtype][140]['joinparams']    = ['beforejoin'
                                                              => ['table'
                                                                        => 'glpi_items_problems',
                                                                       'joinparams'
                                                                        => ['jointype'
                                                                                  => 'itemtype_item']],
                                                              'condition'
                                                              => getEntitiesRestrictRequest('AND',
                                                                                            'NEWTABLE')];
         }

         if (in_array($itemtype, $CFG_GLPI["networkport_types"])
             || ($itemtype == 'AllAssets')) {
            self::$search[$itemtype] += NetworkPort::getSearchOptionsToAdd($itemtype);
         }

         if (in_array($itemtype, $CFG_GLPI["contract_types"])
             || ($itemtype == 'AllAssets')) {
            self::$search[$itemtype] += Contract::getSearchOptionsToAdd();
         }

         if (Document::canApplyOn($itemtype)
             || ($itemtype == 'AllAssets')) {
            self::$search[$itemtype] += Document::getSearchOptionsToAdd();
         }

         if (InfoCom::canApplyOn($itemtype)
             || ($itemtype == 'AllAssets')) {
            self::$search[$itemtype] += Infocom::getSearchOptionsToAdd($itemtype);
         }

         if (in_array($itemtype, $CFG_GLPI["link_types"])) {
            self::$search[$itemtype]['link'] = _n('External link', 'External links', Session::getPluralNumber());
            self::$search[$itemtype] += Link::getSearchOptionsToAdd($itemtype);
         }

         if ($withplugins) {
            // Search options added by plugins
            $plugsearch = Plugin::getAddSearchOptions($itemtype);
            $plugsearch = $plugsearch + Plugin::getAddSearchOptionsNew($itemtype);
            if (count($plugsearch)) {
               self::$search[$itemtype] += ['plugins' => _n('Plugin', 'Plugins', Session::getPluralNumber())];
               self::$search[$itemtype] += $plugsearch;
            }
         }

         // Complete linkfield if not define
         if (is_null($item)) { // Special union type
            $itemtable = $CFG_GLPI['union_search_type'][$itemtype];
         } else {
            if ($item = getItemForItemtype($itemtype)) {
               $itemtable = $item->getTable();
            }
         }

         foreach (self::$search[$itemtype] as $key => $val) {
            if (!is_array($val) || count($val) == 1) {
               // skip sub-menu
               continue;
            }
            // Compatibility before 0.80 : Force massive action to false if linkfield is empty :
            if (isset($val['linkfield']) && empty($val['linkfield'])) {
               self::$search[$itemtype][$key]['massiveaction'] = false;
            }

            // Set default linkfield
            if (!isset($val['linkfield']) || empty($val['linkfield'])) {
               if ((strcmp($itemtable, $val['table']) == 0)
                   && (!isset($val['joinparams']) || (count($val['joinparams']) == 0))) {
                  self::$search[$itemtype][$key]['linkfield'] = $val['field'];
               } else {
                  self::$search[$itemtype][$key]['linkfield'] = getForeignKeyFieldForTable($val['table']);
               }
            }
            // Add default joinparams
            if (!isset($val['joinparams'])) {
               self::$search[$itemtype][$key]['joinparams'] = [];
            }
         }

      }

      return self::$search[$itemtype];
   }

   /**
    * Is the search item related to infocoms
    *
    * @param $itemtype  item type
    * @param $searchID  ID of the element in $SEARCHOPTION
    *
    * @return boolean
   **/
   static function isInfocomOption($itemtype, $searchID) {
      if (!InfoCom::canApplyOn($itemtype)) {
         return false;
      }

      $infocom_options = Infocom::rawSearchOptionsToAdd($itemtype);
      $found_infocoms  = array_filter($infocom_options, function($option) use ($searchID) {
         return isset($option['id']) && $searchID == $option['id'];
      });

      return (count($found_infocoms) > 0);
   }


   /**
    * @param $itemtype
    * @param $field_num
   **/
   static function getActionsFor($itemtype, $field_num) {

      $searchopt = &self::getOptions($itemtype);
      $actions   = [
         'contains'    => __('contains'),
         'notcontains' => __('not contains'),
         'searchopt'   => []
      ];

      if (isset($searchopt[$field_num]) && isset($searchopt[$field_num]['table'])) {
         $actions['searchopt'] = $searchopt[$field_num];

         // Force search type
         if (isset($actions['searchopt']['searchtype'])) {
            // Reset search option
            $actions              = [];
            if (!is_array($searchopt[$field_num]['searchtype'])) {
               $searchopt[$field_num]['searchtype'] = [$searchopt[$field_num]['searchtype']];
            }
            foreach ($searchopt[$field_num]['searchtype'] as $searchtype) {
               switch ($searchtype) {
                  case "equals" :
                     $actions['equals'] = __('is');
                     break;

                  case "notequals" :
                     $actions['notequals'] = __('is not');
                     break;

                  case "contains" :
                     $actions['contains']    = __('contains');
                     $actions['notcontains'] = __('not contains');
                     break;

                  case "notcontains" :
                     $actions['notcontains'] = __('not contains');
                     break;

                  case "under" :
                     $actions['under'] = __('under');
                     break;

                  case "notunder" :
                     $actions['notunder'] = __('not under');
                     break;

                  case "lessthan" :
                     $actions['lessthan'] = __('before');
                     break;

                  case "morethan" :
                     $actions['morethan'] = __('after');
                     break;
               }
            }
            $actions['searchopt'] = $searchopt[$field_num];
            return $actions;
         }

         if (isset($searchopt[$field_num]['datatype'])) {
            switch ($searchopt[$field_num]['datatype']) {
               case 'count' :
               case 'number' :
                  $opt = [
                     'contains'    => __('contains'),
                     'notcontains' => __('not contains'),
                     'equals'      => __('is'),
                     'notequals'   => __('is not'),
                     'searchopt'   => $searchopt[$field_num]
                  ];
                  // No is / isnot if no limits defined
                  if (!isset($searchopt[$field_num]['min'])
                      && !isset($searchopt[$field_num]['max'])) {
                     unset($opt['equals']);
                     unset($opt['notequals']);
                  }
                  return $opt;

               case 'bool' :
                  return [
                     'equals'      => __('is'),
                     'notequals'   => __('is not'),
                     'contains'    => __('contains'),
                     'notcontains' => __('not contains'),
                     'searchopt'   => $searchopt[$field_num]
                  ];

               case 'right' :
                  return ['equals'    => __('is'),
                               'notequals' => __('is not'),
                               'searchopt' => $searchopt[$field_num]];

               case 'itemtypename' :
                  return ['equals'    => __('is'),
                               'notequals' => __('is not'),
                               'searchopt' => $searchopt[$field_num]];

               case 'date' :
               case 'datetime' :
               case 'date_delay' :
                  return [
                     'equals'      => __('is'),
                     'notequals'   => __('is not'),
                     'lessthan'    => __('before'),
                     'morethan'    => __('after'),
                     'contains'    => __('contains'),
                     'notcontains' => __('not contains'),
                     'searchopt'   => $searchopt[$field_num]
                  ];
            }
         }

         // switch ($searchopt[$field_num]['table']) {
         //    case 'glpi_users_validation' :
         //       return array('equals'    => __('is'),
         //                    'notequals' => __('is not'),
         //                    'searchopt' => $searchopt[$field_num]);
         // }

         switch ($searchopt[$field_num]['field']) {
            case 'id' :
               return ['equals'    => __('is'),
                            'notequals' => __('is not'),
                            'searchopt' => $searchopt[$field_num]];

            case 'name' :
            case 'completename' :
               $actions = [
                  'contains'    => __('contains'),
                  'notcontains' => __('not contains'),
                  'equals'      => __('is'),
                  'notequals'   => __('is not'),
                  'searchopt'   => $searchopt[$field_num]
               ];

               // Specific case of TreeDropdown : add under
               $itemtype_linked = getItemTypeForTable($searchopt[$field_num]['table']);
               if ($itemlinked = getItemForItemtype($itemtype_linked)) {
                  if ($itemlinked instanceof CommonTreeDropdown) {
                     $actions['under']    = __('under');
                     $actions['notunder'] = __('not under');
                  }
                  return $actions;
               }
         }
      }
      return $actions;
   }


   /**
    * Print generic Header Column
    *
    * @param $type            display type (0=HTML, 1=Sylk,2=PDF,3=CSV)
    * @param $value           value to display
    * @param &$num            column number
    * @param $linkto          link display element (HTML specific) (default '')
    * @param $issort          is the sort column ? (default 0)
    * @param $order           order type ASC or DESC (defaut '')
    * @param $options  string options to add (default '')
    *
    * @return string to display
   **/
   static function showHeaderItem($type, $value, &$num, $linkto = "", $issort = 0, $order = "",
                                  $options = "") {
      $out = "";
      switch ($type) {
         case self::PDF_OUTPUT_LANDSCAPE : //pdf

         case self::PDF_OUTPUT_PORTRAIT :
            global $PDF_TABLE;
            $PDF_TABLE .= "<th $options>";
            $PDF_TABLE .= Html::clean($value);
            $PDF_TABLE .= "</th>\n";
            break;

         case self::SYLK_OUTPUT : //sylk
            global $SYLK_HEADER,$SYLK_SIZE;
            $SYLK_HEADER[$num] = self::sylk_clean($value);
            $SYLK_SIZE[$num]   = Toolbox::strlen($SYLK_HEADER[$num]);
            break;

         case self::CSV_OUTPUT : //CSV
            $out = "\"".self::csv_clean($value)."\"".$_SESSION["glpicsv_delimiter"];
            break;

         default :
            $class = "";
            if ($issort) {
               $class = "order_$order";
            }
            $out = "<th $options class='$class'>";
            if (!empty($linkto)) {
               $out .= "<a href=\"$linkto\">";
            }
            $out .= $value;
            if (!empty($linkto)) {
               $out .= "</a>";
            }
            $out .= "</th>\n";
      }
      $num++;
      return $out;
   }


   /**
    * Print generic normal Item Cell
    *
    * @param $type         display type (0=HTML, 1=Sylk,2=PDF,3=CSV)
    * @param $value        value to display
    * @param &$num         column number
    * @param $row          row number
    * @param $extraparam   extra parameters for display (default '')
    *
    *@return string to display
   **/
   static function showItem($type, $value, &$num, $row, $extraparam = '') {

      $out = "";
      switch ($type) {
         case self::PDF_OUTPUT_LANDSCAPE : //pdf
         case self::PDF_OUTPUT_PORTRAIT :
            global $PDF_TABLE;
            $value = preg_replace('/'.self::LBBR.'/', '<br>', $value);
            $value = preg_replace('/'.self::LBHR.'/', '<hr>', $value);
            $PDF_TABLE .= "<td $extraparam valign='top'>";
            $PDF_TABLE .= Html::weblink_extract(Html::clean($value));
            $PDF_TABLE .= "</td>\n";

            break;

         case self::SYLK_OUTPUT : //sylk
            global $SYLK_ARRAY,$SYLK_HEADER,$SYLK_SIZE;
            $value                  = Html::weblink_extract(Html::clean($value));
            $value = preg_replace('/'.self::LBBR.'/', '<br>', $value);
            $value = preg_replace('/'.self::LBHR.'/', '<hr>', $value);
            $SYLK_ARRAY[$row][$num] = self::sylk_clean($value);
            $SYLK_SIZE[$num]        = max($SYLK_SIZE[$num],
                                          Toolbox::strlen($SYLK_ARRAY[$row][$num]));
            break;

         case self::CSV_OUTPUT : //csv
            $value = preg_replace('/'.self::LBBR.'/', '<br>', $value);
            $value = preg_replace('/'.self::LBHR.'/', '<hr>', $value);
            $value = Html::weblink_extract(Html::clean($value));
            $out   = "\"".self::csv_clean($value)."\"".$_SESSION["glpicsv_delimiter"];
            break;

         default :
            global $CFG_GLPI;
            $out = "<td $extraparam valign='top'>";

            if (!preg_match('/'.self::LBHR.'/', $value)) {
               $values = preg_split('/'.self::LBBR.'/i', $value);
               $line_delimiter = '<br>';
            } else {
               $values = preg_split('/'.self::LBHR.'/i', $value);
               $line_delimiter = '<hr>';
            }

            if (count($values) > 1
                && Toolbox::strlen($value) > $CFG_GLPI['cut']) {
               $value = '';
               foreach ($values as $v) {
                  $value .= $v.$line_delimiter;
               }
               $value = preg_replace('/'.self::LBBR.'/', '<br>', $value);
               $value = preg_replace('/'.self::LBHR.'/', '<hr>', $value);
               $value = '<div class="fup-popup">'.$value.'</div>';
               $valTip = "&nbsp;".Html::showToolTip(
                  $value, [
                     'awesome-class'   => 'fa-comments',
                     'display'         => false,
                     'autoclose'       => false,
                     'onclick'         => true
                  ]
               );
               $out .= $values[0] . $valTip;
            } else {
               $value = preg_replace('/'.self::LBBR.'/', '<br>', $value);
               $value = preg_replace('/'.self::LBHR.'/', '<hr>', $value);
               $out .= $value;
            }
            $out .= "</td>\n";
      }
      $num++;
      return $out;
   }


   /**
    * Print generic error
    *
    * @param $type display type (0=HTML, 1=Sylk,2=PDF,3=CSV)
    * @param $message message to display, if empty "no item found" will be displayed
    *
    * @return string to display
   **/
   static function showError($type, $message = "") {
      if (strlen($message) == 0) {
         $message = __('No item found');
      }

      $out = "";
      switch ($type) {
         case self::PDF_OUTPUT_LANDSCAPE : //pdf
         case self::PDF_OUTPUT_PORTRAIT :
         case self::SYLK_OUTPUT : //sylk
         case self::CSV_OUTPUT : //csv
            break;

         default :
            $out = "<div class='center b'>$message</div>\n";
      }
      return $out;
   }


   /**
    * Print generic footer
    *
    * @param integer $type  display type (0=HTML, 1=Sylk,2=PDF,3=CSV)
    * @param string  $title title of file : used for PDF (default '')
    * @param integer $count Total number of results
    *
    * @return string to display
   **/
   static function showFooter($type, $title = "", $count = null) {

      $out = "";
      switch ($type) {
         case self::PDF_OUTPUT_LANDSCAPE : //pdf
         case self::PDF_OUTPUT_PORTRAIT :
            global $PDF_TABLE;
            if ($type == self::PDF_OUTPUT_LANDSCAPE) {
               $pdf = new GLPIPDF('L', 'mm', 'A4', true, 'UTF-8', false);
            } else {
               $pdf = new GLPIPDF('P', 'mm', 'A4', true, 'UTF-8', false);
            }
            if ($count !== null) {
               $pdf->setTotalCount($count);
            }
            $pdf->SetCreator('GLPI');
            $pdf->SetAuthor('GLPI');
            $pdf->SetTitle($title);
            $pdf->SetHeaderData('', '', $title, '');
            $font       = 'helvetica';
            //$subsetting = true;
            $fontsize   = 8;
            if (isset($_SESSION['glpipdffont']) && $_SESSION['glpipdffont']) {
               $font       = $_SESSION['glpipdffont'];
               //$subsetting = false;
            }
            $pdf->setHeaderFont([$font, 'B', $fontsize]);
            $pdf->setFooterFont([$font, 'B', $fontsize]);

            //set margins
            $pdf->SetMargins(10, 15, 10);
            $pdf->SetHeaderMargin(10);
            $pdf->SetFooterMargin(10);

            //set auto page breaks
            $pdf->SetAutoPageBreak(true, 15);

            // For standard language
            //$pdf->setFontSubsetting($subsetting);
            // set font
            $pdf->SetFont($font, '', $fontsize);
            $pdf->AddPage();
            $PDF_TABLE .= '</table>';
            $pdf->writeHTML($PDF_TABLE, true, false, true, false, '');
            $pdf->Output('glpi.pdf', 'I');
            break;

         case self::SYLK_OUTPUT : //sylk
            global $SYLK_HEADER,$SYLK_ARRAY,$SYLK_SIZE;
            // largeurs des colonnes
            foreach ($SYLK_SIZE as $num => $val) {
               $out .= "F;W".$num." ".$num." ".min(50, $val)."\n";
            }
            $out .= "\n";
            // Header
            foreach ($SYLK_HEADER as $num => $val) {
               $out .= "F;SDM4;FG0C;".($num == 1 ? "Y1;" : "")."X$num\n";
               $out .= "C;N;K\"$val\"\n";
               $out .= "\n";
            }
            // Datas
            foreach ($SYLK_ARRAY as $row => $tab) {
               foreach ($tab as $num => $val) {
                  $out .= "F;P3;FG0L;".($num == 1 ? "Y".$row.";" : "")."X$num\n";
                  $out .= "C;N;K\"$val\"\n";
               }
            }
            $out.= "E\n";
            break;

         case self::CSV_OUTPUT : //csv
            break;

         default :
            $out = "</table></div>\n";
      }
      return $out;
   }


   /**
    * Print generic footer
    *
    * @param $type   display type (0=HTML, 1=Sylk,2=PDF,3=CSV)
    * @param $rows   number of rows
    * @param $cols   number of columns
    * @param $fixed  used tab_cadre_fixe table for HTML export ? (default 0)
    *
    * @return string to display
   **/
   static function showHeader($type, $rows, $cols, $fixed = 0) {

      $out = "";
      switch ($type) {
         case self::PDF_OUTPUT_LANDSCAPE : //pdf
         case self::PDF_OUTPUT_PORTRAIT :
            global $PDF_TABLE;
            $PDF_TABLE = "<table cellspacing=\"0\" cellpadding=\"1\" border=\"1\" >";
            break;

         case self::SYLK_OUTPUT : // Sylk
            global $SYLK_ARRAY, $SYLK_HEADER, $SYLK_SIZE;
            $SYLK_ARRAY  = [];
            $SYLK_HEADER = [];
            $SYLK_SIZE   = [];
            // entetes HTTP
            header("Expires: Mon, 26 Nov 1962 00:00:00 GMT");
            header('Pragma: private'); /// IE BUG + SSL
            header('Cache-control: private, must-revalidate'); /// IE BUG + SSL
            header("Content-disposition: filename=glpi.slk");
            header('Content-type: application/octetstream');
            // entete du fichier
            echo "ID;PGLPI_EXPORT\n"; // ID;Pappli
            echo "\n";
            // formats
            echo "P;PGeneral\n";
            echo "P;P#,##0.00\n";       // P;Pformat_1 (reels)
            echo "P;P#,##0\n";          // P;Pformat_2 (entiers)
            echo "P;P@\n";              // P;Pformat_3 (textes)
            echo "\n";
            // polices
            echo "P;EArial;M200\n";
            echo "P;EArial;M200\n";
            echo "P;EArial;M200\n";
            echo "P;FArial;M200;SB\n";
            echo "\n";
            // nb lignes * nb colonnes
            echo "B;Y".$rows;
            echo ";X".$cols."\n"; // B;Yligmax;Xcolmax
            echo "\n";
            break;

         case self::CSV_OUTPUT : // csv
            header("Expires: Mon, 26 Nov 1962 00:00:00 GMT");
            header('Pragma: private'); /// IE BUG + SSL
            header('Cache-control: private, must-revalidate'); /// IE BUG + SSL
            header("Content-disposition: filename=glpi.csv");
            header('Content-type: application/octetstream');
            // zero width no break space (for excel)
            echo"\xEF\xBB\xBF";
            break;

         default :
            if ($fixed) {
               $out = "<div class='center'><table border='0' class='tab_cadre_fixehov'>\n";
            } else {
               $out = "<div class='center'><table class='tab_cadrehov table table-hover'>\n";
            }
      }
      return $out;
   }


   /**
    * Print begin of header part
    *
    * @param $type         display type (0=HTML, 1=Sylk,2=PDF,3=CSV)
    *
    * @since 0.85
    *
    * @return string to display
   **/
   static function showBeginHeader($type) {

      $out = "";
      switch ($type) {
         case self::PDF_OUTPUT_LANDSCAPE : //pdf
         case self::PDF_OUTPUT_PORTRAIT :
            global $PDF_TABLE;
            $PDF_TABLE .= "<thead>";
            break;

         case self::SYLK_OUTPUT : //sylk
         case self::CSV_OUTPUT : //csv
            break;

         default :
            $out = "<thead>";
      }
      return $out;
   }


   /**
    * Print end of header part
    *
    * @param $type         display type (0=HTML, 1=Sylk,2=PDF,3=CSV)
    *
    * @since 0.85
    *
    * @return string to display
   **/
   static function showEndHeader($type) {

      $out = "";
      switch ($type) {
         case self::PDF_OUTPUT_LANDSCAPE : //pdf
         case self::PDF_OUTPUT_PORTRAIT :
            global $PDF_TABLE;
            $PDF_TABLE .= "</thead>";
            break;

         case self::SYLK_OUTPUT : //sylk
         case self::CSV_OUTPUT : //csv
            break;

         default :
            $out = "</thead>";
      }
      return $out;
   }


   /**
    * Print generic new line
    *
    * @param $type         display type (0=HTML, 1=Sylk,2=PDF,3=CSV)
    * @param $odd          is it a new odd line ? (false by default)
    * @param $is_deleted   is it a deleted search ? (false by default)
    *
    * @return string to display
   **/
   static function showNewLine($type, $odd = false, $is_deleted = false) {

      $out = "";
      switch ($type) {
         case self::PDF_OUTPUT_LANDSCAPE : //pdf
         case self::PDF_OUTPUT_PORTRAIT :
            global $PDF_TABLE;
            $style = "";
            if ($odd) {
               $style = " style=\"background-color:#DDDDDD;\" ";
            }
            $PDF_TABLE .= "<tr $style nobr=\"true\">";
            break;

         case self::SYLK_OUTPUT : //sylk
         case self::CSV_OUTPUT : //csv
            break;

         default :
            $class = " class='tab_bg_2".($is_deleted?'_2':'')."' ";
            if ($odd) {
               $class = " class='tab_bg_1".($is_deleted?'_2':'')."' ";
            }
            $out = "<tr $class>";
      }
      return $out;
   }


   /**
    * Print generic end line
    *
    * @param $type display type (0=HTML, 1=Sylk,2=PDF,3=CSV)
    *
    * @return string to display
   **/
   static function showEndLine($type) {

      $out = "";
      switch ($type) {
         case self::PDF_OUTPUT_LANDSCAPE : //pdf
         case self::PDF_OUTPUT_PORTRAIT :
            global $PDF_TABLE;
            $PDF_TABLE.= '</tr>';
            break;

         case self::SYLK_OUTPUT : //sylk
            break;

         case self::CSV_OUTPUT : //csv
            $out = "\n";
            break;

         default :
            $out = "</tr>";
      }
      return $out;
   }


   /**
    * @param $joinparams   array
    */
   static function computeComplexJoinID(array $joinparams) {

      $complexjoin = '';

      if (isset($joinparams['condition'])) {
         if (!is_array($joinparams['condition'])) {
            $complexjoin .= $joinparams['condition'];
         } else {
            global $DB;
            $dbi = new DBMysqlIterator($DB);
            $sql_clause = $dbi->analyseCrit($joinparams['condition']);
            $sql_expr = $DB->mergeStatementWithParams(
               $sql_clause,
               $dbi->getParameters()
            );
            $complexjoin .= ' AND ' . $sql_expr; //TODO: and should came from conf
         }
      }

      // For jointype == child
      if (isset($joinparams['jointype']) && ($joinparams['jointype'] == 'child')
          && isset($joinparams['linkfield'])) {
         $complexjoin .= $joinparams['linkfield'];
      }

      if (isset($joinparams['beforejoin'])) {
         if (isset($joinparams['beforejoin']['table'])) {
            $joinparams['beforejoin'] = [$joinparams['beforejoin']];
         }
         foreach ($joinparams['beforejoin'] as $tab) {
            if (isset($tab['table'])) {
               $complexjoin .= $tab['table'];
            }
            if (isset($tab['joinparams']) && isset($tab['joinparams']['condition'])) {
               if (!is_array($tab['joinparams']['condition'])) {
                  $complexjoin .= $tab['joinparams']['condition'];
               } else {
                  global $DB;
                  $dbi = new DBMysqlIterator($DB);
                  $sql_clause = $dbi->analyseCrit($tab['joinparams']['condition']);
                  $sql_expr = $DB->mergeStatementWithParams(
                     $sql_clause,
                     $dbi->getParameters()
                  );
                  $complexjoin .= ' AND ' . $sql_expr; //TODO: and should came from conf
               }
            }
         }
      }

      if (!empty($complexjoin)) {
         $complexjoin = md5($complexjoin);
      }
      return $complexjoin;
   }


   /**
    * Clean display value for csv export
    *
    * @param $value string value
    *
    * @return clean value
   **/
   static function csv_clean($value) {

      $value = str_replace("\"", "''", $value);
      $value = Html::clean($value, true, 2, false);
      $value = str_replace("&gt;", ">", $value);
      $value = str_replace("&lt;", "<", $value);

      return $value;
   }


   /**
    * Clean display value for sylk export
    *
    * @param $value string value
    *
    * @return clean value
   **/
   static function sylk_clean($value) {

      $value = preg_replace('/\x0A/', ' ', $value);
      $value = preg_replace('/\x0D/', null, $value);
      $value = str_replace("\"", "''", $value);
      $value = Html::clean($value);
      $value = str_replace("&gt;", ">", $value);
      $value = str_replace("&lt;", "<", $value);

      return $value;
   }


   /**
    * Create SQL search condition
    *
    * @param $field           name
    * @param $val    string   value to search
    * @param $not    boolean  is a negative search ? (false by default)
    * @param $link            with previous criteria (default 'AND')
    *
    * @return search SQL string
    *
    * @since 10.0.0 Method is no longer static
   **/
   public function makeTextCriteria ($field, $val, $not = false, $link = 'AND') {

      $sql = $field . $this->makeTextSearch($val, $not);
      // mange empty field (string with length = 0)
      $sql_or = "";
      if (strtolower($val) == "null") {
         $sql_or = "OR $field = " . $this->db->quote('');
      }

      if (($not && ($val != 'NULL') && ($val != 'null') && ($val != '^$'))    // Not something
          ||(!$not && ($val == '^$'))) {   // Empty
         $sql = "($sql OR $field IS NULL)";
      }
      return " $link ($sql $sql_or)";
   }

   /**
    * Create SQL search value
    *
    * @since 9.4
    *
    * @param string  $val value to search
    *
    * @return string|null
    *
    * @since 10.0.0 Method is no longer static
   **/
   public function makeTextSearchValue($val) {
      // Unclean to permit < and > search
      $val = Toolbox::unclean_cross_side_scripting_deep($val);

      // escape _ char used as wildcard in mysql likes
      $val = str_replace('_', '\\_', $val);

      if (($val == 'NULL') || ($val == 'null')) {
         return null;
      }

      $search = '';
      preg_match('/^(\^?)([^\^\$]*)(\$?)$/', $val, $matches);
      if (isset($matches[2]) && strlen(trim($matches[2])) > 0) {
         $search =
            ($matches[1] != '^' ? '%' : '') .
            trim($matches[2]) .
            ($matches[3] != '$' ? '%' : '');
      }
      return $search;
   }


   /**
    * Create SQL search condition
    *
    * @param $val string   value to search
    * @param $not boolean  is a negative search ? (false by default)
    *
    * @return search string
    *
    * @since 10.0.0 Method is no longer static
   **/
   public function makeTextSearch($val, $not = false) {

      $NOT = "";
      if ($not) {
         $NOT = "NOT";
      }

      $val = $this->makeTextSearchValue($val);
      if ($val == null) {
         $SEARCH = " IS $NOT NULL ";
      } else {
         $SEARCH = " $NOT LIKE ".$this->db->quote($val)." ";
      }
      return $SEARCH;
   }


   /**
    * @since 0.84
    *
    * @param $pattern
    * @param $subject
   **/
   static function explodeWithID($pattern, $subject) {

      $tab = explode($pattern, $subject);

      if (isset($tab[1]) && !is_numeric($tab[1])) {
         // Report $ to tab[0]
         if (preg_match('/^(\\$*)(.*)/', $tab[1], $matchs)) {
            if (isset($matchs[2]) && is_numeric($matchs[2])) {
               $tab[1]  = $matchs[2];
               $tab[0] .= $matchs[1];
            }
         }
      }
      // Manage NULL value
      if ($tab[0] == self::NULLVALUE) {
         $tab[0] = null;
      }
      return $tab;
   }

   /**
    * Add join for dropdown translations
    *
    * @param string $alias    Alias for translation table
    * @param string $table    Table to join on
    * @param string $itemtype Item type
    * @param string $field    Field name
    *
    * @return string
    */
   public function joinDropdownTranslations($alias, $table, $itemtype, $field) {
      return " LEFT JOIN ".$this->db->quoteName("glpi_dropdowntranslations")." AS ".$this->db->quoteName($alias)."
                  ON (".$this->db->quoteName("$alias.itemtype")." = ".$this->db->quote($itemtype)."
                        AND ".$this->db->quoteName("$alias.items_id")." = ".$this->db->quoteName("$table.id")."
                        AND ".$this->db->quoteName("$alias.language")." = ".$this->db->quote($_SESSION['glpilanguage'])."
                        AND ".$this->db->quoteName("$alias.field")." = ".$this->db->quote($field).")";
   }

   /**
    * Add a query parameter
    *
    * @param string|boolean|integer $param Parameter to add
    *
    * @return array
    *
    * @since 10.0.0
    */
   public function addQueryParam($param) {
      $this->qry_params[] = $param;
      return $this->qry_params;
   }

   /**
    * Set page
    *
    * @since 10.0.0
    *
    * @param integer $page Page
    *
    * @return Search
    */
   public function setPage($page) {
      $this->current_page = $page;
      return $this;
   }

   /**
    * Add a query parameters
    *
    * @param array $params Parameters to add
    *
    * @return array
    *
    * @since 10.0.0
    */
   public function addQueryParams(array $params) {
      $this->qry_params = array_merge($this->qry_params, $params);
      return $this->qry_params;
   }

   /**
    * Get query parameters
    *
    * @return array
    *
    * @since 10.0.0
    */
   public function getQueryParams() {
      return $this->qry_params;
   }
}<|MERGE_RESOLUTION|>--- conflicted
+++ resolved
@@ -1239,7 +1239,7 @@
                if (!$is_having) {
                   // Add the having in the where as the whole WHERE will be
                   // converted into an HAVING later
-                  $new_where = self::addHaving(
+                  $new_where = $this->addHaving(
                      $LINK,
                      $NOT,
                      $itemtype,
@@ -1250,16 +1250,6 @@
                   $sql .= $new_where;
                   continue;
                }
-<<<<<<< HEAD
-
-               $new_having = $this->addHaving($LINK, $NOT, $itemtype,
-                                             $criterion['field'], $criterion['searchtype'],
-                                             $criterion['value']);
-               if ($new_having !== false) {
-                  $sql .= $new_having;
-               }
-=======
->>>>>>> 87650fbf
             } else {
                if ($is_having) {
                   // the having part has been already managed in the first pass
