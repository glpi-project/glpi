<?php
/**
 * ---------------------------------------------------------------------
 * GLPI - Gestionnaire Libre de Parc Informatique
 * Copyright (C) 2015-2018 Teclib' and contributors.
 *
 * http://glpi-project.org
 *
 * based on GLPI - Gestionnaire Libre de Parc Informatique
 * Copyright (C) 2003-2014 by the INDEPNET Development Team.
 *
 * ---------------------------------------------------------------------
 *
 * LICENSE
 *
 * This file is part of GLPI.
 *
 * GLPI is free software; you can redistribute it and/or modify
 * it under the terms of the GNU General Public License as published by
 * the Free Software Foundation; either version 2 of the License, or
 * (at your option) any later version.
 *
 * GLPI is distributed in the hope that it will be useful,
 * but WITHOUT ANY WARRANTY; without even the implied warranty of
 * MERCHANTABILITY or FITNESS FOR A PARTICULAR PURPOSE.  See the
 * GNU General Public License for more details.
 *
 * You should have received a copy of the GNU General Public License
 * along with GLPI. If not, see <http://www.gnu.org/licenses/>.
 * ---------------------------------------------------------------------
 */

if (!defined('GLPI_ROOT')) {
   die("Sorry. You can't access this file directly");
}

/**
 * Search Class
 *
 * Generic class for Search Engine
**/
class Search {

   // Default number of items displayed in global search
   const GLOBAL_DISPLAY_COUNT = 10;
   // EXPORT TYPE
   const GLOBAL_SEARCH        = -1;
   const HTML_OUTPUT          = 0;
   const SYLK_OUTPUT          = 1;
   const PDF_OUTPUT_LANDSCAPE = 2;
   const CSV_OUTPUT           = 3;
   const PDF_OUTPUT_PORTRAIT  = 4;

   const LBBR = '#LBBR#';
   const LBHR = '#LBHR#';

   const SHORTSEP = '$#$';
   const LONGSEP  = '$$##$$';

   const NULLVALUE = '__NULL__';

   private $output_type = self::HTML_OUTPUT;
   static $search = [];

   private $db;
   private $item;
   private $itemtype;
   private $raw_params;
   private $qry_params = [];
   private $current_page;
   private $sub_item = false;

   /**
    * Constructor
    *
    * @param CommonDBTM|null $item   Item instance
    * @param array           $params Search parameters
    */
   public function __construct($item, array $params) {
      global $DB;
      $this->db = $DB;
      if ($item instanceof CommonDBTM) {
         $this->item = $item;
         $this->itemtype = $item->getType();
      } else {
         $this->itemtype = $item;
         if ($item !== 'AllAssets') {
            $this->item = new $item;
         }
      }
      $this->raw_params = $params;
   }

   /**
    * Display search engine for an type
    *
    * @param string  $itemtype Item type to manage
    *
    * @return void
   **/
   public static function show($itemtype) {
      $params = self::manageParams($itemtype, $_GET);
      $item = $itemtype == 'AllAssets' ? $itemtype : new $itemtype;
      $inst = new self($item, $params);
      echo "<div class='search_page'>";
      $inst->showGenericSearch($itemtype, $params);
      if ($params['as_map'] == 1) {
         $inst->showMap($itemtype, $params);
      } else {
         $inst->showList($itemtype, $params);
      }
      echo "</div>";
   }

   /**
    * Display result table for search engine for an type
    *
    * @param string $itemtype item type to manage
    * @param array  $params   search params passed to prepareDatasForSearch function
    * @param array  $data     data if already processed
    *
    * @return void
    *
    * @since 10.0.0 Method is no longer static
    * @since 10.0.0 Added $data parameter
   **/
   public function showList($itemtype, $params, $data = []) {
      if (empty($data)) {
         $data = $this->prepareDataForSearch($itemtype, $params);
         $this->constructSQL($data);
         $this->constructData($data);
      }
      $this->displayData($data);
   }

   /**
    * Display result table for search engine for an type as a map
    *
    * @param string $itemtype item type to manage
    * @param array  $params   search params passed to prepareDataForSearch function
    * @param array  $data     data if already processed
    *
    * @return void
    *
    * @since 10.0.0 Method is no longer static
    * @since 10.0.0 Added $data parameter
   **/
   public function showMap($itemtype, $params, $data = []) {
      global $CFG_GLPI;

      if (empty($data)) {
         $params['criteria'][] = [
            'link'         => 'AND NOT',
            'field'        => ($itemtype == 'Location') ? 21 : 998,
            'searchtype'   => 'contains',
            'value'        => 'NULL'
         ];
         $params['criteria'][] = [
            'link'         => 'AND NOT',
            'field'        => ($itemtype == 'Location') ? 20 : 999,
            'searchtype'   => 'contains',
            'value'        => 'NULL'
         ];
         $data = $this->prepareDataForSearch($itemtype, $params);
         $this->constructSQL($data);
         $this->constructData($data);
      }
      $this->displayData($data);

      //TODO: adapt for new system
      if ($data['data']['totalcount'] > 0) {
         $target = $data['search']['target'];
         $criteria = $data['search']['criteria'];
         array_pop($criteria);
         array_pop($criteria);
         $criteria[] = [
            'link'         => 'AND',
            'field'        => ($itemtype == 'Location') ? 1 : ($itemtype == 'Ticket') ? 83 : 3,
            'searchtype'   => 'equals',
            'value'        => 'CURLOCATION'
         ];
         $globallinkto = Toolbox::append_params(
            [
               'criteria'     => $criteria,
               'metacriteria' => $data['search']['metacriteria']
            ],
            '&amp;'
         );
         $parameters = "as_map=0&amp;sort=".$data['search']['sort']."&amp;order=".$data['search']['order'].'&amp;'.
                        $globallinkto;

         if (strpos($target, '?') == false) {
            $fulltarget = $target."?".$parameters;
         } else {
            $fulltarget = $target."&".$parameters;
         }
         $typename = class_exists($itemtype) ? $itemtype::getTypeName($data['data']['totalcount']) :
                        ($itemtype == 'AllAssets' ? __('assets') : $itemtype);

         echo "<div class='center'><p>".__('Search results for localized items only')."</p>";
         $js = "$(function() {
               var map = initMap($('#page'), 'map', 'full');
               _loadMap(map, '$itemtype');
            });

         var _loadMap = function(map_elt, itemtype) {
            L.AwesomeMarkers.Icon.prototype.options.prefix = 'far';
            var _micon = 'circle';

            var stdMarker = L.AwesomeMarkers.icon({
               icon: _micon,
               markerColor: 'blue'
            });

            var aMarker = L.AwesomeMarkers.icon({
               icon: _micon,
               markerColor: 'cadetblue'
            });

            var bMarker = L.AwesomeMarkers.icon({
               icon: _micon,
               markerColor: 'purple'
            });

            var cMarker = L.AwesomeMarkers.icon({
               icon: _micon,
               markerColor: 'darkpurple'
            });

            var dMarker = L.AwesomeMarkers.icon({
               icon: _micon,
               markerColor: 'red'
            });

            var eMarker = L.AwesomeMarkers.icon({
               icon: _micon,
               markerColor: 'darkred'
            });


            //retrieve geojson data
            map_elt.spin(true);
            $.ajax({
               dataType: 'json',
               method: 'POST',
               url: '{$CFG_GLPI['root_doc']}/ajax/map.php',
               data: {
                  itemtype: itemtype,
                  params: ".json_encode($params)."
               }
            }).done(function(data) {
               var _points = data.points;
               var _markers = L.markerClusterGroup({
                  iconCreateFunction: function(cluster) {
                     var childCount = cluster.getChildCount();

                     var markers = cluster.getAllChildMarkers();
                     var n = 0;
                     for (var i = 0; i < markers.length; i++) {
                        n += markers[i].count;
                     }

                     var c = ' marker-cluster-';
                     if (n < 10) {
                        c += 'small';
                     } else if (n < 100) {
                        c += 'medium';
                     } else {
                        c += 'large';
                     }

                     return new L.DivIcon({ html: '<div><span>' + n + '</span></div>', className: 'marker-cluster' + c, iconSize: new L.Point(40, 40) });
                  }
               });

               $.each(_points, function(index, point) {
                  var _title = '<strong>' + point.title + '</strong><br/><a href=\''+'$fulltarget'.replace(/CURLOCATION/, point.loc_id)+'\'>".sprintf(__('%1$s %2$s'), 'COUNT', $typename)."'.replace(/COUNT/, point.count)+'</a>';
                  if (point.types) {
                     $.each(point.types, function(tindex, type) {
                        _title += '<br/>".sprintf(__('%1$s %2$s'), 'COUNT', 'TYPE')."'.replace(/COUNT/, type.count).replace(/TYPE/, type.name);
                     });
                  }
                  var _icon = stdMarker;
                  if (point.count < 10) {
                     _icon = stdMarker;
                  } else if (point.count < 100) {
                     _icon = aMarker;
                  } else if (point.count < 1000) {
                     _icon = bMarker;
                  } else if (point.count < 5000) {
                     _icon = cMarker;
                  } else if (point.count < 10000) {
                     _icon = dMarker;
                  } else {
                     _icon = eMarker;
                  }
                  var _marker = L.marker([point.lat, point.lng], { icon: _icon, title: point.title });
                  _marker.count = point.count;
                  _marker.bindPopup(_title);
                  _markers.addLayer(_marker);
               });

               map_elt.addLayer(_markers);
               map_elt.fitBounds(
                  _markers.getBounds(), {
                     padding: [50, 50],
                     maxZoom: 12
                  }
               );
            }).fail(function (response) {
               var _data = response.responseJSON;
               var _message = '".__s('An error occured loading data :(')."';
               if (_data.message) {
                  _message = _data.message;
               }
               var fail_info = L.control();
               fail_info.onAdd = function (map) {
                  this._div = L.DomUtil.create('div', 'fail_info');
                  this._div.innerHTML = _message + '<br/><span id=\'reload_data\'><i class=\'fa fa-sync\'></i> ".__s('Reload')."</span>';
                  return this._div;
               };
               fail_info.addTo(map_elt);
               $('#reload_data').on('click', function() {
                  $('.fail_info').remove();
                  _loadMap(map_elt);
               });
            }).always(function() {
               //hide spinner
               map_elt.spin(false);
            });
         }

         ";
         echo Html::scriptBlock($js);
         echo "</div>";
      }
   }

   /**
    * Get data
    *
    * @param array|false $sub_item Are we looking for a sub item?
    *
    * @return array
    */
   public function getData($sub_item = false) {
      $this->sub_item = $sub_item;
      $itemtype = ($this->item instanceof CommonDBTM ? $this->item->getType() : 'AllAssets');
      $params = self::manageParams($itemtype, $this->raw_params);
      if ($params['as_map'] == 1) {
         $params['criteria'][] = [
            'link'         => 'AND NOT',
            'field'        => ($itemtype == 'Location') ? 21 : 998,
            'searchtype'   => 'contains',
            'value'        => 'NULL'
         ];
         $params['criteria'][] = [
            'link'         => 'AND NOT',
            'field'        => ($itemtype == 'Location') ? 20 : 999,
            'searchtype'   => 'contains',
            'value'        => 'NULL'
         ];
      }

      if ($this->current_page === null) {
         $this->current_page = 1;
      }

      $data = $this->prepareDataForSearch($itemtype, $params, $this->sub_item);
      $this->constructSQL($data, $this->sub_item);
      $this->constructData($data);

      if (!isset($data['data']['totalcount'])) {
         Toolbox::logError("Something went wrong during $itemtype search");
         return;
      }

      if ($params['as_map'] != 1) {
         //no need for pagination with map view
         $limit = $_SESSION['glpilist_limit'];
         $count = $data['data']['totalcount'];

         $this->pages = $count / $limit;
         if ($count > 0) {
            $last = ceil($count / $limit);
            $previous = $this->current_page - 1;
            if ($previous < 1) {
                $previous = false;
            }

            $next = $this->current_page +1;
            if ($next > $last) {
                $next = $last;
            }
         } else {
            $previous = $next = $first = $last = false;
         }
         $pagination = [
            'start'           => $data['search']['start'],
            'limit'           => $limit,
            'count'           => $count,
            'current_page'    => $this->current_page,
            'previous_page'   => $previous,
            'next_page'       => $next,
            'last_page'       => $last,
            'pages'           => []
         ];

         $idepart = $this->current_page - 2;
         if ($idepart< 1) {
            $idepart = 1;
         }

         $ifin = $this->current_page + 2;
         if ($ifin > $last) {
            $ifin = $last;
         }

         for ($i = $idepart; $i <= $ifin; $i++) {
            $page = [
               'value' => $i,
               'title' => preg_replace("(%i)", $i, __("Page %i"))
            ];
            if ($i == $this->current_page) {
               $page['current'] = true;
               $page['title'] = preg_replace(
                  "(%i)",
                  $i,
                  __("Current page (%i)")
               );
            }
            $pagination['pages'][] = $page;
         }
         $data['pagination'] = $pagination;
      }

      return $data;
   }

   /**
    * Prepare search criteria to be used for a search
    *
    * @since 0.85
    *
    * @param string  $itemtype item type
    * @param array   $params   array of parameters
    *                          may include sort, order, start, list_limit, deleted, criteria, metacriteria
    * @param boolean $sub_item Are we looking for a sub item?
    *
    * @return array prepare to be used for a search (include criterias and others needed informations)
    *
    * @since 10.0.0 Method has been renamed is no longer static, $forcedisplay has been removed
   **/
   public function prepareDataForSearch($itemtype, array $params, $sub_item = false) {
      global $CFG_GLPI;

      // Default values of parameters
      $p['criteria']            = [];
      $p['metacriteria']        = [];
      $p['sort']                = '1'; //
      $p['order']               = 'ASC';//
      $p['start']               = 0;//
      $p['is_deleted']          = 0;
      $p['export_all']          = 0;
      if (class_exists($itemtype)) {
         $p['target']       = $itemtype::getSearchURL();
      } else {
         $p['target']       = Toolbox::getItemTypeSearchURL($itemtype);
      }
      $p['display_type']        = self::HTML_OUTPUT;
      $p['list_limit']          = $_SESSION['glpilist_limit'];
      $p['massiveactionparams'] = [];
      $p['forcedisplay']        = [];

      foreach ($params as $key => $val) {
         switch ($key) {
            case 'order':
               if (in_array($val, ['ASC', 'DESC'])) {
                  $p[$key] = $val;
               }
               break;
            case 'sort':
               $p[$key] = intval($val);
               if ($p[$key] <= 0) {
                  $p[$key] = 1;
               }
               break;
            case 'is_deleted':
               if ($val == 1) {
                  $p[$key] = '1';
               }
               break;
            default:
               $p[$key] = $val;
               break;
         }
      }

      // Set display type for export if define
      if (isset($p['display_type'])) {
         // Limit to 10 element
         if ($p['display_type'] == self::GLOBAL_SEARCH) {
            $p['list_limit'] = self::GLOBAL_DISPLAY_COUNT;
         }
      }

      if ($p['export_all']) {
         $p['start'] = 0;
      }

      $data             = [];
      $data['search']   = $p;
      $data['real_itemtype'] = $itemtype;
      if ($sub_item && $sub_item['sub_item'] instanceof CommonDBRelation && $sub_item['sub_item']->getType() == $itemtype) {
         $itemtype = 'AllAssets';
      }
      $data['itemtype'] = $itemtype;

      // Instanciate an object to access method
      $data['item'] = null;

      if ($itemtype != 'AllAssets') {
         $data['item'] = getItemForItemtype($itemtype);
      }

      $data['display_type'] = $data['search']['display_type'];

      if (!$CFG_GLPI['allow_search_all']) {
         foreach ($p['criteria'] as $val) {
            if (isset($val['field']) && $val['field'] == 'all') {
               Html::displayRightError();
            }
         }
      }
      if (!$CFG_GLPI['allow_search_view']) {
         foreach ($p['criteria'] as $val) {
            if (isset($val['field']) && $val['field'] == 'view') {
               Html::displayRightError();
            }
         }
      }

      /// Get the items to display
      // Add searched items

      $forcetoview = false;
      if (is_array($p['forcedisplay']) && count($p['forcedisplay'])) {
         $forcetoview = true;
      }
      $data['search']['all_search']  = false;
      $data['search']['view_search'] = false;
      // If no research limit research to display item and compute number of item using simple request
      $data['search']['no_search']   = true;

      $data['toview'] = $this->addDefaultToView($itemtype, $params);
      $data['meta_toview'] = [];
      if (!$forcetoview) {
         // Add items to display depending of personal prefs
         $pref_itemtype = $itemtype;
         if ($sub_item && $sub_item['sub_item'] instanceof CommonDBRelation && $sub_item['sub_item']->getType() == $itemtype) {
            $pref_itemtype = 'AllAssets';
         }
         $displaypref = DisplayPreference::getForTypeUser(
            $pref_itemtype,
            Session::getLoginUserID(),
            ($sub_item !== false && count($sub_item))
         );
         if (count($displaypref)) {
            foreach ($displaypref as $val) {
               array_push($data['toview'], $val);
            }
         }
      } else {
         $data['toview'] = array_merge($data['toview'], $p['forcedisplay']);
      }

      if (count($p['criteria']) > 0) {
         // use a recursive clojure to push searchoption when using nested criteria
         $parse_criteria = function($criteria) use (&$parse_criteria, &$data) {
            foreach ($criteria as $criterion) {
               // recursive call
               if (isset($criterion['criteria'])) {
                  return $parse_criteria($criterion['criteria']);
               }

               // normal behavior
               if (isset($criterion['field'])
                   && !in_array($criterion['field'], $data['toview'])) {
                  if ($criterion['field'] != 'all'
                      && $criterion['field'] != 'view'
                      && (!isset($criterion['meta'])
                          || !$criterion['meta'])) {
                     array_push($data['toview'], $criterion['field']);
                  } else if ($criterion['field'] == 'all') {
                     $data['search']['all_search'] = true;
                  } else if ($criterion['field'] == 'view') {
                     $data['search']['view_search'] = true;
                  }
               }

               if (isset($criterion['value'])
                   && (strlen($criterion['value']) > 0)) {
                  $data['search']['no_search'] = false;
               }
            }
         };

         // call the clojure
         $parse_criteria($p['criteria']);
      }

      if (count($p['metacriteria'])) {
         $data['search']['no_search'] = false;
      }

      // Add order item
      if (!in_array($p['sort'], $data['toview'])) {
         array_push($data['toview'], $p['sort']);
      }

      // Special case for Ticket : put ID in front
      if ($itemtype == 'Ticket') {
         array_unshift($data['toview'], 2);
      }

      $limitsearchopt   = $this->getCleanedOptions($this->itemtype);
      // Clean and reorder toview
      $tmpview = [];
      foreach ($data['toview'] as $val) {
         if (isset($limitsearchopt[$val]) && !in_array($val, $tmpview)) {
            $tmpview[] = $val;
         }
      }
      $data['toview']    = $tmpview;
      $data['tocompute'] = $data['toview'];

      // Force item to display
      if ($forcetoview) {
         foreach ($data['toview'] as $val) {
            if (!in_array($val, $data['tocompute'])) {
                array_push($data['tocompute'], $val);
            }
         }
      }

      if (!count($data['toview'])) {
         Toolbox::logWarning(
            'No columns found to display ' . $itemtype
         );
         global $CONTAINER;
         $flash = $CONTAINER->get(Slim\Flash\Messages::class);
         $flash->addMessage(
            'error',
            //TRANS: %1$s is an itemtype
            sprintf('No columns found to display %1$s', $itemtype)
         );
      }

      return $data;
   }


   /**
    * Construct SQL request depending of search parameters
    *
    * add to data array a field sql containing an array of requests :
    *      search : request to get items limited to wanted ones
    *      count : to count all items based on search criterias
    *                    may be an array a request : need to add counts
    *                    maybe empty : use search one to count
    *
    * @since 0.85
    *
    * @param array            $data     array of search datas prepared to generate SQL
    * @param CommonDBTM|false $sub_item Are we calling from a sub item?
    *
    * @return void
    *
    * @since 10.0.0 Method is no longer static
   **/
   public function constructSQL(array &$data, $sub_item = false) {
      global $CFG_GLPI, $DB;

      if (!isset($data['itemtype'])) {
         return false;
      }

      $data['sql']['count']  = [];
      $data['sql']['search'] = '';

      $searchopt        = &$this->getOptions($data['itemtype']);

      $blacklist_tables = [];
      if (isset($CFG_GLPI['union_search_type'][$data['itemtype']])) {
         $itemtable          = $CFG_GLPI['union_search_type'][$data['itemtype']];
         $blacklist_tables[] = getTableForItemType($data['itemtype']);
      } else {
         $itemtable = getTableForItemType($data['itemtype']);
      }

      // hack for AllAssets
      if (isset($CFG_GLPI['union_search_type'][$data['itemtype']])) {
         $entity_restrict = true;
      } else {
         $entity_restrict = $data['item']->isEntityAssign();
      }

      // Construct the request

      //// 1 - SELECT
      // request currentuser for SQL supervision, not displayed
      $SELECT = "SELECT DISTINCT ".$this->db->quoteName("$itemtable.id")." AS id, ".$this->db->quote($_SESSION['glpiname'])." AS currentuser,
                        ".$this->addDefaultSelect($data['itemtype']);

      // Add select for all toview item
      foreach ($data['toview'] as $val) {
         $SELECT .= $this->addSelect($data['itemtype'], $val);
      }

      if (isset($data['search']['as_map']) && $data['search']['as_map'] == 1) {
         $SELECT .= ' '.$this->db->quoteName('glpi_locations.id').' AS loc_id, ';
      }

      //// 2 - FROM AND LEFT JOIN
      // Set reference table
      $FROM = " FROM " . $DB->quoteName($itemtable);

      // Init already linked tables array in order not to link a table several times
      $already_link_tables = [];
      // Put reference table
      array_push($already_link_tables, $itemtable);

      // Add default join
      $COMMONLEFTJOIN = $this->addDefaultJoin($data['itemtype'], $itemtable, $already_link_tables);

      $itemtype = $data['itemtype'];
      $COMMONSUBLEFTJOIN = '';
      if ($sub_item !== false && method_exists($sub_item['sub_item'], 'addSubDefaultJoin') && $sub_item['sub_item']->getType() !== $itemtype) {
         $sub = $sub_item['sub_item'];
         $COMMONSUBLEFTJOIN = $sub::addSubDefaultJoin($sub_item['item'], $itemtype);
      }

      $FROM          .= $COMMONLEFTJOIN;

      // Add all table for toview items
      foreach ($data['tocompute'] as $val) {
         if (!in_array($searchopt[$val]["table"], $blacklist_tables)) {
            $FROM .= $this->addLeftJoin($data['itemtype'], $itemtable, $already_link_tables,
                                       $searchopt[$val]["table"],
                                       $searchopt[$val]["linkfield"], 0, 0,
                                       $searchopt[$val]["joinparams"],
                                       $searchopt[$val]["field"]);
         }
      }

      // Search all case :
      if ($data['search']['all_search']) {
         foreach ($searchopt as $key => $val) {
            // Do not search on Group Name
            if (is_array($val) && isset($val['table'])) {
               if (!in_array($searchopt[$key]["table"], $blacklist_tables)) {
                  $FROM .= $this->addLeftJoin($data['itemtype'], $itemtable, $already_link_tables,
                                             $searchopt[$key]["table"],
                                             $searchopt[$key]["linkfield"], 0, 0,
                                             $searchopt[$key]["joinparams"],
                                             $searchopt[$key]["field"]);
               }
            }
         }
      }

      //// 3 - WHERE

      // default string
      $COMMONWHERE = '';
      if ($sub_item !== false && method_exists($sub_item['sub_item'], 'addSubDefaultWhere')) {
         $sub = $sub_item['sub_item'];
         $COMMONSUBWHERE = $sub::addSubDefaultWhere(
            $sub_item['item'],
            $sub_item['sub_item']->getType() == $data['real_itemtype']
         );
      } else {
         $COMMONWHERE = self::addDefaultWhere($data['itemtype']);
      }
      $first       = empty($COMMONWHERE);

      // Add deleted if item have it
      if ($data['item'] && $data['item']->maybeDeleted()) {
         $LINK = " AND ";
         if ($first) {
            $LINK  = " ";
            $first = false;
         }
         $COMMONWHERE .= $LINK. $DB->quoteName("$itemtable.is_deleted") . " = " . (int)$data['search']['is_deleted'] . " ";
      }

      // Remove template items
      if ($data['item'] && $data['item']->maybeTemplate()) {
         $LINK = " AND ";
         if ($first) {
            $LINK  = " ";
            $first = false;
         }
         $COMMONWHERE .= $LINK . $DB->quoteName("$itemtable.is_template") . " = 0 ";
      }

      // Add Restrict to current entities
      if ($entity_restrict) {
         $LINK = " AND ";
         if ($first) {
            $LINK  = " ";
            $first = false;
         }

         if ($data['itemtype'] == 'Entity') {
            $COMMONWHERE .= getEntitiesRestrictRequest($LINK, $itemtable, 'id', '', true);

         } else if (isset($CFG_GLPI["union_search_type"][$data['itemtype']])) {
            // Will be replace below in Union/Recursivity Hack
            $COMMONWHERE .= $LINK." ENTITYRESTRICT ";
         } else {
            $COMMONWHERE .= getEntitiesRestrictRequest($LINK, $itemtable, '', '',
                                                       $data['item']->maybeRecursive());
         }
      }
      $WHERE  = "";
      $HAVING = "";

      // Add search conditions
      // If there is search items
      if (count($data['search']['criteria'])) {
         $WHERE  = $this->constructCriteriaSQL($data['search']['criteria'], $data, $searchopt);
         $HAVING = $this->constructCriteriaSQL($data['search']['criteria'], $data, $searchopt, true);

         // if criteria (with meta flag) need additional join/from sql
         $this->constructAdditionalSqlForMetacriteria($data['search']['criteria'], $SELECT, $FROM, $already_link_tables, $data);
      }

      //// 4 - ORDER
      $ORDER = " ORDER BY ".$this->db->quoteName('id'). ' ';
      foreach ($data['tocompute'] as $val) {
         if ($data['search']['sort'] == $val) {
            $ORDER = $this->addOrderBy(
               $data['itemtype'],
               $data['search']['sort'],
               $data['search']['order']
            );
         }
      }

      $SELECT = rtrim(trim($SELECT), ',');

      //// 7 - Manage GROUP BY
      $GROUPBY = "";
      // Meta Search / Search All / Count tickets
      $criteria_with_meta = array_filter($data['search']['criteria'], function($criterion) {
         return isset($criterion['meta'])
                && $criterion['meta'];
      });
      if ((count($data['search']['metacriteria']))
          || count($criteria_with_meta)
          || !empty($HAVING)
          || $data['search']['all_search']) {
         $GROUPBY = " GROUP BY " . $this->db->quoteName("$itemtable.id");
      }

      if (empty($GROUPBY)) {
         foreach ($data['toview'] as $val2) {
            if (!empty($GROUPBY)) {
               break;
            }
            if (isset($searchopt[$val2]["forcegroupby"])) {
               $GROUPBY = " GROUP BY " . $this->db->quoteName("$itemtable.id");;
            }
         }
      }

      $LIMIT   = "";
      $numrows = 0;
      //No search : count number of items using a simple count(ID) request and LIMIT search
      if ($data['search']['no_search']) {
         $LIMIT = " LIMIT ".(int)$data['search']['start'].", ".(int)$data['search']['list_limit'];

         // Force group by for all the type -> need to count only on table ID
         if (!isset($searchopt[1]['forcegroupby'])) {
            $count = "count(*)";
         } else {
            $count = "count(DISTINCT ".$this->db->quoteName("$itemtable.id").")";
         }
         // request currentuser for SQL supervision, not displayed
         $query_num_select = "SELECT $count,
                              ". $this->db->quote($_SESSION['glpiname'])." AS currentuser
                       FROM ".$this->db->quoteName($itemtable).
                       $COMMONLEFTJOIN;
         $query_num = '';

         $first     = true;

         if (!empty($COMMONWHERE)) {
            $LINK = " AND ";
            if ($first) {
               $LINK  = " WHERE ";
               $first = false;
            }
            $query_num .= $LINK.$COMMONWHERE;
         }
         // Union Search :
         if (isset($CFG_GLPI["union_search_type"][$data['itemtype']])) {
            $tmpquery = $query_num_select . $query_num;
            $numrows  = 0;

            foreach ($CFG_GLPI[$CFG_GLPI["union_search_type"][$data['itemtype']]] as $ctype) {
               $ctable = getTableForItemType($ctype);
               if (($citem = getItemForItemtype($ctype))
                   && $citem->canView()) {
                  // State case
                  if ($data['itemtype'] == 'AllAssets') {
                     $query_num  = str_replace($CFG_GLPI["union_search_type"][$data['itemtype']],
                                               $ctable, $tmpquery);
                     $query_num  = str_replace($data['itemtype'], $ctype, $query_num);

                     if ($sub_item !== false && method_exists($sub_item['sub_item'], 'addSubSelect')) {
                        $sub = $sub_item['sub_item'];
                        $sub_select = $sub::addSubSelect(
                           $sub_item['item'],
                           $ctype
                        );
                        $query_num .= "AND $ctable.id IN ($sub_select)";
                     }

                     $query_num .= " AND ".$this->db->quoteName("$ctable.id")." IS NOT NULL ";

                     // Add deleted if item have it
                     if ($citem && $citem->maybeDeleted()) {
                        $query_num .= " AND ".$this->db->quoteName("$ctable.is_deleted")." = 0 ";
                     }

                     // Remove template items
                     if ($citem && $citem->maybeTemplate()) {
                        $query_num .= " AND ".$this->db->quoteName("$ctable.is_template")." = 0 ";
                     }

                  } else {// Ref table case
                     $reftable = getTableForItemType($data['itemtype']);
                     if ($data['item'] && $data['item']->maybeDeleted()) {
                        $tmpquery = str_replace(
                           $this->db->quoteName($CFG_GLPI["union_search_type"][$data['itemtype']]).".".$this->db->quoteName('is_deleted'),
                           $this->db->quoteName("$reftable.is_deleted"),
                           $tmpquery
                        );
                     }
                     $replace  = "FROM ".$this->db->quoteName($reftable)."
                                  INNER JOIN ".$this->db->quoteName($ctable)."
                                       ON (".$this->db->quoteName("$reftable.items_id")." = ".$this->db->quoteName("$ctable.id")."
                                           AND ".$this->db->quoteName("$reftable.itemtype")." = ".$this->db->quote($ctype).")";

                     $query_num = str_replace("FROM ".
                                                $this->db->quoteName($CFG_GLPI["union_search_type"][$data['itemtype']]),
                                              $replace, $tmpquery);
                     $query_num = str_replace($CFG_GLPI["union_search_type"][$data['itemtype']],
                                              $ctable, $query_num);
                  }
                  $query_num = str_replace("ENTITYRESTRICT",
                                           getEntitiesRestrictRequest('', $ctable, '', '',
                                                                      $citem->maybeRecursive()),
                                           $query_num);
                  $data['sql']['count'][] = $query_num;
               }
            }

         } else {
            $query_num_select .= $COMMONSUBLEFTJOIN;
            if (!empty($COMMONSUBWHERE)) {
               $query_num .= (!empty($query_num) ? " AND ($COMMONSUBWHERE)": " WHERE $COMMONSUBWHERE");
            }

            $data['sql']['count'][] = $query_num_select . $query_num;
         }
      }

      // If export_all reset LIMIT condition
      if ($data['search']['export_all']) {
         $LIMIT = "";
      }

      if (!empty($WHERE) || !empty($COMMONWHERE)) {
         if (!empty($COMMONWHERE)) {
            $WHERE = ' WHERE '.$COMMONWHERE.(!empty($WHERE)?' AND ( '.$WHERE.' )':'');
         } else {
            $WHERE = ' WHERE '.$WHERE.' ';
         }
         $first = false;
      }

      $NOSUBWHERE = $WHERE;
      if (!empty($COMMONSUBWHERE)) {
         $WHERE .= (!empty($WHERE) ? " AND ($COMMONSUBWHERE)": " WHERE $COMMONSUBWHERE");
      }

      if (!empty($HAVING)) {
         $HAVING = ' HAVING '.$HAVING;
      }

      // Create QUERY
      if (isset($CFG_GLPI["union_search_type"][$data['itemtype']])) {
         $first = true;
         $QUERY = "";
         foreach ($CFG_GLPI[$CFG_GLPI["union_search_type"][$data['itemtype']]] as $ctype) {
            $ctable = getTableForItemType($ctype);
            if (($citem = getItemForItemtype($ctype))
                && $citem->canView()) {
               if ($first) {
                  $first = false;
               } else {
                  $QUERY .= " UNION ";
               }
               $tmpquery = "";
               // AllAssets case
               if ($data['itemtype'] == 'AllAssets') {
                  $tmpquery = "$SELECT, '$ctype' AS TYPE $FROM $NOSUBWHERE";

                  if ($sub_item !== false && method_exists($sub_item['sub_item'], 'addSubSelect')) {
                     $sub = $sub_item['sub_item'];
                     $sub_select = $sub::addSubSelect(
                        $sub_item['item'],
                        $ctype
                     );
                     $tmpquery .= "AND $ctable.id IN ($sub_select)";
                  }

                  $tmpquery .= " AND ".$this->db->quoteName("$ctable.id")." IS NOT NULL ";

                  // Add deleted if item have it
                  if ($citem && $citem->maybeDeleted()) {
                     $tmpquery .= " AND ".$this->db->quoteName("$ctable.is_deleted")." = 0 ";
                  }

                  // Remove template items
                  if ($citem && $citem->maybeTemplate()) {
                     $tmpquery .= " AND ".$this->db->quoteName("$ctable.is_template")." = 0 ";
                  }

                  $tmpquery.= $GROUPBY.
                              $HAVING;

                  // Replace 'asset_types' by itemtype table name
                  $tmpquery = str_replace(
                     $CFG_GLPI["union_search_type"][$data['itemtype']],
                     $ctable,
                     $tmpquery
                  );
                  // Replace 'AllAssets' by itemtype
                  // Use quoted value to prevent replacement of AllAssets in column identifiers
                  $tmpquery = str_replace(
                     $DB->quoteValue('AllAssets'),
                     $DB->quoteValue($ctype),
                     $tmpquery
                  );
               } else {// Ref table case
                  $reftable = getTableForItemType($data['itemtype']);

                  $tmpquery = $SELECT.", ".$this->db->quote($ctype)." AS TYPE,
                                      ".$this->db->quoteName("$reftable.id")." AS refID, "."
                                      ".$this->db->quoteName("$ctable.entities_id")." AS ENTITY ".
                              $FROM.
                              (strpos($QUERY, 'UNION') === false ? $WHERE : $NOSUBWHERE);
                  if ($data['item']->maybeDeleted()) {
                     $tmpquery = str_replace($this->db->quoteName($CFG_GLPI["union_search_type"][$data['itemtype']].".
                                                is_deleted"),
                                             $this->db->quoteName("$reftable.is_deleted"), $tmpquery);
                  }

                  $replace = "FROM ".$this->db->quoteName($reftable)."
                              INNER JOIN ".$this->db->quoteName($ctable)."
                                 ON (".$this->db->quoteName("$reftable.items_id")." = ".$this->db->quoteName("$ctable.id")."
                                     AND ".$this->db->quoteName("$reftable.itemtype")." = ".$this->db->quote($ctype).")";
                  $tmpquery = str_replace("FROM ".
                                             $this->db->quoteName($CFG_GLPI["union_search_type"][$data['itemtype']]),
                                          $replace, $tmpquery);
                  $tmpquery = str_replace($CFG_GLPI["union_search_type"][$data['itemtype']],
                                          $ctable, $tmpquery);
               }
               $tmpquery = str_replace("ENTITYRESTRICT",
                                       getEntitiesRestrictRequest('', $ctable, '', '',
                                                                  $citem->maybeRecursive()),
                                       $tmpquery);

               // SOFTWARE HACK
               if ($ctype == 'Software') {
                  $tmpquery = str_replace($this->db->quoteName("glpi_softwares.serial"), "''", $tmpquery);
                  $tmpquery = str_replace($this->db->quoteName("glpi_softwares.otherserial"), "''", $tmpquery);
               }
               $QUERY .= $tmpquery;
            }
         }
         if (empty($QUERY)) {
            echo $this->showError($data['display_type']);
            return;
         }
         $QUERY .= str_replace($CFG_GLPI["union_search_type"][$data['itemtype']].".", "", $ORDER) .
                   $LIMIT;
      } else {
         $QUERY = $SELECT.
                  $FROM.
                  $COMMONSUBLEFTJOIN.
                  $WHERE.
                  $GROUPBY.
                  $HAVING.
                  $ORDER.
                  $LIMIT;
      }
      $data['sql']['search'] = $QUERY;
   }

   /**
    * Construct WHERE (or HAVING) part of the sql based on passed criteria
    *
    * @since 9.4
    *
    * @param  array   $criteria  list of search criterion, we should have these keys:
    *                               - link (optionnal): AND, OR, NOT AND, NOT OR
    *                               - field: id of the searchoption
    *                               - searchtype: how to match value (contains, equals, etc)
    *                               - value
    * @param  array   $data      common array used by search engine,
    *                            contains all the search part (sql, criteria, params, itemtype etc)
    *                            TODO: should be a property of the class
    * @param  array   $searchopt Search options for the current itemtype
    * @param  boolean $is_having Do we construct sql WHERE or HAVING part
    *
    * @return string             the sql sub string
    *
    * @since 10.0.0 Method is no longer static
    */
   public function constructCriteriaSQL($criteria = [], $data = [], $searchopt = [], $is_having = false) {
      $sql = "";

      foreach ($criteria as $criterion) {
         if (!isset($criterion['criteria'])
             && (!isset($criterion['value'])
                 || strlen($criterion['value']) <= 0)) {
            continue;
         }

         $itemtype = $data['itemtype'];
         $meta = false;
         if (isset($criterion['meta'])
             && $criterion['meta']
             && isset($criterion['itemtype'])) {
            $itemtype = $criterion['itemtype'];
            $meta = true;
         }

         // common search
         if (!isset($criterion['field'])
             || ($criterion['field'] != "all"
                 && $criterion['field'] != "view")) {
            $LINK    = " ";
            $NOT     = 0;
            $tmplink = "";

            if (isset($criterion['link'])
                  && in_array($criterion['link'], array_keys(self::getLogicalOperators()))) {
               if (strstr($criterion['link'], "NOT")) {
                  $tmplink = " ".str_replace(" NOT", "", $criterion['link']);
                  $NOT     = 1;
               } else {
                  $tmplink = " ".$criterion['link'];
               }
            } else {
               $tmplink = " AND ";
            }

            // Manage Link if not first item
            if (!empty($sql)) {
               $LINK = $tmplink;
            }

            if (isset($criterion['criteria']) && count($criterion['criteria'])) {
               $sub_sql = $this->constructCriteriaSQL($criterion['criteria'], $data, $searchopt, $is_having);
               if (strlen($sub_sql)) {
                  $sql .= "$LINK ($sub_sql)";
               }
            } else if (isset($searchopt[$criterion['field']]["usehaving"])
                       || ($meta && "AND NOT" === $criterion['link'])) {
               if (!$is_having) {
                  // the having part will be managed in a second pass
                  continue;
               }

<<<<<<< HEAD
               // Find key
               $item_num = array_search($criterion['field'], $data['tocompute']);
               $new_having = $this->addHaving($LINK, $NOT, $itemtype,
=======
               $new_having = self::addHaving($LINK, $NOT, $itemtype,
>>>>>>> a82ed381
                                             $criterion['field'], $criterion['searchtype'],
                                             $criterion['value']);
               if ($new_having !== false) {
                  $sql .= $new_having;
               }
            } else {
               if ($is_having) {
                  // the having part has been already managed in the first pass
                  continue;
               }

               $new_where = $this->addWhere($LINK, $NOT, $itemtype, $criterion['field'],
                                           $criterion['searchtype'], $criterion['value'], $meta);
               if ($new_where !== false) {
                  $sql .= $new_where;
               }
            }
         } else if (isset($criterion['value'])
                    && strlen($criterion['value']) > 0) { // view and all search
            $LINK       = " OR ";
            $NOT        = 0;
            $globallink = " AND ";
            if (isset($criterion['link'])) {
               switch ($criterion['link']) {
                  case "AND" :
                     $LINK       = " OR ";
                     $globallink = " AND ";
                     break;
                  case "AND NOT" :
                     $LINK       = " AND ";
                     $NOT        = 1;
                     $globallink = " AND ";
                     break;
                  case "OR" :
                     $LINK       = " OR ";
                     $globallink = " OR ";
                     break;
                  case "OR NOT" :
                     $LINK       = " AND ";
                     $NOT        = 1;
                     $globallink = " OR ";
                     break;
               }
            } else {
               $tmplink =" AND ";
            }
            // Manage Link if not first item
            if (!empty($sql)) {
               $sql .= $globallink;
            }
            $first2 = true;
            $items = [];
            if (isset($criterion['field']) && $criterion['field'] == "all") {
               $items = $searchopt;
            } else { // toview case : populate toview
               foreach ($data['toview'] as $key2 => $val2) {
                  $items[$val2] = $searchopt[$val2];
               }
            }
            $view_sql = "";
            foreach ($items as $key2 => $val2) {
               if (isset($val2['nosearch']) && $val2['nosearch']) {
                  continue;
               }
               if (is_array($val2)) {
                  // Add Where clause if not to be done in HAVING CLAUSE
                  if (!$is_having && !isset($val2["usehaving"])) {
                     $tmplink = $LINK;
                     if ($first2) {
                        $tmplink = " ";
                     }

                     $new_where = $this->addWhere($tmplink, $NOT, $itemtype, $key2,
                                                 $criterion['searchtype'], $criterion['value'], $meta);
                     if ($new_where !== false) {
                        $first2  = false;
                        $view_sql .=  $new_where;
                     }
                  }
               }
            }
            if (strlen($view_sql)) {
               $sql.= " ($view_sql) ";
            }
         }
      }
      return $sql;
   }

   /**
    * Construct aditionnal SQL (select, joins, etc) for meta-criteria
    *
    * @since 9.4
    *
    * @param  array  $criteria             list of search criterion
    * @param  string &$SELECT              TODO: should be a class property (output parameter)
    * @param  string &$FROM                TODO: should be a class property (output parameter)
    * @param  array  &$already_link_tables TODO: should be a class property (output parameter)
    * @param  array  &$data                TODO: should be a class property (output parameter)
    *
    * @return void
    *
    * @since 10.0.0 Method is no longer static
    */
   public function constructAdditionalSqlForMetacriteria($criteria = [],
                                                         &$SELECT = "",
                                                         &$FROM = "",
                                                         &$already_link_tables = [],
                                                         &$data = []) {
      $data['meta_toview'] = [];
      foreach ($criteria as $criterion) {
         // manage sub criteria
         if (isset($criterion['criteria'])) {
            $this->constructAdditionalSqlForMetacriteria(
               $criterion['criteria'],
               $SELECT,
               $FROM,
               $already_link_tables,
               $data
            );
            continue;
         }

         // parse only criterion with meta flag
         if (!isset($criterion['itemtype'])
             || empty($criterion['itemtype'])
             || !isset($criterion['meta'])
             || !$criterion['meta']
             || !isset($criterion['value'])
             || strlen($criterion['value']) <= 0) {
            continue;
         }

         $m_itemtype = $criterion['itemtype'];
         $metaopt = &$this->getOptions($m_itemtype);
         $sopt    = $metaopt[$criterion['field']];

         //add toview for meta criterion
         $data['meta_toview'][$m_itemtype][] = $criterion['field'];

         $SELECT .= $this->addSelect(
            $m_itemtype,
            $criterion['field'],
            true, // meta-criterion
            $m_itemtype
         );

         if (!in_array(getTableForItemType($m_itemtype), $already_link_tables)) {
            $FROM .= $this->addMetaLeftJoin($data['itemtype'], $m_itemtype,
                                           $already_link_tables,
                                           $criterion['value'] == "NULL" || strstr($criterion['link'], "NOT"),
                                           $sopt["joinparams"]);
         }

         if (!in_array($sopt["table"]."_".$criterion['itemtype'], $already_link_tables)) {

            $FROM .= $this->addLeftJoin($m_itemtype,
                                       getTableForItemType($m_itemtype),
                                       $already_link_tables, $sopt["table"],
                                       $sopt["linkfield"], 1, $m_itemtype,
                                       $sopt["joinparams"], $sopt["field"]);
         }
      }
   }


   /**
    * Retrieve datas from DB : construct data array containing columns definitions and rows datas
    *
    * add to data array a field data containing :
    *      cols : columns definition
    *      rows : rows data
    *
    * @since 0.85
    *
    * @param array   $data      array of search data prepared to get data
    * @param boolean $onlycount If we just want to count results
    *
    * @return nothing
    *
    * @since 10.0.0 Method is no longer static
   **/
   public function constructData(array &$data, $onlycount = false) {
      if (!isset($data['sql']) || !isset($data['sql']['search'])) {
         return false;
      }
      $data['data'] = [];

      // Use a ReadOnly connection if available and configured to be used
      $DBread = DBConnection::getReadConnection();
      //FIXME: MySQL specific
      $DBread->rawQuery("SET SESSION group_concat_max_len = 16384;");

      // directly increase group_concat_max_len to avoid double query
      if (count($data['search']['metacriteria'])) {
         foreach ($data['search']['metacriteria'] as $metacriterion) {
            if ($metacriterion['link'] == 'AND NOT'
                || $metacriterion['link'] == 'OR NOT') {
               $DBread->rawQuery("SET SESSION group_concat_max_len = 4194304;");
               break;
            }
         }
      }

      $DBread->enableTimer();
      $result = $DBread->rawQuery($data['sql']['search'], $this->qry_params);
      /// Check group concat limit : if warning : increase limit
      //FIXME: MySQL specific
      if ($result2 = $DBread->rawQuery('SHOW WARNINGS')) {
         if ($DBread->numrows($result2) > 0) {
            $res = $DBread->fetchAssoc($result2);
            if ($res['Code'] == 1260) {
               $DBread->rawQuery("SET SESSION group_concat_max_len = 8194304;");
               $result = $DBread->rawQuery($data['sql']['search'], $this->qry_params);
            }

            if ($res['Code'] == 1116) { // too many tables
               echo $this->showError($data['search']['display_type'],
                                    __("'All' criterion is not usable with this object list, ".
                                       "sql query fails (too many tables). ".
                                       "Please use 'Items seen' criterion instead"));
               return false;
            }
         }
      }

      $data['data']['execution_time'] = $DBread->getExecutionTime();
      if (isset($data['search']['savedsearches_id'])) {
         SavedSearch::updateExecutionTime(
            (int)$data['search']['savedsearches_id'],
            $DBread->getExecutionTime()
         );
      }

      if ($result) {
         $data['data']['totalcount'] = 0;
         // if real search or complete export : get numrows from request
         if (!$data['search']['no_search']
             || $data['search']['export_all']) {
            $data['data']['totalcount'] = $DBread->numrows($result);
         } else {
            if (!isset($data['sql']['count'])
               || (count($data['sql']['count']) == 0)) {
               $data['data']['totalcount'] = $DBread->numrows($result);
            } else {
               foreach ($data['sql']['count'] as $sqlcount) {
                  $result_num = $DBread->rawQuery($sqlcount, $this->qry_params);
                  $data['data']['totalcount'] += $DBread->result($result_num, 0, 0);
               }
            }
         }

         if ($onlycount) {
            //we just want to coutn results; no need to continue process
            return;
         }

         // Search case
         $data['data']['begin'] = $data['search']['start'];
         $data['data']['end']   = min($data['data']['totalcount'],
                                      $data['search']['start']+$data['search']['list_limit'])-1;
         //map case
         if (isset($data['search']['as_map'])  && $data['search']['as_map'] == 1) {
            $data['data']['end'] = $data['data']['totalcount']-1;
         }

         // No search Case
         if ($data['search']['no_search']) {
            $data['data']['begin'] = 0;
            $data['data']['end']   = min($data['data']['totalcount']-$data['search']['start'],
                                         $data['search']['list_limit'])-1;
         }
         // Export All case
         if ($data['search']['export_all']) {
            $data['data']['begin'] = 0;
            $data['data']['end']   = $data['data']['totalcount']-1;
         }

         // Get columns
         $data['data']['cols'] = [];

         $searchopt = &$this->getOptions($data['itemtype']);

         foreach ($data['toview'] as $opt_id) {
            $data['data']['cols'][] = [
               'itemtype'  => $data['itemtype'],
               'id'        => $opt_id,
               'name'      => $searchopt[$opt_id]["name"],
               'meta'      => 0,
               'searchopt' => $searchopt[$opt_id],
            ];
         }

         // manage toview column for criteria with meta flag
         if (isset($data['meta_toview'])) {
            foreach ($data['meta_toview'] as $m_itemtype => $toview) {
               $searchopt = &$this->getOptions($m_itemtype);
               foreach ($toview as $opt_id) {
                  $data['data']['cols'][] = [
                     'itemtype'  => $m_itemtype,
                     'id'        => $opt_id,
                     'name'      => $searchopt[$opt_id]["name"],
                     'meta'      => 1,
                     'searchopt' => $searchopt[$opt_id],
                  ];
               }
            }
         }

         // Display columns Headers for meta items
         $already_printed = [];

         if (count($data['search']['metacriteria'])) {
            foreach ($data['search']['metacriteria'] as $metacriteria) {
               if (isset($metacriteria['itemtype']) && !empty($metacriteria['itemtype'])
                     && isset($metacriteria['value']) && (strlen($metacriteria['value']) > 0)) {

                  if (!isset($already_printed[$metacriteria['itemtype'].$metacriteria['field']])) {
                     $searchopt = &$this->getOptions($metacriteria['itemtype']);

                     $data['data']['cols'][] = [
                        'itemtype'  => $metacriteria['itemtype'],
                        'id'        => $metacriteria['field'],
                        'name'      => $searchopt[$metacriteria['field']]["name"],
                        'meta'      => 1,
                        'searchopt' =>$searchopt[$metacriteria['field']]
                     ];

                     $already_printed[$metacriteria['itemtype'].$metacriteria['field']] = 1;
                  }
               }
            }
         }

         // search group (corresponding of dropdown optgroup) of current col
         foreach ($data['data']['cols'] as $num => $col) {
            // search current col in searchoptions ()
            while (key($searchopt) !== null
                   && key($searchopt) != $col['id']) {
               next($searchopt);
            }
            if (key($searchopt) !== null) {
               //search optgroup (non array option)
               while (key($searchopt) !== null
                      && is_numeric(key($searchopt))
                      && is_array(current($searchopt))) {
                  prev($searchopt);
               }
               if (key($searchopt) !== null
                   && key($searchopt) !== "common") {
                  $data['data']['cols'][$num]['groupname'] = current($searchopt);
               }

            }
            //reset
            reset($searchopt);
         }

         // Get rows

         // if real search seek to begin of items to display (because of complete search)
         // FIXME: does not seems possible with PDO... A data_seek is done withing the fecth*
         // maybe replace $DBread->fetchAssoc with $DBread->result in the above while loop?
         /*if (!$data['search']['no_search']) {
           $DBread->data_seek($result, $data['search']['start']);
         }*/

         $i = $data['data']['begin'];
         $data['data']['warning']
            = "For compatibility keep raw data  (ITEM_X, META_X) at the top for the moment. Will be drop in next version";

         $data['data']['rows']  = [];
         $data['data']['items'] = [];

         $this->output_type = $data['display_type'];

         while (($i < $data['data']['totalcount']) && ($i <= $data['data']['end'])) {
            $row = $DBread->fetchAssoc($result);
            $newrow        = [];
            $newrow['raw'] = $row;

            // Parse datas
            foreach ($newrow['raw'] as $key => $val) {
               if (preg_match('/ITEM(_(\w[^\d]+))?_(\d+)(_(.+))?/', $key, $matches)) {
                  $j = $matches[3];
                  if (isset($matches[2]) && !empty($matches[2])) {
                     $j = $matches[2] . '_' . $matches[3];
                  }
                  $fieldname = 'name';
                  if (isset($matches[5])) {
                     $fieldname = $matches[5];
                  }

                  // No Group_concat case
                  if ($fieldname == 'content' || strpos($val, self::LONGSEP) === false) {
                     $newrow[$j]['count'] = 1;

                     $handled = false;
                     if ($fieldname != 'content' && strpos($val, self::SHORTSEP) !== false) {
                        $split2                    = self::explodeWithID(self::SHORTSEP, $val);
                        if (is_numeric($split2[1])) {
                           $newrow[$j][0][$fieldname] = $split2[0];
                           $newrow[$j][0]['id']       = $split2[1];
                           $handled = true;
                        }
                     }

                     if (!$handled) {
                        if ($val == self::NULLVALUE) {
                           $newrow[$j][0][$fieldname] = null;
                        } else {
                           $newrow[$j][0][$fieldname] = $val;
                        }
                     }
                  } else {
                     if (!isset($newrow[$j])) {
                        $newrow[$j] = [];
                     }
                     $split               = explode(self::LONGSEP, $val);
                     $newrow[$j]['count'] = count($split);
                     foreach ($split as $key2 => $val2) {
                        $handled = false;
                        if (strpos($val2, self::SHORTSEP) !== false) {
                           $split2                  = self::explodeWithID(self::SHORTSEP, $val2);
                           if (is_numeric($split2[1])) {
                              $newrow[$j][$key2]['id'] = $split2[1];
                              if ($split2[0] == self::NULLVALUE) {
                                 $newrow[$j][$key2][$fieldname] = null;
                              } else {
                                 $newrow[$j][$key2][$fieldname] = $split2[0];
                              }
                              $handled = true;
                           }
                        }

                        if (!$handled) {
                           $newrow[$j][$key2][$fieldname] = $val2;
                        }
                     }
                  }
               } else {
                  if ($key == 'currentuser') {
                     if (!isset($data['data']['currentuser'])) {
                        $data['data']['currentuser'] = $val;
                     }
                  } else {
                     $newrow[$key] = $val;
                     // Add id to items list
                     if ($key == 'id') {
                        $data['data']['items'][$val] = $i;
                     }
                  }
               }
            }
            foreach ($data['data']['cols'] as $val) {
               $newrow[$val['itemtype'] . '_' . $val['id']]['displayname'] = $this->giveItem(
                  $val['itemtype'],
                  $val['id'],
                  $newrow
               );
            }

            if ($val['itemtype'] == 'AllAssets') {
               $newrow[$val['itemtype'] . '_TYPE'] = ['displayname' => $newrow['TYPE']];
            }

            $data['data']['rows'][$i] = $newrow;
            $i++;
         }

         $data['data']['count'] = count($data['data']['rows']);
         if ($data['itemtype'] == 'AllAssets') {
            $data['data']['cols'][] = [
               'itemtype'  => 'AllAssets',
               'id'        => 'TYPE',
               'name'      => __('Item type'),
               'meta'      => 0
            ];
         }
      } else {
         echo $DBread->error();
      }
   }


   /**
    * Display datas extracted from DB
    *
    * @param $data array of search datas prepared to get datas
    *
    * @return nothing
   **/
   static function displayData(array &$data) {
      global $CFG_GLPI;

      $item = null;
      if (class_exists($data['itemtype'])) {
         $item = new $data['itemtype']();
      }

      if (!isset($data['data']) || !isset($data['data']['totalcount'])) {
         return false;
      }
      // Contruct Pager parameters
      $globallinkto
         = Toolbox::append_params(['criteria' => $data['search']['criteria'],
                                   'metacriteria' => $data['search']['metacriteria']],
                                  '&amp;');
      $parameters = "sort=".$data['search']['sort']."&amp;order=".$data['search']['order'].'&amp;'.
                     $globallinkto;

      if (isset($_GET['_in_modal'])) {
         $parameters .= "&amp;_in_modal=1";
      }

      // Global search header
      if ($data['display_type'] == self::GLOBAL_SEARCH) {
         if ($data['item']) {
            echo "<div class='center'><h2>".$data['item']->getTypeName();
            // More items
            if ($data['data']['totalcount'] > ($data['search']['start'] + self::GLOBAL_DISPLAY_COUNT)) {
               echo " <a href='".$data['search']['target']."?$parameters'>".__('All')."</a>";
            }
            echo "</h2></div>\n";
         } else {
            return false;
         }
      }

      // If the begin of the view is before the number of items
      if ($data['data']['count'] > 0) {
         // Display pager only for HTML
         if ($data['display_type'] == self::HTML_OUTPUT) {
            // For plugin add new parameter if available
            if ($plug = isPluginItemType($data['itemtype'])) {
               $function = 'plugin_'.$plug['plugin'].'_addParamFordynamicReport';

               if (function_exists($function)) {
                  $out = $function($data['itemtype']);
                  if (is_array($out) && count($out)) {
                     $parameters .= Toolbox::append_params($out, '&amp;');
                  }
               }
            }
            $search_config_top    = "";
            $search_config_bottom = "";
            if (!isset($_GET['_in_modal'])) {

               $search_config_top = $search_config_bottom
                  = "<div class='pager_controls'>";

               $map_link = '';
               if (null == $item || $item->maybeLocated()) {
                  $map_link = "<input type='checkbox' name='as_map' id='as_map' value='1'";
                  if ($data['search']['as_map'] == 1) {
                     $map_link .= " checked='checked'";
                  }
                  $map_link .= "/>";
                  $map_link .= "<label for='as_map'><span title='".__s('Show as map')."' class='pointer fa fa-globe-americas'
                     onClick=\"toogle('as_map','','','');
                                 document.forms['searchform".$data["itemtype"]."'].submit();\"></span></label>";
               }
               $search_config_top .= $map_link;

               if (Session::haveRightsOr('search_config', [
                  DisplayPreference::PERSONAL,
                  DisplayPreference::GENERAL
               ])) {
                  $options_link = "<span class='fa fa-wrench pointer' title='".
                     __s('Select default items to show')."' onClick=\"$('#%id').dialog('open');\">
                     <span class='sr-only'>" .  __s('Select default items to show') . "</span></span>";

                  $search_config_top .= str_replace('%id', 'search_config_top', $options_link);
                  $search_config_bottom .= str_replace('%id', 'search_config_bottom', $options_link);

                  $pref_url = $CFG_GLPI["root_doc"]."/front/displaypreference.form.php?itemtype=".
                              $data['itemtype'];
                  $search_config_top .= Ajax::createIframeModalWindow(
                     'search_config_top',
                     $pref_url,
                     [
                        'title'         => __('Select default items to show'),
                        'reloadonclose' => true,
                        'display'       => false
                     ]
                  );
                  $search_config_bottom .= Ajax::createIframeModalWindow(
                     'search_config_bottom',
                     $pref_url,
                     [
                        'title'         => __('Select default items to show'),
                        'reloadonclose' => true,
                        'display'       => false
                     ]
                  );
               }
            }

            if ($item !== null && $item->maybeDeleted()) {
               $delete_ctrl        = self::isDeletedSwitch($data['search']['is_deleted'], $data['itemtype']);
               $search_config_top .= $delete_ctrl;
            }

            Html::printPager($data['search']['start'], $data['data']['totalcount'],
                             $data['search']['target'], $parameters, $data['itemtype'], 0,
                              $search_config_top);

            $search_config_top    .= "</div>";
            $search_config_bottom .= "</div>";
         }

         // Define begin and end var for loop
         // Search case
         $begin_display = $data['data']['begin'];
         $end_display   = $data['data']['end'];

         // Form to massive actions
         $isadmin = ($data['item'] && $data['item']->canUpdate());
         if (!$isadmin
               && InfoCom::canApplyOn($data['itemtype'])) {
            $isadmin = (Infocom::canUpdate() || Infocom::canCreate());
         }
         if ($data['itemtype'] != 'AllAssets') {
            $showmassiveactions
               = count(MassiveAction::getAllMassiveActions($data['item'],
                                                           $data['search']['is_deleted']));
         } else {
            $showmassiveactions = true;
         }

         if ($data['search']['as_map'] == 0) {
            $massformid = 'massform'.$data['itemtype'];
            if ($showmassiveactions
               && ($data['display_type'] == self::HTML_OUTPUT)) {

               Html::openMassiveActionsForm($massformid);
               $massiveactionparams                  = $data['search']['massiveactionparams'];
               $massiveactionparams['num_displayed'] = $end_display-$begin_display;
               $massiveactionparams['fixed']         = false;
               $massiveactionparams['is_deleted']    = $data['search']['is_deleted'];
               $massiveactionparams['container']     = $massformid;

               Html::showMassiveActions($massiveactionparams);
            }

            // Compute number of columns to display
            // Add toview elements
            $nbcols          = count($data['data']['cols']);

            if (($data['display_type'] == self::HTML_OUTPUT)
               && $showmassiveactions) { // HTML display - massive modif
               $nbcols++;
            }

            // Display List Header
            echo self::showHeader($data['display_type'], $end_display-$begin_display+1, $nbcols);

            // New Line for Header Items Line
            $headers_line        = '';
            $headers_line_top    = '';
            $headers_line_bottom = '';

            $headers_line_top .= self::showBeginHeader($data['display_type']);
            $headers_line_top .= self::showNewLine($data['display_type']);

            if ($data['display_type'] == self::HTML_OUTPUT) {
               // $headers_line_bottom .= self::showBeginHeader($data['display_type']);
               $headers_line_bottom .= self::showNewLine($data['display_type']);
            }

            $header_num = 1;

            if (($data['display_type'] == self::HTML_OUTPUT)
                  && $showmassiveactions) { // HTML display - massive modif
               $headers_line_top
                  .= self::showHeaderItem($data['display_type'],
                                          Html::getCheckAllAsCheckbox($massformid),
                                          $header_num, "", 0, $data['search']['order']);
               if ($data['display_type'] == self::HTML_OUTPUT) {
                  $headers_line_bottom
                     .= self::showHeaderItem($data['display_type'],
                                             Html::getCheckAllAsCheckbox($massformid),
                                             $header_num, "", 0, $data['search']['order']);
               }
            }

            // Display column Headers for toview items
            $metanames = [];
            foreach ($data['data']['cols'] as $val) {
               $linkto = '';
               if (!$val['meta']
                  && (!isset($val['searchopt']['nosort'])
                     || !$val['searchopt']['nosort'])) {

                  $linkto = $data['search']['target'].(strpos($data['search']['target'], '?') ? '&amp;' : '?').
                              "itemtype=".$data['itemtype']."&amp;sort=".
                              $val['id']."&amp;order=".
                              (($data['search']['order'] == "ASC") ?"DESC":"ASC").
                              "&amp;start=".$data['search']['start']."&amp;".$globallinkto;
               }

               $name = $val["name"];

               // prefix by group name (corresponding to optgroup in dropdown) if exists
               if (isset($val['groupname'])) {
                  $groupname = $val['groupname'];
                  if (is_array($groupname)) {
                     //since 9.2, getSearchOptions has been changed
                     $groupname = $groupname['name'];
                  }
                  $name  = "$groupname - $name";
               }

               // Not main itemtype add itemtype to display
               if ($data['itemtype'] != $val['itemtype']) {
                  if (!isset($metanames[$val['itemtype']])) {
                     if ($metaitem = getItemForItemtype($val['itemtype'])) {
                        $metanames[$val['itemtype']] = $metaitem->getTypeName();
                     }
                  }
                  $name = sprintf(__('%1$s - %2$s'), $metanames[$val['itemtype']],
                                 $val["name"]);
               }

               $headers_line .= self::showHeaderItem($data['display_type'],
                                                      $name,
                                                      $header_num, $linkto,
                                                      (!$val['meta']
                                                      && ($data['search']['sort'] == $val['id'])),
                                                      $data['search']['order']);
            }

            // Add specific column Header
            if (isset($CFG_GLPI["union_search_type"][$data['itemtype']])) {
               $headers_line .= self::showHeaderItem($data['display_type'], __('Item type'),
                                                      $header_num);
            }
            // End Line for column headers
            $headers_line        .= self::showEndLine($data['display_type']);

            $headers_line_top    .= $headers_line;
            if ($data['display_type'] == self::HTML_OUTPUT) {
               $headers_line_bottom .= $headers_line;
            }

            $headers_line_top    .= self::showEndHeader($data['display_type']);
            // $headers_line_bottom .= self::showEndHeader($data['display_type']);

            echo $headers_line_top;

            // Init list of items displayed
            if ($data['display_type'] == self::HTML_OUTPUT) {
               Session::initNavigateListItems($data['itemtype']);
            }

            // Num of the row (1=header_line)
            $row_num = 1;

            $massiveaction_field = 'id';
            if (($data['itemtype'] != 'AllAssets')
                  && isset($CFG_GLPI["union_search_type"][$data['itemtype']])) {
               $massiveaction_field = 'refID';
            }

            $typenames = [];
            // Display Loop
            foreach ($data['data']['rows'] as $rowkey => $row) {
               // Column num
               $item_num = 1;
               $row_num++;
               // New line
               echo self::showNewLine($data['display_type'], ($row_num%2),
                                    $data['search']['is_deleted']);

               $current_type       = (isset($row['TYPE']) ? $row['TYPE'] : $data['itemtype']);
               $massiveaction_type = $current_type;

               if (($data['itemtype'] != 'AllAssets')
                  && isset($CFG_GLPI["union_search_type"][$data['itemtype']])) {
                  $massiveaction_type = $data['itemtype'];
               }

               // Add item in item list
               Session::addToNavigateListItems($current_type, $row["id"]);

               if (($data['display_type'] == self::HTML_OUTPUT)
                     && $showmassiveactions) { // HTML display - massive modif
                  $tmpcheck = "";

                  if (($data['itemtype'] == 'Entity')
                        && !in_array($row["id"], $_SESSION["glpiactiveentities"])) {
                     $tmpcheck = "&nbsp;";

                  } else if ($data['itemtype'] == 'User'
                           && !Session::canViewAllEntities()
                           && !Session::haveAccessToOneOfEntities(Profile_User::getUserEntities($row["id"], false))) {
                     $tmpcheck = "&nbsp;";

                  } else if (($data['item'] instanceof CommonDBTM)
                              && $data['item']->maybeRecursive()
                              && !in_array($row["entities_id"], $_SESSION["glpiactiveentities"])) {
                     $tmpcheck = "&nbsp;";

                  } else {
                     $tmpcheck = Html::getMassiveActionCheckBox($massiveaction_type,
                                                               $row[$massiveaction_field]);
                  }
                  echo self::showItem($data['display_type'], $tmpcheck, $item_num, $row_num,
                                       "width='10'");
               }

               // Print other toview items
               foreach ($data['data']['cols'] as $col) {
                  $colkey = "{$col['itemtype']}_{$col['id']}";
                  if (!$col['meta']) {
                     echo self::showItem($data['display_type'], $row[$colkey]['displayname'],
                                          $item_num, $row_num,
                                          self::displayConfigItem($data['itemtype'], $col['id'],
                                                                  $row, $colkey));
                  } else { // META case
                     echo self::showItem($data['display_type'], $row[$colkey]['displayname'],
                                       $item_num, $row_num);
                  }
               }

               if (isset($CFG_GLPI["union_search_type"][$data['itemtype']])) {
                  if (!isset($typenames[$row["TYPE"]])) {
                     if ($itemtmp = getItemForItemtype($row["TYPE"])) {
                        $typenames[$row["TYPE"]] = $itemtmp->getTypeName();
                     }
                  }
                  echo self::showItem($data['display_type'], $typenames[$row["TYPE"]],
                                    $item_num, $row_num);
               }
               // End Line
               echo self::showEndLine($data['display_type']);
               // Flush ONLY for an HTML display (issue #3348)
               /*if ($data['display_type'] == self::HTML_OUTPUT) {
                  Html::glpi_flush();
               }*/
            }

            // Create title
            $title = '';
            if (($data['display_type'] == self::PDF_OUTPUT_LANDSCAPE)
                  || ($data['display_type'] == self::PDF_OUTPUT_PORTRAIT)) {
               $title = self::computeTitle($data);
            }

            if ($data['display_type'] == self::HTML_OUTPUT) {
               echo $headers_line_bottom;
            }
            // Display footer
            echo self::showFooter($data['display_type'], $title, $data['data']['count']);

            // Delete selected item
            if ($data['display_type'] == self::HTML_OUTPUT) {
               if ($showmassiveactions) {
                  $massiveactionparams['ontop'] = false;
                  Html::showMassiveActions($massiveactionparams);
                  // End form for delete item
                  Html::closeForm();
               } else {
                  echo "<br>";
               }
            }
            if ($data['display_type'] == self::HTML_OUTPUT) { // In case of HTML display
               Html::printPager($data['search']['start'], $data['data']['totalcount'],
                              $data['search']['target'], $parameters, '', 0,
                                 $search_config_bottom);

            }
         }
      } else {
         if (!isset($_GET['_in_modal'])) {
            echo "<div class='center pager_controls'>";
            if (null == $item || $item->maybeLocated()) {
               $map_link = "<input type='checkbox' name='as_map' id='as_map' value='1'";
               if ($data['search']['as_map'] == 1) {
                  $map_link .= " checked='checked'";
               }
               $map_link .= "/>";
               $map_link .= "<label for='as_map'><span title='".__s('Show as map')."' class='pointer fa fa-globe-americas'
                  onClick=\"toogle('as_map','','','');
                              document.forms['searchform".$data["itemtype"]."'].submit();\"></span></label>";
               echo $map_link;
            }

            if ($item !== null && $item->maybeDeleted()) {
               echo self::isDeletedSwitch($data['search']['is_deleted'], $data['itemtype']);
            }
            echo "</div>";
         }
         echo self::showError($data['display_type']);
      }
   }


   /**
    * @since 0.90
    *
    * @param $is_deleted
    *
    * @return string
   */
   static function isDeletedSwitch($is_deleted, $itemtype = "") {
      $rand = mt_rand();
      return "<div class='switch grey_border pager_controls'>".
             "<label for='is_deletedswitch$rand' title='".__s('Show the trashbin')."' >".
                "<span class='sr-only'>" . __s('Show the trashbin') . "</span>" .
                "<input type='hidden' name='is_deleted' value='0' /> ".
                "<input type='checkbox' id='is_deletedswitch$rand' name='is_deleted' value='1' ".
                  ($is_deleted?"checked='checked'":"").
                  " onClick = \"toogle('is_deleted','','','');
                              document.forms['searchform$itemtype'].submit();\" />".
                "<span class='fa fa-trash-alt pointer'></span>".
                "<span class='lever'></span>" .
                "</label>".
             "</div>";
   }


   /**
    * Compute title (use case of PDF OUTPUT)
    *
    * @param $data array data of search
    *
    * @return string title
   **/
   static function computeTitle($data) {
      $title = "";

      if (count($data['search']['criteria'])) {
         //Drop the first link as it is not needed, or convert to clean link (AND NOT -> NOT)
         if (isset($data['search']['criteria']['0']['link'])) {
            $notpos = strpos($data['search']['criteria']['0']['link'], 'NOT');
            //If link was like '%NOT%' just use NOT. Otherwise remove the link
            if ($notpos > 0) {
               $data['search']['criteria']['0']['link'] = 'NOT';
            } else if (!$notpos) {
               unset($data['search']['criteria']['0']['link']);
            }
         }

         foreach ($data['search']['criteria'] as $criteria) {
            if (isset($criteria['itemtype'])) {
               $searchopt = &self::getOptions($criteria['itemtype']);
            } else {
               $searchopt = &self::getOptions($data['itemtype']);
            }
            $titlecontain = '';

            if (isset($criteria['criteria'])) {
               //This is a group criteria, call computeTitle again and concat
               $newdata = $data;
               $oldlink = $criteria['link'];
               $newdata['search'] = $criteria;
               $titlecontain = sprintf(__('%1$s %2$s (%3$s)'), $titlecontain, $oldlink,
                  Search::computeTitle($newdata));
            } else {
               if (strlen($criteria['value']) > 0) {
                  if (isset($criteria['link'])) {
                     $titlecontain = " ".$criteria['link']." ";
                  }
                  $gdname    = '';
                  $valuename = '';

                  if (isset($criteria['meta']) && $criteria['meta']) {
                     $searchoptname = sprintf(__('%1$s / %2$s'),
                                    $criteria['itemtype'],
                                    $searchopt[$criteria['field']]["name"]);
                  } else {
                     $searchoptname = $searchopt[$criteria['field']]["name"];
                  }

                  switch ($criteria['field']) {
                     case "all" :
                        $titlecontain = sprintf(__('%1$s %2$s'), $titlecontain, __('All'));
                        break;

                     case "view" :
                        $titlecontain = sprintf(__('%1$s %2$s'), $titlecontain, __('Items seen'));
                        break;

                     default :
                        $titlecontain = sprintf(__('%1$s %2$s'), $titlecontain, $searchoptname);
                        $itemtype     = getItemTypeForTable($searchopt[$criteria['field']]["table"]);
                        $valuename    = '';
                        if ($item = getItemForItemtype($itemtype)) {
                           $valuename = $item->getValueToDisplay($searchopt[$criteria['field']],
                                                                 $criteria['value']);
                        }

                        $gdname = Dropdown::getDropdownName($searchopt[$criteria['field']]["table"],
                                                            $criteria['value']);
                  }

                  if (empty($valuename)) {
                     $valuename = $criteria['value'];
                  }
                  switch ($criteria['searchtype']) {
                     case "equals" :
                        if (in_array($searchopt[$criteria['field']]["field"],
                                     ['name', 'completename'])) {
                           $titlecontain = sprintf(__('%1$s = %2$s'), $titlecontain, $gdname);
                        } else {
                           $titlecontain = sprintf(__('%1$s = %2$s'), $titlecontain, $valuename);
                        }
                        break;

                     case "notequals" :
                        if (in_array($searchopt[$criteria['field']]["field"],
                                       ['name', 'completename'])) {
                           $titlecontain = sprintf(__('%1$s <> %2$s'), $titlecontain, $gdname);
                        } else {
                           $titlecontain = sprintf(__('%1$s <> %2$s'), $titlecontain, $valuename);
                        }
                        break;

                     case "lessthan" :
                        $titlecontain = sprintf(__('%1$s < %2$s'), $titlecontain, $valuename);
                        break;

                     case "morethan" :
                        $titlecontain = sprintf(__('%1$s > %2$s'), $titlecontain, $valuename);
                        break;

                     case "contains" :
                        $titlecontain = sprintf(__('%1$s = %2$s'), $titlecontain,
                                                '%'.$valuename.'%');
                        break;

                     case "notcontains" :
                        $titlecontain = sprintf(__('%1$s <> %2$s'), $titlecontain,
                                                '%'.$valuename.'%');
                        break;

                     case "under" :
                        $titlecontain = sprintf(__('%1$s %2$s'), $titlecontain,
                                                sprintf(__('%1$s %2$s'), __('under'), $gdname));
                        break;

                     case "notunder" :
                        $titlecontain = sprintf(__('%1$s %2$s'), $titlecontain,
                                                sprintf(__('%1$s %2$s'), __('not under'), $gdname));
                        break;

                     default :
                        $titlecontain = sprintf(__('%1$s = %2$s'), $titlecontain, $valuename);
                        break;
                  }
               }
            }
            $title .= $titlecontain;
         }
      }
      if (isset($data['search']['metacriteria']) &&
         count($data['search']['metacriteria'])) {
         $metanames = [];
         foreach ($data['search']['metacriteria'] as $metacriteria) {
            $searchopt = &self::getOptions($metacriteria['itemtype']);
            if (!isset($metanames[$metacriteria['itemtype']])) {
               if ($metaitem = getItemForItemtype($metacriteria['itemtype'])) {
                  $metanames[$metacriteria['itemtype']] = $metaitem->getTypeName();
               }
            }

            $titlecontain2 = '';
            if (strlen($metacriteria['value']) > 0) {
               if (isset($metacriteria['link'])) {
                  $titlecontain2 = sprintf(__('%1$s %2$s'), $titlecontain2,
                                             $metacriteria['link']);
               }
               $titlecontain2
                  = sprintf(__('%1$s %2$s'), $titlecontain2,
                              sprintf(__('%1$s / %2$s'),
                                    $metanames[$metacriteria['itemtype']],
                                    $searchopt[$metacriteria['field']]["name"]));

               $gdname2 = Dropdown::getDropdownName($searchopt[$metacriteria['field']]["table"],
                                                      $metacriteria['value']);
               switch ($metacriteria['searchtype']) {
                  case "equals" :
                     if (in_array($searchopt[$metacriteria['link']]
                                             ["field"],
                                    ['name', 'completename'])) {
                        $titlecontain2 = sprintf(__('%1$s = %2$s'), $titlecontain2,
                                                   $gdname2);
                     } else {
                        $titlecontain2 = sprintf(__('%1$s = %2$s'), $titlecontain2,
                                                   $metacriteria['value']);
                     }
                     break;

                  case "notequals" :
                     if (in_array($searchopt[$metacriteria['link']]["field"],
                                    ['name', 'completename'])) {
                        $titlecontain2 = sprintf(__('%1$s <> %2$s'), $titlecontain2,
                                                   $gdname2);
                     } else {
                        $titlecontain2 = sprintf(__('%1$s <> %2$s'), $titlecontain2,
                                                   $metacriteria['value']);
                     }
                     break;

                  case "lessthan" :
                     $titlecontain2 = sprintf(__('%1$s < %2$s'), $titlecontain2,
                                                $metacriteria['value']);
                     break;

                  case "morethan" :
                     $titlecontain2 = sprintf(__('%1$s > %2$s'), $titlecontain2,
                                                $metacriteria['value']);
                     break;

                  case "contains" :
                     $titlecontain2 = sprintf(__('%1$s = %2$s'), $titlecontain2,
                                                '%'.$metacriteria['value'].'%');
                     break;

                  case "notcontains" :
                     $titlecontain2 = sprintf(__('%1$s <> %2$s'), $titlecontain2,
                                                '%'.$metacriteria['value'].'%');
                     break;

                  case "under" :
                     $titlecontain2 = sprintf(__('%1$s %2$s'), $titlecontain2,
                                                sprintf(__('%1$s %2$s'), __('under'),
                                                      $gdname2));
                     break;

                  case "notunder" :
                     $titlecontain2 = sprintf(__('%1$s %2$s'), $titlecontain2,
                                                sprintf(__('%1$s %2$s'), __('not under'),
                                                      $gdname2));
                     break;

                  default :
                     $titlecontain2 = sprintf(__('%1$s = %2$s'), $titlecontain2,
                                                $metacriteria['value']);
                     break;
               }
            }
            $title .= $titlecontain2;
         }
      }
      return $title;
   }

   /**
    * Get meta types available for search engine
    *
    * @param $itemtype type to display the form
    *
    * @return Array of available itemtype
   **/
   static function getMetaItemtypeAvailable ($itemtype) {

      // Display meta search items
      $linked = [];
      // Define meta search items to linked

      switch (static::getMetaReferenceItemtype($itemtype)) {
         case 'Computer' :
            $linked = ['Monitor', 'Peripheral', 'Phone', 'Printer',
                            'Software', 'User', 'Group', 'Budget'];
            break;

         case 'Ticket' :
            if (Session::haveRight("ticket", Ticket::READALL)) {
               $linked = array_keys(Ticket::getAllTypesForHelpdesk());
            }
            break;

         case 'Problem' :
            if (Session::haveRight("problem", Problem::READALL)) {
               $linked = array_keys(Problem::getAllTypesForHelpdesk());
            }
            break;

         case 'Change' :
            if (Session::haveRight("change", Change::READALL)) {
               $linked = array_keys(Change::getAllTypesForHelpdesk());
            }
            break;

         case 'Printer' :
         case 'Monitor' :
         case "Peripheral" :
         case "Software" :
         case "Phone" :
            $linked = ['Computer', 'User', 'Group', 'Budget'];
            break;
      }
      return $linked;
   }


   /**
    * @since 0.85
    *
    * @param $itemtype
   **/
   static function getMetaReferenceItemtype ($itemtype) {

      $types = [
         'Computer',
         'Problem',
         'Change',
         'Ticket',
         'Printer',
         'Monitor',
         'Peripheral',
         'Software',
         'Phone'
      ];
      foreach ($types as $type) {
         if (is_a($itemtype, $type, true)) {
            return $type;
         }
      }
      return false;
   }


   /**
    * @since 0.85
   **/
   static function getLogicalOperators($only_not = false) {
      if ($only_not) {
         return [
            'AND'     => Dropdown::EMPTY_VALUE,
            'AND NOT' => __("NOT")
         ];
      }

      return [
         'AND'     => __('AND'),
         'OR'      => __('OR'),
         'AND NOT' => __('AND NOT'),
         'OR NOT'  => __('OR NOT')
      ];
   }


   /**
    * Print generic search form
    *
    * Params need to parsed before using Search::manageParams function
    *
    * @param $itemtype        type to display the form
    * @param $params    array of parameters may include sort, is_deleted, criteria, metacriteria
    *
    * @return nothing (displays)
   **/
   static function showGenericSearch($itemtype, array $params) {
      global $CFG_GLPI;

      // Default values of parameters
      $p['sort']         = '';
      $p['is_deleted']   = 0;
      $p['as_map']       = 0;
      $p['criteria']     = [];
      $p['metacriteria'] = [];
      if (class_exists($itemtype)) {
         $p['target']       = $itemtype::getSearchURL();
      } else {
         $p['target']       = Toolbox::getItemTypeSearchURL($itemtype);
      }
      $p['showreset']    = true;
      $p['showbookmark'] = true;
      $p['showfolding']  = true;
      $p['mainform']     = true;
      $p['prefix_crit']  = '';
      $p['addhidden']    = [];
      $p['actionname']   = 'search';
      $p['actionvalue']  = _sx('button', 'Search');

      foreach ($params as $key => $val) {
         $p[$key] = $val;
      }

      $main_block_class = '';
      if ($p['mainform']) {
         echo "<form name='searchform$itemtype' method='get' action='".$p['target']."'>";
      } else {
         $main_block_class = "sub_criteria";
      }
      echo "<div id='searchcriteria' class='$main_block_class'>";
      $nbsearchcountvar      = 'nbcriteria'.strtolower($itemtype).mt_rand();
      $searchcriteriatableid = 'criteriatable'.strtolower($itemtype).mt_rand();
      // init criteria count
      echo Html::scriptBlock("
         var $nbsearchcountvar = ".count($p['criteria']).";
      ");

      echo "<ul id='$searchcriteriatableid'>";

      // Display normal search parameters
      $i = 0;
      foreach (array_keys($p['criteria']) as $i) {
         self::displayCriteria([
            'itemtype' => $itemtype,
            'num'      => $i,
            'p'        => $p
         ]);
      }

      $rand_criteria = mt_rand();
      echo "<li id='more-criteria$rand_criteria'
            class='normalcriteria headerRow'
            style='display: none;'>...</li>";

      echo "</ul>";
      echo "<div class='search_actions'>";
      $linked = self::getMetaItemtypeAvailable($itemtype);
      echo "<span id='addsearchcriteria$rand_criteria' class='secondary'>
               <i class='fas fa-plus-square'></i>
               ".__s('rule')."
            </span>";
      if (count($linked)) {
         echo "<span id='addmetasearchcriteria$rand_criteria' class='secondary'>
                  <i class='far fa-plus-square'></i>
                  ".__s('global rule')."
               </span>";
      }
      echo "<span id='addcriteriagroup$rand_criteria' class='secondary'>
               <i class='fas fa-plus-circle'></i>
               ".__s('group')."
            </span>";
      $json_p = json_encode($p);

      if ($p['mainform']) {
         // Display submit button
         echo "<input type='submit' name='".$p['actionname']."' value=\"".$p['actionvalue']."\" class='submit' >";
         if ($p['showbookmark'] || $p['showreset']) {
            if ($p['showbookmark']) {
               //TODO: change that!
               Ajax::createIframeModalWindow('loadbookmark',
                                       SavedSearch::getSearchURL() . "?action=load&type=" . SavedSearch::SEARCH,
                                       ['title'         => __('Load a saved search')]);
               SavedSearch::showSaveButton(SavedSearch::SEARCH, $itemtype);
            }

            if ($p['showreset']) {
               echo "<a class='fa fa-undo reset-search' href='"
                  .$p['target']
                  .(strpos($p['target'], '?') ? '&amp;' : '?')
                  ."reset=reset' title=\"".__s('Blank')."\"
                  ><span class='sr-only'>" . __s('Blank')  ."</span></a>";
            }

            if ($p['showfolding']) {
               echo "<a class='fa fa-angle-double-up fa-fw fold-search'
                        href='#'
                        title=\"".__("Fold search")."\"></a>";
            }
         }
      }
      echo "</div>"; //.search_actions
      $JS = <<<JAVASCRIPT
         $('#addsearchcriteria$rand_criteria').on('click', function(event) {
            event.preventDefault();
            $.post('{$CFG_GLPI['root_doc']}/ajax/search.php', {
               'action': 'display_criteria',
               'itemtype': '$itemtype',
               'num': $nbsearchcountvar,
               'p': $json_p
            })
            .done(function(data) {
               $(data).insertBefore('#more-criteria$rand_criteria');
               $nbsearchcountvar++;
            });
         });

         $('#addmetasearchcriteria$rand_criteria').on('click', function(event) {
            event.preventDefault();
            $.post('{$CFG_GLPI['root_doc']}/ajax/search.php', {
               'action': 'display_meta_criteria',
               'itemtype': '$itemtype',
               'meta': true,
               'num': $nbsearchcountvar,
               'p': $json_p
            })
            .done(function(data) {
               $(data).insertBefore('#more-criteria$rand_criteria');
               $nbsearchcountvar++;
            });
         });

         $('#addcriteriagroup$rand_criteria').on('click', function(event) {
            event.preventDefault();
            $.post('{$CFG_GLPI['root_doc']}/ajax/search.php', {
               'action': 'display_criteria_group',
               'itemtype': '$itemtype',
               'meta': true,
               'num': $nbsearchcountvar,
               'p': $json_p
            })
            .done(function(data) {
               $(data).insertBefore('#more-criteria$rand_criteria');
               $nbsearchcountvar++;
            });
         });
JAVASCRIPT;

      if ($p['mainform']) {
         $JS .= <<<JAVASCRIPT
         $('.fold-search').on('click', function(event) {
            event.preventDefault();
            $(this)
               .toggleClass('fa-angle-double-up')
               .toggleClass('fa-angle-double-down');
            $('#searchcriteria ul li:not(:first-child)').toggle();
         });

         $(document).on("click", ".remove-search-criteria", function() {
            var rowID = $(this).data('rowid');
            $('#' + rowID).remove();
            $('#searchcriteria ul li:first-child').addClass('headerRow').show();
         });
JAVASCRIPT;
      }
      echo Html::scriptBlock($JS);

      if (count($p['addhidden'])) {
         foreach ($p['addhidden'] as $key => $val) {
            echo Html::hidden($key, ['value' => $val]);
         }
      }

      if ($p['mainform']) {
         // For dropdown
         echo Html::hidden('itemtype', ['value' => $itemtype]);
         // Reset to start when submit new search
         echo Html::hidden('start', ['value'    => 0]);
      }

      echo "</div>";
      if ($p['mainform']) {
         Html::closeForm();
      }
   }

   /**
    * Display a criteria field set, this function should be called by ajax/search.php
    *
    * @since 9.4
    *
    * @param  array  $request we should have these keys of parameters:
    *                            - itemtype: main itemtype for criteria, sub one for metacriteria
    *                            - num: index of the criteria
    *                            - p: params of showGenericSearch method
    *
    * @return void
    */
   static function displayCriteria($request = []) {
      global $CFG_GLPI;

      if (!isset($request["itemtype"])
          || !isset($request["num"]) ) {
         return "";
      }

      $num         = (int) $request['num'];
      $p           = $request['p'];
      $options     = self::getCleanedOptions($request["itemtype"]);
      $randrow     = mt_rand();
      $rowid       = 'searchrow'.$request['itemtype'].$randrow;
      $addclass    = $num == 0 ? ' headerRow' : '';
      $prefix      = isset($p['prefix_crit']) ? $p['prefix_crit'] :'';
      $parents_num = isset($p['parents_num']) ? $p['parents_num'] : [];
      $criteria    = [];

      $sess_itemtype = $request["itemtype"];
      if (isset($request['from_meta'])
          && $request['from_meta']) {
         $sess_itemtype = $request["parent_itemtype"];
      }

      if (!$criteria = self::findCriteriaInSession($sess_itemtype, $num, $parents_num)) {
         $criteria = self::getDefaultCriteria($request["itemtype"]);
      }

      if (isset($criteria['meta'])
          && $criteria['meta']
          && (!isset($request['from_meta'])
              || !$request['from_meta'])) {
         return self::displayMetaCriteria($request);
      }

      if (isset($criteria['criteria'])
          && is_array($criteria['criteria'])) {
         return self::displayCriteriaGroup($request);
      }

      echo "<li class='normalcriteria$addclass' id='$rowid'>";

      if (!isset($request['from_meta'])
          || !$request['from_meta']) {
         // First line display add / delete images for normal and meta search items
         global $IS_TWIG;
         if (!$IS_TWIG && $num == 0
             && isset($p['mainform'])
             && $p['mainform']) {
            // Instanciate an object to access method
            $item = null;
            if ($request["itemtype"] != 'AllAssets') {
               $item = getItemForItemtype($request["itemtype"]);
            }
            if ($item && $item->maybeDeleted()) {
               echo Html::hidden('is_deleted', [
                  'value' => $p['is_deleted'],
                  'id'    => 'is_deleted'
               ]);
            }
            echo Html::hidden('as_map', [
               'value' => $p['as_map'],
               'id'    => 'as_map'
            ]);
         }
         echo "<i class='far fa-minus-square remove-search-criteria' alt='-' title=\"".
                  __s('Delete a rule')."\" data-rowid='$rowid'></i>&nbsp;";

      }

      // Display link item
      $value = '';
      if (!isset($request['from_meta'])
          || !$request['from_meta']) {
         if (isset($criteria["link"])) {
            $value = $criteria["link"];
         }
         $operators = Search::getLogicalOperators(($num == 0));
         Dropdown::showFromArray("criteria{$prefix}[$num][link]", $operators, [
            'value' => $value,
            'width' => '80px'
         ]);
      }

      $values   = [];
      // display select box to define search item
      if ($CFG_GLPI['allow_search_view'] == 2 && !isset($request['from_meta'])) {
         $values['view'] = __('Items seen');
      }

      reset($options);
      $group = '';

      foreach ($options as $key => $val) {
         // print groups
         if (!is_array($val)) {
            $group = $val;
         } else if (count($val) == 1) {
            $group = $val['name'];
         } else {
            if (!isset($val['nosearch']) || ($val['nosearch'] == false)) {
               $values[$group][$key] = $val["name"];
            }
         }
      }
      if ($CFG_GLPI['allow_search_view'] == 1 && !isset($request['from_meta'])) {
         $values['view'] = __('Items seen');
      }
      if ($CFG_GLPI['allow_search_all'] && !isset($request['from_meta'])) {
         $values['all'] = __('All');
      }
      $value = '';

      if (isset($criteria['field'])) {
         $value = $criteria['field'];
      }

      $rand = Dropdown::showFromArray("criteria{$prefix}[$num][field]", $values, [
         'value' => $value,
         'width' => '170px'
      ]);
      $field_id = Html::cleanId("dropdown_criteria{$prefix}[$num][field]$rand");
      $spanid   = Html::cleanId('SearchSpan'.$request["itemtype"].$prefix.$num);
      echo "<span id='$spanid'>";

      $used_itemtype = $request["itemtype"];
      // Force Computer itemtype for AllAssets to permit to show specific items
      if ($request["itemtype"] == 'AllAssets') {
         $used_itemtype = 'Computer';
      }

      $searchtype = isset($criteria['searchtype'])
                     ? $criteria['searchtype']
                     : "";
      $p_value    = isset($criteria['value'])
                     ? $criteria['value']
                     : "";

      $params = [
         'itemtype'   => $used_itemtype,
         'field'      => $value,
         'searchtype' => $searchtype,
         'value'      => $p_value,
         'num'        => $num,
         'p'          => $p,
      ];
      Search::displaySearchoption($params);
      echo "</span>";

      Ajax::updateItemOnSelectEvent(
         $field_id,
         $spanid,
         $CFG_GLPI["root_doc"]."/ajax/search.php",
         [
            'action'     => 'display_searchoption',
            'field'      => '__VALUE__',
         ] + $params
      );

      echo "</li>";
   }

   /**
    * Display a meta-criteria field set, this function should be called by ajax/search.php
    * Call displayCriteria method after displaying its itemtype field
    *
    * @since 9.4
    *
    * @param  array  $request @see displayCriteria method
    *
    * @return void
    */
   static function displayMetaCriteria($request = []) {
      global $CFG_GLPI;

      if (!isset($request["itemtype"])
          || !isset($request["num"]) ) {
         return "";
      }

      $p            = $request['p'];
      $num          = (int) $request['num'];
      $prefix       = isset($p['prefix_crit']) ? $p['prefix_crit'] : '';
      $parents_num  = isset($p['parents_num']) ? $p['parents_num'] : [];
      $itemtype     = $request["itemtype"];
      $metacriteria = [];

      if (!$metacriteria = self::findCriteriaInSession($itemtype, $num, $parents_num)) {
         // Set default field
         $options  = Search::getCleanedOptions($itemtype);

         foreach ($options as $key => $val) {
            if (is_array($val) && isset($val['table'])) {
               $metacriteria['field'] = $key;
               break;
            }
         }
      }

      $linked =  Search::getMetaItemtypeAvailable($itemtype);
      $rand   = mt_rand();

      $rowid  = 'metasearchrow'.$request['itemtype'].$rand;

      echo "<li class='metacriteria' id='$rowid'>";
      echo "<i class='far fa-minus-square remove-search-criteria' alt='-' title=\"".
               __s('Delete a global rule')."\" data-rowid='$rowid'></i>&nbsp;";

      // Display link item (not for the first item)
      Dropdown::showFromArray(
         "criteria{$prefix}[$num][link]",
         Search::getLogicalOperators(),
         [
            'value' => isset($metacriteria["link"])
               ? $metacriteria["link"]
               : "",
            'width' => '80px'
         ]
      );

      // Display select of the linked item type available
      $rand = Dropdown::showItemTypes("criteria{$prefix}[$num][itemtype]", $linked, [
         'value' => isset($metacriteria['itemtype'])
                    && !empty($metacriteria['itemtype'])
                     ? $metacriteria['itemtype']
                     : "",
         'width' => '170px'
      ]);
      echo Html::hidden("criteria{$prefix}[$num][meta]", [
         'value' => true
      ]);
      $field_id = Html::cleanId("dropdown_criteria{$prefix}[$num][itemtype]$rand");
      $spanid   = Html::cleanId("show_".$request["itemtype"]."_".$prefix.$num."_$rand");
      // Ajax script for display search met& item
      echo "<blockquote>";

      $params = [
         'action'          => 'display_criteria',
         'itemtype'        => '__VALUE__',
         'parent_itemtype' => $request['itemtype'],
         'from_meta'       => true,
         'num'             => $num,
         'p'               => $request["p"],
      ];
      Ajax::updateItemOnSelectEvent(
         $field_id,
         $spanid,
         $CFG_GLPI["root_doc"]."/ajax/search.php",
         $params
      );

      echo "<span id='$spanid'>";
      if (isset($metacriteria['itemtype'])
          && !empty($metacriteria['itemtype'])) {
         $params['itemtype'] = $metacriteria['itemtype'];
         self::displayCriteria($params);
      }
      echo "</span>";
      echo "</blockquote>";
      echo "</li>";
   }

   /**
    * Display a group of nested criteria.
    * A group (parent) criteria  can contains children criteria (who also cantains children, etc)
    *
    * @since 9.4
    *
    * @param  array  $request @see displayCriteria method
    *
    * @return void
    */
   static function displayCriteriaGroup($request = []) {
      $num         = (int) $request['num'];
      $p           = $request['p'];
      $randrow     = mt_rand();
      $rowid       = 'searchrow'.$request['itemtype'].$randrow;
      $addclass    = $num == 0 ? ' headerRow' : '';
      $prefix      = isset($p['prefix_crit']) ? $p['prefix_crit'] : '';
      $parents_num = isset($p['parents_num']) ? $p['parents_num'] : [];

      if (!$criteria = self::findCriteriaInSession($request['itemtype'], $num, $parents_num)) {
         $criteria = [
            'criteria' => self::getDefaultCriteria($request['itemtype']),
         ];
      }

      echo "<li class='normalcriteria$addclass' id='$rowid'>";
      echo "<i class='far fa-minus-square remove-search-criteria' alt='-' title=\"".
               __s('Delete a rule')."\" data-rowid='$rowid'></i>&nbsp;";
      Dropdown::showFromArray("criteria{$prefix}[$num][link]", Search::getLogicalOperators(), [
         'value' => isset($criteria["link"]) ? $criteria["link"] : '',
         'width' => '80px'
      ]);

      $parents_num = isset($p['parents_num']) ? $p['parents_num'] : [];
      array_push($parents_num, $num);
      $params = [
         'mainform'    => false,
         'prefix_crit' => "{$prefix}[$num][criteria]",
         'parents_num' => $parents_num,
         'criteria'    => $criteria['criteria'],
      ];

      echo self::showGenericSearch($request['itemtype'], $params);
      echo "</li>";
   }

   /**
    * Retrieve a single criteria in Session by its index
    *
    * @since 9.4
    *
    * @param  string  $itemtype    which glpi type we must search in session
    * @param  integer $num         index of the criteria
    * @param  array   $parents_num node indexes of the parents (@see displayCriteriaGroup)
    *
    * @return mixed   the found criteria array of false of nothing found
    */
   static function findCriteriaInSession($itemtype = '', $num = 0, $parents_num = []) {
      if (!isset($_SESSION['glpisearch'][$itemtype]['criteria'])) {
         return false;
      }
      $criteria = &$_SESSION['glpisearch'][$itemtype]['criteria'];

      if (count($parents_num)) {
         foreach ($parents_num as $parent) {
            if (!isset($criteria[$parent]['criteria'])) {
               return false;
            }
            $criteria = &$criteria[$parent]['criteria'];
         }
      }

      if (isset($criteria[$num])
          && is_array($criteria[$num])) {
         return $criteria[$num];
      }

      return false;
   }

   /**
    * construct the default criteria for an itemtype
    *
    * @since 9.4
    *
    * @param  string $itemtype
    *
    * @return array  criteria
    */
   static function getDefaultCriteria($itemtype = '') {
      global $CFG_GLPI;

      $field = '';

      if ($CFG_GLPI['allow_search_view'] == 2) {
         $field = 'view';
      } else {
         $options = self::getCleanedOptions($itemtype);
         foreach ($options as $key => $val) {
            if (is_array($val)
                && isset($val['table'])) {
               $field = $key;
               break;
            }
         }
      }

      return [
         [
            'field' => $field,
            'link'  => 'contains',
            'value' => ''
         ]
      ];
   }

   /**
    * Display first part of criteria (field + searchtype, just after link)
    * will call displaySearchoptionValue for the next part (value)
    *
    * @since 9.4
    *
    * @param  array  $request we should have these keys of parameters:
    *                            - itemtype: main itemtype for criteria, sub one for metacriteria
    *                            - num: index of the criteria
    *                            - field: field key of the criteria
    *                            - p: params of showGenericSearch method
    *
    * @return void
    */
   static function displaySearchoption($request = []) {
      global $CFG_GLPI;
      if (!isset($request["itemtype"])
          || !isset($request["field"])
          || !isset($request["num"]) ) {
         return "";
      }

      $p      = $request['p'];
      $num    = (int) $request['num'];
      $prefix = isset($p['prefix_crit']) ? $p['prefix_crit'] : '';

      if (!is_subclass_of($request['itemtype'], 'CommonDBTM')) {
         throw new \RuntimeException('Invalid itemtype provided!');
      }

      if (isset($request['meta']) && $request['meta']) {
         $fieldname = 'metacriteria';
      } else {
         $fieldname = 'criteria';
         $request['meta'] = 0;
      }

      $actions = Search::getActionsFor($request["itemtype"], $request["field"]);

      // is it a valid action for type ?
      if (count($actions)
          && (empty($request['searchtype']) || !isset($actions[$request['searchtype']]))) {
         $tmp = $actions;
         unset($tmp['searchopt']);
         $request['searchtype'] = key($tmp);
         unset($tmp);
      }

      $rands = -1;
      $dropdownname = Html::cleanId("spansearchtype$fieldname".
                                    $request["itemtype"].
                                    $prefix.
                                    $num);
      $searchopt = [];
      if (count($actions)>0) {
         // get already get search options
         if (isset($actions['searchopt'])) {
            $searchopt = $actions['searchopt'];
            // No name for clean array with quotes
            unset($searchopt['name']);
            unset($actions['searchopt']);
         }
         $searchtype_name = "{$fieldname}{$prefix}[$num][searchtype]";
         $rands = Dropdown::showFromArray($searchtype_name, $actions, [
            'value' => $request["searchtype"],
            'width' => '105px'
         ]);
         $fieldsearch_id = Html::cleanId("dropdown_$searchtype_name$rands");
      }

      echo "<span id='$dropdownname'>";
      $params = [
         'value'      => rawurlencode($request['value']),
         'searchopt'  => $searchopt,
         'searchtype' => $request["searchtype"],
         'num'        => $num,
         'itemtype'   => $request["itemtype"],
         'from_meta'  => isset($request['from_meta'])
                           ? $request['from_meta']
                           : false,
         'field'      => $request["field"],
         'p'          => $p,
      ];
      self::displaySearchoptionValue($params);
      echo "</span>";

      Ajax::updateItemOnSelectEvent(
         $fieldsearch_id,
         $dropdownname,
         $CFG_GLPI["root_doc"]."/ajax/search.php",
         [
            'action'     => 'display_searchoption_value',
            'searchtype' => '__VALUE__',
         ] + $params
      );
   }

   /**
    * Display last part of criteria (value, just after searchtype)
    * called by displaySearchoptionValue
    *
    * @since 9.4
    *
    * @param  array  $request we should have these keys of parameters:
    *                            - searchtype: (contains, equals) passed by displaySearchoption
    *
    * @return void
    */
   static function displaySearchoptionValue($request = []) {
      if (!isset($request['searchtype'])) {
         return "";
      }

      $p                 = $request['p'];
      $prefix            = isset($p['prefix_crit']) ? $p['prefix_crit'] : '';
      $searchopt         = isset($request['searchopt']) ? $request['searchopt'] : [];
      $request['value']  = rawurldecode($request['value']);
      $fieldname         = isset($request['meta']) && $request['meta']
                              ? 'metacriteria'
                              : 'criteria';
      $inputname         = $fieldname.$prefix.'['.$request['num'].'][value]';
      $display           = false;
      $item              = getItemForItemtype($request['itemtype']);
      $options2          = [];
      $options2['value'] = $request['value'];
      $options2['width'] = '100%';
      // For tree dropdpowns
      $options2['permit_select_parent'] = true;

      switch ($request['searchtype']) {
         case "equals" :
         case "notequals" :
         case "morethan" :
         case "lessthan" :
         case "under" :
         case "notunder" :
            if (!$display && isset($searchopt['field'])) {
               // Specific cases
               switch ($searchopt['table'].".".$searchopt['field']) {
                  // Add mygroups choice to searchopt
                  case "glpi_groups.completename" :
                     $searchopt['toadd'] = ['mygroups' => __('My groups')];
                     break;

                  case "glpi_changes.status" :
                  case "glpi_changes.impact" :
                  case "glpi_changes.urgency" :
                  case "glpi_problems.status" :
                  case "glpi_problems.impact" :
                  case "glpi_problems.urgency" :
                  case "glpi_tickets.status" :
                  case "glpi_tickets.impact" :
                  case "glpi_tickets.urgency" :
                     $options2['showtype'] = 'search';
                     break;

                  case "glpi_changes.priority" :
                  case "glpi_problems.priority" :
                  case "glpi_tickets.priority" :
                     $options2['showtype']  = 'search';
                     $options2['withmajor'] = true;
                     break;

                  case "glpi_tickets.global_validation" :
                     $options2['all'] = true;
                     break;

                  case "glpi_ticketvalidations.status" :
                     $options2['all'] = true;
                     break;

                  case "glpi_users.name" :
                     $options2['right']            = (isset($searchopt['right']) ? $searchopt['right'] : 'all');
                     $options2['inactive_deleted'] = 1;
                     break;
               }

               // Standard datatype usage
               if (!$display && isset($searchopt['datatype'])) {
                  switch ($searchopt['datatype']) {

                     case "date" :
                     case "date_delay" :
                     case "datetime" :
                        $options2['relative_dates'] = true;
                        break;
                  }
               }

               $out = $item->getValueToSelect($searchopt, $inputname, $request['value'], $options2);
               if (strlen($out)) {
                  echo $out;
                  $display = true;
               }

               //Could display be handled by a plugin ?
               if (!$display
                   && $plug = isPluginItemType(getItemTypeForTable($searchopt['table']))) {
                  $function = 'plugin_'.$plug['plugin'].'_searchOptionsValues';
                  if (function_exists($function)) {
                     $display = $function([
                        'name'           => $inputname,
                        'searchtype'     => $request['searchtype'],
                        'searchoption'   => $searchopt,
                        'value'          => $request['value']
                     ]);
                  }
               }

            }
           break;
      }

      // Default case : text field
      if (!$display) {
           echo "<input type='text' size='13' name='$inputname' value=\"".
                  Html::cleanInputText($request['value'])."\">";
      }
   }


   /**
    * Generic Function to add GROUP BY to a request
    *
    * @since 9.4: $num param has been dropped
    *
    * @param string  $LINK           link to use
    * @param string  $NOT            is is a negative search ?
    * @param string  $itemtype       item type
    * @param integer $ID             ID of the item to search
    * @param string  $searchtype     search type ('contains' or 'equals')
    * @param string  $val            value search
    *
    * @return select string
    *
    * @since 10.0.0 Method is no longer static
   **/
<<<<<<< HEAD
   public function addHaving($LINK, $NOT, $itemtype, $ID, $searchtype, $val, $meta) {
=======
   static function addHaving($LINK, $NOT, $itemtype, $ID, $searchtype, $val) {
>>>>>>> a82ed381

      $searchopt  = &self::getOptions($itemtype);
      if (!isset($searchopt[$ID]['table'])) {
         return false;
      }
      $table = $searchopt[$ID]["table"];
      $NAME = $this->db->quoteName("ITEM_{$itemtype}_{$ID}");

      // Plugin can override core definition for its type
      if ($plug = isPluginItemType($itemtype)) {
         $function = 'plugin_'.$plug['plugin'].'_addHaving';
         if (function_exists($function)) {
            $out = $function($LINK, $NOT, $itemtype, $ID, $val, "{$itemtype}_{$ID}");
            if (!empty($out)) {
               return $out;
            }
         }
      }

      //// Default cases
      // Link with plugin tables
      if (preg_match("/^glpi_plugin_([a-z0-9]+)/", $table, $matches)) {
         if (count($matches) == 2) {
            $plug     = $matches[1];
            $function = 'plugin_'.$plug.'_addHaving';
            if (function_exists($function)) {
               $out = $function($LINK, $NOT, $itemtype, $ID, $val, "{$itemtype}_{$ID}");
               if (!empty($out)) {
                  return $out;
               }
            }
         }
      }

      // Preformat items
      if (isset($searchopt[$ID]["datatype"])) {
         switch ($searchopt[$ID]["datatype"]) {
            case "count" :
            case "number" :
            case "decimal" :
            case "timestamp" :
               $search  = ["/\&lt;/","/\&gt;/"];
               $replace = ["<",">"];
               $val     = preg_replace($search, $replace, $val);
               if (preg_match("/([<>])([=]*)[[:space:]]*([0-9]+)/", $val, $regs)) {
                  if ($NOT) {
                     if ($regs[1] == '<') {
                        $regs[1] = '>';
                     } else {
                        $regs[1] = '<';
                     }
                  }
                  $regs[1] .= $regs[2];
                  return " $LINK ($NAME ".$regs[1]." ".$this->db->quote($regs[3])." ) ";
               }

               if (is_numeric($val)) {
                  $val = (int)$val;
                  if (isset($searchopt[$ID]["width"])) {
                     if (!$NOT) {
                        return " $LINK ($NAME < ".($val + $searchopt[$ID]['width'])." AND $NAME > ".
                           ($val - $searchopt[$ID]['width']).") ";
                     }
                     return " $LINK ($NAME > ".($val + $searchopt[$ID]['width'])." OR $NAME < ".
                        ($val - $searchopt[$ID]['width']).") ";
                  }
                  // Exact search
                  if (!$NOT) {
                     return " $LINK ($NAME = $val) ";
                  }
                  return " $LINK ($NAME <> $val) ";
               }
               break;
         }
      }

      if ($searchtype == "notcontains") {
         $nott = !$nott;
      }

      return $this->makeTextCriteria($NAME, $val, $NOT, $LINK);
   }


   /**
    * Generic Function to add ORDER BY to a request
    *
    * @since 9.4: $key param has been dropped
    *
    * @param string  $itemtype  ID of the device type
    * @param integer $ID        field to add
    * @param string  $order     order define
    *
    * @return select string
    *
    * @since 10.0.0 Method is no longer static
   **/
   public function addOrderBy($itemtype, $ID, $order) {
      global $CFG_GLPI;

      // Security test for order
      if ($order != "ASC") {
         $order = "DESC";
      }
      $searchopt = &self::getOptions($itemtype);

      $table     = $searchopt[$ID]["table"];
      $field     = $searchopt[$ID]["field"];

      $addtable = '';

      if (($table != getTableForItemType($itemtype))
          && ($searchopt[$ID]["linkfield"] != getForeignKeyFieldForTable($table))) {
         $addtable .= "_".$searchopt[$ID]["linkfield"];
      }

      if (isset($searchopt[$ID]['joinparams'])) {
         $complexjoin = self::computeComplexJoinID($searchopt[$ID]['joinparams']);

         if (!empty($complexjoin)) {
            $addtable .= "_".$complexjoin;
         }
      }

      if (isset($CFG_GLPI["union_search_type"][$itemtype])) {
         return " ORDER BY ITEM_{$itemtype}_{$ID} $order ";
      }

      // Plugin can override core definition for its type
      if ($plug = isPluginItemType($itemtype)) {
         $function = 'plugin_'.$plug['plugin'].'_addOrderBy';
         if (function_exists($function)) {
            $out = $function($itemtype, $ID, $order, "{$itemtype}_{$ID}");
            if (!empty($out)) {
               return $out;
            }
         }
      }

      switch ($table.".".$field) {
         case "glpi_auth_tables.name" :
            $user_searchopt = self::getOptions('User');
            return " ORDER BY ".$this->db->quoteName("glpi_users.authtype")." $order,
                              ".$this->db->quoteName("glpi_authldaps{$addtable}_".
                                 self::computeComplexJoinID($user_searchopt[30]['joinparams']))."
                                 ".$this->db->quoteName('name')." $order,
                                 ".$this->db->quoteName("glpi_authmails{$addtable}_".
                                 self::computeComplexJoinID($user_searchopt[31]['joinparams'])).".
                                 ".$this->db->quoteName('name')." $order ";

         case "glpi_users.name" :
            if ($itemtype!='User') {
               if ($_SESSION["glpinames_format"] == User::FIRSTNAME_BEFORE) {
                  $name1 = 'firstname';
                  $name2 = 'realname';
               } else {
                  $name1 = 'realname';
                  $name2 = 'firstname';
               }
               return " ORDER BY ".$table.$addtable.".$name1 $order,
                                 ".$table.$addtable.".$name2 $order,
                                 ".$table.$addtable.".`name` $order";
            }
            return " ORDER BY `".$table."`.`name` $order";

         case "glpi_networkequipments.ip" :
         case "glpi_ipaddresses.name" :
            return " ORDER BY INET_ATON($table$addtable.$field) $order ";
      }

      //// Default cases

      // Link with plugin tables
      if (preg_match("/^glpi_plugin_([a-z0-9]+)/", $table, $matches)) {
         if (count($matches) == 2) {
            $plug     = $matches[1];
            $function = 'plugin_'.$plug.'_addOrderBy';
            if (function_exists($function)) {
               $out = $function($itemtype, $ID, $order, "{$itemtype}_{$ID}");
               if (!empty($out)) {
                  return $out;
               }
            }
         }
      }

      // Preformat items
      if (isset($searchopt[$ID]["datatype"])) {
         switch ($searchopt[$ID]["datatype"]) {
            case "date_delay" :
               $interval = "MONTH";
               if (isset($searchopt[$ID]['delayunit'])) {
                  $interval = $searchopt[$ID]['delayunit'];
               }

               $add_minus = '';
               if (isset($searchopt[$ID]["datafields"][3])) {
                  $add_minus = "- ".$this->db->quoteName("$table$addtable.".$searchopt[$ID]["datafields"][3]);
               }
               return " ORDER BY ADDDATE(".$this->db->quoteName("$table$addtable.".$searchopt[$ID]["datafields"][1]).",
                                         INTERVAL (".$this->db->quoteName("$table$addtable.".
                                                   $searchopt[$ID]["datafields"][2])." $add_minus)
                                         $interval) $order ";
         }
      }

      return " ORDER BY ITEM_{$itemtype}_{$ID} $order ";
   }


   /**
    * Generic Function to add default columns to view
    *
    * @param string $itemtype device type
    * @param array  $params   array of parameters
    *
    * @return array
   **/
   static function addDefaultToView($itemtype, $params) {
      global $CFG_GLPI;

      $toview = [];
      $item   = null;
      if ($itemtype != 'AllAssets') {
         $item = getItemForItemtype($itemtype);
      }
      // Add first element (name)
      array_push($toview, 1);

      if (isset($params['as_map']) && $params['as_map'] == 1) {
         // Add location name when map mode
         array_push($toview, ($itemtype == 'Location' ? 1 : ($itemtype == 'Ticket' ? 83 : 3)));
      }

      // Add entity view :
      if (Session::isMultiEntitiesMode()
          && (isset($CFG_GLPI["union_search_type"][$itemtype])
              || ($item && $item->maybeRecursive())
              || isset($_SESSION['glpiactiveentities']) && (count($_SESSION["glpiactiveentities"]) > 1))) {
         array_push($toview, 80);
      }
      return $toview;
   }


   /**
    * Generic Function to add default select to a request
    *
    * @param string $itemtype device type
    *
    * @return string Select SQL string
    *
    * @since 10.0.0 Method is no longer static
   **/
   public function addDefaultSelect($itemtype) {

      $itemtable = getTableForItemType($itemtype);
      $item      = null;
      $mayberecursive = false;
      if ($itemtype != 'AllAssets') {
         $item           = getItemForItemtype($itemtype);
         $mayberecursive = $item->maybeRecursive();
      }
      $ret = "";
      switch ($itemtype) {

         case 'FieldUnicity' :
            $ret = $this->db->quoteName("glpi_fieldunicities.itemtype")." AS ITEMTYPE,";
            break;

         default :
            // Plugin can override core definition for its type
            if ($plug = isPluginItemType($itemtype)) {
               $function = 'plugin_'.$plug['plugin'].'_addDefaultSelect';
               if (function_exists($function)) {
                  $ret = $function($itemtype);
               }
            }
      }
      if ($itemtable == 'glpi_entities') {
         $ret .= $this->db->quoteName("$itemtable.id")." AS entities_id, '1' AS is_recursive, ";
      } else if ($mayberecursive) {
         $ret .= $this->db->quoteName("$itemtable.entities_id").", ".$this->db->quoteName("$itemtable.is_recursive").", ";
      }
      return $ret;
   }


   /**
    * Generic Function to add select to a request
    *
    * @since 9.4: $num param has been dropped
    *
    * @param string  $itemtype     item type
    * @param integer $ID           ID of the item to add
    * @param boolean $meta         boolean is a meta
    * @param integer $meta_type    meta type table ID (default 0)
    *
    * @return select string
    *
    * @since 10.0.0 Method is no longer static
   **/
   public function addSelect($itemtype, $ID, $meta = 0, $meta_type = 0) {
      global $CFG_GLPI;

      $searchopt   = &self::getOptions($itemtype);
      $table       = $searchopt[$ID]["table"];
      $field       = $searchopt[$ID]["field"];
      $addtable    = "";
      $addtable2   = "";
      $NAME        = "ITEM_{$itemtype}_{$ID}";
      $complexjoin = '';

      if (isset($searchopt[$ID]['joinparams'])) {
         $complexjoin = self::computeComplexJoinID($searchopt[$ID]['joinparams']);
      }

      if (((($table != getTableForItemType($itemtype))
            && (!isset($CFG_GLPI["union_search_type"][$itemtype])
                || ($CFG_GLPI["union_search_type"][$itemtype] != $table)))
           || !empty($complexjoin))
          && ($searchopt[$ID]["linkfield"] != getForeignKeyFieldForTable($table))) {
         $addtable .= "_".$searchopt[$ID]["linkfield"];
      }

      if (!empty($complexjoin)) {
         $addtable .= "_".$complexjoin;
         $addtable2 .= "_".$complexjoin;
      }

      if ($meta) {
         // $NAME = "META";
         if (getTableForItemType($meta_type)!=$table) {
            $addtable  .= "_".$meta_type;
            $addtable2 .= "_".$meta_type;
         }
      }

      // Plugin can override core definition for its type
      if ($plug = isPluginItemType($itemtype)) {
         $function = 'plugin_'.$plug['plugin'].'_addSelect';
         if (function_exists($function)) {
            $out = $function($itemtype, $ID, "{$itemtype}_{$ID}");
            if (!empty($out)) {
               return $out;
            }
         }
      }

      $tocompute      = $this->db->quoteName("$table$addtable.$field");
      $tocomputeid    = $this->db->quoteName("$table$addtable.id");

      $tocomputetrans = "IFNULL(".$this->db->quoteName("$table{$addtable}_trans.value").", ".$this->db->quote(self::NULLVALUE).") ";

      $ADDITONALFIELDS = '';
      if (isset($searchopt[$ID]["additionalfields"])
          && count($searchopt[$ID]["additionalfields"])) {
         foreach ($searchopt[$ID]["additionalfields"] as $key) {
            if ($meta
                || (isset($searchopt[$ID]["forcegroupby"]) && $searchopt[$ID]["forcegroupby"])) {
               $ADDITONALFIELDS .= " IFNULL(GROUP_CONCAT(DISTINCT CONCAT(IFNULL(".$this->db->quoteName("$table$addtable.$key").",
                                                                         ".$this->db->quote(self::NULLVALUE)."),
                                                   ".$this->db->quote(self::SHORTSEP).", $tocomputeid) SEPARATOR '".self::LONGSEP."'), ".$this->db->quote(self::NULLVALUE.self::SHORTSEP).")
                                    AS ".$this->db->quoteName($NAME . "_$key").", ";
            } else {
               $ADDITONALFIELDS .= $this->db->quoteName("$table$addtable.$key"). " AS ".$this->db->quoteName($NAME . "_$key").", ";
            }
         }
      }

      // Virtual display no select : only get additional fields
      if (strpos($field, '_virtual') === 0) {
         return $ADDITONALFIELDS;
      }

      switch ($table.".".$field) {

         case "glpi_users.name" :
            if ($itemtype != 'User') {
               if ((isset($searchopt[$ID]["forcegroupby"]) && $searchopt[$ID]["forcegroupby"])) {
                  $addaltemail = "";
                  if ((($itemtype == 'Ticket') || ($itemtype == 'Problem'))
                      && isset($searchopt[$ID]['joinparams']['beforejoin']['table'])
                      && (($searchopt[$ID]['joinparams']['beforejoin']['table']
                            == 'glpi_tickets_users')
                          || ($searchopt[$ID]['joinparams']['beforejoin']['table']
                                == 'glpi_problems_users')
                          || ($searchopt[$ID]['joinparams']['beforejoin']['table']
                                == 'glpi_changes_users'))) { // For tickets_users

                     $ticket_user_table
                        = $searchopt[$ID]['joinparams']['beforejoin']['table'].
                          "_".self::computeComplexJoinID($searchopt[$ID]['joinparams']['beforejoin']
                                                                   ['joinparams']);
                     $addaltemail
                        = "GROUP_CONCAT(DISTINCT CONCAT(`$ticket_user_table`.`users_id`, ' ',
                                                        `$ticket_user_table`.`alternative_email`)
                                                        SEPARATOR '".self::LONGSEP."') AS `".$NAME."_2`, ";
                  }
                  return " GROUP_CONCAT(DISTINCT `$table$addtable`.`id` SEPARATOR '".self::LONGSEP."')
                                       AS `".$NAME."`,
                           $addaltemail
                           $ADDITONALFIELDS";

               }
               return " `$table$addtable`.`$field` AS `".$NAME."`,
                        `$table$addtable`.`realname` AS `".$NAME."_realname`,
                        `$table$addtable`.`id`  AS `".$NAME."_id`,
                        `$table$addtable`.`firstname` AS `".$NAME."_firstname`,
                        $ADDITONALFIELDS";
            }
            break;

         case "glpi_softwarelicenses.number" :
            if ($meta) {
               return " FLOOR(SUM(`$table$addtable2`.`$field`)
                              * COUNT(DISTINCT `$table$addtable2`.`id`)
                              / COUNT(`$table$addtable2`.`id`)) AS `".$NAME."`,
                        MIN(`$table$addtable2`.`$field`) AS `".$NAME."_min`,
                         $ADDITONALFIELDS";
            } else {
               return " FLOOR(SUM(`$table$addtable`.`$field`)
                              * COUNT(DISTINCT `$table$addtable`.`id`)
                              / COUNT(`$table$addtable`.`id`)) AS `".$NAME."`,
                        MIN(`$table$addtable`.`$field`) AS `".$NAME."_min`,
                         $ADDITONALFIELDS";
            }

         case "glpi_profiles.name" :
            if (($itemtype == 'User')
                && ($ID == 20)) {

               $addtable2 = '';
               if ($meta) {
                  $addtable2 = "_".$meta_type;
               }
               return " GROUP_CONCAT(`$table$addtable`.`$field` SEPARATOR '".self::LONGSEP."') AS `".$NAME."`,
                        GROUP_CONCAT(`glpi_profiles_users$addtable2`.`entities_id` SEPARATOR '".self::LONGSEP."')
                                    AS `".$NAME."_entities_id`,
                        GROUP_CONCAT(`glpi_profiles_users$addtable2`.`is_recursive` SEPARATOR '".self::LONGSEP."')
                                    AS `".$NAME."_is_recursive`,
                        GROUP_CONCAT(`glpi_profiles_users$addtable2`.`is_dynamic` SEPARATOR '".self::LONGSEP."')
                                    AS `".$NAME."_is_dynamic`,
                        $ADDITONALFIELDS";
            }
            break;

         case "glpi_entities.completename" :
            if (($itemtype == 'User')
                && ($ID == 80)) {

               $addtable2 = '';
               if ($meta) {
                  $addtable2 = "_".$meta_type;
               }
               return " GROUP_CONCAT(`$table$addtable`.`completename` SEPARATOR '".self::LONGSEP."')
                                    AS `".$NAME."`,
                        GROUP_CONCAT(`glpi_profiles_users$addtable2`.`profiles_id` SEPARATOR '".self::LONGSEP."')
                                    AS `".$NAME."_profiles_id`,
                        GROUP_CONCAT(`glpi_profiles_users$addtable2`.`is_recursive` SEPARATOR '".self::LONGSEP."')
                                    AS `".$NAME."_is_recursive`,
                        GROUP_CONCAT(`glpi_profiles_users$addtable2`.`is_dynamic` SEPARATOR '".self::LONGSEP."')
                                    AS `".$NAME."_is_dynamic`,
                        $ADDITONALFIELDS";
            }
            break;

         case "glpi_auth_tables.name":
            $user_searchopt = self::getOptions('User');
            return " `glpi_users`.`authtype` AS `".$NAME."`,
                     `glpi_users`.`auths_id` AS `".$NAME."_auths_id`,
                     `glpi_authldaps".$addtable."_".
                           self::computeComplexJoinID($user_searchopt[30]['joinparams'])."`.`$field`
                              AS `".$NAME."_".$ID."_ldapname`,
                     `glpi_authmails".$addtable."_".
                           self::computeComplexJoinID($user_searchopt[31]['joinparams'])."`.`$field`
                              AS `".$NAME."_mailname`,
                     $ADDITONALFIELDS";

         case "glpi_softwareversions.name" :
            if ($meta) {
               return " GROUP_CONCAT(DISTINCT CONCAT(`glpi_softwares`.`name`, ' - ',
                                                     `$table$addtable2`.`$field`, '".self::SHORTSEP."',
                                                     `$table$addtable2`.`id`) SEPARATOR '".self::LONGSEP."')
                                    AS `".$NAME."`,
                        $ADDITONALFIELDS";
            }
            break;

         case "glpi_softwareversions.comment" :
            if ($meta) {
               return " GROUP_CONCAT(DISTINCT CONCAT(`glpi_softwares`.`name`, ' - ',
                                                     `$table$addtable2`.`$field`,'".self::SHORTSEP."',
                                                     `$table$addtable2`.`id`) SEPARATOR '".self::LONGSEP."')
                                    AS `".$NAME."`,
                        $ADDITONALFIELDS";
            }
            return " GROUP_CONCAT(DISTINCT CONCAT(`$table$addtable`.`name`, ' - ',
                                                  `$table$addtable`.`$field`, '".self::SHORTSEP."',
                                                  `$table$addtable`.`id`) SEPARATOR '".self::LONGSEP."')
                                 AS `".$NAME."`,
                     $ADDITONALFIELDS";

         case "glpi_states.name" :
            if ($meta && ($meta_type == 'Software')) {
               return " GROUP_CONCAT(DISTINCT CONCAT(`glpi_softwares`.`name`, ' - ',
                                                     `glpi_softwareversions$addtable`.`name`, ' - ',
                                                     `$table$addtable2`.`$field`, '".self::SHORTSEP."',
                                                     `$table$addtable2`.`id`) SEPARATOR '".self::LONGSEP."')
                                     AS `".$NAME."`,
                        $ADDITONALFIELDS";
            } else if ($itemtype == 'Software') {
               return " GROUP_CONCAT(DISTINCT CONCAT(`glpi_softwareversions`.`name`, ' - ',
                                                     `$table$addtable`.`$field`,'".self::SHORTSEP."',
                                                     `$table$addtable`.`id`) SEPARATOR '".self::LONGSEP."')
                                    AS `".$NAME."`,
                        $ADDITONALFIELDS";
            }
            break;

         default:
            break;
      }

      //// Default cases
      // Link with plugin tables
      if (preg_match("/^glpi_plugin_([a-z0-9]+)/", $table, $matches)) {
         if (count($matches) == 2) {
            $plug     = $matches[1];
            $function = 'plugin_'.$plug.'_addSelect';
            if (function_exists($function)) {
               $out = $function($itemtype, $ID, "{$itemtype}_{$ID}");
               if (!empty($out)) {
                  return $out;
               }
            }
         }
      }

      if (isset($searchopt[$ID]["computation"])) {
         $tocompute = $searchopt[$ID]["computation"];
         $tocompute = str_replace("TABLE", "`$table$addtable`", $tocompute);
      }
      // Preformat items
      if (isset($searchopt[$ID]["datatype"])) {
         switch ($searchopt[$ID]["datatype"]) {
            case "count" :
               return " COUNT(DISTINCT `$table$addtable`.`$field`) AS `".$NAME."`,
                     $ADDITONALFIELDS";

            case "date_delay" :
               $interval = "MONTH";
               if (isset($searchopt[$ID]['delayunit'])) {
                  $interval = $searchopt[$ID]['delayunit'];
               }

               $add_minus = '';
               if (isset($searchopt[$ID]["datafields"][3])) {
                  $add_minus = "-`$table$addtable`.`".$searchopt[$ID]["datafields"][3]."`";
               }
               if ($meta
                   || (isset($searchopt[$ID]["forcegroupby"]) && $searchopt[$ID]["forcegroupby"])) {
                  return " GROUP_CONCAT(DISTINCT ADDDATE(`$table$addtable`.`".
                                                            $searchopt[$ID]["datafields"][1]."`,
                                                         INTERVAL (`$table$addtable`.`".
                                                                    $searchopt[$ID]["datafields"][2].
                                                                    "` $add_minus) $interval)
                                         SEPARATOR '".self::LONGSEP."') AS `".$NAME."`,
                           $ADDITONALFIELDS";
               }
               return "ADDDATE(`$table$addtable`.`".$searchopt[$ID]["datafields"][1]."`,
                               INTERVAL (`$table$addtable`.`".$searchopt[$ID]["datafields"][2].
                                          "` $add_minus) $interval) AS `".$NAME."`,
                       $ADDITONALFIELDS";

            case "itemlink" :
               if ($meta
                  || (isset($searchopt[$ID]["forcegroupby"]) && $searchopt[$ID]["forcegroupby"])) {

                  $TRANS = '';
                  if (Session::haveTranslations(getItemTypeForTable($table), $field)) {
                      $TRANS = "GROUP_CONCAT(DISTINCT CONCAT(IFNULL($tocomputetrans, '".self::NULLVALUE."'),
                                                             '".self::SHORTSEP."',$tocomputeid) ORDER BY $tocomputeid
                                             SEPARATOR '".self::LONGSEP."')
                                     AS `".$NAME."_trans`, ";
                  }

                  return " GROUP_CONCAT(DISTINCT CONCAT($tocompute, '".self::SHORTSEP."' ,
                                                        `$table$addtable`.`id`) ORDER BY `$table$addtable`.`id`
                                        SEPARATOR '".self::LONGSEP."') AS `".$NAME."`,
                           $TRANS
                           $ADDITONALFIELDS";
               }
               return " $tocompute AS `".$NAME."`,
                        `$table$addtable`.`id` AS `".$NAME."_id`,
                        $ADDITONALFIELDS";
         }
      }

      // Default case
      if ($meta
          || (isset($searchopt[$ID]["forcegroupby"]) && $searchopt[$ID]["forcegroupby"]
              && (!isset($searchopt[$ID]["computation"])
                  || isset($searchopt[$ID]["computationgroupby"])
                     && $searchopt[$ID]["computationgroupby"]))) { // Not specific computation
         $TRANS = '';
         if (Session::haveTranslations(getItemTypeForTable($table), $field)) {
            $TRANS = "GROUP_CONCAT(DISTINCT CONCAT(IFNULL($tocomputetrans, '".self::NULLVALUE."'),
                                                   '".self::SHORTSEP."',$tocomputeid) ORDER BY $tocomputeid SEPARATOR '".self::LONGSEP."')
                                  AS `".$NAME."_trans`, ";

         }
         return " GROUP_CONCAT(DISTINCT CONCAT(IFNULL($tocompute, '".self::NULLVALUE."'),
                                               '".self::SHORTSEP."',$tocomputeid) ORDER BY $tocomputeid SEPARATOR '".self::LONGSEP."')
                              AS `".$NAME."`,
                  $TRANS
                  $ADDITONALFIELDS";
      }
      $TRANS = '';
      if (Session::haveTranslations(getItemTypeForTable($table), $field)) {
         $TRANS = $tocomputetrans." AS `".$NAME."_trans`, ";

      }
      return "$tocompute AS `".$NAME."`, $TRANS $ADDITONALFIELDS";
   }


   /**
    * Generic Function to add default where to a request
    *
    * @param string $itemtype device type
    *
    * @return string
    *
    * @since 10.0.0 Method is no longer static
   **/
   public function addDefaultWhere($itemtype) {
      $condition = '';

      switch ($itemtype) {
         case 'Reminder' :
            $restrict = Reminder::addVisibilityRestrict();
            $condition = $restrict['sql'];
            $this->addQueryParams($restrict['params']);
            break;

         case 'RSSFeed' :
            $restrict = RSSFeed::addVisibilityRestrict();
            $condition = $restrict['sql'];
            $this->addQueryParams($restrict['params']);
            break;

         case 'Notification' :
            if (!Config::canView()) {
               $condition = " `glpi_notifications`.`itemtype` NOT IN ('Crontask', 'DBConnection') ";
            }
            break;

         // No link
         case 'User' :
            // View all entities
            if (!Session::canViewAllEntities()) {
               $condition = getEntitiesRestrictRequest("", "glpi_profiles_users", '', '', true);
            }
            break;

         case 'ProjectTask' :
            $condition  = '';
            $teamtable  = 'glpi_projecttaskteams';
            $condition .= "`glpi_projects`.`is_template` = 0";
            $condition .= " AND ((`$teamtable`.`itemtype` = 'User'
                             AND `$teamtable`.`items_id` = '".Session::getLoginUserID()."')";
            if (count($_SESSION['glpigroups'])) {
               $condition .= " OR (`$teamtable`.`itemtype` = 'Group'
                                    AND `$teamtable`.`items_id`
                                       IN (".implode(",", $_SESSION['glpigroups'])."))";
            }
            $condition .= ") ";
            break;

         case 'Project' :
            $condition = '';
            if (!Session::haveRight("project", Project::READALL)) {
               $teamtable  = 'glpi_projectteams';
               $condition .= "(`glpi_projects`.users_id = '".Session::getLoginUserID()."'
                               OR (`$teamtable`.`itemtype` = 'User'
                                   AND `$teamtable`.`items_id` = '".Session::getLoginUserID()."')";
               if (count($_SESSION['glpigroups'])) {
                  $condition .= " OR (`glpi_projects`.`groups_id`
                                       IN (".implode(",", $_SESSION['glpigroups'])."))";
                  $condition .= " OR (`$teamtable`.`itemtype` = 'Group'
                                      AND `$teamtable`.`items_id`
                                          IN (".implode(",", $_SESSION['glpigroups'])."))";
               }
               $condition .= ") ";
            }
            break;

         case 'Ticket' :
            // Same structure in addDefaultJoin
            $condition = '';
            if (!Session::haveRight("ticket", Ticket::READALL)) {

               $searchopt
                  = &self::getOptions($itemtype);
               $requester_table
                  = '`glpi_tickets_users_'.
                     self::computeComplexJoinID($searchopt[4]['joinparams']['beforejoin']
                                                          ['joinparams']).'`';
               $requestergroup_table
                  = '`glpi_groups_tickets_'.
                     self::computeComplexJoinID($searchopt[71]['joinparams']['beforejoin']
                                                          ['joinparams']).'`';

               $assign_table
                  = '`glpi_tickets_users_'.
                     self::computeComplexJoinID($searchopt[5]['joinparams']['beforejoin']
                                                          ['joinparams']).'`';
               $assigngroup_table
                  = '`glpi_groups_tickets_'.
                     self::computeComplexJoinID($searchopt[8]['joinparams']['beforejoin']
                                                          ['joinparams']).'`';

               $observer_table
                  = '`glpi_tickets_users_'.
                     self::computeComplexJoinID($searchopt[66]['joinparams']['beforejoin']
                                                          ['joinparams']).'`';
               $observergroup_table
                  = '`glpi_groups_tickets_'.
                     self::computeComplexJoinID($searchopt[65]['joinparams']['beforejoin']
                                                          ['joinparams']).'`';

               $condition = "(";

               if (Session::haveRight("ticket", Ticket::READMY)) {
                    $condition .= " $requester_table.users_id = '".Session::getLoginUserID()."'
                                    OR $observer_table.users_id = '".Session::getLoginUserID()."'
                                    OR `glpi_tickets`.`users_id_recipient` = '".Session::getLoginUserID()."'";
               } else {
                    $condition .= "0=1";
               }

               if (Session::haveRight("ticket", Ticket::READGROUP)) {
                  if (count($_SESSION['glpigroups'])) {
                     $condition .= " OR $requestergroup_table.`groups_id`
                                             IN (".implode(",", $_SESSION['glpigroups']).")";
                     $condition .= " OR $observergroup_table.`groups_id`
                                             IN (".implode(",", $_SESSION['glpigroups']).")";
                  }
               }

               if (Session::haveRight("ticket", Ticket::OWN)) {// Can own ticket : show assign to me
                  $condition .= " OR $assign_table.users_id = '".Session::getLoginUserID()."' ";
               }

               if (Session::haveRight("ticket", Ticket::READASSIGN)) { // assign to me

                  $condition .=" OR $assign_table.`users_id` = '".Session::getLoginUserID()."'";
                  if (count($_SESSION['glpigroups'])) {
                     $condition .= " OR $assigngroup_table.`groups_id`
                                             IN (".implode(",", $_SESSION['glpigroups']).")";
                  }
                  if (Session::haveRight('ticket', Ticket::ASSIGN)) {
                     $condition .= " OR `glpi_tickets`.`status`='".CommonITILObject::INCOMING."'";
                  }
               }

               if (Session::haveRightsOr('ticketvalidation',
                                         [TicketValidation::VALIDATEINCIDENT,
                                               TicketValidation::VALIDATEREQUEST])) {
                  $condition .= " OR `glpi_ticketvalidations`.`users_id_validate`
                                          = '".Session::getLoginUserID()."'";
               }
               $condition .= ") ";
            }
            break;

         case 'Change' :
         case 'Problem':
            if ($itemtype == 'Change') {
               $right       = 'change';
               $table       = 'changes';
               $groupetable = "`glpi_changes_groups_";
            } else if ($itemtype == 'Problem') {
               $right       = 'problem';
               $table       = 'problems';
               $groupetable = "`glpi_groups_problems_";
            }
            // Same structure in addDefaultJoin
            $condition = '';
            if (!Session::haveRight("$right", $itemtype::READALL)) {
               $searchopt       = &self::getOptions($itemtype);
               if (Session::haveRight("$right", $itemtype::READMY)) {
                  $requester_table      = '`glpi_'.$table.'_users_'.
                                          self::computeComplexJoinID($searchopt[4]['joinparams']
                                                                     ['beforejoin']['joinparams']).'`';
                  $requestergroup_table = $groupetable.
                                          self::computeComplexJoinID($searchopt[71]['joinparams']
                                                                     ['beforejoin']['joinparams']).'`';

                  $observer_table       = '`glpi_'.$table.'_users_'.
                                          self::computeComplexJoinID($searchopt[66]['joinparams']
                                                                     ['beforejoin']['joinparams']).'`';
                  $observergroup_table  = $groupetable.
                                          self::computeComplexJoinID($searchopt[65]['joinparams']
                                                                    ['beforejoin']['joinparams']).'`';

                  $assign_table         = '`glpi_'.$table.'_users_'.
                                          self::computeComplexJoinID($searchopt[5]['joinparams']
                                                                     ['beforejoin']['joinparams']).'`';
                  $assigngroup_table    = $groupetable.
                                          self::computeComplexJoinID($searchopt[8]['joinparams']
                                                                     ['beforejoin']['joinparams']).'`';
               }
               $condition = "(";

               if (Session::haveRight("$right", $itemtype::READMY)) {
                  $condition .= " $requester_table.users_id = '".Session::getLoginUserID()."'
                                 OR $observer_table.users_id = '".Session::getLoginUserID()."'
                                 OR $assign_table.users_id = '".Session::getLoginUserID()."'
                                 OR `glpi_".$table."`.`users_id_recipient` = '".Session::getLoginUserID()."'";
                  if (count($_SESSION['glpigroups'])) {
                     $my_groups_keys = "'" . implode("','", $_SESSION['glpigroups']) . "'";
                     $condition .= " OR $requestergroup_table.groups_id IN ($my_groups_keys)
                                 OR $observergroup_table.groups_id IN ($my_groups_keys)
                                 OR $assigngroup_table.groups_id IN ($my_groups_keys)";
                  }
               } else {
                  $condition .= "0=1";
               }

               $condition .= ") ";
            }
            break;

         case 'Config':
            $availableContexts = ['core'] + Plugin::getPlugins();
            $availableContexts = implode("', '", $availableContexts);
            $condition = "`context` IN ('$availableContexts')";
            break;

         case 'SavedSearch':
            $restrict = SavedSearch::addVisibilityRestrict();
            if (count($restrict)) {
               $condition = $restrict['sql'];
               $this->addQueryParams($restrict['params']);
            } else {
               $condition = '';
            }
            break;

         default :
            // Plugin can override core definition for its type
            if ($plug = isPluginItemType($itemtype)) {
               $function = 'plugin_'.$plug['plugin'].'_addDefaultWhere';
               if (function_exists($function)) {
                  $condition = $function($itemtype);
               }
            }
      }

      /* Hook to restrict user right on current itemtype */
      list($itemtype, $condition) = Plugin::doHookFunction('add_default_where', [$itemtype, $condition]);
      return $condition;
   }

   /**
    * Get search clause for type
    *
    * @param string  $searchtype Type
    * @param mixed   $val        Value
    * @param boolean $nott       ?
    * @param string  $inittable  ?
    *
    * @return string
    */
   private function getSearchFromType($searchtype, $val, $nott, $inittable, $wcontains = false) {
      $SEARCH = null;
      switch ($searchtype) {
         case "notcontains" :
            $nott = !$nott;
         case "contains" :
            if ($wcontains === true) {
               $SEARCH = $this->makeTextSearch($val, $nott);
            }
            break;

         case "equals" :
            if ($nott) {
               $SEARCH = " <> $val";
            } else {
               $SEARCH = " = $val";
            }
            break;

         case "notequals" :
            if ($nott) {
               $SEARCH = " = $val";
            } else {
               $SEARCH = " <> $val";
            }
            break;

         case "under" :
            $values = getSonsOf($inittable, $val);
            $expr = implode(', ', $values);
            if ($nott) {
               $SEARCH = " NOT IN ($expr)";
            } else {
               $SEARCH = " IN ($expr)";
            }
            break;

         case "notunder" :
            $values = getSonsOf($inittable, $val);
            $expr = implode(', ', $values);
            if ($nott) {
               $SEARCH = " IN ($expr)";
            } else {
               $SEARCH = " NOT IN ($expr)";
            }
            break;

      }

      return $SEARCH;
   }

   /**
    * Generic Function to add where to a request
    *
    * @param string  $link       link string
    * @param boolean $nott       is it a negative search ?
    * @param string  $itemtype   item type
    * @param integer $ID         ID of the item to search
    * @param string  $searchtype searchtype used (equals or contains)
    * @param integer $val        item num in the request
    * @param boolean $meta       is a meta search (meta=2 in search.class.php) (default 0)
    *
    * @return select string
    *
    * @since 10.0.0 Method is no longer static
   **/
   public function addWhere($link, $nott, $itemtype, $ID, $searchtype, $val, $meta = 0) {

      $searchopt = &self::getOptions($itemtype);
      if (!isset($searchopt[$ID]['table'])) {
         return false;
      }
      $table     = $searchopt[$ID]["table"];
      $field     = $searchopt[$ID]["field"];

      $inittable = $table;
      $addtable  = '';
      if (($table != 'asset_types')
          && ($table != getTableForItemType($itemtype))
          && ($searchopt[$ID]["linkfield"] != getForeignKeyFieldForTable($table))) {
         $addtable = "_".$searchopt[$ID]["linkfield"];
         $table   .= $addtable;
      }

      if (isset($searchopt[$ID]['joinparams'])) {
         $complexjoin = self::computeComplexJoinID($searchopt[$ID]['joinparams']);

         if (!empty($complexjoin)) {
            $table .= "_".$complexjoin;
         }
      }

      if ($meta
          && (getTableForItemType($itemtype) != $inittable)) {
         $table .= "_".$itemtype;
      }

      // Hack to allow search by ID on every sub-table
      if (preg_match('/^\$\$\$\$([0-9]+)$/', $val, $regs)) {
         return $link." (".$this->db->quoteName("$table.id")." ".($nott?"<>":"=").$regs[1]." ".
                         (($regs[1] == 0)?" OR ".$this->db->quoteName("$table.id")." IS NULL":'').") ";
      }

      // Preparse value
      if (isset($searchopt[$ID]["datatype"])) {
         switch ($searchopt[$ID]["datatype"]) {
            case "datetime" :
            case "date" :
            case "date_delay" :
               $force_day = true;
               if ($searchopt[$ID]["datatype"] == 'datetime') {
                  $force_day = false;
               }
               if (strstr($val, 'BEGIN') || strstr($val, 'LAST')) {
                  $force_day = true;
               }

               $val = Html::computeGenericDateTimeSearch($val, $force_day);

               break;
         }
      }

      //Check in current item if a specific where is defined
      if (method_exists($itemtype, 'addWhere')) {
         $qry_params = [];
         $out = $itemtype::addWhere($link, $nott, $itemtype, $ID, $searchtype, $val, $qry_params);
         if (!empty($out)) {
            return $out;
         }
      }

      // Plugin can override core definition for its type
      if ($plug = isPluginItemType($itemtype)) {
         $function = 'plugin_'.$plug['plugin'].'_addWhere';
         if (function_exists($function)) {
            $qry_params = [];
            $out = $function($link, $nott, $itemtype, $ID, $val, $searchtype, $qry_params);
            if (!empty($out)) {
               return $out;
            }
         }
      }

      switch ($inittable.".".$field) {
         // case "glpi_users_validation.name" :

         case "glpi_users.name" :
            if ($itemtype == 'User') { // glpi_users case / not link table
               if (in_array($searchtype, ['equals', 'notequals'])) {
                  return " $link `$table`.`id`".$this->getSearchFromType($searchtype, $val, $nott, $inittable);
               }
               return $this->makeTextCriteria($this->db->quoteName("$table.$field"), $val, $nott, $link);
            }
            if ($_SESSION["glpinames_format"] == User::FIRSTNAME_BEFORE) {
               $name1 = 'firstname';
               $name2 = 'realname';
            } else {
               $name1 = 'realname';
               $name2 = 'firstname';
            }

            if (in_array($searchtype, ['equals', 'notequals'])) {
               return " $link (`$table`.`id`".$this->getSearchFromType($searchtype, $val, $nott, $inittable).
                               (($val == 0)?" OR `$table`.`id` IS".
                                   (($searchtype == "notequals")?" NOT":"")." NULL":'').') ';
            }
            $toadd   = '';

            $tmplink = 'OR';
            if ($nott) {
               $tmplink = 'AND';
            }

            if (($itemtype == 'Ticket') || ($itemtype == 'Problem')) {
               if (isset($searchopt[$ID]["joinparams"]["beforejoin"]["table"])
                   && isset($searchopt[$ID]["joinparams"]["beforejoin"]["joinparams"])
                   && (($searchopt[$ID]["joinparams"]["beforejoin"]["table"]
                         == 'glpi_tickets_users')
                       || ($searchopt[$ID]["joinparams"]["beforejoin"]["table"]
                             == 'glpi_problems_users')
                       || ($searchopt[$ID]["joinparams"]["beforejoin"]["table"]
                             == 'glpi_changes_users'))) {

                  $bj        = $searchopt[$ID]["joinparams"]["beforejoin"];
                  $linktable = $bj['table'].'_'.self::computeComplexJoinID($bj['joinparams']);
                  $toadd     = $this->makeTextCriteria($this->db->quoteName("$linktable.alternative_email"), $val,
                                                      $nott, $tmplink);
                  if ($val == '^$') {
                     return $link." ((".$this->db->quoteName("$linktable.users_id")." IS NULL)
                            OR ".$this->db->quoteName("$linktable.alternative_email")." IS NULL)";
                  }
               }
            }
            $toadd2 = '';
            if ($nott
                && ($val != 'NULL') && ($val != 'null')) {
               $toadd2 = " OR ".$this->db->quoteName("$table.$field")." IS NULL";
            }
            return $link." (((".$this->db->quoteName("$table.$name1")." ".$this->getSearchFromType($searchtype, $val, $nott, $inittable, true)."
                            $tmplink ".$this->db->quoteName("$table.$name2")." ".$this->getSearchFromType($searchtype, $val, $nott, $inittable, true)."
                            $tmplink ".$this->db->quoteName("$table.$field")." ".$this->getSearchFromType($searchtype, $val, $nott, $inittable, true)."
                            $tmplink CONCAT(".$this->db->quoteName("$table.$name1").", ' ', ".$this->db->quoteName("$table.$name2").") ".$this->getSearchFromType($searchtype, $val, $nott, $inittable, true)." )
                            $toadd2) $toadd)";

         case "glpi_groups.completename" :
            if ($val == 'mygroups') {
               $field_name = $this->db->quoteName("$table.id");
               switch ($searchtype) {
                  case 'equals' :
                     $expr = implode(', ', $_SESSION['glpigroups']);
                     return " $link ($field_name IN ($expr)) ";

                  case 'notequals' :
                     $expr = implode(', ', $_SESSION['glpigroups']);
                     return " $link ($field_name NOT IN ($expr)) ";

                  case 'under' :
                     $groups = $_SESSION['glpigroups'];
                     foreach ($_SESSION['glpigroups'] as $g) {
                        $groups += getSonsOf($inittable, $g);
                     }
                     $groups = array_unique($groups);
                     return " $link ($field_name IN ('".
                        implode(', ', $groups)."')) ";

                  case 'notunder' :
                     $groups = $_SESSION['glpigroups'];
                     foreach ($_SESSION['glpigroups'] as $g) {
                        $groups += getSonsOf($inittable, $g);
                     }
                     $groups = array_unique($groups);
                     return " $link ($field_name NOT IN ('".
                        implode(',', $groups)."')) ";
               }
            }
            break;

         case "glpi_auth_tables.name" :
            $user_searchopt = self::getOptions('User');
            $tmplink        = 'OR';
            if ($nott) {
               $tmplink = 'AND';
            }

            return $link." (".$this->db->quoteName(
               "glpi_authmails".$addtable."_".
               $this->computeComplexJoinID($user_searchopt[31]['joinparams']).".name"
            )." ".$this->getSearchFromType($searchtype, $val, $nott, $inittable)."
               $tmplink ".$this->db->quoteName(
               "glpi_authldaps".$addtable."_".
               $this->computeComplexJoinID($user_searchopt[30]['joinparams']).".name"
            )."
               ".$this->getSearchFromType($searchtype, $val, $nott, $inittable)." ) ";

         case "glpi_ipaddresses.name" :
            $search  = ["/\&lt;/","/\&gt;/"];
            $replace = ["<",">"];
            $val     = preg_replace($search, $replace, $val);
            if (preg_match("/^\s*([<>])([=]*)[[:space:]]*([0-9\.]+)/", $val, $regs)) {
               if ($nott) {
                  if ($regs[1] == '<') {
                     $regs[1] = '>';
                  } else {
                     $regs[1] = '<';
                  }
               }
               $regs[1] .= $regs[2];
               return $link." (INET_ATON(".$this->db->quoteName("$table.$field").") ".$regs[1]." INET_ATON(".$this->db->quote($regs[3]).") ";
            }
            break;

         case "glpi_tickets.status" :
         case "glpi_problems.status" :
         case "glpi_changes.status" :
            if ($val == 'all') {
               return "";
            }
            $tocheck = [];
            if ($item = getItemForItemtype($itemtype)) {
               switch ($val) {
                  case 'process' :
                     $tocheck = $item->getProcessStatusArray();
                     break;

                  case 'notclosed' :
                     $tocheck = $item->getAllStatusArray();
                     foreach ($item->getClosedStatusArray() as $status) {
                        if (isset($tocheck[$status])) {
                           unset($tocheck[$status]);
                        }
                     }
                     $tocheck = array_keys($tocheck);
                     break;

                  case 'old' :
                     $tocheck = array_merge($item->getSolvedStatusArray(),
                                            $item->getClosedStatusArray());
                     break;

                  case 'notold' :
                     $tocheck = $item::getNotSolvedStatusArray();
                     break;
               }
            }

            if (count($tocheck) == 0) {
               $statuses = $item->getAllStatusArray();
               if (isset($statuses[$val])) {
                  $tocheck = [$val];
               }
            }

            if (count($tocheck)) {
               $field_name = $this->db->quoteName("$table.$field");
               if ($nott) {
                  return $link." $field_name NOT IN (".implode(', ', $tocheck).")";
               }
               return $link." $field_name IN (".implode(', ', $tocheck).")";
            }
            break;

         case "glpi_tickets_tickets.tickets_id_1" :
            $tmplink = 'OR';
            $compare = '=';
            if ($nott) {
               $tmplink = 'AND';
               $compare = '<>';
            }
            $toadd2 = '';
            if ($nott
                && ($val != 'NULL') && ($val != 'null')) {
               $toadd2 = " OR ".$this->db->quoteName("$table.$field")." IS NULL";
            }

            return $link." (((".$this->db->quoteName("$table.tickets_id_1")." $compare $val
                              $tmplink ".$this->db->quoteName("$table.tickets_id_2")." $compare $val)
                             AND ".$this->db->quoteName("glpi_tickets.id")." <> $val)
                            $toadd2)";

         case "glpi_tickets.priority" :
         case "glpi_tickets.impact" :
         case "glpi_tickets.urgency" :
         case "glpi_problems.priority" :
         case "glpi_problems.impact" :
         case "glpi_problems.urgency" :
         case "glpi_changes.priority" :
         case "glpi_changes.impact" :
         case "glpi_changes.urgency" :
         case "glpi_projects.priority" :
            if (is_numeric($val)) {
               $field_name = $this->db->quoteName("$table.$field");
               if ($val > 0) {
                  $compare = ($nott ? '<>' : '=');
                  return "$link $field_name $compare $val";
               }
               if ($val < 0) {
                  $compare = ($nott ? '<' : '>=');
                  $val = abs($val);
                  return "$link $field_name $compare $val";
               }
               // Show all
               $compare = ($nott ? '<' : '>=');
               return "$link $field_name $compare 0 ";
            }
            return "";

         case "glpi_tickets.global_validation" :
         case "glpi_ticketvalidations.status" :
            if ($val == 'all') {
               return "";
            }
            $tocheck = [];
            switch ($val) {
               case 'can' :
                  $tocheck = CommonITILValidation::getCanValidationStatusArray();
                  break;

               case 'all' :
                  $tocheck = CommonITILValidation::getAllValidationStatusArray();
                  break;

            }
            if (count($tocheck) == 0) {
               $tocheck = [$val];
            }
            if (count($tocheck)) {
               $field_name = $this->db->quoteName("$table.$field");
               if ($nott) {
                  return "$link $field_name NOT IN ('".implode(',', array_fill(0, count($tocheck), '?'))."')";
               }
               return "$link $field_name IN ('".implode(',', array_fill(0, count($tocheck), '?'))."')";
            }
            break;

      }

      //// Default cases

      // Link with plugin tables
      if (preg_match("/^glpi_plugin_([a-z0-9]+)/", $inittable, $matches)) {
         if (count($matches) == 2) {
            $plug     = $matches[1];
            $function = 'plugin_'.$plug.'_addWhere';
            if (function_exists($function)) {
               $qry_params = [];
               $out = $function($link, $nott, $itemtype, $ID, $val, $searchtype, $qry_params);
               if (!empty($out)) {
                  return $out;
               }
            }
         }
      }

      $tocompute      = $this->db->quoteName("$table.$field");
      $tocomputetrans = $this->db->quoteName("{$table}_trans.value");
      if (isset($searchopt[$ID]["computation"])) {
         $tocompute = $searchopt[$ID]["computation"];
         $tocompute = str_replace("TABLE", $this->db->quoteName($table), $tocompute);
      }

      // Preformat items
      if (isset($searchopt[$ID]["datatype"])) {
         switch ($searchopt[$ID]["datatype"]) {
            case "itemtypename" :
               if (in_array($searchtype, ['equals', 'notequals'])) {
                  return " $link (".$this->db->quoteName("$table.$field").$this->getSearchFromType($searchtype, $val, $nott, $inittable).') ';
               }
               break;

            case "itemlink" :
               if (in_array($searchtype, ['equals', 'notequals', 'under', 'notunder'])) {
                  return " $link (".$this->db->quoteName("$table.id").$this->getSearchFromType($searchtype, $val, $nott, $inittable).') ';
               }
               break;

            case "datetime" :
            case "date" :
            case "date_delay" :
               if ($searchopt[$ID]["datatype"] == 'datetime') {
                  // Specific search for datetime
                  if (in_array($searchtype, ['equals', 'notequals'])) {
                     $val = preg_replace("/:00$/", '', $val);
                     $val = '^'.$val;
                     if ($searchtype == 'notequals') {
                        $nott = !$nott;
                     }
                     return $this->makeTextCriteria($this->db->quoteName("$table.$field"), $val, $nott, $link);
                  }
               }
               if ($searchtype == 'lessthan') {
                  $val = '< ' . $val;
               }
               if ($searchtype == 'morethan') {
                  $val = '> ' . $val;
               }
               if ($searchtype) {
                  $date_computation = $tocompute;
               }
               if (in_array($searchtype, ["contains", "notcontains"])) {
                  $date_computation = "CONVERT($date_computation USING utf8)";
               }
               $search_unit = ' MONTH ';
               if (isset($searchopt[$ID]['searchunit'])) {
                  $search_unit = $searchopt[$ID]['searchunit'];
               }
               if ($searchopt[$ID]["datatype"]=="date_delay") {
                  $delay_unit = ' MONTH ';
                  if (isset($searchopt[$ID]['delayunit'])) {
                     $delay_unit = $searchopt[$ID]['delayunit'];
                  }
                  $add_minus = '';
                  if (isset($searchopt[$ID]["datafields"][3])) {
                     $add_minus = "-".$this->db->quoteName("$table.".$searchopt[$ID]["datafields"][3]);
                  }
                  $date_computation = "ADDDATE(".$this->db->quoteName("$table.".$searchopt[$ID]["datafields"][1]).",
                                               INTERVAL (".$this->db->quoteName("$table.".$searchopt[$ID]["datafields"][2])."
                                                         $add_minus)
                                               $delay_unit)";
               }
               if (in_array($searchtype, ['equals', 'notequals'])) {
                  return " $link ($date_computation ".$this->getSearchFromType($searchtype, $val, $nott, $inittable).') ';
               }
               $search  = ["/\&lt;/","/\&gt;/"];
               $replace = ["<",">"];
               $val     = preg_replace($search, $replace, $val);
               if (preg_match("/^\s*([<>=]+)\s*(.*)/", $val, $regs)) {
                  if (is_numeric($regs[2])) {
                     return $link." $date_computation ".$regs[1]."
                            ADDDATE(NOW(), INTERVAL ".$regs[2]." $search_unit) ";
                  }
                  // ELSE Reformat date if needed
                  $regs[2] = preg_replace('@(\d{1,2})(-|/)(\d{1,2})(-|/)(\d{4})@', '\5-\3-\1',
                                          $regs[2]);
                  if (preg_match('/[0-9]{2,4}-[0-9]{1,2}-[0-9]{1,2}/', $regs[2])) {
                     $ret = $link;
                     if ($nott) {
                        $ret .= " NOT(";
                     }
                     $ret .= " $date_computation {$regs[1]} " . $this->db->quote($regs[2]);
                     if ($nott) {
                        $ret .= ")";
                     }
                     return $ret;
                  }
                  return "";
               }
               // ELSE standard search
               // Date format modification if needed
               $val = preg_replace('@(\d{1,2})(-|/)(\d{1,2})(-|/)(\d{4})@', '\5-\3-\1', $val);
               if ($date_computation) {
                  return $this->makeTextCriteria($date_computation, $val, $nott, $link);
               }
               return '';

            case "right" :
               if ($searchtype == 'notequals') {
                  $nott = !$nott;
               }
               return $link. ($nott?' NOT':'')." ($tocompute & $val) ";

            case "bool" :
               if (!is_numeric($val)) {
                  if (strcasecmp($val, __('No')) == 0) {
                     $val = 0;
                  } else if (strcasecmp($val, __('Yes')) == 0) {
                     $val = 1;
                  }
               }
               if ($searchtype == 'notequals') {
                  $nott = !$nott;
               }
               // No break here : use number comparaison case

            case "count" :
            case "number" :
            case "decimal" :
            case "timestamp" :
               $search  = ["/\&lt;/", "/\&gt;/"];
               $replace = ["<", ">"];
               $val     = preg_replace($search, $replace, $val);

               if (preg_match("/([<>])([=]*)[[:space:]]*([0-9]+)/", $val, $regs)) {
                  if ($nott) {
                     if ($regs[1] == '<') {
                        $regs[1] = '>';
                     } else {
                        $regs[1] = '<';
                     }
                  }
                  $regs[1] .= $regs[2];
                  return $link." ($tocompute ".$regs[1]." ".$regs[3].") ";
               }
               if (is_numeric($val)) {
                  $val = (int)$val;
                  if (isset($searchopt[$ID]["width"])) {
                     $ADD = "";
                     if ($nott
                         && ($val != 'NULL') && ($val != 'null')) {
                        $ADD = " OR $tocompute IS NULL";
                     }
                     if ($nott) {
                        return $link." ($tocompute < ".($val - $searchopt[$ID]['width'])." OR $tocompute > ".
                           ($val + $searchopt[$ID]['width'])." $ADD) ";
                     }

                     return $link." (($tocompute >= ".($val - $searchopt[$ID]['width'])." AND $tocompute <= ".
                        ($val + $searchopt[$ID]['width']).") $ADD) ";
                  }
                  if (!$nott) {
                     return " $link ($tocompute = $val) ";
                  }
                  return " $link ($tocompute <> $val) ";
               }
               break;
         }
      }

      // Default case
      if (in_array($searchtype, ['equals', 'notequals','under', 'notunder'])) {

         if ((!isset($searchopt[$ID]['searchequalsonfield'])
              || !$searchopt[$ID]['searchequalsonfield'])
            && ($table != getTableForItemType($itemtype)
                || ($itemtype == 'AllAssets'))) {
            $out = " $link (".$this->db->quoteName("$table.id").$this->getSearchFromType($searchtype, $val, $nott, $inittable);
         } else {
            $out = " $link (".$this->db->quoteName("$table.$field").$this->getSearchFromType($searchtype, $val, $nott, $inittable);
         }
         if ($searchtype == 'notequals') {
            $nott = !$nott;
         }
         // Add NULL if $val = 0 and not negative search
         // Or negative search on real value
         if ((!$nott && ($val == 0))
             || ($nott && ($val != 0))) {
            $out .= " OR ".$this->db->quoteName("$table.id")." IS NULL";
         }
         $out .= ')';
         return $out;
      }
      $transitemtype = getItemTypeForTable($inittable);
      if (Session::haveTranslations($transitemtype, $field)) {
         return " $link (".$this->makeTextCriteria($tocompute, $val, $nott, '')."
                          OR ".$this->makeTextCriteria($tocomputetrans, $val, $nott, '').")";
      }

      return $this->makeTextCriteria($tocompute, $val, $nott, $link);
   }


   /**
    * Generic Function to add Default left join to a request
    *
    * @param string $itemtype              reference ID
    * @param string $ref_table             reference table
    * @param array  &$already_link_tables  tables already joined
    *
    * @return string Left join SQL string
    *
    * @since 10.0.0 Method is no longer static
   **/
   public function addDefaultJoin($itemtype, $ref_table, array &$already_link_tables) {

      switch ($itemtype) {
         // No link
         case 'User' :
            return $this->addLeftJoin($itemtype, $ref_table, $already_link_tables,
                                     "glpi_profiles_users", "profiles_users_id", 0, 0,
                                     ['jointype' => 'child']);

         case 'Reminder' :
            return Reminder::addVisibilityJoins();

         case 'RSSFeed' :
            return RSSFeed::addVisibilityJoins();

         case 'ProjectTask' :
            // Same structure in addDefaultWhere
            $out  = '';
            $out .= $this->addLeftJoin($itemtype, $ref_table, $already_link_tables,
                                      "glpi_projects", "projects_id");
            $out .= $this->addLeftJoin($itemtype, $ref_table, $already_link_tables,
                                      "glpi_projecttaskteams", "projecttaskteams_id", 0, 0,
                                      ['jointype' => 'child']);
            return $out;

         case 'Project' :
            // Same structure in addDefaultWhere
            $out = '';
            if (!Session::haveRight("project", Project::READALL)) {
               $out .= $this->addLeftJoin($itemtype, $ref_table, $already_link_tables,
                                          "glpi_projectteams", "projectteams_id", 0, 0,
                                          ['jointype' => 'child']);
            }
            return $out;

         case 'Ticket' :
            // Same structure in addDefaultWhere
            $out = '';
            if (!Session::haveRight("ticket", Ticket::READALL)) {
               $searchopt = &self::getOptions($itemtype);

               // show mine : requester
               $out .= $this->addLeftJoin($itemtype, $ref_table, $already_link_tables,
                                         "glpi_tickets_users", "tickets_users_id", 0, 0,
                                         $searchopt[4]['joinparams']['beforejoin']['joinparams']);

               if (Session::haveRight("ticket", Ticket::READGROUP)) {
                  if (count($_SESSION['glpigroups'])) {
                     $out .= $this->addLeftJoin($itemtype, $ref_table, $already_link_tables,
                                               "glpi_groups_tickets", "groups_tickets_id", 0, 0,
                                               $searchopt[71]['joinparams']['beforejoin']
                                                         ['joinparams']);
                  }
               }

               // show mine : observer
               $out .= $this->addLeftJoin($itemtype, $ref_table, $already_link_tables,
                                         "glpi_tickets_users", "tickets_users_id", 0, 0,
                                         $searchopt[66]['joinparams']['beforejoin']['joinparams']);

               if (count($_SESSION['glpigroups'])) {
                  $out .= $this->addLeftJoin($itemtype, $ref_table, $already_link_tables,
                                            "glpi_groups_tickets", "groups_tickets_id", 0, 0,
                                            $searchopt[65]['joinparams']['beforejoin']['joinparams']);
               }

               if (Session::haveRight("ticket", Ticket::OWN)) { // Can own ticket : show assign to me
                  $out .= $this->addLeftJoin($itemtype, $ref_table, $already_link_tables,
                                            "glpi_tickets_users", "tickets_users_id", 0, 0,
                                            $searchopt[5]['joinparams']['beforejoin']['joinparams']);
               }

               if (Session::haveRightsOr("ticket", [Ticket::READMY, Ticket::READASSIGN])) { // show mine + assign to me
                  $out .= $this->addLeftJoin($itemtype, $ref_table, $already_link_tables,
                                            "glpi_tickets_users", "tickets_users_id", 0, 0,
                                            $searchopt[5]['joinparams']['beforejoin']['joinparams']);

                  if (count($_SESSION['glpigroups'])) {
                     $out .= $this->addLeftJoin($itemtype, $ref_table, $already_link_tables,
                                               "glpi_groups_tickets", "groups_tickets_id", 0, 0,
                                               $searchopt[8]['joinparams']['beforejoin']
                                                         ['joinparams']);
                  }
               }

               if (Session::haveRightsOr('ticketvalidation',
                                         [TicketValidation::VALIDATEINCIDENT,
                                               TicketValidation::VALIDATEREQUEST])) {
                  $out .= $this->addLeftJoin($itemtype, $ref_table, $already_link_tables,
                                            "glpi_ticketvalidations", "ticketvalidations_id", 0, 0,
                                            $searchopt[58]['joinparams']['beforejoin']['joinparams']);
               }
            }
            return $out;

         case 'Change' :
         case 'Problem' :
            if ($itemtype == 'Change') {
               $right       = 'change';
               $table       = 'changes';
               $groupetable = "glpi_changes_groups";
               $linkfield   = "changes_groups_id";
            } else if ($itemtype == 'Problem') {
               $right       = 'problem';
               $table       = 'problems';
               $groupetable = "glpi_groups_problems";
               $linkfield   = "groups_problems_id";
            }

            // Same structure in addDefaultWhere
            $out = '';
            if (!Session::haveRight("$right", $itemtype::READALL)) {
               $searchopt = &self::getOptions($itemtype);

               if (Session::haveRight("$right", $itemtype::READMY)) {
                  // show mine : requester
                  $out .= $this->addLeftJoin($itemtype, $ref_table, $already_link_tables,
                                            "glpi_".$table."_users", $table."_users_id", 0, 0,
                                            $searchopt[4]['joinparams']['beforejoin']['joinparams']);
                  if (count($_SESSION['glpigroups'])) {
                     $out .= $this->addLeftJoin($itemtype, $ref_table, $already_link_tables,
                                               $groupetable, $linkfield, 0, 0,
                                               $searchopt[71]['joinparams']['beforejoin']['joinparams']);
                  }

                  // show mine : observer
                  $out .= $this->addLeftJoin($itemtype, $ref_table, $already_link_tables,
                                            "glpi_".$table."_users", $table."_users_id", 0, 0,
                                            $searchopt[66]['joinparams']['beforejoin']['joinparams']);
                  if (count($_SESSION['glpigroups'])) {
                     $out .= $this->addLeftJoin($itemtype, $ref_table, $already_link_tables,
                                               $groupetable, $linkfield, 0, 0,
                                               $searchopt[65]['joinparams']['beforejoin']['joinparams']);
                  }

                  // show mine : assign
                  $out .= $this->addLeftJoin($itemtype, $ref_table, $already_link_tables,
                                            "glpi_".$table."_users", $table."_users_id", 0, 0,
                                            $searchopt[5]['joinparams']['beforejoin']['joinparams']);
                  if (count($_SESSION['glpigroups'])) {
                     $out .= $this->addLeftJoin($itemtype, $ref_table, $already_link_tables,
                                               $groupetable, $linkfield, 0, 0,
                                               $searchopt[8]['joinparams']['beforejoin']['joinparams']);
                  }
               }
            }
            return $out;

         default :
            // Plugin can override core definition for its type
            if ($plug = isPluginItemType($itemtype)) {
               $function = 'plugin_'.$plug['plugin'].'_addDefaultJoin';
               if (function_exists($function)) {
                  $out = $function($itemtype, $ref_table, $already_link_tables);
                  if (!empty($out)) {
                     return $out;
                  }
               }
            }

            return "";
      }
   }


   /**
    * Generic Function to add left join to a request
    *
    * @param string  $itemtype            item type
    * @param string  $ref_table           reference table
    * @param array   $already_link_tables array  of tables already joined
    * @param string  $new_table           new table to join
    * @param string  $linkfield           linkfield for LeftJoin
    * @param boolean $meta                is it a meta item ? (default 0)
    * @param integer $meta_type           meta type table (default 0)
    * @param array   $joinparams          array  join parameters (condition / joinbefore...)
    * @param string  $field               string field to display (needed for translation join) (default '')
    *
    * @return string
    *
    * @since 10.0.0 Method is no longer static
   **/
   public function addLeftJoin($itemtype, $ref_table, array &$already_link_tables, $new_table,
                               $linkfield, $meta = 0, $meta_type = 0, $joinparams = [], $field = '') {

      // Rename table for meta left join
      $AS = "";
      $nt = $new_table;
      $cleannt    = $nt;

      // Virtual field no link
      if (strpos($linkfield, '_virtual') === 0) {
         return false;
      }

      $complexjoin = self::computeComplexJoinID($joinparams);

      // Auto link
      if (($ref_table == $new_table)
          && empty($complexjoin)) {
         $transitemtype = getItemTypeForTable($new_table);
         if (Session::haveTranslations($transitemtype, $field)) {
            $transAS            = $nt.'_trans';
            return $this->joinDropdownTranslations(
               $transAS,
               $nt,
               $transitemtype,
               $field
            );
         }
         return "";
      }

      // Multiple link possibilies case
      if (!empty($linkfield) && ($linkfield != getForeignKeyFieldForTable($new_table))) {
         $nt .= "_".$linkfield;
         $AS  = " AS ".$this->db->quoteName($nt);
      }

      if (!empty($complexjoin)) {
         $nt .= "_".$complexjoin;
         $AS  = " AS ". $this->db->quoteName($nt);
      }

      $addmetanum = "";
      $rt         = $ref_table;
      $cleanrt    = $rt;
      if ($meta && getTableForItemType($meta_type) != $new_table) {
         $addmetanum = "_".$meta_type;
         $AS         = " AS ".$this->db->quoteName($nt.$addmetanum);
         $nt         = $nt.$addmetanum;
      }

      // Do not take into account standard linkfield
      $tocheck = $nt.".".$linkfield;
      if ($linkfield == getForeignKeyFieldForTable($new_table)) {
         $tocheck = $nt;
      }

      if (in_array($tocheck, $already_link_tables)) {
         return "";
      }
      array_push($already_link_tables, $tocheck);

      $specific_leftjoin = '';

      // Plugin can override core definition for its type
      if ($plug = isPluginItemType($itemtype)) {
         $function = 'plugin_'.$plug['plugin'].'_addLeftJoin';
         if (function_exists($function)) {
            $specific_leftjoin = $function($itemtype, $ref_table, $new_table, $linkfield,
                                           $already_link_tables);
         }
      }

      // Link with plugin tables : need to know left join structure
      if (empty($specific_leftjoin)
          && preg_match("/^glpi_plugin_([a-z0-9]+)/", $new_table, $matches)) {
         if (count($matches) == 2) {
            $function = 'plugin_'.$matches[1].'_addLeftJoin';
            if (function_exists($function)) {
               $specific_leftjoin = $function($itemtype, $ref_table, $new_table, $linkfield,
                                              $already_link_tables);
            }
         }
      }
      if (!empty($linkfield)) {
         $before = '';

         if (isset($joinparams['beforejoin']) && is_array($joinparams['beforejoin'])) {

            if (isset($joinparams['beforejoin']['table'])) {
               $joinparams['beforejoin'] = [$joinparams['beforejoin']];
            }

            foreach ($joinparams['beforejoin'] as $tab) {
               if (isset($tab['table'])) {
                  $intertable = $tab['table'];
                  if (isset($tab['linkfield'])) {
                     $interlinkfield = $tab['linkfield'];
                  } else {
                     $interlinkfield = getForeignKeyFieldForTable($intertable);
                  }

                  $interjoinparams = [];
                  if (isset($tab['joinparams'])) {
                     $interjoinparams = $tab['joinparams'];
                  }
                  $before .= $this->addLeftJoin($itemtype, $rt, $already_link_tables, $intertable,
                                               $interlinkfield, $meta, $meta_type, $interjoinparams);
               }

               // No direct link with the previous joins
               if (!isset($tab['joinparams']['nolink']) || !$tab['joinparams']['nolink']) {
                  $cleanrt     = $intertable;
                  $complexjoin = self::computeComplexJoinID($interjoinparams);
                  if (!empty($complexjoin)) {
                     $intertable .= "_".$complexjoin;
                  }
                  $rt = $intertable.$addmetanum;
               }
            }
         }

         $addcondition = '';
         if (isset($joinparams['condition'])) {
            $condition = $joinparams['condition'];
            if (is_array($condition)) {
               $it = new DBmysqlIterator($this->db);
               $condition = $it->analyseCrit($condition);
               $this->addQueryParams($it->getParameters());
            }
            $from         = [
               $this->db->quoteName("REFTABLE"),
               "REFTABLE",
               $this->db->quoteName("NEWTABLE"),
               "NEWTABLE"
            ];
            $to           = [
               $this->db->quoteName($rt),
               $this->db->quoteName($rt),
               $this->db->quoteName($nt),
               $this->db->quoteName($nt)
            ];
            $addcondition = str_replace($from, $to, $condition);
            $addcondition = $addcondition." ";
         }

         if (!isset($joinparams['jointype'])) {
            $joinparams['jointype'] = 'standard';
         }

         if (empty($specific_leftjoin)) {
            switch ($new_table) {
               // No link
               case "glpi_auth_tables" :
                     $user_searchopt     = self::getOptions('User');

                     $specific_leftjoin  = $this->addLeftJoin($itemtype, $rt, $already_link_tables,
                                                             "glpi_authldaps", 'auths_id', 0, 0,
                                                             $user_searchopt[30]['joinparams']);
                     $specific_leftjoin .= $this->addLeftJoin($itemtype, $rt, $already_link_tables,
                                                             "glpi_authmails", 'auths_id', 0, 0,
                                                             $user_searchopt[31]['joinparams']);
                     break;
            }
         }

         if (empty($specific_leftjoin)) {
            switch ($joinparams['jointype']) {
               case 'child' :
                  $linkfield = getForeignKeyFieldForTable($cleanrt);
                  if (isset($joinparams['linkfield'])) {
                     $linkfield = $joinparams['linkfield'];
                  }

                  // Child join
                  $specific_leftjoin = " LEFT JOIN ".$this->db->quoteName($new_table)." $AS
                                             ON (".$this->db->quoteName("$rt.id")." = ".$this->db->quoteName("$nt.$linkfield")."
                                                 $addcondition)";
                  break;

               case 'item_item' :
                  // Item_Item join
                  $specific_leftjoin = " LEFT JOIN ".$this->db->quoteName($new_table)." $AS
                                          ON ((`$rt`.`id`
                                                = ".$this->db->quoteName("$nt.".getForeignKeyFieldForTable($cleanrt)."_1")."
                                               OR ".$this->db->quoteName("$rt.id")."
                                                 = ".$this->db->quoteName("$nt.".getForeignKeyFieldForTable($cleanrt)."_2").")
                                              $addcondition)";
                  break;

               case 'item_item_revert' :
                  // Item_Item join reverting previous item_item
                  $specific_leftjoin = " LEFT JOIN ".$this->db->quoteName($new_table)." $AS
                                          ON ((".$this->db->quoteName("$nt.id")."
                                                = ".$this->db->quoteName("$rt.".getForeignKeyFieldForTable($cleannt)."_1")."
                                               OR ".$this->db->quoteName("$nt.id")."
                                                 = ".$this->db->quoteName("$rt.".getForeignKeyFieldForTable($cleannt)."_2").")
                                              $addcondition)";
                  break;

               case "mainitemtype_mainitem" :
                  $addmain = 'main';

               case "itemtype_item" :
                  if (!isset($addmain)) {
                     $addmain = '';
                  }
                  $used_itemtype = $itemtype;
                  if (isset($joinparams['specific_itemtype'])
                      && !empty($joinparams['specific_itemtype'])) {
                     $used_itemtype = $joinparams['specific_itemtype'];
                  }
                  // Itemtype join
                  $specific_leftjoin = " LEFT JOIN ".$this->db->quoteName($new_table)." $AS
                                          ON (".$this->db->quoteName("$rt.id")." = ".$this->db->quoteName("$nt.{$addmain}items_id")."
                                              AND ".$this->db->quoteName("$nt.{$addmain}itemtype")." = ".$this->db->quote($used_itemtype)."
                                              $addcondition) ";
                  break;

               case "itemtype_item_revert" :
                  if (!isset($addmain)) {
                     $addmain = '';
                  }
                  $used_itemtype = $itemtype;
                  if (isset($joinparams['specific_itemtype'])
                      && !empty($joinparams['specific_itemtype'])) {
                     $used_itemtype = $joinparams['specific_itemtype'];
                  }
                  // Itemtype join
                  $specific_leftjoin = " LEFT JOIN ".$this->db->quoteName($new_table)." $AS
                                          ON (".$this->db->quoteName("$nt.id")." = ".$this->db->quoteName("$rt.{$addmain}items_id")."
                                              AND ".$this->db->quoteName("$rt.{$addmain}itemtype")." = ".$this->db->quote($used_itemtype)."
                                              $addcondition) ";
                  break;

               case "itemtypeonly" :
                  $used_itemtype = $itemtype;
                  if (isset($joinparams['specific_itemtype'])
                      && !empty($joinparams['specific_itemtype'])) {
                     $used_itemtype = $joinparams['specific_itemtype'];
                  }
                  // Itemtype join
                  $specific_leftjoin = " LEFT JOIN ".$this->db->quoteName($new_table)." $AS
                                          ON (".$this->db->quoteName("$nt.itemtype")." = ".$this->db->quote($used_itemtype)."
                                              $addcondition) ";
                  break;

               default :
                  // Standard join
                  $specific_leftjoin = " LEFT JOIN ".$this->db->quoteName($new_table)." $AS
                                          ON (".$this->db->quoteName("$rt.$linkfield")." = ".$this->db->quoteName("$nt.id")."
                                              $addcondition)";
                  $transitemtype = getItemTypeForTable($new_table);
                  if (Session::haveTranslations($transitemtype, $field)) {
                     $transAS            = $nt.'_trans';
                     $specific_leftjoin .= $this->joinDropdownTranslations(
                        $transAS,
                        $nt,
                        $transitemtype,
                        $field
                     );
                  }
                  break;
            }
         }
         return $before.$specific_leftjoin;
      }
   }


   /**
    * Generic Function to add left join for meta items
    *
    * @param $from_type                   reference item type ID
    * @param $to_type                     item type to add
    * @param $already_link_tables2  array of tables already joined
    * @param $nullornott                  Used LEFT JOIN (null generation)
    *                                     or INNER JOIN for strict join
    *
    * @return Meta Left join string
    *
    * @since 10.0.0 Method is no longer static
   **/
   public function addMetaLeftJoin($from_type, $to_type, array &$already_link_tables2,
                                   $nullornott, $joinparams = []) {

      $LINK = " INNER JOIN ";
      if ($nullornott) {
         $LINK = " LEFT JOIN ";
      }

      $from_table = getTableForItemType($from_type);
      $from_fk    = getForeignKeyFieldForTable($from_table);
      $to_table   = getTableForItemType($to_type);
      $to_fk      = getForeignKeyFieldForTable($to_table);

      $complexjoin = self::computeComplexJoinID($joinparams);
      if ($complexjoin != '') {
         $complexjoin .= '_';
      }

      // Generic metacriteria
      switch ($to_type) {
         case 'User' :
         case 'Group' :
            array_push($already_link_tables2, getTableForItemType($to_type));
            return "$LINK `$to_table`
                        ON (".$this->db->quoteName("$from_table.$to_fk")." = ".$this->db->quoteName("$to_table.id").") ";
         case 'Budget' :
            array_push($already_link_tables2, getTableForItemType($to_type));
            return "$LINK `glpi_infocoms`
                        ON (".$this->db->quoteName("$from_table.id")." = ".$this->db->quoteName("glpi_infocoms.items_id")."
                            AND ".$this->db->quoteName("glpi_infocoms.itemtype")." = ".$this->db->quote($from_type).")
                    $LINK ".$this->db->quoteName($to_table)."
                        ON (".$this->db->quoteName("glpi_infocoms.$to_fk")." = ".$this->db->quoteName("$to_table.id").") ";
      }

      // specific metacriteria
      switch (static::getMetaReferenceItemtype($from_type)) {
         case 'Ticket' :
         case 'Problem' :
         case 'Change' :
            switch ($from_type) {
               case 'Ticket':
                  $link_table = "glpi_items_tickets";
                  break;
               case 'Problem':
                  $link_table = "glpi_items_problems";
                  break;
               case 'Change':
                  $link_table = "glpi_changes_items";
                  break;
            }
            array_push($already_link_tables2, $to_table);
            return " $LINK ".$this->db->quoteName($link_table)." AS {$link_table}_to_$to_type
                        ON (".$this->db->quoteName("$from_table.id")." = ".$this->db->quoteName("{$link_table}_to_$to_type.$from_fk").")
                     $LINK ".$this->db->quoteName($to_table)."
                        ON (".$this->db->quoteName("$to_table.id")." = ".$this->db->quoteName("{$link_table}_to_$to_type.items_id")."
                     AND ".$this->db->quoteName("{$link_table}_to_$to_type.itemtype")." = ".$this->db->quote($to_type).")";

         case 'Computer' :
            switch ($to_type) {
               case 'Printer' :
                  array_push($already_link_tables2, getTableForItemType($to_type));
                  array_push($already_link_tables2, "glpi_computers_items_$to_type");
                  return " $LINK ".$this->db->quoteName("glpi_computers_items")." AS ".$this->db->quoteName("glpi_computers_items_$to_type")."
                              ON (".$this->db->quoteName("glpi_computers_items_$to_type.computers_id")."
                                       = ".$this->db->quoteName("glpi_computers.id")."
                                  AND ".$this->db->quoteName("glpi_computers_items_$to_type.itemtype")." = ".$this->db->quote($to_type)."
                                  AND ".$this->db->quoteName("glpi_computers_items_$to_type.is_deleted")." = 0)
                           $LINK ".$this->db->quoteName("glpi_printers")."
                              ON (".$this->db->quoteName("glpi_computers_items_$to_type.items_id")." = ".$this->db->quoteName("glpi_printers.id").") ";

               case 'Monitor' :
                  array_push($already_link_tables2, getTableForItemType($to_type));
                  array_push($already_link_tables2, "glpi_computers_items_$to_type");
                  return " $LINK ".$this->db->quoteName("glpi_computers_items")." AS ".$this->db->quoteName("glpi_computers_items_$to_type")."
                              ON (".$this->db->quoteName("glpi_computers_items_$to_type.computers_id")."
                                       = ".$this->db->quoteName("glpi_computers.id")."
                                  AND ".$this->db->quoteName("glpi_computers_items_$to_type.itemtype")." = ".$this->db->quote($to_type)."
                                  AND ".$this->db->quoteName("glpi_computers_items_$to_type.is_deleted")." = 0)
                           $LINK ".$this->db->quoteName("glpi_monitors")."
                              ON (".$this->db->quoteName("glpi_computers_items_$to_type.items_id")." = ".$this->db->quoteName("glpi_monitors.id").") ";

               case 'Peripheral' :
                  array_push($already_link_tables2, getTableForItemType($to_type));
                  array_push($already_link_tables2, "glpi_computers_items_$to_type");
                  return " $LINK ".$this->db->quoteName("glpi_computers_items")." AS ".$this->db->quoteName("glpi_computers_items_$to_type")."
                              ON (".$this->db->quoteName("glpi_computers_items_$to_type.computers_id")."
                                       = ".$this->db->quoteName("glpi_computers.id")."
                                  AND ".$this->db->quoteName("glpi_computers_items_$to_type.itemtype")." = ".$this->db->quote($to_type)."
                                  AND ".$this->db->quoteName("glpi_computers_items_$to_type.is_deleted")." = 0)
                           $LINK ".$this->db->quoteName("glpi_peripherals")."
                              ON (".$this->db->quoteName("glpi_computers_items_$to_type.items_id")."
                                       = ".$this->db->quoteName("glpi_peripherals.id").") ";

               case 'Phone' :
                  array_push($already_link_tables2, getTableForItemType($to_type));
                  array_push($already_link_tables2, "glpi_computers_items_$to_type");
                  return " $LINK `glpi_computers_items` AS `glpi_computers_items_$to_type`
                              ON (`glpi_computers_items_$to_type`.`computers_id`
                                       = `glpi_computers`.`id`
                                  AND `glpi_computers_items_$to_type`.`itemtype` = ".$this->db->quote($to_type)."
                                  AND `glpi_computers_items_$to_type`.`is_deleted` = 0)
                           $LINK `glpi_phones`
                              ON (`glpi_computers_items_$to_type`.`items_id` = `glpi_phones`.`id`) ";

               case 'Software' :
                  array_push($already_link_tables2, getTableForItemType($to_type));
                  array_push($already_link_tables2, "glpi_softwareversions_$to_type");
                  array_push($already_link_tables2, "glpi_softwarelicenses_$to_type");
                  return " $LINK `glpi_computers_softwareversions`
                                    AS `glpi_computers_softwareversions_$complexjoin$to_type`
                              ON (`glpi_computers_softwareversions_$complexjoin$to_type`.`computers_id`
                                       = `glpi_computers`.`id`
                                  AND `glpi_computers_softwareversions_$complexjoin$to_type`.`is_deleted` = 0)
                           $LINK `glpi_softwareversions` AS `glpi_softwareversions_$complexjoin$to_type`
                              ON (`glpi_computers_softwareversions_$complexjoin$to_type`.`softwareversions_id`
                                       = `glpi_softwareversions_$complexjoin$to_type`.`id`)
                           $LINK `glpi_softwares`
                              ON (`glpi_softwareversions_$complexjoin$to_type`.`softwares_id`
                                       = `glpi_softwares`.`id`)
                           LEFT JOIN `glpi_softwarelicenses` AS `glpi_softwarelicenses_$complexjoin$to_type`
                              ON (`glpi_softwares`.`id`
                                       = `glpi_softwarelicenses_$complexjoin$to_type`.`softwares_id`".
                                  getEntitiesRestrictRequest(' AND',
                                                             "glpi_softwarelicenses_$complexjoin$to_type",
                                                             '', '', true).") ";
            }
            break;

         case 'Monitor' :
            switch ($to_type) {
               case 'Computer' :
                  array_push($already_link_tables2, getTableForItemType($to_type));
                  array_push($already_link_tables2, "glpi_computers_items_$to_type");
                  return " $LINK `glpi_computers_items` AS `glpi_computers_items_$to_type`
                              ON (`glpi_computers_items_$to_type`.`items_id` = `glpi_monitors`.`id`
                                  AND `glpi_computers_items_$to_type`.`itemtype` = ".$this->db->quote($from_type)."
                                  AND `glpi_computers_items_$to_type`.`is_deleted` = 0)
                           $LINK `glpi_computers`
                              ON (`glpi_computers_items_$to_type`.`computers_id`
                                       = `glpi_computers`.`id`) ";
            }
            break;

         case 'Printer' :
            switch ($to_type) {
               case 'Computer' :
                  array_push($already_link_tables2, getTableForItemType($to_type));
                  array_push($already_link_tables2, "glpi_computers_items_$to_type");
                  return " $LINK `glpi_computers_items` AS `glpi_computers_items_$to_type`
                              ON (`glpi_computers_items_$to_type`.`items_id` = `glpi_printers`.`id`
                                  AND `glpi_computers_items_$to_type`.`itemtype` = ".$this->db->quote($from_type)."
                                  AND `glpi_computers_items_$to_type`.`is_deleted` = 0)
                           $LINK `glpi_computers`
                              ON (`glpi_computers_items_$to_type`.`computers_id`
                                       = `glpi_computers`.`id` ".
                                  getEntitiesRestrictRequest("AND", 'glpi_computers').") ";
            }
            break;

         case 'Peripheral' :
            switch ($to_type) {
               case 'Computer' :
                  array_push($already_link_tables2, getTableForItemType($to_type));
                  array_push($already_link_tables2, "glpi_computers_items_$to_type");
                  return " $LINK `glpi_computers_items` AS `glpi_computers_items_$to_type`
                              ON (`glpi_computers_items_$to_type`.`items_id`
                                       = `glpi_peripherals`.`id`
                                  AND `glpi_computers_items_$to_type`.`itemtype` = ".$this->db->quote($from_type)."
                                  AND `glpi_computers_items_$to_type`.`is_deleted` = 0)
                           $LINK `glpi_computers`
                              ON (`glpi_computers_items_$to_type`.`computers_id`
                                       = `glpi_computers`.`id`) ";
            }
            break;

         case 'Phone' :
            switch ($to_type) {
               case 'Computer' :
                  array_push($already_link_tables2, getTableForItemType($to_type));
                  array_push($already_link_tables2, "glpi_computers_items_$to_type");
                  return " $LINK `glpi_computers_items` AS `glpi_computers_items_$to_type`
                              ON (`glpi_computers_items_$to_type`.`items_id` = `glpi_phones`.`id`
                                  AND `glpi_computers_items_$to_type`.`itemtype` = ".$this->db->quote($from_type)."
                                  AND `glpi_computers_items_$to_type`.`is_deleted` = 0)
                           $LINK `glpi_computers`
                              ON (`glpi_computers_items_$to_type`.`computers_id`
                                       = `glpi_computers`.`id`) ";
            }
            break;

         case 'Software' :
            switch ($to_type) {
               case 'Computer' :
                  array_push($already_link_tables2, getTableForItemType($to_type));
                  array_push($already_link_tables2, "glpi_softwareversions_$to_type");
                  array_push($already_link_tables2, "glpi_softwareversions_$to_type");
                  return " $LINK `glpi_softwareversions` AS `glpi_softwareversions_$to_type`
                              ON (`glpi_softwareversions_$to_type`.`softwares_id`
                                       = `glpi_softwares`.`id`)
                           $LINK `glpi_computers_softwareversions`
                                    AS `glpi_computers_softwareversions_$to_type`
                              ON (`glpi_computers_softwareversions_$to_type`.`softwareversions_id`
                                       = `glpi_softwareversions_$to_type`.`id`
                                  AND `glpi_computers_softwareversions_$to_type`.`is_deleted` = 0)
                           $LINK `glpi_computers`
                              ON (`glpi_computers_softwareversions_$to_type`.`computers_id`
                                       = `glpi_computers`.`id` ".
                                  getEntitiesRestrictRequest("AND", 'glpi_computers').") ";
            }
            break;
      }
   }


   /**
    * Generic Function to display Items
    *
    * @since 9.4: $num param has been dropped
    *
    * @param string  $itemtype item type
    * @param integer $ID       ID of the SEARCH_OPTION item
    * @param array   $data     array retrieved data array
    *
    * @return string to print
   **/
   static function displayConfigItem($itemtype, $ID, $data = []) {

      $searchopt  = &self::getOptions($itemtype);

      $table      = $searchopt[$ID]["table"];
      $field      = $searchopt[$ID]["field"];

      // Plugin can override core definition for its type
      if ($plug = isPluginItemType($itemtype)) {
         $function = 'plugin_'.$plug['plugin'].'_displayConfigItem';
         if (function_exists($function)) {
            $out = $function($itemtype, $ID, $data, "{$itemtype}_{$ID}");
            if (!empty($out)) {
               return $out;
            }
         }
      }

      $out = "";
      $NAME = "{$itemtype}_{$ID}";

      switch ($table.".".$field) {
         case "glpi_tickets.priority" :
         case "glpi_problems.priority" :
         case "glpi_changes.priority" :
         case "glpi_projects.priority" :
            $out = " style=\"background-color:".$_SESSION["glpipriority_".$data[$NAME][0]['name']].";\" ";
            break;

         case "glpi_tickets.time_to_resolve" :
         case "glpi_tickets.internal_time_to_resolve" :
         case "glpi_problems.time_to_resolve" :
         case "glpi_changes.time_to_resolve" :
         case "glpi_tickets.time_to_own" :
         case "glpi_tickets.internal_time_to_own" :
            if (!in_array($ID, [151, 158, 181, 186])
                && !empty($data[$ID][0]['name'])
                && ($data[$NAME][0]['status'] != CommonITILObject::WAITING)
                && ($data[$NAME][0]['name'] < $_SESSION['glpi_currenttime'])) {
               $out = " style=\"background-color: #cf9b9b\" ";
            }
            break;

         case "glpi_projectstates.color" :
            $out = " style=\"background-color:".$data[$NAME][0]['name'].";\" ";
            break;

         case "glpi_projectstates.name" :
            if (array_key_exists('color', $data[$NAME][0])) {
               $out = " style=\"background-color:".$data[$NAME][0]['color'].";\" ";
            }
            break;
      }

      return $out;
   }


   /**
    * Generic Function to display Items
    *
    * @since 9.4: $num param has been dropped
    *
    * @param string  $itemtype        item type
    * @param integer $ID              ID of the SEARCH_OPTION item
    * @param array   $data            array containing data results
    * @param boolean $meta            is a meta item ? (default 0)
    * @param array   $addobjectparams array added parameters for union search
    * @param string  $orig_itemtype   Original itemtype, used for union_search_type
    *
    * @return string to print
    *
    * @since 10.0.0 Method is no longer static
   **/
   public function giveItem($itemtype, $ID, array $data, $meta = 0,
                            array $addobjectparams = [], $orig_itemtype = null) {
      global $CFG_GLPI, $DB;

      $searchopt = &self::getOptions($itemtype);
      if ($itemtype == 'AllAssets' || isset($CFG_GLPI["union_search_type"][$itemtype])
          && ($CFG_GLPI["union_search_type"][$itemtype] == $searchopt[$ID]["table"])) {

         $oparams = [];
         if (isset($searchopt[$ID]['addobjectparams'])
             && $searchopt[$ID]['addobjectparams']) {
            $oparams = $searchopt[$ID]['addobjectparams'];
         }

         return $this->giveItem($data["TYPE"], $ID, $data, $meta, $oparams, $itemtype);
      }
      $so = $searchopt[$ID];
      $orig_id = $ID;
      $ID = ($orig_itemtype !== null ? $orig_itemtype : $itemtype) . '_' . $ID;

      if (count($addobjectparams)) {
         $so = array_merge($so, $addobjectparams);
      }
      // Plugin can override core definition for its type
      if ($plug = isPluginItemType($itemtype)) {
         $function = 'plugin_'.$plug['plugin'].'_giveItem';
         if (function_exists($function)) {
            $out = $function($itemtype, $orig_id, $data, $ID);
            if (!empty($out)) {
               return $out;
            }
         }
      }

      if (isset($so["table"])) {
         $table     = $so["table"];
         $field     = $so["field"];
         $linkfield = $so["linkfield"];

         /// TODO try to clean all specific cases using SpecificToDisplay

         switch ($table.'.'.$field) {
            case "glpi_users.name" :
               // USER search case
               if (($itemtype != 'User')
                   && isset($so["forcegroupby"]) && $so["forcegroupby"]) {
                  $out           = "";
                  $count_display = 0;
                  $added         = [];

                  $showuserlink = 0;
                  if (Session::haveRight('user', READ)) {
                     $showuserlink = 1;
                  }

                  for ($k=0; $k<$data[$ID]['count']; $k++) {

                     if ((isset($data[$ID][$k]['name']) && ($data[$ID][$k]['name'] > 0))
                         || (isset($data[$ID][$k][2]) && ($data[$ID][$k][2] != ''))) {
                        if ($count_display) {
                           $out .= self::LBBR;
                        }

                        if ($itemtype == 'Ticket') {
                           if (isset($data[$ID][$k]['name'])
                                 && $data[$ID][$k]['name'] > 0) {
                              $userdata = getUserName($data[$ID][$k]['name'], 2);
                              $tooltip  = "";
                              if (Session::haveRight('user', READ)) {
                                 $tooltip = Html::showToolTip($userdata["comment"],
                                                              ['link'    => $userdata["link"],
                                                                    'display' => false]);
                              }
                              $out .= sprintf(__('%1$s %2$s'), $userdata['name'], $tooltip);
                              $count_display++;
                           }
                        } else {
                           $out .= getUserName($data[$ID][$k]['name'], $showuserlink);
                           $count_display++;
                        }

                        // Manage alternative_email for tickets_users
                        if (($itemtype == 'Ticket')
                            && isset($data[$ID][$k][2])) {
                           $split = explode(self::LONGSEP, $data[$ID][$k][2]);
                           for ($l=0; $l<count($split); $l++) {
                              $split2 = explode(" ", $split[$l]);
                              if ((count($split2) == 2) && ($split2[0] == 0) && !empty($split2[1])) {
                                 if ($count_display) {
                                    $out .= self::LBBR;
                                 }
                                 $count_display++;
                                 $out .= "<a href='mailto:".$split2[1]."'>".$split2[1]."</a>";
                              }
                           }
                        }
                     }
                  }
                  return $out;
               }
               if ($itemtype != 'User') {
                  $toadd = '';
                  if (($itemtype == 'Ticket')
                      && ($data[$ID][0]['id'] > 0)) {
                     $userdata = getUserName($data[$ID][0]['id'], 2);
                     $toadd    = Html::showToolTip($userdata["comment"],
                                                   ['link'    => $userdata["link"],
                                                         'display' => false]);
                  }
                  $usernameformat = formatUserName($data[$ID][0]['id'], $data[$ID][0]['name'],
                                                   $data[$ID][0]['realname'],
                                                   $data[$ID][0]['firstname'], 1);
                  return sprintf(__('%1$s %2$s'), $usernameformat, $toadd);
               }
               break;

            case "glpi_profiles.name" :
               if (($itemtype == 'User')
                   && ($ID == 20)) {
                  $out           = "";

                  $count_display = 0;
                  $added         = [];
                  for ($k=0; $k<$data[$ID]['count']; $k++) {
                     if (strlen(trim($data[$ID][$k]['name'])) > 0
                         && !in_array($data[$ID][$k]['name']."-".$data[$ID][$k]['entities_id'],
                                      $added)) {
                        $text = sprintf(__('%1$s - %2$s'), $data[$ID][$k]['name'],
                                        Dropdown::getDropdownName('glpi_entities',
                                                                  $data[$ID][$k]['entities_id']));
                        $comp = '';
                        if ($data[$ID][$k]['is_recursive']) {
                           $comp = __('R');
                           if ($data[$ID][$k]['is_dynamic']) {
                              $comp = sprintf(__('%1$s%2$s'), $comp, ", ");
                           }
                        }
                        if ($data[$ID][$k]['is_dynamic']) {
                           $comp = sprintf(__('%1$s%2$s'), $comp, __('D'));
                        }
                        if (!empty($comp)) {
                           $text = sprintf(__('%1$s %2$s'), $text, "(".$comp.")");
                        }
                        if ($count_display) {
                           $out .= self::LBBR;
                        }
                        $count_display++;
                        $out     .= $text;
                        $added[]  = $data[$ID][$k]['name']."-".$data[$ID][$k]['entities_id'];
                     }
                  }
                  return $out;
               }
               break;

            case "glpi_entities.completename" :
               if ($itemtype == 'User') {

                  $out           = "";
                  $added         = [];
                  $count_display = 0;
                  for ($k=0; $k<$data[$ID]['count']; $k++) {
                     if (isset($data[$ID][$k]['name'])
                         && (strlen(trim($data[$ID][$k]['name'])) > 0)
                         && !in_array($data[$ID][$k]['name']."-".$data[$ID][$k]['profiles_id'],
                                      $added)) {
                        $text = sprintf(__('%1$s - %2$s'), $data[$ID][$k]['name'],
                                        Dropdown::getDropdownName('glpi_profiles',
                                                                  $data[$ID][$k]['profiles_id']));
                        $comp = '';
                        if ($data[$ID][$k]['is_recursive']) {
                           $comp = __('R');
                           if ($data[$ID][$k]['is_dynamic']) {
                              $comp = sprintf(__('%1$s%2$s'), $comp, ", ");
                           }
                        }
                        if ($data[$ID][$k]['is_dynamic']) {
                           $comp = sprintf(__('%1$s%2$s'), $comp, __('D'));
                        }
                        if (!empty($comp)) {
                           $text = sprintf(__('%1$s %2$s'), $text, "(".$comp.")");
                        }
                        if ($count_display) {
                           $out .= self::LBBR;
                        }
                        $count_display++;
                        $out    .= $text;
                        $added[] = $data[$ID][$k]['name']."-".$data[$ID][$k]['profiles_id'];
                     }
                  }
                  return $out;
               }
               break;

            case "glpi_documenttypes.icon" :
               if (!empty($data[$ID][0]['name'])) {
                  return "<img class='middle' alt='' src='".$CFG_GLPI["typedoc_icon_dir"]."/".
                           $data[$ID][0]['name']."'>";
               }
               return "&nbsp;";

            case "glpi_documents.filename" :
               $doc = new Document();
               if ($doc->getFromDB($data['id'])) {
                  return $doc->getDownloadLink();
               }
               return NOT_AVAILABLE;

            case "glpi_tickets_tickets.tickets_id_1" :
               $out        = "";
               $displayed  = [];
               for ($k=0; $k<$data[$ID]['count']; $k++) {

                  $linkid = ($data[$ID][$k]['tickets_id_2'] == $data['id'])
                                 ? $data[$ID][$k]['name']
                                 : $data[$ID][$k]['tickets_id_2'];
                  if (($linkid > 0) && !isset($displayed[$linkid])) {
                     $text  = "<a ";
                     $text .= "href=\"".Ticket::getFormURLWithID($linkid)."\">";
                     $text .= Dropdown::getDropdownName('glpi_tickets', $linkid)."</a>";
                     if (count($displayed)) {
                        $out .= self::LBBR;
                     }
                     $displayed[$linkid] = $linkid;
                     $out               .= $text;
                  }
               }
               return $out;

            case "glpi_problems.id" :
               if ($so["datatype"] == 'count') {
                  if (($data[$ID][0]['name'] > 0)
                      && Session::haveRight("problem", Problem::READALL)) {
                     if ($itemtype == 'ITILCategory') {
                        $options['criteria'][0]['field']      = 7;
                        $options['criteria'][0]['searchtype'] = 'equals';
                        $options['criteria'][0]['value']      = $data['id'];
                        $options['criteria'][0]['link']       = 'AND';
                     } else {
                        $options['criteria'][0]['field']       = 12;
                        $options['criteria'][0]['searchtype']  = 'equals';
                        $options['criteria'][0]['value']       = 'all';
                        $options['criteria'][0]['link']        = 'AND';

                        $options['metacriteria'][0]['itemtype']   = $itemtype;
                        $options['metacriteria'][0]['field']      = self::getOptionNumber($itemtype,
                              'name');
                        $options['metacriteria'][0]['searchtype'] = 'equals';
                        $options['metacriteria'][0]['value']      = $data['id'];
                        $options['metacriteria'][0]['link']       = 'AND';
                     }

                     $options['reset'] = 'reset';

                     $out  = "<a id='problem$itemtype".$data['id']."' ";
                     $out .= "href=\"".$CFG_GLPI["root_doc"]."/front/problem.php?".
                              Toolbox::append_params($options, '&amp;')."\">";
                     $out .= $data[$ID][0]['name']."</a>";
                     return $out;
                  }
               }
               break;

            case "glpi_tickets.id" :
               if ($so["datatype"] == 'count') {
                  if (($data[$ID][0]['name'] > 0)
                      && Session::haveRight("ticket", Ticket::READALL)) {

                     if ($itemtype == 'User') {
                        // Requester
                        if ($ID == 60) {
                           $options['criteria'][0]['field']      = 4;
                           $options['criteria'][0]['searchtype']= 'equals';
                           $options['criteria'][0]['value']      = $data['id'];
                           $options['criteria'][0]['link']       = 'AND';
                        }

                        // Writer
                        if ($ID == 61) {
                           $options['criteria'][0]['field']      = 22;
                           $options['criteria'][0]['searchtype']= 'equals';
                           $options['criteria'][0]['value']      = $data['id'];
                           $options['criteria'][0]['link']       = 'AND';
                        }
                        // Assign
                        if ($ID == 64) {
                           $options['criteria'][0]['field']      = 5;
                           $options['criteria'][0]['searchtype']= 'equals';
                           $options['criteria'][0]['value']      = $data['id'];
                           $options['criteria'][0]['link']       = 'AND';
                        }
                     } else if ($itemtype == 'ITILCategory') {
                        $options['criteria'][0]['field']      = 7;
                        $options['criteria'][0]['searchtype'] = 'equals';
                        $options['criteria'][0]['value']      = $data['id'];
                        $options['criteria'][0]['link']       = 'AND';

                     } else {
                        $options['criteria'][0]['field']       = 12;
                        $options['criteria'][0]['searchtype']  = 'equals';
                        $options['criteria'][0]['value']       = 'all';
                        $options['criteria'][0]['link']        = 'AND';

                        $options['metacriteria'][0]['itemtype']   = $itemtype;
                        $options['metacriteria'][0]['field']      = self::getOptionNumber($itemtype,
                                                                                          'name');
                        $options['metacriteria'][0]['searchtype'] = 'equals';
                        $options['metacriteria'][0]['value']      = $data['id'];
                        $options['metacriteria'][0]['link']       = 'AND';
                     }

                     $options['reset'] = 'reset';

                     $out  = "<a id='ticket$itemtype".$data['id']."' ";
                     $out .= "href=\"".$CFG_GLPI["root_doc"]."/front/ticket.php?".
                              Toolbox::append_params($options, '&amp;')."\">";
                     $out .= $data[$ID][0]['name']."</a>";
                     return $out;
                  }
               }
               break;

            case "glpi_tickets.time_to_resolve" :
            case "glpi_problems.time_to_resolve" :
            case "glpi_changes.time_to_resolve" :
            case "glpi_tickets.time_to_own" :
            case "glpi_tickets.internal_time_to_own" :
            case "glpi_tickets.internal_time_to_resolve" :
               // Due date + progress
               if (in_array($orig_id, [151, 158, 181, 186])) {
                  $out = Html::convDateTime($data[$ID][0]['name']);

                  // No due date in waiting status
                  if ($data[$ID][0]['status'] == CommonITILObject::WAITING) {
                     return '';
                  }
                  if (empty($data[$ID][0]['name'])) {
                     return '';
                  }
                  if (($data[$ID][0]['status'] == Ticket::SOLVED)
                      || ($data[$ID][0]['status'] == Ticket::CLOSED)) {
                     return $out;
                  }

                  $itemtype = getItemTypeForTable($table);
                  $item = new $itemtype();
                  $item->getFromDB($data['id']);
                  $percentage  = 0;
                  $totaltime   = 0;
                  $currenttime = 0;
                  $slaField    = 'slas_id';

                  // define correct sla field
                  switch ($table.'.'.$field) {
                     case "glpi_tickets.time_to_resolve" :
                        $slaField = 'slas_ttr_id';
                        break;
                     case "glpi_tickets.time_to_own" :
                        $slaField = 'slas_tto_id';
                        break;
                     case "glpi_tickets.internal_time_to_own" :
                        $slaField = 'olas_tto_id';
                        break;
                     case "glpi_tickets.internal_time_to_resolve" :
                        $slaField = 'olas_ttr_id';
                        break;
                  }

                  switch ($table.'.'.$field) {
                     // If ticket has been taken into account : no progression display
                     case "glpi_tickets.time_to_own" :
                     case "glpi_tickets.internal_time_to_own" :
                        if (($item->fields['takeintoaccount_delay_stat'] > 0)) {
                           return $out;
                        }
                        break;
                  }

                  if ($item->isField($slaField) && $item->fields[$slaField] != 0) { // Have SLA
                     $sla = new SLA();
                     $sla->getFromDB($item->fields[$slaField]);
                     $currenttime = $sla->getActiveTimeBetween($item->fields['date'],
                                                               date('Y-m-d H:i:s'));
                     $totaltime   = $sla->getActiveTimeBetween($item->fields['date'],
                                                               $data[$ID][0]['name']);
                  } else {
                     $calendars_id = Entity::getUsedConfig('calendars_id',
                                                           $item->fields['entities_id']);
                     if ($calendars_id != 0) { // Ticket entity have calendar
                        $calendar = new Calendar();
                        $calendar->getFromDB($calendars_id);
                        $currenttime = $calendar->getActiveTimeBetween($item->fields['date'],
                                                                       date('Y-m-d H:i:s'));
                        $totaltime   = $calendar->getActiveTimeBetween($item->fields['date'],
                                                                       $data[$ID][0]['name']);
                     } else { // No calendar
                        $currenttime = strtotime(date('Y-m-d H:i:s'))
                                                 - strtotime($item->fields['date']);
                        $totaltime   = strtotime($data[$ID][0]['name'])
                                                 - strtotime($item->fields['date']);
                     }
                  }
                  if ($totaltime != 0) {
                     $percentage  = round((100 * $currenttime) / $totaltime);
                  } else {
                     // Total time is null : no active time
                     $percentage = 100;
                  }
                  if ($percentage > 100) {
                     $percentage = 100;
                  }
                  $percentage_text = $percentage;

                  if ($_SESSION['glpiduedatewarning_unit'] == '%') {
                     $less_warn_limit = $_SESSION['glpiduedatewarning_less'];
                     $less_warn       = (100 - $percentage);
                  } else if ($_SESSION['glpiduedatewarning_unit'] == 'hour') {
                     $less_warn_limit = $_SESSION['glpiduedatewarning_less'] * HOUR_TIMESTAMP;
                     $less_warn       = ($totaltime - $currenttime);
                  } else if ($_SESSION['glpiduedatewarning_unit'] == 'day') {
                     $less_warn_limit = $_SESSION['glpiduedatewarning_less'] * DAY_TIMESTAMP;
                     $less_warn       = ($totaltime - $currenttime);
                  }

                  if ($_SESSION['glpiduedatecritical_unit'] == '%') {
                     $less_crit_limit = $_SESSION['glpiduedatecritical_less'];
                     $less_crit       = (100 - $percentage);
                  } else if ($_SESSION['glpiduedatecritical_unit'] == 'hour') {
                     $less_crit_limit = $_SESSION['glpiduedatecritical_less'] * HOUR_TIMESTAMP;
                     $less_crit       = ($totaltime - $currenttime);
                  } else if ($_SESSION['glpiduedatecritical_unit'] == 'day') {
                     $less_crit_limit = $_SESSION['glpiduedatecritical_less'] * DAY_TIMESTAMP;
                     $less_crit       = ($totaltime - $currenttime);
                  }

                  $color = $_SESSION['glpiduedateok_color'];
                  $bar_color = 'green';
                  if ($less_crit < $less_crit_limit) {
                     $color = $_SESSION['glpiduedatecritical_color'];
                     $bar_color = 'red';
                  } else if ($less_warn < $less_warn_limit) {
                     $color = $_SESSION['glpiduedatewarning_color'];
                     $bar_color = 'yellow';
                  }

                  if (!isset($so['datatype'])) {
                     $so['datatype'] = 'progressbar';
                  }

                  $progressbar_pre_data = [
                     'text'         => Html::convDateTime($data[$ID][0]['name']),
                     'percent'      => $percentage,
                     'percent_text' => $percentage_text,
                     'color'        => $bar_color
                  ];
               }
               break;

            case "glpi_softwarelicenses.number" :
               if ($data[$ID][0]['min'] == -1) {
                  return __('Unlimited');
               }
               if (empty($data[$ID][0]['name'])) {
                  return 0;
               }
               return $data[$ID][0]['name'];

            case "glpi_auth_tables.name" :
               return Auth::getMethodName($data[$ID][0]['name'], $data[$ID][0]['auths_id'], 1,
                                          $data[$ID][0]['ldapname'].$data[$ID][0]['mailname']);

            case "glpi_reservationitems.comment" :
               if (empty($data[$ID][0]['name'])) {
                  $text = __('None');
               } else {
                  $text = Html::resume_text($data[$ID][0]['name']);
               }
               if (Session::haveRight('reservation', UPDATE)) {
                  return "<a title=\"".__s('Modify the comment')."\"
                           href='".ReservationItem::getFormURLWithID($data['refID'])."' >".$text."</a>";
               }
               return $text;

            case 'glpi_crontasks.description' :
               $tmp = new CronTask();
               return $tmp->getDescription($data[$ID][0]['name']);

            case 'glpi_changes.status':
               $status = Change::getStatus($data[$ID][0]['name']);
               return Change::getStatusIcon($data[$ID][0]['name']) . "&nbsp;$status";

            case 'glpi_problems.status':
               $status = Problem::getStatus($data[$ID][0]['name']);
               return Problem::getStatusIcon($data[$ID][0]['name']) . "&nbsp;$status";

            case 'glpi_tickets.status':
               $status = Ticket::getStatus($data[$ID][0]['name']);
               return Ticket::getStatusIcon($data[$ID][0]['name']) . "&nbsp;$status";

            case 'glpi_projectstates.name':
               $out = '';
               $name = $data[$ID][0]['name'];
               if (isset($data[$ID][0]['trans'])) {
                  $name = $data[$ID][0]['trans'];
               }
               if ($itemtype == 'ProjectState') {
                  $out =   "<a href='".ProjectState::getFormURLWithID($data[$ID][0]["id"])."'>". $name."</a></div>";
               } else {
                  $out = $name;
               }
               return $out;

            case 'glpi_items_tickets.items_id' :
            case 'glpi_items_problems.items_id' :
            case 'glpi_changes_items.items_id' :
            case 'glpi_certificates_items.items_id' :
               if (!empty($data[$ID])) {
                  $items = [];
                  foreach ($data[$ID] as $key => $val) {
                     if (is_numeric($key)) {
                        if (!empty($val['itemtype'])
                                && ($item = getItemForItemtype($val['itemtype']))) {
                           if ($item->getFromDB($val['name'])) {
                              $items[] = $item->getLink(['comments' => true]);
                           }
                        }
                     }
                  }
                  if (!empty($items)) {
                     return implode("<br>", $items);
                  }
               }
               return '&nbsp;';

            case 'glpi_items_tickets.itemtype' :
            case 'glpi_items_problems.itemtype' :
               if (!empty($data[$ID])) {
                  $itemtypes = [];
                  foreach ($data[$ID] as $key => $val) {
                     if (is_numeric($key)) {
                        if (!empty($val['name'])) {
                           $item = new $val['name']();
                           $name = $item->getTypeName();
                           $itemtypes[] = __($name);
                        }
                     }
                  }
                  if (!empty($itemtypes)) {
                     return implode("<br>", $itemtypes);
                  }
               }

               return '&nbsp;';

            case 'glpi_tickets.name' :
            case 'glpi_problems.name' :
            case 'glpi_changes.name' :

               if (isset($data[$ID][0]['content'])
                   && isset($data[$ID][0]['id'])
                   && isset($data[$ID][0]['status'])) {
                  $link = $itemtype::getFormURLWithID($data[$ID][0]['id']);

                  $out  = "<a id='$itemtype".$data[$ID][0]['id']."' href=\"".$link;
                  // Force solution tab if solved
                  if ($item = getItemForItemtype($itemtype)) {
                     if (in_array($data[$ID][0]['status'], $item->getSolvedStatusArray())) {
                        $out .= "&amp;forcetab=$itemtype$2";
                     }
                  }
                  $out .= "\">";
                  $name = $data[$ID][0]['name'];
                  if ($_SESSION["glpiis_ids_visible"]
                      || empty($data[$ID][0]['name'])) {
                     $name = sprintf(__('%1$s (%2$s)'), $name, $data[$ID][0]['id']);
                  }
                  $out    .= $name."</a>";
                  $hdecode = Html::entity_decode_deep($data[$ID][0]['content']);
                  $content = Toolbox::unclean_cross_side_scripting_deep($hdecode);
                  $out     = sprintf(__('%1$s %2$s'), $out,
                                     Html::showToolTip(nl2br(Html::Clean($content)),
                                                             ['applyto' => $itemtype.
                                                                                $data[$ID][0]['id'],
                                                                   'display' => false]));
                  return $out;
               }

            case 'glpi_ticketvalidations.status' :
               $out   = '';
               for ($k=0; $k<$data[$ID]['count']; $k++) {
                  if ($data[$ID][$k]['name']) {
                     $status  = TicketValidation::getStatus($data[$ID][$k]['name']);
                     $bgcolor = TicketValidation::getStatusColor($data[$ID][$k]['name']);
                     $out    .= (empty($out)?'':self::LBBR).
                                 "<div style=\"background-color:".$bgcolor.";\">".$status.'</div>';
                  }
               }
               return $out;

            case 'glpi_ticketsatisfactions.satisfaction' :
               if ($this->output_type == self::HTML_OUTPUT) {
                  return TicketSatisfaction::displaySatisfaction($data[$ID][0]['name']);
               }
               break;

            case 'glpi_projects._virtual_planned_duration' :
               return Html::timestampToString(ProjectTask::getTotalPlannedDurationForProject($data["id"]),
                                              false);

            case 'glpi_projects._virtual_effective_duration' :
               return Html::timestampToString(ProjectTask::getTotalEffectiveDurationForProject($data["id"]),
                                              false);

            case 'glpi_cartridgeitems._virtual' :
               return Cartridge::getCount($data["id"], $data[$ID][0]['alarm_threshold'],
                                          $this->output_type != self::HTML_OUTPUT);

            case 'glpi_printers._virtual' :
               return Cartridge::getCountForPrinter($data["id"],
                                                    $this->output_type != self::HTML_OUTPUT);

            case 'glpi_consumableitems._virtual' :
               return Consumable::getCount($data["id"], $data[$ID][0]['alarm_threshold'],
                                           $this->output_type != self::HTML_OUTPUT);

            case 'glpi_links._virtual' :
               $out = '';
               $link = new Link();
               if (($item = getItemForItemtype($itemtype))
                   && $item->getFromDB($data['id'])
                   && $link->getfromDB($data[$ID][0]['id'])
                   && ($item->fields['entities_id'] == $link->fields['entities_id'])) {
                  if (count($data[$ID])) {
                     $count_display = 0;
                     foreach ($data[$ID] as$val) {

                        if (is_array($val)) {
                           $links = Link::getAllLinksFor($item, $val);
                           foreach ($links as $link) {
                              if ($count_display) {
                                 $out .=  self::LBBR;
                              }
                              $out .= $link;
                              $count_display++;
                           }
                        }
                     }
                  }
               }
               return $out;

            case 'glpi_reservationitems._virtual' :
               if ($data[$ID][0]['is_active']) {
                  return "<a href='reservation.php?reservationitems_id=".
                                          $data["refID"]."' title=\"".__s('See planning')."\">".
                                          "<i class='far fa-calendar-alt'></i>";
                                          "<span class='sr-only'>".__('See planning')."</span></a>";
               } else {
                  return "&nbsp;";
               }
         }
      }

      //// Default case

      // Link with plugin tables : need to know left join structure
      if (isset($table)) {
         if (preg_match("/^glpi_plugin_([a-z0-9]+)/", $table.'.'.$field, $matches)) {
            if (count($matches) == 2) {
               $plug     = $matches[1];
               $function = 'plugin_'.$plug.'_giveItem';
               if (function_exists($function)) {
                  $out = $function($itemtype, $orig_id, $data, $ID);
                  if (!empty($out)) {
                     return $out;
                  }
               }
            }
         }
      }
      $unit = '';
      if (isset($so['unit'])) {
         $unit = $so['unit'];
      }

      // Preformat items
      if (isset($so["datatype"])) {
         switch ($so["datatype"]) {
            case "itemlink" :
               $linkitemtype  = getItemTypeForTable($so["table"]);

               $out           = "";
               $count_display = 0;
               $separate      = self::LBBR;
               if (isset($so['splititems']) && $so['splititems']) {
                  $separate = self::LBHR;
               }

               for ($k=0; $k<$data[$ID]['count']; $k++) {
                  if (isset($data[$ID][$k]['id'])) {
                     if ($count_display) {
                        $out .= $separate;
                     }
                     $count_display++;
                     $page  = $linkitemtype::getFormURLWithID($data[$ID][$k]['id']);
                     $name  = Dropdown::getValueWithUnit($data[$ID][$k]['name'], $unit);
                     if ($_SESSION["glpiis_ids_visible"] || empty($data[$ID][$k]['name'])) {
                        $name = sprintf(__('%1$s (%2$s)'), $name, $data[$ID][$k]['id']);
                     }
                     $out  .= "<a id='".$linkitemtype."_".$data['id']."_".
                                $data[$ID][$k]['id']."' href='$page'>".
                               $name."</a>";
                  }
               }
               return $out;

            case "text" :
               $separate = self::LBBR;
               if (isset($so['splititems']) && $so['splititems']) {
                  $separate = self::LBHR;
               }

               $out           = '';
               $count_display = 0;
               for ($k=0; $k<$data[$ID]['count']; $k++) {
                  if (strlen(trim($data[$ID][$k]['name'])) > 0) {
                     if ($count_display) {
                        $out .= $separate;
                     }
                     $count_display++;
                     $text = "";
                     if (isset($so['htmltext']) && $so['htmltext']) {
                        $text = Html::clean(Toolbox::unclean_cross_side_scripting_deep(nl2br($data[$ID][$k]['name'])));
                     } else {
                        $text = nl2br($data[$ID][$k]['name']);
                     }

                     if ($this->output_type == self::HTML_OUTPUT
                         && (Toolbox::strlen($text) > $CFG_GLPI['cut'])) {
                        $rand = mt_rand();
                        $popup_params = [
                           'display'   => false
                        ];
                        if (Toolbox::strlen($text) > $CFG_GLPI['cut']) {
                           $popup_params += [
                              'awesome-class'   => 'fa-comments',
                              'autoclose'       => false,
                              'onclick'         => true
                           ];
                        } else {
                           $popup_params += [
                              'applyto'   => "text$rand",
                           ];
                        }
                        $out .= sprintf(
                           __('%1$s %2$s'),
                           "<span id='text$rand'>". Html::resume_text($text, $CFG_GLPI['cut']).'</span>',
                           Html::showToolTip(
                              '<div class="fup-popup">'.$text.'</div>', $popup_params
                              )
                        );
                     } else {
                        $out .= $text;
                     }
                  }
               }
               return $out;

            case "date" :
            case "date_delay" :
               $out   = '';
               for ($k=0; $k<$data[$ID]['count']; $k++) {
                  if (is_null($data[$ID][$k]['name'])
                      && isset($so['emptylabel']) && $so['emptylabel']) {
                     $out .= (empty($out)?'':self::LBBR).$so['emptylabel'];
                  } else {
                     $out .= (empty($out)?'':self::LBBR).Html::convDate($data[$ID][$k]['name']);
                  }
               }
               return $out;

            case "datetime" :
               $out   = '';
               for ($k=0; $k<$data[$ID]['count']; $k++) {
                  if (is_null($data[$ID][$k]['name'])
                      && isset($so['emptylabel']) && $so['emptylabel']) {
                     $out .= (empty($out)?'':self::LBBR).$so['emptylabel'];
                  } else {
                     $out .= (empty($out)?'':self::LBBR).Html::convDateTime($data[$ID][$k]['name']);
                  }
               }
               return $out;

            case "timestamp" :
               $withseconds = false;
               if (isset($so['withseconds'])) {
                  $withseconds = $so['withseconds'];
               }
               $withdays = true;
               if (isset($so['withdays'])) {
                  $withdays = $so['withdays'];
               }

               $out   = '';
               for ($k=0; $k<$data[$ID]['count']; $k++) {
                   $out .= (empty($out)?'':'<br>').Html::timestampToString($data[$ID][$k]['name'],
                                                                           $withseconds,
                                                                           $withdays);
               }
               return $out;

            case "email" :
               $out           = '';
               $count_display = 0;
               for ($k=0; $k<$data[$ID]['count']; $k++) {
                  if ($count_display) {
                     $out .= self::LBBR;
                  }
                  $count_display++;
                  if (!empty($data[$ID][$k]['name'])) {
                     $out .= (empty($out)?'':self::LBBR);
                     $out .= "<a href='mailto:".Html::entities_deep($data[$ID][$k]['name'])."'>".$data[$ID][$k]['name'];
                     $out .= "</a>";
                  }
               }
               return (empty($out) ? "&nbsp;" : $out);

            case "weblink" :
               $orig_link = trim($data[$ID][0]['name']);
               if (!empty($orig_link)) {
                  // strip begin of link
                  $link = preg_replace('/https?:\/\/(www[^\.]*\.)?/', '', $orig_link);
                  $link = preg_replace('/\/$/', '', $link);
                  if (Toolbox::strlen($link)>$CFG_GLPI["url_maxlength"]) {
                     $link = Toolbox::substr($link, 0, $CFG_GLPI["url_maxlength"])."...";
                  }
                  return "<a href=\"".Toolbox::formatOutputWebLink($orig_link)."\" target='_blank'>$link</a>";
               }
               return "&nbsp;";

            case "count" :
            case "number" :
               $out           = "";
               $count_display = 0;
               for ($k=0; $k<$data[$ID]['count']; $k++) {
                  if (strlen(trim($data[$ID][$k]['name'])) > 0) {
                     if ($count_display) {
                        $out .= self::LBBR;
                     }
                     $count_display++;
                     if (isset($so['toadd'])
                           && isset($so['toadd'][$data[$ID][$k]['name']])) {
                        $out .= $so['toadd'][$data[$ID][$k]['name']];
                     } else {
                        $number = str_replace(' ', '&nbsp;',
                                              Html::formatNumber($data[$ID][$k]['name'], false, 0));
                        $out .= Dropdown::getValueWithUnit($number, $unit);
                     }
                  }
               }
               return $out;

            case "decimal" :
               $out           = "";
               $count_display = 0;
               for ($k=0; $k<$data[$ID]['count']; $k++) {
                  if (strlen(trim($data[$ID][$k]['name'])) > 0) {

                     if ($count_display) {
                        $out .= self::LBBR;
                     }
                     $count_display++;
                     if (isset($so['toadd'])
                           && isset($so['toadd'][$data[$ID][$k]['name']])) {
                        $out .= $so['toadd'][$data[$ID][$k]['name']];
                     } else {
                        $number = str_replace(' ', '&nbsp;',
                                              Html::formatNumber($data[$ID][$k]['name']));
                        $out   .= Dropdown::getValueWithUnit($number, $unit);
                     }
                  }
               }
               return $out;

            case "bool" :
               $out           = "";
               $count_display = 0;
               for ($k=0; $k<$data[$ID]['count']; $k++) {
                  if (strlen(trim($data[$ID][$k]['name'])) > 0) {
                     if ($count_display) {
                        $out .= self::LBBR;
                     }
                     $count_display++;
                     $out .= Dropdown::getValueWithUnit(Dropdown::getYesNo($data[$ID][$k]['name']),
                                                        $unit);
                  }
               }
               return $out;

            case "itemtypename":
               if ($obj = getItemForItemtype($data[$ID][0]['name'])) {
                  return $obj->getTypeName();
               }
               return "";

            case "language":
               if (isset($CFG_GLPI['languages'][$data[$ID][0]['name']])) {
                  return $CFG_GLPI['languages'][$data[$ID][0]['name']][0];
               }
               return __('Default value');
            case 'progressbar':
               $out = '';
               for ($k=0; $k < $data[$ID]['count']; $k++) {
                  if ($data[$ID][$k]['name'] == null) {
                     continue;
                  }
                  if (isset($progressbar_pre_data)) {
                     $progressbar_data = $progressbar_pre_data;
                     unset($progressbar_pre_data);
                  } else {
                     $bar_color = 'green';
                     if ($data[$ID][$k]['name'] >= 90) {
                        $bar_color = 'red';
                     } else if ($data[$ID][$k]['name'] >= 75) {
                        $bar_color = 'yellow';
                     }
                     $progressbar_data = [
                        'percent'      => $data[$ID][$k]['name'],
                        'percent_text' => $data[$ID][$k]['name'],
                        'color'        => $bar_color,
                        'text'         => ''
                     ];
                  }
                  global $IS_TWIG;
                  if ($IS_TWIG) {
                     $out .= "<div class='progress'>";
                     /*if (!empty($progressbar_data['text'])) {
                        $out .= "<span class='progress-text'>{$progressbar_data['text']}</span>";
                     }*/
                     $out .= "<div
                                 class='progress-bar bg-{$progressbar_data['color']}'
                                 role='progressbar'
                                 style='width: {$progressbar_data['percent']}%;'
                                 aria-valuenow='{$progressbar_data['percent']}'
                                 aria-valuemin='0'
                                 aria-valuemax='100'>
                                 {$progressbar_data['percent_text']}%
                              </div>";
                     $out .= "</div>";
                  } else {
                     $out .= "{$progressbar_data['text']}<div class='center' style='background-color: #ffffff; width: 100%;
                              border: 1px solid #9BA563; position: relative;' >";
                     $out .= "<div style='position:absolute;'>&nbsp;{$progressbar_data['percent_text']}%</div>";
                     $out .= "<div class='center' style='background-color: {$progressbar_data['color']};
                              width: {$progressbar_data['percent']}%; height: 12px' ></div>";
                     $out .= "</div>";
                  }
               }
               return $out;
               break;
         }
      }
      // Manage items with need group by / group_concat
      $out           = "";
      $count_display = 0;
      $separate      = self::LBBR;
      if (isset($so['splititems']) && $so['splititems']) {
         $separate = self::LBHR;
      }
      for ($k=0; $k<$data[$ID]['count']; $k++) {
         if (strlen(trim($data[$ID][$k]['name'])) > 0) {
            if ($count_display) {
               $out .= $separate;
            }
            $count_display++;
            // Get specific display if available
            if (isset($table)) {
               $itemtype = getItemTypeForTable($table);
               if ($item = getItemForItemtype($itemtype)) {
                  $tmpdata  = $data[$ID][$k];
                  // Copy name to real field
                  $tmpdata[$field] = $data[$ID][$k]['name'];

                  $specific = $item->getSpecificValueToDisplay(
                     $field,
                     $tmpdata, [
                        'html'      => true,
                        'searchopt' => $so,
                        'raw_data'  => $data
                     ]
                  );
               }
            }
            if (!empty($specific)) {
               $out .= $specific;
            } else {
               if (isset($so['toadd'])
                   && isset($so['toadd'][$data[$ID][$k]['name']])) {
                  $out .= $so['toadd'][$data[$ID][$k]['name']];
               } else {
                  // Empty is 0 or empty
                  if (empty($split[0])&& isset($so['emptylabel'])) {
                     $out .= $so['emptylabel'];
                  } else {
                     // Trans field exists
                     if (isset($data[$ID][$k]['trans']) && !empty($data[$ID][$k]['trans'])) {
                        $out .=  Dropdown::getValueWithUnit($data[$ID][$k]['trans'], $unit);
                     } else {
                        $out .= Dropdown::getValueWithUnit($data[$ID][$k]['name'], $unit);
                     }
                  }
               }
            }
         }
      }
      return $out;
   }


   /**
    * Reset save searches
    *
    * @return nothing
   **/
   static function resetSaveSearch() {

      unset($_SESSION['glpisearch']);
      $_SESSION['glpisearch']       = [];
   }


   /**
    * Completion of the URL $_GET values with the $_SESSION values or define default values
    *
    * @param $itemtype                 item type to manage
    * @param $params          array    params to parse
    * @param $usesession               Use datas save in session (true by default)
    * @param $forcebookmark            force trying to load parameters from default bookmark:
    *                                  used for global search (false by default)
    *
    * @return parsed params array
   **/
   static function manageParams($itemtype, $params = [], $usesession = true,
                                $forcebookmark = false) {
      $default_values = [];

      $default_values["start"]       = 0;
      $default_values["order"]       = "ASC";
      $default_values["sort"]        = 1;
      $default_values["is_deleted"]  = 0;
      $default_values["as_map"]      = 0;

      if (isset($params['start'])) {
         $params['start'] = (int)$params['start'];
      }

      $default_values["criteria"]     = self::getDefaultCriteria($itemtype);
      $default_values["metacriteria"] = [];

      // Reorg search array
      // start
      // order
      // sort
      // is_deleted
      // itemtype
      // criteria : array (0 => array (link =>
      //                               field =>
      //                               searchtype =>
      //                               value =>   (contains)
      // metacriteria : array (0 => array (itemtype =>
      //                                  link =>
      //                                  field =>
      //                                  searchtype =>
      //                                  value =>   (contains)

      if (($itemtype != 'AllAssets')
          && class_exists($itemtype)) {

         // retrieve default values for current itemtype
         $itemtype_default_values = [];
         if (method_exists($itemtype, 'getDefaultSearchRequest')) {
            $itemtype_default_values = call_user_func([$itemtype, 'getDefaultSearchRequest']);
         }

         // retrieve default values for the current user
         $user_default_values = SavedSearch_User::getDefault(Session::getLoginUserID(), $itemtype);
         if ($user_default_values === false) {
            $user_default_values = [];
         }

         // we construct default values in this order:
         // - general default
         // - itemtype default
         // - user default
         //
         // The last ones erase values or previous
         // So, we can combine each part (order from itemtype, criteria from user, etc)
         $default_values = array_merge($default_values,
                                       $itemtype_default_values,
                                       $user_default_values);
      }

      // First view of the page or force bookmark : try to load a bookmark
      if ($forcebookmark
          || ($usesession
              && !isset($params["reset"])
              && !isset($_SESSION['glpisearch'][$itemtype]))) {

         $user_default_values = SavedSearch_User::getDefault(Session::getLoginUserID(), $itemtype);
         if ($user_default_values) {
            $_SESSION['glpisearch'][$itemtype] = [];
            // Only get datas for bookmarks
            if ($forcebookmark) {
               $params = $user_default_values;
            } else {
               $bookmark = new SavedSearch();
               $bookmark->load($user_default_values['savedsearches_id'], false);
            }
         }
      }
      // Force reorder criterias
      if (isset($params["criteria"])
          && is_array($params["criteria"])
          && count($params["criteria"])) {

         $tmp                = $params["criteria"];
         $params["criteria"] = [];
         foreach ($tmp as $val) {
            $params["criteria"][] = $val;
         }
      }

      // transform legacy meta-criteria in criteria (with flag meta=true)
      // at the end of the array, as before there was only at the end of the query
      if (isset($params["metacriteria"])
          && is_array($params["metacriteria"])) {
         // as we will append meta to criteria, check the key exists
         if (!isset($params["criteria"])) {
            $params["criteria"] = [];
         }
         foreach ($params["metacriteria"] as $val) {
            $params["criteria"][] = $val + ['meta' => 1];
         }
         $params["metacriteria"] = [];
      }

      if ($usesession
          && isset($params["reset"])) {
         if (isset($_SESSION['glpisearch'][$itemtype])) {
            unset($_SESSION['glpisearch'][$itemtype]);
         }
      }

      if (isset($params) && is_array($params)
          && $usesession) {
         foreach ($params as $key => $val) {
            $_SESSION['glpisearch'][$itemtype][$key] = $val;
         }
      }

      $saved_params = $params;
      foreach ($default_values as $key => $val) {
         if (!isset($params[$key])) {
            if ($usesession
                && ($key == 'is_deleted' || $key == 'as_map' || !isset($saved_params['criteria'])) // retrieve session only if not a new request
                && isset($_SESSION['glpisearch'][$itemtype][$key])) {
               $params[$key] = $_SESSION['glpisearch'][$itemtype][$key];
            } else {
               $params[$key]                    = $val;
               $_SESSION['glpisearch'][$itemtype][$key] = $val;
            }
         }
      }

      return $params;
   }


   /**
    * Clean search options depending of user active profile
    *
    * @param $itemtype              item type to manage
    * @param $action                action which is used to manupulate searchoption
    *                               (default READ)
    * @param $withplugins  boolean  get plugins options (true by default)
    *
    * @return clean $SEARCH_OPTION array
   **/
   static function getCleanedOptions($itemtype, $action = READ, $withplugins = true) {
      global $CFG_GLPI;

      $options = &self::getOptions($itemtype, $withplugins);
      $todel   = [];

      if (!Session::haveRight('infocom', $action)
          && InfoCom::canApplyOn($itemtype)) {
         $itemstodel = Infocom::getSearchOptionsToAdd($itemtype);
         $todel      = array_merge($todel, array_keys($itemstodel));
      }

      if (!Session::haveRight('contract', $action)
          && in_array($itemtype, $CFG_GLPI["contract_types"])) {
         $itemstodel = Contract::getSearchOptionsToAdd();
         $todel      = array_merge($todel, array_keys($itemstodel));
      }

      if (!Session::haveRight('document', $action)
          && Document::canApplyOn($itemtype)) {
         $itemstodel = Document::getSearchOptionsToAdd();
         $todel      = array_merge($todel, array_keys($itemstodel));
      }

      // do not show priority if you don't have right in profile
      if (($itemtype == 'Ticket')
          && ($action == UPDATE)
          && !Session::haveRight('ticket', Ticket::CHANGEPRIORITY)) {
         $todel[] = 3;
      }

      if ($itemtype == 'Computer') {
         if (!Session::haveRight('networking', $action)) {
            $itemstodel = NetworkPort::getSearchOptionsToAdd($itemtype);
            $todel      = array_merge($todel, array_keys($itemstodel));
         }
      }
      if (!Session::haveRight(strtolower($itemtype), READNOTE)) {
         $todel[] = 90;
      }

      if (count($todel)) {
         foreach ($todel as $ID) {
            if (isset($options[$ID])) {
               unset($options[$ID]);
            }
         }
      }

      return $options;
   }

   static function getTplCleanedOptions($itemtype, $action = READ, $withplugins = true) {
      $options = self::getCleanedOptions($itemtype, $action, $withplugins);
      $group = '';
      $values = [];

      foreach ($options as $key => $val) {
         // print groups
         if (!is_array($val)) {
            $group = $val;
         } else if (count($val) == 1) {
            $group = $val['name'];
         } else {
            if (!isset($val['nosearch']) || ($val['nosearch'] == false)) {
               $values[$group][$key] = $val["name"];
            }
         }
      }
      return $values;
   }

   /**
    *
    * Get an option number in the SEARCH_OPTION array
    *
    * @param $itemtype
    * @param $field     name
    *
    * @return integer
   **/
   static function getOptionNumber($itemtype, $field) {

      $table = getTableForItemType($itemtype);
      $opts  = &self::getOptions($itemtype);

      foreach ($opts as $num => $opt) {
         if (is_array($opt) && isset($opt['table'])
             && ($opt['table'] == $table)
             && ($opt['field'] == $field)) {
            return $num;
         }
      }
      return 0;
   }


   /**
    * Get the SEARCH_OPTION array
    *
    * @param $itemtype
    * @param $withplugins boolean get search options from plugins (true by default)
    *
    * @return the reference to  array of search options for the given item type
   **/
   static function &getOptions($itemtype, $withplugins = true) {
      global $CFG_GLPI;

      $item = null;

      if (!isset(self::$search[$itemtype])) {
         // standard type first
         switch ($itemtype) {
            case 'Internet' :
               self::$search[$itemtype]['common']            = __('Characteristics');

               self::$search[$itemtype][1]['table']          = 'networkport_types';
               self::$search[$itemtype][1]['field']          = 'name';
               self::$search[$itemtype][1]['name']           = __('Name');
               self::$search[$itemtype][1]['datatype']       = 'itemlink';
               self::$search[$itemtype][1]['searchtype']     = 'contains';

               self::$search[$itemtype][2]['table']          = 'networkport_types';
               self::$search[$itemtype][2]['field']          = 'id';
               self::$search[$itemtype][2]['name']           = __('ID');
               self::$search[$itemtype][2]['searchtype']     = 'contains';

               self::$search[$itemtype][31]['table']         = 'glpi_states';
               self::$search[$itemtype][31]['field']         = 'completename';
               self::$search[$itemtype][31]['name']          = __('Status');

               self::$search[$itemtype] += NetworkPort::getSearchOptionsToAdd('networkport_types');
               break;

            case 'AllAssets' :
               self::$search[$itemtype]['common']            = __('Characteristics');

               self::$search[$itemtype][1]['table']          = 'asset_types';
               self::$search[$itemtype][1]['field']          = 'name';
               self::$search[$itemtype][1]['name']           = __('Name');
               self::$search[$itemtype][1]['datatype']       = 'itemlink';
               self::$search[$itemtype][1]['searchtype']     = 'contains';

               self::$search[$itemtype][2]['table']          = 'asset_types';
               self::$search[$itemtype][2]['field']          = 'id';
               self::$search[$itemtype][2]['name']           = __('ID');
               self::$search[$itemtype][2]['searchtype']     = 'contains';

               self::$search[$itemtype][31]['table']         = 'glpi_states';
               self::$search[$itemtype][31]['field']         = 'completename';
               self::$search[$itemtype][31]['name']          = __('Status');

               self::$search[$itemtype] += Location::getSearchOptionsToAdd();

               self::$search[$itemtype][5]['table']          = 'asset_types';
               self::$search[$itemtype][5]['field']          = 'serial';
               self::$search[$itemtype][5]['name']           = __('Serial number');

               self::$search[$itemtype][6]['table']          = 'asset_types';
               self::$search[$itemtype][6]['field']          = 'otherserial';
               self::$search[$itemtype][6]['name']           = __('Inventory number');

               self::$search[$itemtype][16]['table']         = 'asset_types';
               self::$search[$itemtype][16]['field']         = 'comment';
               self::$search[$itemtype][16]['name']          = __('Comments');
               self::$search[$itemtype][16]['datatype']      = 'text';

               self::$search[$itemtype][70]['table']         = 'glpi_users';
               self::$search[$itemtype][70]['field']         = 'name';
               self::$search[$itemtype][70]['name']          = __('User');

               self::$search[$itemtype][7]['table']          = 'asset_types';
               self::$search[$itemtype][7]['field']          = 'contact';
               self::$search[$itemtype][7]['name']           = __('Alternate username');
               self::$search[$itemtype][7]['datatype']       = 'string';

               self::$search[$itemtype][8]['table']          = 'asset_types';
               self::$search[$itemtype][8]['field']          = 'contact_num';
               self::$search[$itemtype][8]['name']           = __('Alternate username number');
               self::$search[$itemtype][8]['datatype']       = 'string';

               self::$search[$itemtype][71]['table']         = 'glpi_groups';
               self::$search[$itemtype][71]['field']         = 'completename';
               self::$search[$itemtype][71]['name']          = __('Group');

               self::$search[$itemtype][19]['table']         = 'asset_types';
               self::$search[$itemtype][19]['field']         = 'date_mod';
               self::$search[$itemtype][19]['name']          = __('Last update');
               self::$search[$itemtype][19]['datatype']      = 'datetime';
               self::$search[$itemtype][19]['massiveaction'] = false;

               self::$search[$itemtype][23]['table']         = 'glpi_manufacturers';
               self::$search[$itemtype][23]['field']         = 'name';
               self::$search[$itemtype][23]['name']          = __('Manufacturer');

               self::$search[$itemtype][24]['table']         = 'glpi_users';
               self::$search[$itemtype][24]['field']         = 'name';
               self::$search[$itemtype][24]['linkfield']     = 'users_id_tech';
               self::$search[$itemtype][24]['name']          = __('Technician in charge of the hardware');
               self::$search[$itemtype][24]['condition']      = '`is_assign`';

               self::$search[$itemtype][49]['table']          = 'glpi_groups';
               self::$search[$itemtype][49]['field']          = 'completename';
               self::$search[$itemtype][49]['linkfield']      = 'groups_id_tech';
               self::$search[$itemtype][49]['name']           = __('Group in charge of the hardware');
               self::$search[$itemtype][49]['condition']      = '`is_assign`';
               self::$search[$itemtype][49]['datatype']       = 'dropdown';

               self::$search[$itemtype][80]['table']         = 'glpi_entities';
               self::$search[$itemtype][80]['field']         = 'completename';
               self::$search[$itemtype][80]['name']          = __('Entity');
               break;

            default :
               if ($item = getItemForItemtype($itemtype)) {
                  self::$search[$itemtype] = $item->searchOptions();
               }
               break;
         }

         if (Session::getLoginUserID()
             && in_array($itemtype, $CFG_GLPI["ticket_types"])) {
            self::$search[$itemtype]['tracking']          = __('Assistance');

            self::$search[$itemtype][60]['table']         = 'glpi_tickets';
            self::$search[$itemtype][60]['field']         = 'id';
            self::$search[$itemtype][60]['datatype']      = 'count';
            self::$search[$itemtype][60]['name']          = _x('quantity', 'Number of tickets');
            self::$search[$itemtype][60]['forcegroupby']  = true;
            self::$search[$itemtype][60]['usehaving']     = true;
            self::$search[$itemtype][60]['massiveaction'] = false;
            self::$search[$itemtype][60]['joinparams']    = ['beforejoin'
                                                              => ['table'
                                                                        => 'glpi_items_tickets',
                                                                       'joinparams'
                                                                        => ['jointype'
                                                                                  => 'itemtype_item']],
                                                              'condition'
                                                              => getEntitiesRestrictRequest('AND',
                                                                                            'NEWTABLE')];

            self::$search[$itemtype][140]['table']         = 'glpi_problems';
            self::$search[$itemtype][140]['field']         = 'id';
            self::$search[$itemtype][140]['datatype']      = 'count';
            self::$search[$itemtype][140]['name']          = _x('quantity', 'Number of problems');
            self::$search[$itemtype][140]['forcegroupby']  = true;
            self::$search[$itemtype][140]['usehaving']     = true;
            self::$search[$itemtype][140]['massiveaction'] = false;
            self::$search[$itemtype][140]['joinparams']    = ['beforejoin'
                                                              => ['table'
                                                                        => 'glpi_items_problems',
                                                                       'joinparams'
                                                                        => ['jointype'
                                                                                  => 'itemtype_item']],
                                                              'condition'
                                                              => getEntitiesRestrictRequest('AND',
                                                                                            'NEWTABLE')];
         }

         if (in_array($itemtype, $CFG_GLPI["networkport_types"])
             || ($itemtype == 'AllAssets')) {
            self::$search[$itemtype] += NetworkPort::getSearchOptionsToAdd($itemtype);
         }

         if (in_array($itemtype, $CFG_GLPI["contract_types"])
             || ($itemtype == 'AllAssets')) {
            self::$search[$itemtype] += Contract::getSearchOptionsToAdd();
         }

         if (Document::canApplyOn($itemtype)
             || ($itemtype == 'AllAssets')) {
            self::$search[$itemtype] += Document::getSearchOptionsToAdd();
         }

         if (InfoCom::canApplyOn($itemtype)
             || ($itemtype == 'AllAssets')) {
            self::$search[$itemtype] += Infocom::getSearchOptionsToAdd($itemtype);
         }

         if (in_array($itemtype, $CFG_GLPI["link_types"])) {
            self::$search[$itemtype]['link'] = _n('External link', 'External links', Session::getPluralNumber());
            self::$search[$itemtype] += Link::getSearchOptionsToAdd($itemtype);
         }

         if ($withplugins) {
            // Search options added by plugins
            $plugsearch = Plugin::getAddSearchOptions($itemtype);
            $plugsearch = $plugsearch + Plugin::getAddSearchOptionsNew($itemtype);
            if (count($plugsearch)) {
               self::$search[$itemtype] += ['plugins' => _n('Plugin', 'Plugins', Session::getPluralNumber())];
               self::$search[$itemtype] += $plugsearch;
            }
         }

         // Complete linkfield if not define
         if (is_null($item)) { // Special union type
            $itemtable = $CFG_GLPI['union_search_type'][$itemtype];
         } else {
            if ($item = getItemForItemtype($itemtype)) {
               $itemtable = $item->getTable();
            }
         }

         foreach (self::$search[$itemtype] as $key => $val) {
            if (!is_array($val) || count($val) == 1) {
               // skip sub-menu
               continue;
            }
            // Compatibility before 0.80 : Force massive action to false if linkfield is empty :
            if (isset($val['linkfield']) && empty($val['linkfield'])) {
               self::$search[$itemtype][$key]['massiveaction'] = false;
            }

            // Set default linkfield
            if (!isset($val['linkfield']) || empty($val['linkfield'])) {
               if ((strcmp($itemtable, $val['table']) == 0)
                   && (!isset($val['joinparams']) || (count($val['joinparams']) == 0))) {
                  self::$search[$itemtype][$key]['linkfield'] = $val['field'];
               } else {
                  self::$search[$itemtype][$key]['linkfield'] = getForeignKeyFieldForTable($val['table']);
               }
            }
            // Add default joinparams
            if (!isset($val['joinparams'])) {
               self::$search[$itemtype][$key]['joinparams'] = [];
            }
         }

      }

      return self::$search[$itemtype];
   }

   /**
    * Is the search item related to infocoms
    *
    * @param $itemtype  item type
    * @param $searchID  ID of the element in $SEARCHOPTION
    *
    * @return boolean
   **/
   static function isInfocomOption($itemtype, $searchID) {
      if (!InfoCom::canApplyOn($itemtype)) {
         return false;
      }

      $infocom_options = Infocom::rawSearchOptionsToAdd($itemtype);
      $found_infocoms  = array_filter($infocom_options, function($option) use ($searchID) {
         return isset($option['id']) && $searchID == $option['id'];
      });

      return (count($found_infocoms) > 0);
   }


   /**
    * @param $itemtype
    * @param $field_num
   **/
   static function getActionsFor($itemtype, $field_num) {

      $searchopt = &self::getOptions($itemtype);
      $actions   = [
         'contains'    => __('contains'),
         'notcontains' => __('not contains'),
         'searchopt'   => []
      ];

      if (isset($searchopt[$field_num]) && isset($searchopt[$field_num]['table'])) {
         $actions['searchopt'] = $searchopt[$field_num];

         // Force search type
         if (isset($actions['searchopt']['searchtype'])) {
            // Reset search option
            $actions              = [];
            if (!is_array($searchopt[$field_num]['searchtype'])) {
               $searchopt[$field_num]['searchtype'] = [$searchopt[$field_num]['searchtype']];
            }
            foreach ($searchopt[$field_num]['searchtype'] as $searchtype) {
               switch ($searchtype) {
                  case "equals" :
                     $actions['equals'] = __('is');
                     break;

                  case "notequals" :
                     $actions['notequals'] = __('is not');
                     break;

                  case "contains" :
                     $actions['contains']    = __('contains');
                     $actions['notcontains'] = __('not contains');
                     break;

                  case "notcontains" :
                     $actions['notcontains'] = __('not contains');
                     break;

                  case "under" :
                     $actions['under'] = __('under');
                     break;

                  case "notunder" :
                     $actions['notunder'] = __('not under');
                     break;

                  case "lessthan" :
                     $actions['lessthan'] = __('before');
                     break;

                  case "morethan" :
                     $actions['morethan'] = __('after');
                     break;
               }
            }
            $actions['searchopt'] = $searchopt[$field_num];
            return $actions;
         }

         if (isset($searchopt[$field_num]['datatype'])) {
            switch ($searchopt[$field_num]['datatype']) {
               case 'count' :
               case 'number' :
                  $opt = [
                     'contains'    => __('contains'),
                     'notcontains' => __('not contains'),
                     'equals'      => __('is'),
                     'notequals'   => __('is not'),
                     'searchopt'   => $searchopt[$field_num]
                  ];
                  // No is / isnot if no limits defined
                  if (!isset($searchopt[$field_num]['min'])
                      && !isset($searchopt[$field_num]['max'])) {
                     unset($opt['equals']);
                     unset($opt['notequals']);
                  }
                  return $opt;

               case 'bool' :
                  return [
                     'equals'      => __('is'),
                     'notequals'   => __('is not'),
                     'contains'    => __('contains'),
                     'notcontains' => __('not contains'),
                     'searchopt'   => $searchopt[$field_num]
                  ];

               case 'right' :
                  return ['equals'    => __('is'),
                               'notequals' => __('is not'),
                               'searchopt' => $searchopt[$field_num]];

               case 'itemtypename' :
                  return ['equals'    => __('is'),
                               'notequals' => __('is not'),
                               'searchopt' => $searchopt[$field_num]];

               case 'date' :
               case 'datetime' :
               case 'date_delay' :
                  return [
                     'equals'      => __('is'),
                     'notequals'   => __('is not'),
                     'lessthan'    => __('before'),
                     'morethan'    => __('after'),
                     'contains'    => __('contains'),
                     'notcontains' => __('not contains'),
                     'searchopt'   => $searchopt[$field_num]
                  ];
            }
         }

         // switch ($searchopt[$field_num]['table']) {
         //    case 'glpi_users_validation' :
         //       return array('equals'    => __('is'),
         //                    'notequals' => __('is not'),
         //                    'searchopt' => $searchopt[$field_num]);
         // }

         switch ($searchopt[$field_num]['field']) {
            case 'id' :
               return ['equals'    => __('is'),
                            'notequals' => __('is not'),
                            'searchopt' => $searchopt[$field_num]];

            case 'name' :
            case 'completename' :
               $actions = [
                  'contains'    => __('contains'),
                  'notcontains' => __('not contains'),
                  'equals'      => __('is'),
                  'notequals'   => __('is not'),
                  'searchopt'   => $searchopt[$field_num]
               ];

               // Specific case of TreeDropdown : add under
               $itemtype_linked = getItemTypeForTable($searchopt[$field_num]['table']);
               if ($itemlinked = getItemForItemtype($itemtype_linked)) {
                  if ($itemlinked instanceof CommonTreeDropdown) {
                     $actions['under']    = __('under');
                     $actions['notunder'] = __('not under');
                  }
                  return $actions;
               }
         }
      }
      return $actions;
   }


   /**
    * Print generic Header Column
    *
    * @param $type            display type (0=HTML, 1=Sylk,2=PDF,3=CSV)
    * @param $value           value to display
    * @param &$num            column number
    * @param $linkto          link display element (HTML specific) (default '')
    * @param $issort          is the sort column ? (default 0)
    * @param $order           order type ASC or DESC (defaut '')
    * @param $options  string options to add (default '')
    *
    * @return string to display
   **/
   static function showHeaderItem($type, $value, &$num, $linkto = "", $issort = 0, $order = "",
                                  $options = "") {
      $out = "";
      switch ($type) {
         case self::PDF_OUTPUT_LANDSCAPE : //pdf

         case self::PDF_OUTPUT_PORTRAIT :
            global $PDF_TABLE;
            $PDF_TABLE .= "<th $options>";
            $PDF_TABLE .= Html::clean($value);
            $PDF_TABLE .= "</th>\n";
            break;

         case self::SYLK_OUTPUT : //sylk
            global $SYLK_HEADER,$SYLK_SIZE;
            $SYLK_HEADER[$num] = self::sylk_clean($value);
            $SYLK_SIZE[$num]   = Toolbox::strlen($SYLK_HEADER[$num]);
            break;

         case self::CSV_OUTPUT : //CSV
            $out = "\"".self::csv_clean($value)."\"".$_SESSION["glpicsv_delimiter"];
            break;

         default :
            $class = "";
            if ($issort) {
               $class = "order_$order";
            }
            $out = "<th $options class='$class'>";
            if (!empty($linkto)) {
               $out .= "<a href=\"$linkto\">";
            }
            $out .= $value;
            if (!empty($linkto)) {
               $out .= "</a>";
            }
            $out .= "</th>\n";
      }
      $num++;
      return $out;
   }


   /**
    * Print generic normal Item Cell
    *
    * @param $type         display type (0=HTML, 1=Sylk,2=PDF,3=CSV)
    * @param $value        value to display
    * @param &$num         column number
    * @param $row          row number
    * @param $extraparam   extra parameters for display (default '')
    *
    *@return string to display
   **/
   static function showItem($type, $value, &$num, $row, $extraparam = '') {

      $out = "";
      switch ($type) {
         case self::PDF_OUTPUT_LANDSCAPE : //pdf
         case self::PDF_OUTPUT_PORTRAIT :
            global $PDF_TABLE;
            $value = preg_replace('/'.self::LBBR.'/', '<br>', $value);
            $value = preg_replace('/'.self::LBHR.'/', '<hr>', $value);
            $PDF_TABLE .= "<td $extraparam valign='top'>";
            $PDF_TABLE .= Html::weblink_extract(Html::clean($value));
            $PDF_TABLE .= "</td>\n";

            break;

         case self::SYLK_OUTPUT : //sylk
            global $SYLK_ARRAY,$SYLK_HEADER,$SYLK_SIZE;
            $value                  = Html::weblink_extract(Html::clean($value));
            $value = preg_replace('/'.self::LBBR.'/', '<br>', $value);
            $value = preg_replace('/'.self::LBHR.'/', '<hr>', $value);
            $SYLK_ARRAY[$row][$num] = self::sylk_clean($value);
            $SYLK_SIZE[$num]        = max($SYLK_SIZE[$num],
                                          Toolbox::strlen($SYLK_ARRAY[$row][$num]));
            break;

         case self::CSV_OUTPUT : //csv
            $value = preg_replace('/'.self::LBBR.'/', '<br>', $value);
            $value = preg_replace('/'.self::LBHR.'/', '<hr>', $value);
            $value = Html::weblink_extract(Html::clean($value));
            $out   = "\"".self::csv_clean($value)."\"".$_SESSION["glpicsv_delimiter"];
            break;

         default :
            global $CFG_GLPI;
            $out = "<td $extraparam valign='top'>";

            if (!preg_match('/'.self::LBHR.'/', $value)) {
               $values = preg_split('/'.self::LBBR.'/i', $value);
               $line_delimiter = '<br>';
            } else {
               $values = preg_split('/'.self::LBHR.'/i', $value);
               $line_delimiter = '<hr>';
            }

            if (count($values) > 1
                && Toolbox::strlen($value) > $CFG_GLPI['cut']) {
               $value = '';
               foreach ($values as $v) {
                  $value .= $v.$line_delimiter;
               }
               $value = preg_replace('/'.self::LBBR.'/', '<br>', $value);
               $value = preg_replace('/'.self::LBHR.'/', '<hr>', $value);
               $value = '<div class="fup-popup">'.$value.'</div>';
               $valTip = "&nbsp;".Html::showToolTip(
                  $value, [
                     'awesome-class'   => 'fa-comments',
                     'display'         => false,
                     'autoclose'       => false,
                     'onclick'         => true
                  ]
               );
               $out .= $values[0] . $valTip;
            } else {
               $value = preg_replace('/'.self::LBBR.'/', '<br>', $value);
               $value = preg_replace('/'.self::LBHR.'/', '<hr>', $value);
               $out .= $value;
            }
            $out .= "</td>\n";
      }
      $num++;
      return $out;
   }


   /**
    * Print generic error
    *
    * @param $type display type (0=HTML, 1=Sylk,2=PDF,3=CSV)
    * @param $message message to display, if empty "no item found" will be displayed
    *
    * @return string to display
   **/
   static function showError($type, $message = "") {
      if (strlen($message) == 0) {
         $message = __('No item found');
      }

      $out = "";
      switch ($type) {
         case self::PDF_OUTPUT_LANDSCAPE : //pdf
         case self::PDF_OUTPUT_PORTRAIT :
         case self::SYLK_OUTPUT : //sylk
         case self::CSV_OUTPUT : //csv
            break;

         default :
            $out = "<div class='center b'>$message</div>\n";
      }
      return $out;
   }


   /**
    * Print generic footer
    *
    * @param integer $type  display type (0=HTML, 1=Sylk,2=PDF,3=CSV)
    * @param string  $title title of file : used for PDF (default '')
    * @param integer $count Total number of results
    *
    * @return string to display
   **/
   static function showFooter($type, $title = "", $count = null) {

      $out = "";
      switch ($type) {
         case self::PDF_OUTPUT_LANDSCAPE : //pdf
         case self::PDF_OUTPUT_PORTRAIT :
            global $PDF_TABLE;
            if ($type == self::PDF_OUTPUT_LANDSCAPE) {
               $pdf = new GLPIPDF('L', 'mm', 'A4', true, 'UTF-8', false);
            } else {
               $pdf = new GLPIPDF('P', 'mm', 'A4', true, 'UTF-8', false);
            }
            if ($count !== null) {
               $pdf->setTotalCount($count);
            }
            $pdf->SetCreator('GLPI');
            $pdf->SetAuthor('GLPI');
            $pdf->SetTitle($title);
            $pdf->SetHeaderData('', '', $title, '');
            $font       = 'helvetica';
            //$subsetting = true;
            $fontsize   = 8;
            if (isset($_SESSION['glpipdffont']) && $_SESSION['glpipdffont']) {
               $font       = $_SESSION['glpipdffont'];
               //$subsetting = false;
            }
            $pdf->setHeaderFont([$font, 'B', $fontsize]);
            $pdf->setFooterFont([$font, 'B', $fontsize]);

            //set margins
            $pdf->SetMargins(10, 15, 10);
            $pdf->SetHeaderMargin(10);
            $pdf->SetFooterMargin(10);

            //set auto page breaks
            $pdf->SetAutoPageBreak(true, 15);

            // For standard language
            //$pdf->setFontSubsetting($subsetting);
            // set font
            $pdf->SetFont($font, '', $fontsize);
            $pdf->AddPage();
            $PDF_TABLE .= '</table>';
            $pdf->writeHTML($PDF_TABLE, true, false, true, false, '');
            $pdf->Output('glpi.pdf', 'I');
            break;

         case self::SYLK_OUTPUT : //sylk
            global $SYLK_HEADER,$SYLK_ARRAY,$SYLK_SIZE;
            // largeurs des colonnes
            foreach ($SYLK_SIZE as $num => $val) {
               $out .= "F;W".$num." ".$num." ".min(50, $val)."\n";
            }
            $out .= "\n";
            // Header
            foreach ($SYLK_HEADER as $num => $val) {
               $out .= "F;SDM4;FG0C;".($num == 1 ? "Y1;" : "")."X$num\n";
               $out .= "C;N;K\"$val\"\n";
               $out .= "\n";
            }
            // Datas
            foreach ($SYLK_ARRAY as $row => $tab) {
               foreach ($tab as $num => $val) {
                  $out .= "F;P3;FG0L;".($num == 1 ? "Y".$row.";" : "")."X$num\n";
                  $out .= "C;N;K\"$val\"\n";
               }
            }
            $out.= "E\n";
            break;

         case self::CSV_OUTPUT : //csv
            break;

         default :
            $out = "</table></div>\n";
      }
      return $out;
   }


   /**
    * Print generic footer
    *
    * @param $type   display type (0=HTML, 1=Sylk,2=PDF,3=CSV)
    * @param $rows   number of rows
    * @param $cols   number of columns
    * @param $fixed  used tab_cadre_fixe table for HTML export ? (default 0)
    *
    * @return string to display
   **/
   static function showHeader($type, $rows, $cols, $fixed = 0) {

      $out = "";
      switch ($type) {
         case self::PDF_OUTPUT_LANDSCAPE : //pdf
         case self::PDF_OUTPUT_PORTRAIT :
            global $PDF_TABLE;
            $PDF_TABLE = "<table cellspacing=\"0\" cellpadding=\"1\" border=\"1\" >";
            break;

         case self::SYLK_OUTPUT : // Sylk
            global $SYLK_ARRAY, $SYLK_HEADER, $SYLK_SIZE;
            $SYLK_ARRAY  = [];
            $SYLK_HEADER = [];
            $SYLK_SIZE   = [];
            // entetes HTTP
            header("Expires: Mon, 26 Nov 1962 00:00:00 GMT");
            header('Pragma: private'); /// IE BUG + SSL
            header('Cache-control: private, must-revalidate'); /// IE BUG + SSL
            header("Content-disposition: filename=glpi.slk");
            header('Content-type: application/octetstream');
            // entete du fichier
            echo "ID;PGLPI_EXPORT\n"; // ID;Pappli
            echo "\n";
            // formats
            echo "P;PGeneral\n";
            echo "P;P#,##0.00\n";       // P;Pformat_1 (reels)
            echo "P;P#,##0\n";          // P;Pformat_2 (entiers)
            echo "P;P@\n";              // P;Pformat_3 (textes)
            echo "\n";
            // polices
            echo "P;EArial;M200\n";
            echo "P;EArial;M200\n";
            echo "P;EArial;M200\n";
            echo "P;FArial;M200;SB\n";
            echo "\n";
            // nb lignes * nb colonnes
            echo "B;Y".$rows;
            echo ";X".$cols."\n"; // B;Yligmax;Xcolmax
            echo "\n";
            break;

         case self::CSV_OUTPUT : // csv
            header("Expires: Mon, 26 Nov 1962 00:00:00 GMT");
            header('Pragma: private'); /// IE BUG + SSL
            header('Cache-control: private, must-revalidate'); /// IE BUG + SSL
            header("Content-disposition: filename=glpi.csv");
            header('Content-type: application/octetstream');
            // zero width no break space (for excel)
            echo"\xEF\xBB\xBF";
            break;

         default :
            if ($fixed) {
               $out = "<div class='center'><table border='0' class='tab_cadre_fixehov'>\n";
            } else {
               $out = "<div class='center'><table class='tab_cadrehov table table-hover'>\n";
            }
      }
      return $out;
   }


   /**
    * Print begin of header part
    *
    * @param $type         display type (0=HTML, 1=Sylk,2=PDF,3=CSV)
    *
    * @since 0.85
    *
    * @return string to display
   **/
   static function showBeginHeader($type) {

      $out = "";
      switch ($type) {
         case self::PDF_OUTPUT_LANDSCAPE : //pdf
         case self::PDF_OUTPUT_PORTRAIT :
            global $PDF_TABLE;
            $PDF_TABLE .= "<thead>";
            break;

         case self::SYLK_OUTPUT : //sylk
         case self::CSV_OUTPUT : //csv
            break;

         default :
            $out = "<thead>";
      }
      return $out;
   }


   /**
    * Print end of header part
    *
    * @param $type         display type (0=HTML, 1=Sylk,2=PDF,3=CSV)
    *
    * @since 0.85
    *
    * @return string to display
   **/
   static function showEndHeader($type) {

      $out = "";
      switch ($type) {
         case self::PDF_OUTPUT_LANDSCAPE : //pdf
         case self::PDF_OUTPUT_PORTRAIT :
            global $PDF_TABLE;
            $PDF_TABLE .= "</thead>";
            break;

         case self::SYLK_OUTPUT : //sylk
         case self::CSV_OUTPUT : //csv
            break;

         default :
            $out = "</thead>";
      }
      return $out;
   }


   /**
    * Print generic new line
    *
    * @param $type         display type (0=HTML, 1=Sylk,2=PDF,3=CSV)
    * @param $odd          is it a new odd line ? (false by default)
    * @param $is_deleted   is it a deleted search ? (false by default)
    *
    * @return string to display
   **/
   static function showNewLine($type, $odd = false, $is_deleted = false) {

      $out = "";
      switch ($type) {
         case self::PDF_OUTPUT_LANDSCAPE : //pdf
         case self::PDF_OUTPUT_PORTRAIT :
            global $PDF_TABLE;
            $style = "";
            if ($odd) {
               $style = " style=\"background-color:#DDDDDD;\" ";
            }
            $PDF_TABLE .= "<tr $style nobr=\"true\">";
            break;

         case self::SYLK_OUTPUT : //sylk
         case self::CSV_OUTPUT : //csv
            break;

         default :
            $class = " class='tab_bg_2".($is_deleted?'_2':'')."' ";
            if ($odd) {
               $class = " class='tab_bg_1".($is_deleted?'_2':'')."' ";
            }
            $out = "<tr $class>";
      }
      return $out;
   }


   /**
    * Print generic end line
    *
    * @param $type display type (0=HTML, 1=Sylk,2=PDF,3=CSV)
    *
    * @return string to display
   **/
   static function showEndLine($type) {

      $out = "";
      switch ($type) {
         case self::PDF_OUTPUT_LANDSCAPE : //pdf
         case self::PDF_OUTPUT_PORTRAIT :
            global $PDF_TABLE;
            $PDF_TABLE.= '</tr>';
            break;

         case self::SYLK_OUTPUT : //sylk
            break;

         case self::CSV_OUTPUT : //csv
            $out = "\n";
            break;

         default :
            $out = "</tr>";
      }
      return $out;
   }


   /**
    * @param $joinparams   array
    */
   static function computeComplexJoinID(array $joinparams) {

      $complexjoin = '';

      if (isset($joinparams['condition'])) {
         $complexjoin .= $joinparams['condition'];
      }

      // For jointype == child
      if (isset($joinparams['jointype']) && ($joinparams['jointype'] == 'child')
          && isset($joinparams['linkfield'])) {
         $complexjoin .= $joinparams['linkfield'];
      }

      if (isset($joinparams['beforejoin'])) {
         if (isset($joinparams['beforejoin']['table'])) {
            $joinparams['beforejoin'] = [$joinparams['beforejoin']];
         }
         foreach ($joinparams['beforejoin'] as $tab) {
            if (isset($tab['table'])) {
               $complexjoin .= $tab['table'];
            }
            if (isset($tab['joinparams']) && isset($tab['joinparams']['condition'])) {
               $complexjoin .= $tab['joinparams']['condition'];
            }
         }
      }

      if (!empty($complexjoin)) {
         $complexjoin = md5($complexjoin);
      }
      return $complexjoin;
   }


   /**
    * Clean display value for csv export
    *
    * @param $value string value
    *
    * @return clean value
   **/
   static function csv_clean($value) {

      $value = str_replace("\"", "''", $value);
      $value = Html::clean($value, true, 2, false);
      $value = str_replace("&gt;", ">", $value);
      $value = str_replace("&lt;", "<", $value);

      return $value;
   }


   /**
    * Clean display value for sylk export
    *
    * @param $value string value
    *
    * @return clean value
   **/
   static function sylk_clean($value) {

      $value = preg_replace('/\x0A/', ' ', $value);
      $value = preg_replace('/\x0D/', null, $value);
      $value = str_replace("\"", "''", $value);
      $value = Html::clean($value);
      $value = str_replace("&gt;", ">", $value);
      $value = str_replace("&lt;", "<", $value);

      return $value;
   }


   /**
    * Create SQL search condition
    *
    * @param $field           name
    * @param $val    string   value to search
    * @param $not    boolean  is a negative search ? (false by default)
    * @param $link            with previous criteria (default 'AND')
    *
    * @return search SQL string
    *
    * @since 10.0.0 Method is no longer static
   **/
   public function makeTextCriteria ($field, $val, $not = false, $link = 'AND') {

      $sql = $field . $this->makeTextSearch($val, $not);
      // mange empty field (string with length = 0)
      $sql_or = "";
      if (strtolower($val) == "null") {
         $sql_or = "OR $field = " . $this->db->quote('');
      }

      if (($not && ($val != 'NULL') && ($val != 'null') && ($val != '^$'))    // Not something
          ||(!$not && ($val == '^$'))) {   // Empty
         $sql = "($sql OR $field IS NULL)";
      }
      return " $link ($sql $sql_or)";
   }

   /**
    * Create SQL search value
    *
    * @since 9.4
    *
    * @param string  $val value to search
    *
    * @return string|null
    *
    * @since 10.0.0 Method is no longer static
   **/
   public function makeTextSearchValue($val) {
      // Unclean to permit < and > search
      $val = Toolbox::unclean_cross_side_scripting_deep($val);

      // escape _ char used as wildcard in mysql likes
      $val = str_replace('_', '\\_', $val);

      if (($val == 'NULL') || ($val == 'null')) {
         return null;
      }

      $search = '';
      preg_match('/^(\^?)([^\^\$]*)(\$?)$/', $val, $matches);
      if (isset($matches[2]) && strlen(trim($matches[2])) > 0) {
         $search =
            ($matches[1] != '^' ? '%' : '') .
            trim($matches[2]) .
            ($matches[3] != '$' ? '%' : '');
      }
      return $search;
   }


   /**
    * Create SQL search condition
    *
    * @param $val string   value to search
    * @param $not boolean  is a negative search ? (false by default)
    *
    * @return search string
    *
    * @since 10.0.0 Method is no longer static
   **/
   public function makeTextSearch($val, $not = false) {

      $NOT = "";
      if ($not) {
         $NOT = "NOT";
      }

      $val = $this->makeTextSearchValue($val);
      if ($val == null) {
         $SEARCH = " IS $NOT NULL ";
      } else {
         $SEARCH = " $NOT LIKE ".$this->db->quote($val)." ";
      }
      return $SEARCH;
   }


   /**
    * @since 0.84
    *
    * @param $pattern
    * @param $subject
   **/
   static function explodeWithID($pattern, $subject) {

      $tab = explode($pattern, $subject);

      if (isset($tab[1]) && !is_numeric($tab[1])) {
         // Report $ to tab[0]
         if (preg_match('/^(\\$*)(.*)/', $tab[1], $matchs)) {
            if (isset($matchs[2]) && is_numeric($matchs[2])) {
               $tab[1]  = $matchs[2];
               $tab[0] .= $matchs[1];
            }
         }
      }
      // Manage NULL value
      if ($tab[0] == self::NULLVALUE) {
         $tab[0] = null;
      }
      return $tab;
   }

   /**
    * Add join for dropdown translations
    *
    * @param string $alias    Alias for translation table
    * @param string $table    Table to join on
    * @param string $itemtype Item type
    * @param string $field    Field name
    *
    * @return string
    */
   public function joinDropdownTranslations($alias, $table, $itemtype, $field) {
      return " LEFT JOIN ".$this->db->quoteName("glpi_dropdowntranslations")." AS ".$this->db->quoteName($alias)."
                  ON (".$this->db->quoteName("$alias.itemtype")." = ".$this->db->quote($itemtype)."
                        AND ".$this->db->quoteName("$alias.items_id")." = ".$this->db->quoteName("$table.id")."
                        AND ".$this->db->quoteName("$alias.language")." = ".$this->db->quote($_SESSION['glpilanguage'])."
                        AND ".$this->db->quoteName("$alias.field")." = ".$this->db->quote($field).")";
   }

   /**
    * Add a query parameter
    *
    * @param string|boolean|integer $param Parameter to add
    *
    * @return array
    *
    * @since 10.0.0
    */
   public function addQueryParam($param) {
      $this->qry_params[] = $param;
      return $this->qry_params;
   }

   /**
    * Set page
    *
    * @since 10.0.0
    *
    * @param integer $page Page
    *
    * @return Search
    */
   public function setPage($page) {
      $this->current_page = $page;
      return $this;
   }

   /**
    * Add a query parameters
    *
    * @param array $params Parameters to add
    *
    * @return array
    *
    * @since 10.0.0
    */
   public function addQueryParams(array $params) {
      $this->qry_params = array_merge($this->qry_params, $params);
      return $this->qry_params;
   }

   /**
    * Get query parameters
    *
    * @return array
    *
    * @since 10.0.0
    */
   public function getQueryParams() {
      return $this->qry_params;
   }
}<|MERGE_RESOLUTION|>--- conflicted
+++ resolved
@@ -1188,13 +1188,7 @@
                   continue;
                }
 
-<<<<<<< HEAD
-               // Find key
-               $item_num = array_search($criterion['field'], $data['tocompute']);
                $new_having = $this->addHaving($LINK, $NOT, $itemtype,
-=======
-               $new_having = self::addHaving($LINK, $NOT, $itemtype,
->>>>>>> a82ed381
                                              $criterion['field'], $criterion['searchtype'],
                                              $criterion['value']);
                if ($new_having !== false) {
@@ -3266,11 +3260,7 @@
     *
     * @since 10.0.0 Method is no longer static
    **/
-<<<<<<< HEAD
-   public function addHaving($LINK, $NOT, $itemtype, $ID, $searchtype, $val, $meta) {
-=======
-   static function addHaving($LINK, $NOT, $itemtype, $ID, $searchtype, $val) {
->>>>>>> a82ed381
+   public function addHaving($LINK, $NOT, $itemtype, $ID, $searchtype, $val) {
 
       $searchopt  = &self::getOptions($itemtype);
       if (!isset($searchopt[$ID]['table'])) {
