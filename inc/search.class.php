--- conflicted
+++ resolved
@@ -6955,11 +6955,7 @@
                self::$search[$itemtype][24]['field']         = 'name';
                self::$search[$itemtype][24]['linkfield']     = 'users_id_tech';
                self::$search[$itemtype][24]['name']          = __('Technician in charge of the hardware');
-<<<<<<< HEAD
-               self::$search[$itemtype][24]['condition']      = ['is_assign' => 1];
-=======
                self::$search[$itemtype][24]['condition']     = ['is_assign' => 1];
->>>>>>> 07f967b0
 
                self::$search[$itemtype][49]['table']          = 'glpi_groups';
                self::$search[$itemtype][49]['field']          = 'completename';
