--- conflicted
+++ resolved
@@ -540,14 +540,10 @@
 
       echo "<td rowspan='$rowspan'>".__('Comments')."</td>";
       echo "<td rowspan='$rowspan' class='middle'>";
-<<<<<<< HEAD
-      echo "<textarea style='width:95%' rows='".($rowspan+3)."' name='comment' >".
+
+      echo "<textarea cols='45' rows='".($rowspan+3)."' name='comment' >".
            $this->fields["comment"];
-      echo "</textarea></td></tr>\n";
-=======
-      echo "<textarea cols='45' rows='".($rowspan+3)."' name='comment' >".$this->fields["comment"];
       echo "</textarea></td></tr>";
->>>>>>> 0d1a85b0
 
       echo "<tr class='tab_bg_1'>";
       echo "<td>".__('Domain')."</td>";
