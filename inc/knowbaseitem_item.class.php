--- conflicted
+++ resolved
@@ -129,7 +129,6 @@
          );
       }
 
-<<<<<<< HEAD
       $ok_state = true;
       if ($item instanceof CommonITILObject) {
          $ok_state = !in_array(
@@ -142,21 +141,7 @@
       }
 
       if ($canedit && $ok_state) {
-=======
-      // Check status for CommonITILObjects, they must not be edited if they
-      // are resolved or closed
-      if ($item instanceof CommonITILObject) {
-         $canedit &= !in_array(
-            $item->fields['status'],
-            array_merge(
-               $item::getClosedStatusArray(),
-               $item::getSolvedStatusArray()
-            )
-         );
-      }
-
       if ($canedit) {
->>>>>>> f7d5f91b
          echo '<form method="post" action="' . Toolbox::getItemTypeFormURL(__CLASS__) . '">';
          echo "<div class='center'>";
          echo "<table class=\"tab_cadre_fixe\">";
