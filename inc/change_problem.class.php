--- conflicted
+++ resolved
@@ -124,16 +124,11 @@
       $rand    = mt_rand();
 
       $iterator = $DB->request([
-<<<<<<< HEAD
          'SELECT' => [
-            'glpi_changes_problems.id AS linkID',
+            'glpi_changes_problems.id AS linkid',
             'glpi_changes.*'
          ],
          'DISTINCT'        => true,
-=======
-         'SELECT DISTINCT' => 'glpi_changes_problems.id AS linkid',
-         'FIELDS'          => 'glpi_changes.*',
->>>>>>> 938e6d03
          'FROM'            => 'glpi_changes_problems',
          'LEFT JOIN'       => [
             'glpi_changes' => [
@@ -242,16 +237,11 @@
       $rand    = mt_rand();
 
       $iterator = $DB->request([
-<<<<<<< HEAD
          'SELECT' => [
-            'glpi_changes_problems.id AS linkID',
+            'glpi_changes_problems.id AS linkid',
             'glpi_problems.*'
          ],
          'DISTINCT'        => true,
-=======
-         'SELECT DISTINCT' => 'glpi_changes_problems.id AS linkid',
-         'FIELDS'          => 'glpi_problems.*',
->>>>>>> 938e6d03
          'FROM'            => 'glpi_changes_problems',
          'LEFT JOIN'       => [
             'glpi_problems' => [
