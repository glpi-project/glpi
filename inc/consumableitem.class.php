--- conflicted
+++ resolved
@@ -227,105 +227,8 @@
       return $actions;
    }
 
-
-<<<<<<< HEAD
-   function getSearchOptions() {
-
-      $tab = array();
-      $tab['common']                = __('Characteristics');
-
-      $tab[1]['table']              = $this->getTable();
-      $tab[1]['field']              = 'name';
-      $tab[1]['name']               = __('Name');
-      $tab[1]['datatype']           = 'itemlink';
-      $tab[1]['massiveaction']      = false;
-
-      $tab[2]['table']              = $this->getTable();
-      $tab[2]['field']              = 'id';
-      $tab[2]['name']               = __('ID');
-      $tab[2]['datatype']           = 'number';
-      $tab[2]['massiveaction']      = false;
-
-      $tab[34]['table']             = $this->getTable();
-      $tab[34]['field']             = 'ref';
-      $tab[34]['name']              = __('Reference');
-      $tab[34]['datatype']          = 'string';
-
-      $tab[4]['table']              = 'glpi_consumableitemtypes';
-      $tab[4]['field']              = 'name';
-      $tab[4]['name']               = __('Type');
-      $tab[4]['datatype']           = 'dropdown';
-
-      $tab[23]['table']             = 'glpi_manufacturers';
-      $tab[23]['field']             = 'name';
-      $tab[23]['name']              = __('Manufacturer');
-      $tab[23]['datatype']          = 'dropdown';
-
-      $tab[9]['table']              = 'glpi_consumableitems';
-      $tab[9]['field']              = '_virtual';
-      $tab[9]['linkfield']          = '_virtual';
-      $tab[9]['name']               = _n('Consumable', 'Consumables', Session::getPluralNumber());
-      $tab[9]['datatype']           = 'specific';
-      $tab[9]['massiveaction']      = false;
-      $tab[9]['nosearch']           = true;
-      $tab[9]['nosort']             = true;
-      $tab[9]['additionalfields']   = array('alarm_threshold');
-
-      $tab[17]['table']             = 'glpi_consumables';
-      $tab[17]['field']             = 'id';
-      $tab[17]['name']              = __('Number of used consumables');
-      $tab[17]['datatype']          = 'count';
-      $tab[17]['forcegroupby']      = true;
-      $tab[17]['usehaving']         = true;
-      $tab[17]['massiveaction']     = false;
-      $tab[17]['joinparams']        = array('jointype' => 'child',
-                                            'condition' => "AND NEWTABLE.`date_out` IS NOT NULL");
-
-      $tab[19]['table']             = 'glpi_consumables';
-      $tab[19]['field']             = 'id';
-      $tab[19]['name']              = __('Number of new consumables');
-      $tab[19]['datatype']          = 'count';
-      $tab[19]['forcegroupby']      = true;
-      $tab[19]['usehaving']         = true;
-      $tab[19]['massiveaction']     = false;
-      $tab[19]['joinparams']        = array('jointype' => 'child',
-                                            'condition' => "AND NEWTABLE.`date_out` IS NULL");
-
-      $tab += Location::getSearchOptionsToAdd();
-
-      $tab[24]['table']             = 'glpi_users';
-      $tab[24]['field']             = 'name';
-      $tab[24]['linkfield']         = 'users_id_tech';
-      $tab[24]['name']              = __('Technician in charge of the hardware');
-      $tab[24]['datatype']          = 'dropdown';
-      $tab[24]['right']             = 'own_ticket';
-
-      $tab[49]['table']             = 'glpi_groups';
-      $tab[49]['field']             = 'completename';
-      $tab[49]['linkfield']         = 'groups_id_tech';
-      $tab[49]['name']              = __('Group in charge of the hardware');
-      $tab[49]['condition']         = '`is_assign`';
-      $tab[49]['datatype']          = 'dropdown';
-
-      $tab[8]['table']              = $this->getTable();
-      $tab[8]['field']              = 'alarm_threshold';
-      $tab[8]['name']               = __('Alert threshold');
-      $tab[8]['datatype']           = 'number';
-      $tab[8]['toadd']              = array('-1' => __('Never'));
-
-      $tab[16]['table']             = $this->getTable();
-      $tab[16]['field']             = 'comment';
-      $tab[16]['name']              = __('Comments');
-      $tab[16]['datatype']          = 'text';
-
-      $tab[80]['table']             = 'glpi_entities';
-      $tab[80]['field']             = 'completename';
-      $tab[80]['name']              = __('Entity');
-      $tab[80]['massiveaction']     = false;
-      $tab[80]['datatype']          = 'dropdown';
-=======
    function getSearchOptionsNew() {
-       $tab = [];
+      $tab = [];
 
       $tab[] = [
          'id'                 => 'common',
@@ -466,7 +369,6 @@
          'massiveaction'      => false,
          'datatype'           => 'dropdown'
       ];
->>>>>>> 8f4d9ba1
 
       // add objectlock search options
       $tab = array_merge($tab, ObjectLock::getSearchOptionsToAddNew(get_class($this)));
