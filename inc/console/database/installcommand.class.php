<?php
/**
 * ---------------------------------------------------------------------
 * GLPI - Gestionnaire Libre de Parc Informatique
 * Copyright (C) 2015-2018 Teclib' and contributors.
 *
 * http://glpi-project.org
 *
 * based on GLPI - Gestionnaire Libre de Parc Informatique
 * Copyright (C) 2003-2014 by the INDEPNET Development Team.
 *
 * ---------------------------------------------------------------------
 *
 * LICENSE
 *
 * This file is part of GLPI.
 *
 * GLPI is free software; you can redistribute it and/or modify
 * it under the terms of the GNU General Public License as published by
 * the Free Software Foundation; either version 2 of the License, or
 * (at your option) any later version.
 *
 * GLPI is distributed in the hope that it will be useful,
 * but WITHOUT ANY WARRANTY; without even the implied warranty of
 * MERCHANTABILITY or FITNESS FOR A PARTICULAR PURPOSE.  See the
 * GNU General Public License for more details.
 *
 * You should have received a copy of the GNU General Public License
 * along with GLPI. If not, see <http://www.gnu.org/licenses/>.
 * ---------------------------------------------------------------------
 */

namespace Glpi\Console\Database;

if (!defined('GLPI_ROOT')) {
   die("Sorry. You can't access this file directly");
}

<<<<<<< HEAD
use Glpi\DatabaseFactory;
use Glpi\Application\LocalConfigurationManager;
use Glpi\Console\Command\ForceNoPluginsOptionCommandInterface;
use Symfony\Component\Console\Command\Command;
use Symfony\Component\Console\Exception\InvalidArgumentException;
use Symfony\Component\Console\Helper\Table;
use Symfony\Component\Console\Input\InputInterface;
use Symfony\Component\Console\Input\InputOption;
use Symfony\Component\Console\Output\OutputInterface;
use Symfony\Component\Console\Question\ConfirmationQuestion;
use Symfony\Component\Console\Question\Question;
use Symfony\Component\PropertyAccess\PropertyAccessor;
use Symfony\Component\Yaml\Yaml;
use Config;
use DBConnection;
use PDO;
use Toolbox;
=======
use DB;
use Toolbox;

use Symfony\Component\Console\Input\InputInterface;
use Symfony\Component\Console\Input\InputOption;
use Symfony\Component\Console\Output\OutputInterface;
use Symfony\Component\Console\Exception\RuntimeException;
>>>>>>> 8d1a6a8d

class InstallCommand extends AbstractConfigureCommand {

   /**
    * Error code returned when failing to create database.
    *
    * @var integer
    */
   const ERROR_DB_CREATION_FAILED = 5;

   /**
    * Error code returned when trying to install and having a DB already containing glpi_* tables.
    *
    * @var integer
    */
   const ERROR_DB_ALREADY_CONTAINS_TABLES = 6;

   /**
    * Error code returned when failing to create database schema.
    *
    * @var integer
    */
   const ERROR_SCHEMA_CREATION_FAILED = 7;

   /**
    * Error code returned when failing to select database.
    *
    * @var integer
    */
   const ERROR_DB_SELECT_FAILED = 7;

   /**
    * Error code returned when failing to save local configuration file.
    *
    * @var integer
    */
   const ERROR_LOCAL_CONFIG_FILE_NOT_SAVED = 8;

   protected function configure() {

      parent::configure();

      $this->setName('glpi:database:install');
      $this->setAliases(['db:install']);
      $this->setDescription('Install database schema');

      $this->addOption(
         'default-language',
         'L',
         InputOption::VALUE_OPTIONAL,
         __('Default language of GLPI'),
         'en_GB'
      );

      $this->addOption(
         'force',
         'f',
         InputOption::VALUE_NONE,
         __('Force execution of installation, overriding existing database')
      );
   }

   protected function interact(InputInterface $input, OutputInterface $output) {

<<<<<<< HEAD
      $questions = [
         'db-name'     => new Question(__('Database name:'), ''), // Required
         'db-user'     => new Question(__('Database user:'), ''), // Required
         'db-password' => new Question(__('Database password:'), ''), // Prompt if null (passed without value)
      ];
      $questions['db-password']->setHidden(true); // Make password input hidden

      foreach ($questions as $name => $question) {
         if (null === $input->getOption($name)) {
            /** @var \Symfony\Component\Console\Helper\QuestionHelper $question_helper */
            $question_helper = $this->getHelper('question');
            $value = $question_helper->ask($input, $output, $question);
            $input->setOption($name, $value);
         }
=======
      if ($this->shouldSetDBConfig($input, $output)) {
         parent::interact($input, $output);
>>>>>>> 8d1a6a8d
      }
   }

   protected function execute(InputInterface $input, OutputInterface $output) {

<<<<<<< HEAD
      $db_driver   = 'mysql'; //TODO: parameter
      $db_pass     = $input->getOption('db-password');
      $db_host     = $input->getOption('db-host');
      $db_name     = $input->getOption('db-name');
      $db_port     = $input->getOption('db-port');
      $db_user     = $input->getOption('db-user');
      $db_hostport = $db_host . (!empty($db_port) ? ':' . $db_port : '');
=======
      global $DB;
>>>>>>> 8d1a6a8d

      $db_pass          = $input->getOption('db-password');
      $db_host          = $input->getOption('db-host');
      $db_name          = $input->getOption('db-name');
      $db_port          = $input->getOption('db-port');
      $db_user          = $input->getOption('db-user');
      $db_hostport      = $db_host . (!empty($db_port) ? ':' . $db_port : '');
      $default_language = $input->getOption('default-language');
      $force            = $input->getOption('force');

<<<<<<< HEAD
      $force          = $input->getOption('force');
      $no_interaction = $input->getOption('no-interaction'); // Base symfony/console option

      if (file_exists(GLPI_CONFIG_DIR . '/db.yaml') && !$force) {
         // Prevent overriding of existing DB
         $output->writeln(
            '<error>' . __('Database configuration already exists. Use --force option to override existing database and configuration.') . '</error>'
         );
         return self::ERROR_DB_CONFIG_ALREADY_SET;
      }

      if (empty($db_name)) {
         throw new InvalidArgumentException(
            __('Database name defined by --db-name option cannot be empty.')
         );
      }

      if (null === $db_pass) {
         // Will be null if option used without value and without interaction
         throw new InvalidArgumentException(
            __('--db-password option value cannot be null.')
         );
      }
=======
      if ($this->shouldSetDBConfig($input, $output)) {
         $result = $this->configureDatabase($input, $output);
>>>>>>> 8d1a6a8d

         if (self::ABORTED_BY_USER === $result) {
            return 0; // Considered as success
         } else if (self::SUCCESS !== $result) {
            return $result; // Fail with error code
         }

         if ($DB instanceof DB) {
            // If global $DB is set at this point, it means that configuration file has been loaded
            // prior to reconfiguration.
            // As configuration is part of a class, it cannot be reloaded and class properties
            // have to be updated manually in order to make `Toolbox::createSchema()` work correctly.
            $DB->dbhost     = $db_hostport;
            $DB->dbuser     = $db_user;
            $DB->dbpassword = rawurlencode($db_pass);
            $DB->dbdefault  = $db_name;
            $DB->clearSchemaCache();
            $DB->connect();
         }
      }

      try {
         $dbh = DatabaseFactory::create([
            'driver'   => $db_driver,
            'host'     => $db_hostport,
            'user'     => $db_user,
            'pass'     => $db_pass,
            'dbname'   => $db_name
         ]);
      } catch (\PDOException $e) {
         $message = sprintf(
            __('Database connection failed with message "(%s)\n%s".'),
            $e->getMessage(),
            $e->getTraceAsString()
         );
         $output->writeln('<error>' . $message . '</error>', OutputInterface::VERBOSITY_QUIET);
         return self::ERROR_DB_CONNECTION_FAILED;

      }

<<<<<<< HEAD
      ob_start();
      $db_version = $dbh->getVersion();
      $checkdb = Config::displayCheckDbEngine(false, $db_version);
      $message = ob_get_clean();
      if ($checkdb > 0) {
         $output->writeln('<error>' . $message . '</error>', OutputInterface::VERBOSITY_QUIET);
         return self::ERROR_DB_ENGINE_UNSUPPORTED;
      }

      $qchar = $dbh->getQuoteNameChar();
      $db_name = str_replace($qchar, $qchar.$qchar, $db_name); // Escape backquotes

=======
      // Create database or select existing one
>>>>>>> 8d1a6a8d
      $output->writeln(
         '<comment>' . __('Creating the database...') . '</comment>',
         OutputInterface::VERBOSITY_VERBOSE
      );
      if (!$dbh->rawQuery('CREATE DATABASE IF NOT EXISTS ' . $dbh->quoteName($db_name))) {
         $error = $dbh->error();
         $message = sprintf(
            __("Database creation failed with message \"%s\"."),
            $error
         );
         $output->writeln('<error>' . $message . '</error>', OutputInterface::VERBOSITY_QUIET);
         return self::ERROR_DB_CREATION_FAILED;
      }
      if (false === $dbh->rawQuery('USE ' . $dbh->quoteName($db_name))) {
         $error = $dbh->errorInfo();
         $message = sprintf(
            __("Database selection failed with message \"(%s)\n%s\"."),
            $error[0],
            $error[2]
         );
         $output->writeln('<error>' . $message . '</error>', OutputInterface::VERBOSITY_QUIET);
         return self::ERROR_DB_CREATION_FAILED;
      }

      // Prevent overriding of existing DB
      $tables_result = $mysqli->query(
         "SELECT COUNT(table_name)
          FROM information_schema.tables
          WHERE table_schema = '{$db_name}'
             AND table_type = 'BASE TABLE'
             AND table_name LIKE 'glpi_%'"
      );
<<<<<<< HEAD
      if (!DBConnection::createMainConfig($db_driver, $db_hostport, $db_user, $db_pass, $db_name)) {
         $message = sprintf(
            __('Cannot write configuration file "%s".'),
            GLPI_CONFIG_DIR . DIRECTORY_SEPARATOR . 'db.yaml'
         );
=======
      if (!$tables_result) {
         throw new RuntimeException('Unable to check GLPI tables existence.');
      }
      if ($tables_result->fetch_array()[0] > 0 && !$force) {
>>>>>>> 8d1a6a8d
         $output->writeln(
            '<error>' . __('Database already contains "glpi_*" tables. Use --force option to override existing database.') . '</error>'
         );
         return self::ERROR_DB_ALREADY_CONTAINS_TABLES;
      }

      // Install schema
      $output->writeln(
         '<comment>' . __('Loading default schema...') . '</comment>',
         OutputInterface::VERBOSITY_VERBOSE
      );
      // TODO Get rid of output buffering
      ob_start();
      Toolbox::createSchema($default_language, $DB);
      $message = ob_get_clean();
      if (!empty($message)) {
         $output->writeln('<error>' . $message . '</error>', OutputInterface::VERBOSITY_QUIET);
         return self::ERROR_SCHEMA_CREATION_FAILED;
      }

      try {
         $localConfigManager = new LocalConfigurationManager(
            GLPI_CONFIG_DIR,
            new PropertyAccessor(),
            new Yaml()
         );
         $localConfigManager->setParameterValue('[cache_uniq_id]', uniqid());
      } catch (\Exception $e) {
         $message = sprintf(
            __('Local configuration file saving failed with message "(%s)\n%s".'),
            $e->getMessage(),
            $e->getTraceAsString()
         );
         $output->writeln('<error>' . $message . '</error>', OutputInterface::VERBOSITY_QUIET);
         return self::ERROR_LOCAL_CONFIG_FILE_NOT_SAVED;
      }

      $output->writeln('<info>' . __('Installation done.') . '</info>');

      return 0; // Success
   }

   /**
    * Check if DB config should be set by current command run.
    *
    * @param InputInterface $input
    * @param OutputInterface $output
    *
    * @return boolean
    */
   private function shouldSetDBConfig(InputInterface $input, OutputInterface $output) {

      return $input->getOption('reconfigure') || !file_exists(GLPI_CONFIG_DIR . '/config_db.php');
   }
}<|MERGE_RESOLUTION|>--- conflicted
+++ resolved
@@ -36,33 +36,15 @@
    die("Sorry. You can't access this file directly");
 }
 
-<<<<<<< HEAD
 use Glpi\DatabaseFactory;
 use Glpi\Application\LocalConfigurationManager;
-use Glpi\Console\Command\ForceNoPluginsOptionCommandInterface;
-use Symfony\Component\Console\Command\Command;
-use Symfony\Component\Console\Exception\InvalidArgumentException;
-use Symfony\Component\Console\Helper\Table;
+use Symfony\Component\Console\Exception\RuntimeException;
 use Symfony\Component\Console\Input\InputInterface;
 use Symfony\Component\Console\Input\InputOption;
 use Symfony\Component\Console\Output\OutputInterface;
-use Symfony\Component\Console\Question\ConfirmationQuestion;
-use Symfony\Component\Console\Question\Question;
 use Symfony\Component\PropertyAccess\PropertyAccessor;
 use Symfony\Component\Yaml\Yaml;
-use Config;
-use DBConnection;
-use PDO;
 use Toolbox;
-=======
-use DB;
-use Toolbox;
-
-use Symfony\Component\Console\Input\InputInterface;
-use Symfony\Component\Console\Input\InputOption;
-use Symfony\Component\Console\Output\OutputInterface;
-use Symfony\Component\Console\Exception\RuntimeException;
->>>>>>> 8d1a6a8d
 
 class InstallCommand extends AbstractConfigureCommand {
 
@@ -127,144 +109,42 @@
 
    protected function interact(InputInterface $input, OutputInterface $output) {
 
-<<<<<<< HEAD
-      $questions = [
-         'db-name'     => new Question(__('Database name:'), ''), // Required
-         'db-user'     => new Question(__('Database user:'), ''), // Required
-         'db-password' => new Question(__('Database password:'), ''), // Prompt if null (passed without value)
-      ];
-      $questions['db-password']->setHidden(true); // Make password input hidden
-
-      foreach ($questions as $name => $question) {
-         if (null === $input->getOption($name)) {
-            /** @var \Symfony\Component\Console\Helper\QuestionHelper $question_helper */
-            $question_helper = $this->getHelper('question');
-            $value = $question_helper->ask($input, $output, $question);
-            $input->setOption($name, $value);
-         }
-=======
       if ($this->shouldSetDBConfig($input, $output)) {
          parent::interact($input, $output);
->>>>>>> 8d1a6a8d
       }
    }
 
    protected function execute(InputInterface $input, OutputInterface $output) {
 
-<<<<<<< HEAD
-      $db_driver   = 'mysql'; //TODO: parameter
-      $db_pass     = $input->getOption('db-password');
-      $db_host     = $input->getOption('db-host');
-      $db_name     = $input->getOption('db-name');
-      $db_port     = $input->getOption('db-port');
-      $db_user     = $input->getOption('db-user');
-      $db_hostport = $db_host . (!empty($db_port) ? ':' . $db_port : '');
-=======
-      global $DB;
->>>>>>> 8d1a6a8d
-
-      $db_pass          = $input->getOption('db-password');
-      $db_host          = $input->getOption('db-host');
       $db_name          = $input->getOption('db-name');
-      $db_port          = $input->getOption('db-port');
-      $db_user          = $input->getOption('db-user');
-      $db_hostport      = $db_host . (!empty($db_port) ? ':' . $db_port : '');
       $default_language = $input->getOption('default-language');
       $force            = $input->getOption('force');
 
-<<<<<<< HEAD
-      $force          = $input->getOption('force');
-      $no_interaction = $input->getOption('no-interaction'); // Base symfony/console option
-
-      if (file_exists(GLPI_CONFIG_DIR . '/db.yaml') && !$force) {
-         // Prevent overriding of existing DB
-         $output->writeln(
-            '<error>' . __('Database configuration already exists. Use --force option to override existing database and configuration.') . '</error>'
-         );
-         return self::ERROR_DB_CONFIG_ALREADY_SET;
-      }
-
-      if (empty($db_name)) {
-         throw new InvalidArgumentException(
-            __('Database name defined by --db-name option cannot be empty.')
-         );
-      }
-
-      if (null === $db_pass) {
-         // Will be null if option used without value and without interaction
-         throw new InvalidArgumentException(
-            __('--db-password option value cannot be null.')
-         );
-      }
-=======
       if ($this->shouldSetDBConfig($input, $output)) {
          $result = $this->configureDatabase($input, $output);
->>>>>>> 8d1a6a8d
 
          if (self::ABORTED_BY_USER === $result) {
             return 0; // Considered as success
          } else if (self::SUCCESS !== $result) {
             return $result; // Fail with error code
          }
-
-         if ($DB instanceof DB) {
-            // If global $DB is set at this point, it means that configuration file has been loaded
-            // prior to reconfiguration.
-            // As configuration is part of a class, it cannot be reloaded and class properties
-            // have to be updated manually in order to make `Toolbox::createSchema()` work correctly.
-            $DB->dbhost     = $db_hostport;
-            $DB->dbuser     = $db_user;
-            $DB->dbpassword = rawurlencode($db_pass);
-            $DB->dbdefault  = $db_name;
-            $DB->clearSchemaCache();
-            $DB->connect();
-         }
-      }
-
-      try {
-         $dbh = DatabaseFactory::create([
-            'driver'   => $db_driver,
-            'host'     => $db_hostport,
-            'user'     => $db_user,
-            'pass'     => $db_pass,
-            'dbname'   => $db_name
-         ]);
-      } catch (\PDOException $e) {
-         $message = sprintf(
-            __('Database connection failed with message "(%s)\n%s".'),
-            $e->getMessage(),
-            $e->getTraceAsString()
-         );
-         $output->writeln('<error>' . $message . '</error>', OutputInterface::VERBOSITY_QUIET);
-         return self::ERROR_DB_CONNECTION_FAILED;
-
-      }
-
-<<<<<<< HEAD
-      ob_start();
-      $db_version = $dbh->getVersion();
-      $checkdb = Config::displayCheckDbEngine(false, $db_version);
-      $message = ob_get_clean();
-      if ($checkdb > 0) {
-         $output->writeln('<error>' . $message . '</error>', OutputInterface::VERBOSITY_QUIET);
-         return self::ERROR_DB_ENGINE_UNSUPPORTED;
-      }
-
-      $qchar = $dbh->getQuoteNameChar();
-      $db_name = str_replace($qchar, $qchar.$qchar, $db_name); // Escape backquotes
-
-=======
+      }
+
+      $dbh = DatabaseFactory::create();
+
       // Create database or select existing one
->>>>>>> 8d1a6a8d
       $output->writeln(
          '<comment>' . __('Creating the database...') . '</comment>',
          OutputInterface::VERBOSITY_VERBOSE
       );
+      $qchar = $dbh->getQuoteNameChar();
+      $db_name = str_replace($qchar, $qchar.$qchar, $db_name); // Escape backquotes
       if (!$dbh->rawQuery('CREATE DATABASE IF NOT EXISTS ' . $dbh->quoteName($db_name))) {
-         $error = $dbh->error();
+         $error = $dbh->errorInfo();
          $message = sprintf(
-            __("Database creation failed with message \"%s\"."),
-            $error
+            __("Database creation failed with message \"(%s)\n%s\"."),
+            $error[0],
+            $error[2]
          );
          $output->writeln('<error>' . $message . '</error>', OutputInterface::VERBOSITY_QUIET);
          return self::ERROR_DB_CREATION_FAILED;
@@ -281,29 +161,26 @@
       }
 
       // Prevent overriding of existing DB
-      $tables_result = $mysqli->query(
-         "SELECT COUNT(table_name)
-          FROM information_schema.tables
-          WHERE table_schema = '{$db_name}'
-             AND table_type = 'BASE TABLE'
-             AND table_name LIKE 'glpi_%'"
-      );
-<<<<<<< HEAD
-      if (!DBConnection::createMainConfig($db_driver, $db_hostport, $db_user, $db_pass, $db_name)) {
-         $message = sprintf(
-            __('Cannot write configuration file "%s".'),
-            GLPI_CONFIG_DIR . DIRECTORY_SEPARATOR . 'db.yaml'
-         );
-=======
-      if (!$tables_result) {
+      $tables_iterator = $dbh->request(
+          [
+             'COUNT'  => 'cpt',
+             'FROM'   => 'information_schema.tables',
+             'WHERE'  => [
+                'table_schema' => $db_name,
+                'table_type'   => 'BASE TABLE',
+                'table_name'   => ['LIKE', 'glpi_%'],
+             ],
+          ]
+      );
+      if ($tables_result = $tables_iterator->next()) {
+         if ($tables_result['cpt'] > 0 && !$force) {
+            $output->writeln(
+               '<error>' . __('Database already contains "glpi_*" tables. Use --force option to override existing database.') . '</error>'
+            );
+            return self::ERROR_DB_ALREADY_CONTAINS_TABLES;
+         }
+      } else {
          throw new RuntimeException('Unable to check GLPI tables existence.');
-      }
-      if ($tables_result->fetch_array()[0] > 0 && !$force) {
->>>>>>> 8d1a6a8d
-         $output->writeln(
-            '<error>' . __('Database already contains "glpi_*" tables. Use --force option to override existing database.') . '</error>'
-         );
-         return self::ERROR_DB_ALREADY_CONTAINS_TABLES;
       }
 
       // Install schema
@@ -313,7 +190,7 @@
       );
       // TODO Get rid of output buffering
       ob_start();
-      Toolbox::createSchema($default_language, $DB);
+      Toolbox::createSchema($default_language);
       $message = ob_get_clean();
       if (!empty($message)) {
          $output->writeln('<error>' . $message . '</error>', OutputInterface::VERBOSITY_QUIET);
