--- conflicted
+++ resolved
@@ -36,25 +36,16 @@
    die("Sorry. You can't access this file directly");
 }
 
-<<<<<<< HEAD
 use Glpi\DatabaseFactory;
 use Glpi\Application\LocalConfigurationManager;
-=======
-use DB;
-use Toolbox;
-
->>>>>>> cd7b27d8
+use Symfony\Component\Console\Exception\RuntimeException;
 use Symfony\Component\Console\Exception\RuntimeException;
 use Symfony\Component\Console\Input\InputInterface;
 use Symfony\Component\Console\Input\InputOption;
 use Symfony\Component\Console\Output\OutputInterface;
-<<<<<<< HEAD
-use Symfony\Component\PropertyAccess\PropertyAccessor;
+use Symfony\Component\Console\Question\ConfirmationQuestion;
 use Symfony\Component\Yaml\Yaml;
 use Toolbox;
-=======
-use Symfony\Component\Console\Question\ConfirmationQuestion;
->>>>>>> cd7b27d8
 
 class InstallCommand extends AbstractConfigureCommand {
 
@@ -144,12 +135,6 @@
 
    protected function execute(InputInterface $input, OutputInterface $output) {
 
-<<<<<<< HEAD
-      $db_name          = $input->getOption('db-name');
-=======
-      global $DB;
-
->>>>>>> cd7b27d8
       $default_language = $input->getOption('default-language');
       $force            = $input->getOption('force');
 
@@ -172,9 +157,6 @@
          } else if (self::SUCCESS !== $result) {
             return $result; // Fail with error code
          }
-<<<<<<< HEAD
-=======
-
          $db_host     = $input->getOption('db-host');
          $db_port     = $input->getOption('db-port');
          $db_hostport = $db_host . (!empty($db_port) ? ':' . $db_port : '');
@@ -182,18 +164,7 @@
          $db_user     = $input->getOption('db-user');
          $db_pass     = $input->getOption('db-password');
 
-         if ($DB instanceof DB) {
-            // If global $DB is set at this point, it means that configuration file has been loaded
-            // prior to reconfiguration.
-            // As configuration is part of a class, it cannot be reloaded and class properties
-            // have to be updated manually in order to make `Toolbox::createSchema()` work correctly.
-            $DB->dbhost     = $db_hostport;
-            $DB->dbuser     = $db_user;
-            $DB->dbpassword = rawurlencode($db_pass);
-            $DB->dbdefault  = $db_name;
-            $DB->clearSchemaCache();
-            $DB->connect();
-         }
+      }
       } else {
          // Ask to confirm installation based on existing configuration.
          $run = $this->askForDbConfigConfirmation(
@@ -229,8 +200,6 @@
          $db_name = $DB->dbdefault;
          $db_user = $DB->dbuser;
          $db_pass = rawurldecode($DB->dbpassword); //rawurldecode as in DBmysql::connect()
->>>>>>> cd7b27d8
-      }
 
       $dbh = DatabaseFactory::create();
 
