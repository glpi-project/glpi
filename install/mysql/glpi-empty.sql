--
-- ---------------------------------------------------------------------
--
-- GLPI - Gestionnaire Libre de Parc Informatique
--
-- http://glpi-project.org
--
-- @copyright 2015-2024 Teclib' and contributors.
-- @copyright 2003-2014 by the INDEPNET Development Team.
-- @licence   https://www.gnu.org/licenses/gpl-3.0.html
--
-- ---------------------------------------------------------------------
--
-- LICENSE
--
-- This file is part of GLPI.
--
-- This program is free software: you can redistribute it and/or modify
-- it under the terms of the GNU General Public License as published by
-- the Free Software Foundation, either version 3 of the License, or
-- (at your option) any later version.
--
-- This program is distributed in the hope that it will be useful,
-- but WITHOUT ANY WARRANTY; without even the implied warranty of
-- MERCHANTABILITY or FITNESS FOR A PARTICULAR PURPOSE.  See the
-- GNU General Public License for more details.
--
-- You should have received a copy of the GNU General Public License
-- along with this program.  If not, see <https://www.gnu.org/licenses/>.
--
-- ---------------------------------------------------------------------
--

### Dump table glpi_alerts

SET FOREIGN_KEY_CHECKS=0;

DROP TABLE IF EXISTS `glpi_alerts`;
CREATE TABLE `glpi_alerts` (
  `id` int unsigned NOT NULL AUTO_INCREMENT,
  `itemtype` varchar(100) NOT NULL,
  `items_id` int unsigned NOT NULL DEFAULT '0',
  `type` int NOT NULL DEFAULT '0' COMMENT 'see define.php ALERT_* constant',
  `date` timestamp NOT NULL DEFAULT CURRENT_TIMESTAMP,
  PRIMARY KEY (`id`),
  UNIQUE KEY `unicity` (`itemtype`,`items_id`,`type`),
  KEY `type` (`type`),
  KEY `date` (`date`)
) ENGINE=InnoDB DEFAULT CHARSET=utf8mb4 COLLATE=utf8mb4_unicode_ci ROW_FORMAT=DYNAMIC;


### Dump table glpi_authldapreplicates

DROP TABLE IF EXISTS `glpi_authldapreplicates`;
CREATE TABLE `glpi_authldapreplicates` (
  `id` int unsigned NOT NULL AUTO_INCREMENT,
  `authldaps_id` int unsigned NOT NULL DEFAULT '0',
  `host` varchar(255) DEFAULT NULL,
  `port` int NOT NULL DEFAULT '389',
  `name` varchar(255) DEFAULT NULL,
  `timeout` int NOT NULL DEFAULT '10',
  PRIMARY KEY (`id`),
  KEY `name` (`name`),
  KEY `authldaps_id` (`authldaps_id`)
) ENGINE=InnoDB DEFAULT CHARSET=utf8mb4 COLLATE=utf8mb4_unicode_ci ROW_FORMAT=DYNAMIC;


### Dump table glpi_authldaps

DROP TABLE IF EXISTS `glpi_authldaps`;
CREATE TABLE `glpi_authldaps` (
  `id` int unsigned NOT NULL AUTO_INCREMENT,
  `name` varchar(255) DEFAULT NULL,
  `host` varchar(255) DEFAULT NULL,
  `basedn` varchar(255) DEFAULT NULL,
  `rootdn` varchar(255) DEFAULT NULL,
  `port` int NOT NULL DEFAULT '389',
  `condition` text,
  `login_field` varchar(255) DEFAULT 'uid',
  `sync_field` varchar(255) DEFAULT NULL,
  `use_tls` tinyint NOT NULL DEFAULT '0',
  `group_field` varchar(255) DEFAULT NULL,
  `group_condition` text,
  `group_search_type` int NOT NULL DEFAULT '0',
  `group_member_field` varchar(255) DEFAULT NULL,
  `email1_field` varchar(255) DEFAULT NULL,
  `realname_field` varchar(255) DEFAULT NULL,
  `firstname_field` varchar(255) DEFAULT NULL,
  `phone_field` varchar(255) DEFAULT NULL,
  `phone2_field` varchar(255) DEFAULT NULL,
  `mobile_field` varchar(255) DEFAULT NULL,
  `comment_field` varchar(255) DEFAULT NULL,
  `use_dn` tinyint NOT NULL DEFAULT '1',
  `time_offset` int NOT NULL DEFAULT '0' COMMENT 'in seconds',
  `deref_option` int NOT NULL DEFAULT '0',
  `title_field` varchar(255) DEFAULT NULL,
  `category_field` varchar(255) DEFAULT NULL,
  `language_field` varchar(255) DEFAULT NULL,
  `date_mod` timestamp NULL DEFAULT NULL,
  `comment` text,
  `is_default` tinyint NOT NULL DEFAULT '0',
  `is_active` tinyint NOT NULL DEFAULT '0',
  `rootdn_passwd` varchar(255) DEFAULT NULL,
  `registration_number_field` varchar(255) DEFAULT NULL,
  `email2_field` varchar(255) DEFAULT NULL,
  `email3_field` varchar(255) DEFAULT NULL,
  `email4_field` varchar(255) DEFAULT NULL,
  `location_field` varchar(255) DEFAULT NULL,
  `responsible_field` varchar(255) DEFAULT NULL,
  `pagesize` int NOT NULL DEFAULT '0',
  `ldap_maxlimit` int NOT NULL DEFAULT '0',
  `can_support_pagesize` tinyint NOT NULL DEFAULT '0',
  `picture_field` varchar(255) DEFAULT NULL,
  `begin_date_field` varchar(255) DEFAULT NULL,
  `end_date_field` varchar(255) DEFAULT NULL,
  `date_creation` timestamp NULL DEFAULT NULL,
  `inventory_domain` varchar(255) DEFAULT NULL,
  `tls_certfile` text,
  `tls_keyfile` text,
  `use_bind` tinyint NOT NULL DEFAULT '1',
  `timeout` int NOT NULL DEFAULT '10',
  `tls_version` varchar(10) DEFAULT NULL,
  PRIMARY KEY (`id`),
  KEY `name` (`name`),
  KEY `date_mod` (`date_mod`),
  KEY `is_default` (`is_default`),
  KEY `is_active` (`is_active`),
  KEY `date_creation` (`date_creation`),
  KEY `sync_field` (`sync_field`)
) ENGINE=InnoDB DEFAULT CHARSET=utf8mb4 COLLATE=utf8mb4_unicode_ci ROW_FORMAT=DYNAMIC;


### Dump table glpi_authmails

DROP TABLE IF EXISTS `glpi_authmails`;
CREATE TABLE `glpi_authmails` (
  `id` int unsigned NOT NULL AUTO_INCREMENT,
  `name` varchar(255) DEFAULT NULL,
  `connect_string` varchar(255) DEFAULT NULL,
  `host` varchar(255) DEFAULT NULL,
  `date_mod` timestamp NULL DEFAULT NULL,
  `date_creation` timestamp NULL DEFAULT NULL,
  `comment` text,
  `is_active` tinyint NOT NULL DEFAULT '0',
  PRIMARY KEY (`id`),
  KEY `name` (`name`),
  KEY `date_mod` (`date_mod`),
  KEY `date_creation` (`date_creation`),
  KEY `is_active` (`is_active`)
) ENGINE=InnoDB DEFAULT CHARSET=utf8mb4 COLLATE=utf8mb4_unicode_ci ROW_FORMAT=DYNAMIC;

### Dump table glpi_apiclients

DROP TABLE IF EXISTS `glpi_apiclients`;
CREATE TABLE `glpi_apiclients` (
  `id` int unsigned NOT NULL AUTO_INCREMENT,
  `entities_id` int unsigned NOT NULL DEFAULT '0',
  `is_recursive` tinyint NOT NULL DEFAULT '0',
  `name` varchar(255) DEFAULT NULL,
  `date_mod` timestamp NULL DEFAULT NULL,
  `date_creation` timestamp NULL DEFAULT NULL,
  `is_active` tinyint NOT NULL DEFAULT '0',
  `ipv4_range_start` bigint DEFAULT NULL,
  `ipv4_range_end` bigint DEFAULT NULL,
  `ipv6` varchar(255) DEFAULT NULL,
  `app_token` varchar(255) DEFAULT NULL,
  `app_token_date` timestamp NULL DEFAULT NULL,
  `dolog_method` tinyint NOT NULL DEFAULT '0',
  `comment` text,
  PRIMARY KEY (`id`),
  KEY `name` (`name`),
  KEY `date_mod` (`date_mod`),
  KEY `date_creation` (`date_creation`),
  KEY `is_active` (`is_active`),
  KEY `entities_id` (`entities_id`),
  KEY `is_recursive` (`is_recursive`)
) ENGINE=InnoDB DEFAULT CHARSET=utf8mb4 COLLATE=utf8mb4_unicode_ci ROW_FORMAT=DYNAMIC;


### Dump table glpi_autoupdatesystems

DROP TABLE IF EXISTS `glpi_autoupdatesystems`;
CREATE TABLE `glpi_autoupdatesystems` (
  `id` int unsigned NOT NULL AUTO_INCREMENT,
  `name` varchar(255) DEFAULT NULL,
  `comment` text,
  PRIMARY KEY (`id`),
  KEY `name` (`name`)
) ENGINE=InnoDB DEFAULT CHARSET=utf8mb4 COLLATE=utf8mb4_unicode_ci ROW_FORMAT=DYNAMIC;


### Dump table glpi_blacklistedmailcontents

DROP TABLE IF EXISTS `glpi_blacklistedmailcontents`;
CREATE TABLE `glpi_blacklistedmailcontents` (
  `id` int unsigned NOT NULL AUTO_INCREMENT,
  `name` varchar(255) DEFAULT NULL,
  `content` text,
  `comment` text,
  `date_mod` timestamp NULL DEFAULT NULL,
  `date_creation` timestamp NULL DEFAULT NULL,
  PRIMARY KEY (`id`),
  KEY `name` (`name`),
  KEY `date_mod` (`date_mod`),
  KEY `date_creation` (`date_creation`)
) ENGINE=InnoDB DEFAULT CHARSET=utf8mb4 COLLATE=utf8mb4_unicode_ci ROW_FORMAT=DYNAMIC;


### Dump table glpi_blacklists

DROP TABLE IF EXISTS `glpi_blacklists`;
CREATE TABLE `glpi_blacklists` (
  `id` int unsigned NOT NULL AUTO_INCREMENT,
  `type` int NOT NULL DEFAULT '0',
  `name` varchar(255) DEFAULT NULL,
  `value` varchar(255) DEFAULT NULL,
  `comment` text,
  `date_mod` timestamp NULL DEFAULT NULL,
  `date_creation` timestamp NULL DEFAULT NULL,
  PRIMARY KEY (`id`),
  KEY `type` (`type`),
  KEY `name` (`name`),
  KEY `date_mod` (`date_mod`),
  KEY `date_creation` (`date_creation`)
) ENGINE=InnoDB DEFAULT CHARSET=utf8mb4 COLLATE=utf8mb4_unicode_ci ROW_FORMAT=DYNAMIC;


### Dump table glpi_savedsearches

DROP TABLE IF EXISTS `glpi_savedsearches`;
CREATE TABLE `glpi_savedsearches` (
  `id` int unsigned NOT NULL AUTO_INCREMENT,
  `name` varchar(255) DEFAULT NULL,
  `type` int NOT NULL DEFAULT '0' COMMENT 'see SavedSearch:: constants',
  `itemtype` varchar(100) NOT NULL,
  `users_id` int unsigned NOT NULL DEFAULT '0',
  `is_private` tinyint NOT NULL DEFAULT '1',
  `entities_id` int unsigned NOT NULL DEFAULT '0',
  `is_recursive` tinyint NOT NULL DEFAULT '0',
  `query` text,
  `last_execution_time` int DEFAULT NULL,
  `do_count` tinyint NOT NULL DEFAULT '2' COMMENT 'Do or do not count results on list display see SavedSearch::COUNT_* constants',
  `last_execution_date` timestamp NULL DEFAULT NULL,
  `counter` int NOT NULL DEFAULT '0',
  PRIMARY KEY (`id`),
  KEY `name` (`name`),
  KEY `type` (`type`),
  KEY `itemtype` (`itemtype`),
  KEY `entities_id` (`entities_id`),
  KEY `users_id` (`users_id`),
  KEY `is_private` (`is_private`),
  KEY `is_recursive` (`is_recursive`),
  KEY `last_execution_time` (`last_execution_time`),
  KEY `last_execution_date` (`last_execution_date`),
  KEY `do_count` (`do_count`)
) ENGINE=InnoDB DEFAULT CHARSET=utf8mb4 COLLATE=utf8mb4_unicode_ci ROW_FORMAT=DYNAMIC;


### Dump table glpi_savedsearches_users

DROP TABLE IF EXISTS `glpi_savedsearches_users`;
CREATE TABLE `glpi_savedsearches_users` (
  `id` int unsigned NOT NULL AUTO_INCREMENT,
  `users_id` int unsigned NOT NULL DEFAULT '0',
  `itemtype` varchar(100) NOT NULL,
  `savedsearches_id` int unsigned NOT NULL DEFAULT '0',
  PRIMARY KEY (`id`),
  UNIQUE KEY `unicity` (`users_id`,`itemtype`),
  KEY `savedsearches_id` (`savedsearches_id`)
) ENGINE=InnoDB DEFAULT CHARSET=utf8mb4 COLLATE=utf8mb4_unicode_ci ROW_FORMAT=DYNAMIC;


### Dump table glpi_savedsearches_alerts

DROP TABLE IF EXISTS `glpi_savedsearches_alerts`;
CREATE TABLE `glpi_savedsearches_alerts` (
  `id` int unsigned NOT NULL AUTO_INCREMENT,
  `savedsearches_id` int unsigned NOT NULL DEFAULT '0',
  `name` varchar(255) DEFAULT NULL,
  `is_active` tinyint NOT NULL DEFAULT '0',
  `operator` tinyint NOT NULL,
  `value` int NOT NULL,
  `date_mod` timestamp NULL DEFAULT NULL,
  `date_creation` timestamp NULL DEFAULT NULL,
  `frequency` int NOT NULL DEFAULT '0',
  PRIMARY KEY (`id`),
  UNIQUE KEY `unicity` (`savedsearches_id`,`operator`,`value`),
  KEY `name` (`name`),
  KEY `is_active` (`is_active`),
  KEY `date_mod` (`date_mod`),
  KEY `date_creation` (`date_creation`)
) ENGINE=InnoDB DEFAULT CHARSET=utf8mb4 COLLATE=utf8mb4_unicode_ci ROW_FORMAT=DYNAMIC;


### Dump table glpi_budgets

DROP TABLE IF EXISTS `glpi_budgets`;
CREATE TABLE `glpi_budgets` (
  `id` int unsigned NOT NULL AUTO_INCREMENT,
  `name` varchar(255) DEFAULT NULL,
  `entities_id` int unsigned NOT NULL DEFAULT '0',
  `is_recursive` tinyint NOT NULL DEFAULT '0',
  `comment` text,
  `is_deleted` tinyint NOT NULL DEFAULT '0',
  `begin_date` date DEFAULT NULL,
  `end_date` date DEFAULT NULL,
  `value` decimal(20,4) NOT NULL DEFAULT '0.0000',
  `is_template` tinyint NOT NULL DEFAULT '0',
  `template_name` varchar(255) DEFAULT NULL,
  `date_mod` timestamp NULL DEFAULT NULL,
  `date_creation` timestamp NULL DEFAULT NULL,
  `locations_id` int unsigned NOT NULL DEFAULT '0',
  `budgettypes_id` int unsigned NOT NULL DEFAULT '0',
  PRIMARY KEY (`id`),
  KEY `name` (`name`),
  KEY `is_recursive` (`is_recursive`),
  KEY `entities_id` (`entities_id`),
  KEY `is_deleted` (`is_deleted`),
  KEY `begin_date` (`begin_date`),
  KEY `end_date` (`end_date`),
  KEY `is_template` (`is_template`),
  KEY `date_mod` (`date_mod`),
  KEY `date_creation` (`date_creation`),
  KEY `locations_id` (`locations_id`),
  KEY `budgettypes_id` (`budgettypes_id`)
) ENGINE=InnoDB DEFAULT CHARSET=utf8mb4 COLLATE=utf8mb4_unicode_ci ROW_FORMAT=DYNAMIC;


### Dump table glpi_budgettypes

DROP TABLE IF EXISTS `glpi_budgettypes`;
CREATE TABLE `glpi_budgettypes` (
  `id` int unsigned NOT NULL AUTO_INCREMENT,
  `name` varchar(255) DEFAULT NULL,
  `comment` text,
  `date_mod` timestamp NULL DEFAULT NULL,
  `date_creation` timestamp NULL DEFAULT NULL,
  PRIMARY KEY (`id`),
  KEY `name` (`name`),
  KEY `date_mod` (`date_mod`),
  KEY `date_creation` (`date_creation`)
) ENGINE=InnoDB DEFAULT CHARSET=utf8mb4 COLLATE=utf8mb4_unicode_ci ROW_FORMAT=DYNAMIC;

### Dump table glpi_businesscriticities

DROP TABLE IF EXISTS `glpi_businesscriticities`;
CREATE TABLE `glpi_businesscriticities` (
  `id` int unsigned NOT NULL AUTO_INCREMENT,
  `name` varchar(255) DEFAULT NULL,
  `entities_id` int unsigned NOT NULL DEFAULT '0',
  `is_recursive` tinyint NOT NULL DEFAULT '0',
  `comment` text,
  `date_mod` timestamp NULL DEFAULT NULL,
  `date_creation` timestamp NULL DEFAULT NULL,
  `businesscriticities_id` int unsigned NOT NULL DEFAULT '0',
  `completename` text,
  `level` int NOT NULL DEFAULT '0',
  `ancestors_cache` longtext,
  `sons_cache` longtext,
  PRIMARY KEY (`id`),
  UNIQUE KEY `unicity` (`businesscriticities_id`,`name`),
  KEY `name` (`name`),
  KEY `date_mod` (`date_mod`),
  KEY `date_creation` (`date_creation`),
  KEY `entities_id` (`entities_id`),
  KEY `is_recursive` (`is_recursive`),
  KEY `level` (`level`)
) ENGINE=InnoDB DEFAULT CHARSET=utf8mb4 COLLATE=utf8mb4_unicode_ci ROW_FORMAT=DYNAMIC;


### Dump table glpi_calendars

DROP TABLE IF EXISTS `glpi_calendars`;
CREATE TABLE `glpi_calendars` (
  `id` int unsigned NOT NULL AUTO_INCREMENT,
  `name` varchar(255) DEFAULT NULL,
  `entities_id` int unsigned NOT NULL DEFAULT '0',
  `is_recursive` tinyint NOT NULL DEFAULT '0',
  `comment` text,
  `date_mod` timestamp NULL DEFAULT NULL,
  `cache_duration` text,
  `date_creation` timestamp NULL DEFAULT NULL,
  PRIMARY KEY (`id`),
  KEY `name` (`name`),
  KEY `entities_id` (`entities_id`),
  KEY `is_recursive` (`is_recursive`),
  KEY `date_mod` (`date_mod`),
  KEY `date_creation` (`date_creation`)
) ENGINE=InnoDB DEFAULT CHARSET=utf8mb4 COLLATE=utf8mb4_unicode_ci ROW_FORMAT=DYNAMIC;


### Dump table glpi_calendars_holidays

DROP TABLE IF EXISTS `glpi_calendars_holidays`;
CREATE TABLE `glpi_calendars_holidays` (
  `id` int unsigned NOT NULL AUTO_INCREMENT,
  `calendars_id` int unsigned NOT NULL DEFAULT '0',
  `holidays_id` int unsigned NOT NULL DEFAULT '0',
  PRIMARY KEY (`id`),
  UNIQUE KEY `unicity` (`calendars_id`,`holidays_id`),
  KEY `holidays_id` (`holidays_id`)
) ENGINE=InnoDB DEFAULT CHARSET=utf8mb4 COLLATE=utf8mb4_unicode_ci ROW_FORMAT=DYNAMIC;


### Dump table glpi_calendarsegments

DROP TABLE IF EXISTS `glpi_calendarsegments`;
CREATE TABLE `glpi_calendarsegments` (
  `id` int unsigned NOT NULL AUTO_INCREMENT,
  `calendars_id` int unsigned NOT NULL DEFAULT '0',
  `entities_id` int unsigned NOT NULL DEFAULT '0',
  `is_recursive` tinyint NOT NULL DEFAULT '0',
  `day` tinyint NOT NULL DEFAULT '1' COMMENT 'numer of the day based on date(w)',
  `begin` time DEFAULT NULL,
  `end` time DEFAULT NULL,
  PRIMARY KEY (`id`),
  KEY `calendars_id` (`calendars_id`),
  KEY `day` (`day`),
  KEY `entities_id` (`entities_id`),
  KEY `is_recursive` (`is_recursive`)
) ENGINE=InnoDB DEFAULT CHARSET=utf8mb4 COLLATE=utf8mb4_unicode_ci ROW_FORMAT=DYNAMIC;


### Dump table glpi_cartridgeitems

DROP TABLE IF EXISTS `glpi_cartridgeitems`;
CREATE TABLE `glpi_cartridgeitems` (
  `id` int unsigned NOT NULL AUTO_INCREMENT,
  `entities_id` int unsigned NOT NULL DEFAULT '0',
  `is_recursive` tinyint NOT NULL DEFAULT '0',
  `name` varchar(255) DEFAULT NULL,
  `ref` varchar(255) DEFAULT NULL,
  `locations_id` int unsigned NOT NULL DEFAULT '0',
  `cartridgeitemtypes_id` int unsigned NOT NULL DEFAULT '0',
  `manufacturers_id` int unsigned NOT NULL DEFAULT '0',
  `users_id_tech` int unsigned NOT NULL DEFAULT '0',
  `groups_id_tech` int unsigned NOT NULL DEFAULT '0',
  `is_deleted` tinyint NOT NULL DEFAULT '0',
  `comment` text,
  `alarm_threshold` int NOT NULL DEFAULT '10',
  `stock_target` int NOT NULL DEFAULT '0',
  `date_mod` timestamp NULL DEFAULT NULL,
  `date_creation` timestamp NULL DEFAULT NULL,
  `pictures` text,
  PRIMARY KEY (`id`),
  KEY `name` (`name`),
  KEY `entities_id` (`entities_id`),
  KEY `is_recursive` (`is_recursive`),
  KEY `manufacturers_id` (`manufacturers_id`),
  KEY `locations_id` (`locations_id`),
  KEY `users_id_tech` (`users_id_tech`),
  KEY `cartridgeitemtypes_id` (`cartridgeitemtypes_id`),
  KEY `is_deleted` (`is_deleted`),
  KEY `alarm_threshold` (`alarm_threshold`),
  KEY `groups_id_tech` (`groups_id_tech`),
  KEY `date_mod` (`date_mod`),
  KEY `date_creation` (`date_creation`)
) ENGINE=InnoDB DEFAULT CHARSET=utf8mb4 COLLATE=utf8mb4_unicode_ci ROW_FORMAT=DYNAMIC;

DROP TABLE IF EXISTS `glpi_printers_cartridgeinfos`;
CREATE TABLE `glpi_printers_cartridgeinfos` (
  `id` int unsigned NOT NULL AUTO_INCREMENT,
  `printers_id` int unsigned NOT NULL,
  `property` varchar(255) NOT NULL,
  `value` varchar(255) NOT NULL,
  `date_mod` timestamp NULL DEFAULT NULL,
  `date_creation` timestamp NULL DEFAULT NULL,
  PRIMARY KEY (`id`),
  KEY `printers_id` (`printers_id`),
  KEY `date_mod` (`date_mod`),
  KEY `date_creation` (`date_creation`)
) ENGINE=InnoDB DEFAULT CHARSET=utf8mb4 COLLATE=utf8mb4_unicode_ci ROW_FORMAT=DYNAMIC;

### Dump table glpi_cartridgeitems_printermodels

DROP TABLE IF EXISTS `glpi_cartridgeitems_printermodels`;
CREATE TABLE `glpi_cartridgeitems_printermodels` (
  `id` int unsigned NOT NULL AUTO_INCREMENT,
  `cartridgeitems_id` int unsigned NOT NULL DEFAULT '0',
  `printermodels_id` int unsigned NOT NULL DEFAULT '0',
  PRIMARY KEY (`id`),
  UNIQUE KEY `unicity` (`printermodels_id`,`cartridgeitems_id`),
  KEY `cartridgeitems_id` (`cartridgeitems_id`)
) ENGINE=InnoDB DEFAULT CHARSET=utf8mb4 COLLATE=utf8mb4_unicode_ci ROW_FORMAT=DYNAMIC;


### Dump table glpi_cartridgeitemtypes

DROP TABLE IF EXISTS `glpi_cartridgeitemtypes`;
CREATE TABLE `glpi_cartridgeitemtypes` (
  `id` int unsigned NOT NULL AUTO_INCREMENT,
  `name` varchar(255) DEFAULT NULL,
  `comment` text,
  `date_mod` timestamp NULL DEFAULT NULL,
  `date_creation` timestamp NULL DEFAULT NULL,
  PRIMARY KEY (`id`),
  KEY `name` (`name`),
  KEY `date_mod` (`date_mod`),
  KEY `date_creation` (`date_creation`)
) ENGINE=InnoDB DEFAULT CHARSET=utf8mb4 COLLATE=utf8mb4_unicode_ci ROW_FORMAT=DYNAMIC;


### Dump table glpi_cartridges

DROP TABLE IF EXISTS `glpi_cartridges`;
CREATE TABLE `glpi_cartridges` (
  `id` int unsigned NOT NULL AUTO_INCREMENT,
  `entities_id` int unsigned NOT NULL DEFAULT '0',
  `cartridgeitems_id` int unsigned NOT NULL DEFAULT '0',
  `printers_id` int unsigned NOT NULL DEFAULT '0',
  `date_in` date DEFAULT NULL,
  `date_use` date DEFAULT NULL,
  `date_out` date DEFAULT NULL,
  `pages` int NOT NULL DEFAULT '0',
  `date_mod` timestamp NULL DEFAULT NULL,
  `date_creation` timestamp NULL DEFAULT NULL,
  PRIMARY KEY (`id`),
  KEY `cartridgeitems_id` (`cartridgeitems_id`),
  KEY `printers_id` (`printers_id`),
  KEY `entities_id` (`entities_id`),
  KEY `date_mod` (`date_mod`),
  KEY `date_creation` (`date_creation`)
) ENGINE=InnoDB DEFAULT CHARSET=utf8mb4 COLLATE=utf8mb4_unicode_ci ROW_FORMAT=DYNAMIC;


### Dump table glpi_certificates

DROP TABLE IF EXISTS `glpi_certificates`;
CREATE TABLE `glpi_certificates` (
  `id` int unsigned NOT NULL AUTO_INCREMENT,
  `name` varchar(255) DEFAULT NULL,
  `serial` varchar(255) DEFAULT NULL,
  `otherserial` varchar(255) DEFAULT NULL,
  `entities_id` int unsigned NOT NULL DEFAULT '0',
  `is_recursive` tinyint NOT NULL DEFAULT '0',
  `comment` text,
  `is_deleted` tinyint NOT NULL DEFAULT '0',
  `is_template` tinyint NOT NULL DEFAULT '0',
  `template_name` varchar(255) DEFAULT NULL,
  `certificatetypes_id` int unsigned NOT NULL DEFAULT '0' COMMENT 'RELATION to glpi_certificatetypes (id)',
  `dns_name` varchar(255) DEFAULT NULL,
  `dns_suffix` varchar(255) DEFAULT NULL,
  `users_id_tech` int unsigned NOT NULL DEFAULT '0' COMMENT 'RELATION to glpi_users (id)',
  `groups_id_tech` int unsigned NOT NULL DEFAULT '0' COMMENT 'RELATION to glpi_groups (id)',
  `locations_id` int unsigned NOT NULL DEFAULT '0' COMMENT 'RELATION to glpi_locations (id)',
  `manufacturers_id` int unsigned NOT NULL DEFAULT '0' COMMENT 'RELATION to glpi_manufacturers (id)',
  `contact` varchar(255) DEFAULT NULL,
  `contact_num` varchar(255) DEFAULT NULL,
  `users_id` int unsigned NOT NULL DEFAULT '0',
  `groups_id` int unsigned NOT NULL DEFAULT '0',
  `is_autosign` tinyint NOT NULL DEFAULT '0',
  `date_expiration` date DEFAULT NULL,
  `states_id` int unsigned NOT NULL DEFAULT '0' COMMENT 'RELATION to states (id)',
  `command` text,
  `certificate_request` text,
  `certificate_item` text,
  `date_creation` timestamp NULL DEFAULT NULL,
  `date_mod` timestamp NULL DEFAULT NULL,
  PRIMARY KEY (`id`),
  KEY `name` (`name`),
  KEY `entities_id` (`entities_id`),
  KEY `is_recursive` (`is_recursive`),
  KEY `is_template` (`is_template`),
  KEY `is_deleted` (`is_deleted`),
  KEY `certificatetypes_id` (`certificatetypes_id`),
  KEY `users_id_tech` (`users_id_tech`),
  KEY `groups_id_tech` (`groups_id_tech`),
  KEY `groups_id` (`groups_id`),
  KEY `users_id` (`users_id`),
  KEY `locations_id` (`locations_id`),
  KEY `manufacturers_id` (`manufacturers_id`),
  KEY `states_id` (`states_id`),
  KEY `date_creation` (`date_creation`),
  KEY `date_mod` (`date_mod`)
) ENGINE=InnoDB DEFAULT CHARSET=utf8mb4 COLLATE=utf8mb4_unicode_ci ROW_FORMAT=DYNAMIC;


### Dump table glpi_certificates_items

DROP TABLE IF EXISTS `glpi_certificates_items`;
CREATE TABLE `glpi_certificates_items` (
  `id` int unsigned NOT NULL AUTO_INCREMENT,
  `certificates_id` int unsigned NOT NULL DEFAULT '0',
  `items_id` int unsigned NOT NULL DEFAULT '0' COMMENT 'RELATION to various tables, according to itemtype (id)',
  `itemtype` varchar(100) NOT NULL COMMENT 'see .class.php file',
  `date_creation` timestamp NULL DEFAULT NULL,
  `date_mod` timestamp NULL DEFAULT NULL,
  PRIMARY KEY (`id`),
  UNIQUE KEY `unicity` (`certificates_id`,`itemtype`,`items_id`),
  KEY `item` (`itemtype`,`items_id`),
  KEY `date_creation` (`date_creation`),
  KEY `date_mod` (`date_mod`)
) ENGINE=InnoDB DEFAULT CHARSET=utf8mb4 COLLATE=utf8mb4_unicode_ci ROW_FORMAT=DYNAMIC;


### Dump table glpi_certificatetypes

DROP TABLE IF EXISTS `glpi_certificatetypes`;
CREATE TABLE `glpi_certificatetypes` (
  `id` int unsigned NOT NULL AUTO_INCREMENT,
  `entities_id` int unsigned NOT NULL DEFAULT '0',
  `is_recursive` tinyint NOT NULL DEFAULT '0',
  `name` varchar(255) DEFAULT NULL,
  `comment` text,
  `date_creation` timestamp NULL DEFAULT NULL,
  `date_mod` timestamp NULL DEFAULT NULL,
  PRIMARY KEY (`id`),
  KEY `entities_id` (`entities_id`),
  KEY `is_recursive` (`is_recursive`),
  KEY `name` (`name`),
  KEY `date_creation` (`date_creation`),
  KEY `date_mod` (`date_mod`)
) ENGINE=InnoDB DEFAULT CHARSET=utf8mb4 COLLATE=utf8mb4_unicode_ci ROW_FORMAT=DYNAMIC;


### Dump table glpi_changecosts

DROP TABLE IF EXISTS `glpi_changecosts`;
CREATE TABLE `glpi_changecosts` (
  `id` int unsigned NOT NULL AUTO_INCREMENT,
  `changes_id` int unsigned NOT NULL DEFAULT '0',
  `name` varchar(255) DEFAULT NULL,
  `comment` text,
  `begin_date` date DEFAULT NULL,
  `end_date` date DEFAULT NULL,
  `actiontime` int NOT NULL DEFAULT '0',
  `cost_time` decimal(20,4) NOT NULL DEFAULT '0.0000',
  `cost_fixed` decimal(20,4) NOT NULL DEFAULT '0.0000',
  `cost_material` decimal(20,4) NOT NULL DEFAULT '0.0000',
  `budgets_id` int unsigned NOT NULL DEFAULT '0',
  `entities_id` int unsigned NOT NULL DEFAULT '0',
  `is_recursive` tinyint NOT NULL DEFAULT '0',
  PRIMARY KEY (`id`),
  KEY `name` (`name`),
  KEY `changes_id` (`changes_id`),
  KEY `begin_date` (`begin_date`),
  KEY `end_date` (`end_date`),
  KEY `entities_id` (`entities_id`),
  KEY `is_recursive` (`is_recursive`),
  KEY `budgets_id` (`budgets_id`)
) ENGINE=InnoDB DEFAULT CHARSET=utf8mb4 COLLATE=utf8mb4_unicode_ci ROW_FORMAT=DYNAMIC;


### Dump table glpi_changes

DROP TABLE IF EXISTS `glpi_changes`;
CREATE TABLE `glpi_changes` (
  `id` int unsigned NOT NULL AUTO_INCREMENT,
  `name` varchar(255) DEFAULT NULL,
  `entities_id` int unsigned NOT NULL DEFAULT '0',
  `is_recursive` tinyint NOT NULL DEFAULT '0',
  `is_deleted` tinyint NOT NULL DEFAULT '0',
  `status` int NOT NULL DEFAULT '1',
  `content` longtext,
  `date_mod` timestamp NULL DEFAULT NULL,
  `date` timestamp NULL DEFAULT NULL,
  `solvedate` timestamp NULL DEFAULT NULL,
  `closedate` timestamp NULL DEFAULT NULL,
  `time_to_resolve` timestamp NULL DEFAULT NULL,
  `users_id_recipient` int unsigned NOT NULL DEFAULT '0',
  `users_id_lastupdater` int unsigned NOT NULL DEFAULT '0',
  `urgency` int NOT NULL DEFAULT '1',
  `impact` int NOT NULL DEFAULT '1',
  `priority` int NOT NULL DEFAULT '1',
  `itilcategories_id` int unsigned NOT NULL DEFAULT '0',
  `impactcontent` longtext,
  `controlistcontent` longtext,
  `rolloutplancontent` longtext,
  `backoutplancontent` longtext,
  `checklistcontent` longtext,
  `global_validation` int NOT NULL DEFAULT '1',
  `validation_percent` int NOT NULL DEFAULT '0',
  `actiontime` int NOT NULL DEFAULT '0',
  `begin_waiting_date` timestamp NULL DEFAULT NULL,
  `waiting_duration` int NOT NULL DEFAULT '0',
  `close_delay_stat` int NOT NULL DEFAULT '0',
  `solve_delay_stat` int NOT NULL DEFAULT '0',
  `date_creation` timestamp NULL DEFAULT NULL,
  `changetemplates_id` int unsigned NOT NULL DEFAULT '0',
  `locations_id` int unsigned NOT NULL DEFAULT '0',
  PRIMARY KEY (`id`),
  KEY `name` (`name`),
  KEY `entities_id` (`entities_id`),
  KEY `is_recursive` (`is_recursive`),
  KEY `is_deleted` (`is_deleted`),
  KEY `date` (`date`),
  KEY `closedate` (`closedate`),
  KEY `status` (`status`),
  KEY `priority` (`priority`),
  KEY `date_mod` (`date_mod`),
  KEY `itilcategories_id` (`itilcategories_id`),
  KEY `users_id_recipient` (`users_id_recipient`),
  KEY `solvedate` (`solvedate`),
  KEY `urgency` (`urgency`),
  KEY `impact` (`impact`),
  KEY `time_to_resolve` (`time_to_resolve`),
  KEY `global_validation` (`global_validation`),
  KEY `users_id_lastupdater` (`users_id_lastupdater`),
  KEY `date_creation` (`date_creation`),
  KEY `changetemplates_id` (`changetemplates_id`),
  KEY `locations_id` (`locations_id`)
) ENGINE=InnoDB DEFAULT CHARSET=utf8mb4 COLLATE=utf8mb4_unicode_ci ROW_FORMAT=DYNAMIC;


### Dump table glpi_changes_groups

DROP TABLE IF EXISTS `glpi_changes_groups`;
CREATE TABLE `glpi_changes_groups` (
  `id` int unsigned NOT NULL AUTO_INCREMENT,
  `changes_id` int unsigned NOT NULL DEFAULT '0',
  `groups_id` int unsigned NOT NULL DEFAULT '0',
  `type` int NOT NULL DEFAULT '1',
  PRIMARY KEY (`id`),
  UNIQUE KEY `unicity` (`changes_id`,`type`,`groups_id`),
  KEY `group` (`groups_id`,`type`)
) ENGINE=InnoDB DEFAULT CHARSET=utf8mb4 COLLATE=utf8mb4_unicode_ci ROW_FORMAT=DYNAMIC;


### Dump table glpi_changes_items

DROP TABLE IF EXISTS `glpi_changes_items`;
CREATE TABLE `glpi_changes_items` (
  `id` int unsigned NOT NULL AUTO_INCREMENT,
  `changes_id` int unsigned NOT NULL DEFAULT '0',
  `itemtype` varchar(100) DEFAULT NULL,
  `items_id` int unsigned NOT NULL DEFAULT '0',
  PRIMARY KEY (`id`),
  UNIQUE KEY `unicity` (`changes_id`,`itemtype`,`items_id`),
  KEY `item` (`itemtype`,`items_id`)
) ENGINE=InnoDB DEFAULT CHARSET=utf8mb4 COLLATE=utf8mb4_unicode_ci ROW_FORMAT=DYNAMIC;


### Dump table glpi_changes_problems

DROP TABLE IF EXISTS `glpi_changes_problems`;
CREATE TABLE `glpi_changes_problems` (
  `id` int unsigned NOT NULL AUTO_INCREMENT,
  `changes_id` int unsigned NOT NULL DEFAULT '0',
  `problems_id` int unsigned NOT NULL DEFAULT '0',
  `link` int NOT NULL DEFAULT '1',
  PRIMARY KEY (`id`),
  UNIQUE KEY `unicity` (`changes_id`,`problems_id`),
  KEY `problems_id` (`problems_id`)
) ENGINE=InnoDB DEFAULT CHARSET=utf8mb4 COLLATE=utf8mb4_unicode_ci ROW_FORMAT=DYNAMIC;


### Dump table glpi_changes_suppliers

DROP TABLE IF EXISTS `glpi_changes_suppliers`;
CREATE TABLE `glpi_changes_suppliers` (
  `id` int unsigned NOT NULL AUTO_INCREMENT,
  `changes_id` int unsigned NOT NULL DEFAULT '0',
  `suppliers_id` int unsigned NOT NULL DEFAULT '0',
  `type` int NOT NULL DEFAULT '1',
  `use_notification` tinyint NOT NULL DEFAULT '0',
  `alternative_email` varchar(255) DEFAULT NULL,
  PRIMARY KEY (`id`),
  UNIQUE KEY `unicity` (`changes_id`,`type`,`suppliers_id`),
  KEY `group` (`suppliers_id`,`type`)
) ENGINE=InnoDB DEFAULT CHARSET=utf8mb4 COLLATE=utf8mb4_unicode_ci ROW_FORMAT=DYNAMIC;


### Dump table glpi_changes_tickets

DROP TABLE IF EXISTS `glpi_changes_tickets`;
CREATE TABLE `glpi_changes_tickets` (
  `id` int unsigned NOT NULL AUTO_INCREMENT,
  `changes_id` int unsigned NOT NULL DEFAULT '0',
  `tickets_id` int unsigned NOT NULL DEFAULT '0',
  `link` int NOT NULL DEFAULT '1',
  PRIMARY KEY (`id`),
  UNIQUE KEY `unicity` (`changes_id`,`tickets_id`),
  KEY `tickets_id` (`tickets_id`)
) ENGINE=InnoDB DEFAULT CHARSET=utf8mb4 COLLATE=utf8mb4_unicode_ci ROW_FORMAT=DYNAMIC;


### Dump table glpi_changes_users

DROP TABLE IF EXISTS `glpi_changes_users`;
CREATE TABLE `glpi_changes_users` (
  `id` int unsigned NOT NULL AUTO_INCREMENT,
  `changes_id` int unsigned NOT NULL DEFAULT '0',
  `users_id` int unsigned NOT NULL DEFAULT '0',
  `type` int NOT NULL DEFAULT '1',
  `use_notification` tinyint NOT NULL DEFAULT '0',
  `alternative_email` varchar(255) DEFAULT NULL,
  PRIMARY KEY (`id`),
  UNIQUE KEY `unicity` (`changes_id`,`type`,`users_id`,`alternative_email`),
  KEY `user` (`users_id`,`type`)
) ENGINE=InnoDB DEFAULT CHARSET=utf8mb4 COLLATE=utf8mb4_unicode_ci ROW_FORMAT=DYNAMIC;


### Dump table glpi_changetasks

DROP TABLE IF EXISTS `glpi_changetasks`;
CREATE TABLE `glpi_changetasks` (
  `id` int unsigned NOT NULL AUTO_INCREMENT,
  `uuid` varchar(255) DEFAULT NULL,
  `changes_id` int unsigned NOT NULL DEFAULT '0',
  `taskcategories_id` int unsigned NOT NULL DEFAULT '0',
  `state` int NOT NULL DEFAULT '0',
  `date` timestamp NULL DEFAULT NULL,
  `begin` timestamp NULL DEFAULT NULL,
  `end` timestamp NULL DEFAULT NULL,
  `users_id` int unsigned NOT NULL DEFAULT '0',
  `users_id_editor` int unsigned NOT NULL DEFAULT '0',
  `users_id_tech` int unsigned NOT NULL DEFAULT '0',
  `groups_id_tech` int unsigned NOT NULL DEFAULT '0',
  `content` longtext,
  `actiontime` int NOT NULL DEFAULT '0',
  `date_mod` timestamp NULL DEFAULT NULL,
  `date_creation` timestamp NULL DEFAULT NULL,
  `tasktemplates_id` int unsigned NOT NULL DEFAULT '0',
  `timeline_position` tinyint NOT NULL DEFAULT '0',
  `is_private` tinyint NOT NULL DEFAULT '0',
  PRIMARY KEY (`id`),
  UNIQUE KEY `uuid` (`uuid`),
  KEY `changes_id` (`changes_id`),
  KEY `state` (`state`),
  KEY `users_id` (`users_id`),
  KEY `users_id_editor` (`users_id_editor`),
  KEY `users_id_tech` (`users_id_tech`),
  KEY `groups_id_tech` (`groups_id_tech`),
  KEY `date` (`date`),
  KEY `date_mod` (`date_mod`),
  KEY `date_creation` (`date_creation`),
  KEY `begin` (`begin`),
  KEY `end` (`end`),
  KEY `taskcategories_id` (`taskcategories_id`),
  KEY `tasktemplates_id` (`tasktemplates_id`),
  KEY `is_private` (`is_private`)
) ENGINE=InnoDB DEFAULT CHARSET=utf8mb4 COLLATE=utf8mb4_unicode_ci ROW_FORMAT=DYNAMIC;


### Dump table glpi_changevalidations

DROP TABLE IF EXISTS `glpi_changevalidations`;
CREATE TABLE `glpi_changevalidations` (
  `id` int unsigned NOT NULL AUTO_INCREMENT,
  `entities_id` int unsigned NOT NULL DEFAULT '0',
  `is_recursive` tinyint NOT NULL DEFAULT '0',
  `users_id` int unsigned NOT NULL DEFAULT '0',
  `changes_id` int unsigned NOT NULL DEFAULT '0',
  `users_id_validate` int unsigned NOT NULL DEFAULT '0',
  `itilvalidationtemplates_id` int unsigned NOT NULL DEFAULT '0',
  `itemtype_target` varchar(255) NOT NULL,
  `items_id_target` int unsigned NOT NULL DEFAULT '0',
  `comment_submission` text,
  `comment_validation` text,
  `status` int NOT NULL DEFAULT '2',
  `submission_date` timestamp NULL DEFAULT NULL,
  `validation_date` timestamp NULL DEFAULT NULL,
  `timeline_position` tinyint NOT NULL DEFAULT '0',
  `last_reminder_date` timestamp NULL DEFAULT NULL,
  PRIMARY KEY (`id`),
  KEY `entities_id` (`entities_id`),
  KEY `is_recursive` (`is_recursive`),
  KEY `users_id` (`users_id`),
  KEY `users_id_validate` (`users_id_validate`),
  KEY `itilvalidationtemplates_id` (`itilvalidationtemplates_id`),
  KEY `item_target` (`itemtype_target`,`items_id_target`),
  KEY `changes_id` (`changes_id`),
  KEY `submission_date` (`submission_date`),
  KEY `validation_date` (`validation_date`),
  KEY `status` (`status`)
) ENGINE=InnoDB DEFAULT CHARSET=utf8mb4 COLLATE=utf8mb4_unicode_ci ROW_FORMAT=DYNAMIC;


### Dump table glpi_computerantiviruses

DROP TABLE IF EXISTS `glpi_computerantiviruses`;
CREATE TABLE `glpi_computerantiviruses` (
  `id` int unsigned NOT NULL AUTO_INCREMENT,
  `computers_id` int unsigned NOT NULL DEFAULT '0',
  `name` varchar(255) DEFAULT NULL,
  `manufacturers_id` int unsigned NOT NULL DEFAULT '0',
  `antivirus_version` varchar(255) DEFAULT NULL,
  `signature_version` varchar(255) DEFAULT NULL,
  `is_active` tinyint NOT NULL DEFAULT '0',
  `is_deleted` tinyint NOT NULL DEFAULT '0',
  `is_uptodate` tinyint NOT NULL DEFAULT '0',
  `is_dynamic` tinyint NOT NULL DEFAULT '0',
  `date_expiration` timestamp NULL DEFAULT NULL,
  `date_mod` timestamp NULL DEFAULT NULL,
  `date_creation` timestamp NULL DEFAULT NULL,
  PRIMARY KEY (`id`),
  KEY `name` (`name`),
  KEY `antivirus_version` (`antivirus_version`),
  KEY `signature_version` (`signature_version`),
  KEY `is_active` (`is_active`),
  KEY `is_uptodate` (`is_uptodate`),
  KEY `is_dynamic` (`is_dynamic`),
  KEY `is_deleted` (`is_deleted`),
  KEY `computers_id` (`computers_id`),
  KEY `date_expiration` (`date_expiration`),
  KEY `date_mod` (`date_mod`),
  KEY `date_creation` (`date_creation`),
  KEY `manufacturers_id` (`manufacturers_id`)
) ENGINE=InnoDB DEFAULT CHARSET=utf8mb4 COLLATE=utf8mb4_unicode_ci ROW_FORMAT=DYNAMIC;


### Dump table glpi_items_disks

DROP TABLE IF EXISTS `glpi_items_disks`;
CREATE TABLE `glpi_items_disks` (
  `id` int unsigned NOT NULL AUTO_INCREMENT,
  `entities_id` int unsigned NOT NULL DEFAULT '0',
  `itemtype` varchar(255) DEFAULT NULL,
  `items_id` int unsigned NOT NULL DEFAULT '0',
  `name` varchar(255) DEFAULT NULL,
  `device` varchar(255) DEFAULT NULL,
  `mountpoint` varchar(255) DEFAULT NULL,
  `filesystems_id` int unsigned NOT NULL DEFAULT '0',
  `totalsize` int NOT NULL DEFAULT '0',
  `freesize` int NOT NULL DEFAULT '0',
  `is_deleted` tinyint NOT NULL DEFAULT '0',
  `is_dynamic` tinyint NOT NULL DEFAULT '0',
  `encryption_status` int NOT NULL DEFAULT '0',
  `encryption_tool` varchar(255) DEFAULT NULL,
  `encryption_algorithm` varchar(255) DEFAULT NULL,
  `encryption_type` varchar(255) DEFAULT NULL,
  `date_mod` timestamp NULL DEFAULT NULL,
  `date_creation` timestamp NULL DEFAULT NULL,
  PRIMARY KEY (`id`),
  KEY `name` (`name`),
  KEY `device` (`device`),
  KEY `mountpoint` (`mountpoint`),
  KEY `totalsize` (`totalsize`),
  KEY `freesize` (`freesize`),
  KEY `item` (`itemtype`,`items_id`),
  KEY `filesystems_id` (`filesystems_id`),
  KEY `entities_id` (`entities_id`),
  KEY `is_deleted` (`is_deleted`),
  KEY `is_dynamic` (`is_dynamic`),
  KEY `date_mod` (`date_mod`),
  KEY `date_creation` (`date_creation`)
) ENGINE=InnoDB DEFAULT CHARSET=utf8mb4 COLLATE=utf8mb4_unicode_ci ROW_FORMAT=DYNAMIC;


### Dump table glpi_computermodels

DROP TABLE IF EXISTS `glpi_computermodels`;
CREATE TABLE `glpi_computermodels` (
  `id` int unsigned NOT NULL AUTO_INCREMENT,
  `name` varchar(255) DEFAULT NULL,
  `comment` text,
  `product_number` varchar(255) DEFAULT NULL,
  `weight` int NOT NULL DEFAULT '0',
  `required_units` int NOT NULL DEFAULT '1',
  `depth` float NOT NULL DEFAULT '1',
  `power_connections` int NOT NULL DEFAULT '0',
  `power_consumption` int NOT NULL DEFAULT '0',
  `is_half_rack` tinyint NOT NULL DEFAULT '0',
  `picture_front` text,
  `picture_rear` text,
  `pictures` text,
  `date_mod` timestamp NULL DEFAULT NULL,
  `date_creation` timestamp NULL DEFAULT NULL,
  PRIMARY KEY (`id`),
  KEY `name` (`name`),
  KEY `date_mod` (`date_mod`),
  KEY `date_creation` (`date_creation`),
  KEY `product_number` (`product_number`)
) ENGINE=InnoDB DEFAULT CHARSET=utf8mb4 COLLATE=utf8mb4_unicode_ci ROW_FORMAT=DYNAMIC;


### Dump table glpi_computers

DROP TABLE IF EXISTS `glpi_computers`;
CREATE TABLE `glpi_computers` (
  `id` int unsigned NOT NULL AUTO_INCREMENT,
  `entities_id` int unsigned NOT NULL DEFAULT '0',
  `name` varchar(255) DEFAULT NULL,
  `serial` varchar(255) DEFAULT NULL,
  `otherserial` varchar(255) DEFAULT NULL,
  `contact` varchar(255) DEFAULT NULL,
  `contact_num` varchar(255) DEFAULT NULL,
  `users_id_tech` int unsigned NOT NULL DEFAULT '0',
  `groups_id_tech` int unsigned NOT NULL DEFAULT '0',
  `comment` text,
  `date_mod` timestamp NULL DEFAULT NULL,
  `autoupdatesystems_id` int unsigned NOT NULL DEFAULT '0',
  `locations_id` int unsigned NOT NULL DEFAULT '0',
  `networks_id` int unsigned NOT NULL DEFAULT '0',
  `computermodels_id` int unsigned NOT NULL DEFAULT '0',
  `computertypes_id` int unsigned NOT NULL DEFAULT '0',
  `is_template` tinyint NOT NULL DEFAULT '0',
  `template_name` varchar(255) DEFAULT NULL,
  `manufacturers_id` int unsigned NOT NULL DEFAULT '0',
  `is_deleted` tinyint NOT NULL DEFAULT '0',
  `is_dynamic` tinyint NOT NULL DEFAULT '0',
  `users_id` int unsigned NOT NULL DEFAULT '0',
  `groups_id` int unsigned NOT NULL DEFAULT '0',
  `states_id` int unsigned NOT NULL DEFAULT '0',
  `ticket_tco` decimal(20,4) DEFAULT '0.0000',
  `uuid` varchar(255) DEFAULT NULL,
  `date_creation` timestamp NULL DEFAULT NULL,
  `is_recursive` tinyint NOT NULL DEFAULT '0',
  `last_inventory_update` timestamp NULL DEFAULT NULL,
  `last_boot` timestamp NULL DEFAULT NULL,
  PRIMARY KEY (`id`),
  KEY `date_mod` (`date_mod`),
  KEY `name` (`name`),
  KEY `is_template` (`is_template`),
  KEY `autoupdatesystems_id` (`autoupdatesystems_id`),
  KEY `entities_id` (`entities_id`),
  KEY `manufacturers_id` (`manufacturers_id`),
  KEY `groups_id` (`groups_id`),
  KEY `users_id` (`users_id`),
  KEY `locations_id` (`locations_id`),
  KEY `computermodels_id` (`computermodels_id`),
  KEY `networks_id` (`networks_id`),
  KEY `states_id` (`states_id`),
  KEY `users_id_tech` (`users_id_tech`),
  KEY `computertypes_id` (`computertypes_id`),
  KEY `is_deleted` (`is_deleted`),
  KEY `groups_id_tech` (`groups_id_tech`),
  KEY `is_dynamic` (`is_dynamic`),
  KEY `serial` (`serial`),
  KEY `otherserial` (`otherserial`),
  KEY `uuid` (`uuid`),
  KEY `date_creation` (`date_creation`),
  KEY `is_recursive` (`is_recursive`)
) ENGINE=InnoDB DEFAULT CHARSET=utf8mb4 COLLATE=utf8mb4_unicode_ci ROW_FORMAT=DYNAMIC;


### Dump table glpi_computers_items

DROP TABLE IF EXISTS `glpi_computers_items`;
CREATE TABLE `glpi_computers_items` (
  `id` int unsigned NOT NULL AUTO_INCREMENT,
  `items_id` int unsigned NOT NULL DEFAULT '0' COMMENT 'RELATION to various table, according to itemtype (ID)',
  `computers_id` int unsigned NOT NULL DEFAULT '0',
  `itemtype` varchar(100) NOT NULL,
  `is_deleted` tinyint NOT NULL DEFAULT '0',
  `is_dynamic` tinyint NOT NULL DEFAULT '0',
  PRIMARY KEY (`id`),
  KEY `computers_id` (`computers_id`),
  KEY `item` (`itemtype`,`items_id`),
  KEY `is_deleted` (`is_deleted`),
  KEY `is_dynamic` (`is_dynamic`)
) ENGINE=InnoDB DEFAULT CHARSET=utf8mb4 COLLATE=utf8mb4_unicode_ci ROW_FORMAT=DYNAMIC;


### Previously glpi_computers_softwarelicenses < 9.5.0
### Dump table glpi_items_softwarelicenses

DROP TABLE IF EXISTS `glpi_items_softwarelicenses`;
CREATE TABLE `glpi_items_softwarelicenses` (
  `id` int unsigned NOT NULL AUTO_INCREMENT,
  `items_id` int unsigned NOT NULL DEFAULT '0',
  `itemtype` varchar(100) NOT NULL,
  `softwarelicenses_id` int unsigned NOT NULL DEFAULT '0',
  `is_deleted` tinyint NOT NULL DEFAULT '0',
  `is_dynamic` tinyint NOT NULL DEFAULT '0',
  PRIMARY KEY (`id`),
  KEY `item` (`itemtype`,`items_id`),
  KEY `softwarelicenses_id` (`softwarelicenses_id`),
  KEY `is_deleted` (`is_deleted`),
  KEY `is_dynamic` (`is_dynamic`)
) ENGINE=InnoDB DEFAULT CHARSET=utf8mb4 COLLATE=utf8mb4_unicode_ci ROW_FORMAT=DYNAMIC;

### Previously glpi_computers_softwareversions < 9.5.0
### Dump table glpi_items_softwareversions

DROP TABLE IF EXISTS `glpi_items_softwareversions`;
CREATE TABLE `glpi_items_softwareversions` (
  `id` int unsigned NOT NULL AUTO_INCREMENT,
  `items_id` int unsigned NOT NULL DEFAULT '0',
  `itemtype` varchar(100) NOT NULL,
  `softwareversions_id` int unsigned NOT NULL DEFAULT '0',
  `is_deleted_item` tinyint NOT NULL DEFAULT '0',
  `is_template_item` tinyint NOT NULL DEFAULT '0',
  `entities_id` int unsigned NOT NULL DEFAULT '0',
  `is_deleted` tinyint NOT NULL DEFAULT '0',
  `is_dynamic` tinyint NOT NULL DEFAULT '0',
  `date_install` date DEFAULT NULL,
  PRIMARY KEY (`id`),
  UNIQUE KEY `unicity` (`itemtype`,`items_id`,`softwareversions_id`),
  KEY `softwareversions_id` (`softwareversions_id`),
  KEY `computers_info` (`entities_id`,`is_template_item`,`is_deleted_item`),
  KEY `is_deleted` (`is_deleted`),
  KEY `is_dynamic` (`is_dynamic`),
  KEY `is_deleted_item` (`is_deleted_item`),
  KEY `is_template_item` (`is_template_item`),
  KEY `date_install` (`date_install`)
) ENGINE=InnoDB DEFAULT CHARSET=utf8mb4 COLLATE=utf8mb4_unicode_ci ROW_FORMAT=DYNAMIC;


### Dump table glpi_computertypes

DROP TABLE IF EXISTS `glpi_computertypes`;
CREATE TABLE `glpi_computertypes` (
  `id` int unsigned NOT NULL AUTO_INCREMENT,
  `name` varchar(255) DEFAULT NULL,
  `comment` text,
  `date_mod` timestamp NULL DEFAULT NULL,
  `date_creation` timestamp NULL DEFAULT NULL,
  PRIMARY KEY (`id`),
  KEY `name` (`name`),
  KEY `date_mod` (`date_mod`),
  KEY `date_creation` (`date_creation`)
) ENGINE=InnoDB DEFAULT CHARSET=utf8mb4 COLLATE=utf8mb4_unicode_ci ROW_FORMAT=DYNAMIC;


### Dump table glpi_computervirtualmachines

DROP TABLE IF EXISTS `glpi_computervirtualmachines`;
CREATE TABLE `glpi_computervirtualmachines` (
  `id` int unsigned NOT NULL AUTO_INCREMENT,
  `entities_id` int unsigned NOT NULL DEFAULT '0',
  `computers_id` int unsigned NOT NULL DEFAULT '0',
  `name` varchar(255) NOT NULL DEFAULT '',
  `virtualmachinestates_id` int unsigned NOT NULL DEFAULT '0',
  `virtualmachinesystems_id` int unsigned NOT NULL DEFAULT '0',
  `virtualmachinetypes_id` int unsigned NOT NULL DEFAULT '0',
  `uuid` varchar(255) NOT NULL DEFAULT '',
  `vcpu` int NOT NULL DEFAULT '0',
  `ram` int unsigned DEFAULT NULL,
  `is_deleted` tinyint NOT NULL DEFAULT '0',
  `is_dynamic` tinyint NOT NULL DEFAULT '0',
  `comment` text,
  `date_mod` timestamp NULL DEFAULT NULL,
  `date_creation` timestamp NULL DEFAULT NULL,
  PRIMARY KEY (`id`),
  KEY `computers_id` (`computers_id`),
  KEY `entities_id` (`entities_id`),
  KEY `name` (`name`),
  KEY `virtualmachinestates_id` (`virtualmachinestates_id`),
  KEY `virtualmachinesystems_id` (`virtualmachinesystems_id`),
  KEY `vcpu` (`vcpu`),
  KEY `ram` (`ram`),
  KEY `is_deleted` (`is_deleted`),
  KEY `is_dynamic` (`is_dynamic`),
  KEY `uuid` (`uuid`),
  KEY `date_mod` (`date_mod`),
  KEY `date_creation` (`date_creation`),
  KEY `virtualmachinetypes_id` (`virtualmachinetypes_id`)
) ENGINE=InnoDB DEFAULT CHARSET=utf8mb4 COLLATE=utf8mb4_unicode_ci ROW_FORMAT=DYNAMIC;


### Dump table glpi_items_operatingsystems

DROP TABLE IF EXISTS `glpi_items_operatingsystems`;
CREATE TABLE `glpi_items_operatingsystems` (
  `id` int unsigned NOT NULL AUTO_INCREMENT,
  `items_id` int unsigned NOT NULL DEFAULT '0',
  `itemtype` varchar(255) DEFAULT NULL,
  `operatingsystems_id` int unsigned NOT NULL DEFAULT '0',
  `operatingsystemversions_id` int unsigned NOT NULL DEFAULT '0',
  `operatingsystemservicepacks_id` int unsigned NOT NULL DEFAULT '0',
  `operatingsystemarchitectures_id` int unsigned NOT NULL DEFAULT '0',
  `operatingsystemkernelversions_id` int unsigned NOT NULL DEFAULT '0',
  `license_number` varchar(255) DEFAULT NULL,
  `licenseid` varchar(255) DEFAULT NULL,
  `company` varchar(255) DEFAULT NULL,
  `owner` varchar(255) DEFAULT NULL,
  `hostid` varchar(255) DEFAULT NULL,
  `operatingsystemeditions_id` int unsigned NOT NULL DEFAULT '0',
  `date_mod` timestamp NULL DEFAULT NULL,
  `date_creation` timestamp NULL DEFAULT NULL,
  `is_deleted` tinyint NOT NULL DEFAULT '0',
  `is_dynamic` tinyint NOT NULL DEFAULT '0',
  `entities_id` int unsigned NOT NULL DEFAULT '0',
  `is_recursive` tinyint NOT NULL DEFAULT '0',
  `install_date` date NULL DEFAULT NULL,
  PRIMARY KEY (`id`),
  UNIQUE KEY `unicity` (`items_id`,`itemtype`,`operatingsystems_id`,`operatingsystemarchitectures_id`),
  KEY `item` (`itemtype`,`items_id`),
  KEY `operatingsystems_id` (`operatingsystems_id`),
  KEY `operatingsystemservicepacks_id` (`operatingsystemservicepacks_id`),
  KEY `operatingsystemversions_id` (`operatingsystemversions_id`),
  KEY `operatingsystemarchitectures_id` (`operatingsystemarchitectures_id`),
  KEY `operatingsystemkernelversions_id` (`operatingsystemkernelversions_id`),
  KEY `operatingsystemeditions_id` (`operatingsystemeditions_id`),
  KEY `is_deleted` (`is_deleted`),
  KEY `is_dynamic` (`is_dynamic`),
  KEY `entities_id` (`entities_id`),
  KEY `is_recursive` (`is_recursive`),
  KEY `date_creation` (`date_creation`),
  KEY `date_mod` (`date_mod`)
) ENGINE=InnoDB DEFAULT CHARSET=utf8mb4 COLLATE=utf8mb4_unicode_ci ROW_FORMAT=DYNAMIC;


### Dump table glpi_operatingsystemkernels

DROP TABLE IF EXISTS `glpi_operatingsystemkernels`;
CREATE TABLE `glpi_operatingsystemkernels` (
  `id` int unsigned NOT NULL AUTO_INCREMENT,
  `name` varchar(255) DEFAULT NULL,
  `comment` text,
  `date_mod` timestamp NULL DEFAULT NULL,
  `date_creation` timestamp NULL DEFAULT NULL,
  PRIMARY KEY (`id`),
  KEY `name` (`name`),
  KEY `date_creation` (`date_creation`),
  KEY `date_mod` (`date_mod`)
) ENGINE=InnoDB DEFAULT CHARSET=utf8mb4 COLLATE=utf8mb4_unicode_ci ROW_FORMAT=DYNAMIC;


### Dump table glpi_operatingsystemkernelversions

DROP TABLE IF EXISTS `glpi_operatingsystemkernelversions`;
CREATE TABLE `glpi_operatingsystemkernelversions` (
  `id` int unsigned NOT NULL AUTO_INCREMENT,
  `operatingsystemkernels_id` int unsigned NOT NULL DEFAULT '0',
  `name` varchar(255) DEFAULT NULL,
  `comment` text,
  `date_mod` timestamp NULL DEFAULT NULL,
  `date_creation` timestamp NULL DEFAULT NULL,
  PRIMARY KEY (`id`),
  KEY `name` (`name`),
  KEY `operatingsystemkernels_id` (`operatingsystemkernels_id`),
  KEY `date_creation` (`date_creation`),
  KEY `date_mod` (`date_mod`)
) ENGINE=InnoDB DEFAULT CHARSET=utf8mb4 COLLATE=utf8mb4_unicode_ci ROW_FORMAT=DYNAMIC;

### Dump table glpi_operatingsystemeditions

DROP TABLE IF EXISTS `glpi_operatingsystemeditions`;
CREATE TABLE `glpi_operatingsystemeditions` (
  `id` int unsigned NOT NULL AUTO_INCREMENT,
  `name` varchar(255) DEFAULT NULL,
  `comment` text,
  `date_mod` timestamp NULL DEFAULT NULL,
  `date_creation` timestamp NULL DEFAULT NULL,
  PRIMARY KEY (`id`),
  KEY `name` (`name`),
  KEY `date_creation` (`date_creation`),
  KEY `date_mod` (`date_mod`)
) ENGINE=InnoDB DEFAULT CHARSET=utf8mb4 COLLATE=utf8mb4_unicode_ci ROW_FORMAT=DYNAMIC;

### Dump table glpi_configs

DROP TABLE IF EXISTS `glpi_configs`;
CREATE TABLE `glpi_configs` (
  `id` int unsigned NOT NULL AUTO_INCREMENT,
  `context` varchar(150) DEFAULT NULL,
  `name` varchar(150) DEFAULT NULL,
  `value` text,
  PRIMARY KEY (`id`),
  UNIQUE KEY `unicity` (`context`,`name`),
  KEY `name` (`name`)
) ENGINE=InnoDB DEFAULT CHARSET=utf8mb4 COLLATE=utf8mb4_unicode_ci ROW_FORMAT=DYNAMIC;

### Dump table glpi_impacts

DROP TABLE IF EXISTS `glpi_impactrelations`;
CREATE TABLE `glpi_impactrelations` (
  `id` int unsigned NOT NULL AUTO_INCREMENT,
  `itemtype_source` varchar(255) NOT NULL DEFAULT '',
  `items_id_source` int unsigned NOT NULL DEFAULT '0',
  `itemtype_impacted` varchar(255) NOT NULL DEFAULT '',
  `items_id_impacted` int unsigned NOT NULL DEFAULT '0',
  PRIMARY KEY (`id`),
  UNIQUE KEY `unicity` (`itemtype_source`,`items_id_source`,`itemtype_impacted`,`items_id_impacted`),
  KEY `impacted_asset` (`itemtype_impacted`,`items_id_impacted`)
) ENGINE=InnoDB DEFAULT CHARSET=utf8mb4 COLLATE=utf8mb4_unicode_ci ROW_FORMAT=DYNAMIC;


### Dump table glpi_impacts_compounds

DROP TABLE IF EXISTS `glpi_impactcompounds`;
CREATE TABLE `glpi_impactcompounds` (
  `id` int unsigned NOT NULL AUTO_INCREMENT,
  `name` varchar(255) DEFAULT '',
  `color` varchar(255) NOT NULL DEFAULT '',
  PRIMARY KEY (`id`),
  KEY `name` (`name`)
) ENGINE=InnoDB DEFAULT CHARSET=utf8mb4 COLLATE=utf8mb4_unicode_ci ROW_FORMAT=DYNAMIC;


### Dump table glpi_impactitems

DROP TABLE IF EXISTS `glpi_impactitems`;
CREATE TABLE `glpi_impactitems` (
  `id` int unsigned NOT NULL AUTO_INCREMENT,
  `itemtype` varchar(255) NOT NULL DEFAULT '',
  `items_id` int unsigned NOT NULL DEFAULT '0',
  `parent_id` int unsigned NOT NULL DEFAULT '0',
  `impactcontexts_id` int unsigned NOT NULL DEFAULT '0',
  `is_slave` tinyint NOT NULL DEFAULT '1',
  PRIMARY KEY (`id`),
  UNIQUE KEY `unicity` (`itemtype`,`items_id`),
  KEY `source` (`itemtype`,`items_id`),
  KEY `parent_id` (`parent_id`),
  KEY `impactcontexts_id` (`impactcontexts_id`)
) ENGINE=InnoDB DEFAULT CHARSET=utf8mb4 COLLATE=utf8mb4_unicode_ci ROW_FORMAT=DYNAMIC;

### Dump table glpi_impactcontexts

DROP TABLE IF EXISTS `glpi_impactcontexts`;
CREATE TABLE `glpi_impactcontexts` (
  `id` int unsigned NOT NULL AUTO_INCREMENT,
  `positions` mediumtext NOT NULL,
  `zoom` float NOT NULL DEFAULT '0',
  `pan_x` float NOT NULL DEFAULT '0',
  `pan_y` float NOT NULL DEFAULT '0',
  `impact_color` varchar(255) NOT NULL DEFAULT '',
  `depends_color` varchar(255) NOT NULL DEFAULT '',
  `impact_and_depends_color` varchar(255) NOT NULL DEFAULT '',
  `show_depends` tinyint NOT NULL DEFAULT '1',
  `show_impact` tinyint NOT NULL DEFAULT '1',
  `max_depth` int NOT NULL DEFAULT '5',
  PRIMARY KEY (`id`)
) ENGINE=InnoDB DEFAULT CHARSET=utf8mb4 COLLATE=utf8mb4_unicode_ci ROW_FORMAT=DYNAMIC;

### Dump table glpi_consumableitems

DROP TABLE IF EXISTS `glpi_consumableitems`;
CREATE TABLE `glpi_consumableitems` (
  `id` int unsigned NOT NULL AUTO_INCREMENT,
  `entities_id` int unsigned NOT NULL DEFAULT '0',
  `is_recursive` tinyint NOT NULL DEFAULT '0',
  `name` varchar(255) DEFAULT NULL,
  `ref` varchar(255) DEFAULT NULL,
  `locations_id` int unsigned NOT NULL DEFAULT '0',
  `consumableitemtypes_id` int unsigned NOT NULL DEFAULT '0',
  `manufacturers_id` int unsigned NOT NULL DEFAULT '0',
  `users_id_tech` int unsigned NOT NULL DEFAULT '0',
  `groups_id_tech` int unsigned NOT NULL DEFAULT '0',
  `is_deleted` tinyint NOT NULL DEFAULT '0',
  `comment` text,
  `alarm_threshold` int NOT NULL DEFAULT '10',
  `stock_target` int NOT NULL DEFAULT '0',
  `date_mod` timestamp NULL DEFAULT NULL,
  `date_creation` timestamp NULL DEFAULT NULL,
  `otherserial` varchar(255) DEFAULT NULL,
  `pictures` text,
  PRIMARY KEY (`id`),
  KEY `name` (`name`),
  KEY `entities_id` (`entities_id`),
  KEY `is_recursive` (`is_recursive`),
  KEY `manufacturers_id` (`manufacturers_id`),
  KEY `locations_id` (`locations_id`),
  KEY `users_id_tech` (`users_id_tech`),
  KEY `consumableitemtypes_id` (`consumableitemtypes_id`),
  KEY `is_deleted` (`is_deleted`),
  KEY `alarm_threshold` (`alarm_threshold`),
  KEY `groups_id_tech` (`groups_id_tech`),
  KEY `date_mod` (`date_mod`),
  KEY `date_creation` (`date_creation`),
  KEY `otherserial` (`otherserial`)
) ENGINE=InnoDB DEFAULT CHARSET=utf8mb4 COLLATE=utf8mb4_unicode_ci ROW_FORMAT=DYNAMIC;


### Dump table glpi_consumableitemtypes

DROP TABLE IF EXISTS `glpi_consumableitemtypes`;
CREATE TABLE `glpi_consumableitemtypes` (
  `id` int unsigned NOT NULL AUTO_INCREMENT,
  `name` varchar(255) DEFAULT NULL,
  `comment` text,
  `date_mod` timestamp NULL DEFAULT NULL,
  `date_creation` timestamp NULL DEFAULT NULL,
  PRIMARY KEY (`id`),
  KEY `name` (`name`),
  KEY `date_mod` (`date_mod`),
  KEY `date_creation` (`date_creation`)
) ENGINE=InnoDB DEFAULT CHARSET=utf8mb4 COLLATE=utf8mb4_unicode_ci ROW_FORMAT=DYNAMIC;


### Dump table glpi_consumables

DROP TABLE IF EXISTS `glpi_consumables`;
CREATE TABLE `glpi_consumables` (
  `id` int unsigned NOT NULL AUTO_INCREMENT,
  `entities_id` int unsigned NOT NULL DEFAULT '0',
  `consumableitems_id` int unsigned NOT NULL DEFAULT '0',
  `date_in` date DEFAULT NULL,
  `date_out` date DEFAULT NULL,
  `itemtype` varchar(100) DEFAULT NULL,
  `items_id` int unsigned NOT NULL DEFAULT '0',
  `date_mod` timestamp NULL DEFAULT NULL,
  `date_creation` timestamp NULL DEFAULT NULL,
  PRIMARY KEY (`id`),
  KEY `date_in` (`date_in`),
  KEY `date_out` (`date_out`),
  KEY `consumableitems_id` (`consumableitems_id`),
  KEY `entities_id` (`entities_id`),
  KEY `item` (`itemtype`,`items_id`),
  KEY `date_mod` (`date_mod`),
  KEY `date_creation` (`date_creation`)
) ENGINE=InnoDB DEFAULT CHARSET=utf8mb4 COLLATE=utf8mb4_unicode_ci ROW_FORMAT=DYNAMIC;


### Dump table glpi_contacts

DROP TABLE IF EXISTS `glpi_contacts`;
CREATE TABLE `glpi_contacts` (
  `id` int unsigned NOT NULL AUTO_INCREMENT,
  `entities_id` int unsigned NOT NULL DEFAULT '0',
  `is_recursive` tinyint NOT NULL DEFAULT '0',
  `name` varchar(255) DEFAULT NULL,
  `firstname` varchar(255) DEFAULT NULL,
  `registration_number` varchar(255) DEFAULT NULL,
  `phone` varchar(255) DEFAULT NULL,
  `phone2` varchar(255) DEFAULT NULL,
  `mobile` varchar(255) DEFAULT NULL,
  `fax` varchar(255) DEFAULT NULL,
  `email` varchar(255) DEFAULT NULL,
  `contacttypes_id` int unsigned NOT NULL DEFAULT '0',
  `comment` text,
  `is_deleted` tinyint NOT NULL DEFAULT '0',
  `usertitles_id` int unsigned NOT NULL DEFAULT '0',
  `address` text,
  `postcode` varchar(255) DEFAULT NULL,
  `town` varchar(255) DEFAULT NULL,
  `state` varchar(255) DEFAULT NULL,
  `country` varchar(255) DEFAULT NULL,
  `date_mod` timestamp NULL DEFAULT NULL,
  `date_creation` timestamp NULL DEFAULT NULL,
  `pictures` text,
  PRIMARY KEY (`id`),
  KEY `name` (`name`),
  KEY `entities_id` (`entities_id`),
  KEY `is_recursive` (`is_recursive`),
  KEY `contacttypes_id` (`contacttypes_id`),
  KEY `is_deleted` (`is_deleted`),
  KEY `usertitles_id` (`usertitles_id`),
  KEY `date_mod` (`date_mod`),
  KEY `date_creation` (`date_creation`)
) ENGINE=InnoDB DEFAULT CHARSET=utf8mb4 COLLATE=utf8mb4_unicode_ci ROW_FORMAT=DYNAMIC;


### Dump table glpi_contacts_suppliers

DROP TABLE IF EXISTS `glpi_contacts_suppliers`;
CREATE TABLE `glpi_contacts_suppliers` (
  `id` int unsigned NOT NULL AUTO_INCREMENT,
  `suppliers_id` int unsigned NOT NULL DEFAULT '0',
  `contacts_id` int unsigned NOT NULL DEFAULT '0',
  PRIMARY KEY (`id`),
  UNIQUE KEY `unicity` (`suppliers_id`,`contacts_id`),
  KEY `contacts_id` (`contacts_id`)
) ENGINE=InnoDB DEFAULT CHARSET=utf8mb4 COLLATE=utf8mb4_unicode_ci ROW_FORMAT=DYNAMIC;


### Dump table glpi_contacttypes

DROP TABLE IF EXISTS `glpi_contacttypes`;
CREATE TABLE `glpi_contacttypes` (
  `id` int unsigned NOT NULL AUTO_INCREMENT,
  `name` varchar(255) DEFAULT NULL,
  `comment` text,
  `date_mod` timestamp NULL DEFAULT NULL,
  `date_creation` timestamp NULL DEFAULT NULL,
  PRIMARY KEY (`id`),
  KEY `name` (`name`),
  KEY `date_mod` (`date_mod`),
  KEY `date_creation` (`date_creation`)
) ENGINE=InnoDB DEFAULT CHARSET=utf8mb4 COLLATE=utf8mb4_unicode_ci ROW_FORMAT=DYNAMIC;


### Dump table glpi_contractcosts

DROP TABLE IF EXISTS `glpi_contractcosts`;
CREATE TABLE `glpi_contractcosts` (
  `id` int unsigned NOT NULL AUTO_INCREMENT,
  `contracts_id` int unsigned NOT NULL DEFAULT '0',
  `name` varchar(255) DEFAULT NULL,
  `comment` text,
  `begin_date` date DEFAULT NULL,
  `end_date` date DEFAULT NULL,
  `cost` decimal(20,4) NOT NULL DEFAULT '0.0000',
  `budgets_id` int unsigned NOT NULL DEFAULT '0',
  `entities_id` int unsigned NOT NULL DEFAULT '0',
  `is_recursive` tinyint NOT NULL DEFAULT '0',
  PRIMARY KEY (`id`),
  KEY `name` (`name`),
  KEY `contracts_id` (`contracts_id`),
  KEY `begin_date` (`begin_date`),
  KEY `end_date` (`end_date`),
  KEY `entities_id` (`entities_id`),
  KEY `is_recursive` (`is_recursive`),
  KEY `budgets_id` (`budgets_id`)
) ENGINE=InnoDB DEFAULT CHARSET=utf8mb4 COLLATE=utf8mb4_unicode_ci ROW_FORMAT=DYNAMIC;


### Dump table glpi_contracts

DROP TABLE IF EXISTS `glpi_contracts`;
CREATE TABLE `glpi_contracts` (
  `id` int unsigned NOT NULL AUTO_INCREMENT,
  `entities_id` int unsigned NOT NULL DEFAULT '0',
  `is_recursive` tinyint NOT NULL DEFAULT '0',
  `name` varchar(255) DEFAULT NULL,
  `num` varchar(255) DEFAULT NULL,
  `contracttypes_id` int unsigned NOT NULL DEFAULT '0',
  `locations_id` int unsigned NOT NULL DEFAULT '0',
  `begin_date` date DEFAULT NULL,
  `duration` int NOT NULL DEFAULT '0',
  `notice` int NOT NULL DEFAULT '0',
  `periodicity` int NOT NULL DEFAULT '0',
  `billing` int NOT NULL DEFAULT '0',
  `comment` text,
  `accounting_number` varchar(255) DEFAULT NULL,
  `is_deleted` tinyint NOT NULL DEFAULT '0',
  `week_begin_hour` time NOT NULL DEFAULT '00:00:00',
  `week_end_hour` time NOT NULL DEFAULT '00:00:00',
  `saturday_begin_hour` time NOT NULL DEFAULT '00:00:00',
  `saturday_end_hour` time NOT NULL DEFAULT '00:00:00',
  `use_saturday` tinyint NOT NULL DEFAULT '0',
  `sunday_begin_hour` time NOT NULL DEFAULT '00:00:00',
  `sunday_end_hour` time NOT NULL DEFAULT '00:00:00',
  `use_sunday` tinyint NOT NULL DEFAULT '0',
  `max_links_allowed` int NOT NULL DEFAULT '0',
  `alert` int NOT NULL DEFAULT '0',
  `renewal` int NOT NULL DEFAULT '0',
  `template_name` varchar(255) DEFAULT NULL,
  `is_template` tinyint NOT NULL DEFAULT '0',
  `states_id` int unsigned NOT NULL DEFAULT '0',
  `date_mod` timestamp NULL DEFAULT NULL,
  `date_creation` timestamp NULL DEFAULT NULL,
  PRIMARY KEY (`id`),
  KEY `begin_date` (`begin_date`),
  KEY `name` (`name`),
  KEY `contracttypes_id` (`contracttypes_id`),
  KEY `locations_id` (`locations_id`),
  KEY `entities_id` (`entities_id`),
  KEY `is_recursive` (`is_recursive`),
  KEY `is_deleted` (`is_deleted`),
  KEY `is_template` (`is_template`),
  KEY `use_sunday` (`use_sunday`),
  KEY `use_saturday` (`use_saturday`),
  KEY `alert` (`alert`),
  KEY `states_id` (`states_id`),
  KEY `date_mod` (`date_mod`),
  KEY `date_creation` (`date_creation`)
) ENGINE=InnoDB DEFAULT CHARSET=utf8mb4 COLLATE=utf8mb4_unicode_ci ROW_FORMAT=DYNAMIC;


### Dump table glpi_contracts_items

DROP TABLE IF EXISTS `glpi_contracts_items`;
CREATE TABLE `glpi_contracts_items` (
  `id` int unsigned NOT NULL AUTO_INCREMENT,
  `contracts_id` int unsigned NOT NULL DEFAULT '0',
  `items_id` int unsigned NOT NULL DEFAULT '0',
  `itemtype` varchar(100) NOT NULL,
  PRIMARY KEY (`id`),
  UNIQUE KEY `unicity` (`contracts_id`,`itemtype`,`items_id`),
  KEY `item` (`itemtype`,`items_id`)
) ENGINE=InnoDB DEFAULT CHARSET=utf8mb4 COLLATE=utf8mb4_unicode_ci ROW_FORMAT=DYNAMIC;


### Dump table glpi_contracts_suppliers

DROP TABLE IF EXISTS `glpi_contracts_suppliers`;
CREATE TABLE `glpi_contracts_suppliers` (
  `id` int unsigned NOT NULL AUTO_INCREMENT,
  `suppliers_id` int unsigned NOT NULL DEFAULT '0',
  `contracts_id` int unsigned NOT NULL DEFAULT '0',
  PRIMARY KEY (`id`),
  UNIQUE KEY `unicity` (`suppliers_id`,`contracts_id`),
  KEY `contracts_id` (`contracts_id`)
) ENGINE=InnoDB DEFAULT CHARSET=utf8mb4 COLLATE=utf8mb4_unicode_ci ROW_FORMAT=DYNAMIC;


### Dump table glpi_contracttypes

DROP TABLE IF EXISTS `glpi_contracttypes`;
CREATE TABLE `glpi_contracttypes` (
  `id` int unsigned NOT NULL AUTO_INCREMENT,
  `name` varchar(255) DEFAULT NULL,
  `comment` text,
  `date_mod` timestamp NULL DEFAULT NULL,
  `date_creation` timestamp NULL DEFAULT NULL,
  PRIMARY KEY (`id`),
  KEY `name` (`name`),
  KEY `date_mod` (`date_mod`),
  KEY `date_creation` (`date_creation`)
) ENGINE=InnoDB DEFAULT CHARSET=utf8mb4 COLLATE=utf8mb4_unicode_ci ROW_FORMAT=DYNAMIC;


### Dump table glpi_crontasklogs

DROP TABLE IF EXISTS `glpi_crontasklogs`;
CREATE TABLE `glpi_crontasklogs` (
  `id` int unsigned NOT NULL AUTO_INCREMENT,
  `crontasks_id` int unsigned NOT NULL,
  `crontasklogs_id` int unsigned NOT NULL COMMENT 'id of ''start'' event',
  `date` timestamp NOT NULL DEFAULT CURRENT_TIMESTAMP,
  `state` int NOT NULL COMMENT '0:start, 1:run, 2:stop',
  `elapsed` float NOT NULL COMMENT 'time elapsed since start',
  `volume` int NOT NULL COMMENT 'for statistics',
  `content` varchar(255) DEFAULT NULL COMMENT 'message',
  PRIMARY KEY (`id`),
  KEY `date` (`date`),
  KEY `crontasks_id` (`crontasks_id`),
  KEY `crontasklogs_id_state` (`crontasklogs_id`,`state`)
) ENGINE=InnoDB DEFAULT CHARSET=utf8mb4 COLLATE=utf8mb4_unicode_ci ROW_FORMAT=DYNAMIC;


### Dump table glpi_crontasks

DROP TABLE IF EXISTS `glpi_crontasks`;
CREATE TABLE `glpi_crontasks` (
  `id` int unsigned NOT NULL AUTO_INCREMENT,
  `itemtype` varchar(100) NOT NULL,
  `name` varchar(150) NOT NULL COMMENT 'task name',
  `frequency` int NOT NULL COMMENT 'second between launch',
  `param` int DEFAULT NULL COMMENT 'task specify parameter',
  `state` int NOT NULL DEFAULT '1' COMMENT '0:disabled, 1:waiting, 2:running',
  `mode` int NOT NULL DEFAULT '1' COMMENT '1:internal, 2:external',
  `allowmode` int NOT NULL DEFAULT '3' COMMENT '1:internal, 2:external, 3:both',
  `hourmin` int NOT NULL DEFAULT '0',
  `hourmax` int NOT NULL DEFAULT '24',
  `logs_lifetime` int NOT NULL DEFAULT '30' COMMENT 'number of days',
  `lastrun` timestamp NULL DEFAULT NULL COMMENT 'last run date',
  `lastcode` int DEFAULT NULL COMMENT 'last run return code',
  `comment` text,
  `date_mod` timestamp NULL DEFAULT NULL,
  `date_creation` timestamp NULL DEFAULT NULL,
  PRIMARY KEY (`id`),
  UNIQUE KEY `unicity` (`itemtype`,`name`),
  KEY `name` (`name`),
  KEY `mode` (`mode`),
  KEY `date_mod` (`date_mod`),
  KEY `date_creation` (`date_creation`)
) ENGINE=InnoDB DEFAULT CHARSET=utf8mb4 COLLATE=utf8mb4_unicode_ci ROW_FORMAT=DYNAMIC COMMENT='Task run by internal / external cron.';

### Dump table glpi_dashboards_dashboards

DROP TABLE IF EXISTS `glpi_dashboards_dashboards`;
CREATE TABLE `glpi_dashboards_dashboards` (
  `id` int unsigned NOT NULL AUTO_INCREMENT,
  `key` varchar(100) NOT NULL,
  `name` varchar(100) NOT NULL,
  `context` varchar(100) NOT NULL DEFAULT 'core',
  `users_id` int unsigned NOT NULL DEFAULT '0',
  PRIMARY KEY (`id`),
  UNIQUE KEY `key` (`key`),
  KEY `name` (`name`),
  KEY `users_id` (`users_id`)
) ENGINE=InnoDB DEFAULT CHARSET=utf8mb4 COLLATE=utf8mb4_unicode_ci ROW_FORMAT=DYNAMIC;

### Dump table glpi_dashboards_filters

DROP TABLE IF EXISTS `glpi_dashboards_filters`;
CREATE TABLE `glpi_dashboards_filters` (
  `id` int unsigned NOT NULL AUTO_INCREMENT,
  `dashboards_dashboards_id` int unsigned NOT NULL DEFAULT '0',
  `users_id` int unsigned NOT NULL DEFAULT '0',
  `filter` longtext,
  PRIMARY KEY (`id`),
  KEY `dashboards_dashboards_id` (`dashboards_dashboards_id`),
  KEY `users_id` (`users_id`)
) ENGINE=InnoDB DEFAULT CHARSET=utf8mb4 COLLATE=utf8mb4_unicode_ci ROW_FORMAT=DYNAMIC;

### Dump table glpi_dashboards_items

DROP TABLE IF EXISTS `glpi_dashboards_items`;
CREATE TABLE `glpi_dashboards_items` (
  `id` int unsigned NOT NULL AUTO_INCREMENT,
  `dashboards_dashboards_id` int unsigned NOT NULL,
  `gridstack_id` varchar(255) NOT NULL,
  `card_id` varchar(255) NOT NULL,
  `x` int DEFAULT NULL,
  `y` int DEFAULT NULL,
  `width` int DEFAULT NULL,
  `height` int DEFAULT NULL,
  `card_options` text,
  PRIMARY KEY (`id`),
  KEY `dashboards_dashboards_id` (`dashboards_dashboards_id`)
) ENGINE=InnoDB DEFAULT CHARSET=utf8mb4 COLLATE=utf8mb4_unicode_ci ROW_FORMAT=DYNAMIC;

### Dump table glpi_dashboards_rights

DROP TABLE IF EXISTS `glpi_dashboards_rights`;
CREATE TABLE `glpi_dashboards_rights` (
  `id` int unsigned NOT NULL AUTO_INCREMENT,
  `dashboards_dashboards_id` int unsigned NOT NULL,
  `itemtype` varchar(100) NOT NULL,
  `items_id` int unsigned NOT NULL,
  PRIMARY KEY (`id`),
  UNIQUE KEY `unicity` (`dashboards_dashboards_id`,`itemtype`,`items_id`),
  KEY `item` (`itemtype`,`items_id`)
) ENGINE=InnoDB DEFAULT CHARSET=utf8mb4 COLLATE=utf8mb4_unicode_ci ROW_FORMAT=DYNAMIC;

### Dump table glpi_devicecasemodels

DROP TABLE IF EXISTS `glpi_devicecasemodels`;
CREATE TABLE `glpi_devicecasemodels` (
  `id` int unsigned NOT NULL AUTO_INCREMENT,
  `name` varchar(255) DEFAULT NULL,
  `comment` text,
  `product_number` varchar(255) DEFAULT NULL,
  PRIMARY KEY (`id`),
  KEY `name` (`name`),
  KEY `product_number` (`product_number`)
) ENGINE=InnoDB DEFAULT CHARSET=utf8mb4 COLLATE=utf8mb4_unicode_ci ROW_FORMAT=DYNAMIC;

### Dump table glpi_devicecases

DROP TABLE IF EXISTS `glpi_devicecases`;
CREATE TABLE `glpi_devicecases` (
  `id` int unsigned NOT NULL AUTO_INCREMENT,
  `designation` varchar(255) DEFAULT NULL,
  `devicecasetypes_id` int unsigned NOT NULL DEFAULT '0',
  `comment` text,
  `manufacturers_id` int unsigned NOT NULL DEFAULT '0',
  `entities_id` int unsigned NOT NULL DEFAULT '0',
  `is_recursive` tinyint NOT NULL DEFAULT '0',
  `devicecasemodels_id` int unsigned DEFAULT NULL,
  `date_mod` timestamp NULL DEFAULT NULL,
  `date_creation` timestamp NULL DEFAULT NULL,
  PRIMARY KEY (`id`),
  KEY `designation` (`designation`),
  KEY `manufacturers_id` (`manufacturers_id`),
  KEY `devicecasetypes_id` (`devicecasetypes_id`),
  KEY `entities_id` (`entities_id`),
  KEY `is_recursive` (`is_recursive`),
  KEY `date_mod` (`date_mod`),
  KEY `date_creation` (`date_creation`),
  KEY `devicecasemodels_id` (`devicecasemodels_id`)
) ENGINE=InnoDB DEFAULT CHARSET=utf8mb4 COLLATE=utf8mb4_unicode_ci ROW_FORMAT=DYNAMIC;


### Dump table glpi_devicecasetypes

DROP TABLE IF EXISTS `glpi_devicecasetypes`;
CREATE TABLE `glpi_devicecasetypes` (
  `id` int unsigned NOT NULL AUTO_INCREMENT,
  `name` varchar(255) DEFAULT NULL,
  `comment` text,
  `date_mod` timestamp NULL DEFAULT NULL,
  `date_creation` timestamp NULL DEFAULT NULL,
  PRIMARY KEY (`id`),
  KEY `name` (`name`),
  KEY `date_mod` (`date_mod`),
  KEY `date_creation` (`date_creation`)
) ENGINE=InnoDB DEFAULT CHARSET=utf8mb4 COLLATE=utf8mb4_unicode_ci ROW_FORMAT=DYNAMIC;


### Dump table glpi_devicecontrolmodels

DROP TABLE IF EXISTS `glpi_devicecontrolmodels`;
CREATE TABLE `glpi_devicecontrolmodels` (
  `id` int unsigned NOT NULL AUTO_INCREMENT,
  `name` varchar(255) DEFAULT NULL,
  `comment` text,
  `product_number` varchar(255) DEFAULT NULL,
  PRIMARY KEY (`id`),
  KEY `name` (`name`),
  KEY `product_number` (`product_number`)
) ENGINE=InnoDB DEFAULT CHARSET=utf8mb4 COLLATE=utf8mb4_unicode_ci ROW_FORMAT=DYNAMIC;

### Dump table glpi_devicecontrols

DROP TABLE IF EXISTS `glpi_devicecontrols`;
CREATE TABLE `glpi_devicecontrols` (
  `id` int unsigned NOT NULL AUTO_INCREMENT,
  `designation` varchar(255) DEFAULT NULL,
  `is_raid` tinyint NOT NULL DEFAULT '0',
  `comment` text,
  `manufacturers_id` int unsigned NOT NULL DEFAULT '0',
  `interfacetypes_id` int unsigned NOT NULL DEFAULT '0',
  `entities_id` int unsigned NOT NULL DEFAULT '0',
  `is_recursive` tinyint NOT NULL DEFAULT '0',
  `devicecontrolmodels_id` int unsigned DEFAULT NULL,
  `date_mod` timestamp NULL DEFAULT NULL,
  `date_creation` timestamp NULL DEFAULT NULL,
  PRIMARY KEY (`id`),
  KEY `designation` (`designation`),
  KEY `manufacturers_id` (`manufacturers_id`),
  KEY `interfacetypes_id` (`interfacetypes_id`),
  KEY `entities_id` (`entities_id`),
  KEY `is_recursive` (`is_recursive`),
  KEY `date_mod` (`date_mod`),
  KEY `date_creation` (`date_creation`),
  KEY `devicecontrolmodels_id` (`devicecontrolmodels_id`)
) ENGINE=InnoDB DEFAULT CHARSET=utf8mb4 COLLATE=utf8mb4_unicode_ci ROW_FORMAT=DYNAMIC;


### Dump table glpi_devicedrivemodels

DROP TABLE IF EXISTS `glpi_devicedrivemodels`;
CREATE TABLE `glpi_devicedrivemodels` (
  `id` int unsigned NOT NULL AUTO_INCREMENT,
  `name` varchar(255) DEFAULT NULL,
  `comment` text,
  `product_number` varchar(255) DEFAULT NULL,
  PRIMARY KEY (`id`),
  KEY `name` (`name`),
  KEY `product_number` (`product_number`)
) ENGINE=InnoDB DEFAULT CHARSET=utf8mb4 COLLATE=utf8mb4_unicode_ci ROW_FORMAT=DYNAMIC;

### Dump table glpi_devicedrives

DROP TABLE IF EXISTS `glpi_devicedrives`;
CREATE TABLE `glpi_devicedrives` (
  `id` int unsigned NOT NULL AUTO_INCREMENT,
  `designation` varchar(255) DEFAULT NULL,
  `is_writer` tinyint NOT NULL DEFAULT '1',
  `speed` varchar(255) DEFAULT NULL,
  `comment` text,
  `manufacturers_id` int unsigned NOT NULL DEFAULT '0',
  `interfacetypes_id` int unsigned NOT NULL DEFAULT '0',
  `entities_id` int unsigned NOT NULL DEFAULT '0',
  `is_recursive` tinyint NOT NULL DEFAULT '0',
  `devicedrivemodels_id` int unsigned DEFAULT NULL,
  `date_mod` timestamp NULL DEFAULT NULL,
  `date_creation` timestamp NULL DEFAULT NULL,
  PRIMARY KEY (`id`),
  KEY `designation` (`designation`),
  KEY `manufacturers_id` (`manufacturers_id`),
  KEY `interfacetypes_id` (`interfacetypes_id`),
  KEY `entities_id` (`entities_id`),
  KEY `is_recursive` (`is_recursive`),
  KEY `date_mod` (`date_mod`),
  KEY `date_creation` (`date_creation`),
  KEY `devicedrivemodels_id` (`devicedrivemodels_id`)
) ENGINE=InnoDB DEFAULT CHARSET=utf8mb4 COLLATE=utf8mb4_unicode_ci ROW_FORMAT=DYNAMIC;


### Dump table glpi_devicegenericmodels

DROP TABLE IF EXISTS `glpi_devicegenericmodels`;
CREATE TABLE `glpi_devicegenericmodels` (
  `id` int unsigned NOT NULL AUTO_INCREMENT,
  `name` varchar(255) DEFAULT NULL,
  `comment` text,
  `product_number` varchar(255) DEFAULT NULL,
  PRIMARY KEY (`id`),
  KEY `name` (`name`),
  KEY `product_number` (`product_number`)
) ENGINE=InnoDB DEFAULT CHARSET=utf8mb4 COLLATE=utf8mb4_unicode_ci ROW_FORMAT=DYNAMIC;


### Dump table glpi_devicegenerics

DROP TABLE IF EXISTS `glpi_devicegenerics`;
CREATE TABLE `glpi_devicegenerics` (
  `id` int unsigned NOT NULL AUTO_INCREMENT,
  `designation` varchar(255) DEFAULT NULL,
  `devicegenerictypes_id` int unsigned NOT NULL DEFAULT '0',
  `comment` text,
  `manufacturers_id` int unsigned NOT NULL DEFAULT '0',
  `entities_id` int unsigned NOT NULL DEFAULT '0',
  `is_recursive` tinyint NOT NULL DEFAULT '0',
  `locations_id` int unsigned NOT NULL DEFAULT '0',
  `states_id` int unsigned NOT NULL DEFAULT '0',
  `devicegenericmodels_id` int unsigned DEFAULT NULL,
  `date_mod` timestamp NULL DEFAULT NULL,
  `date_creation` timestamp NULL DEFAULT NULL,
  PRIMARY KEY (`id`),
  KEY `designation` (`designation`),
  KEY `manufacturers_id` (`manufacturers_id`),
  KEY `devicegenerictypes_id` (`devicegenerictypes_id`),
  KEY `entities_id` (`entities_id`),
  KEY `is_recursive` (`is_recursive`),
  KEY `locations_id` (`locations_id`),
  KEY `states_id` (`states_id`),
  KEY `date_mod` (`date_mod`),
  KEY `date_creation` (`date_creation`),
  KEY `devicegenericmodels_id` (`devicegenericmodels_id`)
) ENGINE=InnoDB DEFAULT CHARSET=utf8mb4 COLLATE=utf8mb4_unicode_ci ROW_FORMAT=DYNAMIC;


### Dump table glpi_devicegenerictypes

DROP TABLE IF EXISTS `glpi_devicegenerictypes`;
CREATE TABLE `glpi_devicegenerictypes` (
  `id` int unsigned NOT NULL AUTO_INCREMENT,
  `name` varchar(255) DEFAULT NULL,
  `comment` text,
  PRIMARY KEY (`id`),
  KEY `name` (`name`)
) ENGINE=InnoDB DEFAULT CHARSET=utf8mb4 COLLATE=utf8mb4_unicode_ci ROW_FORMAT=DYNAMIC;


### Dump table glpi_devicegraphiccardmodels

DROP TABLE IF EXISTS `glpi_devicegraphiccardmodels`;
CREATE TABLE `glpi_devicegraphiccardmodels` (
  `id` int unsigned NOT NULL AUTO_INCREMENT,
  `name` varchar(255) DEFAULT NULL,
  `comment` text,
  `product_number` varchar(255) DEFAULT NULL,
  PRIMARY KEY (`id`),
  KEY `name` (`name`),
  KEY `product_number` (`product_number`)
) ENGINE=InnoDB DEFAULT CHARSET=utf8mb4 COLLATE=utf8mb4_unicode_ci ROW_FORMAT=DYNAMIC;

### Dump table glpi_devicegraphiccards

DROP TABLE IF EXISTS `glpi_devicegraphiccards`;
CREATE TABLE `glpi_devicegraphiccards` (
  `id` int unsigned NOT NULL AUTO_INCREMENT,
  `designation` varchar(255) DEFAULT NULL,
  `interfacetypes_id` int unsigned NOT NULL DEFAULT '0',
  `comment` text,
  `manufacturers_id` int unsigned NOT NULL DEFAULT '0',
  `memory_default` int NOT NULL DEFAULT '0',
  `entities_id` int unsigned NOT NULL DEFAULT '0',
  `is_recursive` tinyint NOT NULL DEFAULT '0',
  `devicegraphiccardmodels_id` int unsigned DEFAULT NULL,
  `chipset` varchar(255) DEFAULT NULL,
  `date_mod` timestamp NULL DEFAULT NULL,
  `date_creation` timestamp NULL DEFAULT NULL,
  PRIMARY KEY (`id`),
  KEY `designation` (`designation`),
  KEY `manufacturers_id` (`manufacturers_id`),
  KEY `interfacetypes_id` (`interfacetypes_id`),
  KEY `entities_id` (`entities_id`),
  KEY `is_recursive` (`is_recursive`),
  KEY `chipset` (`chipset`),
  KEY `date_mod` (`date_mod`),
  KEY `date_creation` (`date_creation`),
  KEY `devicegraphiccardmodels_id` (`devicegraphiccardmodels_id`)
) ENGINE=InnoDB DEFAULT CHARSET=utf8mb4 COLLATE=utf8mb4_unicode_ci ROW_FORMAT=DYNAMIC;


### Dump table glpi_deviceharddrivemodels

DROP TABLE IF EXISTS `glpi_deviceharddrivemodels`;
CREATE TABLE `glpi_deviceharddrivemodels` (
  `id` int unsigned NOT NULL AUTO_INCREMENT,
  `name` varchar(255) DEFAULT NULL,
  `comment` text,
  `product_number` varchar(255) DEFAULT NULL,
  PRIMARY KEY (`id`),
  KEY `name` (`name`),
  KEY `product_number` (`product_number`)
) ENGINE=InnoDB DEFAULT CHARSET=utf8mb4 COLLATE=utf8mb4_unicode_ci ROW_FORMAT=DYNAMIC;

### Dump table glpi_deviceharddrivetypes

DROP TABLE IF EXISTS `glpi_deviceharddrivetypes`;
CREATE TABLE `glpi_deviceharddrivetypes` (
  `id` int unsigned NOT NULL AUTO_INCREMENT,
  `name` varchar(255) DEFAULT NULL,
  `comment` text,
  PRIMARY KEY (`id`),
  KEY `name` (`name`)
) ENGINE=InnoDB DEFAULT CHARSET=utf8mb4 COLLATE=utf8mb4_unicode_ci ROW_FORMAT=DYNAMIC;

### Dump table glpi_deviceharddrives

DROP TABLE IF EXISTS `glpi_deviceharddrives`;
CREATE TABLE `glpi_deviceharddrives` (
  `id` int unsigned NOT NULL AUTO_INCREMENT,
  `designation` varchar(255) DEFAULT NULL,
  `rpm` varchar(255) DEFAULT NULL,
  `interfacetypes_id` int unsigned NOT NULL DEFAULT '0',
  `cache` varchar(255) DEFAULT NULL,
  `comment` text,
  `manufacturers_id` int unsigned NOT NULL DEFAULT '0',
  `capacity_default` int NOT NULL DEFAULT '0',
  `entities_id` int unsigned NOT NULL DEFAULT '0',
  `is_recursive` tinyint NOT NULL DEFAULT '0',
  `deviceharddrivemodels_id` int unsigned DEFAULT NULL,
  `deviceharddrivetypes_id` int unsigned NOT NULL DEFAULT '0',
  `date_mod` timestamp NULL DEFAULT NULL,
  `date_creation` timestamp NULL DEFAULT NULL,
  PRIMARY KEY (`id`),
  KEY `designation` (`designation`),
  KEY `manufacturers_id` (`manufacturers_id`),
  KEY `interfacetypes_id` (`interfacetypes_id`),
  KEY `entities_id` (`entities_id`),
  KEY `is_recursive` (`is_recursive`),
  KEY `date_mod` (`date_mod`),
  KEY `date_creation` (`date_creation`),
  KEY `deviceharddrivemodels_id` (`deviceharddrivemodels_id`),
  KEY `deviceharddrivetypes_id` (`deviceharddrivetypes_id`)
) ENGINE=InnoDB DEFAULT CHARSET=utf8mb4 COLLATE=utf8mb4_unicode_ci ROW_FORMAT=DYNAMIC;


### Dump table glpi_devicecameras

DROP TABLE IF EXISTS `glpi_devicecameras`;
CREATE TABLE `glpi_devicecameras` (
  `id` int unsigned NOT NULL AUTO_INCREMENT,
  `designation` varchar(255) DEFAULT NULL,
  `flashunit` tinyint NOT NULL DEFAULT '0',
  `lensfacing` varchar(255) DEFAULT NULL,
  `orientation` varchar(255) DEFAULT NULL,
  `focallength` varchar(255) DEFAULT NULL,
  `sensorsize` varchar(255) DEFAULT NULL,
  `comment` text,
  `manufacturers_id` int unsigned NOT NULL DEFAULT '0',
  `entities_id` int unsigned NOT NULL DEFAULT '0',
  `is_recursive` tinyint NOT NULL DEFAULT '0',
  `devicecameramodels_id` int unsigned DEFAULT NULL,
  `support` varchar(255) DEFAULT NULL,
  `date_mod` timestamp NULL DEFAULT NULL,
  `date_creation` timestamp NULL DEFAULT NULL,
  PRIMARY KEY (`id`),
  KEY `designation` (`designation`),
  KEY `manufacturers_id` (`manufacturers_id`),
  KEY `devicecameramodels_id` (`devicecameramodels_id`),
  KEY `entities_id` (`entities_id`),
  KEY `is_recursive` (`is_recursive`),
  KEY `date_mod` (`date_mod`),
  KEY `date_creation` (`date_creation`)
) ENGINE=InnoDB DEFAULT CHARSET=utf8mb4 COLLATE=utf8mb4_unicode_ci ROW_FORMAT=DYNAMIC;

### Dump table glpi_items_devicecameras

DROP TABLE IF EXISTS `glpi_items_devicecameras`;
CREATE TABLE `glpi_items_devicecameras` (
  `id` int unsigned NOT NULL AUTO_INCREMENT,
  `items_id` int unsigned NOT NULL DEFAULT '0',
  `itemtype` varchar(255) DEFAULT NULL,
  `devicecameras_id` int unsigned NOT NULL DEFAULT '0',
  `is_deleted` tinyint NOT NULL DEFAULT '0',
  `is_dynamic` tinyint NOT NULL DEFAULT '0',
  `entities_id` int unsigned NOT NULL DEFAULT '0',
  `is_recursive` tinyint NOT NULL DEFAULT '0',
  PRIMARY KEY (`id`),
  KEY `items_id` (`items_id`),
  KEY `devicecameras_id` (`devicecameras_id`),
  KEY `is_deleted` (`is_deleted`),
  KEY `is_dynamic` (`is_dynamic`),
  KEY `entities_id` (`entities_id`),
  KEY `is_recursive` (`is_recursive`),
  KEY `item` (`itemtype`,`items_id`)
) ENGINE=InnoDB DEFAULT CHARSET=utf8mb4 COLLATE=utf8mb4_unicode_ci ROW_FORMAT=DYNAMIC;


### Dump table glpi_devicecameramodels

DROP TABLE IF EXISTS `glpi_devicecameramodels`;
CREATE TABLE `glpi_devicecameramodels` (
  `id` int unsigned NOT NULL AUTO_INCREMENT,
  `name` varchar(255) DEFAULT NULL,
  `comment` text,
  `product_number` varchar(255) DEFAULT NULL,
  PRIMARY KEY (`id`),
  KEY `name` (`name`),
  KEY `product_number` (`product_number`)
) ENGINE=InnoDB DEFAULT CHARSET=utf8mb4 COLLATE=utf8mb4_unicode_ci ROW_FORMAT=DYNAMIC;


### Dump table glpi_imageformats

DROP TABLE IF EXISTS `glpi_imageformats`;
CREATE TABLE `glpi_imageformats` (
  `id` int unsigned NOT NULL AUTO_INCREMENT,
  `name` varchar(255) DEFAULT NULL,
  `date_mod` timestamp NULL DEFAULT NULL,
  `comment` text,
  `date_creation` timestamp NULL DEFAULT NULL,
  `entities_id` int unsigned NOT NULL DEFAULT '0',
  `is_recursive` tinyint NOT NULL DEFAULT '0',
  PRIMARY KEY (`id`),
  UNIQUE KEY `unicity` (`name`),
  KEY `entities_id` (`entities_id`),
  KEY `is_recursive` (`is_recursive`),
  KEY `date_mod` (`date_mod`),
  KEY `date_creation` (`date_creation`)
) ENGINE=InnoDB DEFAULT CHARSET=utf8mb4 COLLATE=utf8mb4_unicode_ci ROW_FORMAT=DYNAMIC;


### Dump table glpi_imageresolutions

DROP TABLE IF EXISTS `glpi_imageresolutions`;
CREATE TABLE `glpi_imageresolutions` (
  `id` int unsigned NOT NULL AUTO_INCREMENT,
  `name` varchar(255) DEFAULT NULL,
  `is_video` tinyint NOT NULL DEFAULT '0',
  `date_mod` timestamp NULL DEFAULT NULL,
  `comment` text,
  `date_creation` timestamp NULL DEFAULT NULL,
  `entities_id` int unsigned NOT NULL DEFAULT '0',
  `is_recursive` tinyint NOT NULL DEFAULT '0',
  PRIMARY KEY (`id`),
  UNIQUE KEY `unicity` (`name`),
  KEY `date_mod` (`date_mod`),
  KEY `is_video` (`is_video`),
  KEY `entities_id` (`entities_id`),
  KEY `is_recursive` (`is_recursive`),
  KEY `date_creation` (`date_creation`)
) ENGINE=InnoDB DEFAULT CHARSET=utf8mb4 COLLATE=utf8mb4_unicode_ci ROW_FORMAT=DYNAMIC;


DROP TABLE IF EXISTS `glpi_items_devicecameras_imageformats`;
CREATE TABLE `glpi_items_devicecameras_imageformats` (
  `id` int unsigned NOT NULL AUTO_INCREMENT,
  `items_devicecameras_id` int unsigned NOT NULL DEFAULT '0',
  `imageformats_id` int unsigned NOT NULL DEFAULT '0',
  `is_dynamic` tinyint NOT NULL DEFAULT '0',
  `is_deleted` tinyint NOT NULL DEFAULT '0',
  PRIMARY KEY (`id`),
  KEY `items_devicecameras_id` (`items_devicecameras_id`),
  KEY `imageformats_id` (`imageformats_id`),
  KEY `is_dynamic` (`is_dynamic`),
  KEY `is_deleted` (`is_deleted`)
) ENGINE=InnoDB DEFAULT CHARSET=utf8mb4 COLLATE=utf8mb4_unicode_ci ROW_FORMAT=DYNAMIC;

DROP TABLE IF EXISTS `glpi_items_devicecameras_imageresolutions`;
CREATE TABLE `glpi_items_devicecameras_imageresolutions` (
  `id` int unsigned NOT NULL AUTO_INCREMENT,
  `items_devicecameras_id` int unsigned NOT NULL DEFAULT '0',
  `imageresolutions_id` int unsigned NOT NULL DEFAULT '0',
  `is_dynamic` tinyint NOT NULL DEFAULT '0',
  `is_deleted` tinyint NOT NULL DEFAULT '0',
  PRIMARY KEY (`id`),
  KEY `items_devicecameras_id` (`items_devicecameras_id`),
  KEY `imageresolutions_id` (`imageresolutions_id`),
  KEY `is_dynamic` (`is_dynamic`),
  KEY `is_deleted` (`is_deleted`)
) ENGINE=InnoDB DEFAULT CHARSET=utf8mb4 COLLATE=utf8mb4_unicode_ci ROW_FORMAT=DYNAMIC;


### Dump table glpi_devicememorymodels

DROP TABLE IF EXISTS `glpi_devicememorymodels`;
CREATE TABLE `glpi_devicememorymodels` (
  `id` int unsigned NOT NULL AUTO_INCREMENT,
  `name` varchar(255) DEFAULT NULL,
  `comment` text,
  `product_number` varchar(255) DEFAULT NULL,
  PRIMARY KEY (`id`),
  KEY `name` (`name`),
  KEY `product_number` (`product_number`)
) ENGINE=InnoDB DEFAULT CHARSET=utf8mb4 COLLATE=utf8mb4_unicode_ci ROW_FORMAT=DYNAMIC;


### Dump table glpi_devicememories

DROP TABLE IF EXISTS `glpi_devicememories`;
CREATE TABLE `glpi_devicememories` (
  `id` int unsigned NOT NULL AUTO_INCREMENT,
  `designation` varchar(255) DEFAULT NULL,
  `frequence` varchar(255) DEFAULT NULL,
  `comment` text,
  `manufacturers_id` int unsigned NOT NULL DEFAULT '0',
  `size_default` int NOT NULL DEFAULT '0',
  `devicememorytypes_id` int unsigned NOT NULL DEFAULT '0',
  `entities_id` int unsigned NOT NULL DEFAULT '0',
  `is_recursive` tinyint NOT NULL DEFAULT '0',
  `devicememorymodels_id` int unsigned DEFAULT NULL,
  `date_mod` timestamp NULL DEFAULT NULL,
  `date_creation` timestamp NULL DEFAULT NULL,
  PRIMARY KEY (`id`),
  KEY `designation` (`designation`),
  KEY `manufacturers_id` (`manufacturers_id`),
  KEY `devicememorytypes_id` (`devicememorytypes_id`),
  KEY `entities_id` (`entities_id`),
  KEY `is_recursive` (`is_recursive`),
  KEY `date_mod` (`date_mod`),
  KEY `date_creation` (`date_creation`),
  KEY `devicememorymodels_id` (`devicememorymodels_id`)
) ENGINE=InnoDB DEFAULT CHARSET=utf8mb4 COLLATE=utf8mb4_unicode_ci ROW_FORMAT=DYNAMIC;


### Dump table glpi_devicememorytypes

DROP TABLE IF EXISTS `glpi_devicememorytypes`;
CREATE TABLE `glpi_devicememorytypes` (
  `id` int unsigned NOT NULL AUTO_INCREMENT,
  `name` varchar(255) DEFAULT NULL,
  `comment` text,
  `date_mod` timestamp NULL DEFAULT NULL,
  `date_creation` timestamp NULL DEFAULT NULL,
  PRIMARY KEY (`id`),
  KEY `name` (`name`),
  KEY `date_mod` (`date_mod`),
  KEY `date_creation` (`date_creation`)
) ENGINE=InnoDB DEFAULT CHARSET=utf8mb4 COLLATE=utf8mb4_unicode_ci ROW_FORMAT=DYNAMIC;


### Dump table glpi_devicemotherboardmodels

DROP TABLE IF EXISTS `glpi_devicemotherboardmodels`;
CREATE TABLE `glpi_devicemotherboardmodels` (
  `id` int unsigned NOT NULL AUTO_INCREMENT,
  `name` varchar(255) DEFAULT NULL,
  `comment` text,
  `product_number` varchar(255) DEFAULT NULL,
  PRIMARY KEY (`id`),
  KEY `name` (`name`),
  KEY `product_number` (`product_number`)
) ENGINE=InnoDB DEFAULT CHARSET=utf8mb4 COLLATE=utf8mb4_unicode_ci ROW_FORMAT=DYNAMIC;

### Dump table glpi_devicemotherboards

DROP TABLE IF EXISTS `glpi_devicemotherboards`;
CREATE TABLE `glpi_devicemotherboards` (
  `id` int unsigned NOT NULL AUTO_INCREMENT,
  `designation` varchar(255) DEFAULT NULL,
  `chipset` varchar(255) DEFAULT NULL,
  `comment` text,
  `manufacturers_id` int unsigned NOT NULL DEFAULT '0',
  `entities_id` int unsigned NOT NULL DEFAULT '0',
  `is_recursive` tinyint NOT NULL DEFAULT '0',
  `devicemotherboardmodels_id` int unsigned DEFAULT NULL,
  `date_mod` timestamp NULL DEFAULT NULL,
  `date_creation` timestamp NULL DEFAULT NULL,
  PRIMARY KEY (`id`),
  KEY `designation` (`designation`),
  KEY `manufacturers_id` (`manufacturers_id`),
  KEY `entities_id` (`entities_id`),
  KEY `is_recursive` (`is_recursive`),
  KEY `date_mod` (`date_mod`),
  KEY `date_creation` (`date_creation`),
  KEY `devicemotherboardmodels_id` (`devicemotherboardmodels_id`)
) ENGINE=InnoDB DEFAULT CHARSET=utf8mb4 COLLATE=utf8mb4_unicode_ci ROW_FORMAT=DYNAMIC;


### Dump table glpi_devicenetworkcardmodels

DROP TABLE IF EXISTS `glpi_devicenetworkcardmodels`;
CREATE TABLE `glpi_devicenetworkcardmodels` (
  `id` int unsigned NOT NULL AUTO_INCREMENT,
  `name` varchar(255) DEFAULT NULL,
  `comment` text,
  `product_number` varchar(255) DEFAULT NULL,
  PRIMARY KEY (`id`),
  KEY `name` (`name`),
  KEY `product_number` (`product_number`)
) ENGINE=InnoDB DEFAULT CHARSET=utf8mb4 COLLATE=utf8mb4_unicode_ci ROW_FORMAT=DYNAMIC;

### Dump table glpi_devicenetworkcards

DROP TABLE IF EXISTS `glpi_devicenetworkcards`;
CREATE TABLE `glpi_devicenetworkcards` (
  `id` int unsigned NOT NULL AUTO_INCREMENT,
  `designation` varchar(255) DEFAULT NULL,
  `bandwidth` varchar(255) DEFAULT NULL,
  `comment` text,
  `manufacturers_id` int unsigned NOT NULL DEFAULT '0',
  `mac_default` varchar(255) DEFAULT NULL,
  `entities_id` int unsigned NOT NULL DEFAULT '0',
  `is_recursive` tinyint NOT NULL DEFAULT '0',
  `devicenetworkcardmodels_id` int unsigned DEFAULT NULL,
  `date_mod` timestamp NULL DEFAULT NULL,
  `date_creation` timestamp NULL DEFAULT NULL,
  PRIMARY KEY (`id`),
  KEY `designation` (`designation`),
  KEY `manufacturers_id` (`manufacturers_id`),
  KEY `entities_id` (`entities_id`),
  KEY `is_recursive` (`is_recursive`),
  KEY `date_mod` (`date_mod`),
  KEY `date_creation` (`date_creation`),
  KEY `devicenetworkcardmodels_id` (`devicenetworkcardmodels_id`)
) ENGINE=InnoDB DEFAULT CHARSET=utf8mb4 COLLATE=utf8mb4_unicode_ci ROW_FORMAT=DYNAMIC;


### Dump table glpi_devicepcimodels

DROP TABLE IF EXISTS `glpi_devicepcimodels`;
CREATE TABLE `glpi_devicepcimodels` (
  `id` int unsigned NOT NULL AUTO_INCREMENT,
  `name` varchar(255) DEFAULT NULL,
  `comment` text,
  `product_number` varchar(255) DEFAULT NULL,
  PRIMARY KEY (`id`),
  KEY `name` (`name`),
  KEY `product_number` (`product_number`)
) ENGINE=InnoDB DEFAULT CHARSET=utf8mb4 COLLATE=utf8mb4_unicode_ci ROW_FORMAT=DYNAMIC;

### Dump table glpi_devicepcis

DROP TABLE IF EXISTS `glpi_devicepcis`;
CREATE TABLE `glpi_devicepcis` (
  `id` int unsigned NOT NULL AUTO_INCREMENT,
  `designation` varchar(255) DEFAULT NULL,
  `comment` text,
  `manufacturers_id` int unsigned NOT NULL DEFAULT '0',
  `devicenetworkcardmodels_id` int unsigned NOT NULL DEFAULT '0',
  `entities_id` int unsigned NOT NULL DEFAULT '0',
  `is_recursive` tinyint NOT NULL DEFAULT '0',
  `devicepcimodels_id` int unsigned DEFAULT NULL,
  `date_mod` timestamp NULL DEFAULT NULL,
  `date_creation` timestamp NULL DEFAULT NULL,
  PRIMARY KEY (`id`),
  KEY `designation` (`designation`),
  KEY `manufacturers_id` (`manufacturers_id`),
  KEY `devicenetworkcardmodels_id` (`devicenetworkcardmodels_id`),
  KEY `entities_id` (`entities_id`),
  KEY `is_recursive` (`is_recursive`),
  KEY `date_mod` (`date_mod`),
  KEY `date_creation` (`date_creation`),
  KEY `devicepcimodels_id` (`devicepcimodels_id`)
) ENGINE=InnoDB DEFAULT CHARSET=utf8mb4 COLLATE=utf8mb4_unicode_ci ROW_FORMAT=DYNAMIC;


### Dump table glpi_devicepowersupplymodels

DROP TABLE IF EXISTS `glpi_devicepowersupplymodels`;
CREATE TABLE `glpi_devicepowersupplymodels` (
  `id` int unsigned NOT NULL AUTO_INCREMENT,
  `name` varchar(255) DEFAULT NULL,
  `comment` text,
  `product_number` varchar(255) DEFAULT NULL,
  PRIMARY KEY (`id`),
  KEY `name` (`name`),
  KEY `product_number` (`product_number`)
) ENGINE=InnoDB DEFAULT CHARSET=utf8mb4 COLLATE=utf8mb4_unicode_ci ROW_FORMAT=DYNAMIC;


### Dump table glpi_devicepowersupplies

DROP TABLE IF EXISTS `glpi_devicepowersupplies`;
CREATE TABLE `glpi_devicepowersupplies` (
  `id` int unsigned NOT NULL AUTO_INCREMENT,
  `designation` varchar(255) DEFAULT NULL,
  `power` varchar(255) DEFAULT NULL,
  `is_atx` tinyint NOT NULL DEFAULT '1',
  `comment` text,
  `manufacturers_id` int unsigned NOT NULL DEFAULT '0',
  `entities_id` int unsigned NOT NULL DEFAULT '0',
  `is_recursive` tinyint NOT NULL DEFAULT '0',
  `devicepowersupplymodels_id` int unsigned DEFAULT NULL,
  `date_mod` timestamp NULL DEFAULT NULL,
  `date_creation` timestamp NULL DEFAULT NULL,
  PRIMARY KEY (`id`),
  KEY `designation` (`designation`),
  KEY `manufacturers_id` (`manufacturers_id`),
  KEY `entities_id` (`entities_id`),
  KEY `is_recursive` (`is_recursive`),
  KEY `date_mod` (`date_mod`),
  KEY `date_creation` (`date_creation`),
  KEY `devicepowersupplymodels_id` (`devicepowersupplymodels_id`)
) ENGINE=InnoDB DEFAULT CHARSET=utf8mb4 COLLATE=utf8mb4_unicode_ci ROW_FORMAT=DYNAMIC;


### Dump table glpi_deviceprocessormodels

DROP TABLE IF EXISTS `glpi_deviceprocessormodels`;
CREATE TABLE `glpi_deviceprocessormodels` (
  `id` int unsigned NOT NULL AUTO_INCREMENT,
  `name` varchar(255) DEFAULT NULL,
  `comment` text,
  `product_number` varchar(255) DEFAULT NULL,
  PRIMARY KEY (`id`),
  KEY `name` (`name`),
  KEY `product_number` (`product_number`)
) ENGINE=InnoDB DEFAULT CHARSET=utf8mb4 COLLATE=utf8mb4_unicode_ci ROW_FORMAT=DYNAMIC;

### Dump table glpi_deviceprocessors

DROP TABLE IF EXISTS `glpi_deviceprocessors`;
CREATE TABLE `glpi_deviceprocessors` (
  `id` int unsigned NOT NULL AUTO_INCREMENT,
  `designation` varchar(255) DEFAULT NULL,
  `frequence` int NOT NULL DEFAULT '0',
  `comment` text,
  `manufacturers_id` int unsigned NOT NULL DEFAULT '0',
  `frequency_default` int NOT NULL DEFAULT '0',
  `nbcores_default` int DEFAULT NULL,
  `nbthreads_default` int DEFAULT NULL,
  `entities_id` int unsigned NOT NULL DEFAULT '0',
  `is_recursive` tinyint NOT NULL DEFAULT '0',
  `deviceprocessormodels_id` int unsigned DEFAULT NULL,
  `date_mod` timestamp NULL DEFAULT NULL,
  `date_creation` timestamp NULL DEFAULT NULL,
  PRIMARY KEY (`id`),
  KEY `designation` (`designation`),
  KEY `manufacturers_id` (`manufacturers_id`),
  KEY `entities_id` (`entities_id`),
  KEY `is_recursive` (`is_recursive`),
  KEY `date_mod` (`date_mod`),
  KEY `date_creation` (`date_creation`),
  KEY `deviceprocessormodels_id` (`deviceprocessormodels_id`)
) ENGINE=InnoDB DEFAULT CHARSET=utf8mb4 COLLATE=utf8mb4_unicode_ci ROW_FORMAT=DYNAMIC;


### Dump table glpi_devicesensors

DROP TABLE IF EXISTS `glpi_devicesensors`;
CREATE TABLE `glpi_devicesensors` (
  `id` int unsigned NOT NULL AUTO_INCREMENT,
  `designation` varchar(255) DEFAULT NULL,
  `devicesensortypes_id` int unsigned NOT NULL DEFAULT '0',
  `devicesensormodels_id` int unsigned NOT NULL DEFAULT '0',
  `comment` text,
  `manufacturers_id` int unsigned NOT NULL DEFAULT '0',
  `entities_id` int unsigned NOT NULL DEFAULT '0',
  `is_recursive` tinyint NOT NULL DEFAULT '0',
  `locations_id` int unsigned NOT NULL DEFAULT '0',
  `states_id` int unsigned NOT NULL DEFAULT '0',
  `date_mod` timestamp NULL DEFAULT NULL,
  `date_creation` timestamp NULL DEFAULT NULL,
  PRIMARY KEY (`id`),
  KEY `designation` (`designation`),
  KEY `manufacturers_id` (`manufacturers_id`),
  KEY `devicesensortypes_id` (`devicesensortypes_id`),
  KEY `entities_id` (`entities_id`),
  KEY `is_recursive` (`is_recursive`),
  KEY `locations_id` (`locations_id`),
  KEY `states_id` (`states_id`),
  KEY `date_mod` (`date_mod`),
  KEY `date_creation` (`date_creation`),
  KEY `devicesensormodels_id` (`devicesensormodels_id`)
) ENGINE=InnoDB DEFAULT CHARSET=utf8mb4 COLLATE=utf8mb4_unicode_ci ROW_FORMAT=DYNAMIC;


### Dump table glpi_devicesensormodels

DROP TABLE IF EXISTS `glpi_devicesensormodels`;
CREATE TABLE `glpi_devicesensormodels` (
  `id` int unsigned NOT NULL AUTO_INCREMENT,
  `name` varchar(255) DEFAULT NULL,
  `comment` text,
  `product_number` varchar(255) DEFAULT NULL,
  PRIMARY KEY (`id`),
  KEY `name` (`name`),
  KEY `product_number` (`product_number`)
) ENGINE=InnoDB DEFAULT CHARSET=utf8mb4 COLLATE=utf8mb4_unicode_ci ROW_FORMAT=DYNAMIC;


### Dump table glpi_devicesensortypes

DROP TABLE IF EXISTS `glpi_devicesensortypes`;
CREATE TABLE `glpi_devicesensortypes` (
  `id` int unsigned NOT NULL AUTO_INCREMENT,
  `name` varchar(255) DEFAULT NULL,
  `comment` text,
  PRIMARY KEY (`id`),
  KEY `name` (`name`)
) ENGINE=InnoDB DEFAULT CHARSET=utf8mb4 COLLATE=utf8mb4_unicode_ci ROW_FORMAT=DYNAMIC;


### Dump table glpi_devicesimcards

DROP TABLE IF EXISTS `glpi_devicesimcards`;
CREATE TABLE `glpi_devicesimcards` (
  `id` int unsigned NOT NULL AUTO_INCREMENT,
  `designation` varchar(255) DEFAULT NULL,
  `comment` text,
  `entities_id` int unsigned NOT NULL DEFAULT '0',
  `is_recursive` tinyint NOT NULL DEFAULT '0',
  `manufacturers_id` int unsigned NOT NULL DEFAULT '0',
  `voltage` int DEFAULT NULL,
  `devicesimcardtypes_id` int unsigned NOT NULL DEFAULT '0',
  `date_mod` timestamp NULL DEFAULT NULL,
  `date_creation` timestamp NULL DEFAULT NULL,
  `allow_voip` tinyint NOT NULL DEFAULT '0',
  PRIMARY KEY (`id`),
  KEY `designation` (`designation`),
  KEY `entities_id` (`entities_id`),
  KEY `is_recursive` (`is_recursive`),
  KEY `devicesimcardtypes_id` (`devicesimcardtypes_id`),
  KEY `date_mod` (`date_mod`),
  KEY `date_creation` (`date_creation`),
  KEY `manufacturers_id` (`manufacturers_id`)
) ENGINE=InnoDB DEFAULT CHARSET=utf8mb4 COLLATE=utf8mb4_unicode_ci ROW_FORMAT=DYNAMIC;


### Dump table glpi_items_devicesimcards

DROP TABLE IF EXISTS `glpi_items_devicesimcards`;
CREATE TABLE `glpi_items_devicesimcards` (
  `id` int unsigned NOT NULL AUTO_INCREMENT,
  `items_id` int unsigned NOT NULL DEFAULT '0' COMMENT 'RELATION to various table, according to itemtype (id)',
  `itemtype` varchar(100) NOT NULL,
  `devicesimcards_id` int unsigned NOT NULL DEFAULT '0',
  `is_deleted` tinyint NOT NULL DEFAULT '0',
  `is_dynamic` tinyint NOT NULL DEFAULT '0',
  `entities_id` int unsigned NOT NULL DEFAULT '0',
  `is_recursive` tinyint NOT NULL DEFAULT '0',
  `serial` varchar(255) DEFAULT NULL,
  `otherserial` varchar(255) DEFAULT NULL,
  `states_id` int unsigned NOT NULL DEFAULT '0',
  `locations_id` int unsigned NOT NULL DEFAULT '0',
  `lines_id` int unsigned NOT NULL DEFAULT '0',
  `users_id` int unsigned NOT NULL DEFAULT '0',
  `groups_id` int unsigned NOT NULL DEFAULT '0',
  `pin` varchar(255) NOT NULL DEFAULT '',
  `pin2` varchar(255) NOT NULL DEFAULT '',
  `puk` varchar(255) NOT NULL DEFAULT '',
  `puk2` varchar(255) NOT NULL DEFAULT '',
  `msin` varchar(255) NOT NULL DEFAULT '',
  `comment` text,
  PRIMARY KEY (`id`),
  KEY `item` (`itemtype`,`items_id`),
  KEY `devicesimcards_id` (`devicesimcards_id`),
  KEY `is_deleted` (`is_deleted`),
  KEY `is_dynamic` (`is_dynamic`),
  KEY `entities_id` (`entities_id`),
  KEY `is_recursive` (`is_recursive`),
  KEY `serial` (`serial`),
  KEY `otherserial` (`otherserial`),
  KEY `states_id` (`states_id`),
  KEY `locations_id` (`locations_id`),
  KEY `lines_id` (`lines_id`),
  KEY `users_id` (`users_id`),
  KEY `groups_id` (`groups_id`)
) ENGINE=InnoDB DEFAULT CHARSET=utf8mb4 COLLATE=utf8mb4_unicode_ci ROW_FORMAT=DYNAMIC;


### Dump table glpi_devicesimcardtypes

DROP TABLE IF EXISTS `glpi_devicesimcardtypes`;
CREATE TABLE `glpi_devicesimcardtypes` (
  `id` int unsigned NOT NULL AUTO_INCREMENT,
  `name` varchar(255) NOT NULL DEFAULT '',
  `comment` text,
  `date_mod` timestamp NULL DEFAULT NULL,
  `date_creation` timestamp NULL DEFAULT NULL,
  PRIMARY KEY (`id`),
  KEY `name` (`name`),
  KEY `date_mod` (`date_mod`),
  KEY `date_creation` (`date_creation`)
) ENGINE=InnoDB DEFAULT CHARSET=utf8mb4 COLLATE=utf8mb4_unicode_ci ROW_FORMAT=DYNAMIC;


### Dump table glpi_devicesoundcardmodels

DROP TABLE IF EXISTS `glpi_devicesoundcardmodels`;
CREATE TABLE `glpi_devicesoundcardmodels` (
  `id` int unsigned NOT NULL AUTO_INCREMENT,
  `name` varchar(255) DEFAULT NULL,
  `comment` text,
  `product_number` varchar(255) DEFAULT NULL,
  PRIMARY KEY (`id`),
  KEY `name` (`name`),
  KEY `product_number` (`product_number`)
) ENGINE=InnoDB DEFAULT CHARSET=utf8mb4 COLLATE=utf8mb4_unicode_ci ROW_FORMAT=DYNAMIC;


### Dump table glpi_devicesoundcards

DROP TABLE IF EXISTS `glpi_devicesoundcards`;
CREATE TABLE `glpi_devicesoundcards` (
  `id` int unsigned NOT NULL AUTO_INCREMENT,
  `designation` varchar(255) DEFAULT NULL,
  `type` varchar(255) DEFAULT NULL,
  `comment` text,
  `manufacturers_id` int unsigned NOT NULL DEFAULT '0',
  `entities_id` int unsigned NOT NULL DEFAULT '0',
  `is_recursive` tinyint NOT NULL DEFAULT '0',
  `devicesoundcardmodels_id` int unsigned DEFAULT NULL,
  `date_mod` timestamp NULL DEFAULT NULL,
  `date_creation` timestamp NULL DEFAULT NULL,
  PRIMARY KEY (`id`),
  KEY `designation` (`designation`),
  KEY `manufacturers_id` (`manufacturers_id`),
  KEY `entities_id` (`entities_id`),
  KEY `is_recursive` (`is_recursive`),
  KEY `date_mod` (`date_mod`),
  KEY `date_creation` (`date_creation`),
  KEY `devicesoundcardmodels_id` (`devicesoundcardmodels_id`)
) ENGINE=InnoDB DEFAULT CHARSET=utf8mb4 COLLATE=utf8mb4_unicode_ci ROW_FORMAT=DYNAMIC;


### Dump table glpi_displaypreferences

DROP TABLE IF EXISTS `glpi_displaypreferences`;
CREATE TABLE `glpi_displaypreferences` (
  `id` int unsigned NOT NULL AUTO_INCREMENT,
  `itemtype` varchar(100) NOT NULL,
  `num` int NOT NULL DEFAULT '0',
  `rank` int NOT NULL DEFAULT '0',
  `users_id` int unsigned NOT NULL DEFAULT '0',
  PRIMARY KEY (`id`),
  UNIQUE KEY `unicity` (`users_id`,`itemtype`,`num`),
  KEY `rank` (`rank`),
  KEY `num` (`num`),
  KEY `itemtype` (`itemtype`)
) ENGINE=InnoDB DEFAULT CHARSET=utf8mb4 COLLATE=utf8mb4_unicode_ci ROW_FORMAT=DYNAMIC;


### Dump table glpi_documentcategories

DROP TABLE IF EXISTS `glpi_documentcategories`;
CREATE TABLE `glpi_documentcategories` (
  `id` int unsigned NOT NULL AUTO_INCREMENT,
  `name` varchar(255) DEFAULT NULL,
  `comment` text,
  `documentcategories_id` int unsigned NOT NULL DEFAULT '0',
  `completename` text,
  `level` int NOT NULL DEFAULT '0',
  `ancestors_cache` longtext,
  `sons_cache` longtext,
  `date_mod` timestamp NULL DEFAULT NULL,
  `date_creation` timestamp NULL DEFAULT NULL,
  PRIMARY KEY (`id`),
  UNIQUE KEY `unicity` (`documentcategories_id`,`name`),
  KEY `name` (`name`),
  KEY `date_mod` (`date_mod`),
  KEY `date_creation` (`date_creation`),
  KEY `level` (`level`)
) ENGINE=InnoDB DEFAULT CHARSET=utf8mb4 COLLATE=utf8mb4_unicode_ci ROW_FORMAT=DYNAMIC;


### Dump table glpi_documents

DROP TABLE IF EXISTS `glpi_documents`;
CREATE TABLE `glpi_documents` (
  `id` int unsigned NOT NULL AUTO_INCREMENT,
  `entities_id` int unsigned NOT NULL DEFAULT '0',
  `is_recursive` tinyint NOT NULL DEFAULT '0',
  `name` varchar(255) DEFAULT NULL,
  `filename` varchar(255) DEFAULT NULL COMMENT 'for display and transfert',
  `filepath` varchar(255) DEFAULT NULL COMMENT 'file storage path',
  `documentcategories_id` int unsigned NOT NULL DEFAULT '0',
  `mime` varchar(255) DEFAULT NULL,
  `date_mod` timestamp NULL DEFAULT NULL,
  `comment` text,
  `is_deleted` tinyint NOT NULL DEFAULT '0',
  `link` varchar(255) DEFAULT NULL,
  `users_id` int unsigned NOT NULL DEFAULT '0',
  `tickets_id` int unsigned NOT NULL DEFAULT '0',
  `sha1sum` char(40) DEFAULT NULL,
  `is_blacklisted` tinyint NOT NULL DEFAULT '0',
  `tag` varchar(255) DEFAULT NULL,
  `date_creation` timestamp NULL DEFAULT NULL,
  PRIMARY KEY (`id`),
  KEY `date_mod` (`date_mod`),
  KEY `name` (`name`),
  KEY `entities_id` (`entities_id`),
  KEY `is_recursive` (`is_recursive`),
  KEY `tickets_id` (`tickets_id`),
  KEY `users_id` (`users_id`),
  KEY `documentcategories_id` (`documentcategories_id`),
  KEY `is_deleted` (`is_deleted`),
  KEY `sha1sum` (`sha1sum`),
  KEY `tag` (`tag`),
  KEY `date_creation` (`date_creation`)
) ENGINE=InnoDB DEFAULT CHARSET=utf8mb4 COLLATE=utf8mb4_unicode_ci ROW_FORMAT=DYNAMIC;


### Dump table glpi_documents_items

DROP TABLE IF EXISTS `glpi_documents_items`;
CREATE TABLE `glpi_documents_items` (
  `id` int unsigned NOT NULL AUTO_INCREMENT,
  `documents_id` int unsigned NOT NULL DEFAULT '0',
  `items_id` int unsigned NOT NULL DEFAULT '0',
  `itemtype` varchar(100) NOT NULL,
  `entities_id` int unsigned NOT NULL DEFAULT '0',
  `is_recursive` tinyint NOT NULL DEFAULT '0',
  `date_mod` timestamp NULL DEFAULT NULL,
  `users_id` int unsigned DEFAULT '0',
  `timeline_position` tinyint NOT NULL DEFAULT '0',
  `date_creation` timestamp NULL DEFAULT NULL,
  `date` timestamp NULL DEFAULT NULL,
  PRIMARY KEY (`id`),
  UNIQUE KEY `unicity` (`documents_id`,`itemtype`,`items_id`,`timeline_position`),
  KEY `item` (`itemtype`,`items_id`,`entities_id`,`is_recursive`),
  KEY `users_id` (`users_id`),
  KEY `entities_id` (`entities_id`),
  KEY `is_recursive` (`is_recursive`),
  KEY `date_creation` (`date_creation`),
  KEY `date_mod` (`date_mod`),
  KEY `date` (`date`),
  KEY `timeline_position` (`timeline_position`)
) ENGINE=InnoDB DEFAULT CHARSET=utf8mb4 COLLATE=utf8mb4_unicode_ci ROW_FORMAT=DYNAMIC;


### Dump table glpi_documenttypes

DROP TABLE IF EXISTS `glpi_documenttypes`;
CREATE TABLE `glpi_documenttypes` (
  `id` int unsigned NOT NULL AUTO_INCREMENT,
  `name` varchar(255) DEFAULT NULL,
  `ext` varchar(255) DEFAULT NULL,
  `icon` varchar(255) DEFAULT NULL,
  `mime` varchar(255) DEFAULT NULL,
  `is_uploadable` tinyint NOT NULL DEFAULT '1',
  `date_mod` timestamp NULL DEFAULT NULL,
  `comment` text,
  `date_creation` timestamp NULL DEFAULT NULL,
  PRIMARY KEY (`id`),
  UNIQUE KEY `unicity` (`ext`),
  KEY `name` (`name`),
  KEY `is_uploadable` (`is_uploadable`),
  KEY `date_mod` (`date_mod`),
  KEY `date_creation` (`date_creation`)
) ENGINE=InnoDB DEFAULT CHARSET=utf8mb4 COLLATE=utf8mb4_unicode_ci ROW_FORMAT=DYNAMIC;


### Dump table glpi_domains

DROP TABLE IF EXISTS `glpi_domains`;
CREATE TABLE `glpi_domains` (
  `id` int unsigned NOT NULL AUTO_INCREMENT,
  `name` varchar(255) DEFAULT NULL,
  `entities_id` int unsigned NOT NULL DEFAULT '0',
  `is_recursive` tinyint NOT NULL DEFAULT '0',
  `domaintypes_id` int unsigned NOT NULL DEFAULT '0',
  `date_expiration` timestamp NULL DEFAULT NULL,
  `date_domaincreation` timestamp NULL DEFAULT NULL,
  `users_id_tech` int unsigned NOT NULL DEFAULT '0',
  `groups_id_tech` int unsigned NOT NULL DEFAULT '0',
  `is_deleted` tinyint NOT NULL DEFAULT '0',
  `comment` text,
  `is_template` tinyint NOT NULL DEFAULT '0',
  `template_name` varchar(255) DEFAULT NULL,
  `is_active` tinyint NOT NULL DEFAULT '0',
  `date_mod` timestamp NULL DEFAULT NULL,
  `date_creation` timestamp NULL DEFAULT NULL,
  PRIMARY KEY (`id`),
  KEY `name` (`name`),
  KEY `entities_id` (`entities_id`),
  KEY `is_recursive` (`is_recursive`),
  KEY `domaintypes_id` (`domaintypes_id`),
  KEY `users_id_tech` (`users_id_tech`),
  KEY `groups_id_tech` (`groups_id_tech`),
  KEY `date_mod` (`date_mod`),
  KEY `is_deleted` (`is_deleted`),
  KEY `is_template` (`is_template`),
  KEY `is_active` (`is_active`),
  KEY `date_expiration` (`date_expiration`),
  KEY `date_domaincreation` (`date_domaincreation`),
  KEY `date_creation` (`date_creation`)
) ENGINE=InnoDB DEFAULT CHARSET=utf8mb4 COLLATE=utf8mb4_unicode_ci ROW_FORMAT=DYNAMIC;


### Dump table glpi_dropdowntranslations

DROP TABLE IF EXISTS `glpi_dropdowntranslations`;
CREATE TABLE `glpi_dropdowntranslations` (
  `id` int unsigned NOT NULL AUTO_INCREMENT,
  `items_id` int unsigned NOT NULL DEFAULT '0',
  `itemtype` varchar(100) DEFAULT NULL,
  `language` varchar(10) DEFAULT NULL,
  `field` varchar(100) DEFAULT NULL,
  `value` text,
  PRIMARY KEY (`id`),
  UNIQUE KEY `unicity` (`itemtype`,`items_id`,`language`,`field`),
  KEY `language` (`language`),
  KEY `field` (`field`)
) ENGINE=InnoDB DEFAULT CHARSET=utf8mb4 COLLATE=utf8mb4_unicode_ci ROW_FORMAT=DYNAMIC;


### Dump table glpi_entities

DROP TABLE IF EXISTS `glpi_entities`;
CREATE TABLE `glpi_entities` (
  `id` int unsigned NOT NULL DEFAULT '0',
  `name` varchar(255) DEFAULT NULL,
  `entities_id` int unsigned DEFAULT '0',
  `completename` text,
  `comment` text,
  `level` int NOT NULL DEFAULT '0',
  `sons_cache` longtext,
  `ancestors_cache` longtext,
  `registration_number` varchar(255) DEFAULT NULL,
  `address` text,
  `postcode` varchar(255) DEFAULT NULL,
  `town` varchar(255) DEFAULT NULL,
  `state` varchar(255) DEFAULT NULL,
  `country` varchar(255) DEFAULT NULL,
  `website` varchar(255) DEFAULT NULL,
  `phonenumber` varchar(255) DEFAULT NULL,
  `fax` varchar(255) DEFAULT NULL,
  `email` varchar(255) DEFAULT NULL,
  `admin_email` varchar(255) DEFAULT NULL,
  `admin_email_name` varchar(255) DEFAULT NULL,
  `from_email` varchar(255) DEFAULT NULL,
  `from_email_name` varchar(255) DEFAULT NULL,
  `noreply_email` varchar(255) DEFAULT NULL,
  `noreply_email_name` varchar(255) DEFAULT NULL,
  `replyto_email` varchar(255) DEFAULT NULL,
  `replyto_email_name` varchar(255) DEFAULT NULL,
  `notification_subject_tag` varchar(255) DEFAULT NULL,
  `ldap_dn` varchar(255) DEFAULT NULL,
  `tag` varchar(255) DEFAULT NULL,
  `authldaps_id` int unsigned NOT NULL DEFAULT '0',
  `mail_domain` varchar(255) DEFAULT NULL,
  `entity_ldapfilter` text,
  `mailing_signature` text,
  `url_base` text,
  `cartridges_alert_repeat` int NOT NULL DEFAULT '-2',
  `consumables_alert_repeat` int NOT NULL DEFAULT '-2',
  `use_licenses_alert` int NOT NULL DEFAULT '-2',
  `send_licenses_alert_before_delay` int NOT NULL DEFAULT '-2',
  `use_certificates_alert` int NOT NULL DEFAULT '-2',
  `send_certificates_alert_before_delay` int NOT NULL DEFAULT '-2',
  `certificates_alert_repeat_interval` int NOT NULL DEFAULT '-2',
  `use_contracts_alert` int NOT NULL DEFAULT '-2',
  `send_contracts_alert_before_delay` int NOT NULL DEFAULT '-2',
  `use_infocoms_alert` int NOT NULL DEFAULT '-2',
  `send_infocoms_alert_before_delay` int NOT NULL DEFAULT '-2',
  `use_reservations_alert` int NOT NULL DEFAULT '-2',
  `use_domains_alert` int NOT NULL DEFAULT '-2',
  `send_domains_alert_close_expiries_delay` int NOT NULL DEFAULT '-2',
  `send_domains_alert_expired_delay` int NOT NULL DEFAULT '-2',
  `autoclose_delay` int NOT NULL DEFAULT '-2',
  `autopurge_delay` int NOT NULL DEFAULT '-10',
  `notclosed_delay` int NOT NULL DEFAULT '-2',
  `calendars_strategy` tinyint NOT NULL DEFAULT '-2',
  `calendars_id` int unsigned NOT NULL DEFAULT '0',
  `auto_assign_mode` int NOT NULL DEFAULT '-2',
  `tickettype` int NOT NULL DEFAULT '-2',
  `max_closedate` timestamp NULL DEFAULT NULL,
  `inquest_config` int NOT NULL DEFAULT '-2',
  `inquest_rate` int NOT NULL DEFAULT '0',
  `inquest_delay` int NOT NULL DEFAULT '-10',
  `inquest_URL` varchar(255) DEFAULT NULL,
  `inquest_max_rate` int NOT NULL DEFAULT '5',
  `inquest_default_rate` int NOT NULL DEFAULT '3',
  `inquest_mandatory_comment` int NOT NULL DEFAULT '0',
  `max_closedate_change` timestamp NULL DEFAULT NULL,
  `inquest_config_change` int NOT NULL DEFAULT '-2',
  `inquest_rate_change` int NOT NULL DEFAULT '0',
  `inquest_delay_change` int NOT NULL DEFAULT '-10',
  `inquest_URL_change` varchar(255) DEFAULT NULL,
  `inquest_max_rate_change` int NOT NULL DEFAULT '5',
  `inquest_default_rate_change` int NOT NULL DEFAULT '3',
  `inquest_mandatory_comment_change` int NOT NULL DEFAULT '0',
  `autofill_warranty_date` varchar(255) NOT NULL DEFAULT '-2',
  `autofill_use_date` varchar(255) NOT NULL DEFAULT '-2',
  `autofill_buy_date` varchar(255) NOT NULL DEFAULT '-2',
  `autofill_delivery_date` varchar(255) NOT NULL DEFAULT '-2',
  `autofill_order_date` varchar(255) NOT NULL DEFAULT '-2',
  `tickettemplates_strategy` tinyint NOT NULL DEFAULT '-2',
  `tickettemplates_id` int unsigned NOT NULL DEFAULT '0',
  `changetemplates_strategy` tinyint NOT NULL DEFAULT '-2',
  `changetemplates_id` int unsigned NOT NULL DEFAULT '0',
  `problemtemplates_strategy` tinyint NOT NULL DEFAULT '-2',
  `problemtemplates_id` int unsigned NOT NULL DEFAULT '0',
  `entities_strategy_software` tinyint NOT NULL DEFAULT '-2',
  `entities_id_software` int unsigned NOT NULL DEFAULT '0',
  `default_contract_alert` int NOT NULL DEFAULT '-2',
  `default_infocom_alert` int NOT NULL DEFAULT '-2',
  `default_cartridges_alarm_threshold` int NOT NULL DEFAULT '-2',
  `default_consumables_alarm_threshold` int NOT NULL DEFAULT '-2',
  `delay_send_emails` int NOT NULL DEFAULT '-2',
  `is_notif_enable_default` int NOT NULL DEFAULT '-2',
  `inquest_duration` int NOT NULL DEFAULT '0',
  `inquest_duration_change` int NOT NULL DEFAULT '0',
  `date_mod` timestamp NULL DEFAULT NULL,
  `date_creation` timestamp NULL DEFAULT NULL,
  `autofill_decommission_date` varchar(255) NOT NULL DEFAULT '-2',
  `suppliers_as_private` int NOT NULL DEFAULT '-2',
  `anonymize_support_agents` int NOT NULL DEFAULT '-2',
  `display_users_initials` int NOT NULL DEFAULT '-2',
  `contracts_strategy_default` tinyint NOT NULL DEFAULT '-2',
  `contracts_id_default` int unsigned NOT NULL DEFAULT '0',
  `enable_custom_css` int NOT NULL DEFAULT '-2',
  `custom_css_code` text,
  `latitude` varchar(255) DEFAULT NULL,
  `longitude` varchar(255) DEFAULT NULL,
  `altitude` varchar(255) DEFAULT NULL,
  `transfers_strategy` tinyint NOT NULL DEFAULT '-2',
  `transfers_id` int unsigned NOT NULL DEFAULT '0',
  `agent_base_url` varchar(255) DEFAULT NULL,
  `approval_reminder_repeat_interval` int NOT NULL DEFAULT '-2',
  `2fa_enforcement_strategy` tinyint NOT NULL DEFAULT '-2',
  `is_contact_autoupdate` tinyint NOT NULL DEFAULT '-2',
  `is_user_autoupdate` tinyint NOT NULL DEFAULT '-2',
  `is_group_autoupdate` tinyint NOT NULL DEFAULT '-2',
  `is_location_autoupdate` tinyint NOT NULL DEFAULT '-2',
  `state_autoupdate_mode` int NOT NULL DEFAULT '-2',
  `is_contact_autoclean` tinyint NOT NULL DEFAULT '-2',
  `is_user_autoclean` tinyint NOT NULL DEFAULT '-2',
  `is_group_autoclean` tinyint NOT NULL DEFAULT '-2',
  `is_location_autoclean` tinyint NOT NULL DEFAULT '-2',
  `state_autoclean_mode` int NOT NULL DEFAULT '-2',
  PRIMARY KEY (`id`),
  UNIQUE KEY `unicity` (`entities_id`,`name`),
  KEY `name` (`name`),
  KEY `date_mod` (`date_mod`),
  KEY `date_creation` (`date_creation`),
  KEY `tickettemplates_id` (`tickettemplates_id`),
  KEY `changetemplates_id` (`changetemplates_id`),
  KEY `problemtemplates_id` (`problemtemplates_id`),
  KEY `transfers_id` (`transfers_id`),
  KEY `authldaps_id` (`authldaps_id`),
  KEY `calendars_id` (`calendars_id`),
  KEY `entities_id_software` (`entities_id_software`),
  KEY `contracts_id_default` (`contracts_id_default`),
  KEY `level` (`level`)
) ENGINE=InnoDB DEFAULT CHARSET=utf8mb4 COLLATE=utf8mb4_unicode_ci ROW_FORMAT=DYNAMIC;


### Dump table glpi_entities_knowbaseitems

DROP TABLE IF EXISTS `glpi_entities_knowbaseitems`;
CREATE TABLE `glpi_entities_knowbaseitems` (
  `id` int unsigned NOT NULL AUTO_INCREMENT,
  `knowbaseitems_id` int unsigned NOT NULL DEFAULT '0',
  `entities_id` int unsigned NOT NULL DEFAULT '0',
  `is_recursive` tinyint NOT NULL DEFAULT '0',
  PRIMARY KEY (`id`),
  KEY `knowbaseitems_id` (`knowbaseitems_id`),
  KEY `entities_id` (`entities_id`),
  KEY `is_recursive` (`is_recursive`)
) ENGINE=InnoDB DEFAULT CHARSET=utf8mb4 COLLATE=utf8mb4_unicode_ci ROW_FORMAT=DYNAMIC;


### Dump table glpi_entities_reminders

DROP TABLE IF EXISTS `glpi_entities_reminders`;
CREATE TABLE `glpi_entities_reminders` (
  `id` int unsigned NOT NULL AUTO_INCREMENT,
  `reminders_id` int unsigned NOT NULL DEFAULT '0',
  `entities_id` int unsigned NOT NULL DEFAULT '0',
  `is_recursive` tinyint NOT NULL DEFAULT '0',
  PRIMARY KEY (`id`),
  KEY `reminders_id` (`reminders_id`),
  KEY `entities_id` (`entities_id`),
  KEY `is_recursive` (`is_recursive`)
) ENGINE=InnoDB DEFAULT CHARSET=utf8mb4 COLLATE=utf8mb4_unicode_ci ROW_FORMAT=DYNAMIC;


### Dump table glpi_entities_rssfeeds

DROP TABLE IF EXISTS `glpi_entities_rssfeeds`;
CREATE TABLE `glpi_entities_rssfeeds` (
  `id` int unsigned NOT NULL AUTO_INCREMENT,
  `rssfeeds_id` int unsigned NOT NULL DEFAULT '0',
  `entities_id` int unsigned NOT NULL DEFAULT '0',
  `is_recursive` tinyint NOT NULL DEFAULT '0',
  PRIMARY KEY (`id`),
  KEY `rssfeeds_id` (`rssfeeds_id`),
  KEY `entities_id` (`entities_id`),
  KEY `is_recursive` (`is_recursive`)
) ENGINE=InnoDB DEFAULT CHARSET=utf8mb4 COLLATE=utf8mb4_unicode_ci ROW_FORMAT=DYNAMIC;


### Dump table glpi_events

DROP TABLE IF EXISTS `glpi_events`;
CREATE TABLE `glpi_events` (
  `id` int unsigned NOT NULL AUTO_INCREMENT,
  `items_id` int unsigned NOT NULL DEFAULT '0',
  `type` varchar(255) DEFAULT NULL,
  `date` timestamp NULL DEFAULT NULL,
  `service` varchar(255) DEFAULT NULL,
  `level` int NOT NULL DEFAULT '0',
  `message` text,
  PRIMARY KEY (`id`),
  KEY `date` (`date`),
  KEY `level` (`level`),
  KEY `item` (`type`,`items_id`)
) ENGINE=InnoDB DEFAULT CHARSET=utf8mb4 COLLATE=utf8mb4_unicode_ci ROW_FORMAT=DYNAMIC;


### Dump table glpi_fieldblacklists

DROP TABLE IF EXISTS `glpi_fieldblacklists`;
CREATE TABLE `glpi_fieldblacklists` (
  `id` int unsigned NOT NULL AUTO_INCREMENT,
  `name` varchar(255) NOT NULL DEFAULT '',
  `field` varchar(255) NOT NULL DEFAULT '',
  `value` varchar(255) NOT NULL DEFAULT '',
  `itemtype` varchar(255) NOT NULL DEFAULT '',
  `entities_id` int unsigned NOT NULL DEFAULT '0',
  `is_recursive` tinyint NOT NULL DEFAULT '0',
  `comment` text,
  `date_mod` timestamp NULL DEFAULT NULL,
  `date_creation` timestamp NULL DEFAULT NULL,
  PRIMARY KEY (`id`),
  KEY `name` (`name`),
  KEY `entities_id` (`entities_id`),
  KEY `is_recursive` (`is_recursive`),
  KEY `date_mod` (`date_mod`),
  KEY `date_creation` (`date_creation`)
) ENGINE=InnoDB DEFAULT CHARSET=utf8mb4 COLLATE=utf8mb4_unicode_ci ROW_FORMAT=DYNAMIC;


### Dump table glpi_fieldunicities

DROP TABLE IF EXISTS `glpi_fieldunicities`;
CREATE TABLE `glpi_fieldunicities` (
  `id` int unsigned NOT NULL AUTO_INCREMENT,
  `name` varchar(255) NOT NULL DEFAULT '',
  `is_recursive` tinyint NOT NULL DEFAULT '0',
  `itemtype` varchar(255) NOT NULL DEFAULT '',
  `entities_id` int unsigned NOT NULL DEFAULT '0',
  `fields` text,
  `is_active` tinyint NOT NULL DEFAULT '0',
  `action_refuse` tinyint NOT NULL DEFAULT '0',
  `action_notify` tinyint NOT NULL DEFAULT '0',
  `comment` text,
  `date_mod` timestamp NULL DEFAULT NULL,
  `date_creation` timestamp NULL DEFAULT NULL,
  PRIMARY KEY (`id`),
  KEY `name` (`name`),
  KEY `entities_id` (`entities_id`),
  KEY `is_recursive` (`is_recursive`),
  KEY `is_active` (`is_active`),
  KEY `date_mod` (`date_mod`),
  KEY `date_creation` (`date_creation`)
) ENGINE=InnoDB DEFAULT CHARSET=utf8mb4 COLLATE=utf8mb4_unicode_ci ROW_FORMAT=DYNAMIC COMMENT='Stores field unicity criterias';


### Dump table glpi_filesystems

DROP TABLE IF EXISTS `glpi_filesystems`;
CREATE TABLE `glpi_filesystems` (
  `id` int unsigned NOT NULL AUTO_INCREMENT,
  `name` varchar(255) DEFAULT NULL,
  `comment` text,
  `date_mod` timestamp NULL DEFAULT NULL,
  `date_creation` timestamp NULL DEFAULT NULL,
  PRIMARY KEY (`id`),
  KEY `name` (`name`),
  KEY `date_mod` (`date_mod`),
  KEY `date_creation` (`date_creation`)
) ENGINE=InnoDB DEFAULT CHARSET=utf8mb4 COLLATE=utf8mb4_unicode_ci ROW_FORMAT=DYNAMIC;


### Dump table glpi_fqdns

DROP TABLE IF EXISTS `glpi_fqdns`;
CREATE TABLE `glpi_fqdns` (
  `id` int unsigned NOT NULL AUTO_INCREMENT,
  `entities_id` int unsigned NOT NULL DEFAULT '0',
  `is_recursive` tinyint NOT NULL DEFAULT '0',
  `name` varchar(255) DEFAULT NULL,
  `fqdn` varchar(255) DEFAULT NULL,
  `comment` text,
  `date_mod` timestamp NULL DEFAULT NULL,
  `date_creation` timestamp NULL DEFAULT NULL,
  PRIMARY KEY (`id`),
  KEY `entities_id` (`entities_id`),
  KEY `name` (`name`),
  KEY `fqdn` (`fqdn`),
  KEY `is_recursive` (`is_recursive`),
  KEY `date_mod` (`date_mod`),
  KEY `date_creation` (`date_creation`)
) ENGINE=InnoDB DEFAULT CHARSET=utf8mb4 COLLATE=utf8mb4_unicode_ci ROW_FORMAT=DYNAMIC;


### Dump table glpi_groups

DROP TABLE IF EXISTS `glpi_groups`;
CREATE TABLE `glpi_groups` (
  `id` int unsigned NOT NULL AUTO_INCREMENT,
  `entities_id` int unsigned NOT NULL DEFAULT '0',
  `is_recursive` tinyint NOT NULL DEFAULT '0',
  `name` varchar(255) DEFAULT NULL,
  `code` varchar(255) DEFAULT NULL,
  `comment` text,
  `ldap_field` varchar(255) DEFAULT NULL,
  `ldap_value` text,
  `ldap_group_dn` text,
  `date_mod` timestamp NULL DEFAULT NULL,
  `groups_id` int unsigned NOT NULL DEFAULT '0',
  `completename` text,
  `level` int NOT NULL DEFAULT '0',
  `ancestors_cache` longtext,
  `sons_cache` longtext,
  `is_requester` tinyint NOT NULL DEFAULT '1',
  `is_watcher` tinyint NOT NULL DEFAULT '1',
  `is_assign` tinyint NOT NULL DEFAULT '1',
  `is_task` tinyint NOT NULL DEFAULT '1',
  `is_notify` tinyint NOT NULL DEFAULT '1',
  `is_itemgroup` tinyint NOT NULL DEFAULT '1',
  `is_usergroup` tinyint NOT NULL DEFAULT '1',
  `is_manager` tinyint NOT NULL DEFAULT '1',
  `date_creation` timestamp NULL DEFAULT NULL,
  `recursive_membership` tinyint NOT NULL DEFAULT '0',
  `2fa_enforced` tinyint NOT NULL DEFAULT '0',
  PRIMARY KEY (`id`),
  KEY `name` (`name`),
  KEY `ldap_field` (`ldap_field`),
  KEY `entities_id` (`entities_id`),
  KEY `is_recursive` (`is_recursive`),
  KEY `date_mod` (`date_mod`),
  KEY `ldap_value` (`ldap_value`(200)),
  KEY `ldap_group_dn` (`ldap_group_dn`(200)),
  KEY `groups_id` (`groups_id`),
  KEY `is_requester` (`is_requester`),
  KEY `is_watcher` (`is_watcher`),
  KEY `is_assign` (`is_assign`),
  KEY `is_notify` (`is_notify`),
  KEY `is_itemgroup` (`is_itemgroup`),
  KEY `is_usergroup` (`is_usergroup`),
  KEY `is_manager` (`is_manager`),
  KEY `date_creation` (`date_creation`),
  KEY `level` (`level`)
) ENGINE=InnoDB DEFAULT CHARSET=utf8mb4 COLLATE=utf8mb4_unicode_ci ROW_FORMAT=DYNAMIC;


### Dump table glpi_groups_knowbaseitems

DROP TABLE IF EXISTS `glpi_groups_knowbaseitems`;
CREATE TABLE `glpi_groups_knowbaseitems` (
  `id` int unsigned NOT NULL AUTO_INCREMENT,
  `knowbaseitems_id` int unsigned NOT NULL DEFAULT '0',
  `groups_id` int unsigned NOT NULL DEFAULT '0',
  `entities_id` int unsigned DEFAULT NULL,
  `is_recursive` tinyint NOT NULL DEFAULT '0',
  `no_entity_restriction` tinyint NOT NULL DEFAULT '0',
  PRIMARY KEY (`id`),
  KEY `knowbaseitems_id` (`knowbaseitems_id`),
  KEY `groups_id` (`groups_id`),
  KEY `entities_id` (`entities_id`),
  KEY `is_recursive` (`is_recursive`)
) ENGINE=InnoDB DEFAULT CHARSET=utf8mb4 COLLATE=utf8mb4_unicode_ci ROW_FORMAT=DYNAMIC;


### Dump table glpi_groups_problems

DROP TABLE IF EXISTS `glpi_groups_problems`;
CREATE TABLE `glpi_groups_problems` (
  `id` int unsigned NOT NULL AUTO_INCREMENT,
  `problems_id` int unsigned NOT NULL DEFAULT '0',
  `groups_id` int unsigned NOT NULL DEFAULT '0',
  `type` int NOT NULL DEFAULT '1',
  PRIMARY KEY (`id`),
  UNIQUE KEY `unicity` (`problems_id`,`type`,`groups_id`),
  KEY `group` (`groups_id`,`type`)
) ENGINE=InnoDB DEFAULT CHARSET=utf8mb4 COLLATE=utf8mb4_unicode_ci ROW_FORMAT=DYNAMIC;


### Dump table glpi_groups_reminders

DROP TABLE IF EXISTS `glpi_groups_reminders`;
CREATE TABLE `glpi_groups_reminders` (
  `id` int unsigned NOT NULL AUTO_INCREMENT,
  `reminders_id` int unsigned NOT NULL DEFAULT '0',
  `groups_id` int unsigned NOT NULL DEFAULT '0',
  `entities_id` int unsigned DEFAULT NULL,
  `is_recursive` tinyint NOT NULL DEFAULT '0',
  `no_entity_restriction` tinyint NOT NULL DEFAULT '0',
  PRIMARY KEY (`id`),
  KEY `reminders_id` (`reminders_id`),
  KEY `groups_id` (`groups_id`),
  KEY `entities_id` (`entities_id`),
  KEY `is_recursive` (`is_recursive`)
) ENGINE=InnoDB DEFAULT CHARSET=utf8mb4 COLLATE=utf8mb4_unicode_ci ROW_FORMAT=DYNAMIC;


### Dump table glpi_groups_rssfeeds

DROP TABLE IF EXISTS `glpi_groups_rssfeeds`;
CREATE TABLE `glpi_groups_rssfeeds` (
  `id` int unsigned NOT NULL AUTO_INCREMENT,
  `rssfeeds_id` int unsigned NOT NULL DEFAULT '0',
  `groups_id` int unsigned NOT NULL DEFAULT '0',
  `entities_id` int unsigned DEFAULT NULL,
  `is_recursive` tinyint NOT NULL DEFAULT '0',
  `no_entity_restriction` tinyint NOT NULL DEFAULT '0',
  PRIMARY KEY (`id`),
  KEY `rssfeeds_id` (`rssfeeds_id`),
  KEY `groups_id` (`groups_id`),
  KEY `entities_id` (`entities_id`),
  KEY `is_recursive` (`is_recursive`)
) ENGINE=InnoDB DEFAULT CHARSET=utf8mb4 COLLATE=utf8mb4_unicode_ci ROW_FORMAT=DYNAMIC;


### Dump table glpi_groups_tickets

DROP TABLE IF EXISTS `glpi_groups_tickets`;
CREATE TABLE `glpi_groups_tickets` (
  `id` int unsigned NOT NULL AUTO_INCREMENT,
  `tickets_id` int unsigned NOT NULL DEFAULT '0',
  `groups_id` int unsigned NOT NULL DEFAULT '0',
  `type` int NOT NULL DEFAULT '1',
  PRIMARY KEY (`id`),
  UNIQUE KEY `unicity` (`tickets_id`,`type`,`groups_id`),
  KEY `group` (`groups_id`,`type`)
) ENGINE=InnoDB DEFAULT CHARSET=utf8mb4 COLLATE=utf8mb4_unicode_ci ROW_FORMAT=DYNAMIC;


### Dump table glpi_groups_users

DROP TABLE IF EXISTS `glpi_groups_users`;
CREATE TABLE `glpi_groups_users` (
  `id` int unsigned NOT NULL AUTO_INCREMENT,
  `users_id` int unsigned NOT NULL DEFAULT '0',
  `groups_id` int unsigned NOT NULL DEFAULT '0',
  `is_dynamic` tinyint NOT NULL DEFAULT '0',
  `is_manager` tinyint NOT NULL DEFAULT '0',
  `is_userdelegate` tinyint NOT NULL DEFAULT '0',
  PRIMARY KEY (`id`),
  UNIQUE KEY `unicity` (`users_id`,`groups_id`),
  KEY `groups_id` (`groups_id`),
  KEY `is_dynamic` (`is_dynamic`),
  KEY `is_manager` (`is_manager`),
  KEY `is_userdelegate` (`is_userdelegate`)
) ENGINE=InnoDB DEFAULT CHARSET=utf8mb4 COLLATE=utf8mb4_unicode_ci ROW_FORMAT=DYNAMIC;


### Dump table glpi_holidays

DROP TABLE IF EXISTS `glpi_holidays`;
CREATE TABLE `glpi_holidays` (
  `id` int unsigned NOT NULL AUTO_INCREMENT,
  `name` varchar(255) DEFAULT NULL,
  `entities_id` int unsigned NOT NULL DEFAULT '0',
  `is_recursive` tinyint NOT NULL DEFAULT '0',
  `comment` text,
  `begin_date` date DEFAULT NULL,
  `end_date` date DEFAULT NULL,
  `is_perpetual` tinyint NOT NULL DEFAULT '0',
  `date_mod` timestamp NULL DEFAULT NULL,
  `date_creation` timestamp NULL DEFAULT NULL,
  PRIMARY KEY (`id`),
  KEY `name` (`name`),
  KEY `entities_id` (`entities_id`),
  KEY `is_recursive` (`is_recursive`),
  KEY `begin_date` (`begin_date`),
  KEY `end_date` (`end_date`),
  KEY `is_perpetual` (`is_perpetual`),
  KEY `date_mod` (`date_mod`),
  KEY `date_creation` (`date_creation`)
) ENGINE=InnoDB DEFAULT CHARSET=utf8mb4 COLLATE=utf8mb4_unicode_ci ROW_FORMAT=DYNAMIC;


### Dump table glpi_infocoms

DROP TABLE IF EXISTS `glpi_infocoms`;
CREATE TABLE `glpi_infocoms` (
  `id` int unsigned NOT NULL AUTO_INCREMENT,
  `items_id` int unsigned NOT NULL DEFAULT '0',
  `itemtype` varchar(100) NOT NULL,
  `entities_id` int unsigned NOT NULL DEFAULT '0',
  `is_recursive` tinyint NOT NULL DEFAULT '0',
  `buy_date` date DEFAULT NULL,
  `use_date` date DEFAULT NULL,
  `warranty_duration` int NOT NULL DEFAULT '0',
  `warranty_info` varchar(255) DEFAULT NULL,
  `suppliers_id` int unsigned NOT NULL DEFAULT '0',
  `order_number` varchar(255) DEFAULT NULL,
  `delivery_number` varchar(255) DEFAULT NULL,
  `immo_number` varchar(255) DEFAULT NULL,
  `value` decimal(20,4) NOT NULL DEFAULT '0.0000',
  `warranty_value` decimal(20,4) NOT NULL DEFAULT '0.0000',
  `sink_time` int NOT NULL DEFAULT '0',
  `sink_type` int NOT NULL DEFAULT '0',
  `sink_coeff` float NOT NULL DEFAULT '0',
  `comment` text,
  `bill` varchar(255) DEFAULT NULL,
  `budgets_id` int unsigned NOT NULL DEFAULT '0',
  `alert` int NOT NULL DEFAULT '0',
  `order_date` date DEFAULT NULL,
  `delivery_date` date DEFAULT NULL,
  `inventory_date` date DEFAULT NULL,
  `warranty_date` date DEFAULT NULL,
  `date_mod` timestamp NULL DEFAULT NULL,
  `date_creation` timestamp NULL DEFAULT NULL,
  `decommission_date` timestamp NULL DEFAULT NULL,
  `businesscriticities_id` int unsigned NOT NULL DEFAULT '0',
  PRIMARY KEY (`id`),
  UNIQUE KEY `unicity` (`itemtype`,`items_id`),
  KEY `buy_date` (`buy_date`),
  KEY `alert` (`alert`),
  KEY `budgets_id` (`budgets_id`),
  KEY `suppliers_id` (`suppliers_id`),
  KEY `entities_id` (`entities_id`),
  KEY `is_recursive` (`is_recursive`),
  KEY `date_mod` (`date_mod`),
  KEY `date_creation` (`date_creation`),
  KEY `businesscriticities_id` (`businesscriticities_id`)
) ENGINE=InnoDB DEFAULT CHARSET=utf8mb4 COLLATE=utf8mb4_unicode_ci ROW_FORMAT=DYNAMIC;


### Dump table glpi_interfacetypes

DROP TABLE IF EXISTS `glpi_interfacetypes`;
CREATE TABLE `glpi_interfacetypes` (
  `id` int unsigned NOT NULL AUTO_INCREMENT,
  `name` varchar(255) DEFAULT NULL,
  `comment` text,
  `date_mod` timestamp NULL DEFAULT NULL,
  `date_creation` timestamp NULL DEFAULT NULL,
  PRIMARY KEY (`id`),
  KEY `name` (`name`),
  KEY `date_mod` (`date_mod`),
  KEY `date_creation` (`date_creation`)
) ENGINE=InnoDB DEFAULT CHARSET=utf8mb4 COLLATE=utf8mb4_unicode_ci ROW_FORMAT=DYNAMIC;


### Dump table glpi_ipaddresses

DROP TABLE IF EXISTS `glpi_ipaddresses`;
CREATE TABLE `glpi_ipaddresses` (
  `id` int unsigned NOT NULL AUTO_INCREMENT,
  `entities_id` int unsigned NOT NULL DEFAULT '0',
  `items_id` int unsigned NOT NULL DEFAULT '0',
  `itemtype` varchar(100) NOT NULL,
  `version` tinyint unsigned DEFAULT '0',
  `name` varchar(255) DEFAULT NULL,
  `binary_0` int unsigned NOT NULL DEFAULT '0',
  `binary_1` int unsigned NOT NULL DEFAULT '0',
  `binary_2` int unsigned NOT NULL DEFAULT '0',
  `binary_3` int unsigned NOT NULL DEFAULT '0',
  `is_deleted` tinyint NOT NULL DEFAULT '0',
  `is_dynamic` tinyint NOT NULL DEFAULT '0',
  `mainitems_id` int unsigned NOT NULL DEFAULT '0',
  `mainitemtype` varchar(255) DEFAULT NULL,
  PRIMARY KEY (`id`),
  KEY `name` (`name`),
  KEY `entities_id` (`entities_id`),
  KEY `binary` (`binary_0`,`binary_1`,`binary_2`,`binary_3`),
  KEY `is_deleted` (`is_deleted`),
  KEY `is_dynamic` (`is_dynamic`),
  KEY `item` (`itemtype`,`items_id`,`is_deleted`),
  KEY `mainitem` (`mainitemtype`,`mainitems_id`,`is_deleted`)
) ENGINE=InnoDB DEFAULT CHARSET=utf8mb4 COLLATE=utf8mb4_unicode_ci ROW_FORMAT=DYNAMIC;


### Dump table glpi_ipaddresses_ipnetworks

DROP TABLE IF EXISTS `glpi_ipaddresses_ipnetworks`;
CREATE TABLE `glpi_ipaddresses_ipnetworks` (
  `id` int unsigned NOT NULL AUTO_INCREMENT,
  `ipaddresses_id` int unsigned NOT NULL DEFAULT '0',
  `ipnetworks_id` int unsigned NOT NULL DEFAULT '0',
  PRIMARY KEY (`id`),
  UNIQUE KEY `unicity` (`ipaddresses_id`,`ipnetworks_id`),
  KEY `ipnetworks_id` (`ipnetworks_id`)
) ENGINE=InnoDB DEFAULT CHARSET=utf8mb4 COLLATE=utf8mb4_unicode_ci ROW_FORMAT=DYNAMIC;


### Dump table glpi_ipnetworks

DROP TABLE IF EXISTS `glpi_ipnetworks`;
CREATE TABLE `glpi_ipnetworks` (
  `id` int unsigned NOT NULL AUTO_INCREMENT,
  `entities_id` int unsigned NOT NULL DEFAULT '0',
  `is_recursive` tinyint NOT NULL DEFAULT '0',
  `ipnetworks_id` int unsigned NOT NULL DEFAULT '0',
  `completename` text,
  `level` int NOT NULL DEFAULT '0',
  `ancestors_cache` longtext,
  `sons_cache` longtext,
  `addressable` tinyint NOT NULL DEFAULT '0',
  `version` tinyint unsigned DEFAULT '0',
  `name` varchar(255) DEFAULT NULL,
  `address` varchar(40) DEFAULT NULL,
  `address_0` int unsigned NOT NULL DEFAULT '0',
  `address_1` int unsigned NOT NULL DEFAULT '0',
  `address_2` int unsigned NOT NULL DEFAULT '0',
  `address_3` int unsigned NOT NULL DEFAULT '0',
  `netmask` varchar(40) DEFAULT NULL,
  `netmask_0` int unsigned NOT NULL DEFAULT '0',
  `netmask_1` int unsigned NOT NULL DEFAULT '0',
  `netmask_2` int unsigned NOT NULL DEFAULT '0',
  `netmask_3` int unsigned NOT NULL DEFAULT '0',
  `gateway` varchar(40) DEFAULT NULL,
  `gateway_0` int unsigned NOT NULL DEFAULT '0',
  `gateway_1` int unsigned NOT NULL DEFAULT '0',
  `gateway_2` int unsigned NOT NULL DEFAULT '0',
  `gateway_3` int unsigned NOT NULL DEFAULT '0',
  `comment` text,
  `date_mod` timestamp NULL DEFAULT NULL,
  `date_creation` timestamp NULL DEFAULT NULL,
  PRIMARY KEY (`id`),
  KEY `is_recursive` (`is_recursive`),
  KEY `network_definition` (`entities_id`,`address`,`netmask`),
  KEY `address` (`address_0`,`address_1`,`address_2`,`address_3`),
  KEY `netmask` (`netmask_0`,`netmask_1`,`netmask_2`,`netmask_3`),
  KEY `gateway` (`gateway_0`,`gateway_1`,`gateway_2`,`gateway_3`),
  KEY `name` (`name`),
  KEY `date_mod` (`date_mod`),
  KEY `date_creation` (`date_creation`),
  KEY `ipnetworks_id` (`ipnetworks_id`),
  KEY `level` (`level`)
) ENGINE=InnoDB DEFAULT CHARSET=utf8mb4 COLLATE=utf8mb4_unicode_ci ROW_FORMAT=DYNAMIC;


### Dump table glpi_ipnetworks_vlans

DROP TABLE IF EXISTS `glpi_ipnetworks_vlans`;
CREATE TABLE `glpi_ipnetworks_vlans` (
  `id` int unsigned NOT NULL AUTO_INCREMENT,
  `ipnetworks_id` int unsigned NOT NULL DEFAULT '0',
  `vlans_id` int unsigned NOT NULL DEFAULT '0',
  PRIMARY KEY (`id`),
  UNIQUE KEY `link` (`ipnetworks_id`,`vlans_id`),
  KEY `vlans_id` (`vlans_id`)
) ENGINE=InnoDB DEFAULT CHARSET=utf8mb4 COLLATE=utf8mb4_unicode_ci ROW_FORMAT=DYNAMIC;


### Dump table glpi_items_devicecases

DROP TABLE IF EXISTS `glpi_items_devicecases`;
CREATE TABLE `glpi_items_devicecases` (
  `id` int unsigned NOT NULL AUTO_INCREMENT,
  `items_id` int unsigned NOT NULL DEFAULT '0',
  `itemtype` varchar(255) DEFAULT NULL,
  `devicecases_id` int unsigned NOT NULL DEFAULT '0',
  `is_deleted` tinyint NOT NULL DEFAULT '0',
  `is_dynamic` tinyint NOT NULL DEFAULT '0',
  `entities_id` int unsigned NOT NULL DEFAULT '0',
  `is_recursive` tinyint NOT NULL DEFAULT '0',
  `serial` varchar(255) DEFAULT NULL,
  `otherserial` varchar(255) DEFAULT NULL,
  `locations_id` int unsigned NOT NULL DEFAULT '0',
  `states_id` int unsigned NOT NULL DEFAULT '0',
  PRIMARY KEY (`id`),
  KEY `devicecases_id` (`devicecases_id`),
  KEY `is_deleted` (`is_deleted`),
  KEY `is_dynamic` (`is_dynamic`),
  KEY `entities_id` (`entities_id`),
  KEY `is_recursive` (`is_recursive`),
  KEY `serial` (`serial`),
  KEY `item` (`itemtype`,`items_id`),
  KEY `otherserial` (`otherserial`),
  KEY `locations_id` (`locations_id`),
  KEY `states_id` (`states_id`)
) ENGINE=InnoDB DEFAULT CHARSET=utf8mb4 COLLATE=utf8mb4_unicode_ci ROW_FORMAT=DYNAMIC;


### Dump table glpi_items_devicecontrols

DROP TABLE IF EXISTS `glpi_items_devicecontrols`;
CREATE TABLE `glpi_items_devicecontrols` (
  `id` int unsigned NOT NULL AUTO_INCREMENT,
  `items_id` int unsigned NOT NULL DEFAULT '0',
  `itemtype` varchar(255) DEFAULT NULL,
  `devicecontrols_id` int unsigned NOT NULL DEFAULT '0',
  `is_deleted` tinyint NOT NULL DEFAULT '0',
  `is_dynamic` tinyint NOT NULL DEFAULT '0',
  `entities_id` int unsigned NOT NULL DEFAULT '0',
  `is_recursive` tinyint NOT NULL DEFAULT '0',
  `serial` varchar(255) DEFAULT NULL,
  `busID` varchar(255) DEFAULT NULL,
  `otherserial` varchar(255) DEFAULT NULL,
  `locations_id` int unsigned NOT NULL DEFAULT '0',
  `states_id` int unsigned NOT NULL DEFAULT '0',
  PRIMARY KEY (`id`),
  KEY `devicecontrols_id` (`devicecontrols_id`),
  KEY `is_deleted` (`is_deleted`),
  KEY `is_dynamic` (`is_dynamic`),
  KEY `entities_id` (`entities_id`),
  KEY `is_recursive` (`is_recursive`),
  KEY `serial` (`serial`),
  KEY `busID` (`busID`),
  KEY `item` (`itemtype`,`items_id`),
  KEY `otherserial` (`otherserial`),
  KEY `locations_id` (`locations_id`),
  KEY `states_id` (`states_id`)
) ENGINE=InnoDB DEFAULT CHARSET=utf8mb4 COLLATE=utf8mb4_unicode_ci ROW_FORMAT=DYNAMIC;


### Dump table glpi_items_devicedrives

DROP TABLE IF EXISTS `glpi_items_devicedrives`;
CREATE TABLE `glpi_items_devicedrives` (
  `id` int unsigned NOT NULL AUTO_INCREMENT,
  `items_id` int unsigned NOT NULL DEFAULT '0',
  `itemtype` varchar(255) DEFAULT NULL,
  `devicedrives_id` int unsigned NOT NULL DEFAULT '0',
  `is_deleted` tinyint NOT NULL DEFAULT '0',
  `is_dynamic` tinyint NOT NULL DEFAULT '0',
  `entities_id` int unsigned NOT NULL DEFAULT '0',
  `is_recursive` tinyint NOT NULL DEFAULT '0',
  `serial` varchar(255) DEFAULT NULL,
  `busID` varchar(255) DEFAULT NULL,
  `otherserial` varchar(255) DEFAULT NULL,
  `locations_id` int unsigned NOT NULL DEFAULT '0',
  `states_id` int unsigned NOT NULL DEFAULT '0',
  PRIMARY KEY (`id`),
  KEY `devicedrives_id` (`devicedrives_id`),
  KEY `is_deleted` (`is_deleted`),
  KEY `is_dynamic` (`is_dynamic`),
  KEY `entities_id` (`entities_id`),
  KEY `is_recursive` (`is_recursive`),
  KEY `serial` (`serial`),
  KEY `busID` (`busID`),
  KEY `item` (`itemtype`,`items_id`),
  KEY `otherserial` (`otherserial`),
  KEY `locations_id` (`locations_id`),
  KEY `states_id` (`states_id`)
) ENGINE=InnoDB DEFAULT CHARSET=utf8mb4 COLLATE=utf8mb4_unicode_ci ROW_FORMAT=DYNAMIC;


### Dump table glpi_items_devicegenerics

DROP TABLE IF EXISTS `glpi_items_devicegenerics`;
CREATE TABLE `glpi_items_devicegenerics` (
  `id` int unsigned NOT NULL AUTO_INCREMENT,
  `items_id` int unsigned NOT NULL DEFAULT '0',
  `itemtype` varchar(255) DEFAULT NULL,
  `devicegenerics_id` int unsigned NOT NULL DEFAULT '0',
  `is_deleted` tinyint NOT NULL DEFAULT '0',
  `is_dynamic` tinyint NOT NULL DEFAULT '0',
  `entities_id` int unsigned NOT NULL DEFAULT '0',
  `is_recursive` tinyint NOT NULL DEFAULT '0',
  `serial` varchar(255) DEFAULT NULL,
  `otherserial` varchar(255) DEFAULT NULL,
  `locations_id` int unsigned NOT NULL DEFAULT '0',
  `states_id` int unsigned NOT NULL DEFAULT '0',
  PRIMARY KEY (`id`),
  KEY `devicegenerics_id` (`devicegenerics_id`),
  KEY `is_deleted` (`is_deleted`),
  KEY `is_dynamic` (`is_dynamic`),
  KEY `entities_id` (`entities_id`),
  KEY `is_recursive` (`is_recursive`),
  KEY `serial` (`serial`),
  KEY `item` (`itemtype`,`items_id`),
  KEY `otherserial` (`otherserial`),
  KEY `locations_id` (`locations_id`),
  KEY `states_id` (`states_id`)
) ENGINE=InnoDB DEFAULT CHARSET=utf8mb4 COLLATE=utf8mb4_unicode_ci ROW_FORMAT=DYNAMIC;


### Dump table glpi_items_devicegraphiccards

DROP TABLE IF EXISTS `glpi_items_devicegraphiccards`;
CREATE TABLE `glpi_items_devicegraphiccards` (
  `id` int unsigned NOT NULL AUTO_INCREMENT,
  `items_id` int unsigned NOT NULL DEFAULT '0',
  `itemtype` varchar(255) DEFAULT NULL,
  `devicegraphiccards_id` int unsigned NOT NULL DEFAULT '0',
  `memory` int NOT NULL DEFAULT '0',
  `is_deleted` tinyint NOT NULL DEFAULT '0',
  `is_dynamic` tinyint NOT NULL DEFAULT '0',
  `entities_id` int unsigned NOT NULL DEFAULT '0',
  `is_recursive` tinyint NOT NULL DEFAULT '0',
  `serial` varchar(255) DEFAULT NULL,
  `busID` varchar(255) DEFAULT NULL,
  `otherserial` varchar(255) DEFAULT NULL,
  `locations_id` int unsigned NOT NULL DEFAULT '0',
  `states_id` int unsigned NOT NULL DEFAULT '0',
  PRIMARY KEY (`id`),
  KEY `devicegraphiccards_id` (`devicegraphiccards_id`),
  KEY `specificity` (`memory`),
  KEY `is_deleted` (`is_deleted`),
  KEY `is_dynamic` (`is_dynamic`),
  KEY `entities_id` (`entities_id`),
  KEY `is_recursive` (`is_recursive`),
  KEY `serial` (`serial`),
  KEY `busID` (`busID`),
  KEY `item` (`itemtype`,`items_id`),
  KEY `otherserial` (`otherserial`),
  KEY `locations_id` (`locations_id`),
  KEY `states_id` (`states_id`)
) ENGINE=InnoDB DEFAULT CHARSET=utf8mb4 COLLATE=utf8mb4_unicode_ci ROW_FORMAT=DYNAMIC;


### Dump table glpi_items_deviceharddrives

DROP TABLE IF EXISTS `glpi_items_deviceharddrives`;
CREATE TABLE `glpi_items_deviceharddrives` (
  `id` int unsigned NOT NULL AUTO_INCREMENT,
  `items_id` int unsigned NOT NULL DEFAULT '0',
  `itemtype` varchar(255) DEFAULT NULL,
  `deviceharddrives_id` int unsigned NOT NULL DEFAULT '0',
  `capacity` int NOT NULL DEFAULT '0',
  `serial` varchar(255) DEFAULT NULL,
  `is_deleted` tinyint NOT NULL DEFAULT '0',
  `is_dynamic` tinyint NOT NULL DEFAULT '0',
  `entities_id` int unsigned NOT NULL DEFAULT '0',
  `is_recursive` tinyint NOT NULL DEFAULT '0',
  `busID` varchar(255) DEFAULT NULL,
  `otherserial` varchar(255) DEFAULT NULL,
  `locations_id` int unsigned NOT NULL DEFAULT '0',
  `states_id` int unsigned NOT NULL DEFAULT '0',
  PRIMARY KEY (`id`),
  KEY `deviceharddrives_id` (`deviceharddrives_id`),
  KEY `specificity` (`capacity`),
  KEY `is_deleted` (`is_deleted`),
  KEY `is_dynamic` (`is_dynamic`),
  KEY `serial` (`serial`),
  KEY `entities_id` (`entities_id`),
  KEY `is_recursive` (`is_recursive`),
  KEY `busID` (`busID`),
  KEY `item` (`itemtype`,`items_id`),
  KEY `otherserial` (`otherserial`),
  KEY `locations_id` (`locations_id`),
  KEY `states_id` (`states_id`)
) ENGINE=InnoDB DEFAULT CHARSET=utf8mb4 COLLATE=utf8mb4_unicode_ci ROW_FORMAT=DYNAMIC;


### Dump table glpi_items_devicememories

DROP TABLE IF EXISTS `glpi_items_devicememories`;
CREATE TABLE `glpi_items_devicememories` (
  `id` int unsigned NOT NULL AUTO_INCREMENT,
  `items_id` int unsigned NOT NULL DEFAULT '0',
  `itemtype` varchar(255) DEFAULT NULL,
  `devicememories_id` int unsigned NOT NULL DEFAULT '0',
  `size` int NOT NULL DEFAULT '0',
  `serial` varchar(255) DEFAULT NULL,
  `is_deleted` tinyint NOT NULL DEFAULT '0',
  `is_dynamic` tinyint NOT NULL DEFAULT '0',
  `entities_id` int unsigned NOT NULL DEFAULT '0',
  `is_recursive` tinyint NOT NULL DEFAULT '0',
  `busID` varchar(255) DEFAULT NULL,
  `otherserial` varchar(255) DEFAULT NULL,
  `locations_id` int unsigned NOT NULL DEFAULT '0',
  `states_id` int unsigned NOT NULL DEFAULT '0',
  PRIMARY KEY (`id`),
  KEY `devicememories_id` (`devicememories_id`),
  KEY `specificity` (`size`),
  KEY `is_deleted` (`is_deleted`),
  KEY `is_dynamic` (`is_dynamic`),
  KEY `serial` (`serial`),
  KEY `entities_id` (`entities_id`),
  KEY `is_recursive` (`is_recursive`),
  KEY `busID` (`busID`),
  KEY `item` (`itemtype`,`items_id`),
  KEY `otherserial` (`otherserial`),
  KEY `locations_id` (`locations_id`),
  KEY `states_id` (`states_id`)
) ENGINE=InnoDB DEFAULT CHARSET=utf8mb4 COLLATE=utf8mb4_unicode_ci ROW_FORMAT=DYNAMIC;


### Dump table glpi_items_devicemotherboards

DROP TABLE IF EXISTS `glpi_items_devicemotherboards`;
CREATE TABLE `glpi_items_devicemotherboards` (
  `id` int unsigned NOT NULL AUTO_INCREMENT,
  `items_id` int unsigned NOT NULL DEFAULT '0',
  `itemtype` varchar(255) DEFAULT NULL,
  `devicemotherboards_id` int unsigned NOT NULL DEFAULT '0',
  `is_deleted` tinyint NOT NULL DEFAULT '0',
  `is_dynamic` tinyint NOT NULL DEFAULT '0',
  `entities_id` int unsigned NOT NULL DEFAULT '0',
  `is_recursive` tinyint NOT NULL DEFAULT '0',
  `serial` varchar(255) DEFAULT NULL,
  `otherserial` varchar(255) DEFAULT NULL,
  `locations_id` int unsigned NOT NULL DEFAULT '0',
  `states_id` int unsigned NOT NULL DEFAULT '0',
  PRIMARY KEY (`id`),
  KEY `devicemotherboards_id` (`devicemotherboards_id`),
  KEY `is_deleted` (`is_deleted`),
  KEY `is_dynamic` (`is_dynamic`),
  KEY `entities_id` (`entities_id`),
  KEY `is_recursive` (`is_recursive`),
  KEY `serial` (`serial`),
  KEY `item` (`itemtype`,`items_id`),
  KEY `otherserial` (`otherserial`),
  KEY `locations_id` (`locations_id`),
  KEY `states_id` (`states_id`)
) ENGINE=InnoDB DEFAULT CHARSET=utf8mb4 COLLATE=utf8mb4_unicode_ci ROW_FORMAT=DYNAMIC;


### Dump table glpi_items_devicenetworkcards

DROP TABLE IF EXISTS `glpi_items_devicenetworkcards`;
CREATE TABLE `glpi_items_devicenetworkcards` (
  `id` int unsigned NOT NULL AUTO_INCREMENT,
  `items_id` int unsigned NOT NULL DEFAULT '0',
  `itemtype` varchar(255) DEFAULT NULL,
  `devicenetworkcards_id` int unsigned NOT NULL DEFAULT '0',
  `mac` varchar(255) DEFAULT NULL,
  `is_deleted` tinyint NOT NULL DEFAULT '0',
  `is_dynamic` tinyint NOT NULL DEFAULT '0',
  `entities_id` int unsigned NOT NULL DEFAULT '0',
  `is_recursive` tinyint NOT NULL DEFAULT '0',
  `serial` varchar(255) DEFAULT NULL,
  `busID` varchar(255) DEFAULT NULL,
  `otherserial` varchar(255) DEFAULT NULL,
  `locations_id` int unsigned NOT NULL DEFAULT '0',
  `states_id` int unsigned NOT NULL DEFAULT '0',
  PRIMARY KEY (`id`),
  KEY `devicenetworkcards_id` (`devicenetworkcards_id`),
  KEY `specificity` (`mac`),
  KEY `is_deleted` (`is_deleted`),
  KEY `is_dynamic` (`is_dynamic`),
  KEY `entities_id` (`entities_id`),
  KEY `is_recursive` (`is_recursive`),
  KEY `serial` (`serial`),
  KEY `busID` (`busID`),
  KEY `item` (`itemtype`,`items_id`),
  KEY `otherserial` (`otherserial`),
  KEY `locations_id` (`locations_id`),
  KEY `states_id` (`states_id`)
) ENGINE=InnoDB DEFAULT CHARSET=utf8mb4 COLLATE=utf8mb4_unicode_ci ROW_FORMAT=DYNAMIC;


### Dump table glpi_items_devicepcis

DROP TABLE IF EXISTS `glpi_items_devicepcis`;
CREATE TABLE `glpi_items_devicepcis` (
  `id` int unsigned NOT NULL AUTO_INCREMENT,
  `items_id` int unsigned NOT NULL DEFAULT '0',
  `itemtype` varchar(255) DEFAULT NULL,
  `devicepcis_id` int unsigned NOT NULL DEFAULT '0',
  `is_deleted` tinyint NOT NULL DEFAULT '0',
  `is_dynamic` tinyint NOT NULL DEFAULT '0',
  `entities_id` int unsigned NOT NULL DEFAULT '0',
  `is_recursive` tinyint NOT NULL DEFAULT '0',
  `serial` varchar(255) DEFAULT NULL,
  `busID` varchar(255) DEFAULT NULL,
  `otherserial` varchar(255) DEFAULT NULL,
  `locations_id` int unsigned NOT NULL DEFAULT '0',
  `states_id` int unsigned NOT NULL DEFAULT '0',
  PRIMARY KEY (`id`),
  KEY `devicepcis_id` (`devicepcis_id`),
  KEY `is_deleted` (`is_deleted`),
  KEY `is_dynamic` (`is_dynamic`),
  KEY `entities_id` (`entities_id`),
  KEY `is_recursive` (`is_recursive`),
  KEY `serial` (`serial`),
  KEY `busID` (`busID`),
  KEY `item` (`itemtype`,`items_id`),
  KEY `otherserial` (`otherserial`),
  KEY `locations_id` (`locations_id`),
  KEY `states_id` (`states_id`)
) ENGINE=InnoDB DEFAULT CHARSET=utf8mb4 COLLATE=utf8mb4_unicode_ci ROW_FORMAT=DYNAMIC;


### Dump table glpi_items_devicepowersupplies

DROP TABLE IF EXISTS `glpi_items_devicepowersupplies`;
CREATE TABLE `glpi_items_devicepowersupplies` (
  `id` int unsigned NOT NULL AUTO_INCREMENT,
  `items_id` int unsigned NOT NULL DEFAULT '0',
  `itemtype` varchar(255) DEFAULT NULL,
  `devicepowersupplies_id` int unsigned NOT NULL DEFAULT '0',
  `is_deleted` tinyint NOT NULL DEFAULT '0',
  `is_dynamic` tinyint NOT NULL DEFAULT '0',
  `entities_id` int unsigned NOT NULL DEFAULT '0',
  `is_recursive` tinyint NOT NULL DEFAULT '0',
  `serial` varchar(255) DEFAULT NULL,
  `otherserial` varchar(255) DEFAULT NULL,
  `locations_id` int unsigned NOT NULL DEFAULT '0',
  `states_id` int unsigned NOT NULL DEFAULT '0',
  PRIMARY KEY (`id`),
  KEY `devicepowersupplies_id` (`devicepowersupplies_id`),
  KEY `is_deleted` (`is_deleted`),
  KEY `is_dynamic` (`is_dynamic`),
  KEY `entities_id` (`entities_id`),
  KEY `is_recursive` (`is_recursive`),
  KEY `serial` (`serial`),
  KEY `item` (`itemtype`,`items_id`),
  KEY `otherserial` (`otherserial`),
  KEY `locations_id` (`locations_id`),
  KEY `states_id` (`states_id`)
) ENGINE=InnoDB DEFAULT CHARSET=utf8mb4 COLLATE=utf8mb4_unicode_ci ROW_FORMAT=DYNAMIC;


### Dump table glpi_items_deviceprocessors

DROP TABLE IF EXISTS `glpi_items_deviceprocessors`;
CREATE TABLE `glpi_items_deviceprocessors` (
  `id` int unsigned NOT NULL AUTO_INCREMENT,
  `items_id` int unsigned NOT NULL DEFAULT '0',
  `itemtype` varchar(255) DEFAULT NULL,
  `deviceprocessors_id` int unsigned NOT NULL DEFAULT '0',
  `frequency` int NOT NULL DEFAULT '0',
  `serial` varchar(255) DEFAULT NULL,
  `is_deleted` tinyint NOT NULL DEFAULT '0',
  `is_dynamic` tinyint NOT NULL DEFAULT '0',
  `nbcores` int DEFAULT NULL,
  `nbthreads` int DEFAULT NULL,
  `entities_id` int unsigned NOT NULL DEFAULT '0',
  `is_recursive` tinyint NOT NULL DEFAULT '0',
  `busID` varchar(255) DEFAULT NULL,
  `otherserial` varchar(255) DEFAULT NULL,
  `locations_id` int unsigned NOT NULL DEFAULT '0',
  `states_id` int unsigned NOT NULL DEFAULT '0',
  PRIMARY KEY (`id`),
  KEY `deviceprocessors_id` (`deviceprocessors_id`),
  KEY `specificity` (`frequency`),
  KEY `is_deleted` (`is_deleted`),
  KEY `is_dynamic` (`is_dynamic`),
  KEY `serial` (`serial`),
  KEY `nbcores` (`nbcores`),
  KEY `nbthreads` (`nbthreads`),
  KEY `entities_id` (`entities_id`),
  KEY `is_recursive` (`is_recursive`),
  KEY `busID` (`busID`),
  KEY `item` (`itemtype`,`items_id`),
  KEY `otherserial` (`otherserial`),
  KEY `locations_id` (`locations_id`),
  KEY `states_id` (`states_id`)
) ENGINE=InnoDB DEFAULT CHARSET=utf8mb4 COLLATE=utf8mb4_unicode_ci ROW_FORMAT=DYNAMIC;


### Dump table glpi_items_devicesensors

DROP TABLE IF EXISTS `glpi_items_devicesensors`;
CREATE TABLE `glpi_items_devicesensors` (
  `id` int unsigned NOT NULL AUTO_INCREMENT,
  `items_id` int unsigned NOT NULL DEFAULT '0',
  `itemtype` varchar(255) DEFAULT NULL,
  `devicesensors_id` int unsigned NOT NULL DEFAULT '0',
  `is_deleted` tinyint NOT NULL DEFAULT '0',
  `is_dynamic` tinyint NOT NULL DEFAULT '0',
  `entities_id` int unsigned NOT NULL DEFAULT '0',
  `is_recursive` tinyint NOT NULL DEFAULT '0',
  `serial` varchar(255) DEFAULT NULL,
  `otherserial` varchar(255) DEFAULT NULL,
  `locations_id` int unsigned NOT NULL DEFAULT '0',
  `states_id` int unsigned NOT NULL DEFAULT '0',
  PRIMARY KEY (`id`),
  KEY `devicesensors_id` (`devicesensors_id`),
  KEY `is_deleted` (`is_deleted`),
  KEY `is_dynamic` (`is_dynamic`),
  KEY `entities_id` (`entities_id`),
  KEY `is_recursive` (`is_recursive`),
  KEY `serial` (`serial`),
  KEY `item` (`itemtype`,`items_id`),
  KEY `otherserial` (`otherserial`),
  KEY `locations_id` (`locations_id`),
  KEY `states_id` (`states_id`)
) ENGINE=InnoDB DEFAULT CHARSET=utf8mb4 COLLATE=utf8mb4_unicode_ci ROW_FORMAT=DYNAMIC;


### Dump table glpi_items_devicesoundcards

DROP TABLE IF EXISTS `glpi_items_devicesoundcards`;
CREATE TABLE `glpi_items_devicesoundcards` (
  `id` int unsigned NOT NULL AUTO_INCREMENT,
  `items_id` int unsigned NOT NULL DEFAULT '0',
  `itemtype` varchar(255) DEFAULT NULL,
  `devicesoundcards_id` int unsigned NOT NULL DEFAULT '0',
  `is_deleted` tinyint NOT NULL DEFAULT '0',
  `is_dynamic` tinyint NOT NULL DEFAULT '0',
  `entities_id` int unsigned NOT NULL DEFAULT '0',
  `is_recursive` tinyint NOT NULL DEFAULT '0',
  `serial` varchar(255) DEFAULT NULL,
  `busID` varchar(255) DEFAULT NULL,
  `otherserial` varchar(255) DEFAULT NULL,
  `locations_id` int unsigned NOT NULL DEFAULT '0',
  `states_id` int unsigned NOT NULL DEFAULT '0',
  PRIMARY KEY (`id`),
  KEY `devicesoundcards_id` (`devicesoundcards_id`),
  KEY `is_deleted` (`is_deleted`),
  KEY `is_dynamic` (`is_dynamic`),
  KEY `entities_id` (`entities_id`),
  KEY `is_recursive` (`is_recursive`),
  KEY `serial` (`serial`),
  KEY `busID` (`busID`),
  KEY `item` (`itemtype`,`items_id`),
  KEY `otherserial` (`otherserial`),
  KEY `locations_id` (`locations_id`),
  KEY `states_id` (`states_id`)
) ENGINE=InnoDB DEFAULT CHARSET=utf8mb4 COLLATE=utf8mb4_unicode_ci ROW_FORMAT=DYNAMIC;


### Dump table glpi_items_problems

DROP TABLE IF EXISTS `glpi_items_problems`;
CREATE TABLE `glpi_items_problems` (
  `id` int unsigned NOT NULL AUTO_INCREMENT,
  `problems_id` int unsigned NOT NULL DEFAULT '0',
  `itemtype` varchar(100) DEFAULT NULL,
  `items_id` int unsigned NOT NULL DEFAULT '0',
  PRIMARY KEY (`id`),
  UNIQUE KEY `unicity` (`problems_id`,`itemtype`,`items_id`),
  KEY `item` (`itemtype`,`items_id`)
) ENGINE=InnoDB DEFAULT CHARSET=utf8mb4 COLLATE=utf8mb4_unicode_ci ROW_FORMAT=DYNAMIC;

### Dump table glpi_items_processes

DROP TABLE IF EXISTS `glpi_items_processes`;
CREATE TABLE `glpi_items_processes` (
  `id` int unsigned NOT NULL AUTO_INCREMENT,
  `itemtype` varchar(100) DEFAULT NULL,
  `items_id` int unsigned NOT NULL DEFAULT '0',
  `cmd` text,
  `cpuusage` float NOT NULL DEFAULT '0',
  `memusage` float NOT NULL DEFAULT '0',
  `pid` int NOT NULL DEFAULT '1',
  `started` timestamp NULL DEFAULT NULL,
  `tty` varchar(100) DEFAULT NULL,
  `user` varchar(100) DEFAULT NULL,
  `virtualmemory` int NOT NULL DEFAULT '1',
  `is_deleted` tinyint NOT NULL DEFAULT '0',
  `is_dynamic` tinyint NOT NULL DEFAULT '0',
  PRIMARY KEY (`id`),
  KEY `item` (`itemtype`,`items_id`),
  KEY `is_deleted` (`is_deleted`),
  KEY `is_dynamic` (`is_dynamic`)
) ENGINE=InnoDB DEFAULT CHARSET=utf8mb4 COLLATE=utf8mb4_unicode_ci ROW_FORMAT=DYNAMIC;


### Dump table glpi_items_environments

DROP TABLE IF EXISTS `glpi_items_environments`;
CREATE TABLE `glpi_items_environments` (
  `id` int unsigned NOT NULL AUTO_INCREMENT,
  `itemtype` varchar(100) DEFAULT NULL,
  `items_id` int unsigned NOT NULL DEFAULT '0',
  `key` varchar(255) DEFAULT NULL,
  `value` text,
  `is_deleted` tinyint NOT NULL DEFAULT '0',
  `is_dynamic` tinyint NOT NULL DEFAULT '0',
  PRIMARY KEY (`id`),
  KEY `item` (`itemtype`,`items_id`),
  KEY `is_deleted` (`is_deleted`),
  KEY `is_dynamic` (`is_dynamic`)
) ENGINE=InnoDB DEFAULT CHARSET=utf8mb4 COLLATE=utf8mb4_unicode_ci ROW_FORMAT=DYNAMIC;


### Dump table glpi_items_projects

DROP TABLE IF EXISTS `glpi_items_projects`;
CREATE TABLE `glpi_items_projects` (
  `id` int unsigned NOT NULL AUTO_INCREMENT,
  `projects_id` int unsigned NOT NULL DEFAULT '0',
  `itemtype` varchar(100) DEFAULT NULL,
  `items_id` int unsigned NOT NULL DEFAULT '0',
  PRIMARY KEY (`id`),
  UNIQUE KEY `unicity` (`projects_id`,`itemtype`,`items_id`),
  KEY `item` (`itemtype`,`items_id`)
) ENGINE=InnoDB DEFAULT CHARSET=utf8mb4 COLLATE=utf8mb4_unicode_ci ROW_FORMAT=DYNAMIC;


### Dump table glpi_items_tickets

DROP TABLE IF EXISTS `glpi_items_tickets`;
CREATE TABLE `glpi_items_tickets` (
  `id` int unsigned NOT NULL AUTO_INCREMENT,
  `itemtype` varchar(255) DEFAULT NULL,
  `items_id` int unsigned NOT NULL DEFAULT '0',
  `tickets_id` int unsigned NOT NULL DEFAULT '0',
  PRIMARY KEY (`id`),
  UNIQUE KEY `unicity` (`itemtype`,`items_id`,`tickets_id`),
  KEY `tickets_id` (`tickets_id`)
) ENGINE=InnoDB DEFAULT CHARSET=utf8mb4 COLLATE=utf8mb4_unicode_ci ROW_FORMAT=DYNAMIC;


### Dump table glpi_itilcategories

DROP TABLE IF EXISTS `glpi_itilcategories`;
CREATE TABLE `glpi_itilcategories` (
  `id` int unsigned NOT NULL AUTO_INCREMENT,
  `entities_id` int unsigned NOT NULL DEFAULT '0',
  `is_recursive` tinyint NOT NULL DEFAULT '0',
  `itilcategories_id` int unsigned NOT NULL DEFAULT '0',
  `name` varchar(255) DEFAULT NULL,
  `completename` text,
  `comment` text,
  `level` int NOT NULL DEFAULT '0',
  `knowbaseitemcategories_id` int unsigned NOT NULL DEFAULT '0',
  `users_id` int unsigned NOT NULL DEFAULT '0',
  `groups_id` int unsigned NOT NULL DEFAULT '0',
  `code` varchar(255) DEFAULT NULL,
  `ancestors_cache` longtext,
  `sons_cache` longtext,
  `is_helpdeskvisible` tinyint NOT NULL DEFAULT '1',
  `tickettemplates_id_incident` int unsigned NOT NULL DEFAULT '0',
  `tickettemplates_id_demand` int unsigned NOT NULL DEFAULT '0',
  `changetemplates_id` int unsigned NOT NULL DEFAULT '0',
  `problemtemplates_id` int unsigned NOT NULL DEFAULT '0',
  `is_incident` int NOT NULL DEFAULT '1',
  `is_request` int NOT NULL DEFAULT '1',
  `is_problem` int NOT NULL DEFAULT '1',
  `is_change` tinyint NOT NULL DEFAULT '1',
  `date_mod` timestamp NULL DEFAULT NULL,
  `date_creation` timestamp NULL DEFAULT NULL,
  PRIMARY KEY (`id`),
  KEY `name` (`name`),
  KEY `entities_id` (`entities_id`),
  KEY `is_recursive` (`is_recursive`),
  KEY `knowbaseitemcategories_id` (`knowbaseitemcategories_id`),
  KEY `users_id` (`users_id`),
  KEY `groups_id` (`groups_id`),
  KEY `is_helpdeskvisible` (`is_helpdeskvisible`),
  KEY `itilcategories_id` (`itilcategories_id`),
  KEY `tickettemplates_id_incident` (`tickettemplates_id_incident`),
  KEY `tickettemplates_id_demand` (`tickettemplates_id_demand`),
  KEY `changetemplates_id` (`changetemplates_id`),
  KEY `problemtemplates_id` (`problemtemplates_id`),
  KEY `is_incident` (`is_incident`),
  KEY `is_request` (`is_request`),
  KEY `is_problem` (`is_problem`),
  KEY `is_change` (`is_change`),
  KEY `date_mod` (`date_mod`),
  KEY `date_creation` (`date_creation`),
  KEY `level` (`level`)
) ENGINE=InnoDB DEFAULT CHARSET=utf8mb4 COLLATE=utf8mb4_unicode_ci ROW_FORMAT=DYNAMIC;


### Dump table glpi_itils_projects

DROP TABLE IF EXISTS `glpi_itils_projects`;
CREATE TABLE `glpi_itils_projects` (
  `id` int unsigned NOT NULL AUTO_INCREMENT,
  `itemtype` varchar(100) NOT NULL DEFAULT '',
  `items_id` int unsigned NOT NULL DEFAULT '0',
  `projects_id` int unsigned NOT NULL DEFAULT '0',
  PRIMARY KEY (`id`),
  UNIQUE KEY `unicity` (`itemtype`,`items_id`,`projects_id`),
  KEY `projects_id` (`projects_id`)
) ENGINE=InnoDB DEFAULT CHARSET=utf8mb4 COLLATE=utf8mb4_unicode_ci ROW_FORMAT=DYNAMIC;


### Dump table glpi_knowbaseitemcategories

DROP TABLE IF EXISTS `glpi_knowbaseitemcategories`;
CREATE TABLE `glpi_knowbaseitemcategories` (
  `id` int unsigned NOT NULL AUTO_INCREMENT,
  `entities_id` int unsigned NOT NULL DEFAULT '0',
  `is_recursive` tinyint NOT NULL DEFAULT '0',
  `knowbaseitemcategories_id` int unsigned NOT NULL DEFAULT '0',
  `name` varchar(255) DEFAULT NULL,
  `completename` text,
  `comment` text,
  `level` int NOT NULL DEFAULT '0',
  `sons_cache` longtext,
  `ancestors_cache` longtext,
  `date_mod` timestamp NULL DEFAULT NULL,
  `date_creation` timestamp NULL DEFAULT NULL,
  PRIMARY KEY (`id`),
  UNIQUE KEY `unicity` (`entities_id`,`knowbaseitemcategories_id`,`name`),
  KEY `name` (`name`),
  KEY `is_recursive` (`is_recursive`),
  KEY `date_mod` (`date_mod`),
  KEY `date_creation` (`date_creation`),
  KEY `knowbaseitemcategories_id` (`knowbaseitemcategories_id`),
  KEY `level` (`level`)
) ENGINE=InnoDB DEFAULT CHARSET=utf8mb4 COLLATE=utf8mb4_unicode_ci ROW_FORMAT=DYNAMIC;


### Dump table glpi_knowbaseitems

DROP TABLE IF EXISTS `glpi_knowbaseitems`;
CREATE TABLE `glpi_knowbaseitems` (
  `id` int unsigned NOT NULL AUTO_INCREMENT,
  `entities_id` int unsigned NOT NULL DEFAULT '0',
  `is_recursive` tinyint NOT NULL DEFAULT '0',
  `name` text,
  `answer` longtext,
  `is_faq` tinyint NOT NULL DEFAULT '0',
  `users_id` int unsigned NOT NULL DEFAULT '0',
  `view` int NOT NULL DEFAULT '0',
  `date_creation` timestamp NULL DEFAULT NULL,
  `date_mod` timestamp NULL DEFAULT NULL,
  `begin_date` timestamp NULL DEFAULT NULL,
  `end_date` timestamp NULL DEFAULT NULL,
  PRIMARY KEY (`id`),
  KEY `entities_id` (`entities_id`),
  KEY `is_recursive` (`is_recursive`),
  KEY `users_id` (`users_id`),
  KEY `is_faq` (`is_faq`),
  KEY `date_creation` (`date_creation`),
  KEY `date_mod` (`date_mod`),
  KEY `begin_date` (`begin_date`),
  KEY `end_date` (`end_date`),
  FULLTEXT KEY `fulltext` (`name`,`answer`),
  FULLTEXT KEY `name` (`name`),
  FULLTEXT KEY `answer` (`answer`)
) ENGINE=InnoDB DEFAULT CHARSET=utf8mb4 COLLATE=utf8mb4_unicode_ci ROW_FORMAT=DYNAMIC;


### Dump table glpi_knowbaseitems_knowbaseitemcategories

DROP TABLE IF EXISTS `glpi_knowbaseitems_knowbaseitemcategories`;
CREATE TABLE `glpi_knowbaseitems_knowbaseitemcategories` (
  `id` int unsigned NOT NULL AUTO_INCREMENT,
  `knowbaseitems_id` int unsigned NOT NULL DEFAULT '0',
  `knowbaseitemcategories_id` int unsigned NOT NULL DEFAULT '0',
  PRIMARY KEY (`id`),
  KEY `knowbaseitems_id` (`knowbaseitems_id`),
  KEY `knowbaseitemcategories_id` (`knowbaseitemcategories_id`)
) ENGINE=InnoDB DEFAULT CHARSET=utf8mb4 COLLATE=utf8mb4_unicode_ci ROW_FORMAT=DYNAMIC;


### Dump table glpi_knowbaseitems_profiles

DROP TABLE IF EXISTS `glpi_knowbaseitems_profiles`;
CREATE TABLE `glpi_knowbaseitems_profiles` (
  `id` int unsigned NOT NULL AUTO_INCREMENT,
  `knowbaseitems_id` int unsigned NOT NULL DEFAULT '0',
  `profiles_id` int unsigned NOT NULL DEFAULT '0',
  `entities_id` int unsigned DEFAULT NULL,
  `is_recursive` tinyint NOT NULL DEFAULT '0',
  `no_entity_restriction` tinyint NOT NULL DEFAULT '0',
  PRIMARY KEY (`id`),
  KEY `knowbaseitems_id` (`knowbaseitems_id`),
  KEY `profiles_id` (`profiles_id`),
  KEY `entities_id` (`entities_id`),
  KEY `is_recursive` (`is_recursive`)
) ENGINE=InnoDB DEFAULT CHARSET=utf8mb4 COLLATE=utf8mb4_unicode_ci ROW_FORMAT=DYNAMIC;


### Dump table glpi_knowbaseitems_users

DROP TABLE IF EXISTS `glpi_knowbaseitems_users`;
CREATE TABLE `glpi_knowbaseitems_users` (
  `id` int unsigned NOT NULL AUTO_INCREMENT,
  `knowbaseitems_id` int unsigned NOT NULL DEFAULT '0',
  `users_id` int unsigned NOT NULL DEFAULT '0',
  PRIMARY KEY (`id`),
  KEY `knowbaseitems_id` (`knowbaseitems_id`),
  KEY `users_id` (`users_id`)
) ENGINE=InnoDB DEFAULT CHARSET=utf8mb4 COLLATE=utf8mb4_unicode_ci ROW_FORMAT=DYNAMIC;


### Dump table glpi_knowbaseitemtranslations

DROP TABLE IF EXISTS `glpi_knowbaseitemtranslations`;
CREATE TABLE `glpi_knowbaseitemtranslations` (
  `id` int unsigned NOT NULL AUTO_INCREMENT,
  `knowbaseitems_id` int unsigned NOT NULL DEFAULT '0',
  `language` varchar(10) DEFAULT NULL,
  `name` text,
  `answer` longtext,
  `users_id` int unsigned NOT NULL DEFAULT '0',
  `date_mod` timestamp NULL DEFAULT NULL,
  `date_creation` timestamp NULL DEFAULT NULL,
  PRIMARY KEY (`id`),
  KEY `item` (`knowbaseitems_id`,`language`),
  KEY `users_id` (`users_id`),
  KEY `date_creation` (`date_creation`),
  KEY `date_mod` (`date_mod`),
  FULLTEXT KEY `fulltext` (`name`,`answer`),
  FULLTEXT KEY `name` (`name`),
  FULLTEXT KEY `answer` (`answer`)
) ENGINE=InnoDB DEFAULT CHARSET=utf8mb4 COLLATE=utf8mb4_unicode_ci ROW_FORMAT=DYNAMIC;


### Dump table glpi_lines

DROP TABLE IF EXISTS `glpi_lines`;
CREATE TABLE `glpi_lines` (
  `id` int unsigned NOT NULL AUTO_INCREMENT,
  `name` varchar(255) NOT NULL DEFAULT '',
  `entities_id` int unsigned NOT NULL DEFAULT '0',
  `is_recursive` tinyint NOT NULL DEFAULT '0',
  `is_deleted` tinyint NOT NULL DEFAULT '0',
  `caller_num` varchar(255) NOT NULL DEFAULT '',
  `caller_name` varchar(255) NOT NULL DEFAULT '',
  `users_id` int unsigned NOT NULL DEFAULT '0',
  `groups_id` int unsigned NOT NULL DEFAULT '0',
  `lineoperators_id` int unsigned NOT NULL DEFAULT '0',
  `locations_id` int unsigned NOT NULL DEFAULT '0',
  `states_id` int unsigned NOT NULL DEFAULT '0',
  `linetypes_id` int unsigned NOT NULL DEFAULT '0',
  `date_creation` timestamp NULL DEFAULT NULL,
  `date_mod` timestamp NULL DEFAULT NULL,
  `comment` text,
  PRIMARY KEY (`id`),
  KEY `name` (`name`),
  KEY `entities_id` (`entities_id`),
  KEY `is_recursive` (`is_recursive`),
  KEY `is_deleted` (`is_deleted`),
  KEY `users_id` (`users_id`),
  KEY `lineoperators_id` (`lineoperators_id`),
  KEY `groups_id` (`groups_id`),
  KEY `linetypes_id` (`linetypes_id`),
  KEY `locations_id` (`locations_id`),
  KEY `states_id` (`states_id`),
  KEY `date_creation` (`date_creation`),
  KEY `date_mod` (`date_mod`)
) ENGINE=InnoDB DEFAULT CHARSET=utf8mb4 COLLATE=utf8mb4_unicode_ci ROW_FORMAT=DYNAMIC;


### Dump table glpi_lineoperators

DROP TABLE IF EXISTS `glpi_lineoperators`;
CREATE TABLE `glpi_lineoperators` (
  `id` int unsigned NOT NULL AUTO_INCREMENT,
  `name` varchar(255) NOT NULL DEFAULT '',
  `comment` text,
  `mcc` int DEFAULT NULL,
  `mnc` int DEFAULT NULL,
  `entities_id` int unsigned NOT NULL DEFAULT '0',
  `is_recursive` tinyint NOT NULL DEFAULT '0',
  `date_mod` timestamp NULL DEFAULT NULL,
  `date_creation` timestamp NULL DEFAULT NULL,
  PRIMARY KEY (`id`),
  UNIQUE KEY `unicity` (`mcc`,`mnc`),
  KEY `name` (`name`),
  KEY `entities_id` (`entities_id`),
  KEY `is_recursive` (`is_recursive`),
  KEY `date_mod` (`date_mod`),
  KEY `date_creation` (`date_creation`)
) ENGINE=InnoDB DEFAULT CHARSET=utf8mb4 COLLATE=utf8mb4_unicode_ci ROW_FORMAT=DYNAMIC;


DROP TABLE IF EXISTS `glpi_linetypes`;
CREATE TABLE `glpi_linetypes` (
  `id` int unsigned NOT NULL AUTO_INCREMENT,
  `name` varchar(255) DEFAULT NULL,
  `comment` text,
  `date_mod` timestamp NULL DEFAULT NULL,
  `date_creation` timestamp NULL DEFAULT NULL,
  PRIMARY KEY (`id`),
  KEY `name` (`name`),
  KEY `date_mod` (`date_mod`),
  KEY `date_creation` (`date_creation`)
) ENGINE=InnoDB DEFAULT CHARSET=utf8mb4 COLLATE=utf8mb4_unicode_ci ROW_FORMAT=DYNAMIC;

### Dump table glpi_links

DROP TABLE IF EXISTS `glpi_links`;
CREATE TABLE `glpi_links` (
  `id` int unsigned NOT NULL AUTO_INCREMENT,
  `entities_id` int unsigned NOT NULL DEFAULT '0',
  `is_recursive` tinyint NOT NULL DEFAULT '1',
  `name` varchar(255) DEFAULT NULL,
  `link` varchar(255) DEFAULT NULL,
  `data` text,
  `open_window` tinyint NOT NULL DEFAULT '1',
  `date_mod` timestamp NULL DEFAULT NULL,
  `date_creation` timestamp NULL DEFAULT NULL,
  PRIMARY KEY (`id`),
  KEY `name` (`name`),
  KEY `entities_id` (`entities_id`),
  KEY `is_recursive` (`is_recursive`),
  KEY `date_mod` (`date_mod`),
  KEY `date_creation` (`date_creation`)
) ENGINE=InnoDB DEFAULT CHARSET=utf8mb4 COLLATE=utf8mb4_unicode_ci ROW_FORMAT=DYNAMIC;


### Dump table glpi_links_itemtypes

DROP TABLE IF EXISTS `glpi_links_itemtypes`;
CREATE TABLE `glpi_links_itemtypes` (
  `id` int unsigned NOT NULL AUTO_INCREMENT,
  `links_id` int unsigned NOT NULL DEFAULT '0',
  `itemtype` varchar(100) NOT NULL,
  PRIMARY KEY (`id`),
  UNIQUE KEY `unicity` (`itemtype`,`links_id`),
  KEY `links_id` (`links_id`)
) ENGINE=InnoDB DEFAULT CHARSET=utf8mb4 COLLATE=utf8mb4_unicode_ci ROW_FORMAT=DYNAMIC;


### Dump table glpi_locations

DROP TABLE IF EXISTS `glpi_locations`;
CREATE TABLE `glpi_locations` (
  `id` int unsigned NOT NULL AUTO_INCREMENT,
  `entities_id` int unsigned NOT NULL DEFAULT '0',
  `is_recursive` tinyint NOT NULL DEFAULT '0',
  `name` varchar(255) DEFAULT NULL,
  `code` varchar(255) DEFAULT NULL,
  `alias` varchar(255) DEFAULT NULL,
  `locations_id` int unsigned NOT NULL DEFAULT '0',
  `completename` text,
  `comment` text,
  `level` int NOT NULL DEFAULT '0',
  `ancestors_cache` longtext,
  `sons_cache` longtext,
  `address` text,
  `postcode` varchar(255) DEFAULT NULL,
  `town` varchar(255) DEFAULT NULL,
  `state` varchar(255) DEFAULT NULL,
  `country` varchar(255) DEFAULT NULL,
  `building` varchar(255) DEFAULT NULL,
  `room` varchar(255) DEFAULT NULL,
  `latitude` varchar(255) DEFAULT NULL,
  `longitude` varchar(255) DEFAULT NULL,
  `altitude` varchar(255) DEFAULT NULL,
  `date_mod` timestamp NULL DEFAULT NULL,
  `date_creation` timestamp NULL DEFAULT NULL,
  PRIMARY KEY (`id`),
  UNIQUE KEY `unicity` (`entities_id`,`locations_id`,`name`),
  KEY `locations_id` (`locations_id`),
  KEY `name` (`name`),
  KEY `is_recursive` (`is_recursive`),
  KEY `date_mod` (`date_mod`),
  KEY `date_creation` (`date_creation`),
  KEY `level` (`level`)
) ENGINE=InnoDB DEFAULT CHARSET=utf8mb4 COLLATE=utf8mb4_unicode_ci ROW_FORMAT=DYNAMIC;


### Dump table glpi_logs

DROP TABLE IF EXISTS `glpi_logs`;
CREATE TABLE `glpi_logs` (
  `id` int unsigned NOT NULL AUTO_INCREMENT,
  `itemtype` varchar(100) NOT NULL DEFAULT '',
  `items_id` int unsigned NOT NULL DEFAULT '0',
  `itemtype_link` varchar(100) NOT NULL DEFAULT '',
  `linked_action` int NOT NULL DEFAULT '0' COMMENT 'see define.php HISTORY_* constant',
  `user_name` varchar(255) DEFAULT NULL,
  `date_mod` timestamp NULL DEFAULT NULL,
  `id_search_option` int NOT NULL DEFAULT '0' COMMENT 'see search.constant.php for value',
  `old_value` varchar(255) DEFAULT NULL,
  `new_value` varchar(255) DEFAULT NULL,
  PRIMARY KEY (`id`),
  KEY `date_mod` (`date_mod`),
  KEY `itemtype_link` (`itemtype_link`),
  KEY `item` (`itemtype`,`items_id`),
  KEY `id_search_option` (`id_search_option`)
) ENGINE=InnoDB DEFAULT CHARSET=utf8mb4 COLLATE=utf8mb4_unicode_ci ROW_FORMAT=DYNAMIC;


### Dump table glpi_mailcollectors

DROP TABLE IF EXISTS `glpi_mailcollectors`;
CREATE TABLE `glpi_mailcollectors` (
  `id` int unsigned NOT NULL AUTO_INCREMENT,
  `name` varchar(255) DEFAULT NULL,
  `host` varchar(255) DEFAULT NULL,
  `login` varchar(255) DEFAULT NULL,
  `filesize_max` int NOT NULL DEFAULT '2097152',
  `is_active` tinyint NOT NULL DEFAULT '1',
  `date_mod` timestamp NULL DEFAULT NULL,
  `comment` text,
  `passwd` varchar(255) DEFAULT NULL,
  `accepted` varchar(255) DEFAULT NULL,
  `refused` varchar(255) DEFAULT NULL,
  `errors` int NOT NULL DEFAULT '0',
  `use_mail_date` tinyint NOT NULL DEFAULT '0',
  `date_creation` timestamp NULL DEFAULT NULL,
  `requester_field` int NOT NULL DEFAULT '0',
  `add_cc_to_observer` tinyint NOT NULL DEFAULT '0',
  `collect_only_unread` tinyint NOT NULL DEFAULT '0',
  `create_user_from_email` tinyint NOT NULL DEFAULT '0',
  `last_collect_date` timestamp NULL DEFAULT NULL,
  PRIMARY KEY (`id`),
  KEY `name` (`name`),
  KEY `is_active` (`is_active`),
  KEY `date_mod` (`date_mod`),
  KEY `date_creation` (`date_creation`),
  KEY `last_collect_date` (`last_collect_date`)
) ENGINE=InnoDB DEFAULT CHARSET=utf8mb4 COLLATE=utf8mb4_unicode_ci ROW_FORMAT=DYNAMIC;


### Dump table glpi_manufacturers

DROP TABLE IF EXISTS `glpi_manufacturers`;
CREATE TABLE `glpi_manufacturers` (
  `id` int unsigned NOT NULL AUTO_INCREMENT,
  `name` varchar(255) DEFAULT NULL,
  `comment` text,
  `date_mod` timestamp NULL DEFAULT NULL,
  `date_creation` timestamp NULL DEFAULT NULL,
  PRIMARY KEY (`id`),
  KEY `name` (`name`),
  KEY `date_mod` (`date_mod`),
  KEY `date_creation` (`date_creation`)
) ENGINE=InnoDB DEFAULT CHARSET=utf8mb4 COLLATE=utf8mb4_unicode_ci ROW_FORMAT=DYNAMIC;


### Dump table glpi_monitormodels

DROP TABLE IF EXISTS `glpi_monitormodels`;
CREATE TABLE `glpi_monitormodels` (
  `id` int unsigned NOT NULL AUTO_INCREMENT,
  `name` varchar(255) DEFAULT NULL,
  `comment` text,
  `product_number` varchar(255) DEFAULT NULL,
  `weight` int NOT NULL DEFAULT '0',
  `required_units` int NOT NULL DEFAULT '1',
  `depth` float NOT NULL DEFAULT '1',
  `power_connections` int NOT NULL DEFAULT '0',
  `power_consumption` int NOT NULL DEFAULT '0',
  `is_half_rack` tinyint NOT NULL DEFAULT '0',
  `picture_front` text,
  `picture_rear` text,
  `pictures` text,
  `date_mod` timestamp NULL DEFAULT NULL,
  `date_creation` timestamp NULL DEFAULT NULL,
  PRIMARY KEY (`id`),
  KEY `name` (`name`),
  KEY `date_mod` (`date_mod`),
  KEY `date_creation` (`date_creation`),
  KEY `product_number` (`product_number`)
) ENGINE=InnoDB DEFAULT CHARSET=utf8mb4 COLLATE=utf8mb4_unicode_ci ROW_FORMAT=DYNAMIC;


### Dump table glpi_monitors

DROP TABLE IF EXISTS `glpi_monitors`;
CREATE TABLE `glpi_monitors` (
  `id` int unsigned NOT NULL AUTO_INCREMENT,
  `entities_id` int unsigned NOT NULL DEFAULT '0',
  `name` varchar(255) DEFAULT NULL,
  `date_mod` timestamp NULL DEFAULT NULL,
  `contact` varchar(255) DEFAULT NULL,
  `contact_num` varchar(255) DEFAULT NULL,
  `users_id_tech` int unsigned NOT NULL DEFAULT '0',
  `groups_id_tech` int unsigned NOT NULL DEFAULT '0',
  `comment` text,
  `serial` varchar(255) DEFAULT NULL,
  `otherserial` varchar(255) DEFAULT NULL,
  `size` decimal(5,2) NOT NULL DEFAULT '0.00',
  `have_micro` tinyint NOT NULL DEFAULT '0',
  `have_speaker` tinyint NOT NULL DEFAULT '0',
  `have_subd` tinyint NOT NULL DEFAULT '0',
  `have_bnc` tinyint NOT NULL DEFAULT '0',
  `have_dvi` tinyint NOT NULL DEFAULT '0',
  `have_pivot` tinyint NOT NULL DEFAULT '0',
  `have_hdmi` tinyint NOT NULL DEFAULT '0',
  `have_displayport` tinyint NOT NULL DEFAULT '0',
  `locations_id` int unsigned NOT NULL DEFAULT '0',
  `monitortypes_id` int unsigned NOT NULL DEFAULT '0',
  `monitormodels_id` int unsigned NOT NULL DEFAULT '0',
  `manufacturers_id` int unsigned NOT NULL DEFAULT '0',
  `is_global` tinyint NOT NULL DEFAULT '0',
  `is_deleted` tinyint NOT NULL DEFAULT '0',
  `is_template` tinyint NOT NULL DEFAULT '0',
  `template_name` varchar(255) DEFAULT NULL,
  `users_id` int unsigned NOT NULL DEFAULT '0',
  `groups_id` int unsigned NOT NULL DEFAULT '0',
  `states_id` int unsigned NOT NULL DEFAULT '0',
  `ticket_tco` decimal(20,4) DEFAULT '0.0000',
  `is_dynamic` tinyint NOT NULL DEFAULT '0',
  `autoupdatesystems_id` int unsigned NOT NULL DEFAULT '0',
  `uuid` varchar(255) DEFAULT NULL,
  `date_creation` timestamp NULL DEFAULT NULL,
  `is_recursive` tinyint NOT NULL DEFAULT '0',
  PRIMARY KEY (`id`),
  KEY `name` (`name`),
  KEY `is_template` (`is_template`),
  KEY `is_global` (`is_global`),
  KEY `entities_id` (`entities_id`),
  KEY `manufacturers_id` (`manufacturers_id`),
  KEY `groups_id` (`groups_id`),
  KEY `users_id` (`users_id`),
  KEY `locations_id` (`locations_id`),
  KEY `monitormodels_id` (`monitormodels_id`),
  KEY `states_id` (`states_id`),
  KEY `users_id_tech` (`users_id_tech`),
  KEY `monitortypes_id` (`monitortypes_id`),
  KEY `is_deleted` (`is_deleted`),
  KEY `groups_id_tech` (`groups_id_tech`),
  KEY `is_dynamic` (`is_dynamic`),
  KEY `autoupdatesystems_id` (`autoupdatesystems_id`),
  KEY `serial` (`serial`),
  KEY `otherserial` (`otherserial`),
  KEY `uuid` (`uuid`),
  KEY `date_creation` (`date_creation`),
  KEY `is_recursive` (`is_recursive`),
  KEY `date_mod` (`date_mod`)
) ENGINE=InnoDB DEFAULT CHARSET=utf8mb4 COLLATE=utf8mb4_unicode_ci ROW_FORMAT=DYNAMIC;


### Dump table glpi_monitortypes

DROP TABLE IF EXISTS `glpi_monitortypes`;
CREATE TABLE `glpi_monitortypes` (
  `id` int unsigned NOT NULL AUTO_INCREMENT,
  `name` varchar(255) DEFAULT NULL,
  `comment` text,
  `date_mod` timestamp NULL DEFAULT NULL,
  `date_creation` timestamp NULL DEFAULT NULL,
  PRIMARY KEY (`id`),
  KEY `name` (`name`),
  KEY `date_mod` (`date_mod`),
  KEY `date_creation` (`date_creation`)
) ENGINE=InnoDB DEFAULT CHARSET=utf8mb4 COLLATE=utf8mb4_unicode_ci ROW_FORMAT=DYNAMIC;


### Dump table glpi_sockets

DROP TABLE IF EXISTS `glpi_sockets`;
CREATE TABLE `glpi_sockets` (
  `id` int unsigned NOT NULL AUTO_INCREMENT,
  `position` int NOT NULL DEFAULT '0',
  `locations_id` int unsigned NOT NULL DEFAULT '0',
  `name` varchar(255) DEFAULT NULL,
  `socketmodels_id` int unsigned NOT NULL DEFAULT '0',
  `wiring_side` tinyint DEFAULT '1',
  `itemtype` varchar(255) DEFAULT NULL,
  `items_id` int unsigned NOT NULL DEFAULT '0',
  `networkports_id` int unsigned NOT NULL DEFAULT '0',
  `comment` text,
  `date_mod` timestamp NULL DEFAULT NULL,
  `date_creation` timestamp NULL DEFAULT NULL,
  PRIMARY KEY (`id`),
  KEY `name` (`name`),
  KEY `socketmodels_id` (`socketmodels_id`),
  KEY `location_name` (`locations_id`,`name`),
  KEY `item` (`itemtype`,`items_id`),
  KEY `networkports_id` (`networkports_id`),
  KEY `wiring_side` (`wiring_side`),
  KEY `date_mod` (`date_mod`),
  KEY `date_creation` (`date_creation`)
) ENGINE=InnoDB DEFAULT CHARSET=utf8mb4 COLLATE=utf8mb4_unicode_ci ROW_FORMAT=DYNAMIC;


### Dump table glpi_cables

DROP TABLE IF EXISTS `glpi_cables`;
CREATE TABLE `glpi_cables` (
  `id` int unsigned NOT NULL AUTO_INCREMENT,
  `name` varchar(255) DEFAULT NULL,
  `entities_id` int unsigned NOT NULL DEFAULT '0',
  `is_recursive` tinyint NOT NULL DEFAULT '0',
  `is_template` tinyint NOT NULL DEFAULT '0',
  `template_name` varchar(255) DEFAULT NULL,
  `itemtype_endpoint_a` varchar(255) DEFAULT NULL,
  `itemtype_endpoint_b` varchar(255) DEFAULT NULL,
  `items_id_endpoint_a` int unsigned NOT NULL DEFAULT '0',
  `items_id_endpoint_b` int unsigned NOT NULL DEFAULT '0',
  `socketmodels_id_endpoint_a` int unsigned NOT NULL DEFAULT '0',
  `socketmodels_id_endpoint_b` int unsigned NOT NULL DEFAULT '0',
  `sockets_id_endpoint_a` int unsigned NOT NULL DEFAULT '0',
  `sockets_id_endpoint_b` int unsigned NOT NULL DEFAULT '0',
  `cablestrands_id` int unsigned NOT NULL DEFAULT '0',
  `color` varchar(255) DEFAULT NULL,
  `otherserial` varchar(255) DEFAULT NULL,
  `states_id` int unsigned NOT NULL DEFAULT '0',
  `users_id_tech` int unsigned NOT NULL DEFAULT '0',
  `cabletypes_id` int unsigned NOT NULL DEFAULT '0',
  `comment` text,
  `date_mod` timestamp NULL DEFAULT NULL,
  `date_creation` timestamp NULL DEFAULT NULL,
  `is_deleted` tinyint NOT NULL DEFAULT '0',
  PRIMARY KEY (`id`),
  KEY `name` (`name`),
  KEY `item_endpoint_a` (`itemtype_endpoint_a`,`items_id_endpoint_a`),
  KEY `item_endpoint_b` (`itemtype_endpoint_b`,`items_id_endpoint_b`),
  KEY `items_id_endpoint_b` (`items_id_endpoint_b`),
  KEY `items_id_endpoint_a` (`items_id_endpoint_a`),
  KEY `socketmodels_id_endpoint_a` (`socketmodels_id_endpoint_a`),
  KEY `socketmodels_id_endpoint_b` (`socketmodels_id_endpoint_b`),
  KEY `sockets_id_endpoint_a` (`sockets_id_endpoint_a`),
  KEY `sockets_id_endpoint_b` (`sockets_id_endpoint_b`),
  KEY `cablestrands_id` (`cablestrands_id`),
  KEY `states_id` (`states_id`),
  KEY `complete` (`entities_id`,`name`),
  KEY `is_recursive` (`is_recursive`),
  KEY `is_template` (`is_template`),
  KEY `users_id_tech` (`users_id_tech`),
  KEY `cabletypes_id` (`cabletypes_id`),
  KEY `date_mod` (`date_mod`),
  KEY `date_creation` (`date_creation`),
  KEY `is_deleted` (`is_deleted`)
) ENGINE=InnoDB DEFAULT CHARSET=utf8mb4 COLLATE=utf8mb4_unicode_ci ROW_FORMAT=DYNAMIC;


### Dump table glpi_cabletypes

DROP TABLE IF EXISTS `glpi_cabletypes`;
CREATE TABLE `glpi_cabletypes` (
  `id` int unsigned NOT NULL AUTO_INCREMENT,
  `name` varchar(255) DEFAULT NULL,
  `comment` text,
  `date_mod` timestamp NULL DEFAULT NULL,
  `date_creation` timestamp NULL DEFAULT NULL,
  PRIMARY KEY (`id`),
  KEY `name` (`name`),
  KEY `date_mod` (`date_mod`),
  KEY `date_creation` (`date_creation`)
) ENGINE=InnoDB DEFAULT CHARSET=utf8mb4 COLLATE=utf8mb4_unicode_ci ROW_FORMAT=DYNAMIC;


### Dump table glpi_cablestrands

DROP TABLE IF EXISTS `glpi_cablestrands`;
CREATE TABLE `glpi_cablestrands` (
  `id` int unsigned NOT NULL AUTO_INCREMENT,
  `name` varchar(255) DEFAULT NULL,
  `comment` text,
  `date_mod` timestamp NULL DEFAULT NULL,
  `date_creation` timestamp NULL DEFAULT NULL,
  PRIMARY KEY (`id`),
  KEY `name` (`name`),
  KEY `date_mod` (`date_mod`),
  KEY `date_creation` (`date_creation`)
) ENGINE=InnoDB DEFAULT CHARSET=utf8mb4 COLLATE=utf8mb4_unicode_ci ROW_FORMAT=DYNAMIC;

### Dump table glpi_socketmodels

DROP TABLE IF EXISTS `glpi_socketmodels`;
CREATE TABLE `glpi_socketmodels` (
  `id` int unsigned NOT NULL AUTO_INCREMENT,
  `name` varchar(255) DEFAULT NULL,
  `comment` text,
  `date_mod` timestamp NULL DEFAULT NULL,
  `date_creation` timestamp NULL DEFAULT NULL,
  PRIMARY KEY (`id`),
  KEY `name` (`name`),
  KEY `date_mod` (`date_mod`),
  KEY `date_creation` (`date_creation`)
) ENGINE=InnoDB DEFAULT CHARSET=utf8mb4 COLLATE=utf8mb4_unicode_ci ROW_FORMAT=DYNAMIC;


### Dump table glpi_networkaliases

DROP TABLE IF EXISTS `glpi_networkaliases`;
CREATE TABLE `glpi_networkaliases` (
  `id` int unsigned NOT NULL AUTO_INCREMENT,
  `entities_id` int unsigned NOT NULL DEFAULT '0',
  `networknames_id` int unsigned NOT NULL DEFAULT '0',
  `name` varchar(255) DEFAULT NULL,
  `fqdns_id` int unsigned NOT NULL DEFAULT '0',
  `comment` text,
  PRIMARY KEY (`id`),
  KEY `entities_id` (`entities_id`),
  KEY `name` (`name`),
  KEY `networknames_id` (`networknames_id`),
  KEY `fqdns_id` (`fqdns_id`)
) ENGINE=InnoDB DEFAULT CHARSET=utf8mb4 COLLATE=utf8mb4_unicode_ci ROW_FORMAT=DYNAMIC;


### Dump table glpi_networkequipmentmodels

DROP TABLE IF EXISTS `glpi_networkequipmentmodels`;
CREATE TABLE `glpi_networkequipmentmodels` (
  `id` int unsigned NOT NULL AUTO_INCREMENT,
  `name` varchar(255) DEFAULT NULL,
  `comment` text,
  `product_number` varchar(255) DEFAULT NULL,
  `weight` int NOT NULL DEFAULT '0',
  `required_units` int NOT NULL DEFAULT '1',
  `depth` float NOT NULL DEFAULT '1',
  `power_connections` int NOT NULL DEFAULT '0',
  `power_consumption` int NOT NULL DEFAULT '0',
  `is_half_rack` tinyint NOT NULL DEFAULT '0',
  `picture_front` text,
  `picture_rear` text,
  `pictures` text,
  `date_mod` timestamp NULL DEFAULT NULL,
  `date_creation` timestamp NULL DEFAULT NULL,
  PRIMARY KEY (`id`),
  KEY `name` (`name`),
  KEY `date_mod` (`date_mod`),
  KEY `date_creation` (`date_creation`),
  KEY `product_number` (`product_number`)
) ENGINE=InnoDB DEFAULT CHARSET=utf8mb4 COLLATE=utf8mb4_unicode_ci ROW_FORMAT=DYNAMIC;


### Dump table glpi_networkequipments

DROP TABLE IF EXISTS `glpi_networkequipments`;
CREATE TABLE `glpi_networkequipments` (
  `id` int unsigned NOT NULL AUTO_INCREMENT,
  `entities_id` int unsigned NOT NULL DEFAULT '0',
  `is_recursive` tinyint NOT NULL DEFAULT '0',
  `name` varchar(255) DEFAULT NULL,
  `ram` int unsigned DEFAULT NULL,
  `serial` varchar(255) DEFAULT NULL,
  `otherserial` varchar(255) DEFAULT NULL,
  `contact` varchar(255) DEFAULT NULL,
  `contact_num` varchar(255) DEFAULT NULL,
  `users_id_tech` int unsigned NOT NULL DEFAULT '0',
  `groups_id_tech` int unsigned NOT NULL DEFAULT '0',
  `date_mod` timestamp NULL DEFAULT NULL,
  `comment` text,
  `locations_id` int unsigned NOT NULL DEFAULT '0',
  `networks_id` int unsigned NOT NULL DEFAULT '0',
  `networkequipmenttypes_id` int unsigned NOT NULL DEFAULT '0',
  `networkequipmentmodels_id` int unsigned NOT NULL DEFAULT '0',
  `manufacturers_id` int unsigned NOT NULL DEFAULT '0',
  `is_deleted` tinyint NOT NULL DEFAULT '0',
  `is_template` tinyint NOT NULL DEFAULT '0',
  `template_name` varchar(255) DEFAULT NULL,
  `users_id` int unsigned NOT NULL DEFAULT '0',
  `groups_id` int unsigned NOT NULL DEFAULT '0',
  `states_id` int unsigned NOT NULL DEFAULT '0',
  `ticket_tco` decimal(20,4) DEFAULT '0.0000',
  `is_dynamic` tinyint NOT NULL DEFAULT '0',
  `uuid` varchar(255) DEFAULT NULL,
  `date_creation` timestamp NULL DEFAULT NULL,
  `autoupdatesystems_id` int unsigned NOT NULL DEFAULT '0',
  `sysdescr` text,
  `cpu` int NOT NULL DEFAULT '0',
  `uptime` varchar(255) NOT NULL DEFAULT '0',
  `last_inventory_update` timestamp NULL DEFAULT NULL,
  `snmpcredentials_id` int unsigned NOT NULL DEFAULT '0',
  PRIMARY KEY (`id`),
  KEY `name` (`name`),
  KEY `is_template` (`is_template`),
  KEY `entities_id` (`entities_id`),
  KEY `is_recursive` (`is_recursive`),
  KEY `manufacturers_id` (`manufacturers_id`),
  KEY `groups_id` (`groups_id`),
  KEY `users_id` (`users_id`),
  KEY `locations_id` (`locations_id`),
  KEY `networkequipmentmodels_id` (`networkequipmentmodels_id`),
  KEY `networks_id` (`networks_id`),
  KEY `states_id` (`states_id`),
  KEY `users_id_tech` (`users_id_tech`),
  KEY `networkequipmenttypes_id` (`networkequipmenttypes_id`),
  KEY `is_deleted` (`is_deleted`),
  KEY `date_mod` (`date_mod`),
  KEY `groups_id_tech` (`groups_id_tech`),
  KEY `is_dynamic` (`is_dynamic`),
  KEY `serial` (`serial`),
  KEY `otherserial` (`otherserial`),
  KEY `uuid` (`uuid`),
  KEY `date_creation` (`date_creation`),
  KEY `autoupdatesystems_id` (`autoupdatesystems_id`),
  KEY `snmpcredentials_id` (`snmpcredentials_id`)
) ENGINE=InnoDB DEFAULT CHARSET=utf8mb4 COLLATE=utf8mb4_unicode_ci ROW_FORMAT=DYNAMIC;


### Dump table glpi_networkequipmenttypes

DROP TABLE IF EXISTS `glpi_networkequipmenttypes`;
CREATE TABLE `glpi_networkequipmenttypes` (
  `id` int unsigned NOT NULL AUTO_INCREMENT,
  `name` varchar(255) DEFAULT NULL,
  `comment` text,
  `date_mod` timestamp NULL DEFAULT NULL,
  `date_creation` timestamp NULL DEFAULT NULL,
  PRIMARY KEY (`id`),
  KEY `name` (`name`),
  KEY `date_mod` (`date_mod`),
  KEY `date_creation` (`date_creation`)
) ENGINE=InnoDB DEFAULT CHARSET=utf8mb4 COLLATE=utf8mb4_unicode_ci ROW_FORMAT=DYNAMIC;


### Dump table glpi_networkinterfaces

DROP TABLE IF EXISTS `glpi_networkinterfaces`;
CREATE TABLE `glpi_networkinterfaces` (
  `id` int unsigned NOT NULL AUTO_INCREMENT,
  `name` varchar(255) DEFAULT NULL,
  `comment` text,
  PRIMARY KEY (`id`),
  KEY `name` (`name`)
) ENGINE=InnoDB DEFAULT CHARSET=utf8mb4 COLLATE=utf8mb4_unicode_ci ROW_FORMAT=DYNAMIC;


### Dump table glpi_networknames

DROP TABLE IF EXISTS `glpi_networknames`;
CREATE TABLE `glpi_networknames` (
  `id` int unsigned NOT NULL AUTO_INCREMENT,
  `entities_id` int unsigned NOT NULL DEFAULT '0',
  `items_id` int unsigned NOT NULL DEFAULT '0',
  `itemtype` varchar(100) NOT NULL,
  `name` varchar(255) DEFAULT NULL,
  `comment` text,
  `fqdns_id` int unsigned NOT NULL DEFAULT '0',
  `ipnetworks_id` int unsigned NOT NULL DEFAULT '0',
  `is_deleted` tinyint NOT NULL DEFAULT '0',
  `is_dynamic` tinyint NOT NULL DEFAULT '0',
  `date_mod` timestamp NULL DEFAULT NULL,
  `date_creation` timestamp NULL DEFAULT NULL,
  PRIMARY KEY (`id`),
  KEY `entities_id` (`entities_id`),
  KEY `FQDN` (`name`,`fqdns_id`),
  KEY `fqdns_id` (`fqdns_id`),
  KEY `is_deleted` (`is_deleted`),
  KEY `is_dynamic` (`is_dynamic`),
  KEY `item` (`itemtype`,`items_id`,`is_deleted`),
  KEY `date_mod` (`date_mod`),
  KEY `date_creation` (`date_creation`),
  KEY `ipnetworks_id` (`ipnetworks_id`)
) ENGINE=InnoDB DEFAULT CHARSET=utf8mb4 COLLATE=utf8mb4_unicode_ci ROW_FORMAT=DYNAMIC;


### Dump table glpi_networkportaggregates

DROP TABLE IF EXISTS `glpi_networkportaggregates`;
CREATE TABLE `glpi_networkportaggregates` (
  `id` int unsigned NOT NULL AUTO_INCREMENT,
  `networkports_id` int unsigned NOT NULL DEFAULT '0',
  `networkports_id_list` text COMMENT 'array of associated networkports_id',
  `date_mod` timestamp NULL DEFAULT NULL,
  `date_creation` timestamp NULL DEFAULT NULL,
  PRIMARY KEY (`id`),
  UNIQUE KEY `networkports_id` (`networkports_id`),
  KEY `date_mod` (`date_mod`),
  KEY `date_creation` (`date_creation`)
) ENGINE=InnoDB DEFAULT CHARSET=utf8mb4 COLLATE=utf8mb4_unicode_ci ROW_FORMAT=DYNAMIC;


### Dump table glpi_networkportaliases

DROP TABLE IF EXISTS `glpi_networkportaliases`;
CREATE TABLE `glpi_networkportaliases` (
  `id` int unsigned NOT NULL AUTO_INCREMENT,
  `networkports_id` int unsigned NOT NULL DEFAULT '0',
  `networkports_id_alias` int unsigned NOT NULL DEFAULT '0',
  `date_mod` timestamp NULL DEFAULT NULL,
  `date_creation` timestamp NULL DEFAULT NULL,
  PRIMARY KEY (`id`),
  UNIQUE KEY `networkports_id` (`networkports_id`),
  KEY `networkports_id_alias` (`networkports_id_alias`),
  KEY `date_mod` (`date_mod`),
  KEY `date_creation` (`date_creation`)
) ENGINE=InnoDB DEFAULT CHARSET=utf8mb4 COLLATE=utf8mb4_unicode_ci ROW_FORMAT=DYNAMIC;


### Dump table glpi_networkportdialups

DROP TABLE IF EXISTS `glpi_networkportdialups`;
CREATE TABLE `glpi_networkportdialups` (
  `id` int unsigned NOT NULL AUTO_INCREMENT,
  `networkports_id` int unsigned NOT NULL DEFAULT '0',
  `date_mod` timestamp NULL DEFAULT NULL,
  `date_creation` timestamp NULL DEFAULT NULL,
  PRIMARY KEY (`id`),
  UNIQUE KEY `networkports_id` (`networkports_id`),
  KEY `date_mod` (`date_mod`),
  KEY `date_creation` (`date_creation`)
) ENGINE=InnoDB DEFAULT CHARSET=utf8mb4 COLLATE=utf8mb4_unicode_ci ROW_FORMAT=DYNAMIC;


### Dump table glpi_networkportethernets

DROP TABLE IF EXISTS `glpi_networkportethernets`;
CREATE TABLE `glpi_networkportethernets` (
  `id` int unsigned NOT NULL AUTO_INCREMENT,
  `networkports_id` int unsigned NOT NULL DEFAULT '0',
  `items_devicenetworkcards_id` int unsigned NOT NULL DEFAULT '0',
  `type` varchar(10) DEFAULT '' COMMENT 'T, LX, SX',
  `speed` int NOT NULL DEFAULT '10' COMMENT 'Mbit/s: 10, 100, 1000, 10000',
  `date_mod` timestamp NULL DEFAULT NULL,
  `date_creation` timestamp NULL DEFAULT NULL,
  PRIMARY KEY (`id`),
  UNIQUE KEY `networkports_id` (`networkports_id`),
  KEY `card` (`items_devicenetworkcards_id`),
  KEY `type` (`type`),
  KEY `speed` (`speed`),
  KEY `date_mod` (`date_mod`),
  KEY `date_creation` (`date_creation`)
) ENGINE=InnoDB DEFAULT CHARSET=utf8mb4 COLLATE=utf8mb4_unicode_ci ROW_FORMAT=DYNAMIC;


### Dump table glpi_networkportbnctypes

DROP TABLE IF EXISTS `glpi_networkportfiberchanneltypes`;
CREATE TABLE `glpi_networkportfiberchanneltypes` (
  `id` int unsigned NOT NULL AUTO_INCREMENT,
  `name` varchar(255) DEFAULT NULL,
  `comment` text,
  `date_mod` timestamp NULL DEFAULT NULL,
  `date_creation` timestamp NULL DEFAULT NULL,
  PRIMARY KEY (`id`),
  KEY `name` (`name`),
  KEY `date_mod` (`date_mod`),
  KEY `date_creation` (`date_creation`)
) ENGINE=InnoDB DEFAULT CHARSET=utf8mb4 COLLATE=utf8mb4_unicode_ci ROW_FORMAT=DYNAMIC;


### Dump table glpi_networkportfiberchannels

DROP TABLE IF EXISTS `glpi_networkportfiberchannels`;
CREATE TABLE `glpi_networkportfiberchannels` (
  `id` int unsigned NOT NULL AUTO_INCREMENT,
  `networkports_id` int unsigned NOT NULL DEFAULT '0',
  `items_devicenetworkcards_id` int unsigned NOT NULL DEFAULT '0',
  `networkportfiberchanneltypes_id` int unsigned NOT NULL DEFAULT '0',
  `wwn` varchar(50) DEFAULT '',
  `speed` int NOT NULL DEFAULT '10' COMMENT 'Mbit/s: 10, 100, 1000, 10000',
  `date_mod` timestamp NULL DEFAULT NULL,
  `date_creation` timestamp NULL DEFAULT NULL,
  PRIMARY KEY (`id`),
  UNIQUE KEY `networkports_id` (`networkports_id`),
  KEY `card` (`items_devicenetworkcards_id`),
  KEY `type` (`networkportfiberchanneltypes_id`),
  KEY `wwn` (`wwn`),
  KEY `speed` (`speed`),
  KEY `date_mod` (`date_mod`),
  KEY `date_creation` (`date_creation`)
) ENGINE=InnoDB DEFAULT CHARSET=utf8mb4 COLLATE=utf8mb4_unicode_ci ROW_FORMAT=DYNAMIC;


### Dump table glpi_networkportlocals

DROP TABLE IF EXISTS `glpi_networkportlocals`;
CREATE TABLE `glpi_networkportlocals` (
  `id` int unsigned NOT NULL AUTO_INCREMENT,
  `networkports_id` int unsigned NOT NULL DEFAULT '0',
  `date_mod` timestamp NULL DEFAULT NULL,
  `date_creation` timestamp NULL DEFAULT NULL,
  PRIMARY KEY (`id`),
  UNIQUE KEY `networkports_id` (`networkports_id`),
  KEY `date_mod` (`date_mod`),
  KEY `date_creation` (`date_creation`)
) ENGINE=InnoDB DEFAULT CHARSET=utf8mb4 COLLATE=utf8mb4_unicode_ci ROW_FORMAT=DYNAMIC;


### Dump table glpi_networkports

DROP TABLE IF EXISTS `glpi_networkports`;
CREATE TABLE `glpi_networkports` (
  `id` int unsigned NOT NULL AUTO_INCREMENT,
  `items_id` int unsigned NOT NULL DEFAULT '0',
  `itemtype` varchar(100) NOT NULL,
  `entities_id` int unsigned NOT NULL DEFAULT '0',
  `is_recursive` tinyint NOT NULL DEFAULT '0',
  `logical_number` int NOT NULL DEFAULT '0',
  `name` varchar(255) DEFAULT NULL,
  `instantiation_type` varchar(255) DEFAULT NULL,
  `mac` varchar(255) DEFAULT NULL,
  `comment` text,
  `is_deleted` tinyint NOT NULL DEFAULT '0',
  `is_dynamic` tinyint NOT NULL DEFAULT '0',
  `date_mod` timestamp NULL DEFAULT NULL,
  `date_creation` timestamp NULL DEFAULT NULL,
  `ifmtu` int NOT NULL DEFAULT '0',
  `ifspeed` bigint NOT NULL DEFAULT '0',
  `ifinternalstatus` varchar(255) DEFAULT NULL,
  `ifconnectionstatus` int NOT NULL DEFAULT '0',
  `iflastchange` varchar(255) DEFAULT NULL,
  `ifinbytes` bigint NOT NULL DEFAULT '0',
  `ifinerrors` bigint NOT NULL DEFAULT '0',
  `ifoutbytes` bigint NOT NULL DEFAULT '0',
  `ifouterrors` bigint NOT NULL DEFAULT '0',
  `ifstatus` varchar(255) DEFAULT NULL,
  `ifdescr` varchar(255) DEFAULT NULL,
  `ifalias` varchar(255) DEFAULT NULL,
  `portduplex` varchar(255) DEFAULT NULL,
  `trunk` tinyint NOT NULL DEFAULT '0',
  `lastup` timestamp NULL DEFAULT NULL,
  PRIMARY KEY (`id`),
  KEY `name` (`name`),
  KEY `item` (`itemtype`,`items_id`),
  KEY `entities_id` (`entities_id`),
  KEY `is_recursive` (`is_recursive`),
  KEY `mac` (`mac`),
  KEY `is_deleted` (`is_deleted`),
  KEY `is_dynamic` (`is_dynamic`),
  KEY `date_mod` (`date_mod`),
  KEY `date_creation` (`date_creation`)
) ENGINE=InnoDB DEFAULT CHARSET=utf8mb4 COLLATE=utf8mb4_unicode_ci ROW_FORMAT=DYNAMIC;


### Dump table glpi_networkports_networkports

DROP TABLE IF EXISTS `glpi_networkports_networkports`;
CREATE TABLE `glpi_networkports_networkports` (
  `id` int unsigned NOT NULL AUTO_INCREMENT,
  `networkports_id_1` int unsigned NOT NULL DEFAULT '0',
  `networkports_id_2` int unsigned NOT NULL DEFAULT '0',
  PRIMARY KEY (`id`),
  UNIQUE KEY `unicity` (`networkports_id_1`,`networkports_id_2`),
  KEY `networkports_id_2` (`networkports_id_2`)
) ENGINE=InnoDB DEFAULT CHARSET=utf8mb4 COLLATE=utf8mb4_unicode_ci ROW_FORMAT=DYNAMIC;


### Dump table glpi_networkports_vlans

DROP TABLE IF EXISTS `glpi_networkports_vlans`;
CREATE TABLE `glpi_networkports_vlans` (
  `id` int unsigned NOT NULL AUTO_INCREMENT,
  `networkports_id` int unsigned NOT NULL DEFAULT '0',
  `vlans_id` int unsigned NOT NULL DEFAULT '0',
  `tagged` tinyint NOT NULL DEFAULT '0',
  PRIMARY KEY (`id`),
  UNIQUE KEY `unicity` (`networkports_id`,`vlans_id`),
  KEY `vlans_id` (`vlans_id`)
) ENGINE=InnoDB DEFAULT CHARSET=utf8mb4 COLLATE=utf8mb4_unicode_ci ROW_FORMAT=DYNAMIC;


### Dump table glpi_networkportwifis

DROP TABLE IF EXISTS `glpi_networkportwifis`;
CREATE TABLE `glpi_networkportwifis` (
  `id` int unsigned NOT NULL AUTO_INCREMENT,
  `networkports_id` int unsigned NOT NULL DEFAULT '0',
  `items_devicenetworkcards_id` int unsigned NOT NULL DEFAULT '0',
  `wifinetworks_id` int unsigned NOT NULL DEFAULT '0',
  `networkportwifis_id` int unsigned NOT NULL DEFAULT '0' COMMENT 'only useful in case of Managed node',
  `version` varchar(20) DEFAULT NULL COMMENT 'a, a/b, a/b/g, a/b/g/n, a/b/g/n/y',
  `mode` varchar(20) DEFAULT NULL COMMENT 'ad-hoc, managed, master, repeater, secondary, monitor, auto',
  `date_mod` timestamp NULL DEFAULT NULL,
  `date_creation` timestamp NULL DEFAULT NULL,
  PRIMARY KEY (`id`),
  UNIQUE KEY `networkports_id` (`networkports_id`),
  KEY `card` (`items_devicenetworkcards_id`),
  KEY `essid` (`wifinetworks_id`),
  KEY `version` (`version`),
  KEY `mode` (`mode`),
  KEY `date_mod` (`date_mod`),
  KEY `date_creation` (`date_creation`),
  KEY `networkportwifis_id` (`networkportwifis_id`)
) ENGINE=InnoDB DEFAULT CHARSET=utf8mb4 COLLATE=utf8mb4_unicode_ci ROW_FORMAT=DYNAMIC;


### Dump table glpi_networks

DROP TABLE IF EXISTS `glpi_networks`;
CREATE TABLE `glpi_networks` (
  `id` int unsigned NOT NULL AUTO_INCREMENT,
  `name` varchar(255) DEFAULT NULL,
  `comment` text,
  `date_mod` timestamp NULL DEFAULT NULL,
  `date_creation` timestamp NULL DEFAULT NULL,
  PRIMARY KEY (`id`),
  KEY `name` (`name`),
  KEY `date_mod` (`date_mod`),
  KEY `date_creation` (`date_creation`)
) ENGINE=InnoDB DEFAULT CHARSET=utf8mb4 COLLATE=utf8mb4_unicode_ci ROW_FORMAT=DYNAMIC;


### Dump table glpi_notepads

DROP TABLE IF EXISTS `glpi_notepads`;
CREATE TABLE `glpi_notepads` (
  `id` int unsigned NOT NULL AUTO_INCREMENT,
  `itemtype` varchar(100) DEFAULT NULL,
  `items_id` int unsigned NOT NULL DEFAULT '0',
  `date_creation` timestamp NULL DEFAULT NULL,
  `date_mod` timestamp NULL DEFAULT NULL,
  `users_id` int unsigned NOT NULL DEFAULT '0',
  `users_id_lastupdater` int unsigned NOT NULL DEFAULT '0',
  `content` longtext,
  `visible_from_ticket` tinyint NOT NULL DEFAULT '0',
  PRIMARY KEY (`id`),
  KEY `item` (`itemtype`,`items_id`),
  KEY `date_mod` (`date_mod`),
  KEY `date_creation` (`date_creation`),
  KEY `users_id_lastupdater` (`users_id_lastupdater`),
  KEY `users_id` (`users_id`)
) ENGINE=InnoDB DEFAULT CHARSET=utf8mb4 COLLATE=utf8mb4_unicode_ci ROW_FORMAT=DYNAMIC;


### Dump table glpi_notifications

DROP TABLE IF EXISTS `glpi_notifications`;
CREATE TABLE `glpi_notifications` (
  `id` int unsigned NOT NULL AUTO_INCREMENT,
  `name` varchar(255) DEFAULT NULL,
  `entities_id` int unsigned NOT NULL DEFAULT '0',
  `itemtype` varchar(100) NOT NULL,
  `event` varchar(255) NOT NULL,
  `comment` text,
  `is_recursive` tinyint NOT NULL DEFAULT '0',
  `is_active` tinyint NOT NULL DEFAULT '0',
  `date_mod` timestamp NULL DEFAULT NULL,
  `date_creation` timestamp NULL DEFAULT NULL,
  `allow_response` tinyint NOT NULL DEFAULT '1',
  `attach_documents` tinyint NOT NULL DEFAULT '-2',
  PRIMARY KEY (`id`),
  KEY `name` (`name`),
  KEY `itemtype` (`itemtype`),
  KEY `entities_id` (`entities_id`),
  KEY `is_active` (`is_active`),
  KEY `date_mod` (`date_mod`),
  KEY `is_recursive` (`is_recursive`),
  KEY `date_creation` (`date_creation`)
) ENGINE=InnoDB DEFAULT CHARSET=utf8mb4 COLLATE=utf8mb4_unicode_ci ROW_FORMAT=DYNAMIC;



### Dump table glpi_notifications_notificationtemplates

DROP TABLE IF EXISTS `glpi_notifications_notificationtemplates`;
CREATE TABLE `glpi_notifications_notificationtemplates` (
  `id` int unsigned NOT NULL AUTO_INCREMENT,
  `notifications_id` int unsigned NOT NULL DEFAULT '0',
  `mode` varchar(20) NOT NULL COMMENT 'See Notification_NotificationTemplate::MODE_* constants',
  `notificationtemplates_id` int unsigned NOT NULL DEFAULT '0',
  PRIMARY KEY (`id`),
  UNIQUE KEY `unicity` (`notifications_id`,`mode`,`notificationtemplates_id`),
  KEY `notificationtemplates_id` (`notificationtemplates_id`),
  KEY `mode` (`mode`)
) ENGINE=InnoDB DEFAULT CHARSET=utf8mb4 COLLATE=utf8mb4_unicode_ci ROW_FORMAT=DYNAMIC;



### Dump table glpi_notificationtargets

DROP TABLE IF EXISTS `glpi_notificationtargets`;
CREATE TABLE `glpi_notificationtargets` (
  `id` int unsigned NOT NULL AUTO_INCREMENT,
  `items_id` int unsigned NOT NULL DEFAULT '0',
  `type` int NOT NULL DEFAULT '0',
  `notifications_id` int unsigned NOT NULL DEFAULT '0',
  PRIMARY KEY (`id`),
  KEY `items` (`type`,`items_id`),
  KEY `notifications_id` (`notifications_id`)
) ENGINE=InnoDB DEFAULT CHARSET=utf8mb4 COLLATE=utf8mb4_unicode_ci ROW_FORMAT=DYNAMIC;


### Dump table glpi_notificationtemplates

DROP TABLE IF EXISTS `glpi_notificationtemplates`;
CREATE TABLE `glpi_notificationtemplates` (
  `id` int unsigned NOT NULL AUTO_INCREMENT,
  `name` varchar(255) DEFAULT NULL,
  `itemtype` varchar(100) NOT NULL,
  `date_mod` timestamp NULL DEFAULT NULL,
  `comment` text,
  `css` text,
  `date_creation` timestamp NULL DEFAULT NULL,
  PRIMARY KEY (`id`),
  KEY `itemtype` (`itemtype`),
  KEY `date_mod` (`date_mod`),
  KEY `name` (`name`),
  KEY `date_creation` (`date_creation`)
) ENGINE=InnoDB DEFAULT CHARSET=utf8mb4 COLLATE=utf8mb4_unicode_ci ROW_FORMAT=DYNAMIC;


### Dump table glpi_notificationtemplatetranslations

DROP TABLE IF EXISTS `glpi_notificationtemplatetranslations`;
CREATE TABLE `glpi_notificationtemplatetranslations` (
  `id` int unsigned NOT NULL AUTO_INCREMENT,
  `notificationtemplates_id` int unsigned NOT NULL DEFAULT '0',
  `language` varchar(10) NOT NULL DEFAULT '',
  `subject` varchar(255) NOT NULL,
  `content_text` longtext,
  `content_html` longtext,
  PRIMARY KEY (`id`),
  KEY `notificationtemplates_id` (`notificationtemplates_id`)
) ENGINE=InnoDB DEFAULT CHARSET=utf8mb4 COLLATE=utf8mb4_unicode_ci ROW_FORMAT=DYNAMIC;


### Dump table glpi_notimportedemails

DROP TABLE IF EXISTS `glpi_notimportedemails`;
CREATE TABLE `glpi_notimportedemails` (
  `id` int unsigned NOT NULL AUTO_INCREMENT,
  `from` varchar(255) NOT NULL,
  `to` varchar(255) NOT NULL,
  `mailcollectors_id` int unsigned NOT NULL DEFAULT '0',
  `date` timestamp NOT NULL DEFAULT CURRENT_TIMESTAMP,
  `subject` text,
  `messageid` varchar(255) NOT NULL,
  `reason` int NOT NULL DEFAULT '0',
  `users_id` int unsigned NOT NULL DEFAULT '0',
  PRIMARY KEY (`id`),
  KEY `users_id` (`users_id`),
  KEY `mailcollectors_id` (`mailcollectors_id`)
) ENGINE=InnoDB DEFAULT CHARSET=utf8mb4 COLLATE=utf8mb4_unicode_ci ROW_FORMAT=DYNAMIC;


### Dump table glpi_objectlocks

DROP TABLE IF EXISTS `glpi_objectlocks`;
CREATE TABLE `glpi_objectlocks` (
  `id` int unsigned NOT NULL AUTO_INCREMENT,
  `itemtype` varchar(100) NOT NULL COMMENT 'Type of locked object',
  `items_id` int unsigned NOT NULL COMMENT 'RELATION to various tables, according to itemtype (ID)',
  `users_id` int unsigned NOT NULL COMMENT 'id of the locker',
  `date` timestamp NOT NULL DEFAULT CURRENT_TIMESTAMP,
  PRIMARY KEY (`id`),
  UNIQUE KEY `item` (`itemtype`,`items_id`),
  KEY `users_id` (`users_id`),
  KEY `date` (`date`)
) ENGINE=InnoDB DEFAULT CHARSET=utf8mb4 COLLATE=utf8mb4_unicode_ci ROW_FORMAT=DYNAMIC;


### Dump table glpi_operatingsystemarchitectures

DROP TABLE IF EXISTS `glpi_operatingsystemarchitectures`;
CREATE TABLE `glpi_operatingsystemarchitectures` (
  `id` int unsigned NOT NULL AUTO_INCREMENT,
  `name` varchar(255) DEFAULT NULL,
  `comment` text,
  `date_mod` timestamp NULL DEFAULT NULL,
  `date_creation` timestamp NULL DEFAULT NULL,
  PRIMARY KEY (`id`),
  KEY `name` (`name`),
  KEY `date_mod` (`date_mod`),
  KEY `date_creation` (`date_creation`)
) ENGINE=InnoDB DEFAULT CHARSET=utf8mb4 COLLATE=utf8mb4_unicode_ci ROW_FORMAT=DYNAMIC;


### Dump table glpi_operatingsystems

DROP TABLE IF EXISTS `glpi_operatingsystems`;
CREATE TABLE `glpi_operatingsystems` (
  `id` int unsigned NOT NULL AUTO_INCREMENT,
  `name` varchar(255) DEFAULT NULL,
  `comment` text,
  `date_mod` timestamp NULL DEFAULT NULL,
  `date_creation` timestamp NULL DEFAULT NULL,
  PRIMARY KEY (`id`),
  KEY `name` (`name`),
  KEY `date_mod` (`date_mod`),
  KEY `date_creation` (`date_creation`)
) ENGINE=InnoDB DEFAULT CHARSET=utf8mb4 COLLATE=utf8mb4_unicode_ci ROW_FORMAT=DYNAMIC;


### Dump table glpi_operatingsystemservicepacks

DROP TABLE IF EXISTS `glpi_operatingsystemservicepacks`;
CREATE TABLE `glpi_operatingsystemservicepacks` (
  `id` int unsigned NOT NULL AUTO_INCREMENT,
  `name` varchar(255) DEFAULT NULL,
  `comment` text,
  `date_mod` timestamp NULL DEFAULT NULL,
  `date_creation` timestamp NULL DEFAULT NULL,
  PRIMARY KEY (`id`),
  KEY `name` (`name`),
  KEY `date_mod` (`date_mod`),
  KEY `date_creation` (`date_creation`)
) ENGINE=InnoDB DEFAULT CHARSET=utf8mb4 COLLATE=utf8mb4_unicode_ci ROW_FORMAT=DYNAMIC;


### Dump table glpi_operatingsystemversions

DROP TABLE IF EXISTS `glpi_operatingsystemversions`;
CREATE TABLE `glpi_operatingsystemversions` (
  `id` int unsigned NOT NULL AUTO_INCREMENT,
  `name` varchar(255) DEFAULT NULL,
  `comment` text,
  `date_mod` timestamp NULL DEFAULT NULL,
  `date_creation` timestamp NULL DEFAULT NULL,
  PRIMARY KEY (`id`),
  KEY `name` (`name`),
  KEY `date_mod` (`date_mod`),
  KEY `date_creation` (`date_creation`)
) ENGINE=InnoDB DEFAULT CHARSET=utf8mb4 COLLATE=utf8mb4_unicode_ci ROW_FORMAT=DYNAMIC;


### Dump table glpi_passivedcequipments

DROP TABLE IF EXISTS `glpi_passivedcequipments`;
CREATE TABLE `glpi_passivedcequipments` (
  `id` int unsigned NOT NULL AUTO_INCREMENT,
  `name` varchar(255) DEFAULT NULL,
  `entities_id` int unsigned NOT NULL DEFAULT '0',
  `is_recursive` tinyint NOT NULL DEFAULT '0',
  `locations_id` int unsigned NOT NULL DEFAULT '0',
  `serial` varchar(255) DEFAULT NULL,
  `otherserial` varchar(255) DEFAULT NULL,
  `passivedcequipmentmodels_id` int unsigned DEFAULT NULL,
  `passivedcequipmenttypes_id` int unsigned NOT NULL DEFAULT '0',
  `users_id_tech` int unsigned NOT NULL DEFAULT '0',
  `groups_id_tech` int unsigned NOT NULL DEFAULT '0',
  `is_template` tinyint NOT NULL DEFAULT '0',
  `template_name` varchar(255) DEFAULT NULL,
  `is_deleted` tinyint NOT NULL DEFAULT '0',
  `states_id` int unsigned NOT NULL DEFAULT '0' COMMENT 'RELATION to states (id)',
  `comment` text,
  `manufacturers_id` int unsigned NOT NULL DEFAULT '0',
  `date_mod` timestamp NULL DEFAULT NULL,
  `date_creation` timestamp NULL DEFAULT NULL,
  PRIMARY KEY (`id`),
  KEY `name` (`name`),
  KEY `entities_id` (`entities_id`),
  KEY `is_recursive` (`is_recursive`),
  KEY `locations_id` (`locations_id`),
  KEY `passivedcequipmentmodels_id` (`passivedcequipmentmodels_id`),
  KEY `passivedcequipmenttypes_id` (`passivedcequipmenttypes_id`),
  KEY `users_id_tech` (`users_id_tech`),
  KEY `group_id_tech` (`groups_id_tech`),
  KEY `is_template` (`is_template`),
  KEY `is_deleted` (`is_deleted`),
  KEY `states_id` (`states_id`),
  KEY `manufacturers_id` (`manufacturers_id`),
  KEY `date_creation` (`date_creation`),
  KEY `date_mod` (`date_mod`)
) ENGINE=InnoDB DEFAULT CHARSET=utf8mb4 COLLATE=utf8mb4_unicode_ci ROW_FORMAT=DYNAMIC;


### Dump table glpi_passivedcequipmentmodels

DROP TABLE IF EXISTS `glpi_passivedcequipmentmodels`;
CREATE TABLE `glpi_passivedcequipmentmodels` (
  `id` int unsigned NOT NULL AUTO_INCREMENT,
  `name` varchar(255) DEFAULT NULL,
  `comment` text,
  `product_number` varchar(255) DEFAULT NULL,
  `weight` int NOT NULL DEFAULT '0',
  `required_units` int NOT NULL DEFAULT '1',
  `depth` float NOT NULL DEFAULT '1',
  `power_connections` int NOT NULL DEFAULT '0',
  `power_consumption` int NOT NULL DEFAULT '0',
  `is_half_rack` tinyint NOT NULL DEFAULT '0',
  `picture_front` text,
  `picture_rear` text,
  `pictures` text,
  `date_mod` timestamp NULL DEFAULT NULL,
  `date_creation` timestamp NULL DEFAULT NULL,
  PRIMARY KEY (`id`),
  KEY `name` (`name`),
  KEY `date_mod` (`date_mod`),
  KEY `date_creation` (`date_creation`),
  KEY `product_number` (`product_number`)
) ENGINE=InnoDB DEFAULT CHARSET=utf8mb4 COLLATE=utf8mb4_unicode_ci ROW_FORMAT=DYNAMIC;

### Dump table glpi_peripheralmodels


### Dump table glpi_passivedcequipmenttypes

DROP TABLE IF EXISTS `glpi_passivedcequipmenttypes`;
CREATE TABLE `glpi_passivedcequipmenttypes` (
  `id` int unsigned NOT NULL AUTO_INCREMENT,
  `name` varchar(255) DEFAULT NULL,
  `comment` text,
  `date_mod` timestamp NULL DEFAULT NULL,
  `date_creation` timestamp NULL DEFAULT NULL,
  PRIMARY KEY (`id`),
  KEY `name` (`name`),
  KEY `date_mod` (`date_mod`),
  KEY `date_creation` (`date_creation`)
) ENGINE=InnoDB DEFAULT CHARSET=utf8mb4 COLLATE=utf8mb4_unicode_ci ROW_FORMAT=DYNAMIC;


DROP TABLE IF EXISTS `glpi_peripheralmodels`;
CREATE TABLE `glpi_peripheralmodels` (
  `id` int unsigned NOT NULL AUTO_INCREMENT,
  `name` varchar(255) DEFAULT NULL,
  `comment` text,
  `product_number` varchar(255) DEFAULT NULL,
  `weight` int NOT NULL DEFAULT '0',
  `required_units` int NOT NULL DEFAULT '1',
  `depth` float NOT NULL DEFAULT '1',
  `power_connections` int NOT NULL DEFAULT '0',
  `power_consumption` int NOT NULL DEFAULT '0',
  `is_half_rack` tinyint NOT NULL DEFAULT '0',
  `picture_front` text,
  `picture_rear` text,
  `pictures` text,
  `date_mod` timestamp NULL DEFAULT NULL,
  `date_creation` timestamp NULL DEFAULT NULL,
  PRIMARY KEY (`id`),
  KEY `name` (`name`),
  KEY `date_mod` (`date_mod`),
  KEY `date_creation` (`date_creation`),
  KEY `product_number` (`product_number`)
) ENGINE=InnoDB DEFAULT CHARSET=utf8mb4 COLLATE=utf8mb4_unicode_ci ROW_FORMAT=DYNAMIC;


### Dump table glpi_peripherals

DROP TABLE IF EXISTS `glpi_peripherals`;
CREATE TABLE `glpi_peripherals` (
  `id` int unsigned NOT NULL AUTO_INCREMENT,
  `entities_id` int unsigned NOT NULL DEFAULT '0',
  `name` varchar(255) DEFAULT NULL,
  `date_mod` timestamp NULL DEFAULT NULL,
  `contact` varchar(255) DEFAULT NULL,
  `contact_num` varchar(255) DEFAULT NULL,
  `users_id_tech` int unsigned NOT NULL DEFAULT '0',
  `groups_id_tech` int unsigned NOT NULL DEFAULT '0',
  `comment` text,
  `serial` varchar(255) DEFAULT NULL,
  `otherserial` varchar(255) DEFAULT NULL,
  `locations_id` int unsigned NOT NULL DEFAULT '0',
  `peripheraltypes_id` int unsigned NOT NULL DEFAULT '0',
  `peripheralmodels_id` int unsigned NOT NULL DEFAULT '0',
  `brand` varchar(255) DEFAULT NULL,
  `manufacturers_id` int unsigned NOT NULL DEFAULT '0',
  `is_global` tinyint NOT NULL DEFAULT '0',
  `is_deleted` tinyint NOT NULL DEFAULT '0',
  `is_template` tinyint NOT NULL DEFAULT '0',
  `template_name` varchar(255) DEFAULT NULL,
  `users_id` int unsigned NOT NULL DEFAULT '0',
  `groups_id` int unsigned NOT NULL DEFAULT '0',
  `states_id` int unsigned NOT NULL DEFAULT '0',
  `ticket_tco` decimal(20,4) DEFAULT '0.0000',
  `is_dynamic` tinyint NOT NULL DEFAULT '0',
  `autoupdatesystems_id` int unsigned NOT NULL DEFAULT '0',
  `uuid` varchar(255) DEFAULT NULL,
  `date_creation` timestamp NULL DEFAULT NULL,
  `is_recursive` tinyint NOT NULL DEFAULT '0',
  PRIMARY KEY (`id`),
  KEY `name` (`name`),
  KEY `is_template` (`is_template`),
  KEY `is_global` (`is_global`),
  KEY `entities_id` (`entities_id`),
  KEY `manufacturers_id` (`manufacturers_id`),
  KEY `groups_id` (`groups_id`),
  KEY `users_id` (`users_id`),
  KEY `locations_id` (`locations_id`),
  KEY `peripheralmodels_id` (`peripheralmodels_id`),
  KEY `states_id` (`states_id`),
  KEY `users_id_tech` (`users_id_tech`),
  KEY `peripheraltypes_id` (`peripheraltypes_id`),
  KEY `is_deleted` (`is_deleted`),
  KEY `date_mod` (`date_mod`),
  KEY `groups_id_tech` (`groups_id_tech`),
  KEY `is_dynamic` (`is_dynamic`),
  KEY `autoupdatesystems_id` (`autoupdatesystems_id`),
  KEY `serial` (`serial`),
  KEY `otherserial` (`otherserial`),
  KEY `uuid` (`uuid`),
  KEY `date_creation` (`date_creation`),
  KEY `is_recursive` (`is_recursive`)
) ENGINE=InnoDB DEFAULT CHARSET=utf8mb4 COLLATE=utf8mb4_unicode_ci ROW_FORMAT=DYNAMIC;


### Dump table glpi_peripheraltypes

DROP TABLE IF EXISTS `glpi_peripheraltypes`;
CREATE TABLE `glpi_peripheraltypes` (
  `id` int unsigned NOT NULL AUTO_INCREMENT,
  `name` varchar(255) DEFAULT NULL,
  `comment` text,
  `date_mod` timestamp NULL DEFAULT NULL,
  `date_creation` timestamp NULL DEFAULT NULL,
  PRIMARY KEY (`id`),
  KEY `name` (`name`),
  KEY `date_mod` (`date_mod`),
  KEY `date_creation` (`date_creation`)
) ENGINE=InnoDB DEFAULT CHARSET=utf8mb4 COLLATE=utf8mb4_unicode_ci ROW_FORMAT=DYNAMIC;


### Dump table glpi_phonemodels

DROP TABLE IF EXISTS `glpi_phonemodels`;
CREATE TABLE `glpi_phonemodels` (
  `id` int unsigned NOT NULL AUTO_INCREMENT,
  `name` varchar(255) DEFAULT NULL,
  `comment` text,
  `product_number` varchar(255) DEFAULT NULL,
  `date_mod` timestamp NULL DEFAULT NULL,
  `date_creation` timestamp NULL DEFAULT NULL,
  `picture_front` text,
  `picture_rear` text,
  `pictures` text,
  PRIMARY KEY (`id`),
  KEY `name` (`name`),
  KEY `date_mod` (`date_mod`),
  KEY `date_creation` (`date_creation`),
  KEY `product_number` (`product_number`)
) ENGINE=InnoDB DEFAULT CHARSET=utf8mb4 COLLATE=utf8mb4_unicode_ci ROW_FORMAT=DYNAMIC;


### Dump table glpi_phonepowersupplies

DROP TABLE IF EXISTS `glpi_phonepowersupplies`;
CREATE TABLE `glpi_phonepowersupplies` (
  `id` int unsigned NOT NULL AUTO_INCREMENT,
  `name` varchar(255) DEFAULT NULL,
  `comment` text,
  `date_mod` timestamp NULL DEFAULT NULL,
  `date_creation` timestamp NULL DEFAULT NULL,
  PRIMARY KEY (`id`),
  KEY `name` (`name`),
  KEY `date_mod` (`date_mod`),
  KEY `date_creation` (`date_creation`)
) ENGINE=InnoDB DEFAULT CHARSET=utf8mb4 COLLATE=utf8mb4_unicode_ci ROW_FORMAT=DYNAMIC;


### Dump table glpi_phones

DROP TABLE IF EXISTS `glpi_phones`;
CREATE TABLE `glpi_phones` (
  `id` int unsigned NOT NULL AUTO_INCREMENT,
  `entities_id` int unsigned NOT NULL DEFAULT '0',
  `name` varchar(255) DEFAULT NULL,
  `date_mod` timestamp NULL DEFAULT NULL,
  `contact` varchar(255) DEFAULT NULL,
  `contact_num` varchar(255) DEFAULT NULL,
  `users_id_tech` int unsigned NOT NULL DEFAULT '0',
  `groups_id_tech` int unsigned NOT NULL DEFAULT '0',
  `comment` text,
  `serial` varchar(255) DEFAULT NULL,
  `otherserial` varchar(255) DEFAULT NULL,
  `locations_id` int unsigned NOT NULL DEFAULT '0',
  `phonetypes_id` int unsigned NOT NULL DEFAULT '0',
  `phonemodels_id` int unsigned NOT NULL DEFAULT '0',
  `brand` varchar(255) DEFAULT NULL,
  `phonepowersupplies_id` int unsigned NOT NULL DEFAULT '0',
  `number_line` varchar(255) DEFAULT NULL,
  `have_headset` tinyint NOT NULL DEFAULT '0',
  `have_hp` tinyint NOT NULL DEFAULT '0',
  `manufacturers_id` int unsigned NOT NULL DEFAULT '0',
  `is_global` tinyint NOT NULL DEFAULT '0',
  `is_deleted` tinyint NOT NULL DEFAULT '0',
  `is_template` tinyint NOT NULL DEFAULT '0',
  `template_name` varchar(255) DEFAULT NULL,
  `users_id` int unsigned NOT NULL DEFAULT '0',
  `groups_id` int unsigned NOT NULL DEFAULT '0',
  `states_id` int unsigned NOT NULL DEFAULT '0',
  `ticket_tco` decimal(20,4) DEFAULT '0.0000',
  `is_dynamic` tinyint NOT NULL DEFAULT '0',
  `autoupdatesystems_id` int unsigned NOT NULL DEFAULT '0',
  `uuid` varchar(255) DEFAULT NULL,
  `date_creation` timestamp NULL DEFAULT NULL,
  `is_recursive` tinyint NOT NULL DEFAULT '0',
  `last_inventory_update` timestamp NULL DEFAULT NULL,
  PRIMARY KEY (`id`),
  KEY `name` (`name`),
  KEY `is_template` (`is_template`),
  KEY `is_global` (`is_global`),
  KEY `entities_id` (`entities_id`),
  KEY `manufacturers_id` (`manufacturers_id`),
  KEY `groups_id` (`groups_id`),
  KEY `users_id` (`users_id`),
  KEY `locations_id` (`locations_id`),
  KEY `phonemodels_id` (`phonemodels_id`),
  KEY `phonepowersupplies_id` (`phonepowersupplies_id`),
  KEY `states_id` (`states_id`),
  KEY `users_id_tech` (`users_id_tech`),
  KEY `phonetypes_id` (`phonetypes_id`),
  KEY `is_deleted` (`is_deleted`),
  KEY `date_mod` (`date_mod`),
  KEY `groups_id_tech` (`groups_id_tech`),
  KEY `is_dynamic` (`is_dynamic`),
  KEY `autoupdatesystems_id` (`autoupdatesystems_id`),
  KEY `serial` (`serial`),
  KEY `otherserial` (`otherserial`),
  KEY `uuid` (`uuid`),
  KEY `date_creation` (`date_creation`),
  KEY `is_recursive` (`is_recursive`)
) ENGINE=InnoDB DEFAULT CHARSET=utf8mb4 COLLATE=utf8mb4_unicode_ci ROW_FORMAT=DYNAMIC;


### Dump table glpi_phonetypes

DROP TABLE IF EXISTS `glpi_phonetypes`;
CREATE TABLE `glpi_phonetypes` (
  `id` int unsigned NOT NULL AUTO_INCREMENT,
  `name` varchar(255) DEFAULT NULL,
  `comment` text,
  `date_mod` timestamp NULL DEFAULT NULL,
  `date_creation` timestamp NULL DEFAULT NULL,
  PRIMARY KEY (`id`),
  KEY `name` (`name`),
  KEY `date_mod` (`date_mod`),
  KEY `date_creation` (`date_creation`)
) ENGINE=InnoDB DEFAULT CHARSET=utf8mb4 COLLATE=utf8mb4_unicode_ci ROW_FORMAT=DYNAMIC;


### Dump table glpi_planningrecalls

DROP TABLE IF EXISTS `glpi_planningrecalls`;
CREATE TABLE `glpi_planningrecalls` (
  `id` int unsigned NOT NULL AUTO_INCREMENT,
  `items_id` int unsigned NOT NULL DEFAULT '0',
  `itemtype` varchar(100) NOT NULL,
  `users_id` int unsigned NOT NULL DEFAULT '0',
  `before_time` int NOT NULL DEFAULT '-10',
  `when` timestamp NULL DEFAULT NULL,
  PRIMARY KEY (`id`),
  UNIQUE KEY `unicity` (`itemtype`,`items_id`,`users_id`),
  KEY `users_id` (`users_id`),
  KEY `before_time` (`before_time`),
  KEY `when` (`when`)
) ENGINE=InnoDB DEFAULT CHARSET=utf8mb4 COLLATE=utf8mb4_unicode_ci ROW_FORMAT=DYNAMIC;


### Dump table glpi_plugins

DROP TABLE IF EXISTS `glpi_plugins`;
CREATE TABLE `glpi_plugins` (
  `id` int unsigned NOT NULL AUTO_INCREMENT,
  `directory` varchar(255) NOT NULL,
  `name` varchar(255) NOT NULL,
  `version` varchar(255) NOT NULL,
  `state` int NOT NULL DEFAULT '0' COMMENT 'see define.php PLUGIN_* constant',
  `author` varchar(255) DEFAULT NULL,
  `homepage` varchar(255) DEFAULT NULL,
  `license` varchar(255) DEFAULT NULL,
  PRIMARY KEY (`id`),
  UNIQUE KEY `unicity` (`directory`),
  KEY `name` (`name`),
  KEY `state` (`state`)
) ENGINE=InnoDB DEFAULT CHARSET=utf8mb4 COLLATE=utf8mb4_unicode_ci ROW_FORMAT=DYNAMIC;


### Dump table glpi_printermodels

DROP TABLE IF EXISTS `glpi_printermodels`;
CREATE TABLE `glpi_printermodels` (
  `id` int unsigned NOT NULL AUTO_INCREMENT,
  `name` varchar(255) DEFAULT NULL,
  `comment` text,
  `product_number` varchar(255) DEFAULT NULL,
  `date_mod` timestamp NULL DEFAULT NULL,
  `date_creation` timestamp NULL DEFAULT NULL,
  `picture_front` text,
  `picture_rear` text,
  `pictures` text,
  PRIMARY KEY (`id`),
  KEY `name` (`name`),
  KEY `date_mod` (`date_mod`),
  KEY `date_creation` (`date_creation`),
  KEY `product_number` (`product_number`)
) ENGINE=InnoDB DEFAULT CHARSET=utf8mb4 COLLATE=utf8mb4_unicode_ci ROW_FORMAT=DYNAMIC;


### Dump table glpi_printers

DROP TABLE IF EXISTS `glpi_printers`;
CREATE TABLE `glpi_printers` (
  `id` int unsigned NOT NULL AUTO_INCREMENT,
  `entities_id` int unsigned NOT NULL DEFAULT '0',
  `is_recursive` tinyint NOT NULL DEFAULT '0',
  `name` varchar(255) DEFAULT NULL,
  `date_mod` timestamp NULL DEFAULT NULL,
  `contact` varchar(255) DEFAULT NULL,
  `contact_num` varchar(255) DEFAULT NULL,
  `users_id_tech` int unsigned NOT NULL DEFAULT '0',
  `groups_id_tech` int unsigned NOT NULL DEFAULT '0',
  `serial` varchar(255) DEFAULT NULL,
  `otherserial` varchar(255) DEFAULT NULL,
  `have_serial` tinyint NOT NULL DEFAULT '0',
  `have_parallel` tinyint NOT NULL DEFAULT '0',
  `have_usb` tinyint NOT NULL DEFAULT '0',
  `have_wifi` tinyint NOT NULL DEFAULT '0',
  `have_ethernet` tinyint NOT NULL DEFAULT '0',
  `comment` text,
  `memory_size` varchar(255) DEFAULT NULL,
  `locations_id` int unsigned NOT NULL DEFAULT '0',
  `networks_id` int unsigned NOT NULL DEFAULT '0',
  `printertypes_id` int unsigned NOT NULL DEFAULT '0',
  `printermodels_id` int unsigned NOT NULL DEFAULT '0',
  `manufacturers_id` int unsigned NOT NULL DEFAULT '0',
  `is_global` tinyint NOT NULL DEFAULT '0',
  `is_deleted` tinyint NOT NULL DEFAULT '0',
  `is_template` tinyint NOT NULL DEFAULT '0',
  `template_name` varchar(255) DEFAULT NULL,
  `init_pages_counter` int NOT NULL DEFAULT '0',
  `last_pages_counter` int NOT NULL DEFAULT '0',
  `users_id` int unsigned NOT NULL DEFAULT '0',
  `groups_id` int unsigned NOT NULL DEFAULT '0',
  `states_id` int unsigned NOT NULL DEFAULT '0',
  `ticket_tco` decimal(20,4) DEFAULT '0.0000',
  `is_dynamic` tinyint NOT NULL DEFAULT '0',
  `uuid` varchar(255) DEFAULT NULL,
  `date_creation` timestamp NULL DEFAULT NULL,
  `sysdescr` text,
  `last_inventory_update` timestamp NULL DEFAULT NULL,
  `snmpcredentials_id` int unsigned NOT NULL DEFAULT '0',
  `autoupdatesystems_id` int unsigned NOT NULL DEFAULT '0',
  PRIMARY KEY (`id`),
  KEY `name` (`name`),
  KEY `is_template` (`is_template`),
  KEY `is_global` (`is_global`),
  KEY `entities_id` (`entities_id`),
  KEY `is_recursive` (`is_recursive`),
  KEY `manufacturers_id` (`manufacturers_id`),
  KEY `groups_id` (`groups_id`),
  KEY `users_id` (`users_id`),
  KEY `locations_id` (`locations_id`),
  KEY `printermodels_id` (`printermodels_id`),
  KEY `networks_id` (`networks_id`),
  KEY `states_id` (`states_id`),
  KEY `users_id_tech` (`users_id_tech`),
  KEY `printertypes_id` (`printertypes_id`),
  KEY `is_deleted` (`is_deleted`),
  KEY `date_mod` (`date_mod`),
  KEY `groups_id_tech` (`groups_id_tech`),
  KEY `last_pages_counter` (`last_pages_counter`),
  KEY `is_dynamic` (`is_dynamic`),
  KEY `serial` (`serial`),
  KEY `otherserial` (`otherserial`),
  KEY `uuid` (`uuid`),
  KEY `date_creation` (`date_creation`),
  KEY `snmpcredentials_id` (`snmpcredentials_id`),
  KEY `autoupdatesystems_id` (`autoupdatesystems_id`)
) ENGINE=InnoDB DEFAULT CHARSET=utf8mb4 COLLATE=utf8mb4_unicode_ci ROW_FORMAT=DYNAMIC;


### Dump table glpi_printertypes

DROP TABLE IF EXISTS `glpi_printertypes`;
CREATE TABLE `glpi_printertypes` (
  `id` int unsigned NOT NULL AUTO_INCREMENT,
  `name` varchar(255) DEFAULT NULL,
  `comment` text,
  `date_mod` timestamp NULL DEFAULT NULL,
  `date_creation` timestamp NULL DEFAULT NULL,
  PRIMARY KEY (`id`),
  KEY `name` (`name`),
  KEY `date_mod` (`date_mod`),
  KEY `date_creation` (`date_creation`)
) ENGINE=InnoDB DEFAULT CHARSET=utf8mb4 COLLATE=utf8mb4_unicode_ci ROW_FORMAT=DYNAMIC;


### Dump table glpi_problemcosts

DROP TABLE IF EXISTS `glpi_problemcosts`;
CREATE TABLE `glpi_problemcosts` (
  `id` int unsigned NOT NULL AUTO_INCREMENT,
  `problems_id` int unsigned NOT NULL DEFAULT '0',
  `name` varchar(255) DEFAULT NULL,
  `comment` text,
  `begin_date` date DEFAULT NULL,
  `end_date` date DEFAULT NULL,
  `actiontime` int NOT NULL DEFAULT '0',
  `cost_time` decimal(20,4) NOT NULL DEFAULT '0.0000',
  `cost_fixed` decimal(20,4) NOT NULL DEFAULT '0.0000',
  `cost_material` decimal(20,4) NOT NULL DEFAULT '0.0000',
  `budgets_id` int unsigned NOT NULL DEFAULT '0',
  `entities_id` int unsigned NOT NULL DEFAULT '0',
  PRIMARY KEY (`id`),
  KEY `name` (`name`),
  KEY `problems_id` (`problems_id`),
  KEY `begin_date` (`begin_date`),
  KEY `end_date` (`end_date`),
  KEY `entities_id` (`entities_id`),
  KEY `budgets_id` (`budgets_id`)
) ENGINE=InnoDB DEFAULT CHARSET=utf8mb4 COLLATE=utf8mb4_unicode_ci ROW_FORMAT=DYNAMIC;


### Dump table glpi_problems

DROP TABLE IF EXISTS `glpi_problems`;
CREATE TABLE `glpi_problems` (
  `id` int unsigned NOT NULL AUTO_INCREMENT,
  `name` varchar(255) DEFAULT NULL,
  `entities_id` int unsigned NOT NULL DEFAULT '0',
  `is_recursive` tinyint NOT NULL DEFAULT '0',
  `is_deleted` tinyint NOT NULL DEFAULT '0',
  `status` int NOT NULL DEFAULT '1',
  `content` longtext,
  `date_mod` timestamp NULL DEFAULT NULL,
  `date` timestamp NULL DEFAULT NULL,
  `solvedate` timestamp NULL DEFAULT NULL,
  `closedate` timestamp NULL DEFAULT NULL,
  `time_to_resolve` timestamp NULL DEFAULT NULL,
  `users_id_recipient` int unsigned NOT NULL DEFAULT '0',
  `users_id_lastupdater` int unsigned NOT NULL DEFAULT '0',
  `urgency` int NOT NULL DEFAULT '1',
  `impact` int NOT NULL DEFAULT '1',
  `priority` int NOT NULL DEFAULT '1',
  `itilcategories_id` int unsigned NOT NULL DEFAULT '0',
  `impactcontent` longtext,
  `causecontent` longtext,
  `symptomcontent` longtext,
  `actiontime` int NOT NULL DEFAULT '0',
  `begin_waiting_date` timestamp NULL DEFAULT NULL,
  `waiting_duration` int NOT NULL DEFAULT '0',
  `close_delay_stat` int NOT NULL DEFAULT '0',
  `solve_delay_stat` int NOT NULL DEFAULT '0',
  `date_creation` timestamp NULL DEFAULT NULL,
  `problemtemplates_id` int unsigned NOT NULL DEFAULT '0',
  `locations_id` int unsigned NOT NULL DEFAULT '0',
  PRIMARY KEY (`id`),
  KEY `name` (`name`),
  KEY `entities_id` (`entities_id`),
  KEY `is_recursive` (`is_recursive`),
  KEY `is_deleted` (`is_deleted`),
  KEY `date` (`date`),
  KEY `closedate` (`closedate`),
  KEY `status` (`status`),
  KEY `priority` (`priority`),
  KEY `date_mod` (`date_mod`),
  KEY `itilcategories_id` (`itilcategories_id`),
  KEY `users_id_recipient` (`users_id_recipient`),
  KEY `solvedate` (`solvedate`),
  KEY `urgency` (`urgency`),
  KEY `impact` (`impact`),
  KEY `time_to_resolve` (`time_to_resolve`),
  KEY `users_id_lastupdater` (`users_id_lastupdater`),
  KEY `date_creation` (`date_creation`),
  KEY `problemtemplates_id` (`problemtemplates_id`),
  KEY `locations_id` (`locations_id`)
) ENGINE=InnoDB DEFAULT CHARSET=utf8mb4 COLLATE=utf8mb4_unicode_ci ROW_FORMAT=DYNAMIC;


### Dump table glpi_problems_suppliers

DROP TABLE IF EXISTS `glpi_problems_suppliers`;
CREATE TABLE `glpi_problems_suppliers` (
  `id` int unsigned NOT NULL AUTO_INCREMENT,
  `problems_id` int unsigned NOT NULL DEFAULT '0',
  `suppliers_id` int unsigned NOT NULL DEFAULT '0',
  `type` int NOT NULL DEFAULT '1',
  `use_notification` tinyint NOT NULL DEFAULT '0',
  `alternative_email` varchar(255) DEFAULT NULL,
  PRIMARY KEY (`id`),
  UNIQUE KEY `unicity` (`problems_id`,`type`,`suppliers_id`),
  KEY `group` (`suppliers_id`,`type`)
) ENGINE=InnoDB DEFAULT CHARSET=utf8mb4 COLLATE=utf8mb4_unicode_ci ROW_FORMAT=DYNAMIC;


### Dump table glpi_problems_tickets

DROP TABLE IF EXISTS `glpi_problems_tickets`;
CREATE TABLE `glpi_problems_tickets` (
  `id` int unsigned NOT NULL AUTO_INCREMENT,
  `problems_id` int unsigned NOT NULL DEFAULT '0',
  `tickets_id` int unsigned NOT NULL DEFAULT '0',
  `link` int NOT NULL DEFAULT '1',
  PRIMARY KEY (`id`),
  UNIQUE KEY `unicity` (`problems_id`,`tickets_id`),
  KEY `tickets_id` (`tickets_id`)
) ENGINE=InnoDB DEFAULT CHARSET=utf8mb4 COLLATE=utf8mb4_unicode_ci ROW_FORMAT=DYNAMIC;


### Dump table glpi_problems_users

DROP TABLE IF EXISTS `glpi_problems_users`;
CREATE TABLE `glpi_problems_users` (
  `id` int unsigned NOT NULL AUTO_INCREMENT,
  `problems_id` int unsigned NOT NULL DEFAULT '0',
  `users_id` int unsigned NOT NULL DEFAULT '0',
  `type` int NOT NULL DEFAULT '1',
  `use_notification` tinyint NOT NULL DEFAULT '0',
  `alternative_email` varchar(255) DEFAULT NULL,
  PRIMARY KEY (`id`),
  UNIQUE KEY `unicity` (`problems_id`,`type`,`users_id`,`alternative_email`),
  KEY `user` (`users_id`,`type`)
) ENGINE=InnoDB DEFAULT CHARSET=utf8mb4 COLLATE=utf8mb4_unicode_ci ROW_FORMAT=DYNAMIC;


### Dump table glpi_problemtasks

DROP TABLE IF EXISTS `glpi_problemtasks`;
CREATE TABLE `glpi_problemtasks` (
  `id` int unsigned NOT NULL AUTO_INCREMENT,
  `uuid` varchar(255) DEFAULT NULL,
  `problems_id` int unsigned NOT NULL DEFAULT '0',
  `taskcategories_id` int unsigned NOT NULL DEFAULT '0',
  `date` timestamp NULL DEFAULT NULL,
  `begin` timestamp NULL DEFAULT NULL,
  `end` timestamp NULL DEFAULT NULL,
  `users_id` int unsigned NOT NULL DEFAULT '0',
  `users_id_editor` int unsigned NOT NULL DEFAULT '0',
  `users_id_tech` int unsigned NOT NULL DEFAULT '0',
  `groups_id_tech` int unsigned NOT NULL DEFAULT '0',
  `content` longtext,
  `actiontime` int NOT NULL DEFAULT '0',
  `state` int NOT NULL DEFAULT '0',
  `date_mod` timestamp NULL DEFAULT NULL,
  `date_creation` timestamp NULL DEFAULT NULL,
  `tasktemplates_id` int unsigned NOT NULL DEFAULT '0',
  `timeline_position` tinyint NOT NULL DEFAULT '0',
  `is_private` tinyint NOT NULL DEFAULT '0',
  PRIMARY KEY (`id`),
  UNIQUE KEY `uuid` (`uuid`),
  KEY `problems_id` (`problems_id`),
  KEY `users_id` (`users_id`),
  KEY `users_id_editor` (`users_id_editor`),
  KEY `users_id_tech` (`users_id_tech`),
  KEY `groups_id_tech` (`groups_id_tech`),
  KEY `date` (`date`),
  KEY `date_mod` (`date_mod`),
  KEY `date_creation` (`date_creation`),
  KEY `begin` (`begin`),
  KEY `end` (`end`),
  KEY `state` (`state`),
  KEY `taskcategories_id` (`taskcategories_id`),
  KEY `tasktemplates_id` (`tasktemplates_id`),
  KEY `is_private` (`is_private`)
) ENGINE=InnoDB DEFAULT CHARSET=utf8mb4 COLLATE=utf8mb4_unicode_ci ROW_FORMAT=DYNAMIC;


### Dump table glpi_profilerights

DROP TABLE IF EXISTS `glpi_profilerights`;
CREATE TABLE `glpi_profilerights` (
  `id` int unsigned NOT NULL AUTO_INCREMENT,
  `profiles_id` int unsigned NOT NULL DEFAULT '0',
  `name` varchar(255) DEFAULT NULL,
  `rights` int NOT NULL DEFAULT '0',
  PRIMARY KEY (`id`),
  UNIQUE KEY `unicity` (`profiles_id`,`name`),
  KEY `name` (`name`)
) ENGINE=InnoDB DEFAULT CHARSET=utf8mb4 COLLATE=utf8mb4_unicode_ci ROW_FORMAT=DYNAMIC;

### Dump table glpi_profiles

DROP TABLE IF EXISTS `glpi_profiles`;
CREATE TABLE `glpi_profiles` (
  `id` int unsigned NOT NULL AUTO_INCREMENT,
  `name` varchar(255) DEFAULT NULL,
  `interface` varchar(255) DEFAULT 'helpdesk',
  `is_default` tinyint NOT NULL DEFAULT '0',
  `helpdesk_hardware` int NOT NULL DEFAULT '0',
  `helpdesk_item_type` text,
  `ticket_status` text COMMENT 'json encoded array of from/dest allowed status change',
  `date_mod` timestamp NULL DEFAULT NULL,
  `comment` text,
  `problem_status` text COMMENT 'json encoded array of from/dest allowed status change',
  `create_ticket_on_login` tinyint NOT NULL DEFAULT '0',
  `tickettemplates_id` int unsigned NOT NULL DEFAULT '0',
  `changetemplates_id` int unsigned NOT NULL DEFAULT '0',
  `problemtemplates_id` int unsigned NOT NULL DEFAULT '0',
  `change_status` text COMMENT 'json encoded array of from/dest allowed status change',
  `managed_domainrecordtypes` text,
  `date_creation` timestamp NULL DEFAULT NULL,
  `2fa_enforced` tinyint NOT NULL DEFAULT '0',
  PRIMARY KEY (`id`),
  KEY `name` (`name`),
  KEY `interface` (`interface`),
  KEY `is_default` (`is_default`),
  KEY `date_mod` (`date_mod`),
  KEY `date_creation` (`date_creation`),
  KEY `tickettemplates_id` (`tickettemplates_id`),
  KEY `changetemplates_id` (`changetemplates_id`),
  KEY `problemtemplates_id` (`problemtemplates_id`)
) ENGINE=InnoDB DEFAULT CHARSET=utf8mb4 COLLATE=utf8mb4_unicode_ci ROW_FORMAT=DYNAMIC;


### Dump table glpi_profiles_reminders

DROP TABLE IF EXISTS `glpi_profiles_reminders`;
CREATE TABLE `glpi_profiles_reminders` (
  `id` int unsigned NOT NULL AUTO_INCREMENT,
  `reminders_id` int unsigned NOT NULL DEFAULT '0',
  `profiles_id` int unsigned NOT NULL DEFAULT '0',
  `entities_id` int unsigned DEFAULT NULL,
  `is_recursive` tinyint NOT NULL DEFAULT '0',
  `no_entity_restriction` tinyint NOT NULL DEFAULT '0',
  PRIMARY KEY (`id`),
  KEY `reminders_id` (`reminders_id`),
  KEY `profiles_id` (`profiles_id`),
  KEY `entities_id` (`entities_id`),
  KEY `is_recursive` (`is_recursive`)
) ENGINE=InnoDB DEFAULT CHARSET=utf8mb4 COLLATE=utf8mb4_unicode_ci ROW_FORMAT=DYNAMIC;


### Dump table glpi_profiles_rssfeeds

DROP TABLE IF EXISTS `glpi_profiles_rssfeeds`;
CREATE TABLE `glpi_profiles_rssfeeds` (
  `id` int unsigned NOT NULL AUTO_INCREMENT,
  `rssfeeds_id` int unsigned NOT NULL DEFAULT '0',
  `profiles_id` int unsigned NOT NULL DEFAULT '0',
  `entities_id` int unsigned DEFAULT NULL,
  `is_recursive` tinyint NOT NULL DEFAULT '0',
  `no_entity_restriction` tinyint NOT NULL DEFAULT '0',
  PRIMARY KEY (`id`),
  KEY `rssfeeds_id` (`rssfeeds_id`),
  KEY `profiles_id` (`profiles_id`),
  KEY `entities_id` (`entities_id`),
  KEY `is_recursive` (`is_recursive`)
) ENGINE=InnoDB DEFAULT CHARSET=utf8mb4 COLLATE=utf8mb4_unicode_ci ROW_FORMAT=DYNAMIC;


### Dump table glpi_profiles_users

DROP TABLE IF EXISTS `glpi_profiles_users`;
CREATE TABLE `glpi_profiles_users` (
  `id` int unsigned NOT NULL AUTO_INCREMENT,
  `users_id` int unsigned NOT NULL DEFAULT '0',
  `profiles_id` int unsigned NOT NULL DEFAULT '0',
  `entities_id` int unsigned NOT NULL DEFAULT '0',
  `is_recursive` tinyint NOT NULL DEFAULT '1',
  `is_dynamic` tinyint NOT NULL DEFAULT '0',
  `is_default_profile` tinyint NOT NULL DEFAULT '0',
  PRIMARY KEY (`id`),
  KEY `entities_id` (`entities_id`),
  KEY `profiles_id` (`profiles_id`),
  KEY `users_id` (`users_id`),
  KEY `is_recursive` (`is_recursive`),
  KEY `is_dynamic` (`is_dynamic`)
) ENGINE=InnoDB DEFAULT CHARSET=utf8mb4 COLLATE=utf8mb4_unicode_ci ROW_FORMAT=DYNAMIC;


### Dump table glpi_projectcosts

DROP TABLE IF EXISTS `glpi_projectcosts`;
CREATE TABLE `glpi_projectcosts` (
  `id` int unsigned NOT NULL AUTO_INCREMENT,
  `projects_id` int unsigned NOT NULL DEFAULT '0',
  `name` varchar(255) DEFAULT NULL,
  `comment` text,
  `begin_date` date DEFAULT NULL,
  `end_date` date DEFAULT NULL,
  `cost` decimal(20,4) NOT NULL DEFAULT '0.0000',
  `budgets_id` int unsigned NOT NULL DEFAULT '0',
  `entities_id` int unsigned NOT NULL DEFAULT '0',
  `is_recursive` tinyint NOT NULL DEFAULT '0',
  PRIMARY KEY (`id`),
  KEY `name` (`name`),
  KEY `projects_id` (`projects_id`),
  KEY `begin_date` (`begin_date`),
  KEY `end_date` (`end_date`),
  KEY `entities_id` (`entities_id`),
  KEY `is_recursive` (`is_recursive`),
  KEY `budgets_id` (`budgets_id`)
) ENGINE=InnoDB DEFAULT CHARSET=utf8mb4 COLLATE=utf8mb4_unicode_ci ROW_FORMAT=DYNAMIC;


### Dump table glpi_projects

DROP TABLE IF EXISTS `glpi_projects`;
CREATE TABLE `glpi_projects` (
  `id` int unsigned NOT NULL AUTO_INCREMENT,
  `name` varchar(255) DEFAULT NULL,
  `code` varchar(255) DEFAULT NULL,
  `priority` int NOT NULL DEFAULT '1',
  `entities_id` int unsigned NOT NULL DEFAULT '0',
  `is_recursive` tinyint NOT NULL DEFAULT '0',
  `projects_id` int unsigned NOT NULL DEFAULT '0',
  `projectstates_id` int unsigned NOT NULL DEFAULT '0',
  `projecttypes_id` int unsigned NOT NULL DEFAULT '0',
  `date` timestamp NULL DEFAULT NULL,
  `date_mod` timestamp NULL DEFAULT NULL,
  `users_id` int unsigned NOT NULL DEFAULT '0',
  `groups_id` int unsigned NOT NULL DEFAULT '0',
  `plan_start_date` timestamp NULL DEFAULT NULL,
  `plan_end_date` timestamp NULL DEFAULT NULL,
  `real_start_date` timestamp NULL DEFAULT NULL,
  `real_end_date` timestamp NULL DEFAULT NULL,
  `percent_done` int NOT NULL DEFAULT '0',
  `auto_percent_done` tinyint NOT NULL DEFAULT '0',
  `show_on_global_gantt` tinyint NOT NULL DEFAULT '0',
  `content` longtext,
  `comment` longtext,
  `is_deleted` tinyint NOT NULL DEFAULT '0',
  `date_creation` timestamp NULL DEFAULT NULL,
  `projecttemplates_id` int unsigned NOT NULL DEFAULT '0',
  `is_template` tinyint NOT NULL DEFAULT '0',
  `template_name` varchar(255) DEFAULT NULL,
  PRIMARY KEY (`id`),
  KEY `name` (`name`),
  KEY `code` (`code`),
  KEY `entities_id` (`entities_id`),
  KEY `is_recursive` (`is_recursive`),
  KEY `is_deleted` (`is_deleted`),
  KEY `projects_id` (`projects_id`),
  KEY `projectstates_id` (`projectstates_id`),
  KEY `projecttypes_id` (`projecttypes_id`),
  KEY `priority` (`priority`),
  KEY `date` (`date`),
  KEY `date_mod` (`date_mod`),
  KEY `users_id` (`users_id`),
  KEY `groups_id` (`groups_id`),
  KEY `plan_start_date` (`plan_start_date`),
  KEY `plan_end_date` (`plan_end_date`),
  KEY `real_start_date` (`real_start_date`),
  KEY `real_end_date` (`real_end_date`),
  KEY `percent_done` (`percent_done`),
  KEY `show_on_global_gantt` (`show_on_global_gantt`),
  KEY `date_creation` (`date_creation`),
  KEY `projecttemplates_id` (`projecttemplates_id`),
  KEY `is_template` (`is_template`)
) ENGINE=InnoDB DEFAULT CHARSET=utf8mb4 COLLATE=utf8mb4_unicode_ci ROW_FORMAT=DYNAMIC;


### Dump table glpi_projectstates

DROP TABLE IF EXISTS `glpi_projectstates`;
CREATE TABLE `glpi_projectstates` (
  `id` int unsigned NOT NULL AUTO_INCREMENT,
  `name` varchar(255) DEFAULT NULL,
  `comment` text,
  `color` varchar(255) DEFAULT NULL,
  `is_finished` tinyint NOT NULL DEFAULT '0',
  `date_mod` timestamp NULL DEFAULT NULL,
  `date_creation` timestamp NULL DEFAULT NULL,
  PRIMARY KEY (`id`),
  KEY `name` (`name`),
  KEY `is_finished` (`is_finished`),
  KEY `date_mod` (`date_mod`),
  KEY `date_creation` (`date_creation`)
) ENGINE=InnoDB DEFAULT CHARSET=utf8mb4 COLLATE=utf8mb4_unicode_ci ROW_FORMAT=DYNAMIC;


### Dump table glpi_projecttasks

DROP TABLE IF EXISTS `glpi_projecttasks`;
CREATE TABLE `glpi_projecttasks` (
  `id` int unsigned NOT NULL AUTO_INCREMENT,
  `uuid` varchar(255) DEFAULT NULL,
  `name` varchar(255) DEFAULT NULL,
  `content` longtext,
  `comment` longtext,
  `entities_id` int unsigned NOT NULL DEFAULT '0',
  `is_recursive` tinyint NOT NULL DEFAULT '0',
  `projects_id` int unsigned NOT NULL DEFAULT '0',
  `projecttasks_id` int unsigned NOT NULL DEFAULT '0',
  `is_deleted` tinyint NOT NULL DEFAULT '0',
  `date_creation` timestamp NULL DEFAULT NULL,
  `date_mod` timestamp NULL DEFAULT NULL,
  `plan_start_date` timestamp NULL DEFAULT NULL,
  `plan_end_date` timestamp NULL DEFAULT NULL,
  `real_start_date` timestamp NULL DEFAULT NULL,
  `real_end_date` timestamp NULL DEFAULT NULL,
  `planned_duration` int NOT NULL DEFAULT '0',
  `effective_duration` int NOT NULL DEFAULT '0',
  `projectstates_id` int unsigned NOT NULL DEFAULT '0',
  `projecttasktypes_id` int unsigned NOT NULL DEFAULT '0',
  `users_id` int unsigned NOT NULL DEFAULT '0',
  `percent_done` int NOT NULL DEFAULT '0',
  `auto_percent_done` tinyint NOT NULL DEFAULT '0',
  `is_milestone` tinyint NOT NULL DEFAULT '0',
  `projecttasktemplates_id` int unsigned NOT NULL DEFAULT '0',
  `is_template` tinyint NOT NULL DEFAULT '0',
  `template_name` varchar(255) DEFAULT NULL,
  PRIMARY KEY (`id`),
  UNIQUE KEY `uuid` (`uuid`),
  KEY `name` (`name`),
  KEY `entities_id` (`entities_id`),
  KEY `is_recursive` (`is_recursive`),
  KEY `projects_id` (`projects_id`),
  KEY `projecttasks_id` (`projecttasks_id`),
  KEY `is_deleted` (`is_deleted`),
  KEY `date_creation` (`date_creation`),
  KEY `date_mod` (`date_mod`),
  KEY `users_id` (`users_id`),
  KEY `plan_start_date` (`plan_start_date`),
  KEY `plan_end_date` (`plan_end_date`),
  KEY `real_start_date` (`real_start_date`),
  KEY `real_end_date` (`real_end_date`),
  KEY `percent_done` (`percent_done`),
  KEY `projectstates_id` (`projectstates_id`),
  KEY `projecttasktypes_id` (`projecttasktypes_id`),
  KEY `projecttasktemplates_id` (`projecttasktemplates_id`),
  KEY `is_template` (`is_template`),
  KEY `is_milestone` (`is_milestone`)
) ENGINE=InnoDB DEFAULT CHARSET=utf8mb4 COLLATE=utf8mb4_unicode_ci ROW_FORMAT=DYNAMIC;


### Dump table glpi_projecttasklinks

DROP TABLE IF EXISTS `glpi_projecttasklinks`;
CREATE TABLE `glpi_projecttasklinks` (
  `id` int unsigned NOT NULL AUTO_INCREMENT,
  `projecttasks_id_source` int unsigned NOT NULL,
  `source_uuid` varchar(255) NOT NULL,
  `projecttasks_id_target` int unsigned NOT NULL,
  `target_uuid` varchar(255) NOT NULL,
  `type` tinyint NOT NULL DEFAULT '0',
  `lag` smallint DEFAULT '0',
  `lead` smallint DEFAULT '0',
  PRIMARY KEY (`id`),
  KEY `projecttasks_id_source` (`projecttasks_id_source`),
  KEY `projecttasks_id_target` (`projecttasks_id_target`)
) ENGINE=InnoDB DEFAULT CHARSET=utf8mb4 COLLATE=utf8mb4_unicode_ci ROW_FORMAT=DYNAMIC;

### Dump table glpi_projecttasktemplates

DROP TABLE IF EXISTS `glpi_projecttasktemplates`;
CREATE TABLE `glpi_projecttasktemplates` (
  `id` int unsigned NOT NULL AUTO_INCREMENT,
  `entities_id` int unsigned NOT NULL DEFAULT '0',
  `is_recursive` tinyint NOT NULL DEFAULT '0',
  `name` varchar(255) DEFAULT NULL,
  `description` longtext,
  `comment` longtext,
  `projects_id` int unsigned NOT NULL DEFAULT '0',
  `projecttasks_id` int unsigned NOT NULL DEFAULT '0',
  `plan_start_date` timestamp NULL DEFAULT NULL,
  `plan_end_date` timestamp NULL DEFAULT NULL,
  `real_start_date` timestamp NULL DEFAULT NULL,
  `real_end_date` timestamp NULL DEFAULT NULL,
  `planned_duration` int NOT NULL DEFAULT '0',
  `effective_duration` int NOT NULL DEFAULT '0',
  `projectstates_id` int unsigned NOT NULL DEFAULT '0',
  `projecttasktypes_id` int unsigned NOT NULL DEFAULT '0',
  `users_id` int unsigned NOT NULL DEFAULT '0',
  `percent_done` int NOT NULL DEFAULT '0',
  `is_milestone` tinyint NOT NULL DEFAULT '0',
  `comments` text,
  `date_mod` timestamp NULL DEFAULT NULL,
  `date_creation` timestamp NULL DEFAULT NULL,
  PRIMARY KEY (`id`),
  KEY `name` (`name`),
  KEY `entities_id` (`entities_id`),
  KEY `is_recursive` (`is_recursive`),
  KEY `projects_id` (`projects_id`),
  KEY `projecttasks_id` (`projecttasks_id`),
  KEY `date_creation` (`date_creation`),
  KEY `date_mod` (`date_mod`),
  KEY `users_id` (`users_id`),
  KEY `plan_start_date` (`plan_start_date`),
  KEY `plan_end_date` (`plan_end_date`),
  KEY `real_start_date` (`real_start_date`),
  KEY `real_end_date` (`real_end_date`),
  KEY `percent_done` (`percent_done`),
  KEY `projectstates_id` (`projectstates_id`),
  KEY `projecttasktypes_id` (`projecttasktypes_id`),
  KEY `is_milestone` (`is_milestone`)
) ENGINE=InnoDB DEFAULT CHARSET=utf8mb4 COLLATE=utf8mb4_unicode_ci ROW_FORMAT=DYNAMIC;


### Dump table glpi_projecttasks_tickets

DROP TABLE IF EXISTS `glpi_projecttasks_tickets`;
CREATE TABLE `glpi_projecttasks_tickets` (
  `id` int unsigned NOT NULL AUTO_INCREMENT,
  `tickets_id` int unsigned NOT NULL DEFAULT '0',
  `projecttasks_id` int unsigned NOT NULL DEFAULT '0',
  PRIMARY KEY (`id`),
  UNIQUE KEY `unicity` (`tickets_id`,`projecttasks_id`),
  KEY `projects_id` (`projecttasks_id`)
) ENGINE=InnoDB DEFAULT CHARSET=utf8mb4 COLLATE=utf8mb4_unicode_ci ROW_FORMAT=DYNAMIC;


### Dump table glpi_projecttaskteams

DROP TABLE IF EXISTS `glpi_projecttaskteams`;
CREATE TABLE `glpi_projecttaskteams` (
  `id` int unsigned NOT NULL AUTO_INCREMENT,
  `projecttasks_id` int unsigned NOT NULL DEFAULT '0',
  `itemtype` varchar(100) DEFAULT NULL,
  `items_id` int unsigned NOT NULL DEFAULT '0',
  PRIMARY KEY (`id`),
  UNIQUE KEY `unicity` (`projecttasks_id`,`itemtype`,`items_id`),
  KEY `item` (`itemtype`,`items_id`)
) ENGINE=InnoDB DEFAULT CHARSET=utf8mb4 COLLATE=utf8mb4_unicode_ci ROW_FORMAT=DYNAMIC;


### Dump table glpi_projecttasktypes

DROP TABLE IF EXISTS `glpi_projecttasktypes`;
CREATE TABLE `glpi_projecttasktypes` (
  `id` int unsigned NOT NULL AUTO_INCREMENT,
  `name` varchar(255) DEFAULT NULL,
  `comment` text,
  `date_mod` timestamp NULL DEFAULT NULL,
  `date_creation` timestamp NULL DEFAULT NULL,
  PRIMARY KEY (`id`),
  KEY `name` (`name`),
  KEY `date_mod` (`date_mod`),
  KEY `date_creation` (`date_creation`)
) ENGINE=InnoDB DEFAULT CHARSET=utf8mb4 COLLATE=utf8mb4_unicode_ci ROW_FORMAT=DYNAMIC;


### Dump table glpi_projectteams

DROP TABLE IF EXISTS `glpi_projectteams`;
CREATE TABLE `glpi_projectteams` (
  `id` int unsigned NOT NULL AUTO_INCREMENT,
  `projects_id` int unsigned NOT NULL DEFAULT '0',
  `itemtype` varchar(100) DEFAULT NULL,
  `items_id` int unsigned NOT NULL DEFAULT '0',
  PRIMARY KEY (`id`),
  UNIQUE KEY `unicity` (`projects_id`,`itemtype`,`items_id`),
  KEY `item` (`itemtype`,`items_id`)
) ENGINE=InnoDB DEFAULT CHARSET=utf8mb4 COLLATE=utf8mb4_unicode_ci ROW_FORMAT=DYNAMIC;


### Dump table glpi_projecttypes

DROP TABLE IF EXISTS `glpi_projecttypes`;
CREATE TABLE `glpi_projecttypes` (
  `id` int unsigned NOT NULL AUTO_INCREMENT,
  `name` varchar(255) DEFAULT NULL,
  `comment` text,
  `date_mod` timestamp NULL DEFAULT NULL,
  `date_creation` timestamp NULL DEFAULT NULL,
  PRIMARY KEY (`id`),
  KEY `name` (`name`),
  KEY `date_mod` (`date_mod`),
  KEY `date_creation` (`date_creation`)
) ENGINE=InnoDB DEFAULT CHARSET=utf8mb4 COLLATE=utf8mb4_unicode_ci ROW_FORMAT=DYNAMIC;


### Dump table glpi_queuednotifications

DROP TABLE IF EXISTS `glpi_queuednotifications`;
CREATE TABLE `glpi_queuednotifications` (
  `id` int unsigned NOT NULL AUTO_INCREMENT,
  `itemtype` varchar(100) DEFAULT NULL,
  `items_id` int unsigned NOT NULL DEFAULT '0',
  `notificationtemplates_id` int unsigned NOT NULL DEFAULT '0',
  `entities_id` int unsigned NOT NULL DEFAULT '0',
  `is_deleted` tinyint NOT NULL DEFAULT '0',
  `sent_try` int NOT NULL DEFAULT '0',
  `create_time` timestamp NULL DEFAULT NULL,
  `send_time` timestamp NULL DEFAULT NULL,
  `sent_time` timestamp NULL DEFAULT NULL,
  `name` text,
  `sender` text,
  `sendername` text,
  `recipient` text,
  `recipientname` text,
  `replyto` text,
  `replytoname` text,
  `headers` text,
  `body_html` longtext,
  `body_text` longtext,
  `messageid` text,
  `documents` text,
  `mode` varchar(20) NOT NULL COMMENT 'See Notification_NotificationTemplate::MODE_* constants',
  `event` varchar(255) DEFAULT NULL,
  `attach_documents` tinyint NOT NULL DEFAULT '0',
  `itemtype_trigger` varchar(255) DEFAULT NULL,
  `items_id_trigger` int unsigned NOT NULL DEFAULT '0',
  PRIMARY KEY (`id`),
  KEY `item` (`itemtype`,`items_id`,`notificationtemplates_id`),
  KEY `is_deleted` (`is_deleted`),
  KEY `entities_id` (`entities_id`),
  KEY `sent_try` (`sent_try`),
  KEY `create_time` (`create_time`),
  KEY `send_time` (`send_time`),
  KEY `sent_time` (`sent_time`),
  KEY `mode` (`mode`),
  KEY `notificationtemplates_id` (`notificationtemplates_id`),
  KEY `item_trigger` (`itemtype_trigger`,`items_id_trigger`)
) ENGINE=InnoDB DEFAULT CHARSET=utf8mb4 COLLATE=utf8mb4_unicode_ci ROW_FORMAT=DYNAMIC;


### Dump table glpi_registeredids

DROP TABLE IF EXISTS `glpi_registeredids`;
CREATE TABLE `glpi_registeredids` (
  `id` int unsigned NOT NULL AUTO_INCREMENT,
  `name` varchar(255) DEFAULT NULL,
  `items_id` int unsigned NOT NULL DEFAULT '0',
  `itemtype` varchar(100) NOT NULL,
  `device_type` varchar(100) NOT NULL COMMENT 'USB, PCI ...',
  PRIMARY KEY (`id`),
  KEY `name` (`name`),
  KEY `item` (`itemtype`,`items_id`),
  KEY `device_type` (`device_type`)
) ENGINE=InnoDB DEFAULT CHARSET=utf8mb4 COLLATE=utf8mb4_unicode_ci ROW_FORMAT=DYNAMIC;


### Dump table glpi_reminders

DROP TABLE IF EXISTS `glpi_reminders`;
CREATE TABLE `glpi_reminders` (
  `id` int unsigned NOT NULL AUTO_INCREMENT,
  `uuid` varchar(255) DEFAULT NULL,
  `date` timestamp NULL DEFAULT NULL,
  `users_id` int unsigned NOT NULL DEFAULT '0',
  `name` varchar(255) DEFAULT NULL,
  `text` text,
  `begin` timestamp NULL DEFAULT NULL,
  `end` timestamp NULL DEFAULT NULL,
  `is_planned` tinyint NOT NULL DEFAULT '0',
  `date_mod` timestamp NULL DEFAULT NULL,
  `state` int NOT NULL DEFAULT '0',
  `begin_view_date` timestamp NULL DEFAULT NULL,
  `end_view_date` timestamp NULL DEFAULT NULL,
  `date_creation` timestamp NULL DEFAULT NULL,
  PRIMARY KEY (`id`),
  UNIQUE KEY `uuid` (`uuid`),
  KEY `name` (`name`),
  KEY `date` (`date`),
  KEY `begin` (`begin`),
  KEY `end` (`end`),
  KEY `users_id` (`users_id`),
  KEY `is_planned` (`is_planned`),
  KEY `state` (`state`),
  KEY `date_mod` (`date_mod`),
  KEY `date_creation` (`date_creation`)
) ENGINE=InnoDB DEFAULT CHARSET=utf8mb4 COLLATE=utf8mb4_unicode_ci ROW_FORMAT=DYNAMIC;

### Dump table glpi_remindertranslations

DROP TABLE IF EXISTS `glpi_remindertranslations`;
CREATE TABLE `glpi_remindertranslations` (
  `id` int unsigned NOT NULL AUTO_INCREMENT,
  `reminders_id` int unsigned NOT NULL DEFAULT '0',
  `language` varchar(5) DEFAULT NULL,
  `name` text,
  `text` longtext,
  `users_id` int unsigned NOT NULL DEFAULT '0',
  `date_mod` timestamp NULL DEFAULT NULL,
  `date_creation` timestamp NULL DEFAULT NULL,
  PRIMARY KEY (`id`),
  KEY `item` (`reminders_id`,`language`),
  KEY `users_id` (`users_id`),
  KEY `date_creation` (`date_creation`),
  KEY `date_mod` (`date_mod`)
) ENGINE=InnoDB DEFAULT CHARSET=utf8mb4 COLLATE=utf8mb4_unicode_ci ROW_FORMAT=DYNAMIC;

### Dump table glpi_reminders_users

DROP TABLE IF EXISTS `glpi_reminders_users`;
CREATE TABLE `glpi_reminders_users` (
  `id` int unsigned NOT NULL AUTO_INCREMENT,
  `reminders_id` int unsigned NOT NULL DEFAULT '0',
  `users_id` int unsigned NOT NULL DEFAULT '0',
  PRIMARY KEY (`id`),
  KEY `reminders_id` (`reminders_id`),
  KEY `users_id` (`users_id`)
) ENGINE=InnoDB DEFAULT CHARSET=utf8mb4 COLLATE=utf8mb4_unicode_ci ROW_FORMAT=DYNAMIC;


### Dump table glpi_requesttypes

DROP TABLE IF EXISTS `glpi_requesttypes`;
CREATE TABLE `glpi_requesttypes` (
  `id` int unsigned NOT NULL AUTO_INCREMENT,
  `name` varchar(255) DEFAULT NULL,
  `is_helpdesk_default` tinyint NOT NULL DEFAULT '0',
  `is_followup_default` tinyint NOT NULL DEFAULT '0',
  `is_mail_default` tinyint NOT NULL DEFAULT '0',
  `is_mailfollowup_default` tinyint NOT NULL DEFAULT '0',
  `is_active` tinyint NOT NULL DEFAULT '1',
  `is_ticketheader` tinyint NOT NULL DEFAULT '1',
  `is_itilfollowup` tinyint NOT NULL DEFAULT '1',
  `comment` text,
  `date_mod` timestamp NULL DEFAULT NULL,
  `date_creation` timestamp NULL DEFAULT NULL,
  PRIMARY KEY (`id`),
  KEY `name` (`name`),
  KEY `is_helpdesk_default` (`is_helpdesk_default`),
  KEY `is_followup_default` (`is_followup_default`),
  KEY `is_mail_default` (`is_mail_default`),
  KEY `is_mailfollowup_default` (`is_mailfollowup_default`),
  KEY `date_mod` (`date_mod`),
  KEY `date_creation` (`date_creation`),
  KEY `is_active` (`is_active`),
  KEY `is_ticketheader` (`is_ticketheader`),
  KEY `is_itilfollowup` (`is_itilfollowup`)
) ENGINE=InnoDB DEFAULT CHARSET=utf8mb4 COLLATE=utf8mb4_unicode_ci ROW_FORMAT=DYNAMIC;


### Dump table glpi_reservationitems

DROP TABLE IF EXISTS `glpi_reservationitems`;
CREATE TABLE `glpi_reservationitems` (
  `id` int unsigned NOT NULL AUTO_INCREMENT,
  `itemtype` varchar(100) NOT NULL,
  `entities_id` int unsigned NOT NULL DEFAULT '0',
  `is_recursive` tinyint NOT NULL DEFAULT '0',
  `items_id` int unsigned NOT NULL DEFAULT '0',
  `comment` text,
  `is_active` tinyint NOT NULL DEFAULT '1',
  PRIMARY KEY (`id`),
  UNIQUE KEY `unicity` (`itemtype`,`items_id`),
  KEY `is_active` (`is_active`),
  KEY `item` (`itemtype`,`items_id`),
  KEY `entities_id` (`entities_id`),
  KEY `is_recursive` (`is_recursive`)
) ENGINE=InnoDB DEFAULT CHARSET=utf8mb4 COLLATE=utf8mb4_unicode_ci ROW_FORMAT=DYNAMIC;


### Dump table glpi_reservations

DROP TABLE IF EXISTS `glpi_reservations`;
CREATE TABLE `glpi_reservations` (
  `id` int unsigned NOT NULL AUTO_INCREMENT,
  `reservationitems_id` int unsigned NOT NULL DEFAULT '0',
  `begin` timestamp NULL DEFAULT NULL,
  `end` timestamp NULL DEFAULT NULL,
  `users_id` int unsigned NOT NULL DEFAULT '0',
  `comment` text,
  `group` int NOT NULL DEFAULT '0',
  PRIMARY KEY (`id`),
  KEY `begin` (`begin`),
  KEY `end` (`end`),
  KEY `users_id` (`users_id`),
  KEY `resagroup` (`reservationitems_id`,`group`)
) ENGINE=InnoDB DEFAULT CHARSET=utf8mb4 COLLATE=utf8mb4_unicode_ci ROW_FORMAT=DYNAMIC;


### Dump table glpi_rssfeeds

DROP TABLE IF EXISTS `glpi_rssfeeds`;
CREATE TABLE `glpi_rssfeeds` (
  `id` int unsigned NOT NULL AUTO_INCREMENT,
  `name` varchar(255) DEFAULT NULL,
  `users_id` int unsigned NOT NULL DEFAULT '0',
  `comment` text,
  `url` text,
  `refresh_rate` int NOT NULL DEFAULT '86400',
  `max_items` int NOT NULL DEFAULT '20',
  `have_error` tinyint NOT NULL DEFAULT '0',
  `is_active` tinyint NOT NULL DEFAULT '0',
  `date_mod` timestamp NULL DEFAULT NULL,
  `date_creation` timestamp NULL DEFAULT NULL,
  PRIMARY KEY (`id`),
  KEY `name` (`name`),
  KEY `users_id` (`users_id`),
  KEY `date_mod` (`date_mod`),
  KEY `have_error` (`have_error`),
  KEY `is_active` (`is_active`),
  KEY `date_creation` (`date_creation`)
) ENGINE=InnoDB DEFAULT CHARSET=utf8mb4 COLLATE=utf8mb4_unicode_ci ROW_FORMAT=DYNAMIC;


### Dump table glpi_rssfeeds_users

DROP TABLE IF EXISTS `glpi_rssfeeds_users`;
CREATE TABLE `glpi_rssfeeds_users` (
  `id` int unsigned NOT NULL AUTO_INCREMENT,
  `rssfeeds_id` int unsigned NOT NULL DEFAULT '0',
  `users_id` int unsigned NOT NULL DEFAULT '0',
  PRIMARY KEY (`id`),
  KEY `rssfeeds_id` (`rssfeeds_id`),
  KEY `users_id` (`users_id`)
) ENGINE=InnoDB DEFAULT CHARSET=utf8mb4 COLLATE=utf8mb4_unicode_ci ROW_FORMAT=DYNAMIC;


### Dump table glpi_ruleactions

DROP TABLE IF EXISTS `glpi_ruleactions`;
CREATE TABLE `glpi_ruleactions` (
  `id` int unsigned NOT NULL AUTO_INCREMENT,
  `rules_id` int unsigned NOT NULL DEFAULT '0',
  `action_type` varchar(255) DEFAULT NULL COMMENT 'VALUE IN (assign, regex_result, append_regex_result, affectbyip, affectbyfqdn, affectbymac)',
  `field` varchar(255) DEFAULT NULL,
  `value` varchar(255) DEFAULT NULL,
  PRIMARY KEY (`id`),
  KEY `rules_id` (`rules_id`),
  KEY `field_value` (`field`(50),`value`(50))
) ENGINE=InnoDB DEFAULT CHARSET=utf8mb4 COLLATE=utf8mb4_unicode_ci ROW_FORMAT=DYNAMIC;


### Dump table glpi_rulecriterias

DROP TABLE IF EXISTS `glpi_rulecriterias`;
CREATE TABLE `glpi_rulecriterias` (
  `id` int unsigned NOT NULL AUTO_INCREMENT,
  `rules_id` int unsigned NOT NULL DEFAULT '0',
  `criteria` varchar(255) DEFAULT NULL,
  `condition` int NOT NULL DEFAULT '0' COMMENT 'see define.php PATTERN_* and REGEX_* constant',
  `pattern` text,
  PRIMARY KEY (`id`),
  KEY `rules_id` (`rules_id`),
  KEY `condition` (`condition`)
) ENGINE=InnoDB DEFAULT CHARSET=utf8mb4 COLLATE=utf8mb4_unicode_ci ROW_FORMAT=DYNAMIC;


### Dump table glpi_rulerightparameters

DROP TABLE IF EXISTS `glpi_rulerightparameters`;
CREATE TABLE `glpi_rulerightparameters` (
  `id` int unsigned NOT NULL AUTO_INCREMENT,
  `name` varchar(255) DEFAULT NULL,
  `value` varchar(255) DEFAULT NULL,
  `comment` text,
  `date_mod` timestamp NULL DEFAULT NULL,
  `date_creation` timestamp NULL DEFAULT NULL,
  PRIMARY KEY (`id`),
  KEY `name` (`name`),
  KEY `date_mod` (`date_mod`),
  KEY `date_creation` (`date_creation`)
) ENGINE=InnoDB DEFAULT CHARSET=utf8mb4 COLLATE=utf8mb4_unicode_ci ROW_FORMAT=DYNAMIC;


### Dump table glpi_rules

DROP TABLE IF EXISTS `glpi_rules`;
CREATE TABLE `glpi_rules` (
  `id` int unsigned NOT NULL AUTO_INCREMENT,
  `entities_id` int unsigned NOT NULL DEFAULT '0',
  `sub_type` varchar(255) NOT NULL DEFAULT '',
  `ranking` int NOT NULL DEFAULT '0',
  `name` varchar(255) DEFAULT NULL,
  `description` text,
  `match` char(10) DEFAULT NULL COMMENT 'see define.php *_MATCHING constant',
  `is_active` tinyint NOT NULL DEFAULT '1',
  `comment` text,
  `date_mod` timestamp NULL DEFAULT NULL,
  `is_recursive` tinyint NOT NULL DEFAULT '0',
  `uuid` varchar(255) DEFAULT NULL,
  `condition` int NOT NULL DEFAULT '0',
  `date_creation` timestamp NULL DEFAULT NULL,
  PRIMARY KEY (`id`),
  KEY `name` (`name`),
  KEY `entities_id` (`entities_id`),
  KEY `is_active` (`is_active`),
  KEY `sub_type` (`sub_type`),
  KEY `date_mod` (`date_mod`),
  KEY `is_recursive` (`is_recursive`),
  KEY `condition` (`condition`),
  KEY `date_creation` (`date_creation`)
) ENGINE=InnoDB DEFAULT CHARSET=utf8mb4 COLLATE=utf8mb4_unicode_ci ROW_FORMAT=DYNAMIC;


### Dump table glpi_slalevelactions

DROP TABLE IF EXISTS `glpi_slalevelactions`;
CREATE TABLE `glpi_slalevelactions` (
  `id` int unsigned NOT NULL AUTO_INCREMENT,
  `slalevels_id` int unsigned NOT NULL DEFAULT '0',
  `action_type` varchar(255) DEFAULT NULL,
  `field` varchar(255) DEFAULT NULL,
  `value` varchar(255) DEFAULT NULL,
  PRIMARY KEY (`id`),
  KEY `slalevels_id` (`slalevels_id`)
) ENGINE=InnoDB DEFAULT CHARSET=utf8mb4 COLLATE=utf8mb4_unicode_ci ROW_FORMAT=DYNAMIC;


### Dump table glpi_slalevelcriterias

DROP TABLE IF EXISTS `glpi_slalevelcriterias`;
CREATE TABLE `glpi_slalevelcriterias` (
  `id` int unsigned NOT NULL AUTO_INCREMENT,
  `slalevels_id` int unsigned NOT NULL DEFAULT '0',
  `criteria` varchar(255) DEFAULT NULL,
  `condition` int NOT NULL DEFAULT '0' COMMENT 'see define.php PATTERN_* and REGEX_* constant',
  `pattern` varchar(255) DEFAULT NULL,
  PRIMARY KEY (`id`),
  KEY `slalevels_id` (`slalevels_id`),
  KEY `condition` (`condition`)
) ENGINE=InnoDB DEFAULT CHARSET=utf8mb4 COLLATE=utf8mb4_unicode_ci ROW_FORMAT=DYNAMIC;


### Dump table glpi_slalevels

DROP TABLE IF EXISTS `glpi_slalevels`;
CREATE TABLE `glpi_slalevels` (
  `id` int unsigned NOT NULL AUTO_INCREMENT,
  `name` varchar(255) DEFAULT NULL,
  `slas_id` int unsigned NOT NULL DEFAULT '0',
  `execution_time` int NOT NULL,
  `is_active` tinyint NOT NULL DEFAULT '1',
  `entities_id` int unsigned NOT NULL DEFAULT '0',
  `is_recursive` tinyint NOT NULL DEFAULT '0',
  `match` char(10) DEFAULT NULL COMMENT 'see define.php *_MATCHING constant',
  `uuid` varchar(255) DEFAULT NULL,
  PRIMARY KEY (`id`),
  KEY `name` (`name`),
  KEY `entities_id` (`entities_id`),
  KEY `is_recursive` (`is_recursive`),
  KEY `is_active` (`is_active`),
  KEY `slas_id` (`slas_id`)
) ENGINE=InnoDB DEFAULT CHARSET=utf8mb4 COLLATE=utf8mb4_unicode_ci ROW_FORMAT=DYNAMIC;


### Dump table glpi_slalevels_tickets

DROP TABLE IF EXISTS `glpi_slalevels_tickets`;
CREATE TABLE `glpi_slalevels_tickets` (
  `id` int unsigned NOT NULL AUTO_INCREMENT,
  `tickets_id` int unsigned NOT NULL DEFAULT '0',
  `slalevels_id` int unsigned NOT NULL DEFAULT '0',
  `date` timestamp NULL DEFAULT NULL,
  PRIMARY KEY (`id`),
  UNIQUE KEY `unicity` (`tickets_id`,`slalevels_id`),
  KEY `slalevels_id` (`slalevels_id`)
) ENGINE=InnoDB DEFAULT CHARSET=utf8mb4 COLLATE=utf8mb4_unicode_ci ROW_FORMAT=DYNAMIC;

### Dump table glpi_olalevelactions

DROP TABLE IF EXISTS `glpi_olalevelactions`;
CREATE TABLE `glpi_olalevelactions` (
  `id` int unsigned NOT NULL AUTO_INCREMENT,
  `olalevels_id` int unsigned NOT NULL DEFAULT '0',
  `action_type` varchar(255) DEFAULT NULL,
  `field` varchar(255) DEFAULT NULL,
  `value` varchar(255) DEFAULT NULL,
  PRIMARY KEY (`id`),
  KEY `olalevels_id` (`olalevels_id`)
) ENGINE=InnoDB DEFAULT CHARSET=utf8mb4 COLLATE=utf8mb4_unicode_ci ROW_FORMAT=DYNAMIC;


### Dump table glpi_olalevelcriterias

DROP TABLE IF EXISTS `glpi_olalevelcriterias`;
CREATE TABLE `glpi_olalevelcriterias` (
  `id` int unsigned NOT NULL AUTO_INCREMENT,
  `olalevels_id` int unsigned NOT NULL DEFAULT '0',
  `criteria` varchar(255) DEFAULT NULL,
  `condition` int NOT NULL DEFAULT '0' COMMENT 'see define.php PATTERN_* and REGEX_* constant',
  `pattern` varchar(255) DEFAULT NULL,
  PRIMARY KEY (`id`),
  KEY `olalevels_id` (`olalevels_id`),
  KEY `condition` (`condition`)
) ENGINE=InnoDB DEFAULT CHARSET=utf8mb4 COLLATE=utf8mb4_unicode_ci ROW_FORMAT=DYNAMIC;


### Dump table glpi_olalevels

DROP TABLE IF EXISTS `glpi_olalevels`;
CREATE TABLE `glpi_olalevels` (
  `id` int unsigned NOT NULL AUTO_INCREMENT,
  `name` varchar(255) DEFAULT NULL,
  `olas_id` int unsigned NOT NULL DEFAULT '0',
  `execution_time` int NOT NULL,
  `is_active` tinyint NOT NULL DEFAULT '1',
  `entities_id` int unsigned NOT NULL DEFAULT '0',
  `is_recursive` tinyint NOT NULL DEFAULT '0',
  `match` char(10) DEFAULT NULL COMMENT 'see define.php *_MATCHING constant',
  `uuid` varchar(255) DEFAULT NULL,
  PRIMARY KEY (`id`),
  KEY `name` (`name`),
  KEY `entities_id` (`entities_id`),
  KEY `is_recursive` (`is_recursive`),
  KEY `is_active` (`is_active`),
  KEY `olas_id` (`olas_id`)
) ENGINE=InnoDB DEFAULT CHARSET=utf8mb4 COLLATE=utf8mb4_unicode_ci ROW_FORMAT=DYNAMIC;


### Dump table glpi_olalevels_tickets

DROP TABLE IF EXISTS `glpi_olalevels_tickets`;
CREATE TABLE `glpi_olalevels_tickets` (
  `id` int unsigned NOT NULL AUTO_INCREMENT,
  `tickets_id` int unsigned NOT NULL DEFAULT '0',
  `olalevels_id` int unsigned NOT NULL DEFAULT '0',
  `date` timestamp NULL DEFAULT NULL,
  PRIMARY KEY (`id`),
  UNIQUE KEY `unicity` (`tickets_id`,`olalevels_id`),
  KEY `olalevels_id` (`olalevels_id`)
) ENGINE=InnoDB DEFAULT CHARSET=utf8mb4 COLLATE=utf8mb4_unicode_ci ROW_FORMAT=DYNAMIC;

### Dump table glpi_slms

DROP TABLE IF EXISTS `glpi_slms`;
CREATE TABLE `glpi_slms` (
  `id` int unsigned NOT NULL AUTO_INCREMENT,
  `name` varchar(255) DEFAULT NULL,
  `entities_id` int unsigned NOT NULL DEFAULT '0',
  `is_recursive` tinyint NOT NULL DEFAULT '0',
  `comment` text,
  `use_ticket_calendar` tinyint NOT NULL DEFAULT '0',
  `calendars_id` int unsigned NOT NULL DEFAULT '0',
  `date_mod` timestamp NULL DEFAULT NULL,
  `date_creation` timestamp NULL DEFAULT NULL,
  PRIMARY KEY (`id`),
  KEY `name` (`name`),
  KEY `entities_id` (`entities_id`),
  KEY `is_recursive` (`is_recursive`),
  KEY `calendars_id` (`calendars_id`),
  KEY `date_mod` (`date_mod`),
  KEY `date_creation` (`date_creation`)
) ENGINE=InnoDB DEFAULT CHARSET=utf8mb4 COLLATE=utf8mb4_unicode_ci ROW_FORMAT=DYNAMIC;

### Dump table glpi_slas

DROP TABLE IF EXISTS `glpi_slas`;
CREATE TABLE `glpi_slas` (
  `id` int unsigned NOT NULL AUTO_INCREMENT,
  `name` varchar(255) DEFAULT NULL,
  `entities_id` int unsigned NOT NULL DEFAULT '0',
  `is_recursive` tinyint NOT NULL DEFAULT '0',
  `type` int NOT NULL DEFAULT '0',
  `comment` text,
  `number_time` int NOT NULL,
  `use_ticket_calendar` tinyint NOT NULL DEFAULT '0',
  `calendars_id` int unsigned NOT NULL DEFAULT '0',
  `date_mod` timestamp NULL DEFAULT NULL,
  `definition_time` varchar(255) DEFAULT NULL,
  `end_of_working_day` tinyint NOT NULL DEFAULT '0',
  `date_creation` timestamp NULL DEFAULT NULL,
  `slms_id` int unsigned NOT NULL DEFAULT '0',
  PRIMARY KEY (`id`),
  KEY `name` (`name`),
  KEY `entities_id` (`entities_id`),
  KEY `is_recursive` (`is_recursive`),
  KEY `date_mod` (`date_mod`),
  KEY `date_creation` (`date_creation`),
  KEY `calendars_id` (`calendars_id`),
  KEY `slms_id` (`slms_id`)
) ENGINE=InnoDB DEFAULT CHARSET=utf8mb4 COLLATE=utf8mb4_unicode_ci ROW_FORMAT=DYNAMIC;

### Dump table glpi_olas

DROP TABLE IF EXISTS `glpi_olas`;
CREATE TABLE `glpi_olas` (
  `id` int unsigned NOT NULL AUTO_INCREMENT,
  `name` varchar(255) DEFAULT NULL,
  `entities_id` int unsigned NOT NULL DEFAULT '0',
  `is_recursive` tinyint NOT NULL DEFAULT '0',
  `type` int NOT NULL DEFAULT '0',
  `comment` text,
  `number_time` int NOT NULL,
  `use_ticket_calendar` tinyint NOT NULL DEFAULT '0',
  `calendars_id` int unsigned NOT NULL DEFAULT '0',
  `date_mod` timestamp NULL DEFAULT NULL,
  `definition_time` varchar(255) DEFAULT NULL,
  `end_of_working_day` tinyint NOT NULL DEFAULT '0',
  `date_creation` timestamp NULL DEFAULT NULL,
  `slms_id` int unsigned NOT NULL DEFAULT '0',
  PRIMARY KEY (`id`),
  KEY `name` (`name`),
  KEY `entities_id` (`entities_id`),
  KEY `is_recursive` (`is_recursive`),
  KEY `date_mod` (`date_mod`),
  KEY `date_creation` (`date_creation`),
  KEY `calendars_id` (`calendars_id`),
  KEY `slms_id` (`slms_id`)
) ENGINE=InnoDB DEFAULT CHARSET=utf8mb4 COLLATE=utf8mb4_unicode_ci ROW_FORMAT=DYNAMIC;

### Dump table glpi_softwarecategories

DROP TABLE IF EXISTS `glpi_softwarecategories`;
CREATE TABLE `glpi_softwarecategories` (
  `id` int unsigned NOT NULL AUTO_INCREMENT,
  `name` varchar(255) DEFAULT NULL,
  `comment` text,
  `softwarecategories_id` int unsigned NOT NULL DEFAULT '0',
  `completename` text,
  `level` int NOT NULL DEFAULT '0',
  `ancestors_cache` longtext,
  `sons_cache` longtext,
  PRIMARY KEY (`id`),
  KEY `name` (`name`),
  KEY `softwarecategories_id` (`softwarecategories_id`),
  KEY `level` (`level`)
) ENGINE=InnoDB DEFAULT CHARSET=utf8mb4 COLLATE=utf8mb4_unicode_ci ROW_FORMAT=DYNAMIC;


### Dump table glpi_softwarelicenses

DROP TABLE IF EXISTS `glpi_softwarelicenses`;
CREATE TABLE `glpi_softwarelicenses` (
  `id` int unsigned NOT NULL AUTO_INCREMENT,
  `softwares_id` int unsigned NOT NULL DEFAULT '0',
  `softwarelicenses_id` int unsigned NOT NULL DEFAULT '0',
  `completename` text,
  `level` int NOT NULL DEFAULT '0',
  `ancestors_cache` longtext,
  `sons_cache` longtext,
  `entities_id` int unsigned NOT NULL DEFAULT '0',
  `is_recursive` tinyint NOT NULL DEFAULT '0',
  `number` int NOT NULL DEFAULT '0',
  `softwarelicensetypes_id` int unsigned NOT NULL DEFAULT '0',
  `name` varchar(255) DEFAULT NULL,
  `serial` varchar(255) DEFAULT NULL,
  `otherserial` varchar(255) DEFAULT NULL,
  `softwareversions_id_buy` int unsigned NOT NULL DEFAULT '0',
  `softwareversions_id_use` int unsigned NOT NULL DEFAULT '0',
  `expire` date DEFAULT NULL,
  `comment` text,
  `date_mod` timestamp NULL DEFAULT NULL,
  `is_valid` tinyint NOT NULL DEFAULT '1',
  `date_creation` timestamp NULL DEFAULT NULL,
  `is_deleted` tinyint NOT NULL DEFAULT '0',
  `locations_id` int unsigned NOT NULL DEFAULT '0',
  `users_id_tech` int unsigned NOT NULL DEFAULT '0',
  `users_id` int unsigned NOT NULL DEFAULT '0',
  `groups_id_tech` int unsigned NOT NULL DEFAULT '0',
  `groups_id` int unsigned NOT NULL DEFAULT '0',
  `is_helpdesk_visible` tinyint NOT NULL DEFAULT '0',
  `is_template` tinyint NOT NULL DEFAULT '0',
  `template_name` varchar(255) DEFAULT NULL,
  `states_id` int unsigned NOT NULL DEFAULT '0',
  `manufacturers_id` int unsigned NOT NULL DEFAULT '0',
  `contact` varchar(255) DEFAULT NULL,
  `contact_num` varchar(255) DEFAULT NULL,
  `allow_overquota` tinyint NOT NULL DEFAULT '0',
  `pictures` text,
  PRIMARY KEY (`id`),
  KEY `name` (`name`),
  KEY `is_template` (`is_template`),
  KEY `serial` (`serial`),
  KEY `otherserial` (`otherserial`),
  KEY `expire` (`expire`),
  KEY `softwareversions_id_buy` (`softwareversions_id_buy`),
  KEY `entities_id` (`entities_id`),
  KEY `is_recursive` (`is_recursive`),
  KEY `softwarelicensetypes_id` (`softwarelicensetypes_id`),
  KEY `softwareversions_id_use` (`softwareversions_id_use`),
  KEY `date_mod` (`date_mod`),
  KEY `softwares_id_expire_number` (`softwares_id`,`expire`,`number`),
  KEY `locations_id` (`locations_id`),
  KEY `users_id_tech` (`users_id_tech`),
  KEY `users_id` (`users_id`),
  KEY `groups_id_tech` (`groups_id_tech`),
  KEY `groups_id` (`groups_id`),
  KEY `is_helpdesk_visible` (`is_helpdesk_visible`),
  KEY `is_deleted` (`is_deleted`),
  KEY `date_creation` (`date_creation`),
  KEY `manufacturers_id` (`manufacturers_id`),
  KEY `states_id` (`states_id`),
  KEY `allow_overquota` (`allow_overquota`),
  KEY `softwarelicenses_id` (`softwarelicenses_id`),
  KEY `level` (`level`)
) ENGINE=InnoDB DEFAULT CHARSET=utf8mb4 COLLATE=utf8mb4_unicode_ci ROW_FORMAT=DYNAMIC;


### Dump table glpi_softwarelicensetypes

DROP TABLE IF EXISTS `glpi_softwarelicensetypes`;
CREATE TABLE `glpi_softwarelicensetypes` (
  `id` int unsigned NOT NULL AUTO_INCREMENT,
  `name` varchar(255) DEFAULT NULL,
  `comment` text,
  `date_mod` timestamp NULL DEFAULT NULL,
  `date_creation` timestamp NULL DEFAULT NULL,
  `softwarelicensetypes_id` int unsigned NOT NULL DEFAULT '0',
  `level` int NOT NULL DEFAULT '0',
  `ancestors_cache` longtext,
  `sons_cache` longtext,
  `entities_id` int unsigned NOT NULL DEFAULT '0',
  `is_recursive` tinyint NOT NULL DEFAULT '0',
  `completename` text,
  PRIMARY KEY (`id`),
  KEY `name` (`name`),
  KEY `entities_id` (`entities_id`),
  KEY `is_recursive` (`is_recursive`),
  KEY `date_mod` (`date_mod`),
  KEY `date_creation` (`date_creation`),
  KEY `softwarelicensetypes_id` (`softwarelicensetypes_id`),
  KEY `level` (`level`)
) ENGINE=InnoDB DEFAULT CHARSET=utf8mb4 COLLATE=utf8mb4_unicode_ci ROW_FORMAT=DYNAMIC;


### Dump table glpi_softwares

DROP TABLE IF EXISTS `glpi_softwares`;
CREATE TABLE `glpi_softwares` (
  `id` int unsigned NOT NULL AUTO_INCREMENT,
  `entities_id` int unsigned NOT NULL DEFAULT '0',
  `is_recursive` tinyint NOT NULL DEFAULT '0',
  `name` varchar(255) DEFAULT NULL,
  `comment` text,
  `locations_id` int unsigned NOT NULL DEFAULT '0',
  `users_id_tech` int unsigned NOT NULL DEFAULT '0',
  `groups_id_tech` int unsigned NOT NULL DEFAULT '0',
  `is_update` tinyint NOT NULL DEFAULT '0',
  `softwares_id` int unsigned NOT NULL DEFAULT '0',
  `manufacturers_id` int unsigned NOT NULL DEFAULT '0',
  `is_deleted` tinyint NOT NULL DEFAULT '0',
  `is_template` tinyint NOT NULL DEFAULT '0',
  `template_name` varchar(255) DEFAULT NULL,
  `date_mod` timestamp NULL DEFAULT NULL,
  `users_id` int unsigned NOT NULL DEFAULT '0',
  `groups_id` int unsigned NOT NULL DEFAULT '0',
  `ticket_tco` decimal(20,4) DEFAULT '0.0000',
  `is_helpdesk_visible` tinyint NOT NULL DEFAULT '1',
  `softwarecategories_id` int unsigned NOT NULL DEFAULT '0',
  `is_valid` tinyint NOT NULL DEFAULT '1',
  `date_creation` timestamp NULL DEFAULT NULL,
  `pictures` text,
  PRIMARY KEY (`id`),
  KEY `date_mod` (`date_mod`),
  KEY `name` (`name`),
  KEY `is_template` (`is_template`),
  KEY `is_update` (`is_update`),
  KEY `softwarecategories_id` (`softwarecategories_id`),
  KEY `entities_id` (`entities_id`),
  KEY `is_recursive` (`is_recursive`),
  KEY `manufacturers_id` (`manufacturers_id`),
  KEY `groups_id` (`groups_id`),
  KEY `users_id` (`users_id`),
  KEY `locations_id` (`locations_id`),
  KEY `users_id_tech` (`users_id_tech`),
  KEY `softwares_id` (`softwares_id`),
  KEY `is_deleted` (`is_deleted`),
  KEY `is_helpdesk_visible` (`is_helpdesk_visible`),
  KEY `groups_id_tech` (`groups_id_tech`),
  KEY `date_creation` (`date_creation`)
) ENGINE=InnoDB DEFAULT CHARSET=utf8mb4 COLLATE=utf8mb4_unicode_ci ROW_FORMAT=DYNAMIC;


### Dump table glpi_softwareversions

DROP TABLE IF EXISTS `glpi_softwareversions`;
CREATE TABLE `glpi_softwareversions` (
  `id` int unsigned NOT NULL AUTO_INCREMENT,
  `entities_id` int unsigned NOT NULL DEFAULT '0',
  `is_recursive` tinyint NOT NULL DEFAULT '0',
  `softwares_id` int unsigned NOT NULL DEFAULT '0',
  `states_id` int unsigned NOT NULL DEFAULT '0',
  `name` varchar(255) DEFAULT NULL,
  `arch` varchar(255) DEFAULT NULL,
  `comment` text,
  `operatingsystems_id` int unsigned NOT NULL DEFAULT '0',
  `date_mod` timestamp NULL DEFAULT NULL,
  `date_creation` timestamp NULL DEFAULT NULL,
  PRIMARY KEY (`id`),
  KEY `name` (`name`),
  KEY `arch` (`arch`),
  KEY `softwares_id` (`softwares_id`),
  KEY `states_id` (`states_id`),
  KEY `entities_id` (`entities_id`),
  KEY `is_recursive` (`is_recursive`),
  KEY `operatingsystems_id` (`operatingsystems_id`),
  KEY `date_mod` (`date_mod`),
  KEY `date_creation` (`date_creation`)
) ENGINE=InnoDB DEFAULT CHARSET=utf8mb4 COLLATE=utf8mb4_unicode_ci ROW_FORMAT=DYNAMIC;


### Dump table glpi_solutiontemplates

DROP TABLE IF EXISTS `glpi_solutiontemplates`;
CREATE TABLE `glpi_solutiontemplates` (
  `id` int unsigned NOT NULL AUTO_INCREMENT,
  `entities_id` int unsigned NOT NULL DEFAULT '0',
  `is_recursive` tinyint NOT NULL DEFAULT '0',
  `name` varchar(255) DEFAULT NULL,
  `content` mediumtext,
  `solutiontypes_id` int unsigned NOT NULL DEFAULT '0',
  `comment` text,
  `date_mod` timestamp NULL DEFAULT NULL,
  `date_creation` timestamp NULL DEFAULT NULL,
  PRIMARY KEY (`id`),
  KEY `name` (`name`),
  KEY `is_recursive` (`is_recursive`),
  KEY `solutiontypes_id` (`solutiontypes_id`),
  KEY `entities_id` (`entities_id`),
  KEY `date_mod` (`date_mod`),
  KEY `date_creation` (`date_creation`)
) ENGINE=InnoDB DEFAULT CHARSET=utf8mb4 COLLATE=utf8mb4_unicode_ci ROW_FORMAT=DYNAMIC;


### Dump table glpi_solutiontypes

DROP TABLE IF EXISTS `glpi_solutiontypes`;
CREATE TABLE `glpi_solutiontypes` (
  `id` int unsigned NOT NULL AUTO_INCREMENT,
  `name` varchar(255) DEFAULT NULL,
  `comment` text,
  `entities_id` int unsigned NOT NULL DEFAULT '0',
  `is_recursive` tinyint NOT NULL DEFAULT '1',
  `is_incident` tinyint NOT NULL DEFAULT '1',
  `is_request` tinyint NOT NULL DEFAULT '1',
  `is_problem` tinyint NOT NULL DEFAULT '1',
  `is_change` tinyint NOT NULL DEFAULT '1',
  `date_mod` timestamp NULL DEFAULT NULL,
  `date_creation` timestamp NULL DEFAULT NULL,
  PRIMARY KEY (`id`),
  KEY `name` (`name`),
  KEY `entities_id` (`entities_id`),
  KEY `is_recursive` (`is_recursive`),
  KEY `is_incident` (`is_incident`),
  KEY `is_request` (`is_request`),
  KEY `is_problem` (`is_problem`),
  KEY `is_change` (`is_change`),
  KEY `date_mod` (`date_mod`),
  KEY `date_creation` (`date_creation`)
) ENGINE=InnoDB DEFAULT CHARSET=utf8mb4 COLLATE=utf8mb4_unicode_ci ROW_FORMAT=DYNAMIC;


### Dump table glpi_itilsolutions
DROP TABLE IF EXISTS `glpi_itilsolutions`;
CREATE TABLE `glpi_itilsolutions` (
  `id` int unsigned NOT NULL AUTO_INCREMENT,
  `itemtype` varchar(100) NOT NULL,
  `items_id` int unsigned NOT NULL DEFAULT '0',
  `solutiontypes_id` int unsigned NOT NULL DEFAULT '0',
  `solutiontype_name` varchar(255) DEFAULT NULL,
  `content` longtext,
  `date_creation` timestamp NULL DEFAULT NULL,
  `date_mod` timestamp NULL DEFAULT NULL,
  `date_approval` timestamp NULL DEFAULT NULL,
  `users_id` int unsigned NOT NULL DEFAULT '0',
  `user_name` varchar(255) DEFAULT NULL,
  `users_id_editor` int unsigned NOT NULL DEFAULT '0',
  `users_id_approval` int unsigned NOT NULL DEFAULT '0',
  `user_name_approval` varchar(255) DEFAULT NULL,
  `status` int NOT NULL DEFAULT '1',
  `itilfollowups_id` int unsigned DEFAULT NULL COMMENT 'Followup reference on reject or approve a solution',
  PRIMARY KEY (`id`),
  KEY `item` (`itemtype`,`items_id`),
  KEY `solutiontypes_id` (`solutiontypes_id`),
  KEY `users_id` (`users_id`),
  KEY `users_id_editor` (`users_id_editor`),
  KEY `users_id_approval` (`users_id_approval`),
  KEY `status` (`status`),
  KEY `itilfollowups_id` (`itilfollowups_id`),
  KEY `date_mod` (`date_mod`),
  KEY `date_creation` (`date_creation`)
) ENGINE=InnoDB DEFAULT CHARSET=utf8mb4 COLLATE=utf8mb4_unicode_ci ROW_FORMAT=DYNAMIC;


### Dump table glpi_ssovariables

DROP TABLE IF EXISTS `glpi_ssovariables`;
CREATE TABLE `glpi_ssovariables` (
  `id` int unsigned NOT NULL AUTO_INCREMENT,
  `name` varchar(255) DEFAULT NULL,
  `comment` text,
  `date_mod` timestamp NULL DEFAULT NULL,
  `date_creation` timestamp NULL DEFAULT NULL,
  PRIMARY KEY (`id`),
  KEY `name` (`name`),
  KEY `date_mod` (`date_mod`),
  KEY `date_creation` (`date_creation`)
) ENGINE=InnoDB DEFAULT CHARSET=utf8mb4 COLLATE=utf8mb4_unicode_ci ROW_FORMAT=DYNAMIC;


### Dump table glpi_states

DROP TABLE IF EXISTS `glpi_states`;
CREATE TABLE `glpi_states` (
  `id` int unsigned NOT NULL AUTO_INCREMENT,
  `name` varchar(255) DEFAULT NULL,
  `entities_id` int unsigned NOT NULL DEFAULT '0',
  `is_recursive` tinyint NOT NULL DEFAULT '0',
  `comment` text,
  `states_id` int unsigned NOT NULL DEFAULT '0',
  `completename` text,
  `level` int NOT NULL DEFAULT '0',
  `ancestors_cache` longtext,
  `sons_cache` longtext,
  `is_visible_computer` tinyint NOT NULL DEFAULT '1',
  `is_visible_monitor` tinyint NOT NULL DEFAULT '1',
  `is_visible_networkequipment` tinyint NOT NULL DEFAULT '1',
  `is_visible_peripheral` tinyint NOT NULL DEFAULT '1',
  `is_visible_phone` tinyint NOT NULL DEFAULT '1',
  `is_visible_printer` tinyint NOT NULL DEFAULT '1',
  `is_visible_softwareversion` tinyint NOT NULL DEFAULT '1',
  `is_visible_softwarelicense` tinyint NOT NULL DEFAULT '1',
  `is_visible_line` tinyint NOT NULL DEFAULT '1',
  `is_visible_certificate` tinyint NOT NULL DEFAULT '1',
  `is_visible_rack` tinyint NOT NULL DEFAULT '1',
  `is_visible_passivedcequipment` tinyint NOT NULL DEFAULT '1',
  `is_visible_enclosure` tinyint NOT NULL DEFAULT '1',
  `is_visible_pdu` tinyint NOT NULL DEFAULT '1',
  `is_visible_cluster` tinyint NOT NULL DEFAULT '1',
  `is_visible_contract` tinyint NOT NULL DEFAULT '1',
  `is_visible_appliance` tinyint NOT NULL DEFAULT '1',
  `is_visible_databaseinstance` tinyint NOT NULL DEFAULT '1',
  `is_visible_cable` tinyint NOT NULL DEFAULT '1',
  `is_visible_unmanaged` tinyint NOT NULL DEFAULT '1',
  `is_helpdesk_visible` tinyint NOT NULL DEFAULT '1',
  `date_mod` timestamp NULL DEFAULT NULL,
  `date_creation` timestamp NULL DEFAULT NULL,
  PRIMARY KEY (`id`),
  UNIQUE KEY `unicity` (`states_id`,`name`),
  KEY `name` (`name`),
  KEY `entities_id` (`entities_id`),
  KEY `is_recursive` (`is_recursive`),
  KEY `is_visible_computer` (`is_visible_computer`),
  KEY `is_visible_monitor` (`is_visible_monitor`),
  KEY `is_visible_networkequipment` (`is_visible_networkequipment`),
  KEY `is_visible_peripheral` (`is_visible_peripheral`),
  KEY `is_visible_phone` (`is_visible_phone`),
  KEY `is_visible_printer` (`is_visible_printer`),
  KEY `is_visible_softwareversion` (`is_visible_softwareversion`),
  KEY `is_visible_softwarelicense` (`is_visible_softwarelicense`),
  KEY `is_visible_line` (`is_visible_line`),
  KEY `is_visible_certificate` (`is_visible_certificate`),
  KEY `is_visible_rack` (`is_visible_rack`),
  KEY `is_visible_passivedcequipment` (`is_visible_passivedcequipment`),
  KEY `is_visible_enclosure` (`is_visible_enclosure`),
  KEY `is_visible_pdu` (`is_visible_pdu`),
  KEY `is_visible_cluster` (`is_visible_cluster`),
  KEY `is_visible_contract` (`is_visible_contract`),
  KEY `is_visible_appliance` (`is_visible_appliance`),
  KEY `is_visible_databaseinstance` (`is_visible_databaseinstance`),
  KEY `is_visible_cable` (`is_visible_cable`),
  KEY `is_visible_unmanaged` (`is_visible_unmanaged`),
  KEY `is_helpdesk_visible` (`is_helpdesk_visible`),
  KEY `date_mod` (`date_mod`),
  KEY `date_creation` (`date_creation`),
  KEY `level` (`level`)
) ENGINE=InnoDB DEFAULT CHARSET=utf8mb4 COLLATE=utf8mb4_unicode_ci ROW_FORMAT=DYNAMIC;


### Dump table glpi_suppliers

DROP TABLE IF EXISTS `glpi_suppliers`;
CREATE TABLE `glpi_suppliers` (
  `id` int unsigned NOT NULL AUTO_INCREMENT,
  `entities_id` int unsigned NOT NULL DEFAULT '0',
  `is_recursive` tinyint NOT NULL DEFAULT '0',
  `name` varchar(255) DEFAULT NULL,
  `suppliertypes_id` int unsigned NOT NULL DEFAULT '0',
  `registration_number` varchar(255) DEFAULT NULL,
  `address` text,
  `postcode` varchar(255) DEFAULT NULL,
  `town` varchar(255) DEFAULT NULL,
  `state` varchar(255) DEFAULT NULL,
  `country` varchar(255) DEFAULT NULL,
  `website` varchar(255) DEFAULT NULL,
  `phonenumber` varchar(255) DEFAULT NULL,
  `comment` text,
  `is_deleted` tinyint NOT NULL DEFAULT '0',
  `fax` varchar(255) DEFAULT NULL,
  `email` varchar(255) DEFAULT NULL,
  `date_mod` timestamp NULL DEFAULT NULL,
  `date_creation` timestamp NULL DEFAULT NULL,
  `is_active` tinyint NOT NULL DEFAULT '0',
  `pictures` text,
  PRIMARY KEY (`id`),
  KEY `name` (`name`),
  KEY `entities_id` (`entities_id`),
  KEY `is_recursive` (`is_recursive`),
  KEY `suppliertypes_id` (`suppliertypes_id`),
  KEY `is_deleted` (`is_deleted`),
  KEY `date_mod` (`date_mod`),
  KEY `date_creation` (`date_creation`),
  KEY `is_active` (`is_active`)
) ENGINE=InnoDB DEFAULT CHARSET=utf8mb4 COLLATE=utf8mb4_unicode_ci ROW_FORMAT=DYNAMIC;


### Dump table glpi_suppliers_tickets

DROP TABLE IF EXISTS `glpi_suppliers_tickets`;
CREATE TABLE `glpi_suppliers_tickets` (
  `id` int unsigned NOT NULL AUTO_INCREMENT,
  `tickets_id` int unsigned NOT NULL DEFAULT '0',
  `suppliers_id` int unsigned NOT NULL DEFAULT '0',
  `type` int NOT NULL DEFAULT '1',
  `use_notification` tinyint NOT NULL DEFAULT '1',
  `alternative_email` varchar(255) DEFAULT NULL,
  PRIMARY KEY (`id`),
  UNIQUE KEY `unicity` (`tickets_id`,`type`,`suppliers_id`),
  KEY `group` (`suppliers_id`,`type`)
) ENGINE=InnoDB DEFAULT CHARSET=utf8mb4 COLLATE=utf8mb4_unicode_ci ROW_FORMAT=DYNAMIC;


### Dump table glpi_suppliertypes

DROP TABLE IF EXISTS `glpi_suppliertypes`;
CREATE TABLE `glpi_suppliertypes` (
  `id` int unsigned NOT NULL AUTO_INCREMENT,
  `name` varchar(255) DEFAULT NULL,
  `comment` text,
  `date_mod` timestamp NULL DEFAULT NULL,
  `date_creation` timestamp NULL DEFAULT NULL,
  PRIMARY KEY (`id`),
  KEY `name` (`name`),
  KEY `date_mod` (`date_mod`),
  KEY `date_creation` (`date_creation`)
) ENGINE=InnoDB DEFAULT CHARSET=utf8mb4 COLLATE=utf8mb4_unicode_ci ROW_FORMAT=DYNAMIC;


### Dump table glpi_taskcategories

DROP TABLE IF EXISTS `glpi_taskcategories`;
CREATE TABLE `glpi_taskcategories` (
  `id` int unsigned NOT NULL AUTO_INCREMENT,
  `entities_id` int unsigned NOT NULL DEFAULT '0',
  `is_recursive` tinyint NOT NULL DEFAULT '0',
  `taskcategories_id` int unsigned NOT NULL DEFAULT '0',
  `name` varchar(255) DEFAULT NULL,
  `completename` text,
  `comment` text,
  `level` int NOT NULL DEFAULT '0',
  `ancestors_cache` longtext,
  `sons_cache` longtext,
  `is_active` tinyint NOT NULL DEFAULT '1',
  `is_helpdeskvisible` tinyint NOT NULL DEFAULT '1',
  `date_mod` timestamp NULL DEFAULT NULL,
  `date_creation` timestamp NULL DEFAULT NULL,
  `knowbaseitemcategories_id` int unsigned NOT NULL DEFAULT '0',
  PRIMARY KEY (`id`),
  KEY `name` (`name`),
  KEY `taskcategories_id` (`taskcategories_id`),
  KEY `entities_id` (`entities_id`),
  KEY `is_recursive` (`is_recursive`),
  KEY `is_active` (`is_active`),
  KEY `is_helpdeskvisible` (`is_helpdeskvisible`),
  KEY `date_mod` (`date_mod`),
  KEY `date_creation` (`date_creation`),
  KEY `knowbaseitemcategories_id` (`knowbaseitemcategories_id`),
  KEY `level` (`level`)
) ENGINE=InnoDB DEFAULT CHARSET=utf8mb4 COLLATE=utf8mb4_unicode_ci ROW_FORMAT=DYNAMIC;


### Dump table glpi_tasktemplates

DROP TABLE IF EXISTS `glpi_tasktemplates`;
CREATE TABLE `glpi_tasktemplates` (
  `id` int unsigned NOT NULL AUTO_INCREMENT,
  `entities_id` int unsigned NOT NULL DEFAULT '0',
  `is_recursive` tinyint NOT NULL DEFAULT '0',
  `name` varchar(255) DEFAULT NULL,
  `content` mediumtext,
  `taskcategories_id` int unsigned NOT NULL DEFAULT '0',
  `actiontime` int NOT NULL DEFAULT '0',
  `comment` text,
  `date_mod` timestamp NULL DEFAULT NULL,
  `date_creation` timestamp NULL DEFAULT NULL,
  `state` int NOT NULL DEFAULT '0',
  `is_private` tinyint NOT NULL DEFAULT '0',
  `users_id_tech` int unsigned NOT NULL DEFAULT '0',
  `groups_id_tech` int unsigned NOT NULL DEFAULT '0',
  PRIMARY KEY (`id`),
  KEY `name` (`name`),
  KEY `is_recursive` (`is_recursive`),
  KEY `taskcategories_id` (`taskcategories_id`),
  KEY `entities_id` (`entities_id`),
  KEY `date_mod` (`date_mod`),
  KEY `date_creation` (`date_creation`),
  KEY `is_private` (`is_private`),
  KEY `users_id_tech` (`users_id_tech`),
  KEY `groups_id_tech` (`groups_id_tech`)
) ENGINE=InnoDB DEFAULT CHARSET=utf8mb4 COLLATE=utf8mb4_unicode_ci ROW_FORMAT=DYNAMIC;


### Dump table glpi_ticketcosts

DROP TABLE IF EXISTS `glpi_ticketcosts`;
CREATE TABLE `glpi_ticketcosts` (
  `id` int unsigned NOT NULL AUTO_INCREMENT,
  `tickets_id` int unsigned NOT NULL DEFAULT '0',
  `name` varchar(255) DEFAULT NULL,
  `comment` text,
  `begin_date` date DEFAULT NULL,
  `end_date` date DEFAULT NULL,
  `actiontime` int NOT NULL DEFAULT '0',
  `cost_time` decimal(20,4) NOT NULL DEFAULT '0.0000',
  `cost_fixed` decimal(20,4) NOT NULL DEFAULT '0.0000',
  `cost_material` decimal(20,4) NOT NULL DEFAULT '0.0000',
  `budgets_id` int unsigned NOT NULL DEFAULT '0',
  `entities_id` int unsigned NOT NULL DEFAULT '0',
  PRIMARY KEY (`id`),
  KEY `name` (`name`),
  KEY `tickets_id` (`tickets_id`),
  KEY `begin_date` (`begin_date`),
  KEY `end_date` (`end_date`),
  KEY `entities_id` (`entities_id`),
  KEY `budgets_id` (`budgets_id`)
) ENGINE=InnoDB DEFAULT CHARSET=utf8mb4 COLLATE=utf8mb4_unicode_ci ROW_FORMAT=DYNAMIC;


### Dump table glpi_ticketrecurrents

DROP TABLE IF EXISTS `glpi_ticketrecurrents`;
CREATE TABLE `glpi_ticketrecurrents` (
  `id` int unsigned NOT NULL AUTO_INCREMENT,
  `name` varchar(255) DEFAULT NULL,
  `comment` text,
  `entities_id` int unsigned NOT NULL DEFAULT '0',
  `is_recursive` tinyint NOT NULL DEFAULT '0',
  `is_active` tinyint NOT NULL DEFAULT '0',
  `tickettemplates_id` int unsigned NOT NULL DEFAULT '0',
  `begin_date` timestamp NULL DEFAULT NULL,
  `periodicity` varchar(255) DEFAULT NULL,
  `create_before` int NOT NULL DEFAULT '0',
  `next_creation_date` timestamp NULL DEFAULT NULL,
  `calendars_id` int unsigned NOT NULL DEFAULT '0',
  `end_date` timestamp NULL DEFAULT NULL,
  `ticket_per_item` tinyint NOT NULL DEFAULT '0',
  PRIMARY KEY (`id`),
  KEY `name` (`name`),
  KEY `entities_id` (`entities_id`),
  KEY `is_recursive` (`is_recursive`),
  KEY `is_active` (`is_active`),
  KEY `tickettemplates_id` (`tickettemplates_id`),
  KEY `next_creation_date` (`next_creation_date`),
  KEY `calendars_id` (`calendars_id`),
  KEY `ticket_per_item` (`ticket_per_item`)
) ENGINE=InnoDB DEFAULT CHARSET=utf8mb4 COLLATE=utf8mb4_unicode_ci ROW_FORMAT=DYNAMIC;


### Dump table glpi_recurrentchanges

DROP TABLE IF EXISTS `glpi_recurrentchanges`;
CREATE TABLE `glpi_recurrentchanges` (
  `id` int unsigned NOT NULL AUTO_INCREMENT,
  `name` varchar(255) DEFAULT NULL,
  `comment` text,
  `entities_id` int unsigned NOT NULL DEFAULT '0',
  `is_recursive` tinyint NOT NULL DEFAULT '0',
  `is_active` tinyint NOT NULL DEFAULT '0',
  `changetemplates_id` int unsigned NOT NULL DEFAULT '0',
  `begin_date` timestamp NULL DEFAULT NULL,
  `periodicity` varchar(255) DEFAULT NULL,
  `create_before` int NOT NULL DEFAULT '0',
  `next_creation_date` timestamp NULL DEFAULT NULL,
  `calendars_id` int unsigned NOT NULL DEFAULT '0',
  `end_date` timestamp NULL DEFAULT NULL,
  PRIMARY KEY (`id`),
  KEY `name` (`name`),
  KEY `entities_id` (`entities_id`),
  KEY `is_recursive` (`is_recursive`),
  KEY `is_active` (`is_active`),
  KEY `changetemplates_id` (`changetemplates_id`),
  KEY `next_creation_date` (`next_creation_date`),
  KEY `calendars_id` (`calendars_id`)
) ENGINE=InnoDB DEFAULT CHARSET=utf8mb4 COLLATE=utf8mb4_unicode_ci ROW_FORMAT=DYNAMIC;

### Dump table glpi_tickets

DROP TABLE IF EXISTS `glpi_tickets`;
CREATE TABLE `glpi_tickets` (
  `id` int unsigned NOT NULL AUTO_INCREMENT,
  `entities_id` int unsigned NOT NULL DEFAULT '0',
  `name` varchar(255) DEFAULT NULL,
  `date` timestamp NULL DEFAULT NULL,
  `closedate` timestamp NULL DEFAULT NULL,
  `solvedate` timestamp NULL DEFAULT NULL,
  `takeintoaccountdate` timestamp NULL DEFAULT NULL,
  `date_mod` timestamp NULL DEFAULT NULL,
  `users_id_lastupdater` int unsigned NOT NULL DEFAULT '0',
  `status` int NOT NULL DEFAULT '1',
  `users_id_recipient` int unsigned NOT NULL DEFAULT '0',
  `requesttypes_id` int unsigned NOT NULL DEFAULT '0',
  `content` longtext,
  `urgency` int NOT NULL DEFAULT '1',
  `impact` int NOT NULL DEFAULT '1',
  `priority` int NOT NULL DEFAULT '1',
  `itilcategories_id` int unsigned NOT NULL DEFAULT '0',
  `type` int NOT NULL DEFAULT '1',
  `global_validation` int NOT NULL DEFAULT '1',
  `slas_id_ttr` int unsigned NOT NULL DEFAULT '0',
  `slas_id_tto` int unsigned NOT NULL DEFAULT '0',
  `slalevels_id_ttr` int unsigned NOT NULL DEFAULT '0',
  `time_to_resolve` timestamp NULL DEFAULT NULL,
  `time_to_own` timestamp NULL DEFAULT NULL,
  `begin_waiting_date` timestamp NULL DEFAULT NULL,
  `sla_waiting_duration` int NOT NULL DEFAULT '0',
  `ola_waiting_duration` int NOT NULL DEFAULT '0',
  `olas_id_tto` int unsigned NOT NULL DEFAULT '0',
  `olas_id_ttr` int unsigned NOT NULL DEFAULT '0',
  `olalevels_id_ttr` int unsigned NOT NULL DEFAULT '0',
  `ola_tto_begin_date` timestamp NULL DEFAULT NULL,
  `ola_ttr_begin_date` timestamp NULL DEFAULT NULL,
  `internal_time_to_resolve` timestamp NULL DEFAULT NULL,
  `internal_time_to_own` timestamp NULL DEFAULT NULL,
  `waiting_duration` int NOT NULL DEFAULT '0',
  `close_delay_stat` int NOT NULL DEFAULT '0',
  `solve_delay_stat` int NOT NULL DEFAULT '0',
  `takeintoaccount_delay_stat` int NOT NULL DEFAULT '0',
  `actiontime` int NOT NULL DEFAULT '0',
  `is_deleted` tinyint NOT NULL DEFAULT '0',
  `locations_id` int unsigned NOT NULL DEFAULT '0',
  `validation_percent` int NOT NULL DEFAULT '0',
  `date_creation` timestamp NULL DEFAULT NULL,
  `tickettemplates_id` int unsigned NOT NULL DEFAULT '0',
  `externalid` varchar(255) DEFAULT NULL,
  PRIMARY KEY (`id`),
  KEY `date` (`date`),
  KEY `closedate` (`closedate`),
  KEY `status` (`status`),
  KEY `priority` (`priority`),
  KEY `request_type` (`requesttypes_id`),
  KEY `date_mod` (`date_mod`),
  KEY `entities_id` (`entities_id`),
  KEY `users_id_recipient` (`users_id_recipient`),
  KEY `solvedate` (`solvedate`),
  KEY `takeintoaccountdate` (`takeintoaccountdate`),
  KEY `urgency` (`urgency`),
  KEY `impact` (`impact`),
  KEY `global_validation` (`global_validation`),
  KEY `slas_id_tto` (`slas_id_tto`),
  KEY `slas_id_ttr` (`slas_id_ttr`),
  KEY `time_to_resolve` (`time_to_resolve`),
  KEY `time_to_own` (`time_to_own`),
  KEY `olas_id_tto` (`olas_id_tto`),
  KEY `olas_id_ttr` (`olas_id_ttr`),
  KEY `slalevels_id_ttr` (`slalevels_id_ttr`),
  KEY `internal_time_to_resolve` (`internal_time_to_resolve`),
  KEY `internal_time_to_own` (`internal_time_to_own`),
  KEY `users_id_lastupdater` (`users_id_lastupdater`),
  KEY `type` (`type`),
  KEY `itilcategories_id` (`itilcategories_id`),
  KEY `is_deleted` (`is_deleted`),
  KEY `name` (`name`),
  KEY `locations_id` (`locations_id`),
  KEY `date_creation` (`date_creation`),
  KEY `ola_waiting_duration` (`ola_waiting_duration`),
  KEY `olalevels_id_ttr` (`olalevels_id_ttr`),
  KEY `tickettemplates_id` (`tickettemplates_id`)
) ENGINE=InnoDB DEFAULT CHARSET=utf8mb4 COLLATE=utf8mb4_unicode_ci ROW_FORMAT=DYNAMIC;


### Dump table glpi_tickets_tickets

DROP TABLE IF EXISTS `glpi_tickets_tickets`;
CREATE TABLE `glpi_tickets_tickets` (
  `id` int unsigned NOT NULL AUTO_INCREMENT,
  `tickets_id_1` int unsigned NOT NULL DEFAULT '0',
  `tickets_id_2` int unsigned NOT NULL DEFAULT '0',
  `link` int NOT NULL DEFAULT '1',
  PRIMARY KEY (`id`),
  UNIQUE KEY `unicity` (`tickets_id_1`,`tickets_id_2`),
  KEY `tickets_id_2` (`tickets_id_2`)
) ENGINE=InnoDB DEFAULT CHARSET=utf8mb4 COLLATE=utf8mb4_unicode_ci ROW_FORMAT=DYNAMIC;


### Dump table glpi_tickets_users

DROP TABLE IF EXISTS `glpi_tickets_users`;
CREATE TABLE `glpi_tickets_users` (
  `id` int unsigned NOT NULL AUTO_INCREMENT,
  `tickets_id` int unsigned NOT NULL DEFAULT '0',
  `users_id` int unsigned NOT NULL DEFAULT '0',
  `type` int NOT NULL DEFAULT '1',
  `use_notification` tinyint NOT NULL DEFAULT '1',
  `alternative_email` varchar(255) DEFAULT NULL,
  PRIMARY KEY (`id`),
  UNIQUE KEY `unicity` (`tickets_id`,`type`,`users_id`,`alternative_email`),
  KEY `user` (`users_id`,`type`)
) ENGINE=InnoDB DEFAULT CHARSET=utf8mb4 COLLATE=utf8mb4_unicode_ci ROW_FORMAT=DYNAMIC;


### Dump table glpi_ticketsatisfactions

DROP TABLE IF EXISTS `glpi_ticketsatisfactions`;
CREATE TABLE `glpi_ticketsatisfactions` (
  `id` int unsigned NOT NULL AUTO_INCREMENT,
  `tickets_id` int unsigned NOT NULL DEFAULT '0',
  `type` int NOT NULL DEFAULT '1',
  `date_begin` timestamp NULL DEFAULT NULL,
  `date_answered` timestamp NULL DEFAULT NULL,
  `satisfaction` int DEFAULT NULL,
  `satisfaction_scaled_to_5` float DEFAULT NULL,
  `comment` text,
  PRIMARY KEY (`id`),
  UNIQUE KEY `tickets_id` (`tickets_id`)
) ENGINE=InnoDB DEFAULT CHARSET=utf8mb4 COLLATE=utf8mb4_unicode_ci ROW_FORMAT=DYNAMIC;


### Dump table glpi_tickettasks

DROP TABLE IF EXISTS `glpi_tickettasks`;
CREATE TABLE `glpi_tickettasks` (
  `id` int unsigned NOT NULL AUTO_INCREMENT,
  `uuid` varchar(255) DEFAULT NULL,
  `tickets_id` int unsigned NOT NULL DEFAULT '0',
  `taskcategories_id` int unsigned NOT NULL DEFAULT '0',
  `date` timestamp NULL DEFAULT NULL,
  `users_id` int unsigned NOT NULL DEFAULT '0',
  `users_id_editor` int unsigned NOT NULL DEFAULT '0',
  `content` longtext,
  `is_private` tinyint NOT NULL DEFAULT '0',
  `actiontime` int NOT NULL DEFAULT '0',
  `begin` timestamp NULL DEFAULT NULL,
  `end` timestamp NULL DEFAULT NULL,
  `state` int NOT NULL DEFAULT '1',
  `users_id_tech` int unsigned NOT NULL DEFAULT '0',
  `groups_id_tech` int unsigned NOT NULL DEFAULT '0',
  `date_mod` timestamp NULL DEFAULT NULL,
  `date_creation` timestamp NULL DEFAULT NULL,
  `tasktemplates_id` int unsigned NOT NULL DEFAULT '0',
  `timeline_position` tinyint NOT NULL DEFAULT '0',
  `sourceitems_id` int unsigned NOT NULL DEFAULT '0',
  `sourceof_items_id` int unsigned NOT NULL DEFAULT '0',
  PRIMARY KEY (`id`),
  UNIQUE KEY `uuid` (`uuid`),
  KEY `date` (`date`),
  KEY `date_mod` (`date_mod`),
  KEY `date_creation` (`date_creation`),
  KEY `users_id` (`users_id`),
  KEY `users_id_editor` (`users_id_editor`),
  KEY `tickets_id` (`tickets_id`),
  KEY `is_private` (`is_private`),
  KEY `taskcategories_id` (`taskcategories_id`),
  KEY `state` (`state`),
  KEY `users_id_tech` (`users_id_tech`),
  KEY `groups_id_tech` (`groups_id_tech`),
  KEY `begin` (`begin`),
  KEY `end` (`end`),
  KEY `tasktemplates_id` (`tasktemplates_id`),
  KEY `sourceitems_id` (`sourceitems_id`),
  KEY `sourceof_items_id` (`sourceof_items_id`)
) ENGINE=InnoDB DEFAULT CHARSET=utf8mb4 COLLATE=utf8mb4_unicode_ci ROW_FORMAT=DYNAMIC;


### Dump table glpi_tickettemplatehiddenfields

DROP TABLE IF EXISTS `glpi_tickettemplatehiddenfields`;
CREATE TABLE `glpi_tickettemplatehiddenfields` (
  `id` int unsigned NOT NULL AUTO_INCREMENT,
  `tickettemplates_id` int unsigned NOT NULL DEFAULT '0',
  `num` int NOT NULL DEFAULT '0',
  PRIMARY KEY (`id`),
  UNIQUE KEY `unicity` (`tickettemplates_id`,`num`)
) ENGINE=InnoDB DEFAULT CHARSET=utf8mb4 COLLATE=utf8mb4_unicode_ci ROW_FORMAT=DYNAMIC;

### Dump table glpi_changeemplatehiddenfields

DROP TABLE IF EXISTS `glpi_changetemplatehiddenfields`;
CREATE TABLE `glpi_changetemplatehiddenfields` (
  `id` int unsigned NOT NULL AUTO_INCREMENT,
  `changetemplates_id` int unsigned NOT NULL DEFAULT '0',
  `num` int NOT NULL DEFAULT '0',
  PRIMARY KEY (`id`),
  UNIQUE KEY `unicity` (`changetemplates_id`,`num`)
) ENGINE=InnoDB DEFAULT CHARSET=utf8mb4 COLLATE=utf8mb4_unicode_ci ROW_FORMAT=DYNAMIC;

### Dump table glpi_problemtemplatehiddenfields

DROP TABLE IF EXISTS `glpi_problemtemplatehiddenfields`;
CREATE TABLE `glpi_problemtemplatehiddenfields` (
  `id` int unsigned NOT NULL AUTO_INCREMENT,
  `problemtemplates_id` int unsigned NOT NULL DEFAULT '0',
  `num` int NOT NULL DEFAULT '0',
  PRIMARY KEY (`id`),
  UNIQUE KEY `unicity` (`problemtemplates_id`,`num`)
) ENGINE=InnoDB DEFAULT CHARSET=utf8mb4 COLLATE=utf8mb4_unicode_ci ROW_FORMAT=DYNAMIC;

### Dump table glpi_tickettemplatereadonlyfields

DROP TABLE IF EXISTS `glpi_tickettemplatereadonlyfields`;
CREATE TABLE `glpi_tickettemplatereadonlyfields` (
  `id` int unsigned NOT NULL AUTO_INCREMENT,
  `tickettemplates_id` int unsigned NOT NULL DEFAULT '0',
  `num` int NOT NULL DEFAULT '0',
  PRIMARY KEY (`id`),
  UNIQUE KEY `unicity` (`tickettemplates_id`,`num`)
) ENGINE=InnoDB DEFAULT CHARSET=utf8mb4 COLLATE=utf8mb4_unicode_ci ROW_FORMAT=DYNAMIC;

### Dump table glpi_changeemplatereadonlyfields

DROP TABLE IF EXISTS `glpi_changetemplatereadonlyfields`;
CREATE TABLE `glpi_changetemplatereadonlyfields` (
  `id` int unsigned NOT NULL AUTO_INCREMENT,
  `changetemplates_id` int unsigned NOT NULL DEFAULT '0',
  `num` int NOT NULL DEFAULT '0',
  PRIMARY KEY (`id`),
  UNIQUE KEY `unicity` (`changetemplates_id`,`num`)
) ENGINE=InnoDB DEFAULT CHARSET=utf8mb4 COLLATE=utf8mb4_unicode_ci ROW_FORMAT=DYNAMIC;

### Dump table glpi_problemtemplatereadonlyfields

DROP TABLE IF EXISTS `glpi_problemtemplatereadonlyfields`;
CREATE TABLE `glpi_problemtemplatereadonlyfields` (
  `id` int unsigned NOT NULL AUTO_INCREMENT,
  `problemtemplates_id` int unsigned NOT NULL DEFAULT '0',
  `num` int NOT NULL DEFAULT '0',
  PRIMARY KEY (`id`),
  UNIQUE KEY `unicity` (`problemtemplates_id`,`num`)
) ENGINE=InnoDB DEFAULT CHARSET=utf8mb4 COLLATE=utf8mb4_unicode_ci ROW_FORMAT=DYNAMIC;

### Dump table glpi_tickettemplatemandatoryfields

DROP TABLE IF EXISTS `glpi_tickettemplatemandatoryfields`;
CREATE TABLE `glpi_tickettemplatemandatoryfields` (
  `id` int unsigned NOT NULL AUTO_INCREMENT,
  `tickettemplates_id` int unsigned NOT NULL DEFAULT '0',
  `num` int NOT NULL DEFAULT '0',
  PRIMARY KEY (`id`),
  UNIQUE KEY `unicity` (`tickettemplates_id`,`num`)
) ENGINE=InnoDB DEFAULT CHARSET=utf8mb4 COLLATE=utf8mb4_unicode_ci ROW_FORMAT=DYNAMIC;


### Dump table glpi_changetemplatemandatoryfields

DROP TABLE IF EXISTS `glpi_changetemplatemandatoryfields`;
CREATE TABLE `glpi_changetemplatemandatoryfields` (
  `id` int unsigned NOT NULL AUTO_INCREMENT,
  `changetemplates_id` int unsigned NOT NULL DEFAULT '0',
  `num` int NOT NULL DEFAULT '0',
  PRIMARY KEY (`id`),
  UNIQUE KEY `unicity` (`changetemplates_id`,`num`)
) ENGINE=InnoDB DEFAULT CHARSET=utf8mb4 COLLATE=utf8mb4_unicode_ci ROW_FORMAT=DYNAMIC;

### Dump table glpi_problemtemplatemandatoryfields

DROP TABLE IF EXISTS `glpi_problemtemplatemandatoryfields`;
CREATE TABLE `glpi_problemtemplatemandatoryfields` (
  `id` int unsigned NOT NULL AUTO_INCREMENT,
  `problemtemplates_id` int unsigned NOT NULL DEFAULT '0',
  `num` int NOT NULL DEFAULT '0',
  PRIMARY KEY (`id`),
  UNIQUE KEY `unicity` (`problemtemplates_id`,`num`)
) ENGINE=InnoDB DEFAULT CHARSET=utf8mb4 COLLATE=utf8mb4_unicode_ci ROW_FORMAT=DYNAMIC;

### Dump table glpi_tickettemplatepredefinedfields

DROP TABLE IF EXISTS `glpi_tickettemplatepredefinedfields`;
CREATE TABLE `glpi_tickettemplatepredefinedfields` (
  `id` int unsigned NOT NULL AUTO_INCREMENT,
  `tickettemplates_id` int unsigned NOT NULL DEFAULT '0',
  `num` int NOT NULL DEFAULT '0',
  `value` text,
  PRIMARY KEY (`id`),
  KEY `tickettemplates_id` (`tickettemplates_id`)
) ENGINE=InnoDB DEFAULT CHARSET=utf8mb4 COLLATE=utf8mb4_unicode_ci ROW_FORMAT=DYNAMIC;

### Dump table glpi_changetemplatepredefinedfields

DROP TABLE IF EXISTS `glpi_changetemplatepredefinedfields`;
CREATE TABLE `glpi_changetemplatepredefinedfields` (
  `id` int unsigned NOT NULL AUTO_INCREMENT,
  `changetemplates_id` int unsigned NOT NULL DEFAULT '0',
  `num` int NOT NULL DEFAULT '0',
  `value` text,
  PRIMARY KEY (`id`),
  KEY `changetemplates_id` (`changetemplates_id`)
) ENGINE=InnoDB DEFAULT CHARSET=utf8mb4 COLLATE=utf8mb4_unicode_ci ROW_FORMAT=DYNAMIC;

### Dump table glpi_problemtemplatepredefinedfields

DROP TABLE IF EXISTS `glpi_problemtemplatepredefinedfields`;
CREATE TABLE `glpi_problemtemplatepredefinedfields` (
  `id` int unsigned NOT NULL AUTO_INCREMENT,
  `problemtemplates_id` int unsigned NOT NULL DEFAULT '0',
  `num` int NOT NULL DEFAULT '0',
  `value` text,
  PRIMARY KEY (`id`),
  KEY `problemtemplates_id` (`problemtemplates_id`)
) ENGINE=InnoDB DEFAULT CHARSET=utf8mb4 COLLATE=utf8mb4_unicode_ci ROW_FORMAT=DYNAMIC;



### Dump table glpi_tickettemplates

DROP TABLE IF EXISTS `glpi_tickettemplates`;
CREATE TABLE `glpi_tickettemplates` (
  `id` int unsigned NOT NULL AUTO_INCREMENT,
  `name` varchar(255) DEFAULT NULL,
  `entities_id` int unsigned NOT NULL DEFAULT '0',
  `is_recursive` tinyint NOT NULL DEFAULT '0',
  `comment` text,
  `allowed_statuses` varchar(255) NOT NULL DEFAULT '[1,2,3,4,5,6]',
  PRIMARY KEY (`id`),
  KEY `name` (`name`),
  KEY `entities_id` (`entities_id`),
  KEY `is_recursive` (`is_recursive`)
) ENGINE=InnoDB DEFAULT CHARSET=utf8mb4 COLLATE=utf8mb4_unicode_ci ROW_FORMAT=DYNAMIC;


### Dump table glpi_changetemplates

DROP TABLE IF EXISTS `glpi_changetemplates`;
CREATE TABLE `glpi_changetemplates` (
  `id` int unsigned NOT NULL AUTO_INCREMENT,
  `name` varchar(255) DEFAULT NULL,
  `entities_id` int unsigned NOT NULL DEFAULT '0',
  `is_recursive` tinyint NOT NULL DEFAULT '0',
  `comment` text,
  `allowed_statuses` varchar(255) NOT NULL DEFAULT '[1,9,10,7,4,11,12,5,8,6,14,13]',
  PRIMARY KEY (`id`),
  KEY `name` (`name`),
  KEY `entities_id` (`entities_id`),
  KEY `is_recursive` (`is_recursive`)
) ENGINE=InnoDB DEFAULT CHARSET=utf8mb4 COLLATE=utf8mb4_unicode_ci ROW_FORMAT=DYNAMIC;

### Dump table glpi_problemtemplates

DROP TABLE IF EXISTS `glpi_problemtemplates`;
CREATE TABLE `glpi_problemtemplates` (
  `id` int unsigned NOT NULL AUTO_INCREMENT,
  `name` varchar(255) DEFAULT NULL,
  `entities_id` int unsigned NOT NULL DEFAULT '0',
  `is_recursive` tinyint NOT NULL DEFAULT '0',
  `comment` text,
  `allowed_statuses` varchar(255) NOT NULL DEFAULT '[1,7,2,3,4,5,8,6]',
  PRIMARY KEY (`id`),
  KEY `name` (`name`),
  KEY `entities_id` (`entities_id`),
  KEY `is_recursive` (`is_recursive`)
) ENGINE=InnoDB DEFAULT CHARSET=utf8mb4 COLLATE=utf8mb4_unicode_ci ROW_FORMAT=DYNAMIC;

### Dump table glpi_ticketvalidations

DROP TABLE IF EXISTS `glpi_ticketvalidations`;
CREATE TABLE `glpi_ticketvalidations` (
  `id` int unsigned NOT NULL AUTO_INCREMENT,
  `entities_id` int unsigned NOT NULL DEFAULT '0',
  `users_id` int unsigned NOT NULL DEFAULT '0',
  `tickets_id` int unsigned NOT NULL DEFAULT '0',
  `users_id_validate` int unsigned NOT NULL DEFAULT '0',
  `itilvalidationtemplates_id` int unsigned NOT NULL DEFAULT '0',
  `itemtype_target` varchar(255) NOT NULL,
  `items_id_target` int unsigned NOT NULL DEFAULT '0',
  `comment_submission` text,
  `comment_validation` text,
  `status` int NOT NULL DEFAULT '2',
  `submission_date` timestamp NULL DEFAULT NULL,
  `validation_date` timestamp NULL DEFAULT NULL,
  `timeline_position` tinyint NOT NULL DEFAULT '0',
  `last_reminder_date` timestamp NULL DEFAULT NULL,
  PRIMARY KEY (`id`),
  KEY `entities_id` (`entities_id`),
  KEY `users_id` (`users_id`),
  KEY `users_id_validate` (`users_id_validate`),
  KEY `itilvalidationtemplates_id` (`itilvalidationtemplates_id`),
  KEY `item_target` (`itemtype_target`,`items_id_target`),
  KEY `tickets_id` (`tickets_id`),
  KEY `submission_date` (`submission_date`),
  KEY `validation_date` (`validation_date`),
  KEY `status` (`status`)
) ENGINE=InnoDB DEFAULT CHARSET=utf8mb4 COLLATE=utf8mb4_unicode_ci ROW_FORMAT=DYNAMIC;


### Dump table glpi_transfers

DROP TABLE IF EXISTS `glpi_transfers`;
CREATE TABLE `glpi_transfers` (
  `id` int unsigned NOT NULL AUTO_INCREMENT,
  `name` varchar(255) DEFAULT NULL,
  `keep_ticket` int NOT NULL DEFAULT '0',
  `keep_networklink` int NOT NULL DEFAULT '0',
  `keep_reservation` int NOT NULL DEFAULT '0',
  `keep_history` int NOT NULL DEFAULT '0',
  `keep_device` int NOT NULL DEFAULT '0',
  `keep_infocom` int NOT NULL DEFAULT '0',
  `keep_dc_monitor` int NOT NULL DEFAULT '0',
  `clean_dc_monitor` int NOT NULL DEFAULT '0',
  `keep_dc_phone` int NOT NULL DEFAULT '0',
  `clean_dc_phone` int NOT NULL DEFAULT '0',
  `keep_dc_peripheral` int NOT NULL DEFAULT '0',
  `clean_dc_peripheral` int NOT NULL DEFAULT '0',
  `keep_dc_printer` int NOT NULL DEFAULT '0',
  `clean_dc_printer` int NOT NULL DEFAULT '0',
  `keep_supplier` int NOT NULL DEFAULT '0',
  `clean_supplier` int NOT NULL DEFAULT '0',
  `keep_contact` int NOT NULL DEFAULT '0',
  `clean_contact` int NOT NULL DEFAULT '0',
  `keep_contract` int NOT NULL DEFAULT '0',
  `clean_contract` int NOT NULL DEFAULT '0',
  `keep_software` int NOT NULL DEFAULT '0',
  `clean_software` int NOT NULL DEFAULT '0',
  `keep_document` int NOT NULL DEFAULT '0',
  `clean_document` int NOT NULL DEFAULT '0',
  `keep_cartridgeitem` int NOT NULL DEFAULT '0',
  `clean_cartridgeitem` int NOT NULL DEFAULT '0',
  `keep_cartridge` int NOT NULL DEFAULT '0',
  `keep_consumable` int NOT NULL DEFAULT '0',
  `date_mod` timestamp NULL DEFAULT NULL,
  `date_creation` timestamp NULL DEFAULT NULL,
  `comment` text,
  `keep_disk` int NOT NULL DEFAULT '0',
  `keep_certificate` int NOT NULL DEFAULT '0',
  `clean_certificate` int NOT NULL DEFAULT '0',
  `lock_updated_fields` int NOT NULL DEFAULT '0',
  `keep_location` int NOT NULL DEFAULT '1',
  PRIMARY KEY (`id`),
  KEY `name` (`name`),
  KEY `date_mod` (`date_mod`),
  KEY `date_creation` (`date_creation`)
) ENGINE=InnoDB DEFAULT CHARSET=utf8mb4 COLLATE=utf8mb4_unicode_ci ROW_FORMAT=DYNAMIC;


### Dump table glpi_usercategories

DROP TABLE IF EXISTS `glpi_usercategories`;
CREATE TABLE `glpi_usercategories` (
  `id` int unsigned NOT NULL AUTO_INCREMENT,
  `name` varchar(255) DEFAULT NULL,
  `comment` text,
  `date_mod` timestamp NULL DEFAULT NULL,
  `date_creation` timestamp NULL DEFAULT NULL,
  PRIMARY KEY (`id`),
  KEY `name` (`name`),
  KEY `date_mod` (`date_mod`),
  KEY `date_creation` (`date_creation`)
) ENGINE=InnoDB DEFAULT CHARSET=utf8mb4 COLLATE=utf8mb4_unicode_ci ROW_FORMAT=DYNAMIC;


### Dump table glpi_useremails

DROP TABLE IF EXISTS `glpi_useremails`;
CREATE TABLE `glpi_useremails` (
  `id` int unsigned NOT NULL AUTO_INCREMENT,
  `users_id` int unsigned NOT NULL DEFAULT '0',
  `is_default` tinyint NOT NULL DEFAULT '0',
  `is_dynamic` tinyint NOT NULL DEFAULT '0',
  `email` varchar(255) DEFAULT NULL,
  PRIMARY KEY (`id`),
  UNIQUE KEY `unicity` (`users_id`,`email`),
  KEY `email` (`email`),
  KEY `is_default` (`is_default`),
  KEY `is_dynamic` (`is_dynamic`)
) ENGINE=InnoDB DEFAULT CHARSET=utf8mb4 COLLATE=utf8mb4_unicode_ci ROW_FORMAT=DYNAMIC;


### Dump table glpi_users

DROP TABLE IF EXISTS `glpi_users`;
CREATE TABLE `glpi_users` (
  `id` int unsigned NOT NULL AUTO_INCREMENT,
  `name` varchar(255) DEFAULT NULL,
  `password` varchar(255) DEFAULT NULL,
  `password_last_update` timestamp NULL DEFAULT NULL,
  `phone` varchar(255) DEFAULT NULL,
  `phone2` varchar(255) DEFAULT NULL,
  `mobile` varchar(255) DEFAULT NULL,
  `realname` varchar(255) DEFAULT NULL,
  `firstname` varchar(255) DEFAULT NULL,
  `locations_id` int unsigned NOT NULL DEFAULT '0',
  `language` char(10) DEFAULT NULL COMMENT 'see define.php CFG_GLPI[language] array',
  `use_mode` int NOT NULL DEFAULT '0',
  `list_limit` int DEFAULT NULL,
  `is_active` tinyint NOT NULL DEFAULT '1',
  `comment` text,
  `auths_id` int unsigned NOT NULL DEFAULT '0',
  `authtype` int NOT NULL DEFAULT '0',
  `last_login` timestamp NULL DEFAULT NULL,
  `date_mod` timestamp NULL DEFAULT NULL,
  `date_sync` timestamp NULL DEFAULT NULL,
  `is_deleted` tinyint NOT NULL DEFAULT '0',
  `profiles_id` int unsigned NOT NULL DEFAULT '0',
  `entities_id` int unsigned NOT NULL DEFAULT '0',
  `usertitles_id` int unsigned NOT NULL DEFAULT '0',
  `usercategories_id` int unsigned NOT NULL DEFAULT '0',
  `date_format` int DEFAULT NULL,
  `number_format` int DEFAULT NULL,
  `names_format` int DEFAULT NULL,
  `csv_delimiter` char(1) DEFAULT NULL,
  `is_ids_visible` tinyint DEFAULT NULL,
  `use_flat_dropdowntree` tinyint DEFAULT NULL,
  `use_flat_dropdowntree_on_search_result` tinyint DEFAULT NULL,
  `show_jobs_at_login` tinyint DEFAULT NULL,
  `priority_1` char(20) DEFAULT NULL,
  `priority_2` char(20) DEFAULT NULL,
  `priority_3` char(20) DEFAULT NULL,
  `priority_4` char(20) DEFAULT NULL,
  `priority_5` char(20) DEFAULT NULL,
  `priority_6` char(20) DEFAULT NULL,
  `followup_private` tinyint DEFAULT NULL,
  `task_private` tinyint DEFAULT NULL,
  `default_requesttypes_id` int unsigned DEFAULT NULL,
  `password_forget_token` char(40) DEFAULT NULL,
  `password_forget_token_date` timestamp NULL DEFAULT NULL,
  `user_dn` text,
  `user_dn_hash` varchar(32),
  `registration_number` varchar(255) DEFAULT NULL,
  `show_count_on_tabs` tinyint DEFAULT NULL,
  `refresh_views` int DEFAULT NULL,
  `set_default_tech` tinyint DEFAULT NULL,
  `set_followup_tech` tinyint DEFAULT NULL,
  `set_solution_tech` tinyint DEFAULT NULL,
  `personal_token` varchar(255) DEFAULT NULL,
  `personal_token_date` timestamp NULL DEFAULT NULL,
  `api_token` varchar(255) DEFAULT NULL,
  `api_token_date` timestamp NULL DEFAULT NULL,
  `cookie_token` varchar(255) DEFAULT NULL,
  `cookie_token_date` timestamp NULL DEFAULT NULL,
  `display_count_on_home` int DEFAULT NULL,
  `notification_to_myself` tinyint DEFAULT NULL,
  `duedateok_color` varchar(255) DEFAULT NULL,
  `duedatewarning_color` varchar(255) DEFAULT NULL,
  `duedatecritical_color` varchar(255) DEFAULT NULL,
  `duedatewarning_less` int DEFAULT NULL,
  `duedatecritical_less` int DEFAULT NULL,
  `duedatewarning_unit` varchar(255) DEFAULT NULL,
  `duedatecritical_unit` varchar(255) DEFAULT NULL,
  `display_options` text,
  `is_deleted_ldap` tinyint NOT NULL DEFAULT '0',
  `pdffont` varchar(255) DEFAULT NULL,
  `picture` varchar(255) DEFAULT NULL,
  `begin_date` timestamp NULL DEFAULT NULL,
  `end_date` timestamp NULL DEFAULT NULL,
  `keep_devices_when_purging_item` tinyint DEFAULT NULL,
  `privatebookmarkorder` longtext,
  `backcreated` tinyint DEFAULT NULL,
  `task_state` int DEFAULT NULL,
  `palette` char(20) DEFAULT NULL,
  `page_layout` char(20) DEFAULT NULL,
  `fold_menu` tinyint DEFAULT NULL,
  `savedsearches_pinned` text,
  `timeline_order` char(20) DEFAULT NULL,
  `itil_layout` text,
  `richtext_layout` char(20) DEFAULT NULL,
  `set_default_requester` tinyint DEFAULT NULL,
  `lock_autolock_mode` tinyint DEFAULT NULL,
  `lock_directunlock_notification` tinyint DEFAULT NULL,
  `date_creation` timestamp NULL DEFAULT NULL,
  `highcontrast_css` tinyint DEFAULT '0',
  `plannings` text,
  `sync_field` varchar(255) DEFAULT NULL,
  `groups_id` int unsigned NOT NULL DEFAULT '0',
  `users_id_supervisor` int unsigned NOT NULL DEFAULT '0',
  `timezone` varchar(50) DEFAULT NULL,
  `default_dashboard_central` varchar(100) DEFAULT NULL,
  `default_dashboard_assets` varchar(100) DEFAULT NULL,
  `default_dashboard_helpdesk` varchar(100) DEFAULT NULL,
  `default_dashboard_mini_ticket` varchar(100) DEFAULT NULL,
  `default_central_tab` tinyint DEFAULT '0',
  `nickname` varchar(255) DEFAULT NULL,
  `substitution_end_date` timestamp NULL DEFAULT NULL,
  `substitution_start_date` timestamp NULL DEFAULT NULL,
  `toast_location` varchar(255) DEFAULT NULL,
  `timeline_action_btn_layout` tinyint DEFAULT '0',
  `timeline_date_format` tinyint DEFAULT '0',
  `2fa` text,
  `2fa_unenforced` tinyint NOT NULL DEFAULT 0 COMMENT 'If 1, the user is excluded from 2FA enforcement policies',
  `password_history` longtext,
  `is_notif_enable_default` tinyint DEFAULT NULL,
  `show_search_form` tinyint DEFAULT 0,
  PRIMARY KEY (`id`),
  UNIQUE KEY `unicityloginauth` (`name`,`authtype`,`auths_id`),
  KEY `firstname` (`firstname`),
  KEY `realname` (`realname`),
  KEY `entities_id` (`entities_id`),
  KEY `profiles_id` (`profiles_id`),
  KEY `locations_id` (`locations_id`),
  KEY `usertitles_id` (`usertitles_id`),
  KEY `usercategories_id` (`usercategories_id`),
  KEY `is_deleted` (`is_deleted`),
  KEY `is_active` (`is_active`),
  KEY `date_mod` (`date_mod`),
  KEY `authitem` (`authtype`,`auths_id`),
  KEY `is_deleted_ldap` (`is_deleted_ldap`),
  KEY `date_creation` (`date_creation`),
  KEY `begin_date` (`begin_date`),
  KEY `end_date` (`end_date`),
  KEY `sync_field` (`sync_field`),
  KEY `groups_id` (`groups_id`),
  KEY `users_id_supervisor` (`users_id_supervisor`),
  KEY `auths_id` (`auths_id`),
  KEY `default_requesttypes_id` (`default_requesttypes_id`),
<<<<<<< HEAD
  KEY `substitution_end_date` (`substitution_end_date`),
  KEY `substitution_start_date` (`substitution_start_date`)
=======
  KEY `user_dn_hash` (`user_dn_hash`)
>>>>>>> 6994a3dd
) ENGINE=InnoDB DEFAULT CHARSET=utf8mb4 COLLATE=utf8mb4_unicode_ci ROW_FORMAT=DYNAMIC;


### Dump table glpi_usertitles

DROP TABLE IF EXISTS `glpi_usertitles`;
CREATE TABLE `glpi_usertitles` (
  `id` int unsigned NOT NULL AUTO_INCREMENT,
  `name` varchar(255) DEFAULT NULL,
  `comment` text,
  `date_mod` timestamp NULL DEFAULT NULL,
  `date_creation` timestamp NULL DEFAULT NULL,
  PRIMARY KEY (`id`),
  KEY `name` (`name`),
  KEY `date_mod` (`date_mod`),
  KEY `date_creation` (`date_creation`)
) ENGINE=InnoDB DEFAULT CHARSET=utf8mb4 COLLATE=utf8mb4_unicode_ci ROW_FORMAT=DYNAMIC;


### Dump table glpi_virtualmachinestates

DROP TABLE IF EXISTS `glpi_virtualmachinestates`;
CREATE TABLE `glpi_virtualmachinestates` (
  `id` int unsigned NOT NULL AUTO_INCREMENT,
  `name` varchar(255) NOT NULL DEFAULT '',
  `comment` text,
  `date_mod` timestamp NULL DEFAULT NULL,
  `date_creation` timestamp NULL DEFAULT NULL,
  PRIMARY KEY (`id`),
  KEY `name` (`name`),
  KEY `date_mod` (`date_mod`),
  KEY `date_creation` (`date_creation`)
) ENGINE=InnoDB DEFAULT CHARSET=utf8mb4 COLLATE=utf8mb4_unicode_ci ROW_FORMAT=DYNAMIC;


### Dump table glpi_virtualmachinesystems

DROP TABLE IF EXISTS `glpi_virtualmachinesystems`;
CREATE TABLE `glpi_virtualmachinesystems` (
  `id` int unsigned NOT NULL AUTO_INCREMENT,
  `name` varchar(255) NOT NULL DEFAULT '',
  `comment` text,
  `date_mod` timestamp NULL DEFAULT NULL,
  `date_creation` timestamp NULL DEFAULT NULL,
  PRIMARY KEY (`id`),
  KEY `name` (`name`),
  KEY `date_mod` (`date_mod`),
  KEY `date_creation` (`date_creation`)
) ENGINE=InnoDB DEFAULT CHARSET=utf8mb4 COLLATE=utf8mb4_unicode_ci ROW_FORMAT=DYNAMIC;


### Dump table glpi_virtualmachinetypes

DROP TABLE IF EXISTS `glpi_virtualmachinetypes`;
CREATE TABLE `glpi_virtualmachinetypes` (
  `id` int unsigned NOT NULL AUTO_INCREMENT,
  `name` varchar(255) NOT NULL DEFAULT '',
  `comment` text,
  `date_mod` timestamp NULL DEFAULT NULL,
  `date_creation` timestamp NULL DEFAULT NULL,
  PRIMARY KEY (`id`),
  KEY `name` (`name`),
  KEY `date_mod` (`date_mod`),
  KEY `date_creation` (`date_creation`)
) ENGINE=InnoDB DEFAULT CHARSET=utf8mb4 COLLATE=utf8mb4_unicode_ci ROW_FORMAT=DYNAMIC;


### Dump table glpi_vlans

DROP TABLE IF EXISTS `glpi_vlans`;
CREATE TABLE `glpi_vlans` (
  `id` int unsigned NOT NULL AUTO_INCREMENT,
  `entities_id` int unsigned NOT NULL DEFAULT '0',
  `is_recursive` tinyint NOT NULL DEFAULT '0',
  `name` varchar(255) DEFAULT NULL,
  `comment` text,
  `tag` int NOT NULL DEFAULT '0',
  `date_mod` timestamp NULL DEFAULT NULL,
  `date_creation` timestamp NULL DEFAULT NULL,
  PRIMARY KEY (`id`),
  KEY `name` (`name`),
  KEY `entities_id` (`entities_id`),
  KEY `is_recursive` (`is_recursive`),
  KEY `tag` (`tag`),
  KEY `date_mod` (`date_mod`),
  KEY `date_creation` (`date_creation`)
) ENGINE=InnoDB DEFAULT CHARSET=utf8mb4 COLLATE=utf8mb4_unicode_ci ROW_FORMAT=DYNAMIC;


### Dump table glpi_wifinetworks

DROP TABLE IF EXISTS `glpi_wifinetworks`;
CREATE TABLE `glpi_wifinetworks` (
  `id` int unsigned NOT NULL AUTO_INCREMENT,
  `entities_id` int unsigned NOT NULL DEFAULT '0',
  `is_recursive` tinyint NOT NULL DEFAULT '0',
  `name` varchar(255) DEFAULT NULL,
  `essid` varchar(255) DEFAULT NULL,
  `mode` varchar(255) DEFAULT NULL COMMENT 'ad-hoc, access_point',
  `comment` text,
  `date_mod` timestamp NULL DEFAULT NULL,
  `date_creation` timestamp NULL DEFAULT NULL,
  PRIMARY KEY (`id`),
  KEY `entities_id` (`entities_id`),
  KEY `is_recursive` (`is_recursive`),
  KEY `essid` (`essid`),
  KEY `name` (`name`),
  KEY `date_mod` (`date_mod`),
  KEY `date_creation` (`date_creation`)
) ENGINE=InnoDB DEFAULT CHARSET=utf8mb4 COLLATE=utf8mb4_unicode_ci ROW_FORMAT=DYNAMIC;

### Dump table glpi_knowbaseitems_items

DROP TABLE IF EXISTS `glpi_knowbaseitems_items`;
CREATE TABLE `glpi_knowbaseitems_items` (
  `id` int unsigned NOT NULL AUTO_INCREMENT,
  `knowbaseitems_id` int unsigned NOT NULL,
  `itemtype` varchar(100) NOT NULL,
  `items_id` int unsigned NOT NULL DEFAULT '0',
  `date_creation` timestamp NULL DEFAULT NULL,
  `date_mod` timestamp NULL DEFAULT NULL,
  PRIMARY KEY (`id`),
  UNIQUE KEY `unicity` (`itemtype`,`items_id`,`knowbaseitems_id`),
  KEY `knowbaseitems_id` (`knowbaseitems_id`),
  KEY `date_creation` (`date_creation`),
  KEY `date_mod` (`date_mod`)
) ENGINE=InnoDB DEFAULT CHARSET=utf8mb4 COLLATE=utf8mb4_unicode_ci ROW_FORMAT=DYNAMIC;

### Dump table glpi_knowbaseitems_revisions

DROP TABLE IF EXISTS `glpi_knowbaseitems_revisions`;
CREATE TABLE `glpi_knowbaseitems_revisions` (
  `id` int unsigned NOT NULL AUTO_INCREMENT,
  `knowbaseitems_id` int unsigned NOT NULL,
  `revision` int NOT NULL,
  `name` text,
  `answer` longtext,
  `language` varchar(10) DEFAULT NULL,
  `users_id` int unsigned NOT NULL DEFAULT '0',
  `date` timestamp NULL DEFAULT NULL,
  PRIMARY KEY (`id`),
  UNIQUE KEY `unicity` (`knowbaseitems_id`,`revision`,`language`),
  KEY `revision` (`revision`),
  KEY `users_id` (`users_id`),
  KEY `date` (`date`)
) ENGINE=InnoDB DEFAULT CHARSET=utf8mb4 COLLATE=utf8mb4_unicode_ci ROW_FORMAT=DYNAMIC;

### Dump table glpi_knowbaseitems_comments

DROP TABLE IF EXISTS `glpi_knowbaseitems_comments`;
CREATE TABLE `glpi_knowbaseitems_comments` (
  `id` int unsigned NOT NULL AUTO_INCREMENT,
  `knowbaseitems_id` int unsigned NOT NULL,
  `users_id` int unsigned NOT NULL DEFAULT '0',
  `language` varchar(10) DEFAULT NULL,
  `comment` text,
  `parent_comment_id` int unsigned DEFAULT NULL,
  `date_creation` timestamp NULL DEFAULT NULL,
  `date_mod` timestamp NULL DEFAULT NULL,
  PRIMARY KEY (`id`),
  KEY `knowbaseitems_id` (`knowbaseitems_id`),
  KEY `parent_comment_id` (`parent_comment_id`),
  KEY `users_id` (`users_id`),
  KEY `date_mod` (`date_mod`),
  KEY `date_creation` (`date_creation`)
) ENGINE=InnoDB DEFAULT CHARSET=utf8mb4 COLLATE=utf8mb4_unicode_ci ROW_FORMAT=DYNAMIC;

### Dump table glpi_devicebatterymodels

DROP TABLE IF EXISTS `glpi_devicebatterymodels`;
CREATE TABLE `glpi_devicebatterymodels` (
  `id` int unsigned NOT NULL AUTO_INCREMENT,
  `name` varchar(255) DEFAULT NULL,
  `comment` text,
  `product_number` varchar(255) DEFAULT NULL,
  PRIMARY KEY (`id`),
  KEY `name` (`name`),
  KEY `product_number` (`product_number`)
) ENGINE=InnoDB DEFAULT CHARSET=utf8mb4 COLLATE=utf8mb4_unicode_ci ROW_FORMAT=DYNAMIC;

### Dump table glpi_devicebatteries

DROP TABLE IF EXISTS `glpi_devicebatteries`;
CREATE TABLE `glpi_devicebatteries` (
  `id` int unsigned NOT NULL AUTO_INCREMENT,
  `designation` varchar(255) DEFAULT NULL,
  `comment` text,
  `manufacturers_id` int unsigned NOT NULL DEFAULT '0',
  `voltage` int DEFAULT NULL,
  `capacity` int DEFAULT NULL,
  `devicebatterytypes_id` int unsigned NOT NULL DEFAULT '0',
  `entities_id` int unsigned NOT NULL DEFAULT '0',
  `is_recursive` tinyint NOT NULL DEFAULT '0',
  `devicebatterymodels_id` int unsigned DEFAULT NULL,
  `date_mod` timestamp NULL DEFAULT NULL,
  `date_creation` timestamp NULL DEFAULT NULL,
  PRIMARY KEY (`id`),
  KEY `designation` (`designation`),
  KEY `manufacturers_id` (`manufacturers_id`),
  KEY `entities_id` (`entities_id`),
  KEY `is_recursive` (`is_recursive`),
  KEY `date_mod` (`date_mod`),
  KEY `date_creation` (`date_creation`),
  KEY `devicebatterymodels_id` (`devicebatterymodels_id`),
  KEY `devicebatterytypes_id` (`devicebatterytypes_id`)
) ENGINE=InnoDB DEFAULT CHARSET=utf8mb4 COLLATE=utf8mb4_unicode_ci ROW_FORMAT=DYNAMIC;

### Dump table glpi_items_devicebatteries

DROP TABLE IF EXISTS `glpi_items_devicebatteries`;
CREATE TABLE `glpi_items_devicebatteries` (
  `id` int unsigned NOT NULL AUTO_INCREMENT,
  `items_id` int unsigned NOT NULL DEFAULT '0',
  `itemtype` varchar(255) DEFAULT NULL,
  `devicebatteries_id` int unsigned NOT NULL DEFAULT '0',
  `manufacturing_date` date DEFAULT NULL,
  `is_deleted` tinyint NOT NULL DEFAULT '0',
  `is_dynamic` tinyint NOT NULL DEFAULT '0',
  `entities_id` int unsigned NOT NULL DEFAULT '0',
  `is_recursive` tinyint NOT NULL DEFAULT '0',
  `serial` varchar(255) DEFAULT NULL,
  `otherserial` varchar(255) DEFAULT NULL,
  `locations_id` int unsigned NOT NULL DEFAULT '0',
  `states_id` int unsigned NOT NULL DEFAULT '0',
  `real_capacity` int NOT NULL DEFAULT '0',
  PRIMARY KEY (`id`),
  KEY `devicebatteries_id` (`devicebatteries_id`),
  KEY `is_deleted` (`is_deleted`),
  KEY `is_dynamic` (`is_dynamic`),
  KEY `entities_id` (`entities_id`),
  KEY `is_recursive` (`is_recursive`),
  KEY `serial` (`serial`),
  KEY `item` (`itemtype`,`items_id`),
  KEY `otherserial` (`otherserial`),
  KEY `locations_id` (`locations_id`),
  KEY `states_id` (`states_id`)
) ENGINE=InnoDB DEFAULT CHARSET=utf8mb4 COLLATE=utf8mb4_unicode_ci ROW_FORMAT=DYNAMIC;

DROP TABLE IF EXISTS `glpi_devicebatterytypes`;
CREATE TABLE `glpi_devicebatterytypes` (
  `id` int unsigned NOT NULL AUTO_INCREMENT,
  `name` varchar(255) DEFAULT NULL,
  `comment` text,
  `date_mod` timestamp NULL DEFAULT NULL,
  `date_creation` timestamp NULL DEFAULT NULL,
  PRIMARY KEY (`id`),
  KEY `name` (`name`),
  KEY `date_mod` (`date_mod`),
  KEY `date_creation` (`date_creation`)
) ENGINE=InnoDB DEFAULT CHARSET=utf8mb4 COLLATE=utf8mb4_unicode_ci ROW_FORMAT=DYNAMIC;

### Dump table glpi_devicefirmwaremodels

DROP TABLE IF EXISTS `glpi_devicefirmwaremodels`;
CREATE TABLE `glpi_devicefirmwaremodels` (
  `id` int unsigned NOT NULL AUTO_INCREMENT,
  `name` varchar(255) DEFAULT NULL,
  `comment` text,
  `product_number` varchar(255) DEFAULT NULL,
  PRIMARY KEY (`id`),
  KEY `name` (`name`),
  KEY `product_number` (`product_number`)
) ENGINE=InnoDB DEFAULT CHARSET=utf8mb4 COLLATE=utf8mb4_unicode_ci ROW_FORMAT=DYNAMIC;

### Dump table glpi_devicefirmwares

DROP TABLE IF EXISTS `glpi_devicefirmwares`;
CREATE TABLE `glpi_devicefirmwares` (
  `id` int unsigned NOT NULL AUTO_INCREMENT,
  `designation` varchar(255) DEFAULT NULL,
  `comment` text,
  `manufacturers_id` int unsigned NOT NULL DEFAULT '0',
  `date` date DEFAULT NULL,
  `version` varchar(255) DEFAULT NULL,
  `devicefirmwaretypes_id` int unsigned NOT NULL DEFAULT '0',
  `entities_id` int unsigned NOT NULL DEFAULT '0',
  `is_recursive` tinyint NOT NULL DEFAULT '0',
  `devicefirmwaremodels_id` int unsigned DEFAULT NULL,
  `date_mod` timestamp NULL DEFAULT NULL,
  `date_creation` timestamp NULL DEFAULT NULL,
  PRIMARY KEY (`id`),
  KEY `designation` (`designation`),
  KEY `manufacturers_id` (`manufacturers_id`),
  KEY `entities_id` (`entities_id`),
  KEY `is_recursive` (`is_recursive`),
  KEY `date_mod` (`date_mod`),
  KEY `date_creation` (`date_creation`),
  KEY `devicefirmwaremodels_id` (`devicefirmwaremodels_id`),
  KEY `devicefirmwaretypes_id` (`devicefirmwaretypes_id`)
) ENGINE=InnoDB DEFAULT CHARSET=utf8mb4 COLLATE=utf8mb4_unicode_ci ROW_FORMAT=DYNAMIC;

### Dump table glpi_items_devicefirmwares

DROP TABLE IF EXISTS `glpi_items_devicefirmwares`;
CREATE TABLE `glpi_items_devicefirmwares` (
  `id` int unsigned NOT NULL AUTO_INCREMENT,
  `items_id` int unsigned NOT NULL DEFAULT '0',
  `itemtype` varchar(255) DEFAULT NULL,
  `devicefirmwares_id` int unsigned NOT NULL DEFAULT '0',
  `is_deleted` tinyint NOT NULL DEFAULT '0',
  `is_dynamic` tinyint NOT NULL DEFAULT '0',
  `entities_id` int unsigned NOT NULL DEFAULT '0',
  `is_recursive` tinyint NOT NULL DEFAULT '0',
  `serial` varchar(255) DEFAULT NULL,
  `otherserial` varchar(255) DEFAULT NULL,
  `locations_id` int unsigned NOT NULL DEFAULT '0',
  `states_id` int unsigned NOT NULL DEFAULT '0',
  PRIMARY KEY (`id`),
  KEY `devicefirmwares_id` (`devicefirmwares_id`),
  KEY `is_deleted` (`is_deleted`),
  KEY `is_dynamic` (`is_dynamic`),
  KEY `entities_id` (`entities_id`),
  KEY `is_recursive` (`is_recursive`),
  KEY `serial` (`serial`),
  KEY `item` (`itemtype`,`items_id`),
  KEY `otherserial` (`otherserial`),
  KEY `locations_id` (`locations_id`),
  KEY `states_id` (`states_id`)
) ENGINE=InnoDB DEFAULT CHARSET=utf8mb4 COLLATE=utf8mb4_unicode_ci ROW_FORMAT=DYNAMIC;

DROP TABLE IF EXISTS `glpi_devicefirmwaretypes`;
CREATE TABLE `glpi_devicefirmwaretypes` (
  `id` int unsigned NOT NULL AUTO_INCREMENT,
  `name` varchar(255) DEFAULT NULL,
  `comment` text,
  `date_mod` timestamp NULL DEFAULT NULL,
  `date_creation` timestamp NULL DEFAULT NULL,
  PRIMARY KEY (`id`),
  KEY `name` (`name`),
  KEY `date_mod` (`date_mod`),
  KEY `date_creation` (`date_creation`)
) ENGINE=InnoDB DEFAULT CHARSET=utf8mb4 COLLATE=utf8mb4_unicode_ci ROW_FORMAT=DYNAMIC;


-- Datacenters

DROP TABLE IF EXISTS `glpi_datacenters`;
CREATE TABLE `glpi_datacenters` (
  `id` int unsigned NOT NULL AUTO_INCREMENT,
  `name` varchar(255) DEFAULT NULL,
  `entities_id` int unsigned NOT NULL DEFAULT '0',
  `is_recursive` tinyint NOT NULL DEFAULT '0',
  `locations_id` int unsigned NOT NULL DEFAULT '0',
  `is_deleted` tinyint NOT NULL DEFAULT '0',
  `date_mod` timestamp NULL DEFAULT NULL,
  `date_creation` timestamp NULL DEFAULT NULL,
  `pictures` text,
  PRIMARY KEY (`id`),
  KEY `name` (`name`),
  KEY `entities_id` (`entities_id`),
  KEY `is_recursive` (`is_recursive`),
  KEY `locations_id` (`locations_id`),
  KEY `is_deleted` (`is_deleted`),
  KEY `date_mod` (`date_mod`),
  KEY `date_creation` (`date_creation`)
) ENGINE=InnoDB DEFAULT CHARSET=utf8mb4 COLLATE=utf8mb4_unicode_ci ROW_FORMAT=DYNAMIC;

DROP TABLE IF EXISTS `glpi_dcrooms`;
CREATE TABLE `glpi_dcrooms` (
  `id` int unsigned NOT NULL AUTO_INCREMENT,
  `name` varchar(255) DEFAULT NULL,
  `entities_id` int unsigned NOT NULL DEFAULT '0',
  `is_recursive` tinyint NOT NULL DEFAULT '0',
  `locations_id` int unsigned NOT NULL DEFAULT '0',
  `vis_cols` int DEFAULT NULL,
  `vis_rows` int DEFAULT NULL,
  `vis_cell_width` int NOT NULL DEFAULT '40',
  `vis_cell_height` int NOT NULL DEFAULT '40',
  `blueprint` text,
  `datacenters_id` int unsigned NOT NULL DEFAULT '0',
  `is_deleted` tinyint NOT NULL DEFAULT '0',
  `date_mod` timestamp NULL DEFAULT NULL,
  `date_creation` timestamp NULL DEFAULT NULL,
  PRIMARY KEY (`id`),
  KEY `name` (`name`),
  KEY `entities_id` (`entities_id`),
  KEY `is_recursive` (`is_recursive`),
  KEY `locations_id` (`locations_id`),
  KEY `datacenters_id` (`datacenters_id`),
  KEY `is_deleted` (`is_deleted`),
  KEY `date_mod` (`date_mod`),
  KEY `date_creation` (`date_creation`)
) ENGINE=InnoDB DEFAULT CHARSET=utf8mb4 COLLATE=utf8mb4_unicode_ci ROW_FORMAT=DYNAMIC;

DROP TABLE IF EXISTS `glpi_rackmodels`;
CREATE TABLE `glpi_rackmodels` (
  `id` int unsigned NOT NULL AUTO_INCREMENT,
  `name` varchar(255) DEFAULT NULL,
  `comment` text,
  `product_number` varchar(255) DEFAULT NULL,
  `date_mod` timestamp NULL DEFAULT NULL,
  `date_creation` timestamp NULL DEFAULT NULL,
  `pictures` text,
  PRIMARY KEY (`id`),
  KEY `name` (`name`),
  KEY `product_number` (`product_number`),
  KEY `date_creation` (`date_creation`),
  KEY `date_mod` (`date_mod`)
) ENGINE=InnoDB DEFAULT CHARSET=utf8mb4 COLLATE=utf8mb4_unicode_ci ROW_FORMAT=DYNAMIC;

DROP TABLE IF EXISTS `glpi_racktypes`;
CREATE TABLE `glpi_racktypes` (
  `id` int unsigned NOT NULL AUTO_INCREMENT,
  `entities_id` int unsigned NOT NULL DEFAULT '0',
  `is_recursive` tinyint NOT NULL DEFAULT '0',
  `name` varchar(255) DEFAULT NULL,
  `comment` text,
  `date_creation` timestamp NULL DEFAULT NULL,
  `date_mod` timestamp NULL DEFAULT NULL,
  PRIMARY KEY (`id`),
  KEY `entities_id` (`entities_id`),
  KEY `is_recursive` (`is_recursive`),
  KEY `name` (`name`),
  KEY `date_creation` (`date_creation`),
  KEY `date_mod` (`date_mod`)
) ENGINE=InnoDB DEFAULT CHARSET=utf8mb4 COLLATE=utf8mb4_unicode_ci ROW_FORMAT=DYNAMIC;

DROP TABLE IF EXISTS `glpi_racks`;
CREATE TABLE `glpi_racks` (
  `id` int unsigned NOT NULL AUTO_INCREMENT,
  `name` varchar(255) DEFAULT NULL,
  `comment` text,
  `entities_id` int unsigned NOT NULL DEFAULT '0',
  `is_recursive` tinyint NOT NULL DEFAULT '0',
  `locations_id` int unsigned NOT NULL DEFAULT '0',
  `serial` varchar(255) DEFAULT NULL,
  `otherserial` varchar(255) DEFAULT NULL,
  `rackmodels_id` int unsigned DEFAULT NULL,
  `manufacturers_id` int unsigned NOT NULL DEFAULT '0',
  `racktypes_id` int unsigned NOT NULL DEFAULT '0',
  `states_id` int unsigned NOT NULL DEFAULT '0',
  `users_id` int unsigned NOT NULL DEFAULT '0',
  `groups_id` int unsigned NOT NULL DEFAULT '0',
  `users_id_tech` int unsigned NOT NULL DEFAULT '0',
  `groups_id_tech` int unsigned NOT NULL DEFAULT '0',
  `width` int DEFAULT NULL,
  `height` int DEFAULT NULL,
  `depth` int DEFAULT NULL,
  `number_units` int DEFAULT '0',
  `is_template` tinyint NOT NULL DEFAULT '0',
  `template_name` varchar(255) DEFAULT NULL,
  `is_deleted` tinyint NOT NULL DEFAULT '0',
  `dcrooms_id` int unsigned NOT NULL DEFAULT '0',
  `room_orientation` int NOT NULL DEFAULT '0',
  `position` varchar(50) DEFAULT NULL,
  `bgcolor` varchar(7) DEFAULT NULL,
  `max_power` int NOT NULL DEFAULT '0',
  `mesured_power` int NOT NULL DEFAULT '0',
  `max_weight` int NOT NULL DEFAULT '0',
  `date_mod` timestamp NULL DEFAULT NULL,
  `date_creation` timestamp NULL DEFAULT NULL,
  PRIMARY KEY (`id`),
  KEY `name` (`name`),
  KEY `entities_id` (`entities_id`),
  KEY `is_recursive` (`is_recursive`),
  KEY `locations_id` (`locations_id`),
  KEY `rackmodels_id` (`rackmodels_id`),
  KEY `manufacturers_id` (`manufacturers_id`),
  KEY `racktypes_id` (`racktypes_id`),
  KEY `states_id` (`states_id`),
  KEY `users_id` (`users_id`),
  KEY `groups_id` (`groups_id`),
  KEY `users_id_tech` (`users_id_tech`),
  KEY `group_id_tech` (`groups_id_tech`),
  KEY `is_template` (`is_template`),
  KEY `is_deleted` (`is_deleted`),
  KEY `dcrooms_id` (`dcrooms_id`),
  KEY `date_creation` (`date_creation`),
  KEY `date_mod` (`date_mod`)
) ENGINE=InnoDB DEFAULT CHARSET=utf8mb4 COLLATE=utf8mb4_unicode_ci ROW_FORMAT=DYNAMIC;

DROP TABLE IF EXISTS `glpi_items_racks`;
CREATE TABLE `glpi_items_racks` (
  `id` int unsigned NOT NULL AUTO_INCREMENT,
  `racks_id` int unsigned NOT NULL,
  `itemtype` varchar(255) NOT NULL,
  `items_id` int unsigned NOT NULL,
  `position` int NOT NULL,
  `orientation` tinyint DEFAULT NULL,
  `bgcolor` varchar(7) DEFAULT NULL,
  `hpos` tinyint NOT NULL DEFAULT '0',
  `is_reserved` tinyint NOT NULL DEFAULT '0',
  PRIMARY KEY (`id`),
  UNIQUE KEY `item` (`itemtype`,`items_id`,`is_reserved`),
  KEY `relation` (`racks_id`,`itemtype`,`items_id`)
) ENGINE=InnoDB DEFAULT CHARSET=utf8mb4 COLLATE=utf8mb4_unicode_ci ROW_FORMAT=DYNAMIC;

DROP TABLE IF EXISTS `glpi_enclosuremodels`;
CREATE TABLE `glpi_enclosuremodels` (
  `id` int unsigned NOT NULL AUTO_INCREMENT,
  `name` varchar(255) DEFAULT NULL,
  `comment` text,
  `product_number` varchar(255) DEFAULT NULL,
  `weight` int NOT NULL DEFAULT '0',
  `required_units` int NOT NULL DEFAULT '1',
  `depth` float NOT NULL DEFAULT '1',
  `power_connections` int NOT NULL DEFAULT '0',
  `power_consumption` int NOT NULL DEFAULT '0',
  `is_half_rack` tinyint NOT NULL DEFAULT '0',
  `picture_front` text,
  `picture_rear` text,
  `pictures` text,
  `date_mod` timestamp NULL DEFAULT NULL,
  `date_creation` timestamp NULL DEFAULT NULL,
  PRIMARY KEY (`id`),
  KEY `name` (`name`),
  KEY `date_mod` (`date_mod`),
  KEY `date_creation` (`date_creation`),
  KEY `product_number` (`product_number`)
) ENGINE=InnoDB DEFAULT CHARSET=utf8mb4 COLLATE=utf8mb4_unicode_ci ROW_FORMAT=DYNAMIC;

DROP TABLE IF EXISTS `glpi_enclosures`;
CREATE TABLE `glpi_enclosures` (
  `id` int unsigned NOT NULL AUTO_INCREMENT,
  `name` varchar(255) DEFAULT NULL,
  `entities_id` int unsigned NOT NULL DEFAULT '0',
  `is_recursive` tinyint NOT NULL DEFAULT '0',
  `locations_id` int unsigned NOT NULL DEFAULT '0',
  `serial` varchar(255) DEFAULT NULL,
  `otherserial` varchar(255) DEFAULT NULL,
  `enclosuremodels_id` int unsigned DEFAULT NULL,
  `users_id_tech` int unsigned NOT NULL DEFAULT '0',
  `groups_id_tech` int unsigned NOT NULL DEFAULT '0',
  `is_template` tinyint NOT NULL DEFAULT '0',
  `template_name` varchar(255) DEFAULT NULL,
  `is_deleted` tinyint NOT NULL DEFAULT '0',
  `orientation` tinyint DEFAULT NULL,
  `power_supplies` tinyint NOT NULL DEFAULT '0',
  `states_id` int unsigned NOT NULL DEFAULT '0' COMMENT 'RELATION to states (id)',
  `comment` text,
  `manufacturers_id` int unsigned NOT NULL DEFAULT '0',
  `date_mod` timestamp NULL DEFAULT NULL,
  `date_creation` timestamp NULL DEFAULT NULL,
  PRIMARY KEY (`id`),
  KEY `name` (`name`),
  KEY `entities_id` (`entities_id`),
  KEY `is_recursive` (`is_recursive`),
  KEY `locations_id` (`locations_id`),
  KEY `enclosuremodels_id` (`enclosuremodels_id`),
  KEY `users_id_tech` (`users_id_tech`),
  KEY `group_id_tech` (`groups_id_tech`),
  KEY `is_template` (`is_template`),
  KEY `is_deleted` (`is_deleted`),
  KEY `states_id` (`states_id`),
  KEY `manufacturers_id` (`manufacturers_id`),
  KEY `date_mod` (`date_mod`),
  KEY `date_creation` (`date_creation`)
) ENGINE=InnoDB DEFAULT CHARSET=utf8mb4 COLLATE=utf8mb4_unicode_ci ROW_FORMAT=DYNAMIC;

DROP TABLE IF EXISTS `glpi_items_enclosures`;
CREATE TABLE `glpi_items_enclosures` (
  `id` int unsigned NOT NULL AUTO_INCREMENT,
  `enclosures_id` int unsigned NOT NULL,
  `itemtype` varchar(255) NOT NULL,
  `items_id` int unsigned NOT NULL,
  `position` int NOT NULL,
  PRIMARY KEY (`id`),
  UNIQUE KEY `item` (`itemtype`,`items_id`),
  KEY `relation` (`enclosures_id`,`itemtype`,`items_id`)
) ENGINE=InnoDB DEFAULT CHARSET=utf8mb4 COLLATE=utf8mb4_unicode_ci ROW_FORMAT=DYNAMIC;

DROP TABLE IF EXISTS `glpi_pdumodels`;
CREATE TABLE `glpi_pdumodels` (
  `id` int unsigned NOT NULL AUTO_INCREMENT,
  `name` varchar(255) DEFAULT NULL,
  `comment` text,
  `product_number` varchar(255) DEFAULT NULL,
  `weight` int NOT NULL DEFAULT '0',
  `required_units` int NOT NULL DEFAULT '1',
  `depth` float NOT NULL DEFAULT '1',
  `power_connections` int NOT NULL DEFAULT '0',
  `max_power` int NOT NULL DEFAULT '0',
  `is_half_rack` tinyint NOT NULL DEFAULT '0',
  `picture_front` text,
  `picture_rear` text,
  `pictures` text,
  `is_rackable` tinyint NOT NULL DEFAULT '0',
  `date_mod` timestamp NULL DEFAULT NULL,
  `date_creation` timestamp NULL DEFAULT NULL,
  PRIMARY KEY (`id`),
  KEY `name` (`name`),
  KEY `is_rackable` (`is_rackable`),
  KEY `product_number` (`product_number`),
  KEY `date_creation` (`date_creation`),
  KEY `date_mod` (`date_mod`)
) ENGINE=InnoDB DEFAULT CHARSET=utf8mb4 COLLATE=utf8mb4_unicode_ci ROW_FORMAT=DYNAMIC;

DROP TABLE IF EXISTS `glpi_pdutypes`;
CREATE TABLE `glpi_pdutypes` (
  `id` int unsigned NOT NULL AUTO_INCREMENT,
  `entities_id` int unsigned NOT NULL DEFAULT '0',
  `is_recursive` tinyint NOT NULL DEFAULT '0',
  `name` varchar(255) DEFAULT NULL,
  `comment` text,
  `date_creation` timestamp NULL DEFAULT NULL,
  `date_mod` timestamp NULL DEFAULT NULL,
  PRIMARY KEY (`id`),
  KEY `entities_id` (`entities_id`),
  KEY `is_recursive` (`is_recursive`),
  KEY `name` (`name`),
  KEY `date_creation` (`date_creation`),
  KEY `date_mod` (`date_mod`)
) ENGINE=InnoDB DEFAULT CHARSET=utf8mb4 COLLATE=utf8mb4_unicode_ci ROW_FORMAT=DYNAMIC;


DROP TABLE IF EXISTS `glpi_pdus`;
CREATE TABLE `glpi_pdus` (
  `id` int unsigned NOT NULL AUTO_INCREMENT,
  `name` varchar(255) DEFAULT NULL,
  `entities_id` int unsigned NOT NULL DEFAULT '0',
  `is_recursive` tinyint NOT NULL DEFAULT '0',
  `locations_id` int unsigned NOT NULL DEFAULT '0',
  `serial` varchar(255) DEFAULT NULL,
  `otherserial` varchar(255) DEFAULT NULL,
  `pdumodels_id` int unsigned DEFAULT NULL,
  `users_id_tech` int unsigned NOT NULL DEFAULT '0',
  `groups_id_tech` int unsigned NOT NULL DEFAULT '0',
  `is_template` tinyint NOT NULL DEFAULT '0',
  `template_name` varchar(255) DEFAULT NULL,
  `is_deleted` tinyint NOT NULL DEFAULT '0',
  `states_id` int unsigned NOT NULL DEFAULT '0' COMMENT 'RELATION to states (id)',
  `comment` text,
  `manufacturers_id` int unsigned NOT NULL DEFAULT '0',
  `pdutypes_id` int unsigned NOT NULL DEFAULT '0',
  `date_mod` timestamp NULL DEFAULT NULL,
  `date_creation` timestamp NULL DEFAULT NULL,
  PRIMARY KEY (`id`),
  KEY `name` (`name`),
  KEY `entities_id` (`entities_id`),
  KEY `is_recursive` (`is_recursive`),
  KEY `locations_id` (`locations_id`),
  KEY `pdumodels_id` (`pdumodels_id`),
  KEY `users_id_tech` (`users_id_tech`),
  KEY `group_id_tech` (`groups_id_tech`),
  KEY `is_template` (`is_template`),
  KEY `is_deleted` (`is_deleted`),
  KEY `states_id` (`states_id`),
  KEY `manufacturers_id` (`manufacturers_id`),
  KEY `pdutypes_id` (`pdutypes_id`),
  KEY `date_creation` (`date_creation`),
  KEY `date_mod` (`date_mod`)
) ENGINE=InnoDB DEFAULT CHARSET=utf8mb4 COLLATE=utf8mb4_unicode_ci ROW_FORMAT=DYNAMIC;

DROP TABLE IF EXISTS `glpi_plugs`;
CREATE TABLE `glpi_plugs` (
  `id` int unsigned NOT NULL AUTO_INCREMENT,
  `name` varchar(255) DEFAULT NULL,
  `comment` text,
  `date_mod` timestamp NULL DEFAULT NULL,
  `date_creation` timestamp NULL DEFAULT NULL,
  PRIMARY KEY (`id`),
  KEY `name` (`name`),
  KEY `date_mod` (`date_mod`),
  KEY `date_creation` (`date_creation`)
) ENGINE=InnoDB DEFAULT CHARSET=utf8mb4 COLLATE=utf8mb4_unicode_ci ROW_FORMAT=DYNAMIC;

DROP TABLE IF EXISTS `glpi_pdus_plugs`;
CREATE TABLE `glpi_pdus_plugs` (
  `id` int unsigned NOT NULL AUTO_INCREMENT,
  `plugs_id` int unsigned NOT NULL DEFAULT '0',
  `pdus_id` int unsigned NOT NULL DEFAULT '0',
  `number_plugs` int DEFAULT '0',
  `date_mod` timestamp NULL DEFAULT NULL,
  `date_creation` timestamp NULL DEFAULT NULL,
  PRIMARY KEY (`id`),
  KEY `plugs_id` (`plugs_id`),
  KEY `pdus_id` (`pdus_id`),
  KEY `date_creation` (`date_creation`),
  KEY `date_mod` (`date_mod`)
) ENGINE=InnoDB DEFAULT CHARSET=utf8mb4 COLLATE=utf8mb4_unicode_ci ROW_FORMAT=DYNAMIC;

DROP TABLE IF EXISTS `glpi_pdus_racks`;
CREATE TABLE `glpi_pdus_racks` (
  `id` int unsigned NOT NULL AUTO_INCREMENT,
  `racks_id` int unsigned NOT NULL DEFAULT '0',
  `pdus_id` int unsigned NOT NULL DEFAULT '0',
  `side` int DEFAULT '0',
  `position` int NOT NULL,
  `bgcolor` varchar(7) DEFAULT NULL,
  `date_mod` timestamp NULL DEFAULT NULL,
  `date_creation` timestamp NULL DEFAULT NULL,
  PRIMARY KEY (`id`),
  KEY `racks_id` (`racks_id`),
  KEY `pdus_id` (`pdus_id`),
  KEY `date_creation` (`date_creation`),
  KEY `date_mod` (`date_mod`)
) ENGINE=InnoDB DEFAULT CHARSET=utf8mb4 COLLATE=utf8mb4_unicode_ci ROW_FORMAT=DYNAMIC;
-- /Datacenters

DROP TABLE IF EXISTS `glpi_itilfollowuptemplates`;
CREATE TABLE `glpi_itilfollowuptemplates` (
  `id` int unsigned NOT NULL AUTO_INCREMENT,
  `date_creation` timestamp NULL DEFAULT NULL,
  `date_mod` timestamp NULL DEFAULT NULL,
  `entities_id` int unsigned NOT NULL DEFAULT '0',
  `is_recursive` tinyint NOT NULL DEFAULT '0',
  `name` varchar(255) DEFAULT NULL,
  `content` mediumtext,
  `requesttypes_id` int unsigned NOT NULL DEFAULT '0',
  `is_private` tinyint NOT NULL DEFAULT '0',
  `comment` text,
  PRIMARY KEY (`id`),
  KEY `name` (`name`),
  KEY `is_recursive` (`is_recursive`),
  KEY `requesttypes_id` (`requesttypes_id`),
  KEY `entities_id` (`entities_id`),
  KEY `date_mod` (`date_mod`),
  KEY `date_creation` (`date_creation`),
  KEY `is_private` (`is_private`)
) ENGINE=InnoDB DEFAULT CHARSET=utf8mb4 COLLATE=utf8mb4_unicode_ci ROW_FORMAT=DYNAMIC;

DROP TABLE IF EXISTS `glpi_itilfollowups`;
CREATE TABLE `glpi_itilfollowups` (
  `id` int unsigned NOT NULL AUTO_INCREMENT,
  `itemtype` varchar(100) NOT NULL,
  `items_id` int unsigned NOT NULL DEFAULT '0',
  `date` timestamp NULL DEFAULT NULL,
  `users_id` int unsigned NOT NULL DEFAULT '0',
  `users_id_editor` int unsigned NOT NULL DEFAULT '0',
  `content` longtext,
  `is_private` tinyint NOT NULL DEFAULT '0',
  `requesttypes_id` int unsigned NOT NULL DEFAULT '0',
  `date_mod` timestamp NULL DEFAULT NULL,
  `date_creation` timestamp NULL DEFAULT NULL,
  `timeline_position` tinyint NOT NULL DEFAULT '0',
  `sourceitems_id` int unsigned NOT NULL DEFAULT '0',
  `sourceof_items_id` int unsigned NOT NULL DEFAULT '0',
  PRIMARY KEY (`id`),
  KEY `item` (`itemtype`,`items_id`),
  KEY `date` (`date`),
  KEY `date_mod` (`date_mod`),
  KEY `date_creation` (`date_creation`),
  KEY `users_id` (`users_id`),
  KEY `users_id_editor` (`users_id_editor`),
  KEY `is_private` (`is_private`),
  KEY `requesttypes_id` (`requesttypes_id`),
  KEY `sourceitems_id` (`sourceitems_id`),
  KEY `sourceof_items_id` (`sourceof_items_id`)
) ENGINE=InnoDB DEFAULT CHARSET=utf8mb4 COLLATE=utf8mb4_unicode_ci ROW_FORMAT=DYNAMIC;

DROP TABLE IF EXISTS `glpi_clustertypes`;
CREATE TABLE `glpi_clustertypes` (
  `id` int unsigned NOT NULL AUTO_INCREMENT,
  `entities_id` int unsigned NOT NULL DEFAULT '0',
  `is_recursive` tinyint NOT NULL DEFAULT '0',
  `name` varchar(255) DEFAULT NULL,
  `comment` text,
  `date_creation` timestamp NULL DEFAULT NULL,
  `date_mod` timestamp NULL DEFAULT NULL,
  PRIMARY KEY (`id`),
  KEY `name` (`name`),
  KEY `entities_id` (`entities_id`),
  KEY `is_recursive` (`is_recursive`),
  KEY `date_creation` (`date_creation`),
  KEY `date_mod` (`date_mod`)
) ENGINE=InnoDB DEFAULT CHARSET=utf8mb4 COLLATE=utf8mb4_unicode_ci ROW_FORMAT=DYNAMIC;

DROP TABLE IF EXISTS `glpi_clusters`;
CREATE TABLE `glpi_clusters` (
  `id` int unsigned NOT NULL AUTO_INCREMENT,
  `entities_id` int unsigned NOT NULL DEFAULT '0',
  `is_recursive` tinyint NOT NULL DEFAULT '0',
  `name` varchar(255) DEFAULT NULL,
  `uuid` varchar(255) DEFAULT NULL,
  `version` varchar(255) DEFAULT NULL,
  `users_id_tech` int unsigned NOT NULL DEFAULT '0',
  `groups_id_tech` int unsigned NOT NULL DEFAULT '0',
  `is_deleted` tinyint NOT NULL DEFAULT '0',
  `states_id` int unsigned NOT NULL DEFAULT '0' COMMENT 'RELATION to states (id)',
  `comment` text,
  `clustertypes_id` int unsigned NOT NULL DEFAULT '0',
  `autoupdatesystems_id` int unsigned NOT NULL DEFAULT '0',
  `date_mod` timestamp NULL DEFAULT NULL,
  `date_creation` timestamp NULL DEFAULT NULL,
  PRIMARY KEY (`id`),
  KEY `name` (`name`),
  KEY `users_id_tech` (`users_id_tech`),
  KEY `group_id_tech` (`groups_id_tech`),
  KEY `is_deleted` (`is_deleted`),
  KEY `states_id` (`states_id`),
  KEY `clustertypes_id` (`clustertypes_id`),
  KEY `autoupdatesystems_id` (`autoupdatesystems_id`),
  KEY `entities_id` (`entities_id`),
  KEY `is_recursive` (`is_recursive`),
  KEY `date_creation` (`date_creation`),
  KEY `date_mod` (`date_mod`)
) ENGINE=InnoDB DEFAULT CHARSET=utf8mb4 COLLATE=utf8mb4_unicode_ci ROW_FORMAT=DYNAMIC;

DROP TABLE IF EXISTS `glpi_items_clusters`;
CREATE TABLE `glpi_items_clusters` (
  `id` int unsigned NOT NULL AUTO_INCREMENT,
  `clusters_id` int unsigned NOT NULL DEFAULT '0',
  `itemtype` varchar(100) DEFAULT NULL,
  `items_id` int unsigned NOT NULL DEFAULT '0',
  PRIMARY KEY (`id`),
  UNIQUE KEY `unicity` (`clusters_id`,`itemtype`,`items_id`),
  KEY `item` (`itemtype`,`items_id`)
) ENGINE=InnoDB DEFAULT CHARSET=utf8mb4 COLLATE=utf8mb4_unicode_ci ROW_FORMAT=DYNAMIC;

### Dump table glpi_planningexternalevents

DROP TABLE IF EXISTS `glpi_planningexternalevents`;
CREATE TABLE `glpi_planningexternalevents` (
  `id` int unsigned NOT NULL AUTO_INCREMENT,
  `uuid` varchar(255) DEFAULT NULL,
  `planningexternaleventtemplates_id` int unsigned NOT NULL DEFAULT '0',
  `entities_id` int unsigned NOT NULL DEFAULT '0',
  `is_recursive` tinyint NOT NULL DEFAULT '1',
  `date` timestamp NULL DEFAULT NULL,
  `users_id` int unsigned NOT NULL DEFAULT '0',
  `users_id_guests` text,
  `groups_id` int unsigned NOT NULL DEFAULT '0',
  `name` varchar(255) DEFAULT NULL,
  `text` text,
  `begin` timestamp NULL DEFAULT NULL,
  `end` timestamp NULL DEFAULT NULL,
  `rrule` text,
  `state` int NOT NULL DEFAULT '0',
  `planningeventcategories_id` int unsigned NOT NULL DEFAULT '0',
  `background` tinyint NOT NULL DEFAULT '0',
  `date_mod` timestamp NULL DEFAULT NULL,
  `date_creation` timestamp NULL DEFAULT NULL,
  PRIMARY KEY (`id`),
  UNIQUE KEY `uuid` (`uuid`),
  KEY `name` (`name`),
  KEY `planningexternaleventtemplates_id` (`planningexternaleventtemplates_id`),
  KEY `entities_id` (`entities_id`),
  KEY `is_recursive` (`is_recursive`),
  KEY `date` (`date`),
  KEY `begin` (`begin`),
  KEY `end` (`end`),
  KEY `users_id` (`users_id`),
  KEY `groups_id` (`groups_id`),
  KEY `state` (`state`),
  KEY `planningeventcategories_id` (`planningeventcategories_id`),
  KEY `date_mod` (`date_mod`),
  KEY `date_creation` (`date_creation`)
) ENGINE=InnoDB DEFAULT CHARSET=utf8mb4 COLLATE=utf8mb4_unicode_ci ROW_FORMAT=DYNAMIC;

### Dump table glpi_planningexternaleventtemplates

DROP TABLE IF EXISTS `glpi_planningexternaleventtemplates`;
CREATE TABLE `glpi_planningexternaleventtemplates` (
  `id` int unsigned NOT NULL AUTO_INCREMENT,
  `entities_id` int unsigned NOT NULL DEFAULT '0',
  `name` varchar(255) DEFAULT NULL,
  `text` mediumtext,
  `comment` text,
  `duration` int NOT NULL DEFAULT '0',
  `before_time` int NOT NULL DEFAULT '0',
  `rrule` text,
  `state` int NOT NULL DEFAULT '0',
  `planningeventcategories_id` int unsigned NOT NULL DEFAULT '0',
  `background` tinyint NOT NULL DEFAULT '0',
  `date_mod` timestamp NULL DEFAULT NULL,
  `date_creation` timestamp NULL DEFAULT NULL,
  PRIMARY KEY (`id`),
  KEY `name` (`name`),
  KEY `entities_id` (`entities_id`),
  KEY `state` (`state`),
  KEY `planningeventcategories_id` (`planningeventcategories_id`),
  KEY `date_mod` (`date_mod`),
  KEY `date_creation` (`date_creation`)
) ENGINE=InnoDB DEFAULT CHARSET=utf8mb4 COLLATE=utf8mb4_unicode_ci ROW_FORMAT=DYNAMIC;

### Dump table glpi_planningeventcategories

DROP TABLE IF EXISTS `glpi_planningeventcategories`;
CREATE TABLE `glpi_planningeventcategories` (
  `id` int unsigned NOT NULL AUTO_INCREMENT,
  `name` varchar(255) DEFAULT NULL,
  `color` varchar(255) DEFAULT NULL,
  `comment` text,
  `date_mod` timestamp NULL DEFAULT NULL,
  `date_creation` timestamp NULL DEFAULT NULL,
  PRIMARY KEY (`id`),
  KEY `name` (`name`),
  KEY `date_mod` (`date_mod`),
  KEY `date_creation` (`date_creation`)
) ENGINE=InnoDB DEFAULT CHARSET=utf8mb4 COLLATE=utf8mb4_unicode_ci ROW_FORMAT=DYNAMIC;

### Dump table glpi_items_kanbans

DROP TABLE IF EXISTS `glpi_items_kanbans`;
CREATE TABLE `glpi_items_kanbans` (
  `id` int unsigned NOT NULL AUTO_INCREMENT,
  `itemtype` varchar(100) NOT NULL,
  `items_id` int unsigned DEFAULT NULL,
  `users_id` int unsigned NOT NULL,
  `state` mediumtext,
  `date_mod` timestamp NULL DEFAULT NULL,
  `date_creation` timestamp NULL DEFAULT NULL,
  PRIMARY KEY (`id`),
  UNIQUE KEY `unicity` (`itemtype`,`items_id`,`users_id`),
  KEY `users_id` (`users_id`),
  KEY `date_creation` (`date_creation`),
  KEY `date_mod` (`date_mod`)
) ENGINE=InnoDB DEFAULT CHARSET=utf8mb4 COLLATE=utf8mb4_unicode_ci ROW_FORMAT=DYNAMIC;

### Dump table glpi_vobjects

DROP TABLE IF EXISTS `glpi_vobjects`;
CREATE TABLE `glpi_vobjects` (
  `id` int unsigned NOT NULL AUTO_INCREMENT,
  `itemtype` varchar(100) DEFAULT NULL,
  `items_id` int unsigned NOT NULL DEFAULT '0',
  `data` text,
  `date_mod` timestamp NULL DEFAULT NULL,
  `date_creation` timestamp NULL DEFAULT NULL,
  PRIMARY KEY (`id`),
  UNIQUE KEY `unicity` (`itemtype`,`items_id`),
  KEY `item` (`itemtype`,`items_id`),
  KEY `date_mod` (`date_mod`),
  KEY `date_creation` (`date_creation`)
) ENGINE=InnoDB DEFAULT CHARSET=utf8mb4 COLLATE=utf8mb4_unicode_ci ROW_FORMAT=DYNAMIC;

DROP TABLE IF EXISTS `glpi_domaintypes`;
CREATE TABLE `glpi_domaintypes` (
  `id` int unsigned NOT NULL AUTO_INCREMENT,
  `name` varchar(255) DEFAULT NULL,
  `entities_id` int unsigned NOT NULL DEFAULT '0',
  `is_recursive` tinyint NOT NULL DEFAULT '0',
  `comment` text,
  PRIMARY KEY (`id`),
  KEY `name` (`name`),
  KEY `entities_id` (`entities_id`),
  KEY `is_recursive` (`is_recursive`)
) ENGINE=InnoDB DEFAULT CHARSET=utf8mb4 COLLATE=utf8mb4_unicode_ci ROW_FORMAT=DYNAMIC;

DROP TABLE IF EXISTS `glpi_domainrelations`;
CREATE TABLE `glpi_domainrelations` (
  `id` int unsigned NOT NULL AUTO_INCREMENT,
  `name` varchar(255) DEFAULT NULL,
  `entities_id` int unsigned NOT NULL DEFAULT '0',
  `is_recursive` tinyint NOT NULL DEFAULT '0',
  `comment` text,
  PRIMARY KEY (`id`),
  KEY `name` (`name`),
  KEY `entities_id` (`entities_id`),
  KEY `is_recursive` (`is_recursive`)
) ENGINE=InnoDB DEFAULT CHARSET=utf8mb4 COLLATE=utf8mb4_unicode_ci ROW_FORMAT=DYNAMIC;

DROP TABLE IF EXISTS `glpi_domains_items`;
CREATE TABLE `glpi_domains_items` (
  `id` int unsigned NOT NULL AUTO_INCREMENT,
  `domains_id` int unsigned NOT NULL DEFAULT '0',
  `items_id` int unsigned NOT NULL DEFAULT '0',
  `itemtype` varchar(100) NOT NULL,
  `domainrelations_id` int unsigned NOT NULL DEFAULT '0',
  `is_dynamic` tinyint NOT NULL DEFAULT '0',
  `is_deleted` tinyint NOT NULL DEFAULT '0',
  PRIMARY KEY (`id`),
  UNIQUE KEY `unicity` (`domains_id`,`itemtype`,`items_id`),
  KEY `domainrelations_id` (`domainrelations_id`),
  KEY `item` (`itemtype`,`items_id`),
  KEY `is_dynamic` (`is_dynamic`),
  KEY `is_deleted` (`is_deleted`)
) ENGINE=InnoDB DEFAULT CHARSET=utf8mb4 COLLATE=utf8mb4_unicode_ci ROW_FORMAT=DYNAMIC;

DROP TABLE IF EXISTS `glpi_domainrecordtypes`;
CREATE TABLE `glpi_domainrecordtypes` (
  `id` int unsigned NOT NULL AUTO_INCREMENT,
  `name` varchar(255) DEFAULT NULL,
  `fields` text,
  `entities_id` int unsigned NOT NULL DEFAULT '0',
  `is_recursive` tinyint NOT NULL DEFAULT '0',
  `comment` text,
  PRIMARY KEY (`id`),
  KEY `name` (`name`),
  KEY `entities_id` (`entities_id`),
  KEY `is_recursive` (`is_recursive`)
) ENGINE=InnoDB DEFAULT CHARSET=utf8mb4 COLLATE=utf8mb4_unicode_ci ROW_FORMAT=DYNAMIC;

DROP TABLE IF EXISTS `glpi_domainrecords`;
CREATE TABLE `glpi_domainrecords` (
  `id` int unsigned NOT NULL AUTO_INCREMENT,
  `name` varchar(255) DEFAULT NULL,
  `data` text,
  `data_obj` text,
  `entities_id` int unsigned NOT NULL DEFAULT '0',
  `is_recursive` tinyint NOT NULL DEFAULT '0',
  `domains_id` int unsigned NOT NULL DEFAULT '0',
  `domainrecordtypes_id` int unsigned NOT NULL DEFAULT '0',
  `ttl` int NOT NULL,
  `users_id_tech` int unsigned NOT NULL DEFAULT '0',
  `groups_id_tech` int unsigned NOT NULL DEFAULT '0',
  `is_deleted` tinyint NOT NULL DEFAULT '0',
  `comment` text,
  `date_mod` timestamp NULL DEFAULT NULL,
  `date_creation` timestamp NULL DEFAULT NULL,
  PRIMARY KEY (`id`),
  KEY `name` (`name`),
  KEY `entities_id` (`entities_id`),
  KEY `is_recursive` (`is_recursive`),
  KEY `domains_id` (`domains_id`),
  KEY `domainrecordtypes_id` (`domainrecordtypes_id`),
  KEY `users_id_tech` (`users_id_tech`),
  KEY `groups_id_tech` (`groups_id_tech`),
  KEY `date_mod` (`date_mod`),
  KEY `is_deleted` (`is_deleted`),
  KEY `date_creation` (`date_creation`)
) ENGINE=InnoDB DEFAULT CHARSET=utf8mb4 COLLATE=utf8mb4_unicode_ci ROW_FORMAT=DYNAMIC;

DROP TABLE IF EXISTS `glpi_appliances`;
CREATE TABLE `glpi_appliances` (
  `id` int unsigned NOT NULL AUTO_INCREMENT,
  `entities_id` int unsigned NOT NULL DEFAULT '0',
  `is_recursive` tinyint NOT NULL DEFAULT '0',
  `name` varchar(255) NOT NULL DEFAULT '',
  `is_deleted` tinyint NOT NULL DEFAULT '0',
  `appliancetypes_id` int unsigned NOT NULL DEFAULT '0',
  `comment` text,
  `locations_id` int unsigned NOT NULL DEFAULT '0',
  `manufacturers_id` int unsigned NOT NULL DEFAULT '0',
  `applianceenvironments_id` int unsigned NOT NULL DEFAULT '0',
  `users_id` int unsigned NOT NULL DEFAULT '0',
  `users_id_tech` int unsigned NOT NULL DEFAULT '0',
  `groups_id` int unsigned NOT NULL DEFAULT '0',
  `groups_id_tech` int unsigned NOT NULL DEFAULT '0',
  `date_mod` timestamp NULL DEFAULT NULL,
  `date_creation` timestamp NULL DEFAULT NULL,
  `states_id` int unsigned NOT NULL DEFAULT '0',
  `externalidentifier` varchar(255) DEFAULT NULL,
  `serial` varchar(255) DEFAULT NULL,
  `otherserial` varchar(255) DEFAULT NULL,
  `contact` varchar(255) DEFAULT NULL,
  `contact_num` varchar(255) DEFAULT NULL,
  `is_helpdesk_visible` tinyint NOT NULL DEFAULT '1',
  `pictures` text,
  PRIMARY KEY (`id`),
  UNIQUE KEY `unicity` (`externalidentifier`),
  KEY `entities_id` (`entities_id`),
  KEY `is_recursive` (`is_recursive`),
  KEY `name` (`name`),
  KEY `is_deleted` (`is_deleted`),
  KEY `appliancetypes_id` (`appliancetypes_id`),
  KEY `locations_id` (`locations_id`),
  KEY `manufacturers_id` (`manufacturers_id`),
  KEY `applianceenvironments_id` (`applianceenvironments_id`),
  KEY `users_id` (`users_id`),
  KEY `users_id_tech` (`users_id_tech`),
  KEY `groups_id` (`groups_id`),
  KEY `groups_id_tech` (`groups_id_tech`),
  KEY `states_id` (`states_id`),
  KEY `serial` (`serial`),
  KEY `otherserial` (`otherserial`),
  KEY `is_helpdesk_visible` (`is_helpdesk_visible`),
  KEY `date_mod` (`date_mod`),
  KEY `date_creation` (`date_creation`)
) ENGINE=InnoDB DEFAULT CHARSET=utf8mb4 COLLATE=utf8mb4_unicode_ci ROW_FORMAT=DYNAMIC;

DROP TABLE IF EXISTS `glpi_appliances_items`;
CREATE TABLE `glpi_appliances_items` (
  `id` int unsigned NOT NULL AUTO_INCREMENT,
  `appliances_id` int unsigned NOT NULL DEFAULT '0',
  `items_id` int unsigned NOT NULL DEFAULT '0',
  `itemtype` varchar(100) NOT NULL DEFAULT '',
  PRIMARY KEY (`id`),
  UNIQUE KEY `unicity` (`appliances_id`,`items_id`,`itemtype`),
  KEY `item` (`itemtype`,`items_id`)
) ENGINE=InnoDB DEFAULT CHARSET=utf8mb4 COLLATE=utf8mb4_unicode_ci ROW_FORMAT=DYNAMIC;

DROP TABLE IF EXISTS `glpi_appliancetypes`;
CREATE TABLE `glpi_appliancetypes` (
  `id` int unsigned NOT NULL AUTO_INCREMENT,
  `entities_id` int unsigned NOT NULL DEFAULT '0',
  `is_recursive` tinyint NOT NULL DEFAULT '0',
  `name` varchar(255) NOT NULL DEFAULT '',
  `comment` text,
  `externalidentifier` varchar(255) DEFAULT NULL,
  PRIMARY KEY (`id`),
  UNIQUE KEY `externalidentifier` (`externalidentifier`),
  KEY `name` (`name`),
  KEY `entities_id` (`entities_id`),
  KEY `is_recursive` (`is_recursive`)
) ENGINE=InnoDB DEFAULT CHARSET=utf8mb4 COLLATE=utf8mb4_unicode_ci ROW_FORMAT=DYNAMIC;

DROP TABLE IF EXISTS `glpi_applianceenvironments`;
CREATE TABLE `glpi_applianceenvironments` (
  `id` int unsigned NOT NULL AUTO_INCREMENT,
  `name` varchar(255) DEFAULT NULL,
  `comment` text,
  PRIMARY KEY (`id`),
  KEY `name` (`name`)
) ENGINE=InnoDB DEFAULT CHARSET=utf8mb4 COLLATE=utf8mb4_unicode_ci ROW_FORMAT=DYNAMIC;

DROP TABLE IF EXISTS `glpi_appliances_items_relations`;
CREATE TABLE `glpi_appliances_items_relations` (
  `id` int unsigned NOT NULL AUTO_INCREMENT,
  `appliances_items_id` int unsigned NOT NULL DEFAULT '0',
  `itemtype` varchar(100) NOT NULL,
  `items_id` int unsigned NOT NULL DEFAULT '0',
  PRIMARY KEY (`id`),
  KEY `appliances_items_id` (`appliances_items_id`),
  KEY `item` (`itemtype`,`items_id`)
) ENGINE=InnoDB DEFAULT CHARSET=utf8mb4 COLLATE=utf8mb4_unicode_ci ROW_FORMAT=DYNAMIC;

DROP TABLE IF EXISTS `glpi_agenttypes`;
CREATE TABLE `glpi_agenttypes` (
  `id` int unsigned NOT NULL AUTO_INCREMENT,
  `name` varchar(255) DEFAULT NULL,
  PRIMARY KEY (`id`),
  KEY `name` (`name`)
) ENGINE=InnoDB DEFAULT CHARSET=utf8mb4 COLLATE=utf8mb4_unicode_ci ROW_FORMAT=DYNAMIC;

DROP TABLE IF EXISTS `glpi_agents`;
CREATE TABLE `glpi_agents` (
  `id` int unsigned NOT NULL AUTO_INCREMENT,
  `deviceid` varchar(255) NOT NULL,
  `entities_id` int unsigned NOT NULL DEFAULT '0',
  `is_recursive` tinyint NOT NULL DEFAULT '0',
  `name` varchar(255) DEFAULT NULL,
  `agenttypes_id` int unsigned NOT NULL,
  `last_contact` timestamp NULL DEFAULT NULL,
  `version` varchar(255) DEFAULT NULL,
  `locked` tinyint NOT NULL DEFAULT '0',
  `itemtype` varchar(100) NOT NULL,
  `items_id` int unsigned NOT NULL,
  `useragent` varchar(255) DEFAULT NULL,
  `tag` varchar(255) DEFAULT NULL,
  `port` varchar(6) DEFAULT NULL,
  `remote_addr` varchar(255) DEFAULT NULL,
  `threads_networkdiscovery` int NOT NULL DEFAULT '1' COMMENT 'Number of threads for Network discovery',
  `threads_networkinventory` int NOT NULL DEFAULT '1' COMMENT 'Number of threads for Network inventory',
  `timeout_networkdiscovery` int NOT NULL DEFAULT '0' COMMENT 'Network Discovery task timeout (disabled by default)',
  `timeout_networkinventory` int NOT NULL DEFAULT '0' COMMENT 'Network Inventory task timeout (disabled by default)',
  `use_module_wake_on_lan` tinyint NOT NULL DEFAULT '0',
  `use_module_computer_inventory` tinyint NOT NULL DEFAULT '0',
  `use_module_esx_remote_inventory` tinyint NOT NULL DEFAULT '0',
  `use_module_remote_inventory` tinyint NOT NULL DEFAULT '0',
  `use_module_network_inventory` tinyint NOT NULL DEFAULT '0',
  `use_module_network_discovery` tinyint NOT NULL DEFAULT '0',
  `use_module_package_deployment` tinyint NOT NULL DEFAULT '0',
  `use_module_collect_data` tinyint NOT NULL DEFAULT '0',
  PRIMARY KEY (`id`),
  UNIQUE KEY `deviceid` (`deviceid`),
  KEY `name` (`name`),
  KEY `agenttypes_id` (`agenttypes_id`),
  KEY `entities_id` (`entities_id`),
  KEY `is_recursive` (`is_recursive`),
  KEY `item` (`itemtype`,`items_id`)
) ENGINE=InnoDB DEFAULT CHARSET=utf8mb4 COLLATE=utf8mb4_unicode_ci ROW_FORMAT=DYNAMIC;

DROP TABLE IF EXISTS `glpi_rulematchedlogs`;
CREATE TABLE `glpi_rulematchedlogs` (
  `id` int unsigned NOT NULL AUTO_INCREMENT,
  `date` timestamp NULL DEFAULT NULL,
  `items_id` int unsigned NOT NULL DEFAULT '0',
  `itemtype` varchar(100) DEFAULT NULL,
  `rules_id` int unsigned DEFAULT NULL,
  `agents_id` int unsigned NOT NULL DEFAULT '0',
  `method` varchar(255) DEFAULT NULL,
  PRIMARY KEY (`id`),
  KEY `agents_id` (`agents_id`),
  KEY `item` (`itemtype`,`items_id`),
  KEY `rules_id` (`rules_id`)
) ENGINE=InnoDB DEFAULT CHARSET=utf8mb4 COLLATE=utf8mb4_unicode_ci ROW_FORMAT=DYNAMIC;

DROP TABLE IF EXISTS `glpi_lockedfields`;
CREATE TABLE `glpi_lockedfields` (
  `id` int unsigned NOT NULL AUTO_INCREMENT,
  `itemtype` varchar(100) DEFAULT NULL,
  `items_id` int unsigned NOT NULL DEFAULT '0',
  `field` varchar(50) NOT NULL,
  `value` varchar(255) DEFAULT NULL,
  `date_mod` timestamp NULL DEFAULT NULL,
  `date_creation` timestamp NULL DEFAULT NULL,
  `is_global` tinyint NOT NULL DEFAULT '0',
  PRIMARY KEY (`id`),
  UNIQUE KEY `unicity` (`itemtype`,`items_id`,`field`),
  KEY `date_mod` (`date_mod`),
  KEY `date_creation` (`date_creation`),
  KEY `is_global` (`is_global`)
) ENGINE=InnoDB DEFAULT CHARSET=utf8mb4 COLLATE=utf8mb4_unicode_ci ROW_FORMAT=DYNAMIC;

DROP TABLE IF EXISTS `glpi_unmanageds`;
CREATE TABLE `glpi_unmanageds` (
  `id` int unsigned NOT NULL AUTO_INCREMENT,
  `entities_id` int unsigned NOT NULL DEFAULT '0',
  `is_recursive` tinyint NOT NULL DEFAULT '0',
  `name` varchar(255) DEFAULT NULL,
  `serial` varchar(255) DEFAULT NULL,
  `otherserial` varchar(255) DEFAULT NULL,
  `contact` varchar(255) DEFAULT NULL,
  `contact_num` varchar(255) DEFAULT NULL,
  `date_mod` timestamp NULL DEFAULT NULL,
  `comment` text,
  `locations_id` int unsigned NOT NULL DEFAULT '0',
  `networks_id` int unsigned NOT NULL DEFAULT '0',
  `manufacturers_id` int unsigned NOT NULL DEFAULT '0',
  `is_deleted` tinyint NOT NULL DEFAULT '0',
  `users_id` int unsigned NOT NULL DEFAULT '0',
  `groups_id` int unsigned NOT NULL DEFAULT '0',
  `states_id` int unsigned NOT NULL DEFAULT '0',
  `users_id_tech` int unsigned NOT NULL DEFAULT '0',
  `groups_id_tech` int unsigned NOT NULL DEFAULT '0',
  `is_dynamic` tinyint NOT NULL DEFAULT '0',
  `date_creation` timestamp NULL DEFAULT NULL,
  `autoupdatesystems_id` int unsigned NOT NULL DEFAULT '0',
  `sysdescr` text,
  `agents_id` int unsigned NOT NULL DEFAULT '0',
  `itemtype` varchar(100) DEFAULT NULL,
  `accepted` tinyint NOT NULL DEFAULT '0',
  `hub` tinyint NOT NULL DEFAULT '0',
  `ip` varchar(255) DEFAULT NULL,
  `snmpcredentials_id` int unsigned NOT NULL DEFAULT '0',
  `last_inventory_update` timestamp NULL DEFAULT NULL,
  PRIMARY KEY (`id`),
  KEY `name` (`name`),
  KEY `entities_id` (`entities_id`),
  KEY `is_recursive` (`is_recursive`),
  KEY `manufacturers_id` (`manufacturers_id`),
  KEY `groups_id` (`groups_id`),
  KEY `users_id` (`users_id`),
  KEY `locations_id` (`locations_id`),
  KEY `networks_id` (`networks_id`),
  KEY `states_id` (`states_id`),
  KEY `groups_id_tech` (`groups_id_tech`),
  KEY `is_deleted` (`is_deleted`),
  KEY `date_mod` (`date_mod`),
  KEY `is_dynamic` (`is_dynamic`),
  KEY `serial` (`serial`),
  KEY `otherserial` (`otherserial`),
  KEY `date_creation` (`date_creation`),
  KEY `autoupdatesystems_id` (`autoupdatesystems_id`),
  KEY `agents_id` (`agents_id`),
  KEY `snmpcredentials_id` (`snmpcredentials_id`),
  KEY `users_id_tech` (`users_id_tech`)
) ENGINE=InnoDB DEFAULT CHARSET=utf8mb4 COLLATE=utf8mb4_unicode_ci ROW_FORMAT=DYNAMIC;

DROP TABLE IF EXISTS `glpi_networkporttypes`;
CREATE TABLE `glpi_networkporttypes` (
  `id` int unsigned NOT NULL AUTO_INCREMENT,
  `entities_id` int unsigned NOT NULL DEFAULT '0',
  `is_recursive` tinyint NOT NULL DEFAULT '0',
  `value_decimal` int NOT NULL,
  `name` varchar(255) DEFAULT NULL,
  `comment` text,
  `is_importable` tinyint NOT NULL DEFAULT '0',
  `instantiation_type` varchar(255) DEFAULT NULL,
  `date_creation` timestamp NULL DEFAULT NULL,
  `date_mod` timestamp NULL DEFAULT NULL,
  PRIMARY KEY (`id`),
  KEY `value_decimal` (`value_decimal`),
  KEY `name` (`name`),
  KEY `entities_id` (`entities_id`),
  KEY `is_recursive` (`is_recursive`),
  KEY `is_importable` (`is_importable`),
  KEY `date_mod` (`date_mod`),
  KEY `date_creation` (`date_creation`)
) ENGINE=InnoDB DEFAULT CHARSET=utf8mb4 COLLATE=utf8mb4_unicode_ci ROW_FORMAT=DYNAMIC;


DROP TABLE IF EXISTS `glpi_printerlogs`;
CREATE TABLE `glpi_printerlogs` (
  `id` int unsigned NOT NULL AUTO_INCREMENT,
  `printers_id` int unsigned NOT NULL,
  `total_pages` int NOT NULL DEFAULT '0',
  `bw_pages` int NOT NULL DEFAULT '0',
  `color_pages` int NOT NULL DEFAULT '0',
  `rv_pages` int NOT NULL DEFAULT '0',
  `prints` int NOT NULL DEFAULT '0',
  `bw_prints` int NOT NULL DEFAULT '0',
  `color_prints` int NOT NULL DEFAULT '0',
  `copies` int NOT NULL DEFAULT '0',
  `bw_copies` int NOT NULL DEFAULT '0',
  `color_copies` int NOT NULL DEFAULT '0',
  `scanned` int NOT NULL DEFAULT '0',
  `date` date DEFAULT NULL,
  `date_creation` timestamp NULL DEFAULT NULL,
  `date_mod` timestamp NULL DEFAULT NULL,
  `faxed` int NOT NULL DEFAULT '0',
  PRIMARY KEY (`id`),
  UNIQUE KEY `unicity` (`printers_id`,`date`),
  KEY `date` (`date`),
  KEY `date_mod` (`date_mod`),
  KEY `date_creation` (`date_creation`)
) ENGINE=InnoDB DEFAULT CHARSET=utf8mb4 COLLATE=utf8mb4_unicode_ci ROW_FORMAT=DYNAMIC;


DROP TABLE IF EXISTS `glpi_networkportconnectionlogs`;
CREATE TABLE `glpi_networkportconnectionlogs` (
  `id` int unsigned NOT NULL AUTO_INCREMENT,
  `date` timestamp NULL DEFAULT NULL,
  `connected` tinyint NOT NULL DEFAULT '0',
  `networkports_id_source` int unsigned NOT NULL DEFAULT '0',
  `networkports_id_destination` int unsigned NOT NULL DEFAULT '0',
  PRIMARY KEY (`id`),
  KEY `date` (`date`),
  KEY `networkports_id_source` (`networkports_id_source`),
  KEY `networkports_id_destination` (`networkports_id_destination`)
) ENGINE=InnoDB DEFAULT CHARSET=utf8mb4 COLLATE=utf8mb4_unicode_ci ROW_FORMAT=DYNAMIC;


DROP TABLE IF EXISTS `glpi_networkportmetrics`;
CREATE TABLE `glpi_networkportmetrics` (
  `id` int unsigned NOT NULL AUTO_INCREMENT,
  `date` date DEFAULT NULL,
  `ifinbytes` bigint NOT NULL DEFAULT '0',
  `ifinerrors` bigint NOT NULL DEFAULT '0',
  `ifoutbytes` bigint NOT NULL DEFAULT '0',
  `ifouterrors` bigint NOT NULL DEFAULT '0',
  `networkports_id` int unsigned NOT NULL DEFAULT '0',
  `date_creation` timestamp NULL DEFAULT NULL,
  `date_mod` timestamp NULL DEFAULT NULL,
  PRIMARY KEY (`id`),
  UNIQUE KEY `unicity` (`networkports_id`,`date`),
  KEY `date` (`date`),
  KEY `date_creation` (`date_creation`),
  KEY `date_mod` (`date_mod`)
) ENGINE=InnoDB DEFAULT CHARSET=utf8mb4 COLLATE=utf8mb4_unicode_ci ROW_FORMAT=DYNAMIC;

DROP TABLE IF EXISTS `glpi_refusedequipments`;
CREATE TABLE `glpi_refusedequipments` (
  `id` int unsigned NOT NULL AUTO_INCREMENT,
  `name` varchar(255) DEFAULT NULL,
  `itemtype` varchar(100) DEFAULT NULL,
  `entities_id` int unsigned NOT NULL DEFAULT '0',
  `ip` text,
  `mac` text,
  `rules_id` int unsigned NOT NULL DEFAULT '0',
  `method` varchar(255) DEFAULT NULL,
  `serial` varchar(255) DEFAULT NULL,
  `uuid` varchar(255) DEFAULT NULL,
  `agents_id` int unsigned NOT NULL DEFAULT '0',
  `autoupdatesystems_id` int unsigned NOT NULL DEFAULT '0',
  `date_creation` timestamp NULL DEFAULT NULL,
  `date_mod` timestamp NULL DEFAULT NULL,
  PRIMARY KEY (`id`),
  KEY `name` (`name`),
  KEY `entities_id` (`entities_id`),
  KEY `agents_id` (`agents_id`),
  KEY `autoupdatesystems_id` (`autoupdatesystems_id`),
  KEY `rules_id` (`rules_id`),
  KEY `date_creation` (`date_creation`),
  KEY `date_mod` (`date_mod`)
) ENGINE=InnoDB DEFAULT CHARSET=utf8mb4 COLLATE=utf8mb4_unicode_ci ROW_FORMAT=DYNAMIC;

DROP TABLE IF EXISTS `glpi_usbvendors`;
CREATE TABLE `glpi_usbvendors` (
  `id` int unsigned NOT NULL AUTO_INCREMENT,
  `entities_id` int unsigned NOT NULL DEFAULT '0',
  `is_recursive` tinyint NOT NULL DEFAULT '0',
  `vendorid` varchar(4) NOT NULL,
  `deviceid` varchar(4) DEFAULT NULL,
  `name` varchar(255) DEFAULT NULL,
  `comment` text,
  `date_creation` timestamp NULL DEFAULT NULL,
  `date_mod` timestamp NULL DEFAULT NULL,
  PRIMARY KEY (`id`),
  UNIQUE KEY `unicity` (`vendorid`,`deviceid`),
  KEY `deviceid` (`deviceid`),
  KEY `name` (`name`),
  KEY `entities_id` (`entities_id`),
  KEY `is_recursive` (`is_recursive`),
  KEY `date_mod` (`date_mod`),
  KEY `date_creation` (`date_creation`)
) ENGINE=InnoDB DEFAULT CHARSET=utf8mb4 COLLATE=utf8mb4_unicode_ci ROW_FORMAT=DYNAMIC;

DROP TABLE IF EXISTS `glpi_pcivendors`;
CREATE TABLE `glpi_pcivendors` (
  `id` int unsigned NOT NULL AUTO_INCREMENT,
  `entities_id` int unsigned NOT NULL DEFAULT '0',
  `is_recursive` tinyint NOT NULL DEFAULT '0',
  `vendorid` varchar(4) NOT NULL,
  `deviceid` varchar(4) DEFAULT NULL,
  `name` varchar(255) DEFAULT NULL,
  `comment` text,
  `date_creation` timestamp NULL DEFAULT NULL,
  `date_mod` timestamp NULL DEFAULT NULL,
  PRIMARY KEY (`id`),
  UNIQUE KEY `unicity` (`vendorid`,`deviceid`),
  KEY `deviceid` (`deviceid`),
  KEY `name` (`name`),
  KEY `entities_id` (`entities_id`),
  KEY `is_recursive` (`is_recursive`),
  KEY `date_mod` (`date_mod`),
  KEY `date_creation` (`date_creation`)
) ENGINE=InnoDB DEFAULT CHARSET=utf8mb4 COLLATE=utf8mb4_unicode_ci ROW_FORMAT=DYNAMIC;

DROP TABLE IF EXISTS `glpi_items_remotemanagements`;
CREATE TABLE `glpi_items_remotemanagements` (
  `id` int unsigned NOT NULL AUTO_INCREMENT,
  `itemtype` varchar(100) DEFAULT NULL,
  `items_id` int unsigned NOT NULL DEFAULT '0',
  `remoteid` varchar(255) DEFAULT NULL,
  `type` varchar(255) DEFAULT NULL,
  `is_dynamic` tinyint NOT NULL DEFAULT '0',
  `is_deleted` tinyint NOT NULL DEFAULT '0',
  PRIMARY KEY (`id`),
  KEY `is_dynamic` (`is_dynamic`),
  KEY `is_deleted` (`is_deleted`),
  KEY `item` (`itemtype`,`items_id`)
) ENGINE=InnoDB DEFAULT CHARSET=utf8mb4 COLLATE=utf8mb4_unicode_ci ROW_FORMAT=DYNAMIC;

DROP TABLE IF EXISTS `glpi_pendingreasons`;
CREATE TABLE `glpi_pendingreasons` (
  `id` int unsigned NOT NULL AUTO_INCREMENT,
  `entities_id` int unsigned NOT NULL DEFAULT '0',
  `is_recursive` tinyint NOT NULL DEFAULT '0',
  `is_default` tinyint NOT NULL DEFAULT '0',
  `is_pending_per_default` tinyint NOT NULL DEFAULT '0',
  `name` varchar(255) DEFAULT NULL,
  `followup_frequency` int NOT NULL DEFAULT '0',
  `followups_before_resolution` int NOT NULL DEFAULT '0',
  `itilfollowuptemplates_id` int unsigned NOT NULL DEFAULT '0',
  `solutiontemplates_id` int unsigned NOT NULL DEFAULT '0',
  `calendars_id` int unsigned NOT NULL DEFAULT '0',
  `comment` text,
  PRIMARY KEY (`id`),
  KEY `name` (`name`),
  KEY `itilfollowuptemplates_id` (`itilfollowuptemplates_id`),
  KEY `entities_id` (`entities_id`),
  KEY `is_recursive` (`is_recursive`),
  KEY `solutiontemplates_id` (`solutiontemplates_id`),
  KEY `calendars_id` (`calendars_id`)
) ENGINE=InnoDB DEFAULT CHARSET=utf8mb4 COLLATE=utf8mb4_unicode_ci ROW_FORMAT=DYNAMIC;

DROP TABLE IF EXISTS `glpi_pendingreasons_items`;
CREATE TABLE `glpi_pendingreasons_items` (
  `id` int unsigned NOT NULL AUTO_INCREMENT,
  `pendingreasons_id` int unsigned NOT NULL DEFAULT '0',
  `items_id` int unsigned NOT NULL DEFAULT '0',
  `itemtype` varchar(100) NOT NULL DEFAULT '',
  `followup_frequency` int NOT NULL DEFAULT '0',
  `followups_before_resolution` int NOT NULL DEFAULT '0',
  `bump_count` int NOT NULL DEFAULT '0',
  `last_bump_date` timestamp NULL DEFAULT NULL,
  `previous_status` int DEFAULT NULL,
  PRIMARY KEY (`id`),
  UNIQUE KEY `unicity` (`items_id`,`itemtype`),
  KEY `pendingreasons_id` (`pendingreasons_id`),
  KEY `item` (`itemtype`,`items_id`)
) ENGINE=InnoDB DEFAULT CHARSET=utf8mb4 COLLATE=utf8mb4_unicode_ci ROW_FORMAT=DYNAMIC;

DROP TABLE IF EXISTS `glpi_manuallinks`;
CREATE TABLE `glpi_manuallinks` (
  `id` int unsigned NOT NULL AUTO_INCREMENT,
  `name` varchar(255) DEFAULT NULL,
  `url` varchar(8096) NOT NULL,
  `open_window` tinyint NOT NULL DEFAULT '1',
  `icon` varchar(255) DEFAULT NULL,
  `comment` text,
  `items_id` int unsigned NOT NULL DEFAULT '0',
  `itemtype` varchar(255) DEFAULT NULL,
  `date_creation` timestamp NULL DEFAULT NULL,
  `date_mod` timestamp NULL DEFAULT NULL,
  PRIMARY KEY (`id`),
  KEY `name` (`name`),
  KEY `item` (`itemtype`,`items_id`),
  KEY `items_id` (`items_id`),
  KEY `date_creation` (`date_creation`),
  KEY `date_mod` (`date_mod`)
) ENGINE=InnoDB DEFAULT CHARSET=utf8mb4 COLLATE=utf8mb4_unicode_ci ROW_FORMAT=DYNAMIC;

DROP TABLE IF EXISTS `glpi_tickets_contracts`;
CREATE TABLE `glpi_tickets_contracts` (
  `id` int unsigned NOT NULL AUTO_INCREMENT,
  `tickets_id` int unsigned NOT NULL DEFAULT '0',
  `contracts_id` int unsigned NOT NULL DEFAULT '0',
  PRIMARY KEY (`id`),
  UNIQUE KEY `unicity` (`tickets_id`,`contracts_id`),
  KEY `contracts_id` (`contracts_id`)
) ENGINE=InnoDB DEFAULT CHARSET=utf8mb4 COLLATE=utf8mb4_unicode_ci ROW_FORMAT=DYNAMIC;

DROP TABLE IF EXISTS `glpi_databaseinstancetypes`;
CREATE TABLE `glpi_databaseinstancetypes` (
  `id` int unsigned NOT NULL AUTO_INCREMENT,
  `name` varchar(255) DEFAULT NULL,
  `comment` text,
  `date_mod` timestamp NULL DEFAULT NULL,
  `date_creation` timestamp NULL DEFAULT NULL,
  PRIMARY KEY (`id`),
  KEY `name` (`name`),
  KEY `date_mod` (`date_mod`),
  KEY `date_creation` (`date_creation`)
) ENGINE=InnoDB DEFAULT CHARSET=utf8mb4 COLLATE=utf8mb4_unicode_ci ROW_FORMAT=DYNAMIC;

DROP TABLE IF EXISTS `glpi_databaseinstancecategories`;
CREATE TABLE `glpi_databaseinstancecategories` (
  `id` int unsigned NOT NULL AUTO_INCREMENT,
  `name` varchar(255) DEFAULT NULL,
  `comment` text,
  `date_mod` timestamp NULL DEFAULT NULL,
  `date_creation` timestamp NULL DEFAULT NULL,
  PRIMARY KEY (`id`),
  KEY `name` (`name`),
  KEY `date_mod` (`date_mod`),
  KEY `date_creation` (`date_creation`)
) ENGINE=InnoDB DEFAULT CHARSET=utf8mb4 COLLATE=utf8mb4_unicode_ci ROW_FORMAT=DYNAMIC;


DROP TABLE IF EXISTS `glpi_databaseinstances`;
CREATE TABLE `glpi_databaseinstances` (
  `id` int unsigned NOT NULL AUTO_INCREMENT,
  `entities_id` int unsigned NOT NULL DEFAULT '0',
  `is_recursive` tinyint NOT NULL DEFAULT '0',
  `name` varchar(255) NOT NULL DEFAULT '',
  `version` varchar(255) NOT NULL DEFAULT '',
  `port` varchar(10) NOT NULL DEFAULT '',
  `path` varchar(255) NOT NULL DEFAULT '',
  `size` int NOT NULL DEFAULT '0',
  `databaseinstancetypes_id` int unsigned NOT NULL DEFAULT '0',
  `databaseinstancecategories_id` int unsigned NOT NULL DEFAULT '0',
  `locations_id` int unsigned NOT NULL DEFAULT '0',
  `manufacturers_id` int unsigned NOT NULL DEFAULT '0',
  `users_id_tech` int unsigned NOT NULL DEFAULT '0',
  `groups_id_tech` int unsigned NOT NULL DEFAULT '0',
  `states_id` int unsigned NOT NULL DEFAULT '0',
  `itemtype` varchar(100) NOT NULL DEFAULT '',
  `items_id` int unsigned NOT NULL DEFAULT '0',
  `is_onbackup` tinyint NOT NULL DEFAULT '0',
  `is_active` tinyint NOT NULL DEFAULT '0',
  `is_deleted` tinyint NOT NULL DEFAULT '0',
  `is_helpdesk_visible` tinyint NOT NULL DEFAULT '1',
  `is_dynamic` tinyint NOT NULL DEFAULT '0',
  `autoupdatesystems_id` int unsigned NOT NULL DEFAULT '0',
  `date_creation` timestamp NULL DEFAULT NULL,
  `date_mod` timestamp NULL DEFAULT NULL,
  `date_lastboot` timestamp NULL DEFAULT NULL,
  `date_lastbackup` timestamp NULL DEFAULT NULL,
  `comment` text,
  PRIMARY KEY (`id`),
  KEY `entities_id` (`entities_id`),
  KEY `is_recursive` (`is_recursive`),
  KEY `name` (`name`),
  KEY `databaseinstancetypes_id` (`databaseinstancetypes_id`),
  KEY `databaseinstancecategories_id` (`databaseinstancecategories_id`),
  KEY `locations_id` (`locations_id`),
  KEY `manufacturers_id` (`manufacturers_id`),
  KEY `users_id_tech` (`users_id_tech`),
  KEY `groups_id_tech` (`groups_id_tech`),
  KEY `states_id` (`states_id`),
  KEY `item` (`itemtype`,`items_id`),
  KEY `is_active` (`is_active`),
  KEY `is_deleted` (`is_deleted`),
  KEY `date_creation` (`date_creation`),
  KEY `date_mod` (`date_mod`),
  KEY `is_helpdesk_visible` (`is_helpdesk_visible`),
  KEY `is_dynamic` (`is_dynamic`),
  KEY `autoupdatesystems_id` (`autoupdatesystems_id`)
) ENGINE=InnoDB DEFAULT CHARSET=utf8mb4 COLLATE=utf8mb4_unicode_ci ROW_FORMAT=DYNAMIC;

DROP TABLE IF EXISTS `glpi_databases`;
CREATE TABLE `glpi_databases` (
  `id` int unsigned NOT NULL AUTO_INCREMENT,
  `entities_id` int unsigned NOT NULL DEFAULT '0',
  `is_recursive` tinyint NOT NULL DEFAULT '0',
  `name` varchar(255) NOT NULL DEFAULT '',
  `size` int NOT NULL DEFAULT '0',
  `databaseinstances_id` int unsigned NOT NULL DEFAULT '0',
  `is_onbackup` tinyint NOT NULL DEFAULT '0',
  `is_active` tinyint NOT NULL DEFAULT '0',
  `is_deleted` tinyint NOT NULL DEFAULT '0',
  `is_dynamic` tinyint NOT NULL DEFAULT '0',
  `date_creation` timestamp NULL DEFAULT NULL,
  `date_mod` timestamp NULL DEFAULT NULL,
  `date_update` timestamp NULL DEFAULT NULL,
  `date_lastbackup` timestamp NULL DEFAULT NULL,
  PRIMARY KEY (`id`),
  KEY `entities_id` (`entities_id`),
  KEY `is_recursive` (`is_recursive`),
  KEY `name` (`name`),
  KEY `is_active` (`is_active`),
  KEY `is_deleted` (`is_deleted`),
  KEY `is_dynamic` (`is_dynamic`),
  KEY `date_creation` (`date_creation`),
  KEY `date_mod` (`date_mod`),
  KEY `databaseinstances_id` (`databaseinstances_id`)
) ENGINE=InnoDB DEFAULT CHARSET=utf8mb4 COLLATE=utf8mb4_unicode_ci ROW_FORMAT=DYNAMIC;


DROP TABLE IF EXISTS `glpi_snmpcredentials`;
CREATE TABLE `glpi_snmpcredentials` (
   `id` int unsigned NOT NULL AUTO_INCREMENT,
   `name` varchar(64) DEFAULT NULL,
   `snmpversion` varchar(8) NOT NULL DEFAULT '1',
   `community` varchar(255) DEFAULT NULL,
   `username` varchar(255) DEFAULT NULL,
   `authentication` varchar(255) DEFAULT NULL,
   `auth_passphrase` varchar(255) DEFAULT NULL,
   `encryption` varchar(255) DEFAULT NULL,
   `priv_passphrase` varchar(255) DEFAULT NULL,
   `is_deleted` tinyint NOT NULL DEFAULT '0',
   PRIMARY KEY (`id`),
   KEY `name` (`name`),
   KEY `snmpversion` (`snmpversion`),
   KEY `is_deleted` (`is_deleted`)
) ENGINE=InnoDB DEFAULT CHARSET=utf8mb4 COLLATE=utf8mb4_unicode_ci ROW_FORMAT=DYNAMIC;


DROP TABLE IF EXISTS `glpi_items_ticketrecurrents`;
CREATE TABLE `glpi_items_ticketrecurrents` (
   `id` int unsigned NOT NULL AUTO_INCREMENT,
   `itemtype` varchar(255) DEFAULT NULL,
   `items_id` int unsigned NOT NULL DEFAULT '0',
   `ticketrecurrents_id` int unsigned NOT NULL DEFAULT '0',
   PRIMARY KEY (`id`),
   UNIQUE KEY `unicity` (`itemtype`,`items_id`,`ticketrecurrents_id`),
   KEY `items_id` (`items_id`),
   KEY `ticketrecurrents_id` (`ticketrecurrents_id`)
) ENGINE=InnoDB DEFAULT CHARSET=utf8mb4 COLLATE=utf8mb4_unicode_ci ROW_FORMAT=DYNAMIC;

DROP TABLE IF EXISTS `glpi_items_lines`;
CREATE TABLE `glpi_items_lines` (
   `id` int unsigned NOT NULL AUTO_INCREMENT,
   `lines_id` int unsigned NOT NULL DEFAULT '0',
   `itemtype` varchar(100) DEFAULT NULL,
   `items_id` int unsigned NOT NULL DEFAULT '0',
   PRIMARY KEY (`id`),
   UNIQUE KEY `unicity` (`lines_id`,`itemtype`,`items_id`),
   KEY `item` (`itemtype`,`items_id`)
) ENGINE=InnoDB DEFAULT CHARSET=utf8mb4 COLLATE=utf8mb4_unicode_ci ROW_FORMAT=DYNAMIC;

DROP TABLE IF EXISTS `glpi_changes_changes`;
CREATE TABLE `glpi_changes_changes` (
   `id` int unsigned NOT NULL AUTO_INCREMENT,
   `changes_id_1` int unsigned NOT NULL DEFAULT '0',
   `changes_id_2` int unsigned NOT NULL DEFAULT '0',
   `link` int NOT NULL DEFAULT '1',
   PRIMARY KEY (`id`),
   UNIQUE KEY `unicity` (`changes_id_1`,`changes_id_2`),
   KEY `changes_id_2` (`changes_id_2`)
) ENGINE=InnoDB DEFAULT CHARSET=utf8mb4 COLLATE=utf8mb4_unicode_ci ROW_FORMAT=DYNAMIC;

DROP TABLE IF EXISTS `glpi_problems_problems`;
CREATE TABLE `glpi_problems_problems` (
   `id` int unsigned NOT NULL AUTO_INCREMENT,
   `problems_id_1` int unsigned NOT NULL DEFAULT '0',
   `problems_id_2` int unsigned NOT NULL DEFAULT '0',
   `link` int NOT NULL DEFAULT '1',
   PRIMARY KEY (`id`),
   UNIQUE KEY `unicity` (`problems_id_1`,`problems_id_2`),
   KEY `problems_id_2` (`problems_id_2`)
) ENGINE=InnoDB DEFAULT CHARSET=utf8mb4 COLLATE=utf8mb4_unicode_ci ROW_FORMAT=DYNAMIC;

DROP TABLE IF EXISTS `glpi_changesatisfactions`;
CREATE TABLE `glpi_changesatisfactions` (
   `id` int unsigned NOT NULL AUTO_INCREMENT,
   `changes_id` int unsigned NOT NULL DEFAULT '0',
   `type` int NOT NULL DEFAULT '1',
   `date_begin` timestamp NULL DEFAULT NULL,
   `date_answered` timestamp NULL DEFAULT NULL,
   `satisfaction` int DEFAULT NULL,
   `satisfaction_scaled_to_5` float DEFAULT NULL,
   `comment` text,
   PRIMARY KEY (`id`),
   UNIQUE KEY `changes_id` (`changes_id`)
) ENGINE=InnoDB DEFAULT CHARSET=utf8mb4 COLLATE=utf8mb4_unicode_ci ROW_FORMAT=DYNAMIC;

DROP TABLE IF EXISTS `glpi_oauth_access_tokens`;
CREATE TABLE `glpi_oauth_access_tokens` (
   `identifier` varchar(255) NOT NULL,
   `client` varchar(255) NOT NULL,
   `date_expiration` timestamp NOT NULL,
   `user_identifier` varchar(255) DEFAULT NULL,
   `scopes` text DEFAULT NULL,
   PRIMARY KEY (`identifier`),
   KEY `client` (`client`)
) ENGINE=InnoDB DEFAULT CHARSET=utf8mb4 COLLATE=utf8mb4_unicode_ci ROW_FORMAT=DYNAMIC;

DROP TABLE IF EXISTS `glpi_oauth_refresh_tokens`;
CREATE TABLE `glpi_oauth_refresh_tokens` (
   `identifier` varchar(255) NOT NULL,
   `access_token` varchar(255) NOT NULL,
   `date_expiration` timestamp NOT NULL,
   PRIMARY KEY (`identifier`),
   KEY `access_token` (`access_token`)
) ENGINE=InnoDB DEFAULT CHARSET=utf8mb4 COLLATE=utf8mb4_unicode_ci ROW_FORMAT=DYNAMIC;

DROP TABLE IF EXISTS `glpi_oauth_auth_codes`;
CREATE TABLE `glpi_oauth_auth_codes` (
   `identifier` varchar(255) NOT NULL,
   `client` varchar(255) NOT NULL,
   `date_expiration` timestamp NOT NULL,
   `user_identifier` varchar(255) DEFAULT NULL,
   `scopes` text DEFAULT NULL,
   PRIMARY KEY (`identifier`),
   KEY `client` (`client`)
) ENGINE=InnoDB DEFAULT CHARSET=utf8mb4 COLLATE=utf8mb4_unicode_ci ROW_FORMAT=DYNAMIC;

DROP TABLE IF EXISTS `glpi_oauthclients`;
CREATE TABLE `glpi_oauthclients` (
   `identifier` varchar(255) NOT NULL,
   `id` int unsigned NOT NULL AUTO_INCREMENT COMMENT 'Internal GLPI ID',
   `name` varchar(255) NOT NULL DEFAULT '',
   `comment` text DEFAULT NULL,
   `secret` varchar(255) NOT NULL,
   `redirect_uri` varchar(255) NOT NULL,
   `grants` text NOT NULL,
   `scopes` text NOT NULL,
   `is_active` tinyint NOT NULL DEFAULT '1',
   `is_confidential` tinyint NOT NULL DEFAULT '1',
   PRIMARY KEY (`identifier`),
   KEY `id` (`id`),
   KEY `name` (`name`),
   KEY `is_active` (`is_active`)
) ENGINE=InnoDB DEFAULT CHARSET=utf8mb4 COLLATE=utf8mb4_unicode_ci ROW_FORMAT=DYNAMIC;

DROP TABLE IF EXISTS `glpi_validatorsubstitutes`;
CREATE TABLE `glpi_validatorsubstitutes` (
  `id` int unsigned NOT NULL AUTO_INCREMENT,
  `users_id` int unsigned  NOT NULL DEFAULT '0' COMMENT 'Delegator user',
  `users_id_substitute` int unsigned  NOT NULL DEFAULT '0' COMMENT 'Substitute user',
  PRIMARY KEY (`id`),
  UNIQUE KEY `users_id_users_id_substitute` (`users_id`, `users_id_substitute`),
  KEY `users_id_substitute` (`users_id_substitute`)
) ENGINE=InnoDB DEFAULT CHARSET=utf8mb4 COLLATE=utf8mb4_unicode_ci ROW_FORMAT=DYNAMIC;

DROP TABLE IF EXISTS `glpi_searches_criteriafilters`;
CREATE TABLE `glpi_searches_criteriafilters` (
  `id` int unsigned NOT NULL AUTO_INCREMENT,
  `itemtype` varchar(100) DEFAULT NULL,
  `items_id` int unsigned NOT NULL DEFAULT '0',
  `search_itemtype` varchar(255) DEFAULT NULL,
  `search_criteria` longtext DEFAULT NULL,
  PRIMARY KEY (`id`),
  UNIQUE KEY `item` (`itemtype`, `items_id`),
  KEY `search_itemtype` (`search_itemtype`)
) ENGINE=InnoDB DEFAULT CHARSET=utf8mb4 COLLATE=utf8mb4_unicode_ci ROW_FORMAT=DYNAMIC;

DROP TABLE IF EXISTS `glpi_itilvalidationtemplates`;
CREATE TABLE `glpi_itilvalidationtemplates` (
  `id` int unsigned NOT NULL AUTO_INCREMENT,
  `entities_id` int unsigned NOT NULL DEFAULT '0',
  `is_recursive` tinyint NOT NULL DEFAULT '0',
  `name` varchar(255) NOT NULL DEFAULT '',
  `content` text,
  `comment` text,
  `date_mod` timestamp NULL DEFAULT NULL,
  `date_creation` timestamp NULL DEFAULT NULL,
  PRIMARY KEY (`id`),
  KEY `entities_id` (`entities_id`),
  KEY `is_recursive` (`is_recursive`),
  KEY `name` (`name`),
  KEY `date_mod` (`date_mod`),
  KEY `date_creation` (`date_creation`)
) ENGINE=InnoDB DEFAULT CHARSET=utf8mb4 COLLATE=utf8mb4_unicode_ci ROW_FORMAT=DYNAMIC;

DROP TABLE IF EXISTS `glpi_itilvalidationtemplates_targets`;
CREATE TABLE `glpi_itilvalidationtemplates_targets` (
  `id` int unsigned NOT NULL AUTO_INCREMENT,
  `itilvalidationtemplates_id` int unsigned NOT NULL DEFAULT '0',
  `itemtype` varchar(100) DEFAULT NULL,
  `items_id` int unsigned NOT NULL DEFAULT '0',
  `groups_id` int unsigned DEFAULT NULL,
  PRIMARY KEY (`id`),
  KEY `itilvalidationtemplates_id` (`itilvalidationtemplates_id`),
  KEY `item` (`itemtype`,`items_id`),
  KEY `groups_id` (`groups_id`)
) ENGINE=InnoDB DEFAULT CHARSET=utf8mb4 COLLATE=utf8mb4_unicode_ci ROW_FORMAT=DYNAMIC;

DROP TABLE IF EXISTS `glpi_itilreminders`;
CREATE TABLE `glpi_itilreminders` (
  `id` int unsigned NOT NULL AUTO_INCREMENT,
  `itemtype` varchar(100) NOT NULL,
  `items_id` int unsigned NOT NULL DEFAULT '0',
  `pendingreasons_id` int unsigned NOT NULL DEFAULT '0',
  `name` varchar(255) DEFAULT NULL,
  `content` text,
  `date_mod` timestamp NULL DEFAULT NULL,
  `date_creation` timestamp NULL DEFAULT NULL,
  PRIMARY KEY (`id`),
  KEY `item` (`itemtype`,`items_id`),
  KEY `name` (`name`),
  KEY `date_mod` (`date_mod`),
  KEY `date_creation` (`date_creation`),
  KEY `pendingreasons_id` (`pendingreasons_id`)
) ENGINE=InnoDB DEFAULT CHARSET=utf8mb4 COLLATE=utf8mb4_unicode_ci ROW_FORMAT=DYNAMIC;

DROP TABLE IF EXISTS `glpi_defaultfilters`;
CREATE TABLE `glpi_defaultfilters` (
  `id` int unsigned NOT NULL AUTO_INCREMENT,
  `name` varchar(255) DEFAULT NULL,
  `is_active` tinyint NOT NULL DEFAULT '1',
  `comment` text DEFAULT NULL,
  `itemtype` varchar(100) DEFAULT NULL,
  PRIMARY KEY (`id`),
  UNIQUE KEY `itemtype` (`itemtype`),
  KEY `name` (`name`),
  KEY `is_active` (`is_active`)
) ENGINE=InnoDB DEFAULT CHARSET=utf8mb4 COLLATE=utf8mb4_unicode_ci ROW_FORMAT=DYNAMIC;

DROP TABLE IF EXISTS `glpi_webhooks`;
CREATE TABLE `glpi_webhooks` (
  `id` int unsigned NOT NULL AUTO_INCREMENT,
  `entities_id` int unsigned NOT NULL DEFAULT '0',
  `is_recursive` tinyint NOT NULL DEFAULT '0',
  `name` varchar(255) DEFAULT NULL,
  `comment` text,
  `itemtype` varchar(255) DEFAULT NULL,
  `event` varchar(255) DEFAULT NULL,
  `payload` longtext,
  `use_default_payload` tinyint NOT NULL DEFAULT '1',
  `custom_headers` text,
  `url` varchar(255) DEFAULT NULL,
  `secret` text,
  `use_cra_challenge` tinyint NOT NULL DEFAULT '0',
  `http_method` varchar(255) DEFAULT 'POST',
  `sent_try` tinyint NOT NULL DEFAULT '3',
  `expiration` int NOT NULL DEFAULT '0',
  `is_active` tinyint NOT NULL DEFAULT '0',
  `save_response_body` tinyint NOT NULL DEFAULT '0',
  `log_in_item_history` tinyint NOT NULL DEFAULT '0',
  `date_creation` timestamp NULL DEFAULT NULL,
  `date_mod` timestamp NULL DEFAULT NULL,
  `use_oauth` tinyint NOT NULL DEFAULT '0',
  `oauth_url` varchar(255) DEFAULT NULL,
  `clientid` varchar(255) DEFAULT NULL,
  `clientsecret` varchar(255) DEFAULT NULL,
  PRIMARY KEY (`id`),
  KEY `name` (`name`),
  KEY `is_active` (`is_active`),
  KEY `entities_id` (`entities_id`),
  KEY `is_recursive` (`is_recursive`),
  KEY `use_cra_challenge` (`use_cra_challenge`),
  KEY `date_creation` (`date_creation`),
  KEY `date_mod` (`date_mod`)
) ENGINE=InnoDB DEFAULT CHARSET=utf8mb4 COLLATE=utf8mb4_unicode_ci ROW_FORMAT=DYNAMIC;

DROP TABLE IF EXISTS `glpi_queuedwebhooks`;
CREATE TABLE `glpi_queuedwebhooks` (
  `id` int unsigned NOT NULL AUTO_INCREMENT,
  `itemtype` varchar(100) DEFAULT NULL,
  `items_id` int unsigned NOT NULL DEFAULT '0',
  `entities_id` int unsigned NOT NULL DEFAULT '0',
  `is_deleted` tinyint NOT NULL DEFAULT '0',
  `sent_try` int NOT NULL DEFAULT '0',
  `webhooks_id` int unsigned NOT NULL DEFAULT '0',
  `url` varchar(255) DEFAULT NULL,
  `create_time` timestamp NULL DEFAULT NULL,
  `send_time` timestamp NULL DEFAULT NULL,
  `sent_time` timestamp NULL DEFAULT NULL,
  `headers` text,
  `body` longtext,
  `event` varchar(255) DEFAULT NULL,
  `last_status_code` int DEFAULT NULL,
  `save_response_body` tinyint NOT NULL DEFAULT '0',
  `response_body` longtext,
  `http_method` varchar(255) DEFAULT 'POST',
  PRIMARY KEY (`id`),
  KEY `item` (`itemtype`,`items_id`),
  KEY `entities_id` (`entities_id`),
  KEY `webhooks_id` (`webhooks_id`),
  KEY `is_deleted` (`is_deleted`),
  KEY `sent_try` (`sent_try`),
  KEY `create_time` (`create_time`),
  KEY `send_time` (`send_time`),
  KEY `sent_time` (`sent_time`)
) ENGINE=InnoDB DEFAULT CHARSET=utf8mb4 COLLATE=utf8mb4_unicode_ci ROW_FORMAT=DYNAMIC;

DROP TABLE IF EXISTS `glpi_stencils`;
CREATE TABLE `glpi_stencils` (
  `id` int unsigned NOT NULL AUTO_INCREMENT,
  `itemtype` varchar(100) NOT NULL,
  `items_id` int unsigned NOT NULL DEFAULT '0',
  `nb_zones` int NOT NULL DEFAULT '1',
  `zones` JSON,
  `date_mod` timestamp NULL DEFAULT NULL,
  `date_creation` timestamp NULL DEFAULT NULL,
  PRIMARY KEY (`id`),
  UNIQUE KEY `unicity` (`itemtype`,`items_id`),
  KEY `date_mod` (`date_mod`),
  KEY `date_creation` (`date_creation`)
) ENGINE=InnoDB DEFAULT CHARSET=utf8mb4 COLLATE=utf8mb4_unicode_ci ROW_FORMAT=DYNAMIC;

DROP TABLE IF EXISTS `glpi_assets_assetdefinitions`;
CREATE TABLE `glpi_assets_assetdefinitions` (
  `id` int unsigned NOT NULL AUTO_INCREMENT,
  `system_name` varchar(255) DEFAULT NULL,
  `icon` varchar(255) DEFAULT NULL,
  `comment` text,
  `is_active` tinyint NOT NULL DEFAULT '0',
  `capacities` JSON NOT NULL,
  `profiles` JSON NOT NULL,
  `date_creation` timestamp NULL DEFAULT NULL,
  `date_mod` timestamp NULL DEFAULT NULL,
  PRIMARY KEY (`id`),
  UNIQUE KEY `system_name` (`system_name`),
  KEY `is_active` (`is_active`),
  KEY `date_creation` (`date_creation`),
  KEY `date_mod` (`date_mod`)
) ENGINE=InnoDB DEFAULT CHARSET=utf8mb4 COLLATE=utf8mb4_unicode_ci ROW_FORMAT=DYNAMIC;

DROP TABLE IF EXISTS `glpi_assets_assets`;
CREATE TABLE `glpi_assets_assets` (
  `id` int unsigned NOT NULL AUTO_INCREMENT,
  `assets_assetdefinitions_id` int unsigned NOT NULL,
  `name` varchar(255) DEFAULT NULL,
  `comment` text,
  `serial` varchar(255) DEFAULT NULL,
  `otherserial` varchar(255) DEFAULT NULL,
  `contact` varchar(255) DEFAULT NULL,
  `contact_num` varchar(255) DEFAULT NULL,
  `users_id` int unsigned NOT NULL DEFAULT '0',
  `groups_id` int unsigned NOT NULL DEFAULT '0',
  `users_id_tech` int unsigned NOT NULL DEFAULT '0',
  `groups_id_tech` int unsigned NOT NULL DEFAULT '0',
  `locations_id` int unsigned NOT NULL DEFAULT '0',
  `manufacturers_id` int unsigned NOT NULL DEFAULT '0',
  `states_id` int unsigned NOT NULL DEFAULT '0',
  `entities_id` int unsigned NOT NULL DEFAULT '0',
  `is_recursive` tinyint NOT NULL DEFAULT '0',
  `is_deleted` tinyint NOT NULL DEFAULT '0',
  `date_creation` timestamp NULL DEFAULT NULL,
  `date_mod` timestamp NULL DEFAULT NULL,
  PRIMARY KEY (`id`),
  KEY `assets_assetdefinitions_id` (`assets_assetdefinitions_id`),
  KEY `name` (`name`),
  KEY `users_id` (`users_id`),
  KEY `groups_id` (`groups_id`),
  KEY `users_id_tech` (`users_id_tech`),
  KEY `groups_id_tech` (`groups_id_tech`),
  KEY `locations_id` (`locations_id`),
  KEY `manufacturers_id` (`manufacturers_id`),
  KEY `states_id` (`states_id`),
  KEY `entities_id` (`entities_id`),
  KEY `is_recursive` (`is_recursive`),
  KEY `is_deleted` (`is_deleted`),
  KEY `date_creation` (`date_creation`),
  KEY `date_mod` (`date_mod`)
) ENGINE=InnoDB DEFAULT CHARSET=utf8mb4 COLLATE=utf8mb4_unicode_ci ROW_FORMAT=DYNAMIC;

SET FOREIGN_KEY_CHECKS=1;<|MERGE_RESOLUTION|>--- conflicted
+++ resolved
@@ -7870,12 +7870,9 @@
   KEY `users_id_supervisor` (`users_id_supervisor`),
   KEY `auths_id` (`auths_id`),
   KEY `default_requesttypes_id` (`default_requesttypes_id`),
-<<<<<<< HEAD
+  KEY `user_dn_hash` (`user_dn_hash`),
   KEY `substitution_end_date` (`substitution_end_date`),
   KEY `substitution_start_date` (`substitution_start_date`)
-=======
-  KEY `user_dn_hash` (`user_dn_hash`)
->>>>>>> 6994a3dd
 ) ENGINE=InnoDB DEFAULT CHARSET=utf8mb4 COLLATE=utf8mb4_unicode_ci ROW_FORMAT=DYNAMIC;
 
 
