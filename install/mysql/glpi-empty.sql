--
-- ---------------------------------------------------------------------
--
-- GLPI - Gestionnaire Libre de Parc Informatique
--
-- http://glpi-project.org
--
-- @copyright 2015-2023 Teclib' and contributors.
-- @copyright 2003-2014 by the INDEPNET Development Team.
-- @licence   https://www.gnu.org/licenses/gpl-3.0.html
--
-- ---------------------------------------------------------------------
--
-- LICENSE
--
-- This file is part of GLPI.
--
-- This program is free software: you can redistribute it and/or modify
-- it under the terms of the GNU General Public License as published by
-- the Free Software Foundation, either version 3 of the License, or
-- (at your option) any later version.
--
-- This program is distributed in the hope that it will be useful,
-- but WITHOUT ANY WARRANTY; without even the implied warranty of
-- MERCHANTABILITY or FITNESS FOR A PARTICULAR PURPOSE.  See the
-- GNU General Public License for more details.
--
-- You should have received a copy of the GNU General Public License
-- along with this program.  If not, see <https://www.gnu.org/licenses/>.
--
-- ---------------------------------------------------------------------
--

### Dump table glpi_alerts

SET FOREIGN_KEY_CHECKS=0;

DROP TABLE IF EXISTS `glpi_alerts`;
CREATE TABLE `glpi_alerts` (
  `id` int unsigned NOT NULL AUTO_INCREMENT,
  `itemtype` varchar(100) NOT NULL,
  `items_id` int unsigned NOT NULL DEFAULT '0',
  `type` int NOT NULL DEFAULT '0' COMMENT 'see define.php ALERT_* constant',
  `date` timestamp NOT NULL DEFAULT CURRENT_TIMESTAMP,
  PRIMARY KEY (`id`),
  UNIQUE KEY `unicity` (`itemtype`,`items_id`,`type`),
  KEY `type` (`type`),
  KEY `date` (`date`)
) ENGINE=InnoDB DEFAULT CHARSET=utf8mb4 COLLATE=utf8mb4_unicode_ci ROW_FORMAT=DYNAMIC;


### Dump table glpi_authldapreplicates

DROP TABLE IF EXISTS `glpi_authldapreplicates`;
CREATE TABLE `glpi_authldapreplicates` (
  `id` int unsigned NOT NULL AUTO_INCREMENT,
  `authldaps_id` int unsigned NOT NULL DEFAULT '0',
  `host` varchar(255) DEFAULT NULL,
  `port` int NOT NULL DEFAULT '389',
  `name` varchar(255) DEFAULT NULL,
  `timeout` int NOT NULL DEFAULT '10',
  PRIMARY KEY (`id`),
  KEY `name` (`name`),
  KEY `authldaps_id` (`authldaps_id`)
) ENGINE=InnoDB DEFAULT CHARSET=utf8mb4 COLLATE=utf8mb4_unicode_ci ROW_FORMAT=DYNAMIC;


### Dump table glpi_authldaps

DROP TABLE IF EXISTS `glpi_authldaps`;
CREATE TABLE `glpi_authldaps` (
  `id` int unsigned NOT NULL AUTO_INCREMENT,
  `name` varchar(255) DEFAULT NULL,
  `host` varchar(255) DEFAULT NULL,
  `basedn` varchar(255) DEFAULT NULL,
  `rootdn` varchar(255) DEFAULT NULL,
  `port` int NOT NULL DEFAULT '389',
  `condition` text,
  `login_field` varchar(255) DEFAULT 'uid',
  `sync_field` varchar(255) DEFAULT NULL,
  `use_tls` tinyint NOT NULL DEFAULT '0',
  `group_field` varchar(255) DEFAULT NULL,
  `group_condition` text,
  `group_search_type` int NOT NULL DEFAULT '0',
  `group_member_field` varchar(255) DEFAULT NULL,
  `email1_field` varchar(255) DEFAULT NULL,
  `realname_field` varchar(255) DEFAULT NULL,
  `firstname_field` varchar(255) DEFAULT NULL,
  `phone_field` varchar(255) DEFAULT NULL,
  `phone2_field` varchar(255) DEFAULT NULL,
  `mobile_field` varchar(255) DEFAULT NULL,
  `comment_field` varchar(255) DEFAULT NULL,
  `use_dn` tinyint NOT NULL DEFAULT '1',
  `time_offset` int NOT NULL DEFAULT '0' COMMENT 'in seconds',
  `deref_option` int NOT NULL DEFAULT '0',
  `title_field` varchar(255) DEFAULT NULL,
  `category_field` varchar(255) DEFAULT NULL,
  `language_field` varchar(255) DEFAULT NULL,
  `entity_field` varchar(255) DEFAULT NULL,
  `entity_condition` text,
  `date_mod` timestamp NULL DEFAULT NULL,
  `comment` text,
  `is_default` tinyint NOT NULL DEFAULT '0',
  `is_active` tinyint NOT NULL DEFAULT '0',
  `rootdn_passwd` varchar(255) DEFAULT NULL,
  `registration_number_field` varchar(255) DEFAULT NULL,
  `email2_field` varchar(255) DEFAULT NULL,
  `email3_field` varchar(255) DEFAULT NULL,
  `email4_field` varchar(255) DEFAULT NULL,
  `location_field` varchar(255) DEFAULT NULL,
  `responsible_field` varchar(255) DEFAULT NULL,
  `pagesize` int NOT NULL DEFAULT '0',
  `ldap_maxlimit` int NOT NULL DEFAULT '0',
  `can_support_pagesize` tinyint NOT NULL DEFAULT '0',
  `picture_field` varchar(255) DEFAULT NULL,
  `begin_date_field` varchar(255) DEFAULT NULL,
  `end_date_field` varchar(255) DEFAULT NULL,
  `date_creation` timestamp NULL DEFAULT NULL,
  `inventory_domain` varchar(255) DEFAULT NULL,
  `tls_certfile` text,
  `tls_keyfile` text,
  `use_bind` tinyint NOT NULL DEFAULT '1',
  `timeout` int NOT NULL DEFAULT '10',
  `tls_version` varchar(10) DEFAULT NULL,
  PRIMARY KEY (`id`),
  KEY `name` (`name`),
  KEY `date_mod` (`date_mod`),
  KEY `is_default` (`is_default`),
  KEY `is_active` (`is_active`),
  KEY `date_creation` (`date_creation`),
  KEY `sync_field` (`sync_field`)
) ENGINE=InnoDB DEFAULT CHARSET=utf8mb4 COLLATE=utf8mb4_unicode_ci ROW_FORMAT=DYNAMIC;


### Dump table glpi_authmails

DROP TABLE IF EXISTS `glpi_authmails`;
CREATE TABLE `glpi_authmails` (
  `id` int unsigned NOT NULL AUTO_INCREMENT,
  `name` varchar(255) DEFAULT NULL,
  `connect_string` varchar(255) DEFAULT NULL,
  `host` varchar(255) DEFAULT NULL,
  `date_mod` timestamp NULL DEFAULT NULL,
  `date_creation` timestamp NULL DEFAULT NULL,
  `comment` text,
  `is_active` tinyint NOT NULL DEFAULT '0',
  PRIMARY KEY (`id`),
  KEY `name` (`name`),
  KEY `date_mod` (`date_mod`),
  KEY `date_creation` (`date_creation`),
  KEY `is_active` (`is_active`)
) ENGINE=InnoDB DEFAULT CHARSET=utf8mb4 COLLATE=utf8mb4_unicode_ci ROW_FORMAT=DYNAMIC;

### Dump table glpi_apiclients

DROP TABLE IF EXISTS `glpi_apiclients`;
CREATE TABLE `glpi_apiclients` (
  `id` int unsigned NOT NULL AUTO_INCREMENT,
  `entities_id` int unsigned NOT NULL DEFAULT '0',
  `is_recursive` tinyint NOT NULL DEFAULT '0',
  `name` varchar(255) DEFAULT NULL,
  `date_mod` timestamp NULL DEFAULT NULL,
  `date_creation` timestamp NULL DEFAULT NULL,
  `is_active` tinyint NOT NULL DEFAULT '0',
  `ipv4_range_start` bigint DEFAULT NULL,
  `ipv4_range_end` bigint DEFAULT NULL,
  `ipv6` varchar(255) DEFAULT NULL,
  `app_token` varchar(255) DEFAULT NULL,
  `app_token_date` timestamp NULL DEFAULT NULL,
  `dolog_method` tinyint NOT NULL DEFAULT '0',
  `comment` text,
  PRIMARY KEY (`id`),
  KEY `name` (`name`),
  KEY `date_mod` (`date_mod`),
  KEY `date_creation` (`date_creation`),
  KEY `is_active` (`is_active`),
  KEY `entities_id` (`entities_id`),
  KEY `is_recursive` (`is_recursive`)
) ENGINE=InnoDB DEFAULT CHARSET=utf8mb4 COLLATE=utf8mb4_unicode_ci ROW_FORMAT=DYNAMIC;


### Dump table glpi_autoupdatesystems

DROP TABLE IF EXISTS `glpi_autoupdatesystems`;
CREATE TABLE `glpi_autoupdatesystems` (
  `id` int unsigned NOT NULL AUTO_INCREMENT,
  `name` varchar(255) DEFAULT NULL,
  `comment` text,
  PRIMARY KEY (`id`),
  KEY `name` (`name`)
) ENGINE=InnoDB DEFAULT CHARSET=utf8mb4 COLLATE=utf8mb4_unicode_ci ROW_FORMAT=DYNAMIC;


### Dump table glpi_blacklistedmailcontents

DROP TABLE IF EXISTS `glpi_blacklistedmailcontents`;
CREATE TABLE `glpi_blacklistedmailcontents` (
  `id` int unsigned NOT NULL AUTO_INCREMENT,
  `name` varchar(255) DEFAULT NULL,
  `content` text,
  `comment` text,
  `date_mod` timestamp NULL DEFAULT NULL,
  `date_creation` timestamp NULL DEFAULT NULL,
  PRIMARY KEY (`id`),
  KEY `name` (`name`),
  KEY `date_mod` (`date_mod`),
  KEY `date_creation` (`date_creation`)
) ENGINE=InnoDB DEFAULT CHARSET=utf8mb4 COLLATE=utf8mb4_unicode_ci ROW_FORMAT=DYNAMIC;


### Dump table glpi_blacklists

DROP TABLE IF EXISTS `glpi_blacklists`;
CREATE TABLE `glpi_blacklists` (
  `id` int unsigned NOT NULL AUTO_INCREMENT,
  `type` int NOT NULL DEFAULT '0',
  `name` varchar(255) DEFAULT NULL,
  `value` varchar(255) DEFAULT NULL,
  `comment` text,
  `date_mod` timestamp NULL DEFAULT NULL,
  `date_creation` timestamp NULL DEFAULT NULL,
  PRIMARY KEY (`id`),
  KEY `type` (`type`),
  KEY `name` (`name`),
  KEY `date_mod` (`date_mod`),
  KEY `date_creation` (`date_creation`)
) ENGINE=InnoDB DEFAULT CHARSET=utf8mb4 COLLATE=utf8mb4_unicode_ci ROW_FORMAT=DYNAMIC;


### Dump table glpi_savedsearches

DROP TABLE IF EXISTS `glpi_savedsearches`;
CREATE TABLE `glpi_savedsearches` (
  `id` int unsigned NOT NULL AUTO_INCREMENT,
  `name` varchar(255) DEFAULT NULL,
  `type` int NOT NULL DEFAULT '0' COMMENT 'see SavedSearch:: constants',
  `itemtype` varchar(100) NOT NULL,
  `users_id` int unsigned NOT NULL DEFAULT '0',
  `is_private` tinyint NOT NULL DEFAULT '1',
  `entities_id` int unsigned NOT NULL DEFAULT '0',
  `is_recursive` tinyint NOT NULL DEFAULT '0',
  `query` text,
  `last_execution_time` int DEFAULT NULL,
  `do_count` tinyint NOT NULL DEFAULT '2' COMMENT 'Do or do not count results on list display see SavedSearch::COUNT_* constants',
  `last_execution_date` timestamp NULL DEFAULT NULL,
  `counter` int NOT NULL DEFAULT '0',
  PRIMARY KEY (`id`),
  KEY `name` (`name`),
  KEY `type` (`type`),
  KEY `itemtype` (`itemtype`),
  KEY `entities_id` (`entities_id`),
  KEY `users_id` (`users_id`),
  KEY `is_private` (`is_private`),
  KEY `is_recursive` (`is_recursive`),
  KEY `last_execution_time` (`last_execution_time`),
  KEY `last_execution_date` (`last_execution_date`),
  KEY `do_count` (`do_count`)
) ENGINE=InnoDB DEFAULT CHARSET=utf8mb4 COLLATE=utf8mb4_unicode_ci ROW_FORMAT=DYNAMIC;


### Dump table glpi_savedsearches_users

DROP TABLE IF EXISTS `glpi_savedsearches_users`;
CREATE TABLE `glpi_savedsearches_users` (
  `id` int unsigned NOT NULL AUTO_INCREMENT,
  `users_id` int unsigned NOT NULL DEFAULT '0',
  `itemtype` varchar(100) NOT NULL,
  `savedsearches_id` int unsigned NOT NULL DEFAULT '0',
  PRIMARY KEY (`id`),
  UNIQUE KEY `unicity` (`users_id`,`itemtype`),
  KEY `savedsearches_id` (`savedsearches_id`)
) ENGINE=InnoDB DEFAULT CHARSET=utf8mb4 COLLATE=utf8mb4_unicode_ci ROW_FORMAT=DYNAMIC;


### Dump table glpi_savedsearches_alerts

DROP TABLE IF EXISTS `glpi_savedsearches_alerts`;
CREATE TABLE `glpi_savedsearches_alerts` (
  `id` int unsigned NOT NULL AUTO_INCREMENT,
  `savedsearches_id` int unsigned NOT NULL DEFAULT '0',
  `name` varchar(255) DEFAULT NULL,
  `is_active` tinyint NOT NULL DEFAULT '0',
  `operator` tinyint NOT NULL,
  `value` int NOT NULL,
  `date_mod` timestamp NULL DEFAULT NULL,
  `date_creation` timestamp NULL DEFAULT NULL,
  `frequency` int NOT NULL DEFAULT '0',
  PRIMARY KEY (`id`),
  UNIQUE KEY `unicity` (`savedsearches_id`,`operator`,`value`),
  KEY `name` (`name`),
  KEY `is_active` (`is_active`),
  KEY `date_mod` (`date_mod`),
  KEY `date_creation` (`date_creation`)
) ENGINE=InnoDB DEFAULT CHARSET=utf8mb4 COLLATE=utf8mb4_unicode_ci ROW_FORMAT=DYNAMIC;


### Dump table glpi_budgets

DROP TABLE IF EXISTS `glpi_budgets`;
CREATE TABLE `glpi_budgets` (
  `id` int unsigned NOT NULL AUTO_INCREMENT,
  `name` varchar(255) DEFAULT NULL,
  `entities_id` int unsigned NOT NULL DEFAULT '0',
  `is_recursive` tinyint NOT NULL DEFAULT '0',
  `comment` text,
  `is_deleted` tinyint NOT NULL DEFAULT '0',
  `begin_date` date DEFAULT NULL,
  `end_date` date DEFAULT NULL,
  `value` decimal(20,4) NOT NULL DEFAULT '0.0000',
  `is_template` tinyint NOT NULL DEFAULT '0',
  `template_name` varchar(255) DEFAULT NULL,
  `date_mod` timestamp NULL DEFAULT NULL,
  `date_creation` timestamp NULL DEFAULT NULL,
  `locations_id` int unsigned NOT NULL DEFAULT '0',
  `budgettypes_id` int unsigned NOT NULL DEFAULT '0',
  PRIMARY KEY (`id`),
  KEY `name` (`name`),
  KEY `is_recursive` (`is_recursive`),
  KEY `entities_id` (`entities_id`),
  KEY `is_deleted` (`is_deleted`),
  KEY `begin_date` (`begin_date`),
  KEY `end_date` (`end_date`),
  KEY `is_template` (`is_template`),
  KEY `date_mod` (`date_mod`),
  KEY `date_creation` (`date_creation`),
  KEY `locations_id` (`locations_id`),
  KEY `budgettypes_id` (`budgettypes_id`)
) ENGINE=InnoDB DEFAULT CHARSET=utf8mb4 COLLATE=utf8mb4_unicode_ci ROW_FORMAT=DYNAMIC;


### Dump table glpi_budgettypes

DROP TABLE IF EXISTS `glpi_budgettypes`;
CREATE TABLE `glpi_budgettypes` (
  `id` int unsigned NOT NULL AUTO_INCREMENT,
  `name` varchar(255) DEFAULT NULL,
  `comment` text,
  `date_mod` timestamp NULL DEFAULT NULL,
  `date_creation` timestamp NULL DEFAULT NULL,
  PRIMARY KEY (`id`),
  KEY `name` (`name`),
  KEY `date_mod` (`date_mod`),
  KEY `date_creation` (`date_creation`)
) ENGINE=InnoDB DEFAULT CHARSET=utf8mb4 COLLATE=utf8mb4_unicode_ci ROW_FORMAT=DYNAMIC;

### Dump table glpi_businesscriticities

DROP TABLE IF EXISTS `glpi_businesscriticities`;
CREATE TABLE `glpi_businesscriticities` (
  `id` int unsigned NOT NULL AUTO_INCREMENT,
  `name` varchar(255) DEFAULT NULL,
  `entities_id` int unsigned NOT NULL DEFAULT '0',
  `is_recursive` tinyint NOT NULL DEFAULT '0',
  `comment` text,
  `date_mod` timestamp NULL DEFAULT NULL,
  `date_creation` timestamp NULL DEFAULT NULL,
  `businesscriticities_id` int unsigned NOT NULL DEFAULT '0',
  `completename` text,
  `level` int NOT NULL DEFAULT '0',
  `ancestors_cache` longtext,
  `sons_cache` longtext,
  PRIMARY KEY (`id`),
  UNIQUE KEY `unicity` (`businesscriticities_id`,`name`),
  KEY `name` (`name`),
  KEY `date_mod` (`date_mod`),
  KEY `date_creation` (`date_creation`),
  KEY `entities_id` (`entities_id`),
  KEY `is_recursive` (`is_recursive`),
  KEY `level` (`level`)
) ENGINE=InnoDB DEFAULT CHARSET=utf8mb4 COLLATE=utf8mb4_unicode_ci ROW_FORMAT=DYNAMIC;


### Dump table glpi_calendars

DROP TABLE IF EXISTS `glpi_calendars`;
CREATE TABLE `glpi_calendars` (
  `id` int unsigned NOT NULL AUTO_INCREMENT,
  `name` varchar(255) DEFAULT NULL,
  `entities_id` int unsigned NOT NULL DEFAULT '0',
  `is_recursive` tinyint NOT NULL DEFAULT '0',
  `comment` text,
  `date_mod` timestamp NULL DEFAULT NULL,
  `cache_duration` text,
  `date_creation` timestamp NULL DEFAULT NULL,
  PRIMARY KEY (`id`),
  KEY `name` (`name`),
  KEY `entities_id` (`entities_id`),
  KEY `is_recursive` (`is_recursive`),
  KEY `date_mod` (`date_mod`),
  KEY `date_creation` (`date_creation`)
) ENGINE=InnoDB DEFAULT CHARSET=utf8mb4 COLLATE=utf8mb4_unicode_ci ROW_FORMAT=DYNAMIC;


### Dump table glpi_calendars_holidays

DROP TABLE IF EXISTS `glpi_calendars_holidays`;
CREATE TABLE `glpi_calendars_holidays` (
  `id` int unsigned NOT NULL AUTO_INCREMENT,
  `calendars_id` int unsigned NOT NULL DEFAULT '0',
  `holidays_id` int unsigned NOT NULL DEFAULT '0',
  PRIMARY KEY (`id`),
  UNIQUE KEY `unicity` (`calendars_id`,`holidays_id`),
  KEY `holidays_id` (`holidays_id`)
) ENGINE=InnoDB DEFAULT CHARSET=utf8mb4 COLLATE=utf8mb4_unicode_ci ROW_FORMAT=DYNAMIC;


### Dump table glpi_calendarsegments

DROP TABLE IF EXISTS `glpi_calendarsegments`;
CREATE TABLE `glpi_calendarsegments` (
  `id` int unsigned NOT NULL AUTO_INCREMENT,
  `calendars_id` int unsigned NOT NULL DEFAULT '0',
  `entities_id` int unsigned NOT NULL DEFAULT '0',
  `is_recursive` tinyint NOT NULL DEFAULT '0',
  `day` tinyint NOT NULL DEFAULT '1' COMMENT 'numer of the day based on date(w)',
  `begin` time DEFAULT NULL,
  `end` time DEFAULT NULL,
  PRIMARY KEY (`id`),
  KEY `calendars_id` (`calendars_id`),
  KEY `day` (`day`),
  KEY `entities_id` (`entities_id`),
  KEY `is_recursive` (`is_recursive`)
) ENGINE=InnoDB DEFAULT CHARSET=utf8mb4 COLLATE=utf8mb4_unicode_ci ROW_FORMAT=DYNAMIC;


### Dump table glpi_cartridgeitems

DROP TABLE IF EXISTS `glpi_cartridgeitems`;
CREATE TABLE `glpi_cartridgeitems` (
  `id` int unsigned NOT NULL AUTO_INCREMENT,
  `entities_id` int unsigned NOT NULL DEFAULT '0',
  `is_recursive` tinyint NOT NULL DEFAULT '0',
  `name` varchar(255) DEFAULT NULL,
  `ref` varchar(255) DEFAULT NULL,
  `locations_id` int unsigned NOT NULL DEFAULT '0',
  `cartridgeitemtypes_id` int unsigned NOT NULL DEFAULT '0',
  `manufacturers_id` int unsigned NOT NULL DEFAULT '0',
  `users_id_tech` int unsigned NOT NULL DEFAULT '0',
  `groups_id_tech` int unsigned NOT NULL DEFAULT '0',
  `is_deleted` tinyint NOT NULL DEFAULT '0',
  `comment` text,
  `alarm_threshold` int NOT NULL DEFAULT '10',
  `stock_target` int NOT NULL DEFAULT '0',
  `date_mod` timestamp NULL DEFAULT NULL,
  `date_creation` timestamp NULL DEFAULT NULL,
  `pictures` text,
  PRIMARY KEY (`id`),
  KEY `name` (`name`),
  KEY `entities_id` (`entities_id`),
  KEY `is_recursive` (`is_recursive`),
  KEY `manufacturers_id` (`manufacturers_id`),
  KEY `locations_id` (`locations_id`),
  KEY `users_id_tech` (`users_id_tech`),
  KEY `cartridgeitemtypes_id` (`cartridgeitemtypes_id`),
  KEY `is_deleted` (`is_deleted`),
  KEY `alarm_threshold` (`alarm_threshold`),
  KEY `groups_id_tech` (`groups_id_tech`),
  KEY `date_mod` (`date_mod`),
  KEY `date_creation` (`date_creation`)
) ENGINE=InnoDB DEFAULT CHARSET=utf8mb4 COLLATE=utf8mb4_unicode_ci ROW_FORMAT=DYNAMIC;

DROP TABLE IF EXISTS `glpi_printers_cartridgeinfos`;
CREATE TABLE `glpi_printers_cartridgeinfos` (
  `id` int unsigned NOT NULL AUTO_INCREMENT,
  `printers_id` int unsigned NOT NULL,
  `property` varchar(255) NOT NULL,
  `value` varchar(255) NOT NULL,
  `date_mod` timestamp NULL DEFAULT NULL,
  `date_creation` timestamp NULL DEFAULT NULL,
  PRIMARY KEY (`id`),
  KEY `printers_id` (`printers_id`),
  KEY `date_mod` (`date_mod`),
  KEY `date_creation` (`date_creation`)
) ENGINE=InnoDB DEFAULT CHARSET=utf8mb4 COLLATE=utf8mb4_unicode_ci ROW_FORMAT=DYNAMIC;

### Dump table glpi_cartridgeitems_printermodels

DROP TABLE IF EXISTS `glpi_cartridgeitems_printermodels`;
CREATE TABLE `glpi_cartridgeitems_printermodels` (
  `id` int unsigned NOT NULL AUTO_INCREMENT,
  `cartridgeitems_id` int unsigned NOT NULL DEFAULT '0',
  `printermodels_id` int unsigned NOT NULL DEFAULT '0',
  PRIMARY KEY (`id`),
  UNIQUE KEY `unicity` (`printermodels_id`,`cartridgeitems_id`),
  KEY `cartridgeitems_id` (`cartridgeitems_id`)
) ENGINE=InnoDB DEFAULT CHARSET=utf8mb4 COLLATE=utf8mb4_unicode_ci ROW_FORMAT=DYNAMIC;


### Dump table glpi_cartridgeitemtypes

DROP TABLE IF EXISTS `glpi_cartridgeitemtypes`;
CREATE TABLE `glpi_cartridgeitemtypes` (
  `id` int unsigned NOT NULL AUTO_INCREMENT,
  `name` varchar(255) DEFAULT NULL,
  `comment` text,
  `date_mod` timestamp NULL DEFAULT NULL,
  `date_creation` timestamp NULL DEFAULT NULL,
  PRIMARY KEY (`id`),
  KEY `name` (`name`),
  KEY `date_mod` (`date_mod`),
  KEY `date_creation` (`date_creation`)
) ENGINE=InnoDB DEFAULT CHARSET=utf8mb4 COLLATE=utf8mb4_unicode_ci ROW_FORMAT=DYNAMIC;


### Dump table glpi_cartridges

DROP TABLE IF EXISTS `glpi_cartridges`;
CREATE TABLE `glpi_cartridges` (
  `id` int unsigned NOT NULL AUTO_INCREMENT,
  `entities_id` int unsigned NOT NULL DEFAULT '0',
  `cartridgeitems_id` int unsigned NOT NULL DEFAULT '0',
  `printers_id` int unsigned NOT NULL DEFAULT '0',
  `date_in` date DEFAULT NULL,
  `date_use` date DEFAULT NULL,
  `date_out` date DEFAULT NULL,
  `pages` int NOT NULL DEFAULT '0',
  `date_mod` timestamp NULL DEFAULT NULL,
  `date_creation` timestamp NULL DEFAULT NULL,
  PRIMARY KEY (`id`),
  KEY `cartridgeitems_id` (`cartridgeitems_id`),
  KEY `printers_id` (`printers_id`),
  KEY `entities_id` (`entities_id`),
  KEY `date_mod` (`date_mod`),
  KEY `date_creation` (`date_creation`)
) ENGINE=InnoDB DEFAULT CHARSET=utf8mb4 COLLATE=utf8mb4_unicode_ci ROW_FORMAT=DYNAMIC;


### Dump table glpi_certificates

DROP TABLE IF EXISTS `glpi_certificates`;
CREATE TABLE `glpi_certificates` (
  `id` int unsigned NOT NULL AUTO_INCREMENT,
  `name` varchar(255) DEFAULT NULL,
  `serial` varchar(255) DEFAULT NULL,
  `otherserial` varchar(255) DEFAULT NULL,
  `entities_id` int unsigned NOT NULL DEFAULT '0',
  `is_recursive` tinyint NOT NULL DEFAULT '0',
  `comment` text,
  `is_deleted` tinyint NOT NULL DEFAULT '0',
  `is_template` tinyint NOT NULL DEFAULT '0',
  `template_name` varchar(255) DEFAULT NULL,
  `certificatetypes_id` int unsigned NOT NULL DEFAULT '0' COMMENT 'RELATION to glpi_certificatetypes (id)',
  `dns_name` varchar(255) DEFAULT NULL,
  `dns_suffix` varchar(255) DEFAULT NULL,
  `users_id_tech` int unsigned NOT NULL DEFAULT '0' COMMENT 'RELATION to glpi_users (id)',
  `groups_id_tech` int unsigned NOT NULL DEFAULT '0' COMMENT 'RELATION to glpi_groups (id)',
  `locations_id` int unsigned NOT NULL DEFAULT '0' COMMENT 'RELATION to glpi_locations (id)',
  `manufacturers_id` int unsigned NOT NULL DEFAULT '0' COMMENT 'RELATION to glpi_manufacturers (id)',
  `contact` varchar(255) DEFAULT NULL,
  `contact_num` varchar(255) DEFAULT NULL,
  `users_id` int unsigned NOT NULL DEFAULT '0',
  `groups_id` int unsigned NOT NULL DEFAULT '0',
  `is_autosign` tinyint NOT NULL DEFAULT '0',
  `date_expiration` date DEFAULT NULL,
  `states_id` int unsigned NOT NULL DEFAULT '0' COMMENT 'RELATION to states (id)',
  `command` text,
  `certificate_request` text,
  `certificate_item` text,
  `date_creation` timestamp NULL DEFAULT NULL,
  `date_mod` timestamp NULL DEFAULT NULL,
  PRIMARY KEY (`id`),
  KEY `name` (`name`),
  KEY `entities_id` (`entities_id`),
  KEY `is_recursive` (`is_recursive`),
  KEY `is_template` (`is_template`),
  KEY `is_deleted` (`is_deleted`),
  KEY `certificatetypes_id` (`certificatetypes_id`),
  KEY `users_id_tech` (`users_id_tech`),
  KEY `groups_id_tech` (`groups_id_tech`),
  KEY `groups_id` (`groups_id`),
  KEY `users_id` (`users_id`),
  KEY `locations_id` (`locations_id`),
  KEY `manufacturers_id` (`manufacturers_id`),
  KEY `states_id` (`states_id`),
  KEY `date_creation` (`date_creation`),
  KEY `date_mod` (`date_mod`)
) ENGINE=InnoDB DEFAULT CHARSET=utf8mb4 COLLATE=utf8mb4_unicode_ci ROW_FORMAT=DYNAMIC;


### Dump table glpi_certificates_items

DROP TABLE IF EXISTS `glpi_certificates_items`;
CREATE TABLE `glpi_certificates_items` (
  `id` int unsigned NOT NULL AUTO_INCREMENT,
  `certificates_id` int unsigned NOT NULL DEFAULT '0',
  `items_id` int unsigned NOT NULL DEFAULT '0' COMMENT 'RELATION to various tables, according to itemtype (id)',
  `itemtype` varchar(100) NOT NULL COMMENT 'see .class.php file',
  `date_creation` timestamp NULL DEFAULT NULL,
  `date_mod` timestamp NULL DEFAULT NULL,
  PRIMARY KEY (`id`),
  UNIQUE KEY `unicity` (`certificates_id`,`itemtype`,`items_id`),
  KEY `item` (`itemtype`,`items_id`),
  KEY `date_creation` (`date_creation`),
  KEY `date_mod` (`date_mod`)
) ENGINE=InnoDB DEFAULT CHARSET=utf8mb4 COLLATE=utf8mb4_unicode_ci ROW_FORMAT=DYNAMIC;


### Dump table glpi_certificatetypes

DROP TABLE IF EXISTS `glpi_certificatetypes`;
CREATE TABLE `glpi_certificatetypes` (
  `id` int unsigned NOT NULL AUTO_INCREMENT,
  `entities_id` int unsigned NOT NULL DEFAULT '0',
  `is_recursive` tinyint NOT NULL DEFAULT '0',
  `name` varchar(255) DEFAULT NULL,
  `comment` text,
  `date_creation` timestamp NULL DEFAULT NULL,
  `date_mod` timestamp NULL DEFAULT NULL,
  PRIMARY KEY (`id`),
  KEY `entities_id` (`entities_id`),
  KEY `is_recursive` (`is_recursive`),
  KEY `name` (`name`),
  KEY `date_creation` (`date_creation`),
  KEY `date_mod` (`date_mod`)
) ENGINE=InnoDB DEFAULT CHARSET=utf8mb4 COLLATE=utf8mb4_unicode_ci ROW_FORMAT=DYNAMIC;


### Dump table glpi_changecosts

DROP TABLE IF EXISTS `glpi_changecosts`;
CREATE TABLE `glpi_changecosts` (
  `id` int unsigned NOT NULL AUTO_INCREMENT,
  `changes_id` int unsigned NOT NULL DEFAULT '0',
  `name` varchar(255) DEFAULT NULL,
  `comment` text,
  `begin_date` date DEFAULT NULL,
  `end_date` date DEFAULT NULL,
  `actiontime` int NOT NULL DEFAULT '0',
  `cost_time` decimal(20,4) NOT NULL DEFAULT '0.0000',
  `cost_fixed` decimal(20,4) NOT NULL DEFAULT '0.0000',
  `cost_material` decimal(20,4) NOT NULL DEFAULT '0.0000',
  `budgets_id` int unsigned NOT NULL DEFAULT '0',
  `entities_id` int unsigned NOT NULL DEFAULT '0',
  `is_recursive` tinyint NOT NULL DEFAULT '0',
  PRIMARY KEY (`id`),
  KEY `name` (`name`),
  KEY `changes_id` (`changes_id`),
  KEY `begin_date` (`begin_date`),
  KEY `end_date` (`end_date`),
  KEY `entities_id` (`entities_id`),
  KEY `is_recursive` (`is_recursive`),
  KEY `budgets_id` (`budgets_id`)
) ENGINE=InnoDB DEFAULT CHARSET=utf8mb4 COLLATE=utf8mb4_unicode_ci ROW_FORMAT=DYNAMIC;


### Dump table glpi_changes

DROP TABLE IF EXISTS `glpi_changes`;
CREATE TABLE `glpi_changes` (
  `id` int unsigned NOT NULL AUTO_INCREMENT,
  `name` varchar(255) DEFAULT NULL,
  `entities_id` int unsigned NOT NULL DEFAULT '0',
  `is_recursive` tinyint NOT NULL DEFAULT '0',
  `is_deleted` tinyint NOT NULL DEFAULT '0',
  `status` int NOT NULL DEFAULT '1',
  `content` longtext,
  `date_mod` timestamp NULL DEFAULT NULL,
  `date` timestamp NULL DEFAULT NULL,
  `solvedate` timestamp NULL DEFAULT NULL,
  `closedate` timestamp NULL DEFAULT NULL,
  `time_to_resolve` timestamp NULL DEFAULT NULL,
  `users_id_recipient` int unsigned NOT NULL DEFAULT '0',
  `users_id_lastupdater` int unsigned NOT NULL DEFAULT '0',
  `urgency` int NOT NULL DEFAULT '1',
  `impact` int NOT NULL DEFAULT '1',
  `priority` int NOT NULL DEFAULT '1',
  `itilcategories_id` int unsigned NOT NULL DEFAULT '0',
  `impactcontent` longtext,
  `controlistcontent` longtext,
  `rolloutplancontent` longtext,
  `backoutplancontent` longtext,
  `checklistcontent` longtext,
  `global_validation` int NOT NULL DEFAULT '1',
  `validation_percent` int NOT NULL DEFAULT '0',
  `actiontime` int NOT NULL DEFAULT '0',
  `begin_waiting_date` timestamp NULL DEFAULT NULL,
  `waiting_duration` int NOT NULL DEFAULT '0',
  `close_delay_stat` int NOT NULL DEFAULT '0',
  `solve_delay_stat` int NOT NULL DEFAULT '0',
  `date_creation` timestamp NULL DEFAULT NULL,
<<<<<<< HEAD
  `changetemplates_id` int unsigned NOT NULL DEFAULT '0',
=======
  `locations_id` int unsigned NOT NULL DEFAULT '0',
>>>>>>> b8f27041
  PRIMARY KEY (`id`),
  KEY `name` (`name`),
  KEY `entities_id` (`entities_id`),
  KEY `is_recursive` (`is_recursive`),
  KEY `is_deleted` (`is_deleted`),
  KEY `date` (`date`),
  KEY `closedate` (`closedate`),
  KEY `status` (`status`),
  KEY `priority` (`priority`),
  KEY `date_mod` (`date_mod`),
  KEY `itilcategories_id` (`itilcategories_id`),
  KEY `users_id_recipient` (`users_id_recipient`),
  KEY `solvedate` (`solvedate`),
  KEY `urgency` (`urgency`),
  KEY `impact` (`impact`),
  KEY `time_to_resolve` (`time_to_resolve`),
  KEY `global_validation` (`global_validation`),
  KEY `users_id_lastupdater` (`users_id_lastupdater`),
  KEY `date_creation` (`date_creation`),
<<<<<<< HEAD
  KEY `changetemplates_id` (`changetemplates_id`)
=======
  KEY `locations_id` (`locations_id`)
>>>>>>> b8f27041
) ENGINE=InnoDB DEFAULT CHARSET=utf8mb4 COLLATE=utf8mb4_unicode_ci ROW_FORMAT=DYNAMIC;


### Dump table glpi_changes_groups

DROP TABLE IF EXISTS `glpi_changes_groups`;
CREATE TABLE `glpi_changes_groups` (
  `id` int unsigned NOT NULL AUTO_INCREMENT,
  `changes_id` int unsigned NOT NULL DEFAULT '0',
  `groups_id` int unsigned NOT NULL DEFAULT '0',
  `type` int NOT NULL DEFAULT '1',
  PRIMARY KEY (`id`),
  UNIQUE KEY `unicity` (`changes_id`,`type`,`groups_id`),
  KEY `group` (`groups_id`,`type`)
) ENGINE=InnoDB DEFAULT CHARSET=utf8mb4 COLLATE=utf8mb4_unicode_ci ROW_FORMAT=DYNAMIC;


### Dump table glpi_changes_items

DROP TABLE IF EXISTS `glpi_changes_items`;
CREATE TABLE `glpi_changes_items` (
  `id` int unsigned NOT NULL AUTO_INCREMENT,
  `changes_id` int unsigned NOT NULL DEFAULT '0',
  `itemtype` varchar(100) DEFAULT NULL,
  `items_id` int unsigned NOT NULL DEFAULT '0',
  PRIMARY KEY (`id`),
  UNIQUE KEY `unicity` (`changes_id`,`itemtype`,`items_id`),
  KEY `item` (`itemtype`,`items_id`)
) ENGINE=InnoDB DEFAULT CHARSET=utf8mb4 COLLATE=utf8mb4_unicode_ci ROW_FORMAT=DYNAMIC;


### Dump table glpi_changes_problems

DROP TABLE IF EXISTS `glpi_changes_problems`;
CREATE TABLE `glpi_changes_problems` (
  `id` int unsigned NOT NULL AUTO_INCREMENT,
  `changes_id` int unsigned NOT NULL DEFAULT '0',
  `problems_id` int unsigned NOT NULL DEFAULT '0',
  `link` int NOT NULL DEFAULT '1',
  PRIMARY KEY (`id`),
  UNIQUE KEY `unicity` (`changes_id`,`problems_id`),
  KEY `problems_id` (`problems_id`)
) ENGINE=InnoDB DEFAULT CHARSET=utf8mb4 COLLATE=utf8mb4_unicode_ci ROW_FORMAT=DYNAMIC;


### Dump table glpi_changes_suppliers

DROP TABLE IF EXISTS `glpi_changes_suppliers`;
CREATE TABLE `glpi_changes_suppliers` (
  `id` int unsigned NOT NULL AUTO_INCREMENT,
  `changes_id` int unsigned NOT NULL DEFAULT '0',
  `suppliers_id` int unsigned NOT NULL DEFAULT '0',
  `type` int NOT NULL DEFAULT '1',
  `use_notification` tinyint NOT NULL DEFAULT '0',
  `alternative_email` varchar(255) DEFAULT NULL,
  PRIMARY KEY (`id`),
  UNIQUE KEY `unicity` (`changes_id`,`type`,`suppliers_id`),
  KEY `group` (`suppliers_id`,`type`)
) ENGINE=InnoDB DEFAULT CHARSET=utf8mb4 COLLATE=utf8mb4_unicode_ci ROW_FORMAT=DYNAMIC;


### Dump table glpi_changes_tickets

DROP TABLE IF EXISTS `glpi_changes_tickets`;
CREATE TABLE `glpi_changes_tickets` (
  `id` int unsigned NOT NULL AUTO_INCREMENT,
  `changes_id` int unsigned NOT NULL DEFAULT '0',
  `tickets_id` int unsigned NOT NULL DEFAULT '0',
  `link` int NOT NULL DEFAULT '1',
  PRIMARY KEY (`id`),
  UNIQUE KEY `unicity` (`changes_id`,`tickets_id`),
  KEY `tickets_id` (`tickets_id`)
) ENGINE=InnoDB DEFAULT CHARSET=utf8mb4 COLLATE=utf8mb4_unicode_ci ROW_FORMAT=DYNAMIC;


### Dump table glpi_changes_users

DROP TABLE IF EXISTS `glpi_changes_users`;
CREATE TABLE `glpi_changes_users` (
  `id` int unsigned NOT NULL AUTO_INCREMENT,
  `changes_id` int unsigned NOT NULL DEFAULT '0',
  `users_id` int unsigned NOT NULL DEFAULT '0',
  `type` int NOT NULL DEFAULT '1',
  `use_notification` tinyint NOT NULL DEFAULT '0',
  `alternative_email` varchar(255) DEFAULT NULL,
  PRIMARY KEY (`id`),
  UNIQUE KEY `unicity` (`changes_id`,`type`,`users_id`,`alternative_email`),
  KEY `user` (`users_id`,`type`)
) ENGINE=InnoDB DEFAULT CHARSET=utf8mb4 COLLATE=utf8mb4_unicode_ci ROW_FORMAT=DYNAMIC;


### Dump table glpi_changetasks

DROP TABLE IF EXISTS `glpi_changetasks`;
CREATE TABLE `glpi_changetasks` (
  `id` int unsigned NOT NULL AUTO_INCREMENT,
  `uuid` varchar(255) DEFAULT NULL,
  `changes_id` int unsigned NOT NULL DEFAULT '0',
  `taskcategories_id` int unsigned NOT NULL DEFAULT '0',
  `state` int NOT NULL DEFAULT '0',
  `date` timestamp NULL DEFAULT NULL,
  `begin` timestamp NULL DEFAULT NULL,
  `end` timestamp NULL DEFAULT NULL,
  `users_id` int unsigned NOT NULL DEFAULT '0',
  `users_id_editor` int unsigned NOT NULL DEFAULT '0',
  `users_id_tech` int unsigned NOT NULL DEFAULT '0',
  `groups_id_tech` int unsigned NOT NULL DEFAULT '0',
  `content` longtext,
  `actiontime` int NOT NULL DEFAULT '0',
  `date_mod` timestamp NULL DEFAULT NULL,
  `date_creation` timestamp NULL DEFAULT NULL,
  `tasktemplates_id` int unsigned NOT NULL DEFAULT '0',
  `timeline_position` tinyint NOT NULL DEFAULT '0',
  `is_private` tinyint NOT NULL DEFAULT '0',
  PRIMARY KEY (`id`),
  UNIQUE KEY `uuid` (`uuid`),
  KEY `changes_id` (`changes_id`),
  KEY `state` (`state`),
  KEY `users_id` (`users_id`),
  KEY `users_id_editor` (`users_id_editor`),
  KEY `users_id_tech` (`users_id_tech`),
  KEY `groups_id_tech` (`groups_id_tech`),
  KEY `date` (`date`),
  KEY `date_mod` (`date_mod`),
  KEY `date_creation` (`date_creation`),
  KEY `begin` (`begin`),
  KEY `end` (`end`),
  KEY `taskcategories_id` (`taskcategories_id`),
  KEY `tasktemplates_id` (`tasktemplates_id`),
  KEY `is_private` (`is_private`)
) ENGINE=InnoDB DEFAULT CHARSET=utf8mb4 COLLATE=utf8mb4_unicode_ci ROW_FORMAT=DYNAMIC;


### Dump table glpi_changevalidations

DROP TABLE IF EXISTS `glpi_changevalidations`;
CREATE TABLE `glpi_changevalidations` (
  `id` int unsigned NOT NULL AUTO_INCREMENT,
  `entities_id` int unsigned NOT NULL DEFAULT '0',
  `is_recursive` tinyint NOT NULL DEFAULT '0',
  `users_id` int unsigned NOT NULL DEFAULT '0',
  `changes_id` int unsigned NOT NULL DEFAULT '0',
  `users_id_validate` int unsigned NOT NULL DEFAULT '0',
  `itemtype_target` varchar(255) NOT NULL,
  `items_id_target` int unsigned NOT NULL DEFAULT '0',
  `comment_submission` text,
  `comment_validation` text,
  `status` int NOT NULL DEFAULT '2',
  `submission_date` timestamp NULL DEFAULT NULL,
  `validation_date` timestamp NULL DEFAULT NULL,
  `timeline_position` tinyint NOT NULL DEFAULT '0',
  `last_reminder_date` timestamp NULL DEFAULT NULL,
  PRIMARY KEY (`id`),
  KEY `entities_id` (`entities_id`),
  KEY `is_recursive` (`is_recursive`),
  KEY `users_id` (`users_id`),
  KEY `users_id_validate` (`users_id_validate`),
  KEY `item_target` (`itemtype_target`,`items_id_target`),
  KEY `changes_id` (`changes_id`),
  KEY `submission_date` (`submission_date`),
  KEY `validation_date` (`validation_date`),
  KEY `status` (`status`)
) ENGINE=InnoDB DEFAULT CHARSET=utf8mb4 COLLATE=utf8mb4_unicode_ci ROW_FORMAT=DYNAMIC;


### Dump table glpi_computerantiviruses

DROP TABLE IF EXISTS `glpi_computerantiviruses`;
CREATE TABLE `glpi_computerantiviruses` (
  `id` int unsigned NOT NULL AUTO_INCREMENT,
  `computers_id` int unsigned NOT NULL DEFAULT '0',
  `name` varchar(255) DEFAULT NULL,
  `manufacturers_id` int unsigned NOT NULL DEFAULT '0',
  `antivirus_version` varchar(255) DEFAULT NULL,
  `signature_version` varchar(255) DEFAULT NULL,
  `is_active` tinyint NOT NULL DEFAULT '0',
  `is_deleted` tinyint NOT NULL DEFAULT '0',
  `is_uptodate` tinyint NOT NULL DEFAULT '0',
  `is_dynamic` tinyint NOT NULL DEFAULT '0',
  `date_expiration` timestamp NULL DEFAULT NULL,
  `date_mod` timestamp NULL DEFAULT NULL,
  `date_creation` timestamp NULL DEFAULT NULL,
  PRIMARY KEY (`id`),
  KEY `name` (`name`),
  KEY `antivirus_version` (`antivirus_version`),
  KEY `signature_version` (`signature_version`),
  KEY `is_active` (`is_active`),
  KEY `is_uptodate` (`is_uptodate`),
  KEY `is_dynamic` (`is_dynamic`),
  KEY `is_deleted` (`is_deleted`),
  KEY `computers_id` (`computers_id`),
  KEY `date_expiration` (`date_expiration`),
  KEY `date_mod` (`date_mod`),
  KEY `date_creation` (`date_creation`),
  KEY `manufacturers_id` (`manufacturers_id`)
) ENGINE=InnoDB DEFAULT CHARSET=utf8mb4 COLLATE=utf8mb4_unicode_ci ROW_FORMAT=DYNAMIC;


### Dump table glpi_items_disks

DROP TABLE IF EXISTS `glpi_items_disks`;
CREATE TABLE `glpi_items_disks` (
  `id` int unsigned NOT NULL AUTO_INCREMENT,
  `entities_id` int unsigned NOT NULL DEFAULT '0',
  `itemtype` varchar(255) DEFAULT NULL,
  `items_id` int unsigned NOT NULL DEFAULT '0',
  `name` varchar(255) DEFAULT NULL,
  `device` varchar(255) DEFAULT NULL,
  `mountpoint` varchar(255) DEFAULT NULL,
  `filesystems_id` int unsigned NOT NULL DEFAULT '0',
  `totalsize` int NOT NULL DEFAULT '0',
  `freesize` int NOT NULL DEFAULT '0',
  `is_deleted` tinyint NOT NULL DEFAULT '0',
  `is_dynamic` tinyint NOT NULL DEFAULT '0',
  `encryption_status` int NOT NULL DEFAULT '0',
  `encryption_tool` varchar(255) DEFAULT NULL,
  `encryption_algorithm` varchar(255) DEFAULT NULL,
  `encryption_type` varchar(255) DEFAULT NULL,
  `date_mod` timestamp NULL DEFAULT NULL,
  `date_creation` timestamp NULL DEFAULT NULL,
  PRIMARY KEY (`id`),
  KEY `name` (`name`),
  KEY `device` (`device`),
  KEY `mountpoint` (`mountpoint`),
  KEY `totalsize` (`totalsize`),
  KEY `freesize` (`freesize`),
  KEY `item` (`itemtype`,`items_id`),
  KEY `filesystems_id` (`filesystems_id`),
  KEY `entities_id` (`entities_id`),
  KEY `is_deleted` (`is_deleted`),
  KEY `is_dynamic` (`is_dynamic`),
  KEY `date_mod` (`date_mod`),
  KEY `date_creation` (`date_creation`)
) ENGINE=InnoDB DEFAULT CHARSET=utf8mb4 COLLATE=utf8mb4_unicode_ci ROW_FORMAT=DYNAMIC;


### Dump table glpi_computermodels

DROP TABLE IF EXISTS `glpi_computermodels`;
CREATE TABLE `glpi_computermodels` (
  `id` int unsigned NOT NULL AUTO_INCREMENT,
  `name` varchar(255) DEFAULT NULL,
  `comment` text,
  `product_number` varchar(255) DEFAULT NULL,
  `weight` int NOT NULL DEFAULT '0',
  `required_units` int NOT NULL DEFAULT '1',
  `depth` float NOT NULL DEFAULT '1',
  `power_connections` int NOT NULL DEFAULT '0',
  `power_consumption` int NOT NULL DEFAULT '0',
  `is_half_rack` tinyint NOT NULL DEFAULT '0',
  `picture_front` text,
  `picture_rear` text,
  `pictures` text,
  `date_mod` timestamp NULL DEFAULT NULL,
  `date_creation` timestamp NULL DEFAULT NULL,
  PRIMARY KEY (`id`),
  KEY `name` (`name`),
  KEY `date_mod` (`date_mod`),
  KEY `date_creation` (`date_creation`),
  KEY `product_number` (`product_number`)
) ENGINE=InnoDB DEFAULT CHARSET=utf8mb4 COLLATE=utf8mb4_unicode_ci ROW_FORMAT=DYNAMIC;


### Dump table glpi_computers

DROP TABLE IF EXISTS `glpi_computers`;
CREATE TABLE `glpi_computers` (
  `id` int unsigned NOT NULL AUTO_INCREMENT,
  `entities_id` int unsigned NOT NULL DEFAULT '0',
  `name` varchar(255) DEFAULT NULL,
  `serial` varchar(255) DEFAULT NULL,
  `otherserial` varchar(255) DEFAULT NULL,
  `contact` varchar(255) DEFAULT NULL,
  `contact_num` varchar(255) DEFAULT NULL,
  `users_id_tech` int unsigned NOT NULL DEFAULT '0',
  `groups_id_tech` int unsigned NOT NULL DEFAULT '0',
  `comment` text,
  `date_mod` timestamp NULL DEFAULT NULL,
  `autoupdatesystems_id` int unsigned NOT NULL DEFAULT '0',
  `locations_id` int unsigned NOT NULL DEFAULT '0',
  `networks_id` int unsigned NOT NULL DEFAULT '0',
  `computermodels_id` int unsigned NOT NULL DEFAULT '0',
  `computertypes_id` int unsigned NOT NULL DEFAULT '0',
  `is_template` tinyint NOT NULL DEFAULT '0',
  `template_name` varchar(255) DEFAULT NULL,
  `manufacturers_id` int unsigned NOT NULL DEFAULT '0',
  `is_deleted` tinyint NOT NULL DEFAULT '0',
  `is_dynamic` tinyint NOT NULL DEFAULT '0',
  `users_id` int unsigned NOT NULL DEFAULT '0',
  `groups_id` int unsigned NOT NULL DEFAULT '0',
  `states_id` int unsigned NOT NULL DEFAULT '0',
  `ticket_tco` decimal(20,4) DEFAULT '0.0000',
  `uuid` varchar(255) DEFAULT NULL,
  `date_creation` timestamp NULL DEFAULT NULL,
  `is_recursive` tinyint NOT NULL DEFAULT '0',
  `last_inventory_update` timestamp NULL DEFAULT NULL,
  `last_boot` timestamp NULL DEFAULT NULL,
  PRIMARY KEY (`id`),
  KEY `date_mod` (`date_mod`),
  KEY `name` (`name`),
  KEY `is_template` (`is_template`),
  KEY `autoupdatesystems_id` (`autoupdatesystems_id`),
  KEY `entities_id` (`entities_id`),
  KEY `manufacturers_id` (`manufacturers_id`),
  KEY `groups_id` (`groups_id`),
  KEY `users_id` (`users_id`),
  KEY `locations_id` (`locations_id`),
  KEY `computermodels_id` (`computermodels_id`),
  KEY `networks_id` (`networks_id`),
  KEY `states_id` (`states_id`),
  KEY `users_id_tech` (`users_id_tech`),
  KEY `computertypes_id` (`computertypes_id`),
  KEY `is_deleted` (`is_deleted`),
  KEY `groups_id_tech` (`groups_id_tech`),
  KEY `is_dynamic` (`is_dynamic`),
  KEY `serial` (`serial`),
  KEY `otherserial` (`otherserial`),
  KEY `uuid` (`uuid`),
  KEY `date_creation` (`date_creation`),
  KEY `is_recursive` (`is_recursive`)
) ENGINE=InnoDB DEFAULT CHARSET=utf8mb4 COLLATE=utf8mb4_unicode_ci ROW_FORMAT=DYNAMIC;


### Dump table glpi_computers_items

DROP TABLE IF EXISTS `glpi_computers_items`;
CREATE TABLE `glpi_computers_items` (
  `id` int unsigned NOT NULL AUTO_INCREMENT,
  `items_id` int unsigned NOT NULL DEFAULT '0' COMMENT 'RELATION to various table, according to itemtype (ID)',
  `computers_id` int unsigned NOT NULL DEFAULT '0',
  `itemtype` varchar(100) NOT NULL,
  `is_deleted` tinyint NOT NULL DEFAULT '0',
  `is_dynamic` tinyint NOT NULL DEFAULT '0',
  PRIMARY KEY (`id`),
  KEY `computers_id` (`computers_id`),
  KEY `item` (`itemtype`,`items_id`),
  KEY `is_deleted` (`is_deleted`),
  KEY `is_dynamic` (`is_dynamic`)
) ENGINE=InnoDB DEFAULT CHARSET=utf8mb4 COLLATE=utf8mb4_unicode_ci ROW_FORMAT=DYNAMIC;


### Previously glpi_computers_softwarelicenses < 9.5.0
### Dump table glpi_items_softwarelicenses

DROP TABLE IF EXISTS `glpi_items_softwarelicenses`;
CREATE TABLE `glpi_items_softwarelicenses` (
  `id` int unsigned NOT NULL AUTO_INCREMENT,
  `items_id` int unsigned NOT NULL DEFAULT '0',
  `itemtype` varchar(100) NOT NULL,
  `softwarelicenses_id` int unsigned NOT NULL DEFAULT '0',
  `is_deleted` tinyint NOT NULL DEFAULT '0',
  `is_dynamic` tinyint NOT NULL DEFAULT '0',
  PRIMARY KEY (`id`),
  KEY `item` (`itemtype`,`items_id`),
  KEY `softwarelicenses_id` (`softwarelicenses_id`),
  KEY `is_deleted` (`is_deleted`),
  KEY `is_dynamic` (`is_dynamic`)
) ENGINE=InnoDB DEFAULT CHARSET=utf8mb4 COLLATE=utf8mb4_unicode_ci ROW_FORMAT=DYNAMIC;

### Previously glpi_computers_softwareversions < 9.5.0
### Dump table glpi_items_softwareversions

DROP TABLE IF EXISTS `glpi_items_softwareversions`;
CREATE TABLE `glpi_items_softwareversions` (
  `id` int unsigned NOT NULL AUTO_INCREMENT,
  `items_id` int unsigned NOT NULL DEFAULT '0',
  `itemtype` varchar(100) NOT NULL,
  `softwareversions_id` int unsigned NOT NULL DEFAULT '0',
  `is_deleted_item` tinyint NOT NULL DEFAULT '0',
  `is_template_item` tinyint NOT NULL DEFAULT '0',
  `entities_id` int unsigned NOT NULL DEFAULT '0',
  `is_deleted` tinyint NOT NULL DEFAULT '0',
  `is_dynamic` tinyint NOT NULL DEFAULT '0',
  `date_install` date DEFAULT NULL,
  PRIMARY KEY (`id`),
  UNIQUE KEY `unicity` (`itemtype`,`items_id`,`softwareversions_id`),
  KEY `softwareversions_id` (`softwareversions_id`),
  KEY `computers_info` (`entities_id`,`is_template_item`,`is_deleted_item`),
  KEY `is_deleted` (`is_deleted`),
  KEY `is_dynamic` (`is_dynamic`),
  KEY `is_deleted_item` (`is_deleted_item`),
  KEY `is_template_item` (`is_template_item`),
  KEY `date_install` (`date_install`)
) ENGINE=InnoDB DEFAULT CHARSET=utf8mb4 COLLATE=utf8mb4_unicode_ci ROW_FORMAT=DYNAMIC;


### Dump table glpi_computertypes

DROP TABLE IF EXISTS `glpi_computertypes`;
CREATE TABLE `glpi_computertypes` (
  `id` int unsigned NOT NULL AUTO_INCREMENT,
  `name` varchar(255) DEFAULT NULL,
  `comment` text,
  `date_mod` timestamp NULL DEFAULT NULL,
  `date_creation` timestamp NULL DEFAULT NULL,
  PRIMARY KEY (`id`),
  KEY `name` (`name`),
  KEY `date_mod` (`date_mod`),
  KEY `date_creation` (`date_creation`)
) ENGINE=InnoDB DEFAULT CHARSET=utf8mb4 COLLATE=utf8mb4_unicode_ci ROW_FORMAT=DYNAMIC;


### Dump table glpi_computervirtualmachines

DROP TABLE IF EXISTS `glpi_computervirtualmachines`;
CREATE TABLE `glpi_computervirtualmachines` (
  `id` int unsigned NOT NULL AUTO_INCREMENT,
  `entities_id` int unsigned NOT NULL DEFAULT '0',
  `computers_id` int unsigned NOT NULL DEFAULT '0',
  `name` varchar(255) NOT NULL DEFAULT '',
  `virtualmachinestates_id` int unsigned NOT NULL DEFAULT '0',
  `virtualmachinesystems_id` int unsigned NOT NULL DEFAULT '0',
  `virtualmachinetypes_id` int unsigned NOT NULL DEFAULT '0',
  `uuid` varchar(255) NOT NULL DEFAULT '',
  `vcpu` int NOT NULL DEFAULT '0',
  `ram` varchar(255) NOT NULL DEFAULT '',
  `is_deleted` tinyint NOT NULL DEFAULT '0',
  `is_dynamic` tinyint NOT NULL DEFAULT '0',
  `comment` text,
  `date_mod` timestamp NULL DEFAULT NULL,
  `date_creation` timestamp NULL DEFAULT NULL,
  PRIMARY KEY (`id`),
  KEY `computers_id` (`computers_id`),
  KEY `entities_id` (`entities_id`),
  KEY `name` (`name`),
  KEY `virtualmachinestates_id` (`virtualmachinestates_id`),
  KEY `virtualmachinesystems_id` (`virtualmachinesystems_id`),
  KEY `vcpu` (`vcpu`),
  KEY `ram` (`ram`),
  KEY `is_deleted` (`is_deleted`),
  KEY `is_dynamic` (`is_dynamic`),
  KEY `uuid` (`uuid`),
  KEY `date_mod` (`date_mod`),
  KEY `date_creation` (`date_creation`),
  KEY `virtualmachinetypes_id` (`virtualmachinetypes_id`)
) ENGINE=InnoDB DEFAULT CHARSET=utf8mb4 COLLATE=utf8mb4_unicode_ci ROW_FORMAT=DYNAMIC;


### Dump table glpi_items_operatingsystems

DROP TABLE IF EXISTS `glpi_items_operatingsystems`;
CREATE TABLE `glpi_items_operatingsystems` (
  `id` int unsigned NOT NULL AUTO_INCREMENT,
  `items_id` int unsigned NOT NULL DEFAULT '0',
  `itemtype` varchar(255) DEFAULT NULL,
  `operatingsystems_id` int unsigned NOT NULL DEFAULT '0',
  `operatingsystemversions_id` int unsigned NOT NULL DEFAULT '0',
  `operatingsystemservicepacks_id` int unsigned NOT NULL DEFAULT '0',
  `operatingsystemarchitectures_id` int unsigned NOT NULL DEFAULT '0',
  `operatingsystemkernelversions_id` int unsigned NOT NULL DEFAULT '0',
  `license_number` varchar(255) DEFAULT NULL,
  `licenseid` varchar(255) DEFAULT NULL,
  `operatingsystemeditions_id` int unsigned NOT NULL DEFAULT '0',
  `date_mod` timestamp NULL DEFAULT NULL,
  `date_creation` timestamp NULL DEFAULT NULL,
  `is_deleted` tinyint NOT NULL DEFAULT '0',
  `is_dynamic` tinyint NOT NULL DEFAULT '0',
  `entities_id` int unsigned NOT NULL DEFAULT '0',
  `is_recursive` tinyint NOT NULL DEFAULT '0',
  `install_date` date NULL DEFAULT NULL,
  PRIMARY KEY (`id`),
  UNIQUE KEY `unicity` (`items_id`,`itemtype`,`operatingsystems_id`,`operatingsystemarchitectures_id`),
  KEY `item` (`itemtype`,`items_id`),
  KEY `operatingsystems_id` (`operatingsystems_id`),
  KEY `operatingsystemservicepacks_id` (`operatingsystemservicepacks_id`),
  KEY `operatingsystemversions_id` (`operatingsystemversions_id`),
  KEY `operatingsystemarchitectures_id` (`operatingsystemarchitectures_id`),
  KEY `operatingsystemkernelversions_id` (`operatingsystemkernelversions_id`),
  KEY `operatingsystemeditions_id` (`operatingsystemeditions_id`),
  KEY `is_deleted` (`is_deleted`),
  KEY `is_dynamic` (`is_dynamic`),
  KEY `entities_id` (`entities_id`),
  KEY `is_recursive` (`is_recursive`),
  KEY `date_creation` (`date_creation`),
  KEY `date_mod` (`date_mod`)
) ENGINE=InnoDB DEFAULT CHARSET=utf8mb4 COLLATE=utf8mb4_unicode_ci ROW_FORMAT=DYNAMIC;


### Dump table glpi_operatingsystemkernels

DROP TABLE IF EXISTS `glpi_operatingsystemkernels`;
CREATE TABLE `glpi_operatingsystemkernels` (
  `id` int unsigned NOT NULL AUTO_INCREMENT,
  `name` varchar(255) DEFAULT NULL,
  `comment` text,
  `date_mod` timestamp NULL DEFAULT NULL,
  `date_creation` timestamp NULL DEFAULT NULL,
  PRIMARY KEY (`id`),
  KEY `name` (`name`),
  KEY `date_creation` (`date_creation`),
  KEY `date_mod` (`date_mod`)
) ENGINE=InnoDB DEFAULT CHARSET=utf8mb4 COLLATE=utf8mb4_unicode_ci ROW_FORMAT=DYNAMIC;


### Dump table glpi_operatingsystemkernelversions

DROP TABLE IF EXISTS `glpi_operatingsystemkernelversions`;
CREATE TABLE `glpi_operatingsystemkernelversions` (
  `id` int unsigned NOT NULL AUTO_INCREMENT,
  `operatingsystemkernels_id` int unsigned NOT NULL DEFAULT '0',
  `name` varchar(255) DEFAULT NULL,
  `comment` text,
  `date_mod` timestamp NULL DEFAULT NULL,
  `date_creation` timestamp NULL DEFAULT NULL,
  PRIMARY KEY (`id`),
  KEY `name` (`name`),
  KEY `operatingsystemkernels_id` (`operatingsystemkernels_id`),
  KEY `date_creation` (`date_creation`),
  KEY `date_mod` (`date_mod`)
) ENGINE=InnoDB DEFAULT CHARSET=utf8mb4 COLLATE=utf8mb4_unicode_ci ROW_FORMAT=DYNAMIC;

### Dump table glpi_operatingsystemeditions

DROP TABLE IF EXISTS `glpi_operatingsystemeditions`;
CREATE TABLE `glpi_operatingsystemeditions` (
  `id` int unsigned NOT NULL AUTO_INCREMENT,
  `name` varchar(255) DEFAULT NULL,
  `comment` text,
  `date_mod` timestamp NULL DEFAULT NULL,
  `date_creation` timestamp NULL DEFAULT NULL,
  PRIMARY KEY (`id`),
  KEY `name` (`name`),
  KEY `date_creation` (`date_creation`),
  KEY `date_mod` (`date_mod`)
) ENGINE=InnoDB DEFAULT CHARSET=utf8mb4 COLLATE=utf8mb4_unicode_ci ROW_FORMAT=DYNAMIC;

### Dump table glpi_configs

DROP TABLE IF EXISTS `glpi_configs`;
CREATE TABLE `glpi_configs` (
  `id` int unsigned NOT NULL AUTO_INCREMENT,
  `context` varchar(150) DEFAULT NULL,
  `name` varchar(150) DEFAULT NULL,
  `value` text,
  PRIMARY KEY (`id`),
  UNIQUE KEY `unicity` (`context`,`name`),
  KEY `name` (`name`)
) ENGINE=InnoDB DEFAULT CHARSET=utf8mb4 COLLATE=utf8mb4_unicode_ci ROW_FORMAT=DYNAMIC;

### Dump table glpi_impacts

DROP TABLE IF EXISTS `glpi_impactrelations`;
CREATE TABLE `glpi_impactrelations` (
  `id` int unsigned NOT NULL AUTO_INCREMENT,
  `itemtype_source` varchar(255) NOT NULL DEFAULT '',
  `items_id_source` int unsigned NOT NULL DEFAULT '0',
  `itemtype_impacted` varchar(255) NOT NULL DEFAULT '',
  `items_id_impacted` int unsigned NOT NULL DEFAULT '0',
  PRIMARY KEY (`id`),
  UNIQUE KEY `unicity` (`itemtype_source`,`items_id_source`,`itemtype_impacted`,`items_id_impacted`),
  KEY `impacted_asset` (`itemtype_impacted`,`items_id_impacted`)
) ENGINE=InnoDB DEFAULT CHARSET=utf8mb4 COLLATE=utf8mb4_unicode_ci ROW_FORMAT=DYNAMIC;


### Dump table glpi_impacts_compounds

DROP TABLE IF EXISTS `glpi_impactcompounds`;
CREATE TABLE `glpi_impactcompounds` (
  `id` int unsigned NOT NULL AUTO_INCREMENT,
  `name` varchar(255) DEFAULT '',
  `color` varchar(255) NOT NULL DEFAULT '',
  PRIMARY KEY (`id`),
  KEY `name` (`name`)
) ENGINE=InnoDB DEFAULT CHARSET=utf8mb4 COLLATE=utf8mb4_unicode_ci ROW_FORMAT=DYNAMIC;


### Dump table glpi_impactitems

DROP TABLE IF EXISTS `glpi_impactitems`;
CREATE TABLE `glpi_impactitems` (
  `id` int unsigned NOT NULL AUTO_INCREMENT,
  `itemtype` varchar(255) NOT NULL DEFAULT '',
  `items_id` int unsigned NOT NULL DEFAULT '0',
  `parent_id` int unsigned NOT NULL DEFAULT '0',
  `impactcontexts_id` int unsigned NOT NULL DEFAULT '0',
  `is_slave` tinyint NOT NULL DEFAULT '1',
  PRIMARY KEY (`id`),
  UNIQUE KEY `unicity` (`itemtype`,`items_id`),
  KEY `source` (`itemtype`,`items_id`),
  KEY `parent_id` (`parent_id`),
  KEY `impactcontexts_id` (`impactcontexts_id`)
) ENGINE=InnoDB DEFAULT CHARSET=utf8mb4 COLLATE=utf8mb4_unicode_ci ROW_FORMAT=DYNAMIC;

### Dump table glpi_impactcontexts

DROP TABLE IF EXISTS `glpi_impactcontexts`;
CREATE TABLE `glpi_impactcontexts` (
  `id` int unsigned NOT NULL AUTO_INCREMENT,
  `positions` mediumtext NOT NULL,
  `zoom` float NOT NULL DEFAULT '0',
  `pan_x` float NOT NULL DEFAULT '0',
  `pan_y` float NOT NULL DEFAULT '0',
  `impact_color` varchar(255) NOT NULL DEFAULT '',
  `depends_color` varchar(255) NOT NULL DEFAULT '',
  `impact_and_depends_color` varchar(255) NOT NULL DEFAULT '',
  `show_depends` tinyint NOT NULL DEFAULT '1',
  `show_impact` tinyint NOT NULL DEFAULT '1',
  `max_depth` int NOT NULL DEFAULT '5',
  PRIMARY KEY (`id`)
) ENGINE=InnoDB DEFAULT CHARSET=utf8mb4 COLLATE=utf8mb4_unicode_ci ROW_FORMAT=DYNAMIC;

### Dump table glpi_consumableitems

DROP TABLE IF EXISTS `glpi_consumableitems`;
CREATE TABLE `glpi_consumableitems` (
  `id` int unsigned NOT NULL AUTO_INCREMENT,
  `entities_id` int unsigned NOT NULL DEFAULT '0',
  `is_recursive` tinyint NOT NULL DEFAULT '0',
  `name` varchar(255) DEFAULT NULL,
  `ref` varchar(255) DEFAULT NULL,
  `locations_id` int unsigned NOT NULL DEFAULT '0',
  `consumableitemtypes_id` int unsigned NOT NULL DEFAULT '0',
  `manufacturers_id` int unsigned NOT NULL DEFAULT '0',
  `users_id_tech` int unsigned NOT NULL DEFAULT '0',
  `groups_id_tech` int unsigned NOT NULL DEFAULT '0',
  `is_deleted` tinyint NOT NULL DEFAULT '0',
  `comment` text,
  `alarm_threshold` int NOT NULL DEFAULT '10',
  `stock_target` int NOT NULL DEFAULT '0',
  `date_mod` timestamp NULL DEFAULT NULL,
  `date_creation` timestamp NULL DEFAULT NULL,
  `otherserial` varchar(255) DEFAULT NULL,
  `pictures` text,
  PRIMARY KEY (`id`),
  KEY `name` (`name`),
  KEY `entities_id` (`entities_id`),
  KEY `is_recursive` (`is_recursive`),
  KEY `manufacturers_id` (`manufacturers_id`),
  KEY `locations_id` (`locations_id`),
  KEY `users_id_tech` (`users_id_tech`),
  KEY `consumableitemtypes_id` (`consumableitemtypes_id`),
  KEY `is_deleted` (`is_deleted`),
  KEY `alarm_threshold` (`alarm_threshold`),
  KEY `groups_id_tech` (`groups_id_tech`),
  KEY `date_mod` (`date_mod`),
  KEY `date_creation` (`date_creation`),
  KEY `otherserial` (`otherserial`)
) ENGINE=InnoDB DEFAULT CHARSET=utf8mb4 COLLATE=utf8mb4_unicode_ci ROW_FORMAT=DYNAMIC;


### Dump table glpi_consumableitemtypes

DROP TABLE IF EXISTS `glpi_consumableitemtypes`;
CREATE TABLE `glpi_consumableitemtypes` (
  `id` int unsigned NOT NULL AUTO_INCREMENT,
  `name` varchar(255) DEFAULT NULL,
  `comment` text,
  `date_mod` timestamp NULL DEFAULT NULL,
  `date_creation` timestamp NULL DEFAULT NULL,
  PRIMARY KEY (`id`),
  KEY `name` (`name`),
  KEY `date_mod` (`date_mod`),
  KEY `date_creation` (`date_creation`)
) ENGINE=InnoDB DEFAULT CHARSET=utf8mb4 COLLATE=utf8mb4_unicode_ci ROW_FORMAT=DYNAMIC;


### Dump table glpi_consumables

DROP TABLE IF EXISTS `glpi_consumables`;
CREATE TABLE `glpi_consumables` (
  `id` int unsigned NOT NULL AUTO_INCREMENT,
  `entities_id` int unsigned NOT NULL DEFAULT '0',
  `consumableitems_id` int unsigned NOT NULL DEFAULT '0',
  `date_in` date DEFAULT NULL,
  `date_out` date DEFAULT NULL,
  `itemtype` varchar(100) DEFAULT NULL,
  `items_id` int unsigned NOT NULL DEFAULT '0',
  `date_mod` timestamp NULL DEFAULT NULL,
  `date_creation` timestamp NULL DEFAULT NULL,
  PRIMARY KEY (`id`),
  KEY `date_in` (`date_in`),
  KEY `date_out` (`date_out`),
  KEY `consumableitems_id` (`consumableitems_id`),
  KEY `entities_id` (`entities_id`),
  KEY `item` (`itemtype`,`items_id`),
  KEY `date_mod` (`date_mod`),
  KEY `date_creation` (`date_creation`)
) ENGINE=InnoDB DEFAULT CHARSET=utf8mb4 COLLATE=utf8mb4_unicode_ci ROW_FORMAT=DYNAMIC;


### Dump table glpi_contacts

DROP TABLE IF EXISTS `glpi_contacts`;
CREATE TABLE `glpi_contacts` (
  `id` int unsigned NOT NULL AUTO_INCREMENT,
  `entities_id` int unsigned NOT NULL DEFAULT '0',
  `is_recursive` tinyint NOT NULL DEFAULT '0',
  `name` varchar(255) DEFAULT NULL,
  `firstname` varchar(255) DEFAULT NULL,
  `registration_number` varchar(255) DEFAULT NULL,
  `phone` varchar(255) DEFAULT NULL,
  `phone2` varchar(255) DEFAULT NULL,
  `mobile` varchar(255) DEFAULT NULL,
  `fax` varchar(255) DEFAULT NULL,
  `email` varchar(255) DEFAULT NULL,
  `contacttypes_id` int unsigned NOT NULL DEFAULT '0',
  `comment` text,
  `is_deleted` tinyint NOT NULL DEFAULT '0',
  `usertitles_id` int unsigned NOT NULL DEFAULT '0',
  `address` text,
  `postcode` varchar(255) DEFAULT NULL,
  `town` varchar(255) DEFAULT NULL,
  `state` varchar(255) DEFAULT NULL,
  `country` varchar(255) DEFAULT NULL,
  `date_mod` timestamp NULL DEFAULT NULL,
  `date_creation` timestamp NULL DEFAULT NULL,
  `pictures` text,
  PRIMARY KEY (`id`),
  KEY `name` (`name`),
  KEY `entities_id` (`entities_id`),
  KEY `is_recursive` (`is_recursive`),
  KEY `contacttypes_id` (`contacttypes_id`),
  KEY `is_deleted` (`is_deleted`),
  KEY `usertitles_id` (`usertitles_id`),
  KEY `date_mod` (`date_mod`),
  KEY `date_creation` (`date_creation`)
) ENGINE=InnoDB DEFAULT CHARSET=utf8mb4 COLLATE=utf8mb4_unicode_ci ROW_FORMAT=DYNAMIC;


### Dump table glpi_contacts_suppliers

DROP TABLE IF EXISTS `glpi_contacts_suppliers`;
CREATE TABLE `glpi_contacts_suppliers` (
  `id` int unsigned NOT NULL AUTO_INCREMENT,
  `suppliers_id` int unsigned NOT NULL DEFAULT '0',
  `contacts_id` int unsigned NOT NULL DEFAULT '0',
  PRIMARY KEY (`id`),
  UNIQUE KEY `unicity` (`suppliers_id`,`contacts_id`),
  KEY `contacts_id` (`contacts_id`)
) ENGINE=InnoDB DEFAULT CHARSET=utf8mb4 COLLATE=utf8mb4_unicode_ci ROW_FORMAT=DYNAMIC;


### Dump table glpi_contacttypes

DROP TABLE IF EXISTS `glpi_contacttypes`;
CREATE TABLE `glpi_contacttypes` (
  `id` int unsigned NOT NULL AUTO_INCREMENT,
  `name` varchar(255) DEFAULT NULL,
  `comment` text,
  `date_mod` timestamp NULL DEFAULT NULL,
  `date_creation` timestamp NULL DEFAULT NULL,
  PRIMARY KEY (`id`),
  KEY `name` (`name`),
  KEY `date_mod` (`date_mod`),
  KEY `date_creation` (`date_creation`)
) ENGINE=InnoDB DEFAULT CHARSET=utf8mb4 COLLATE=utf8mb4_unicode_ci ROW_FORMAT=DYNAMIC;


### Dump table glpi_contractcosts

DROP TABLE IF EXISTS `glpi_contractcosts`;
CREATE TABLE `glpi_contractcosts` (
  `id` int unsigned NOT NULL AUTO_INCREMENT,
  `contracts_id` int unsigned NOT NULL DEFAULT '0',
  `name` varchar(255) DEFAULT NULL,
  `comment` text,
  `begin_date` date DEFAULT NULL,
  `end_date` date DEFAULT NULL,
  `cost` decimal(20,4) NOT NULL DEFAULT '0.0000',
  `budgets_id` int unsigned NOT NULL DEFAULT '0',
  `entities_id` int unsigned NOT NULL DEFAULT '0',
  `is_recursive` tinyint NOT NULL DEFAULT '0',
  PRIMARY KEY (`id`),
  KEY `name` (`name`),
  KEY `contracts_id` (`contracts_id`),
  KEY `begin_date` (`begin_date`),
  KEY `end_date` (`end_date`),
  KEY `entities_id` (`entities_id`),
  KEY `is_recursive` (`is_recursive`),
  KEY `budgets_id` (`budgets_id`)
) ENGINE=InnoDB DEFAULT CHARSET=utf8mb4 COLLATE=utf8mb4_unicode_ci ROW_FORMAT=DYNAMIC;


### Dump table glpi_contracts

DROP TABLE IF EXISTS `glpi_contracts`;
CREATE TABLE `glpi_contracts` (
  `id` int unsigned NOT NULL AUTO_INCREMENT,
  `entities_id` int unsigned NOT NULL DEFAULT '0',
  `is_recursive` tinyint NOT NULL DEFAULT '0',
  `name` varchar(255) DEFAULT NULL,
  `num` varchar(255) DEFAULT NULL,
  `contracttypes_id` int unsigned NOT NULL DEFAULT '0',
  `locations_id` int unsigned NOT NULL DEFAULT '0',
  `begin_date` date DEFAULT NULL,
  `duration` int NOT NULL DEFAULT '0',
  `notice` int NOT NULL DEFAULT '0',
  `periodicity` int NOT NULL DEFAULT '0',
  `billing` int NOT NULL DEFAULT '0',
  `comment` text,
  `accounting_number` varchar(255) DEFAULT NULL,
  `is_deleted` tinyint NOT NULL DEFAULT '0',
  `week_begin_hour` time NOT NULL DEFAULT '00:00:00',
  `week_end_hour` time NOT NULL DEFAULT '00:00:00',
  `saturday_begin_hour` time NOT NULL DEFAULT '00:00:00',
  `saturday_end_hour` time NOT NULL DEFAULT '00:00:00',
  `use_saturday` tinyint NOT NULL DEFAULT '0',
  `sunday_begin_hour` time NOT NULL DEFAULT '00:00:00',
  `sunday_end_hour` time NOT NULL DEFAULT '00:00:00',
  `use_sunday` tinyint NOT NULL DEFAULT '0',
  `max_links_allowed` int NOT NULL DEFAULT '0',
  `alert` int NOT NULL DEFAULT '0',
  `renewal` int NOT NULL DEFAULT '0',
  `template_name` varchar(255) DEFAULT NULL,
  `is_template` tinyint NOT NULL DEFAULT '0',
  `states_id` int unsigned NOT NULL DEFAULT '0',
  `date_mod` timestamp NULL DEFAULT NULL,
  `date_creation` timestamp NULL DEFAULT NULL,
  PRIMARY KEY (`id`),
  KEY `begin_date` (`begin_date`),
  KEY `name` (`name`),
  KEY `contracttypes_id` (`contracttypes_id`),
  KEY `locations_id` (`locations_id`),
  KEY `entities_id` (`entities_id`),
  KEY `is_recursive` (`is_recursive`),
  KEY `is_deleted` (`is_deleted`),
  KEY `is_template` (`is_template`),
  KEY `use_sunday` (`use_sunday`),
  KEY `use_saturday` (`use_saturday`),
  KEY `alert` (`alert`),
  KEY `states_id` (`states_id`),
  KEY `date_mod` (`date_mod`),
  KEY `date_creation` (`date_creation`)
) ENGINE=InnoDB DEFAULT CHARSET=utf8mb4 COLLATE=utf8mb4_unicode_ci ROW_FORMAT=DYNAMIC;


### Dump table glpi_contracts_items

DROP TABLE IF EXISTS `glpi_contracts_items`;
CREATE TABLE `glpi_contracts_items` (
  `id` int unsigned NOT NULL AUTO_INCREMENT,
  `contracts_id` int unsigned NOT NULL DEFAULT '0',
  `items_id` int unsigned NOT NULL DEFAULT '0',
  `itemtype` varchar(100) NOT NULL,
  PRIMARY KEY (`id`),
  UNIQUE KEY `unicity` (`contracts_id`,`itemtype`,`items_id`),
  KEY `item` (`itemtype`,`items_id`)
) ENGINE=InnoDB DEFAULT CHARSET=utf8mb4 COLLATE=utf8mb4_unicode_ci ROW_FORMAT=DYNAMIC;


### Dump table glpi_contracts_suppliers

DROP TABLE IF EXISTS `glpi_contracts_suppliers`;
CREATE TABLE `glpi_contracts_suppliers` (
  `id` int unsigned NOT NULL AUTO_INCREMENT,
  `suppliers_id` int unsigned NOT NULL DEFAULT '0',
  `contracts_id` int unsigned NOT NULL DEFAULT '0',
  PRIMARY KEY (`id`),
  UNIQUE KEY `unicity` (`suppliers_id`,`contracts_id`),
  KEY `contracts_id` (`contracts_id`)
) ENGINE=InnoDB DEFAULT CHARSET=utf8mb4 COLLATE=utf8mb4_unicode_ci ROW_FORMAT=DYNAMIC;


### Dump table glpi_contracttypes

DROP TABLE IF EXISTS `glpi_contracttypes`;
CREATE TABLE `glpi_contracttypes` (
  `id` int unsigned NOT NULL AUTO_INCREMENT,
  `name` varchar(255) DEFAULT NULL,
  `comment` text,
  `date_mod` timestamp NULL DEFAULT NULL,
  `date_creation` timestamp NULL DEFAULT NULL,
  PRIMARY KEY (`id`),
  KEY `name` (`name`),
  KEY `date_mod` (`date_mod`),
  KEY `date_creation` (`date_creation`)
) ENGINE=InnoDB DEFAULT CHARSET=utf8mb4 COLLATE=utf8mb4_unicode_ci ROW_FORMAT=DYNAMIC;


### Dump table glpi_crontasklogs

DROP TABLE IF EXISTS `glpi_crontasklogs`;
CREATE TABLE `glpi_crontasklogs` (
  `id` int unsigned NOT NULL AUTO_INCREMENT,
  `crontasks_id` int unsigned NOT NULL,
  `crontasklogs_id` int unsigned NOT NULL COMMENT 'id of ''start'' event',
  `date` timestamp NOT NULL DEFAULT CURRENT_TIMESTAMP,
  `state` int NOT NULL COMMENT '0:start, 1:run, 2:stop',
  `elapsed` float NOT NULL COMMENT 'time elapsed since start',
  `volume` int NOT NULL COMMENT 'for statistics',
  `content` varchar(255) DEFAULT NULL COMMENT 'message',
  PRIMARY KEY (`id`),
  KEY `date` (`date`),
  KEY `crontasks_id` (`crontasks_id`),
  KEY `crontasklogs_id_state` (`crontasklogs_id`,`state`)
) ENGINE=InnoDB DEFAULT CHARSET=utf8mb4 COLLATE=utf8mb4_unicode_ci ROW_FORMAT=DYNAMIC;


### Dump table glpi_crontasks

DROP TABLE IF EXISTS `glpi_crontasks`;
CREATE TABLE `glpi_crontasks` (
  `id` int unsigned NOT NULL AUTO_INCREMENT,
  `itemtype` varchar(100) NOT NULL,
  `name` varchar(150) NOT NULL COMMENT 'task name',
  `frequency` int NOT NULL COMMENT 'second between launch',
  `param` int DEFAULT NULL COMMENT 'task specify parameter',
  `state` int NOT NULL DEFAULT '1' COMMENT '0:disabled, 1:waiting, 2:running',
  `mode` int NOT NULL DEFAULT '1' COMMENT '1:internal, 2:external',
  `allowmode` int NOT NULL DEFAULT '3' COMMENT '1:internal, 2:external, 3:both',
  `hourmin` int NOT NULL DEFAULT '0',
  `hourmax` int NOT NULL DEFAULT '24',
  `logs_lifetime` int NOT NULL DEFAULT '30' COMMENT 'number of days',
  `lastrun` timestamp NULL DEFAULT NULL COMMENT 'last run date',
  `lastcode` int DEFAULT NULL COMMENT 'last run return code',
  `comment` text,
  `date_mod` timestamp NULL DEFAULT NULL,
  `date_creation` timestamp NULL DEFAULT NULL,
  PRIMARY KEY (`id`),
  UNIQUE KEY `unicity` (`itemtype`,`name`),
  KEY `name` (`name`),
  KEY `mode` (`mode`),
  KEY `date_mod` (`date_mod`),
  KEY `date_creation` (`date_creation`)
) ENGINE=InnoDB DEFAULT CHARSET=utf8mb4 COLLATE=utf8mb4_unicode_ci ROW_FORMAT=DYNAMIC COMMENT='Task run by internal / external cron.';

### Dump table glpi_dashboards_dashboards

DROP TABLE IF EXISTS `glpi_dashboards_dashboards`;
CREATE TABLE `glpi_dashboards_dashboards` (
  `id` int unsigned NOT NULL AUTO_INCREMENT,
  `key` varchar(100) NOT NULL,
  `name` varchar(100) NOT NULL,
  `context` varchar(100) NOT NULL DEFAULT 'core',
  `users_id` int unsigned NOT NULL DEFAULT '0',
  PRIMARY KEY (`id`),
  UNIQUE KEY `key` (`key`),
  KEY `name` (`name`),
  KEY `users_id` (`users_id`)
) ENGINE=InnoDB DEFAULT CHARSET=utf8mb4 COLLATE=utf8mb4_unicode_ci ROW_FORMAT=DYNAMIC;

### Dump table glpi_dashboards_filters

DROP TABLE IF EXISTS `glpi_dashboards_filters`;
CREATE TABLE `glpi_dashboards_filters` (
  `id` int unsigned NOT NULL AUTO_INCREMENT,
  `dashboards_dashboards_id` int unsigned NOT NULL DEFAULT '0',
  `users_id` int unsigned NOT NULL DEFAULT '0',
  `filter` longtext,
  PRIMARY KEY (`id`),
  KEY `dashboards_dashboards_id` (`dashboards_dashboards_id`),
  KEY `users_id` (`users_id`)
) ENGINE=InnoDB DEFAULT CHARSET=utf8mb4 COLLATE=utf8mb4_unicode_ci ROW_FORMAT=DYNAMIC;

### Dump table glpi_dashboards_items

DROP TABLE IF EXISTS `glpi_dashboards_items`;
CREATE TABLE `glpi_dashboards_items` (
  `id` int unsigned NOT NULL AUTO_INCREMENT,
  `dashboards_dashboards_id` int unsigned NOT NULL,
  `gridstack_id` varchar(255) NOT NULL,
  `card_id` varchar(255) NOT NULL,
  `x` int DEFAULT NULL,
  `y` int DEFAULT NULL,
  `width` int DEFAULT NULL,
  `height` int DEFAULT NULL,
  `card_options` text,
  PRIMARY KEY (`id`),
  KEY `dashboards_dashboards_id` (`dashboards_dashboards_id`)
) ENGINE=InnoDB DEFAULT CHARSET=utf8mb4 COLLATE=utf8mb4_unicode_ci ROW_FORMAT=DYNAMIC;

### Dump table glpi_dashboards_rights

DROP TABLE IF EXISTS `glpi_dashboards_rights`;
CREATE TABLE `glpi_dashboards_rights` (
  `id` int unsigned NOT NULL AUTO_INCREMENT,
  `dashboards_dashboards_id` int unsigned NOT NULL,
  `itemtype` varchar(100) NOT NULL,
  `items_id` int unsigned NOT NULL,
  PRIMARY KEY (`id`),
  UNIQUE KEY `unicity` (`dashboards_dashboards_id`,`itemtype`,`items_id`),
  KEY `item` (`itemtype`,`items_id`)
) ENGINE=InnoDB DEFAULT CHARSET=utf8mb4 COLLATE=utf8mb4_unicode_ci ROW_FORMAT=DYNAMIC;

### Dump table glpi_devicecasemodels

DROP TABLE IF EXISTS `glpi_devicecasemodels`;
CREATE TABLE `glpi_devicecasemodels` (
  `id` int unsigned NOT NULL AUTO_INCREMENT,
  `name` varchar(255) DEFAULT NULL,
  `comment` text,
  `product_number` varchar(255) DEFAULT NULL,
  PRIMARY KEY (`id`),
  KEY `name` (`name`),
  KEY `product_number` (`product_number`)
) ENGINE=InnoDB DEFAULT CHARSET=utf8mb4 COLLATE=utf8mb4_unicode_ci ROW_FORMAT=DYNAMIC;

### Dump table glpi_devicecases

DROP TABLE IF EXISTS `glpi_devicecases`;
CREATE TABLE `glpi_devicecases` (
  `id` int unsigned NOT NULL AUTO_INCREMENT,
  `designation` varchar(255) DEFAULT NULL,
  `devicecasetypes_id` int unsigned NOT NULL DEFAULT '0',
  `comment` text,
  `manufacturers_id` int unsigned NOT NULL DEFAULT '0',
  `entities_id` int unsigned NOT NULL DEFAULT '0',
  `is_recursive` tinyint NOT NULL DEFAULT '0',
  `devicecasemodels_id` int unsigned DEFAULT NULL,
  `date_mod` timestamp NULL DEFAULT NULL,
  `date_creation` timestamp NULL DEFAULT NULL,
  PRIMARY KEY (`id`),
  KEY `designation` (`designation`),
  KEY `manufacturers_id` (`manufacturers_id`),
  KEY `devicecasetypes_id` (`devicecasetypes_id`),
  KEY `entities_id` (`entities_id`),
  KEY `is_recursive` (`is_recursive`),
  KEY `date_mod` (`date_mod`),
  KEY `date_creation` (`date_creation`),
  KEY `devicecasemodels_id` (`devicecasemodels_id`)
) ENGINE=InnoDB DEFAULT CHARSET=utf8mb4 COLLATE=utf8mb4_unicode_ci ROW_FORMAT=DYNAMIC;


### Dump table glpi_devicecasetypes

DROP TABLE IF EXISTS `glpi_devicecasetypes`;
CREATE TABLE `glpi_devicecasetypes` (
  `id` int unsigned NOT NULL AUTO_INCREMENT,
  `name` varchar(255) DEFAULT NULL,
  `comment` text,
  `date_mod` timestamp NULL DEFAULT NULL,
  `date_creation` timestamp NULL DEFAULT NULL,
  PRIMARY KEY (`id`),
  KEY `name` (`name`),
  KEY `date_mod` (`date_mod`),
  KEY `date_creation` (`date_creation`)
) ENGINE=InnoDB DEFAULT CHARSET=utf8mb4 COLLATE=utf8mb4_unicode_ci ROW_FORMAT=DYNAMIC;


### Dump table glpi_devicecontrolmodels

DROP TABLE IF EXISTS `glpi_devicecontrolmodels`;
CREATE TABLE `glpi_devicecontrolmodels` (
  `id` int unsigned NOT NULL AUTO_INCREMENT,
  `name` varchar(255) DEFAULT NULL,
  `comment` text,
  `product_number` varchar(255) DEFAULT NULL,
  PRIMARY KEY (`id`),
  KEY `name` (`name`),
  KEY `product_number` (`product_number`)
) ENGINE=InnoDB DEFAULT CHARSET=utf8mb4 COLLATE=utf8mb4_unicode_ci ROW_FORMAT=DYNAMIC;

### Dump table glpi_devicecontrols

DROP TABLE IF EXISTS `glpi_devicecontrols`;
CREATE TABLE `glpi_devicecontrols` (
  `id` int unsigned NOT NULL AUTO_INCREMENT,
  `designation` varchar(255) DEFAULT NULL,
  `is_raid` tinyint NOT NULL DEFAULT '0',
  `comment` text,
  `manufacturers_id` int unsigned NOT NULL DEFAULT '0',
  `interfacetypes_id` int unsigned NOT NULL DEFAULT '0',
  `entities_id` int unsigned NOT NULL DEFAULT '0',
  `is_recursive` tinyint NOT NULL DEFAULT '0',
  `devicecontrolmodels_id` int unsigned DEFAULT NULL,
  `date_mod` timestamp NULL DEFAULT NULL,
  `date_creation` timestamp NULL DEFAULT NULL,
  PRIMARY KEY (`id`),
  KEY `designation` (`designation`),
  KEY `manufacturers_id` (`manufacturers_id`),
  KEY `interfacetypes_id` (`interfacetypes_id`),
  KEY `entities_id` (`entities_id`),
  KEY `is_recursive` (`is_recursive`),
  KEY `date_mod` (`date_mod`),
  KEY `date_creation` (`date_creation`),
  KEY `devicecontrolmodels_id` (`devicecontrolmodels_id`)
) ENGINE=InnoDB DEFAULT CHARSET=utf8mb4 COLLATE=utf8mb4_unicode_ci ROW_FORMAT=DYNAMIC;


### Dump table glpi_devicedrivemodels

DROP TABLE IF EXISTS `glpi_devicedrivemodels`;
CREATE TABLE `glpi_devicedrivemodels` (
  `id` int unsigned NOT NULL AUTO_INCREMENT,
  `name` varchar(255) DEFAULT NULL,
  `comment` text,
  `product_number` varchar(255) DEFAULT NULL,
  PRIMARY KEY (`id`),
  KEY `name` (`name`),
  KEY `product_number` (`product_number`)
) ENGINE=InnoDB DEFAULT CHARSET=utf8mb4 COLLATE=utf8mb4_unicode_ci ROW_FORMAT=DYNAMIC;

### Dump table glpi_devicedrives

DROP TABLE IF EXISTS `glpi_devicedrives`;
CREATE TABLE `glpi_devicedrives` (
  `id` int unsigned NOT NULL AUTO_INCREMENT,
  `designation` varchar(255) DEFAULT NULL,
  `is_writer` tinyint NOT NULL DEFAULT '1',
  `speed` varchar(255) DEFAULT NULL,
  `comment` text,
  `manufacturers_id` int unsigned NOT NULL DEFAULT '0',
  `interfacetypes_id` int unsigned NOT NULL DEFAULT '0',
  `entities_id` int unsigned NOT NULL DEFAULT '0',
  `is_recursive` tinyint NOT NULL DEFAULT '0',
  `devicedrivemodels_id` int unsigned DEFAULT NULL,
  `date_mod` timestamp NULL DEFAULT NULL,
  `date_creation` timestamp NULL DEFAULT NULL,
  PRIMARY KEY (`id`),
  KEY `designation` (`designation`),
  KEY `manufacturers_id` (`manufacturers_id`),
  KEY `interfacetypes_id` (`interfacetypes_id`),
  KEY `entities_id` (`entities_id`),
  KEY `is_recursive` (`is_recursive`),
  KEY `date_mod` (`date_mod`),
  KEY `date_creation` (`date_creation`),
  KEY `devicedrivemodels_id` (`devicedrivemodels_id`)
) ENGINE=InnoDB DEFAULT CHARSET=utf8mb4 COLLATE=utf8mb4_unicode_ci ROW_FORMAT=DYNAMIC;


### Dump table glpi_devicegenericmodels

DROP TABLE IF EXISTS `glpi_devicegenericmodels`;
CREATE TABLE `glpi_devicegenericmodels` (
  `id` int unsigned NOT NULL AUTO_INCREMENT,
  `name` varchar(255) DEFAULT NULL,
  `comment` text,
  `product_number` varchar(255) DEFAULT NULL,
  PRIMARY KEY (`id`),
  KEY `name` (`name`),
  KEY `product_number` (`product_number`)
) ENGINE=InnoDB DEFAULT CHARSET=utf8mb4 COLLATE=utf8mb4_unicode_ci ROW_FORMAT=DYNAMIC;


### Dump table glpi_devicegenerics

DROP TABLE IF EXISTS `glpi_devicegenerics`;
CREATE TABLE `glpi_devicegenerics` (
  `id` int unsigned NOT NULL AUTO_INCREMENT,
  `designation` varchar(255) DEFAULT NULL,
  `devicegenerictypes_id` int unsigned NOT NULL DEFAULT '0',
  `comment` text,
  `manufacturers_id` int unsigned NOT NULL DEFAULT '0',
  `entities_id` int unsigned NOT NULL DEFAULT '0',
  `is_recursive` tinyint NOT NULL DEFAULT '0',
  `locations_id` int unsigned NOT NULL DEFAULT '0',
  `states_id` int unsigned NOT NULL DEFAULT '0',
  `devicegenericmodels_id` int unsigned DEFAULT NULL,
  `date_mod` timestamp NULL DEFAULT NULL,
  `date_creation` timestamp NULL DEFAULT NULL,
  PRIMARY KEY (`id`),
  KEY `designation` (`designation`),
  KEY `manufacturers_id` (`manufacturers_id`),
  KEY `devicegenerictypes_id` (`devicegenerictypes_id`),
  KEY `entities_id` (`entities_id`),
  KEY `is_recursive` (`is_recursive`),
  KEY `locations_id` (`locations_id`),
  KEY `states_id` (`states_id`),
  KEY `date_mod` (`date_mod`),
  KEY `date_creation` (`date_creation`),
  KEY `devicegenericmodels_id` (`devicegenericmodels_id`)
) ENGINE=InnoDB DEFAULT CHARSET=utf8mb4 COLLATE=utf8mb4_unicode_ci ROW_FORMAT=DYNAMIC;


### Dump table glpi_devicegenerictypes

DROP TABLE IF EXISTS `glpi_devicegenerictypes`;
CREATE TABLE `glpi_devicegenerictypes` (
  `id` int unsigned NOT NULL AUTO_INCREMENT,
  `name` varchar(255) DEFAULT NULL,
  `comment` text,
  PRIMARY KEY (`id`),
  KEY `name` (`name`)
) ENGINE=InnoDB DEFAULT CHARSET=utf8mb4 COLLATE=utf8mb4_unicode_ci ROW_FORMAT=DYNAMIC;


### Dump table glpi_devicegraphiccardmodels

DROP TABLE IF EXISTS `glpi_devicegraphiccardmodels`;
CREATE TABLE `glpi_devicegraphiccardmodels` (
  `id` int unsigned NOT NULL AUTO_INCREMENT,
  `name` varchar(255) DEFAULT NULL,
  `comment` text,
  `product_number` varchar(255) DEFAULT NULL,
  PRIMARY KEY (`id`),
  KEY `name` (`name`),
  KEY `product_number` (`product_number`)
) ENGINE=InnoDB DEFAULT CHARSET=utf8mb4 COLLATE=utf8mb4_unicode_ci ROW_FORMAT=DYNAMIC;

### Dump table glpi_devicegraphiccards

DROP TABLE IF EXISTS `glpi_devicegraphiccards`;
CREATE TABLE `glpi_devicegraphiccards` (
  `id` int unsigned NOT NULL AUTO_INCREMENT,
  `designation` varchar(255) DEFAULT NULL,
  `interfacetypes_id` int unsigned NOT NULL DEFAULT '0',
  `comment` text,
  `manufacturers_id` int unsigned NOT NULL DEFAULT '0',
  `memory_default` int NOT NULL DEFAULT '0',
  `entities_id` int unsigned NOT NULL DEFAULT '0',
  `is_recursive` tinyint NOT NULL DEFAULT '0',
  `devicegraphiccardmodels_id` int unsigned DEFAULT NULL,
  `chipset` varchar(255) DEFAULT NULL,
  `date_mod` timestamp NULL DEFAULT NULL,
  `date_creation` timestamp NULL DEFAULT NULL,
  PRIMARY KEY (`id`),
  KEY `designation` (`designation`),
  KEY `manufacturers_id` (`manufacturers_id`),
  KEY `interfacetypes_id` (`interfacetypes_id`),
  KEY `entities_id` (`entities_id`),
  KEY `is_recursive` (`is_recursive`),
  KEY `chipset` (`chipset`),
  KEY `date_mod` (`date_mod`),
  KEY `date_creation` (`date_creation`),
  KEY `devicegraphiccardmodels_id` (`devicegraphiccardmodels_id`)
) ENGINE=InnoDB DEFAULT CHARSET=utf8mb4 COLLATE=utf8mb4_unicode_ci ROW_FORMAT=DYNAMIC;


### Dump table glpi_deviceharddrivemodels

DROP TABLE IF EXISTS `glpi_deviceharddrivemodels`;
CREATE TABLE `glpi_deviceharddrivemodels` (
  `id` int unsigned NOT NULL AUTO_INCREMENT,
  `name` varchar(255) DEFAULT NULL,
  `comment` text,
  `product_number` varchar(255) DEFAULT NULL,
  PRIMARY KEY (`id`),
  KEY `name` (`name`),
  KEY `product_number` (`product_number`)
) ENGINE=InnoDB DEFAULT CHARSET=utf8mb4 COLLATE=utf8mb4_unicode_ci ROW_FORMAT=DYNAMIC;

### Dump table glpi_deviceharddrives

DROP TABLE IF EXISTS `glpi_deviceharddrives`;
CREATE TABLE `glpi_deviceharddrives` (
  `id` int unsigned NOT NULL AUTO_INCREMENT,
  `designation` varchar(255) DEFAULT NULL,
  `rpm` varchar(255) DEFAULT NULL,
  `interfacetypes_id` int unsigned NOT NULL DEFAULT '0',
  `cache` varchar(255) DEFAULT NULL,
  `comment` text,
  `manufacturers_id` int unsigned NOT NULL DEFAULT '0',
  `capacity_default` int NOT NULL DEFAULT '0',
  `entities_id` int unsigned NOT NULL DEFAULT '0',
  `is_recursive` tinyint NOT NULL DEFAULT '0',
  `deviceharddrivemodels_id` int unsigned DEFAULT NULL,
  `date_mod` timestamp NULL DEFAULT NULL,
  `date_creation` timestamp NULL DEFAULT NULL,
  PRIMARY KEY (`id`),
  KEY `designation` (`designation`),
  KEY `manufacturers_id` (`manufacturers_id`),
  KEY `interfacetypes_id` (`interfacetypes_id`),
  KEY `entities_id` (`entities_id`),
  KEY `is_recursive` (`is_recursive`),
  KEY `date_mod` (`date_mod`),
  KEY `date_creation` (`date_creation`),
  KEY `deviceharddrivemodels_id` (`deviceharddrivemodels_id`)
) ENGINE=InnoDB DEFAULT CHARSET=utf8mb4 COLLATE=utf8mb4_unicode_ci ROW_FORMAT=DYNAMIC;


### Dump table glpi_devicecameras

DROP TABLE IF EXISTS `glpi_devicecameras`;
CREATE TABLE `glpi_devicecameras` (
  `id` int unsigned NOT NULL AUTO_INCREMENT,
  `designation` varchar(255) DEFAULT NULL,
  `flashunit` tinyint NOT NULL DEFAULT '0',
  `lensfacing` varchar(255) DEFAULT NULL,
  `orientation` varchar(255) DEFAULT NULL,
  `focallength` varchar(255) DEFAULT NULL,
  `sensorsize` varchar(255) DEFAULT NULL,
  `comment` text,
  `manufacturers_id` int unsigned NOT NULL DEFAULT '0',
  `entities_id` int unsigned NOT NULL DEFAULT '0',
  `is_recursive` tinyint NOT NULL DEFAULT '0',
  `devicecameramodels_id` int unsigned DEFAULT NULL,
  `support` varchar(255) DEFAULT NULL,
  `date_mod` timestamp NULL DEFAULT NULL,
  `date_creation` timestamp NULL DEFAULT NULL,
  PRIMARY KEY (`id`),
  KEY `designation` (`designation`),
  KEY `manufacturers_id` (`manufacturers_id`),
  KEY `devicecameramodels_id` (`devicecameramodels_id`),
  KEY `entities_id` (`entities_id`),
  KEY `is_recursive` (`is_recursive`),
  KEY `date_mod` (`date_mod`),
  KEY `date_creation` (`date_creation`)
) ENGINE=InnoDB DEFAULT CHARSET=utf8mb4 COLLATE=utf8mb4_unicode_ci ROW_FORMAT=DYNAMIC;

### Dump table glpi_items_devicecameras

DROP TABLE IF EXISTS `glpi_items_devicecameras`;
CREATE TABLE `glpi_items_devicecameras` (
  `id` int unsigned NOT NULL AUTO_INCREMENT,
  `items_id` int unsigned NOT NULL DEFAULT '0',
  `itemtype` varchar(255) DEFAULT NULL,
  `devicecameras_id` int unsigned NOT NULL DEFAULT '0',
  `is_deleted` tinyint NOT NULL DEFAULT '0',
  `is_dynamic` tinyint NOT NULL DEFAULT '0',
  `entities_id` int unsigned NOT NULL DEFAULT '0',
  `is_recursive` tinyint NOT NULL DEFAULT '0',
  PRIMARY KEY (`id`),
  KEY `items_id` (`items_id`),
  KEY `devicecameras_id` (`devicecameras_id`),
  KEY `is_deleted` (`is_deleted`),
  KEY `is_dynamic` (`is_dynamic`),
  KEY `entities_id` (`entities_id`),
  KEY `is_recursive` (`is_recursive`),
  KEY `item` (`itemtype`,`items_id`)
) ENGINE=InnoDB DEFAULT CHARSET=utf8mb4 COLLATE=utf8mb4_unicode_ci ROW_FORMAT=DYNAMIC;


### Dump table glpi_devicecameramodels

DROP TABLE IF EXISTS `glpi_devicecameramodels`;
CREATE TABLE `glpi_devicecameramodels` (
  `id` int unsigned NOT NULL AUTO_INCREMENT,
  `name` varchar(255) DEFAULT NULL,
  `comment` text,
  `product_number` varchar(255) DEFAULT NULL,
  PRIMARY KEY (`id`),
  KEY `name` (`name`),
  KEY `product_number` (`product_number`)
) ENGINE=InnoDB DEFAULT CHARSET=utf8mb4 COLLATE=utf8mb4_unicode_ci ROW_FORMAT=DYNAMIC;


### Dump table glpi_imageformats

DROP TABLE IF EXISTS `glpi_imageformats`;
CREATE TABLE `glpi_imageformats` (
  `id` int unsigned NOT NULL AUTO_INCREMENT,
  `name` varchar(255) DEFAULT NULL,
  `date_mod` timestamp NULL DEFAULT NULL,
  `comment` text,
  `date_creation` timestamp NULL DEFAULT NULL,
  `entities_id` int unsigned NOT NULL DEFAULT '0',
  `is_recursive` tinyint NOT NULL DEFAULT '0',
  PRIMARY KEY (`id`),
  UNIQUE KEY `unicity` (`name`),
  KEY `entities_id` (`entities_id`),
  KEY `is_recursive` (`is_recursive`),
  KEY `date_mod` (`date_mod`),
  KEY `date_creation` (`date_creation`)
) ENGINE=InnoDB DEFAULT CHARSET=utf8mb4 COLLATE=utf8mb4_unicode_ci ROW_FORMAT=DYNAMIC;


### Dump table glpi_imageresolutions

DROP TABLE IF EXISTS `glpi_imageresolutions`;
CREATE TABLE `glpi_imageresolutions` (
  `id` int unsigned NOT NULL AUTO_INCREMENT,
  `name` varchar(255) DEFAULT NULL,
  `is_video` tinyint NOT NULL DEFAULT '0',
  `date_mod` timestamp NULL DEFAULT NULL,
  `comment` text,
  `date_creation` timestamp NULL DEFAULT NULL,
  `entities_id` int unsigned NOT NULL DEFAULT '0',
  `is_recursive` tinyint NOT NULL DEFAULT '0',
  PRIMARY KEY (`id`),
  UNIQUE KEY `unicity` (`name`),
  KEY `date_mod` (`date_mod`),
  KEY `is_video` (`is_video`),
  KEY `entities_id` (`entities_id`),
  KEY `is_recursive` (`is_recursive`),
  KEY `date_creation` (`date_creation`)
) ENGINE=InnoDB DEFAULT CHARSET=utf8mb4 COLLATE=utf8mb4_unicode_ci ROW_FORMAT=DYNAMIC;


DROP TABLE IF EXISTS `glpi_items_devicecameras_imageformats`;
CREATE TABLE `glpi_items_devicecameras_imageformats` (
  `id` int unsigned NOT NULL AUTO_INCREMENT,
  `items_devicecameras_id` int unsigned NOT NULL DEFAULT '0',
  `imageformats_id` int unsigned NOT NULL DEFAULT '0',
  `is_dynamic` tinyint NOT NULL DEFAULT '0',
  `is_deleted` tinyint NOT NULL DEFAULT '0',
  PRIMARY KEY (`id`),
  KEY `items_devicecameras_id` (`items_devicecameras_id`),
  KEY `imageformats_id` (`imageformats_id`),
  KEY `is_dynamic` (`is_dynamic`),
  KEY `is_deleted` (`is_deleted`)
) ENGINE=InnoDB DEFAULT CHARSET=utf8mb4 COLLATE=utf8mb4_unicode_ci ROW_FORMAT=DYNAMIC;

DROP TABLE IF EXISTS `glpi_items_devicecameras_imageresolutions`;
CREATE TABLE `glpi_items_devicecameras_imageresolutions` (
  `id` int unsigned NOT NULL AUTO_INCREMENT,
  `items_devicecameras_id` int unsigned NOT NULL DEFAULT '0',
  `imageresolutions_id` int unsigned NOT NULL DEFAULT '0',
  `is_dynamic` tinyint NOT NULL DEFAULT '0',
  `is_deleted` tinyint NOT NULL DEFAULT '0',
  PRIMARY KEY (`id`),
  KEY `items_devicecameras_id` (`items_devicecameras_id`),
  KEY `imageresolutions_id` (`imageresolutions_id`),
  KEY `is_dynamic` (`is_dynamic`),
  KEY `is_deleted` (`is_deleted`)
) ENGINE=InnoDB DEFAULT CHARSET=utf8mb4 COLLATE=utf8mb4_unicode_ci ROW_FORMAT=DYNAMIC;


### Dump table glpi_devicememorymodels

DROP TABLE IF EXISTS `glpi_devicememorymodels`;
CREATE TABLE `glpi_devicememorymodels` (
  `id` int unsigned NOT NULL AUTO_INCREMENT,
  `name` varchar(255) DEFAULT NULL,
  `comment` text,
  `product_number` varchar(255) DEFAULT NULL,
  PRIMARY KEY (`id`),
  KEY `name` (`name`),
  KEY `product_number` (`product_number`)
) ENGINE=InnoDB DEFAULT CHARSET=utf8mb4 COLLATE=utf8mb4_unicode_ci ROW_FORMAT=DYNAMIC;


### Dump table glpi_devicememories

DROP TABLE IF EXISTS `glpi_devicememories`;
CREATE TABLE `glpi_devicememories` (
  `id` int unsigned NOT NULL AUTO_INCREMENT,
  `designation` varchar(255) DEFAULT NULL,
  `frequence` varchar(255) DEFAULT NULL,
  `comment` text,
  `manufacturers_id` int unsigned NOT NULL DEFAULT '0',
  `size_default` int NOT NULL DEFAULT '0',
  `devicememorytypes_id` int unsigned NOT NULL DEFAULT '0',
  `entities_id` int unsigned NOT NULL DEFAULT '0',
  `is_recursive` tinyint NOT NULL DEFAULT '0',
  `devicememorymodels_id` int unsigned DEFAULT NULL,
  `date_mod` timestamp NULL DEFAULT NULL,
  `date_creation` timestamp NULL DEFAULT NULL,
  PRIMARY KEY (`id`),
  KEY `designation` (`designation`),
  KEY `manufacturers_id` (`manufacturers_id`),
  KEY `devicememorytypes_id` (`devicememorytypes_id`),
  KEY `entities_id` (`entities_id`),
  KEY `is_recursive` (`is_recursive`),
  KEY `date_mod` (`date_mod`),
  KEY `date_creation` (`date_creation`),
  KEY `devicememorymodels_id` (`devicememorymodels_id`)
) ENGINE=InnoDB DEFAULT CHARSET=utf8mb4 COLLATE=utf8mb4_unicode_ci ROW_FORMAT=DYNAMIC;


### Dump table glpi_devicememorytypes

DROP TABLE IF EXISTS `glpi_devicememorytypes`;
CREATE TABLE `glpi_devicememorytypes` (
  `id` int unsigned NOT NULL AUTO_INCREMENT,
  `name` varchar(255) DEFAULT NULL,
  `comment` text,
  `date_mod` timestamp NULL DEFAULT NULL,
  `date_creation` timestamp NULL DEFAULT NULL,
  PRIMARY KEY (`id`),
  KEY `name` (`name`),
  KEY `date_mod` (`date_mod`),
  KEY `date_creation` (`date_creation`)
) ENGINE=InnoDB DEFAULT CHARSET=utf8mb4 COLLATE=utf8mb4_unicode_ci ROW_FORMAT=DYNAMIC;


### Dump table glpi_devicemotherboardmodels

DROP TABLE IF EXISTS `glpi_devicemotherboardmodels`;
CREATE TABLE `glpi_devicemotherboardmodels` (
  `id` int unsigned NOT NULL AUTO_INCREMENT,
  `name` varchar(255) DEFAULT NULL,
  `comment` text,
  `product_number` varchar(255) DEFAULT NULL,
  PRIMARY KEY (`id`),
  KEY `name` (`name`),
  KEY `product_number` (`product_number`)
) ENGINE=InnoDB DEFAULT CHARSET=utf8mb4 COLLATE=utf8mb4_unicode_ci ROW_FORMAT=DYNAMIC;

### Dump table glpi_devicemotherboards

DROP TABLE IF EXISTS `glpi_devicemotherboards`;
CREATE TABLE `glpi_devicemotherboards` (
  `id` int unsigned NOT NULL AUTO_INCREMENT,
  `designation` varchar(255) DEFAULT NULL,
  `chipset` varchar(255) DEFAULT NULL,
  `comment` text,
  `manufacturers_id` int unsigned NOT NULL DEFAULT '0',
  `entities_id` int unsigned NOT NULL DEFAULT '0',
  `is_recursive` tinyint NOT NULL DEFAULT '0',
  `devicemotherboardmodels_id` int unsigned DEFAULT NULL,
  `date_mod` timestamp NULL DEFAULT NULL,
  `date_creation` timestamp NULL DEFAULT NULL,
  PRIMARY KEY (`id`),
  KEY `designation` (`designation`),
  KEY `manufacturers_id` (`manufacturers_id`),
  KEY `entities_id` (`entities_id`),
  KEY `is_recursive` (`is_recursive`),
  KEY `date_mod` (`date_mod`),
  KEY `date_creation` (`date_creation`),
  KEY `devicemotherboardmodels_id` (`devicemotherboardmodels_id`)
) ENGINE=InnoDB DEFAULT CHARSET=utf8mb4 COLLATE=utf8mb4_unicode_ci ROW_FORMAT=DYNAMIC;


### Dump table glpi_devicenetworkcardmodels

DROP TABLE IF EXISTS `glpi_devicenetworkcardmodels`;
CREATE TABLE `glpi_devicenetworkcardmodels` (
  `id` int unsigned NOT NULL AUTO_INCREMENT,
  `name` varchar(255) DEFAULT NULL,
  `comment` text,
  `product_number` varchar(255) DEFAULT NULL,
  PRIMARY KEY (`id`),
  KEY `name` (`name`),
  KEY `product_number` (`product_number`)
) ENGINE=InnoDB DEFAULT CHARSET=utf8mb4 COLLATE=utf8mb4_unicode_ci ROW_FORMAT=DYNAMIC;

### Dump table glpi_devicenetworkcards

DROP TABLE IF EXISTS `glpi_devicenetworkcards`;
CREATE TABLE `glpi_devicenetworkcards` (
  `id` int unsigned NOT NULL AUTO_INCREMENT,
  `designation` varchar(255) DEFAULT NULL,
  `bandwidth` varchar(255) DEFAULT NULL,
  `comment` text,
  `manufacturers_id` int unsigned NOT NULL DEFAULT '0',
  `mac_default` varchar(255) DEFAULT NULL,
  `entities_id` int unsigned NOT NULL DEFAULT '0',
  `is_recursive` tinyint NOT NULL DEFAULT '0',
  `devicenetworkcardmodels_id` int unsigned DEFAULT NULL,
  `date_mod` timestamp NULL DEFAULT NULL,
  `date_creation` timestamp NULL DEFAULT NULL,
  PRIMARY KEY (`id`),
  KEY `designation` (`designation`),
  KEY `manufacturers_id` (`manufacturers_id`),
  KEY `entities_id` (`entities_id`),
  KEY `is_recursive` (`is_recursive`),
  KEY `date_mod` (`date_mod`),
  KEY `date_creation` (`date_creation`),
  KEY `devicenetworkcardmodels_id` (`devicenetworkcardmodels_id`)
) ENGINE=InnoDB DEFAULT CHARSET=utf8mb4 COLLATE=utf8mb4_unicode_ci ROW_FORMAT=DYNAMIC;


### Dump table glpi_devicepcimodels

DROP TABLE IF EXISTS `glpi_devicepcimodels`;
CREATE TABLE `glpi_devicepcimodels` (
  `id` int unsigned NOT NULL AUTO_INCREMENT,
  `name` varchar(255) DEFAULT NULL,
  `comment` text,
  `product_number` varchar(255) DEFAULT NULL,
  PRIMARY KEY (`id`),
  KEY `name` (`name`),
  KEY `product_number` (`product_number`)
) ENGINE=InnoDB DEFAULT CHARSET=utf8mb4 COLLATE=utf8mb4_unicode_ci ROW_FORMAT=DYNAMIC;

### Dump table glpi_devicepcis

DROP TABLE IF EXISTS `glpi_devicepcis`;
CREATE TABLE `glpi_devicepcis` (
  `id` int unsigned NOT NULL AUTO_INCREMENT,
  `designation` varchar(255) DEFAULT NULL,
  `comment` text,
  `manufacturers_id` int unsigned NOT NULL DEFAULT '0',
  `devicenetworkcardmodels_id` int unsigned NOT NULL DEFAULT '0',
  `entities_id` int unsigned NOT NULL DEFAULT '0',
  `is_recursive` tinyint NOT NULL DEFAULT '0',
  `devicepcimodels_id` int unsigned DEFAULT NULL,
  `date_mod` timestamp NULL DEFAULT NULL,
  `date_creation` timestamp NULL DEFAULT NULL,
  PRIMARY KEY (`id`),
  KEY `designation` (`designation`),
  KEY `manufacturers_id` (`manufacturers_id`),
  KEY `devicenetworkcardmodels_id` (`devicenetworkcardmodels_id`),
  KEY `entities_id` (`entities_id`),
  KEY `is_recursive` (`is_recursive`),
  KEY `date_mod` (`date_mod`),
  KEY `date_creation` (`date_creation`),
  KEY `devicepcimodels_id` (`devicepcimodels_id`)
) ENGINE=InnoDB DEFAULT CHARSET=utf8mb4 COLLATE=utf8mb4_unicode_ci ROW_FORMAT=DYNAMIC;


### Dump table glpi_devicepowersupplymodels

DROP TABLE IF EXISTS `glpi_devicepowersupplymodels`;
CREATE TABLE `glpi_devicepowersupplymodels` (
  `id` int unsigned NOT NULL AUTO_INCREMENT,
  `name` varchar(255) DEFAULT NULL,
  `comment` text,
  `product_number` varchar(255) DEFAULT NULL,
  PRIMARY KEY (`id`),
  KEY `name` (`name`),
  KEY `product_number` (`product_number`)
) ENGINE=InnoDB DEFAULT CHARSET=utf8mb4 COLLATE=utf8mb4_unicode_ci ROW_FORMAT=DYNAMIC;


### Dump table glpi_devicepowersupplies

DROP TABLE IF EXISTS `glpi_devicepowersupplies`;
CREATE TABLE `glpi_devicepowersupplies` (
  `id` int unsigned NOT NULL AUTO_INCREMENT,
  `designation` varchar(255) DEFAULT NULL,
  `power` varchar(255) DEFAULT NULL,
  `is_atx` tinyint NOT NULL DEFAULT '1',
  `comment` text,
  `manufacturers_id` int unsigned NOT NULL DEFAULT '0',
  `entities_id` int unsigned NOT NULL DEFAULT '0',
  `is_recursive` tinyint NOT NULL DEFAULT '0',
  `devicepowersupplymodels_id` int unsigned DEFAULT NULL,
  `date_mod` timestamp NULL DEFAULT NULL,
  `date_creation` timestamp NULL DEFAULT NULL,
  PRIMARY KEY (`id`),
  KEY `designation` (`designation`),
  KEY `manufacturers_id` (`manufacturers_id`),
  KEY `entities_id` (`entities_id`),
  KEY `is_recursive` (`is_recursive`),
  KEY `date_mod` (`date_mod`),
  KEY `date_creation` (`date_creation`),
  KEY `devicepowersupplymodels_id` (`devicepowersupplymodels_id`)
) ENGINE=InnoDB DEFAULT CHARSET=utf8mb4 COLLATE=utf8mb4_unicode_ci ROW_FORMAT=DYNAMIC;


### Dump table glpi_deviceprocessormodels

DROP TABLE IF EXISTS `glpi_deviceprocessormodels`;
CREATE TABLE `glpi_deviceprocessormodels` (
  `id` int unsigned NOT NULL AUTO_INCREMENT,
  `name` varchar(255) DEFAULT NULL,
  `comment` text,
  `product_number` varchar(255) DEFAULT NULL,
  PRIMARY KEY (`id`),
  KEY `name` (`name`),
  KEY `product_number` (`product_number`)
) ENGINE=InnoDB DEFAULT CHARSET=utf8mb4 COLLATE=utf8mb4_unicode_ci ROW_FORMAT=DYNAMIC;

### Dump table glpi_deviceprocessors

DROP TABLE IF EXISTS `glpi_deviceprocessors`;
CREATE TABLE `glpi_deviceprocessors` (
  `id` int unsigned NOT NULL AUTO_INCREMENT,
  `designation` varchar(255) DEFAULT NULL,
  `frequence` int NOT NULL DEFAULT '0',
  `comment` text,
  `manufacturers_id` int unsigned NOT NULL DEFAULT '0',
  `frequency_default` int NOT NULL DEFAULT '0',
  `nbcores_default` int DEFAULT NULL,
  `nbthreads_default` int DEFAULT NULL,
  `entities_id` int unsigned NOT NULL DEFAULT '0',
  `is_recursive` tinyint NOT NULL DEFAULT '0',
  `deviceprocessormodels_id` int unsigned DEFAULT NULL,
  `date_mod` timestamp NULL DEFAULT NULL,
  `date_creation` timestamp NULL DEFAULT NULL,
  PRIMARY KEY (`id`),
  KEY `designation` (`designation`),
  KEY `manufacturers_id` (`manufacturers_id`),
  KEY `entities_id` (`entities_id`),
  KEY `is_recursive` (`is_recursive`),
  KEY `date_mod` (`date_mod`),
  KEY `date_creation` (`date_creation`),
  KEY `deviceprocessormodels_id` (`deviceprocessormodels_id`)
) ENGINE=InnoDB DEFAULT CHARSET=utf8mb4 COLLATE=utf8mb4_unicode_ci ROW_FORMAT=DYNAMIC;


### Dump table glpi_devicesensors

DROP TABLE IF EXISTS `glpi_devicesensors`;
CREATE TABLE `glpi_devicesensors` (
  `id` int unsigned NOT NULL AUTO_INCREMENT,
  `designation` varchar(255) DEFAULT NULL,
  `devicesensortypes_id` int unsigned NOT NULL DEFAULT '0',
  `devicesensormodels_id` int unsigned NOT NULL DEFAULT '0',
  `comment` text,
  `manufacturers_id` int unsigned NOT NULL DEFAULT '0',
  `entities_id` int unsigned NOT NULL DEFAULT '0',
  `is_recursive` tinyint NOT NULL DEFAULT '0',
  `locations_id` int unsigned NOT NULL DEFAULT '0',
  `states_id` int unsigned NOT NULL DEFAULT '0',
  `date_mod` timestamp NULL DEFAULT NULL,
  `date_creation` timestamp NULL DEFAULT NULL,
  PRIMARY KEY (`id`),
  KEY `designation` (`designation`),
  KEY `manufacturers_id` (`manufacturers_id`),
  KEY `devicesensortypes_id` (`devicesensortypes_id`),
  KEY `entities_id` (`entities_id`),
  KEY `is_recursive` (`is_recursive`),
  KEY `locations_id` (`locations_id`),
  KEY `states_id` (`states_id`),
  KEY `date_mod` (`date_mod`),
  KEY `date_creation` (`date_creation`),
  KEY `devicesensormodels_id` (`devicesensormodels_id`)
) ENGINE=InnoDB DEFAULT CHARSET=utf8mb4 COLLATE=utf8mb4_unicode_ci ROW_FORMAT=DYNAMIC;


### Dump table glpi_devicesensormodels

DROP TABLE IF EXISTS `glpi_devicesensormodels`;
CREATE TABLE `glpi_devicesensormodels` (
  `id` int unsigned NOT NULL AUTO_INCREMENT,
  `name` varchar(255) DEFAULT NULL,
  `comment` text,
  `product_number` varchar(255) DEFAULT NULL,
  PRIMARY KEY (`id`),
  KEY `name` (`name`),
  KEY `product_number` (`product_number`)
) ENGINE=InnoDB DEFAULT CHARSET=utf8mb4 COLLATE=utf8mb4_unicode_ci ROW_FORMAT=DYNAMIC;


### Dump table glpi_devicesensortypes

DROP TABLE IF EXISTS `glpi_devicesensortypes`;
CREATE TABLE `glpi_devicesensortypes` (
  `id` int unsigned NOT NULL AUTO_INCREMENT,
  `name` varchar(255) DEFAULT NULL,
  `comment` text,
  PRIMARY KEY (`id`),
  KEY `name` (`name`)
) ENGINE=InnoDB DEFAULT CHARSET=utf8mb4 COLLATE=utf8mb4_unicode_ci ROW_FORMAT=DYNAMIC;


### Dump table glpi_devicesimcards

DROP TABLE IF EXISTS `glpi_devicesimcards`;
CREATE TABLE `glpi_devicesimcards` (
  `id` int unsigned NOT NULL AUTO_INCREMENT,
  `designation` varchar(255) DEFAULT NULL,
  `comment` text,
  `entities_id` int unsigned NOT NULL DEFAULT '0',
  `is_recursive` tinyint NOT NULL DEFAULT '0',
  `manufacturers_id` int unsigned NOT NULL DEFAULT '0',
  `voltage` int DEFAULT NULL,
  `devicesimcardtypes_id` int unsigned NOT NULL DEFAULT '0',
  `date_mod` timestamp NULL DEFAULT NULL,
  `date_creation` timestamp NULL DEFAULT NULL,
  `allow_voip` tinyint NOT NULL DEFAULT '0',
  PRIMARY KEY (`id`),
  KEY `designation` (`designation`),
  KEY `entities_id` (`entities_id`),
  KEY `is_recursive` (`is_recursive`),
  KEY `devicesimcardtypes_id` (`devicesimcardtypes_id`),
  KEY `date_mod` (`date_mod`),
  KEY `date_creation` (`date_creation`),
  KEY `manufacturers_id` (`manufacturers_id`)
) ENGINE=InnoDB DEFAULT CHARSET=utf8mb4 COLLATE=utf8mb4_unicode_ci ROW_FORMAT=DYNAMIC;


### Dump table glpi_items_devicesimcards

DROP TABLE IF EXISTS `glpi_items_devicesimcards`;
CREATE TABLE `glpi_items_devicesimcards` (
  `id` int unsigned NOT NULL AUTO_INCREMENT,
  `items_id` int unsigned NOT NULL DEFAULT '0' COMMENT 'RELATION to various table, according to itemtype (id)',
  `itemtype` varchar(100) NOT NULL,
  `devicesimcards_id` int unsigned NOT NULL DEFAULT '0',
  `is_deleted` tinyint NOT NULL DEFAULT '0',
  `is_dynamic` tinyint NOT NULL DEFAULT '0',
  `entities_id` int unsigned NOT NULL DEFAULT '0',
  `is_recursive` tinyint NOT NULL DEFAULT '0',
  `serial` varchar(255) DEFAULT NULL,
  `otherserial` varchar(255) DEFAULT NULL,
  `states_id` int unsigned NOT NULL DEFAULT '0',
  `locations_id` int unsigned NOT NULL DEFAULT '0',
  `lines_id` int unsigned NOT NULL DEFAULT '0',
  `users_id` int unsigned NOT NULL DEFAULT '0',
  `groups_id` int unsigned NOT NULL DEFAULT '0',
  `pin` varchar(255) NOT NULL DEFAULT '',
  `pin2` varchar(255) NOT NULL DEFAULT '',
  `puk` varchar(255) NOT NULL DEFAULT '',
  `puk2` varchar(255) NOT NULL DEFAULT '',
  `msin` varchar(255) NOT NULL DEFAULT '',
  `comment` text,
  PRIMARY KEY (`id`),
  KEY `item` (`itemtype`,`items_id`),
  KEY `devicesimcards_id` (`devicesimcards_id`),
  KEY `is_deleted` (`is_deleted`),
  KEY `is_dynamic` (`is_dynamic`),
  KEY `entities_id` (`entities_id`),
  KEY `is_recursive` (`is_recursive`),
  KEY `serial` (`serial`),
  KEY `otherserial` (`otherserial`),
  KEY `states_id` (`states_id`),
  KEY `locations_id` (`locations_id`),
  KEY `lines_id` (`lines_id`),
  KEY `users_id` (`users_id`),
  KEY `groups_id` (`groups_id`)
) ENGINE=InnoDB DEFAULT CHARSET=utf8mb4 COLLATE=utf8mb4_unicode_ci ROW_FORMAT=DYNAMIC;


### Dump table glpi_devicesimcardtypes

DROP TABLE IF EXISTS `glpi_devicesimcardtypes`;
CREATE TABLE `glpi_devicesimcardtypes` (
  `id` int unsigned NOT NULL AUTO_INCREMENT,
  `name` varchar(255) NOT NULL DEFAULT '',
  `comment` text,
  `date_mod` timestamp NULL DEFAULT NULL,
  `date_creation` timestamp NULL DEFAULT NULL,
  PRIMARY KEY (`id`),
  KEY `name` (`name`),
  KEY `date_mod` (`date_mod`),
  KEY `date_creation` (`date_creation`)
) ENGINE=InnoDB DEFAULT CHARSET=utf8mb4 COLLATE=utf8mb4_unicode_ci ROW_FORMAT=DYNAMIC;


### Dump table glpi_devicesoundcardmodels

DROP TABLE IF EXISTS `glpi_devicesoundcardmodels`;
CREATE TABLE `glpi_devicesoundcardmodels` (
  `id` int unsigned NOT NULL AUTO_INCREMENT,
  `name` varchar(255) DEFAULT NULL,
  `comment` text,
  `product_number` varchar(255) DEFAULT NULL,
  PRIMARY KEY (`id`),
  KEY `name` (`name`),
  KEY `product_number` (`product_number`)
) ENGINE=InnoDB DEFAULT CHARSET=utf8mb4 COLLATE=utf8mb4_unicode_ci ROW_FORMAT=DYNAMIC;


### Dump table glpi_devicesoundcards

DROP TABLE IF EXISTS `glpi_devicesoundcards`;
CREATE TABLE `glpi_devicesoundcards` (
  `id` int unsigned NOT NULL AUTO_INCREMENT,
  `designation` varchar(255) DEFAULT NULL,
  `type` varchar(255) DEFAULT NULL,
  `comment` text,
  `manufacturers_id` int unsigned NOT NULL DEFAULT '0',
  `entities_id` int unsigned NOT NULL DEFAULT '0',
  `is_recursive` tinyint NOT NULL DEFAULT '0',
  `devicesoundcardmodels_id` int unsigned DEFAULT NULL,
  `date_mod` timestamp NULL DEFAULT NULL,
  `date_creation` timestamp NULL DEFAULT NULL,
  PRIMARY KEY (`id`),
  KEY `designation` (`designation`),
  KEY `manufacturers_id` (`manufacturers_id`),
  KEY `entities_id` (`entities_id`),
  KEY `is_recursive` (`is_recursive`),
  KEY `date_mod` (`date_mod`),
  KEY `date_creation` (`date_creation`),
  KEY `devicesoundcardmodels_id` (`devicesoundcardmodels_id`)
) ENGINE=InnoDB DEFAULT CHARSET=utf8mb4 COLLATE=utf8mb4_unicode_ci ROW_FORMAT=DYNAMIC;


### Dump table glpi_displaypreferences

DROP TABLE IF EXISTS `glpi_displaypreferences`;
CREATE TABLE `glpi_displaypreferences` (
  `id` int unsigned NOT NULL AUTO_INCREMENT,
  `itemtype` varchar(100) NOT NULL,
  `num` int NOT NULL DEFAULT '0',
  `rank` int NOT NULL DEFAULT '0',
  `users_id` int unsigned NOT NULL DEFAULT '0',
  PRIMARY KEY (`id`),
  UNIQUE KEY `unicity` (`users_id`,`itemtype`,`num`),
  KEY `rank` (`rank`),
  KEY `num` (`num`),
  KEY `itemtype` (`itemtype`)
) ENGINE=InnoDB DEFAULT CHARSET=utf8mb4 COLLATE=utf8mb4_unicode_ci ROW_FORMAT=DYNAMIC;


### Dump table glpi_documentcategories

DROP TABLE IF EXISTS `glpi_documentcategories`;
CREATE TABLE `glpi_documentcategories` (
  `id` int unsigned NOT NULL AUTO_INCREMENT,
  `name` varchar(255) DEFAULT NULL,
  `comment` text,
  `documentcategories_id` int unsigned NOT NULL DEFAULT '0',
  `completename` text,
  `level` int NOT NULL DEFAULT '0',
  `ancestors_cache` longtext,
  `sons_cache` longtext,
  `date_mod` timestamp NULL DEFAULT NULL,
  `date_creation` timestamp NULL DEFAULT NULL,
  PRIMARY KEY (`id`),
  UNIQUE KEY `unicity` (`documentcategories_id`,`name`),
  KEY `name` (`name`),
  KEY `date_mod` (`date_mod`),
  KEY `date_creation` (`date_creation`),
  KEY `level` (`level`)
) ENGINE=InnoDB DEFAULT CHARSET=utf8mb4 COLLATE=utf8mb4_unicode_ci ROW_FORMAT=DYNAMIC;


### Dump table glpi_documents

DROP TABLE IF EXISTS `glpi_documents`;
CREATE TABLE `glpi_documents` (
  `id` int unsigned NOT NULL AUTO_INCREMENT,
  `entities_id` int unsigned NOT NULL DEFAULT '0',
  `is_recursive` tinyint NOT NULL DEFAULT '0',
  `name` varchar(255) DEFAULT NULL,
  `filename` varchar(255) DEFAULT NULL COMMENT 'for display and transfert',
  `filepath` varchar(255) DEFAULT NULL COMMENT 'file storage path',
  `documentcategories_id` int unsigned NOT NULL DEFAULT '0',
  `mime` varchar(255) DEFAULT NULL,
  `date_mod` timestamp NULL DEFAULT NULL,
  `comment` text,
  `is_deleted` tinyint NOT NULL DEFAULT '0',
  `link` varchar(255) DEFAULT NULL,
  `users_id` int unsigned NOT NULL DEFAULT '0',
  `tickets_id` int unsigned NOT NULL DEFAULT '0',
  `sha1sum` char(40) DEFAULT NULL,
  `is_blacklisted` tinyint NOT NULL DEFAULT '0',
  `tag` varchar(255) DEFAULT NULL,
  `date_creation` timestamp NULL DEFAULT NULL,
  PRIMARY KEY (`id`),
  KEY `date_mod` (`date_mod`),
  KEY `name` (`name`),
  KEY `entities_id` (`entities_id`),
  KEY `is_recursive` (`is_recursive`),
  KEY `tickets_id` (`tickets_id`),
  KEY `users_id` (`users_id`),
  KEY `documentcategories_id` (`documentcategories_id`),
  KEY `is_deleted` (`is_deleted`),
  KEY `sha1sum` (`sha1sum`),
  KEY `tag` (`tag`),
  KEY `date_creation` (`date_creation`)
) ENGINE=InnoDB DEFAULT CHARSET=utf8mb4 COLLATE=utf8mb4_unicode_ci ROW_FORMAT=DYNAMIC;


### Dump table glpi_documents_items

DROP TABLE IF EXISTS `glpi_documents_items`;
CREATE TABLE `glpi_documents_items` (
  `id` int unsigned NOT NULL AUTO_INCREMENT,
  `documents_id` int unsigned NOT NULL DEFAULT '0',
  `items_id` int unsigned NOT NULL DEFAULT '0',
  `itemtype` varchar(100) NOT NULL,
  `entities_id` int unsigned NOT NULL DEFAULT '0',
  `is_recursive` tinyint NOT NULL DEFAULT '0',
  `date_mod` timestamp NULL DEFAULT NULL,
  `users_id` int unsigned DEFAULT '0',
  `timeline_position` tinyint NOT NULL DEFAULT '0',
  `date_creation` timestamp NULL DEFAULT NULL,
  `date` timestamp NULL DEFAULT NULL,
  PRIMARY KEY (`id`),
  UNIQUE KEY `unicity` (`documents_id`,`itemtype`,`items_id`,`timeline_position`),
  KEY `item` (`itemtype`,`items_id`,`entities_id`,`is_recursive`),
  KEY `users_id` (`users_id`),
  KEY `entities_id` (`entities_id`),
  KEY `is_recursive` (`is_recursive`),
  KEY `date_creation` (`date_creation`),
  KEY `date_mod` (`date_mod`),
  KEY `date` (`date`)
) ENGINE=InnoDB DEFAULT CHARSET=utf8mb4 COLLATE=utf8mb4_unicode_ci ROW_FORMAT=DYNAMIC;


### Dump table glpi_documenttypes

DROP TABLE IF EXISTS `glpi_documenttypes`;
CREATE TABLE `glpi_documenttypes` (
  `id` int unsigned NOT NULL AUTO_INCREMENT,
  `name` varchar(255) DEFAULT NULL,
  `ext` varchar(255) DEFAULT NULL,
  `icon` varchar(255) DEFAULT NULL,
  `mime` varchar(255) DEFAULT NULL,
  `is_uploadable` tinyint NOT NULL DEFAULT '1',
  `date_mod` timestamp NULL DEFAULT NULL,
  `comment` text,
  `date_creation` timestamp NULL DEFAULT NULL,
  PRIMARY KEY (`id`),
  UNIQUE KEY `unicity` (`ext`),
  KEY `name` (`name`),
  KEY `is_uploadable` (`is_uploadable`),
  KEY `date_mod` (`date_mod`),
  KEY `date_creation` (`date_creation`)
) ENGINE=InnoDB DEFAULT CHARSET=utf8mb4 COLLATE=utf8mb4_unicode_ci ROW_FORMAT=DYNAMIC;


### Dump table glpi_domains

DROP TABLE IF EXISTS `glpi_domains`;
CREATE TABLE `glpi_domains` (
  `id` int unsigned NOT NULL AUTO_INCREMENT,
  `name` varchar(255) DEFAULT NULL,
  `entities_id` int unsigned NOT NULL DEFAULT '0',
  `is_recursive` tinyint NOT NULL DEFAULT '0',
  `domaintypes_id` int unsigned NOT NULL DEFAULT '0',
  `date_expiration` timestamp NULL DEFAULT NULL,
  `date_domaincreation` timestamp NULL DEFAULT NULL,
  `users_id_tech` int unsigned NOT NULL DEFAULT '0',
  `groups_id_tech` int unsigned NOT NULL DEFAULT '0',
  `is_deleted` tinyint NOT NULL DEFAULT '0',
  `comment` text,
  `is_template` tinyint NOT NULL DEFAULT '0',
  `template_name` varchar(255) DEFAULT NULL,
  `is_active` tinyint NOT NULL DEFAULT '0',
  `date_mod` timestamp NULL DEFAULT NULL,
  `date_creation` timestamp NULL DEFAULT NULL,
  PRIMARY KEY (`id`),
  KEY `name` (`name`),
  KEY `entities_id` (`entities_id`),
  KEY `is_recursive` (`is_recursive`),
  KEY `domaintypes_id` (`domaintypes_id`),
  KEY `users_id_tech` (`users_id_tech`),
  KEY `groups_id_tech` (`groups_id_tech`),
  KEY `date_mod` (`date_mod`),
  KEY `is_deleted` (`is_deleted`),
  KEY `is_template` (`is_template`),
  KEY `is_active` (`is_active`),
  KEY `date_expiration` (`date_expiration`),
  KEY `date_domaincreation` (`date_domaincreation`),
  KEY `date_creation` (`date_creation`)
) ENGINE=InnoDB DEFAULT CHARSET=utf8mb4 COLLATE=utf8mb4_unicode_ci ROW_FORMAT=DYNAMIC;


### Dump table glpi_dropdowntranslations

DROP TABLE IF EXISTS `glpi_dropdowntranslations`;
CREATE TABLE `glpi_dropdowntranslations` (
  `id` int unsigned NOT NULL AUTO_INCREMENT,
  `items_id` int unsigned NOT NULL DEFAULT '0',
  `itemtype` varchar(100) DEFAULT NULL,
  `language` varchar(10) DEFAULT NULL,
  `field` varchar(100) DEFAULT NULL,
  `value` text,
  PRIMARY KEY (`id`),
  UNIQUE KEY `unicity` (`itemtype`,`items_id`,`language`,`field`),
  KEY `language` (`language`),
  KEY `field` (`field`)
) ENGINE=InnoDB DEFAULT CHARSET=utf8mb4 COLLATE=utf8mb4_unicode_ci ROW_FORMAT=DYNAMIC;


### Dump table glpi_entities

DROP TABLE IF EXISTS `glpi_entities`;
CREATE TABLE `glpi_entities` (
  `id` int unsigned NOT NULL DEFAULT '0',
  `name` varchar(255) DEFAULT NULL,
  `entities_id` int unsigned DEFAULT '0',
  `completename` text,
  `comment` text,
  `level` int NOT NULL DEFAULT '0',
  `sons_cache` longtext,
  `ancestors_cache` longtext,
  `registration_number` varchar(255) DEFAULT NULL,
  `address` text,
  `postcode` varchar(255) DEFAULT NULL,
  `town` varchar(255) DEFAULT NULL,
  `state` varchar(255) DEFAULT NULL,
  `country` varchar(255) DEFAULT NULL,
  `website` varchar(255) DEFAULT NULL,
  `phonenumber` varchar(255) DEFAULT NULL,
  `fax` varchar(255) DEFAULT NULL,
  `email` varchar(255) DEFAULT NULL,
  `admin_email` varchar(255) DEFAULT NULL,
  `admin_email_name` varchar(255) DEFAULT NULL,
  `from_email` varchar(255) DEFAULT NULL,
  `from_email_name` varchar(255) DEFAULT NULL,
  `noreply_email` varchar(255) DEFAULT NULL,
  `noreply_email_name` varchar(255) DEFAULT NULL,
  `replyto_email` varchar(255) DEFAULT NULL,
  `replyto_email_name` varchar(255) DEFAULT NULL,
  `notification_subject_tag` varchar(255) DEFAULT NULL,
  `ldap_dn` varchar(255) DEFAULT NULL,
  `tag` varchar(255) DEFAULT NULL,
  `authldaps_id` int unsigned NOT NULL DEFAULT '0',
  `mail_domain` varchar(255) DEFAULT NULL,
  `entity_ldapfilter` text,
  `mailing_signature` text,
  `cartridges_alert_repeat` int NOT NULL DEFAULT '-2',
  `consumables_alert_repeat` int NOT NULL DEFAULT '-2',
  `use_licenses_alert` int NOT NULL DEFAULT '-2',
  `send_licenses_alert_before_delay` int NOT NULL DEFAULT '-2',
  `use_certificates_alert` int NOT NULL DEFAULT '-2',
  `send_certificates_alert_before_delay` int NOT NULL DEFAULT '-2',
  `certificates_alert_repeat_interval` int NOT NULL DEFAULT '-2',
  `use_contracts_alert` int NOT NULL DEFAULT '-2',
  `send_contracts_alert_before_delay` int NOT NULL DEFAULT '-2',
  `use_infocoms_alert` int NOT NULL DEFAULT '-2',
  `send_infocoms_alert_before_delay` int NOT NULL DEFAULT '-2',
  `use_reservations_alert` int NOT NULL DEFAULT '-2',
  `use_domains_alert` int NOT NULL DEFAULT '-2',
  `send_domains_alert_close_expiries_delay` int NOT NULL DEFAULT '-2',
  `send_domains_alert_expired_delay` int NOT NULL DEFAULT '-2',
  `autoclose_delay` int NOT NULL DEFAULT '-2',
  `autopurge_delay` int NOT NULL DEFAULT '-10',
  `notclosed_delay` int NOT NULL DEFAULT '-2',
  `calendars_strategy` tinyint NOT NULL DEFAULT '-2',
  `calendars_id` int unsigned NOT NULL DEFAULT '0',
  `auto_assign_mode` int NOT NULL DEFAULT '-2',
  `tickettype` int NOT NULL DEFAULT '-2',
  `max_closedate` timestamp NULL DEFAULT NULL,
  `inquest_config` int NOT NULL DEFAULT '-2',
  `inquest_rate` int NOT NULL DEFAULT '0',
  `inquest_delay` int NOT NULL DEFAULT '-10',
  `inquest_URL` varchar(255) DEFAULT NULL,
  `inquest_max_rate` int NOT NULL DEFAULT '5',
  `inquest_default_rate` int NOT NULL DEFAULT '3',
  `inquest_mandatory_comment` int NOT NULL DEFAULT '0',
  `max_closedate_change` timestamp NULL DEFAULT NULL,
  `inquest_config_change` int NOT NULL DEFAULT '-2',
  `inquest_rate_change` int NOT NULL DEFAULT '0',
  `inquest_delay_change` int NOT NULL DEFAULT '-10',
  `inquest_URL_change` varchar(255) DEFAULT NULL,
  `inquest_max_rate_change` int NOT NULL DEFAULT '5',
  `inquest_default_rate_change` int NOT NULL DEFAULT '3',
  `inquest_mandatory_comment_change` int NOT NULL DEFAULT '0',
  `autofill_warranty_date` varchar(255) NOT NULL DEFAULT '-2',
  `autofill_use_date` varchar(255) NOT NULL DEFAULT '-2',
  `autofill_buy_date` varchar(255) NOT NULL DEFAULT '-2',
  `autofill_delivery_date` varchar(255) NOT NULL DEFAULT '-2',
  `autofill_order_date` varchar(255) NOT NULL DEFAULT '-2',
  `tickettemplates_strategy` tinyint NOT NULL DEFAULT '-2',
  `tickettemplates_id` int unsigned NOT NULL DEFAULT '0',
  `changetemplates_strategy` tinyint NOT NULL DEFAULT '-2',
  `changetemplates_id` int unsigned NOT NULL DEFAULT '0',
  `problemtemplates_strategy` tinyint NOT NULL DEFAULT '-2',
  `problemtemplates_id` int unsigned NOT NULL DEFAULT '0',
  `entities_strategy_software` tinyint NOT NULL DEFAULT '-2',
  `entities_id_software` int unsigned NOT NULL DEFAULT '0',
  `default_contract_alert` int NOT NULL DEFAULT '-2',
  `default_infocom_alert` int NOT NULL DEFAULT '-2',
  `default_cartridges_alarm_threshold` int NOT NULL DEFAULT '-2',
  `default_consumables_alarm_threshold` int NOT NULL DEFAULT '-2',
  `delay_send_emails` int NOT NULL DEFAULT '-2',
  `is_notif_enable_default` int NOT NULL DEFAULT '-2',
  `inquest_duration` int NOT NULL DEFAULT '0',
  `inquest_duration_change` int NOT NULL DEFAULT '0',
  `date_mod` timestamp NULL DEFAULT NULL,
  `date_creation` timestamp NULL DEFAULT NULL,
  `autofill_decommission_date` varchar(255) NOT NULL DEFAULT '-2',
  `suppliers_as_private` int NOT NULL DEFAULT '-2',
  `anonymize_support_agents` int NOT NULL DEFAULT '-2',
  `display_users_initials` int NOT NULL DEFAULT '-2',
  `contracts_strategy_default` tinyint NOT NULL DEFAULT '-2',
  `contracts_id_default` int unsigned NOT NULL DEFAULT '0',
  `enable_custom_css` int NOT NULL DEFAULT '-2',
  `custom_css_code` text,
  `latitude` varchar(255) DEFAULT NULL,
  `longitude` varchar(255) DEFAULT NULL,
  `altitude` varchar(255) DEFAULT NULL,
  `transfers_strategy` tinyint NOT NULL DEFAULT '-2',
  `transfers_id` int unsigned NOT NULL DEFAULT '0',
  `agent_base_url` varchar(255) DEFAULT NULL,
  `approval_reminder_repeat_interval` int NOT NULL DEFAULT '-2',
  `2fa_enforcement_strategy` tinyint NOT NULL DEFAULT '-2',
  `is_contact_autoupdate` tinyint NOT NULL DEFAULT '-2',
  `is_user_autoupdate` tinyint NOT NULL DEFAULT '-2',
  `is_group_autoupdate` tinyint NOT NULL DEFAULT '-2',
  `is_location_autoupdate` tinyint NOT NULL DEFAULT '-2',
  `state_autoupdate_mode` int NOT NULL DEFAULT '-2',
  `is_contact_autoclean` tinyint NOT NULL DEFAULT '-2',
  `is_user_autoclean` tinyint NOT NULL DEFAULT '-2',
  `is_group_autoclean` tinyint NOT NULL DEFAULT '-2',
  `is_location_autoclean` tinyint NOT NULL DEFAULT '-2',
  `state_autoclean_mode` int NOT NULL DEFAULT '-2',
  PRIMARY KEY (`id`),
  UNIQUE KEY `unicity` (`entities_id`,`name`),
  KEY `name` (`name`),
  KEY `date_mod` (`date_mod`),
  KEY `date_creation` (`date_creation`),
  KEY `tickettemplates_id` (`tickettemplates_id`),
  KEY `changetemplates_id` (`changetemplates_id`),
  KEY `problemtemplates_id` (`problemtemplates_id`),
  KEY `transfers_id` (`transfers_id`),
  KEY `authldaps_id` (`authldaps_id`),
  KEY `calendars_id` (`calendars_id`),
  KEY `entities_id_software` (`entities_id_software`),
  KEY `contracts_id_default` (`contracts_id_default`),
  KEY `level` (`level`)
) ENGINE=InnoDB DEFAULT CHARSET=utf8mb4 COLLATE=utf8mb4_unicode_ci ROW_FORMAT=DYNAMIC;


### Dump table glpi_entities_knowbaseitems

DROP TABLE IF EXISTS `glpi_entities_knowbaseitems`;
CREATE TABLE `glpi_entities_knowbaseitems` (
  `id` int unsigned NOT NULL AUTO_INCREMENT,
  `knowbaseitems_id` int unsigned NOT NULL DEFAULT '0',
  `entities_id` int unsigned NOT NULL DEFAULT '0',
  `is_recursive` tinyint NOT NULL DEFAULT '0',
  PRIMARY KEY (`id`),
  KEY `knowbaseitems_id` (`knowbaseitems_id`),
  KEY `entities_id` (`entities_id`),
  KEY `is_recursive` (`is_recursive`)
) ENGINE=InnoDB DEFAULT CHARSET=utf8mb4 COLLATE=utf8mb4_unicode_ci ROW_FORMAT=DYNAMIC;


### Dump table glpi_entities_reminders

DROP TABLE IF EXISTS `glpi_entities_reminders`;
CREATE TABLE `glpi_entities_reminders` (
  `id` int unsigned NOT NULL AUTO_INCREMENT,
  `reminders_id` int unsigned NOT NULL DEFAULT '0',
  `entities_id` int unsigned NOT NULL DEFAULT '0',
  `is_recursive` tinyint NOT NULL DEFAULT '0',
  PRIMARY KEY (`id`),
  KEY `reminders_id` (`reminders_id`),
  KEY `entities_id` (`entities_id`),
  KEY `is_recursive` (`is_recursive`)
) ENGINE=InnoDB DEFAULT CHARSET=utf8mb4 COLLATE=utf8mb4_unicode_ci ROW_FORMAT=DYNAMIC;


### Dump table glpi_entities_rssfeeds

DROP TABLE IF EXISTS `glpi_entities_rssfeeds`;
CREATE TABLE `glpi_entities_rssfeeds` (
  `id` int unsigned NOT NULL AUTO_INCREMENT,
  `rssfeeds_id` int unsigned NOT NULL DEFAULT '0',
  `entities_id` int unsigned NOT NULL DEFAULT '0',
  `is_recursive` tinyint NOT NULL DEFAULT '0',
  PRIMARY KEY (`id`),
  KEY `rssfeeds_id` (`rssfeeds_id`),
  KEY `entities_id` (`entities_id`),
  KEY `is_recursive` (`is_recursive`)
) ENGINE=InnoDB DEFAULT CHARSET=utf8mb4 COLLATE=utf8mb4_unicode_ci ROW_FORMAT=DYNAMIC;


### Dump table glpi_events

DROP TABLE IF EXISTS `glpi_events`;
CREATE TABLE `glpi_events` (
  `id` int unsigned NOT NULL AUTO_INCREMENT,
  `items_id` int unsigned NOT NULL DEFAULT '0',
  `type` varchar(255) DEFAULT NULL,
  `date` timestamp NULL DEFAULT NULL,
  `service` varchar(255) DEFAULT NULL,
  `level` int NOT NULL DEFAULT '0',
  `message` text,
  PRIMARY KEY (`id`),
  KEY `date` (`date`),
  KEY `level` (`level`),
  KEY `item` (`type`,`items_id`)
) ENGINE=InnoDB DEFAULT CHARSET=utf8mb4 COLLATE=utf8mb4_unicode_ci ROW_FORMAT=DYNAMIC;


### Dump table glpi_fieldblacklists

DROP TABLE IF EXISTS `glpi_fieldblacklists`;
CREATE TABLE `glpi_fieldblacklists` (
  `id` int unsigned NOT NULL AUTO_INCREMENT,
  `name` varchar(255) NOT NULL DEFAULT '',
  `field` varchar(255) NOT NULL DEFAULT '',
  `value` varchar(255) NOT NULL DEFAULT '',
  `itemtype` varchar(255) NOT NULL DEFAULT '',
  `entities_id` int unsigned NOT NULL DEFAULT '0',
  `is_recursive` tinyint NOT NULL DEFAULT '0',
  `comment` text,
  `date_mod` timestamp NULL DEFAULT NULL,
  `date_creation` timestamp NULL DEFAULT NULL,
  PRIMARY KEY (`id`),
  KEY `name` (`name`),
  KEY `entities_id` (`entities_id`),
  KEY `is_recursive` (`is_recursive`),
  KEY `date_mod` (`date_mod`),
  KEY `date_creation` (`date_creation`)
) ENGINE=InnoDB DEFAULT CHARSET=utf8mb4 COLLATE=utf8mb4_unicode_ci ROW_FORMAT=DYNAMIC;


### Dump table glpi_fieldunicities

DROP TABLE IF EXISTS `glpi_fieldunicities`;
CREATE TABLE `glpi_fieldunicities` (
  `id` int unsigned NOT NULL AUTO_INCREMENT,
  `name` varchar(255) NOT NULL DEFAULT '',
  `is_recursive` tinyint NOT NULL DEFAULT '0',
  `itemtype` varchar(255) NOT NULL DEFAULT '',
  `entities_id` int unsigned NOT NULL DEFAULT '0',
  `fields` text,
  `is_active` tinyint NOT NULL DEFAULT '0',
  `action_refuse` tinyint NOT NULL DEFAULT '0',
  `action_notify` tinyint NOT NULL DEFAULT '0',
  `comment` text,
  `date_mod` timestamp NULL DEFAULT NULL,
  `date_creation` timestamp NULL DEFAULT NULL,
  PRIMARY KEY (`id`),
  KEY `name` (`name`),
  KEY `entities_id` (`entities_id`),
  KEY `is_recursive` (`is_recursive`),
  KEY `is_active` (`is_active`),
  KEY `date_mod` (`date_mod`),
  KEY `date_creation` (`date_creation`)
) ENGINE=InnoDB DEFAULT CHARSET=utf8mb4 COLLATE=utf8mb4_unicode_ci ROW_FORMAT=DYNAMIC COMMENT='Stores field unicity criterias';


### Dump table glpi_filesystems

DROP TABLE IF EXISTS `glpi_filesystems`;
CREATE TABLE `glpi_filesystems` (
  `id` int unsigned NOT NULL AUTO_INCREMENT,
  `name` varchar(255) DEFAULT NULL,
  `comment` text,
  `date_mod` timestamp NULL DEFAULT NULL,
  `date_creation` timestamp NULL DEFAULT NULL,
  PRIMARY KEY (`id`),
  KEY `name` (`name`),
  KEY `date_mod` (`date_mod`),
  KEY `date_creation` (`date_creation`)
) ENGINE=InnoDB DEFAULT CHARSET=utf8mb4 COLLATE=utf8mb4_unicode_ci ROW_FORMAT=DYNAMIC;


### Dump table glpi_fqdns

DROP TABLE IF EXISTS `glpi_fqdns`;
CREATE TABLE `glpi_fqdns` (
  `id` int unsigned NOT NULL AUTO_INCREMENT,
  `entities_id` int unsigned NOT NULL DEFAULT '0',
  `is_recursive` tinyint NOT NULL DEFAULT '0',
  `name` varchar(255) DEFAULT NULL,
  `fqdn` varchar(255) DEFAULT NULL,
  `comment` text,
  `date_mod` timestamp NULL DEFAULT NULL,
  `date_creation` timestamp NULL DEFAULT NULL,
  PRIMARY KEY (`id`),
  KEY `entities_id` (`entities_id`),
  KEY `name` (`name`),
  KEY `fqdn` (`fqdn`),
  KEY `is_recursive` (`is_recursive`),
  KEY `date_mod` (`date_mod`),
  KEY `date_creation` (`date_creation`)
) ENGINE=InnoDB DEFAULT CHARSET=utf8mb4 COLLATE=utf8mb4_unicode_ci ROW_FORMAT=DYNAMIC;


### Dump table glpi_groups

DROP TABLE IF EXISTS `glpi_groups`;
CREATE TABLE `glpi_groups` (
  `id` int unsigned NOT NULL AUTO_INCREMENT,
  `entities_id` int unsigned NOT NULL DEFAULT '0',
  `is_recursive` tinyint NOT NULL DEFAULT '0',
  `name` varchar(255) DEFAULT NULL,
  `code` varchar(255) DEFAULT NULL,
  `comment` text,
  `ldap_field` varchar(255) DEFAULT NULL,
  `ldap_value` text,
  `ldap_group_dn` text,
  `date_mod` timestamp NULL DEFAULT NULL,
  `groups_id` int unsigned NOT NULL DEFAULT '0',
  `completename` text,
  `level` int NOT NULL DEFAULT '0',
  `ancestors_cache` longtext,
  `sons_cache` longtext,
  `is_requester` tinyint NOT NULL DEFAULT '1',
  `is_watcher` tinyint NOT NULL DEFAULT '1',
  `is_assign` tinyint NOT NULL DEFAULT '1',
  `is_task` tinyint NOT NULL DEFAULT '1',
  `is_notify` tinyint NOT NULL DEFAULT '1',
  `is_itemgroup` tinyint NOT NULL DEFAULT '1',
  `is_usergroup` tinyint NOT NULL DEFAULT '1',
  `is_manager` tinyint NOT NULL DEFAULT '1',
  `date_creation` timestamp NULL DEFAULT NULL,
  `recursive_membership` tinyint NOT NULL DEFAULT '0',
  `2fa_enforced` tinyint NOT NULL DEFAULT '0',
  PRIMARY KEY (`id`),
  KEY `name` (`name`),
  KEY `ldap_field` (`ldap_field`),
  KEY `entities_id` (`entities_id`),
  KEY `is_recursive` (`is_recursive`),
  KEY `date_mod` (`date_mod`),
  KEY `ldap_value` (`ldap_value`(200)),
  KEY `ldap_group_dn` (`ldap_group_dn`(200)),
  KEY `groups_id` (`groups_id`),
  KEY `is_requester` (`is_requester`),
  KEY `is_watcher` (`is_watcher`),
  KEY `is_assign` (`is_assign`),
  KEY `is_notify` (`is_notify`),
  KEY `is_itemgroup` (`is_itemgroup`),
  KEY `is_usergroup` (`is_usergroup`),
  KEY `is_manager` (`is_manager`),
  KEY `date_creation` (`date_creation`),
  KEY `level` (`level`)
) ENGINE=InnoDB DEFAULT CHARSET=utf8mb4 COLLATE=utf8mb4_unicode_ci ROW_FORMAT=DYNAMIC;


### Dump table glpi_groups_knowbaseitems

DROP TABLE IF EXISTS `glpi_groups_knowbaseitems`;
CREATE TABLE `glpi_groups_knowbaseitems` (
  `id` int unsigned NOT NULL AUTO_INCREMENT,
  `knowbaseitems_id` int unsigned NOT NULL DEFAULT '0',
  `groups_id` int unsigned NOT NULL DEFAULT '0',
  `entities_id` int unsigned DEFAULT NULL,
  `is_recursive` tinyint NOT NULL DEFAULT '0',
  `no_entity_restriction` tinyint NOT NULL DEFAULT '0',
  PRIMARY KEY (`id`),
  KEY `knowbaseitems_id` (`knowbaseitems_id`),
  KEY `groups_id` (`groups_id`),
  KEY `entities_id` (`entities_id`),
  KEY `is_recursive` (`is_recursive`)
) ENGINE=InnoDB DEFAULT CHARSET=utf8mb4 COLLATE=utf8mb4_unicode_ci ROW_FORMAT=DYNAMIC;


### Dump table glpi_groups_problems

DROP TABLE IF EXISTS `glpi_groups_problems`;
CREATE TABLE `glpi_groups_problems` (
  `id` int unsigned NOT NULL AUTO_INCREMENT,
  `problems_id` int unsigned NOT NULL DEFAULT '0',
  `groups_id` int unsigned NOT NULL DEFAULT '0',
  `type` int NOT NULL DEFAULT '1',
  PRIMARY KEY (`id`),
  UNIQUE KEY `unicity` (`problems_id`,`type`,`groups_id`),
  KEY `group` (`groups_id`,`type`)
) ENGINE=InnoDB DEFAULT CHARSET=utf8mb4 COLLATE=utf8mb4_unicode_ci ROW_FORMAT=DYNAMIC;


### Dump table glpi_groups_reminders

DROP TABLE IF EXISTS `glpi_groups_reminders`;
CREATE TABLE `glpi_groups_reminders` (
  `id` int unsigned NOT NULL AUTO_INCREMENT,
  `reminders_id` int unsigned NOT NULL DEFAULT '0',
  `groups_id` int unsigned NOT NULL DEFAULT '0',
  `entities_id` int unsigned DEFAULT NULL,
  `is_recursive` tinyint NOT NULL DEFAULT '0',
  `no_entity_restriction` tinyint NOT NULL DEFAULT '0',
  PRIMARY KEY (`id`),
  KEY `reminders_id` (`reminders_id`),
  KEY `groups_id` (`groups_id`),
  KEY `entities_id` (`entities_id`),
  KEY `is_recursive` (`is_recursive`)
) ENGINE=InnoDB DEFAULT CHARSET=utf8mb4 COLLATE=utf8mb4_unicode_ci ROW_FORMAT=DYNAMIC;


### Dump table glpi_groups_rssfeeds

DROP TABLE IF EXISTS `glpi_groups_rssfeeds`;
CREATE TABLE `glpi_groups_rssfeeds` (
  `id` int unsigned NOT NULL AUTO_INCREMENT,
  `rssfeeds_id` int unsigned NOT NULL DEFAULT '0',
  `groups_id` int unsigned NOT NULL DEFAULT '0',
  `entities_id` int unsigned DEFAULT NULL,
  `is_recursive` tinyint NOT NULL DEFAULT '0',
  `no_entity_restriction` tinyint NOT NULL DEFAULT '0',
  PRIMARY KEY (`id`),
  KEY `rssfeeds_id` (`rssfeeds_id`),
  KEY `groups_id` (`groups_id`),
  KEY `entities_id` (`entities_id`),
  KEY `is_recursive` (`is_recursive`)
) ENGINE=InnoDB DEFAULT CHARSET=utf8mb4 COLLATE=utf8mb4_unicode_ci ROW_FORMAT=DYNAMIC;


### Dump table glpi_groups_tickets

DROP TABLE IF EXISTS `glpi_groups_tickets`;
CREATE TABLE `glpi_groups_tickets` (
  `id` int unsigned NOT NULL AUTO_INCREMENT,
  `tickets_id` int unsigned NOT NULL DEFAULT '0',
  `groups_id` int unsigned NOT NULL DEFAULT '0',
  `type` int NOT NULL DEFAULT '1',
  PRIMARY KEY (`id`),
  UNIQUE KEY `unicity` (`tickets_id`,`type`,`groups_id`),
  KEY `group` (`groups_id`,`type`)
) ENGINE=InnoDB DEFAULT CHARSET=utf8mb4 COLLATE=utf8mb4_unicode_ci ROW_FORMAT=DYNAMIC;


### Dump table glpi_groups_users

DROP TABLE IF EXISTS `glpi_groups_users`;
CREATE TABLE `glpi_groups_users` (
  `id` int unsigned NOT NULL AUTO_INCREMENT,
  `users_id` int unsigned NOT NULL DEFAULT '0',
  `groups_id` int unsigned NOT NULL DEFAULT '0',
  `is_dynamic` tinyint NOT NULL DEFAULT '0',
  `is_manager` tinyint NOT NULL DEFAULT '0',
  `is_userdelegate` tinyint NOT NULL DEFAULT '0',
  PRIMARY KEY (`id`),
  UNIQUE KEY `unicity` (`users_id`,`groups_id`),
  KEY `groups_id` (`groups_id`),
  KEY `is_dynamic` (`is_dynamic`),
  KEY `is_manager` (`is_manager`),
  KEY `is_userdelegate` (`is_userdelegate`)
) ENGINE=InnoDB DEFAULT CHARSET=utf8mb4 COLLATE=utf8mb4_unicode_ci ROW_FORMAT=DYNAMIC;


### Dump table glpi_holidays

DROP TABLE IF EXISTS `glpi_holidays`;
CREATE TABLE `glpi_holidays` (
  `id` int unsigned NOT NULL AUTO_INCREMENT,
  `name` varchar(255) DEFAULT NULL,
  `entities_id` int unsigned NOT NULL DEFAULT '0',
  `is_recursive` tinyint NOT NULL DEFAULT '0',
  `comment` text,
  `begin_date` date DEFAULT NULL,
  `end_date` date DEFAULT NULL,
  `is_perpetual` tinyint NOT NULL DEFAULT '0',
  `date_mod` timestamp NULL DEFAULT NULL,
  `date_creation` timestamp NULL DEFAULT NULL,
  PRIMARY KEY (`id`),
  KEY `name` (`name`),
  KEY `entities_id` (`entities_id`),
  KEY `is_recursive` (`is_recursive`),
  KEY `begin_date` (`begin_date`),
  KEY `end_date` (`end_date`),
  KEY `is_perpetual` (`is_perpetual`),
  KEY `date_mod` (`date_mod`),
  KEY `date_creation` (`date_creation`)
) ENGINE=InnoDB DEFAULT CHARSET=utf8mb4 COLLATE=utf8mb4_unicode_ci ROW_FORMAT=DYNAMIC;


### Dump table glpi_infocoms

DROP TABLE IF EXISTS `glpi_infocoms`;
CREATE TABLE `glpi_infocoms` (
  `id` int unsigned NOT NULL AUTO_INCREMENT,
  `items_id` int unsigned NOT NULL DEFAULT '0',
  `itemtype` varchar(100) NOT NULL,
  `entities_id` int unsigned NOT NULL DEFAULT '0',
  `is_recursive` tinyint NOT NULL DEFAULT '0',
  `buy_date` date DEFAULT NULL,
  `use_date` date DEFAULT NULL,
  `warranty_duration` int NOT NULL DEFAULT '0',
  `warranty_info` varchar(255) DEFAULT NULL,
  `suppliers_id` int unsigned NOT NULL DEFAULT '0',
  `order_number` varchar(255) DEFAULT NULL,
  `delivery_number` varchar(255) DEFAULT NULL,
  `immo_number` varchar(255) DEFAULT NULL,
  `value` decimal(20,4) NOT NULL DEFAULT '0.0000',
  `warranty_value` decimal(20,4) NOT NULL DEFAULT '0.0000',
  `sink_time` int NOT NULL DEFAULT '0',
  `sink_type` int NOT NULL DEFAULT '0',
  `sink_coeff` float NOT NULL DEFAULT '0',
  `comment` text,
  `bill` varchar(255) DEFAULT NULL,
  `budgets_id` int unsigned NOT NULL DEFAULT '0',
  `alert` int NOT NULL DEFAULT '0',
  `order_date` date DEFAULT NULL,
  `delivery_date` date DEFAULT NULL,
  `inventory_date` date DEFAULT NULL,
  `warranty_date` date DEFAULT NULL,
  `date_mod` timestamp NULL DEFAULT NULL,
  `date_creation` timestamp NULL DEFAULT NULL,
  `decommission_date` timestamp NULL DEFAULT NULL,
  `businesscriticities_id` int unsigned NOT NULL DEFAULT '0',
  PRIMARY KEY (`id`),
  UNIQUE KEY `unicity` (`itemtype`,`items_id`),
  KEY `buy_date` (`buy_date`),
  KEY `alert` (`alert`),
  KEY `budgets_id` (`budgets_id`),
  KEY `suppliers_id` (`suppliers_id`),
  KEY `entities_id` (`entities_id`),
  KEY `is_recursive` (`is_recursive`),
  KEY `date_mod` (`date_mod`),
  KEY `date_creation` (`date_creation`),
  KEY `businesscriticities_id` (`businesscriticities_id`)
) ENGINE=InnoDB DEFAULT CHARSET=utf8mb4 COLLATE=utf8mb4_unicode_ci ROW_FORMAT=DYNAMIC;


### Dump table glpi_interfacetypes

DROP TABLE IF EXISTS `glpi_interfacetypes`;
CREATE TABLE `glpi_interfacetypes` (
  `id` int unsigned NOT NULL AUTO_INCREMENT,
  `name` varchar(255) DEFAULT NULL,
  `comment` text,
  `date_mod` timestamp NULL DEFAULT NULL,
  `date_creation` timestamp NULL DEFAULT NULL,
  PRIMARY KEY (`id`),
  KEY `name` (`name`),
  KEY `date_mod` (`date_mod`),
  KEY `date_creation` (`date_creation`)
) ENGINE=InnoDB DEFAULT CHARSET=utf8mb4 COLLATE=utf8mb4_unicode_ci ROW_FORMAT=DYNAMIC;


### Dump table glpi_ipaddresses

DROP TABLE IF EXISTS `glpi_ipaddresses`;
CREATE TABLE `glpi_ipaddresses` (
  `id` int unsigned NOT NULL AUTO_INCREMENT,
  `entities_id` int unsigned NOT NULL DEFAULT '0',
  `items_id` int unsigned NOT NULL DEFAULT '0',
  `itemtype` varchar(100) NOT NULL,
  `version` tinyint unsigned DEFAULT '0',
  `name` varchar(255) DEFAULT NULL,
  `binary_0` int unsigned NOT NULL DEFAULT '0',
  `binary_1` int unsigned NOT NULL DEFAULT '0',
  `binary_2` int unsigned NOT NULL DEFAULT '0',
  `binary_3` int unsigned NOT NULL DEFAULT '0',
  `is_deleted` tinyint NOT NULL DEFAULT '0',
  `is_dynamic` tinyint NOT NULL DEFAULT '0',
  `mainitems_id` int unsigned NOT NULL DEFAULT '0',
  `mainitemtype` varchar(255) DEFAULT NULL,
  PRIMARY KEY (`id`),
  KEY `name` (`name`),
  KEY `entities_id` (`entities_id`),
  KEY `binary` (`binary_0`,`binary_1`,`binary_2`,`binary_3`),
  KEY `is_deleted` (`is_deleted`),
  KEY `is_dynamic` (`is_dynamic`),
  KEY `item` (`itemtype`,`items_id`,`is_deleted`),
  KEY `mainitem` (`mainitemtype`,`mainitems_id`,`is_deleted`)
) ENGINE=InnoDB DEFAULT CHARSET=utf8mb4 COLLATE=utf8mb4_unicode_ci ROW_FORMAT=DYNAMIC;


### Dump table glpi_ipaddresses_ipnetworks

DROP TABLE IF EXISTS `glpi_ipaddresses_ipnetworks`;
CREATE TABLE `glpi_ipaddresses_ipnetworks` (
  `id` int unsigned NOT NULL AUTO_INCREMENT,
  `ipaddresses_id` int unsigned NOT NULL DEFAULT '0',
  `ipnetworks_id` int unsigned NOT NULL DEFAULT '0',
  PRIMARY KEY (`id`),
  UNIQUE KEY `unicity` (`ipaddresses_id`,`ipnetworks_id`),
  KEY `ipnetworks_id` (`ipnetworks_id`)
) ENGINE=InnoDB DEFAULT CHARSET=utf8mb4 COLLATE=utf8mb4_unicode_ci ROW_FORMAT=DYNAMIC;


### Dump table glpi_ipnetworks

DROP TABLE IF EXISTS `glpi_ipnetworks`;
CREATE TABLE `glpi_ipnetworks` (
  `id` int unsigned NOT NULL AUTO_INCREMENT,
  `entities_id` int unsigned NOT NULL DEFAULT '0',
  `is_recursive` tinyint NOT NULL DEFAULT '0',
  `ipnetworks_id` int unsigned NOT NULL DEFAULT '0',
  `completename` text,
  `level` int NOT NULL DEFAULT '0',
  `ancestors_cache` longtext,
  `sons_cache` longtext,
  `addressable` tinyint NOT NULL DEFAULT '0',
  `version` tinyint unsigned DEFAULT '0',
  `name` varchar(255) DEFAULT NULL,
  `address` varchar(40) DEFAULT NULL,
  `address_0` int unsigned NOT NULL DEFAULT '0',
  `address_1` int unsigned NOT NULL DEFAULT '0',
  `address_2` int unsigned NOT NULL DEFAULT '0',
  `address_3` int unsigned NOT NULL DEFAULT '0',
  `netmask` varchar(40) DEFAULT NULL,
  `netmask_0` int unsigned NOT NULL DEFAULT '0',
  `netmask_1` int unsigned NOT NULL DEFAULT '0',
  `netmask_2` int unsigned NOT NULL DEFAULT '0',
  `netmask_3` int unsigned NOT NULL DEFAULT '0',
  `gateway` varchar(40) DEFAULT NULL,
  `gateway_0` int unsigned NOT NULL DEFAULT '0',
  `gateway_1` int unsigned NOT NULL DEFAULT '0',
  `gateway_2` int unsigned NOT NULL DEFAULT '0',
  `gateway_3` int unsigned NOT NULL DEFAULT '0',
  `comment` text,
  `date_mod` timestamp NULL DEFAULT NULL,
  `date_creation` timestamp NULL DEFAULT NULL,
  PRIMARY KEY (`id`),
  KEY `is_recursive` (`is_recursive`),
  KEY `network_definition` (`entities_id`,`address`,`netmask`),
  KEY `address` (`address_0`,`address_1`,`address_2`,`address_3`),
  KEY `netmask` (`netmask_0`,`netmask_1`,`netmask_2`,`netmask_3`),
  KEY `gateway` (`gateway_0`,`gateway_1`,`gateway_2`,`gateway_3`),
  KEY `name` (`name`),
  KEY `date_mod` (`date_mod`),
  KEY `date_creation` (`date_creation`),
  KEY `ipnetworks_id` (`ipnetworks_id`),
  KEY `level` (`level`)
) ENGINE=InnoDB DEFAULT CHARSET=utf8mb4 COLLATE=utf8mb4_unicode_ci ROW_FORMAT=DYNAMIC;


### Dump table glpi_ipnetworks_vlans

DROP TABLE IF EXISTS `glpi_ipnetworks_vlans`;
CREATE TABLE `glpi_ipnetworks_vlans` (
  `id` int unsigned NOT NULL AUTO_INCREMENT,
  `ipnetworks_id` int unsigned NOT NULL DEFAULT '0',
  `vlans_id` int unsigned NOT NULL DEFAULT '0',
  PRIMARY KEY (`id`),
  UNIQUE KEY `link` (`ipnetworks_id`,`vlans_id`),
  KEY `vlans_id` (`vlans_id`)
) ENGINE=InnoDB DEFAULT CHARSET=utf8mb4 COLLATE=utf8mb4_unicode_ci ROW_FORMAT=DYNAMIC;


### Dump table glpi_items_devicecases

DROP TABLE IF EXISTS `glpi_items_devicecases`;
CREATE TABLE `glpi_items_devicecases` (
  `id` int unsigned NOT NULL AUTO_INCREMENT,
  `items_id` int unsigned NOT NULL DEFAULT '0',
  `itemtype` varchar(255) DEFAULT NULL,
  `devicecases_id` int unsigned NOT NULL DEFAULT '0',
  `is_deleted` tinyint NOT NULL DEFAULT '0',
  `is_dynamic` tinyint NOT NULL DEFAULT '0',
  `entities_id` int unsigned NOT NULL DEFAULT '0',
  `is_recursive` tinyint NOT NULL DEFAULT '0',
  `serial` varchar(255) DEFAULT NULL,
  `otherserial` varchar(255) DEFAULT NULL,
  `locations_id` int unsigned NOT NULL DEFAULT '0',
  `states_id` int unsigned NOT NULL DEFAULT '0',
  PRIMARY KEY (`id`),
  KEY `devicecases_id` (`devicecases_id`),
  KEY `is_deleted` (`is_deleted`),
  KEY `is_dynamic` (`is_dynamic`),
  KEY `entities_id` (`entities_id`),
  KEY `is_recursive` (`is_recursive`),
  KEY `serial` (`serial`),
  KEY `item` (`itemtype`,`items_id`),
  KEY `otherserial` (`otherserial`),
  KEY `locations_id` (`locations_id`),
  KEY `states_id` (`states_id`)
) ENGINE=InnoDB DEFAULT CHARSET=utf8mb4 COLLATE=utf8mb4_unicode_ci ROW_FORMAT=DYNAMIC;


### Dump table glpi_items_devicecontrols

DROP TABLE IF EXISTS `glpi_items_devicecontrols`;
CREATE TABLE `glpi_items_devicecontrols` (
  `id` int unsigned NOT NULL AUTO_INCREMENT,
  `items_id` int unsigned NOT NULL DEFAULT '0',
  `itemtype` varchar(255) DEFAULT NULL,
  `devicecontrols_id` int unsigned NOT NULL DEFAULT '0',
  `is_deleted` tinyint NOT NULL DEFAULT '0',
  `is_dynamic` tinyint NOT NULL DEFAULT '0',
  `entities_id` int unsigned NOT NULL DEFAULT '0',
  `is_recursive` tinyint NOT NULL DEFAULT '0',
  `serial` varchar(255) DEFAULT NULL,
  `busID` varchar(255) DEFAULT NULL,
  `otherserial` varchar(255) DEFAULT NULL,
  `locations_id` int unsigned NOT NULL DEFAULT '0',
  `states_id` int unsigned NOT NULL DEFAULT '0',
  PRIMARY KEY (`id`),
  KEY `devicecontrols_id` (`devicecontrols_id`),
  KEY `is_deleted` (`is_deleted`),
  KEY `is_dynamic` (`is_dynamic`),
  KEY `entities_id` (`entities_id`),
  KEY `is_recursive` (`is_recursive`),
  KEY `serial` (`serial`),
  KEY `busID` (`busID`),
  KEY `item` (`itemtype`,`items_id`),
  KEY `otherserial` (`otherserial`),
  KEY `locations_id` (`locations_id`),
  KEY `states_id` (`states_id`)
) ENGINE=InnoDB DEFAULT CHARSET=utf8mb4 COLLATE=utf8mb4_unicode_ci ROW_FORMAT=DYNAMIC;


### Dump table glpi_items_devicedrives

DROP TABLE IF EXISTS `glpi_items_devicedrives`;
CREATE TABLE `glpi_items_devicedrives` (
  `id` int unsigned NOT NULL AUTO_INCREMENT,
  `items_id` int unsigned NOT NULL DEFAULT '0',
  `itemtype` varchar(255) DEFAULT NULL,
  `devicedrives_id` int unsigned NOT NULL DEFAULT '0',
  `is_deleted` tinyint NOT NULL DEFAULT '0',
  `is_dynamic` tinyint NOT NULL DEFAULT '0',
  `entities_id` int unsigned NOT NULL DEFAULT '0',
  `is_recursive` tinyint NOT NULL DEFAULT '0',
  `serial` varchar(255) DEFAULT NULL,
  `busID` varchar(255) DEFAULT NULL,
  `otherserial` varchar(255) DEFAULT NULL,
  `locations_id` int unsigned NOT NULL DEFAULT '0',
  `states_id` int unsigned NOT NULL DEFAULT '0',
  PRIMARY KEY (`id`),
  KEY `devicedrives_id` (`devicedrives_id`),
  KEY `is_deleted` (`is_deleted`),
  KEY `is_dynamic` (`is_dynamic`),
  KEY `entities_id` (`entities_id`),
  KEY `is_recursive` (`is_recursive`),
  KEY `serial` (`serial`),
  KEY `busID` (`busID`),
  KEY `item` (`itemtype`,`items_id`),
  KEY `otherserial` (`otherserial`),
  KEY `locations_id` (`locations_id`),
  KEY `states_id` (`states_id`)
) ENGINE=InnoDB DEFAULT CHARSET=utf8mb4 COLLATE=utf8mb4_unicode_ci ROW_FORMAT=DYNAMIC;


### Dump table glpi_items_devicegenerics

DROP TABLE IF EXISTS `glpi_items_devicegenerics`;
CREATE TABLE `glpi_items_devicegenerics` (
  `id` int unsigned NOT NULL AUTO_INCREMENT,
  `items_id` int unsigned NOT NULL DEFAULT '0',
  `itemtype` varchar(255) DEFAULT NULL,
  `devicegenerics_id` int unsigned NOT NULL DEFAULT '0',
  `is_deleted` tinyint NOT NULL DEFAULT '0',
  `is_dynamic` tinyint NOT NULL DEFAULT '0',
  `entities_id` int unsigned NOT NULL DEFAULT '0',
  `is_recursive` tinyint NOT NULL DEFAULT '0',
  `serial` varchar(255) DEFAULT NULL,
  `otherserial` varchar(255) DEFAULT NULL,
  `locations_id` int unsigned NOT NULL DEFAULT '0',
  `states_id` int unsigned NOT NULL DEFAULT '0',
  PRIMARY KEY (`id`),
  KEY `devicegenerics_id` (`devicegenerics_id`),
  KEY `is_deleted` (`is_deleted`),
  KEY `is_dynamic` (`is_dynamic`),
  KEY `entities_id` (`entities_id`),
  KEY `is_recursive` (`is_recursive`),
  KEY `serial` (`serial`),
  KEY `item` (`itemtype`,`items_id`),
  KEY `otherserial` (`otherserial`),
  KEY `locations_id` (`locations_id`),
  KEY `states_id` (`states_id`)
) ENGINE=InnoDB DEFAULT CHARSET=utf8mb4 COLLATE=utf8mb4_unicode_ci ROW_FORMAT=DYNAMIC;


### Dump table glpi_items_devicegraphiccards

DROP TABLE IF EXISTS `glpi_items_devicegraphiccards`;
CREATE TABLE `glpi_items_devicegraphiccards` (
  `id` int unsigned NOT NULL AUTO_INCREMENT,
  `items_id` int unsigned NOT NULL DEFAULT '0',
  `itemtype` varchar(255) DEFAULT NULL,
  `devicegraphiccards_id` int unsigned NOT NULL DEFAULT '0',
  `memory` int NOT NULL DEFAULT '0',
  `is_deleted` tinyint NOT NULL DEFAULT '0',
  `is_dynamic` tinyint NOT NULL DEFAULT '0',
  `entities_id` int unsigned NOT NULL DEFAULT '0',
  `is_recursive` tinyint NOT NULL DEFAULT '0',
  `serial` varchar(255) DEFAULT NULL,
  `busID` varchar(255) DEFAULT NULL,
  `otherserial` varchar(255) DEFAULT NULL,
  `locations_id` int unsigned NOT NULL DEFAULT '0',
  `states_id` int unsigned NOT NULL DEFAULT '0',
  PRIMARY KEY (`id`),
  KEY `devicegraphiccards_id` (`devicegraphiccards_id`),
  KEY `specificity` (`memory`),
  KEY `is_deleted` (`is_deleted`),
  KEY `is_dynamic` (`is_dynamic`),
  KEY `entities_id` (`entities_id`),
  KEY `is_recursive` (`is_recursive`),
  KEY `serial` (`serial`),
  KEY `busID` (`busID`),
  KEY `item` (`itemtype`,`items_id`),
  KEY `otherserial` (`otherserial`),
  KEY `locations_id` (`locations_id`),
  KEY `states_id` (`states_id`)
) ENGINE=InnoDB DEFAULT CHARSET=utf8mb4 COLLATE=utf8mb4_unicode_ci ROW_FORMAT=DYNAMIC;


### Dump table glpi_items_deviceharddrives

DROP TABLE IF EXISTS `glpi_items_deviceharddrives`;
CREATE TABLE `glpi_items_deviceharddrives` (
  `id` int unsigned NOT NULL AUTO_INCREMENT,
  `items_id` int unsigned NOT NULL DEFAULT '0',
  `itemtype` varchar(255) DEFAULT NULL,
  `deviceharddrives_id` int unsigned NOT NULL DEFAULT '0',
  `capacity` int NOT NULL DEFAULT '0',
  `serial` varchar(255) DEFAULT NULL,
  `is_deleted` tinyint NOT NULL DEFAULT '0',
  `is_dynamic` tinyint NOT NULL DEFAULT '0',
  `entities_id` int unsigned NOT NULL DEFAULT '0',
  `is_recursive` tinyint NOT NULL DEFAULT '0',
  `busID` varchar(255) DEFAULT NULL,
  `otherserial` varchar(255) DEFAULT NULL,
  `locations_id` int unsigned NOT NULL DEFAULT '0',
  `states_id` int unsigned NOT NULL DEFAULT '0',
  PRIMARY KEY (`id`),
  KEY `deviceharddrives_id` (`deviceharddrives_id`),
  KEY `specificity` (`capacity`),
  KEY `is_deleted` (`is_deleted`),
  KEY `is_dynamic` (`is_dynamic`),
  KEY `serial` (`serial`),
  KEY `entities_id` (`entities_id`),
  KEY `is_recursive` (`is_recursive`),
  KEY `busID` (`busID`),
  KEY `item` (`itemtype`,`items_id`),
  KEY `otherserial` (`otherserial`),
  KEY `locations_id` (`locations_id`),
  KEY `states_id` (`states_id`)
) ENGINE=InnoDB DEFAULT CHARSET=utf8mb4 COLLATE=utf8mb4_unicode_ci ROW_FORMAT=DYNAMIC;


### Dump table glpi_items_devicememories

DROP TABLE IF EXISTS `glpi_items_devicememories`;
CREATE TABLE `glpi_items_devicememories` (
  `id` int unsigned NOT NULL AUTO_INCREMENT,
  `items_id` int unsigned NOT NULL DEFAULT '0',
  `itemtype` varchar(255) DEFAULT NULL,
  `devicememories_id` int unsigned NOT NULL DEFAULT '0',
  `size` int NOT NULL DEFAULT '0',
  `serial` varchar(255) DEFAULT NULL,
  `is_deleted` tinyint NOT NULL DEFAULT '0',
  `is_dynamic` tinyint NOT NULL DEFAULT '0',
  `entities_id` int unsigned NOT NULL DEFAULT '0',
  `is_recursive` tinyint NOT NULL DEFAULT '0',
  `busID` varchar(255) DEFAULT NULL,
  `otherserial` varchar(255) DEFAULT NULL,
  `locations_id` int unsigned NOT NULL DEFAULT '0',
  `states_id` int unsigned NOT NULL DEFAULT '0',
  PRIMARY KEY (`id`),
  KEY `devicememories_id` (`devicememories_id`),
  KEY `specificity` (`size`),
  KEY `is_deleted` (`is_deleted`),
  KEY `is_dynamic` (`is_dynamic`),
  KEY `serial` (`serial`),
  KEY `entities_id` (`entities_id`),
  KEY `is_recursive` (`is_recursive`),
  KEY `busID` (`busID`),
  KEY `item` (`itemtype`,`items_id`),
  KEY `otherserial` (`otherserial`),
  KEY `locations_id` (`locations_id`),
  KEY `states_id` (`states_id`)
) ENGINE=InnoDB DEFAULT CHARSET=utf8mb4 COLLATE=utf8mb4_unicode_ci ROW_FORMAT=DYNAMIC;


### Dump table glpi_items_devicemotherboards

DROP TABLE IF EXISTS `glpi_items_devicemotherboards`;
CREATE TABLE `glpi_items_devicemotherboards` (
  `id` int unsigned NOT NULL AUTO_INCREMENT,
  `items_id` int unsigned NOT NULL DEFAULT '0',
  `itemtype` varchar(255) DEFAULT NULL,
  `devicemotherboards_id` int unsigned NOT NULL DEFAULT '0',
  `is_deleted` tinyint NOT NULL DEFAULT '0',
  `is_dynamic` tinyint NOT NULL DEFAULT '0',
  `entities_id` int unsigned NOT NULL DEFAULT '0',
  `is_recursive` tinyint NOT NULL DEFAULT '0',
  `serial` varchar(255) DEFAULT NULL,
  `otherserial` varchar(255) DEFAULT NULL,
  `locations_id` int unsigned NOT NULL DEFAULT '0',
  `states_id` int unsigned NOT NULL DEFAULT '0',
  PRIMARY KEY (`id`),
  KEY `devicemotherboards_id` (`devicemotherboards_id`),
  KEY `is_deleted` (`is_deleted`),
  KEY `is_dynamic` (`is_dynamic`),
  KEY `entities_id` (`entities_id`),
  KEY `is_recursive` (`is_recursive`),
  KEY `serial` (`serial`),
  KEY `item` (`itemtype`,`items_id`),
  KEY `otherserial` (`otherserial`),
  KEY `locations_id` (`locations_id`),
  KEY `states_id` (`states_id`)
) ENGINE=InnoDB DEFAULT CHARSET=utf8mb4 COLLATE=utf8mb4_unicode_ci ROW_FORMAT=DYNAMIC;


### Dump table glpi_items_devicenetworkcards

DROP TABLE IF EXISTS `glpi_items_devicenetworkcards`;
CREATE TABLE `glpi_items_devicenetworkcards` (
  `id` int unsigned NOT NULL AUTO_INCREMENT,
  `items_id` int unsigned NOT NULL DEFAULT '0',
  `itemtype` varchar(255) DEFAULT NULL,
  `devicenetworkcards_id` int unsigned NOT NULL DEFAULT '0',
  `mac` varchar(255) DEFAULT NULL,
  `is_deleted` tinyint NOT NULL DEFAULT '0',
  `is_dynamic` tinyint NOT NULL DEFAULT '0',
  `entities_id` int unsigned NOT NULL DEFAULT '0',
  `is_recursive` tinyint NOT NULL DEFAULT '0',
  `serial` varchar(255) DEFAULT NULL,
  `busID` varchar(255) DEFAULT NULL,
  `otherserial` varchar(255) DEFAULT NULL,
  `locations_id` int unsigned NOT NULL DEFAULT '0',
  `states_id` int unsigned NOT NULL DEFAULT '0',
  PRIMARY KEY (`id`),
  KEY `devicenetworkcards_id` (`devicenetworkcards_id`),
  KEY `specificity` (`mac`),
  KEY `is_deleted` (`is_deleted`),
  KEY `is_dynamic` (`is_dynamic`),
  KEY `entities_id` (`entities_id`),
  KEY `is_recursive` (`is_recursive`),
  KEY `serial` (`serial`),
  KEY `busID` (`busID`),
  KEY `item` (`itemtype`,`items_id`),
  KEY `otherserial` (`otherserial`),
  KEY `locations_id` (`locations_id`),
  KEY `states_id` (`states_id`)
) ENGINE=InnoDB DEFAULT CHARSET=utf8mb4 COLLATE=utf8mb4_unicode_ci ROW_FORMAT=DYNAMIC;


### Dump table glpi_items_devicepcis

DROP TABLE IF EXISTS `glpi_items_devicepcis`;
CREATE TABLE `glpi_items_devicepcis` (
  `id` int unsigned NOT NULL AUTO_INCREMENT,
  `items_id` int unsigned NOT NULL DEFAULT '0',
  `itemtype` varchar(255) DEFAULT NULL,
  `devicepcis_id` int unsigned NOT NULL DEFAULT '0',
  `is_deleted` tinyint NOT NULL DEFAULT '0',
  `is_dynamic` tinyint NOT NULL DEFAULT '0',
  `entities_id` int unsigned NOT NULL DEFAULT '0',
  `is_recursive` tinyint NOT NULL DEFAULT '0',
  `serial` varchar(255) DEFAULT NULL,
  `busID` varchar(255) DEFAULT NULL,
  `otherserial` varchar(255) DEFAULT NULL,
  `locations_id` int unsigned NOT NULL DEFAULT '0',
  `states_id` int unsigned NOT NULL DEFAULT '0',
  PRIMARY KEY (`id`),
  KEY `devicepcis_id` (`devicepcis_id`),
  KEY `is_deleted` (`is_deleted`),
  KEY `is_dynamic` (`is_dynamic`),
  KEY `entities_id` (`entities_id`),
  KEY `is_recursive` (`is_recursive`),
  KEY `serial` (`serial`),
  KEY `busID` (`busID`),
  KEY `item` (`itemtype`,`items_id`),
  KEY `otherserial` (`otherserial`),
  KEY `locations_id` (`locations_id`),
  KEY `states_id` (`states_id`)
) ENGINE=InnoDB DEFAULT CHARSET=utf8mb4 COLLATE=utf8mb4_unicode_ci ROW_FORMAT=DYNAMIC;


### Dump table glpi_items_devicepowersupplies

DROP TABLE IF EXISTS `glpi_items_devicepowersupplies`;
CREATE TABLE `glpi_items_devicepowersupplies` (
  `id` int unsigned NOT NULL AUTO_INCREMENT,
  `items_id` int unsigned NOT NULL DEFAULT '0',
  `itemtype` varchar(255) DEFAULT NULL,
  `devicepowersupplies_id` int unsigned NOT NULL DEFAULT '0',
  `is_deleted` tinyint NOT NULL DEFAULT '0',
  `is_dynamic` tinyint NOT NULL DEFAULT '0',
  `entities_id` int unsigned NOT NULL DEFAULT '0',
  `is_recursive` tinyint NOT NULL DEFAULT '0',
  `serial` varchar(255) DEFAULT NULL,
  `otherserial` varchar(255) DEFAULT NULL,
  `locations_id` int unsigned NOT NULL DEFAULT '0',
  `states_id` int unsigned NOT NULL DEFAULT '0',
  PRIMARY KEY (`id`),
  KEY `devicepowersupplies_id` (`devicepowersupplies_id`),
  KEY `is_deleted` (`is_deleted`),
  KEY `is_dynamic` (`is_dynamic`),
  KEY `entities_id` (`entities_id`),
  KEY `is_recursive` (`is_recursive`),
  KEY `serial` (`serial`),
  KEY `item` (`itemtype`,`items_id`),
  KEY `otherserial` (`otherserial`),
  KEY `locations_id` (`locations_id`),
  KEY `states_id` (`states_id`)
) ENGINE=InnoDB DEFAULT CHARSET=utf8mb4 COLLATE=utf8mb4_unicode_ci ROW_FORMAT=DYNAMIC;


### Dump table glpi_items_deviceprocessors

DROP TABLE IF EXISTS `glpi_items_deviceprocessors`;
CREATE TABLE `glpi_items_deviceprocessors` (
  `id` int unsigned NOT NULL AUTO_INCREMENT,
  `items_id` int unsigned NOT NULL DEFAULT '0',
  `itemtype` varchar(255) DEFAULT NULL,
  `deviceprocessors_id` int unsigned NOT NULL DEFAULT '0',
  `frequency` int NOT NULL DEFAULT '0',
  `serial` varchar(255) DEFAULT NULL,
  `is_deleted` tinyint NOT NULL DEFAULT '0',
  `is_dynamic` tinyint NOT NULL DEFAULT '0',
  `nbcores` int DEFAULT NULL,
  `nbthreads` int DEFAULT NULL,
  `entities_id` int unsigned NOT NULL DEFAULT '0',
  `is_recursive` tinyint NOT NULL DEFAULT '0',
  `busID` varchar(255) DEFAULT NULL,
  `otherserial` varchar(255) DEFAULT NULL,
  `locations_id` int unsigned NOT NULL DEFAULT '0',
  `states_id` int unsigned NOT NULL DEFAULT '0',
  PRIMARY KEY (`id`),
  KEY `deviceprocessors_id` (`deviceprocessors_id`),
  KEY `specificity` (`frequency`),
  KEY `is_deleted` (`is_deleted`),
  KEY `is_dynamic` (`is_dynamic`),
  KEY `serial` (`serial`),
  KEY `nbcores` (`nbcores`),
  KEY `nbthreads` (`nbthreads`),
  KEY `entities_id` (`entities_id`),
  KEY `is_recursive` (`is_recursive`),
  KEY `busID` (`busID`),
  KEY `item` (`itemtype`,`items_id`),
  KEY `otherserial` (`otherserial`),
  KEY `locations_id` (`locations_id`),
  KEY `states_id` (`states_id`)
) ENGINE=InnoDB DEFAULT CHARSET=utf8mb4 COLLATE=utf8mb4_unicode_ci ROW_FORMAT=DYNAMIC;


### Dump table glpi_items_devicesensors

DROP TABLE IF EXISTS `glpi_items_devicesensors`;
CREATE TABLE `glpi_items_devicesensors` (
  `id` int unsigned NOT NULL AUTO_INCREMENT,
  `items_id` int unsigned NOT NULL DEFAULT '0',
  `itemtype` varchar(255) DEFAULT NULL,
  `devicesensors_id` int unsigned NOT NULL DEFAULT '0',
  `is_deleted` tinyint NOT NULL DEFAULT '0',
  `is_dynamic` tinyint NOT NULL DEFAULT '0',
  `entities_id` int unsigned NOT NULL DEFAULT '0',
  `is_recursive` tinyint NOT NULL DEFAULT '0',
  `serial` varchar(255) DEFAULT NULL,
  `otherserial` varchar(255) DEFAULT NULL,
  `locations_id` int unsigned NOT NULL DEFAULT '0',
  `states_id` int unsigned NOT NULL DEFAULT '0',
  PRIMARY KEY (`id`),
  KEY `devicesensors_id` (`devicesensors_id`),
  KEY `is_deleted` (`is_deleted`),
  KEY `is_dynamic` (`is_dynamic`),
  KEY `entities_id` (`entities_id`),
  KEY `is_recursive` (`is_recursive`),
  KEY `serial` (`serial`),
  KEY `item` (`itemtype`,`items_id`),
  KEY `otherserial` (`otherserial`),
  KEY `locations_id` (`locations_id`),
  KEY `states_id` (`states_id`)
) ENGINE=InnoDB DEFAULT CHARSET=utf8mb4 COLLATE=utf8mb4_unicode_ci ROW_FORMAT=DYNAMIC;


### Dump table glpi_items_devicesoundcards

DROP TABLE IF EXISTS `glpi_items_devicesoundcards`;
CREATE TABLE `glpi_items_devicesoundcards` (
  `id` int unsigned NOT NULL AUTO_INCREMENT,
  `items_id` int unsigned NOT NULL DEFAULT '0',
  `itemtype` varchar(255) DEFAULT NULL,
  `devicesoundcards_id` int unsigned NOT NULL DEFAULT '0',
  `is_deleted` tinyint NOT NULL DEFAULT '0',
  `is_dynamic` tinyint NOT NULL DEFAULT '0',
  `entities_id` int unsigned NOT NULL DEFAULT '0',
  `is_recursive` tinyint NOT NULL DEFAULT '0',
  `serial` varchar(255) DEFAULT NULL,
  `busID` varchar(255) DEFAULT NULL,
  `otherserial` varchar(255) DEFAULT NULL,
  `locations_id` int unsigned NOT NULL DEFAULT '0',
  `states_id` int unsigned NOT NULL DEFAULT '0',
  PRIMARY KEY (`id`),
  KEY `devicesoundcards_id` (`devicesoundcards_id`),
  KEY `is_deleted` (`is_deleted`),
  KEY `is_dynamic` (`is_dynamic`),
  KEY `entities_id` (`entities_id`),
  KEY `is_recursive` (`is_recursive`),
  KEY `serial` (`serial`),
  KEY `busID` (`busID`),
  KEY `item` (`itemtype`,`items_id`),
  KEY `otherserial` (`otherserial`),
  KEY `locations_id` (`locations_id`),
  KEY `states_id` (`states_id`)
) ENGINE=InnoDB DEFAULT CHARSET=utf8mb4 COLLATE=utf8mb4_unicode_ci ROW_FORMAT=DYNAMIC;


### Dump table glpi_items_problems

DROP TABLE IF EXISTS `glpi_items_problems`;
CREATE TABLE `glpi_items_problems` (
  `id` int unsigned NOT NULL AUTO_INCREMENT,
  `problems_id` int unsigned NOT NULL DEFAULT '0',
  `itemtype` varchar(100) DEFAULT NULL,
  `items_id` int unsigned NOT NULL DEFAULT '0',
  PRIMARY KEY (`id`),
  UNIQUE KEY `unicity` (`problems_id`,`itemtype`,`items_id`),
  KEY `item` (`itemtype`,`items_id`)
) ENGINE=InnoDB DEFAULT CHARSET=utf8mb4 COLLATE=utf8mb4_unicode_ci ROW_FORMAT=DYNAMIC;

### Dump table glpi_items_processes

DROP TABLE IF EXISTS `glpi_items_processes`;
CREATE TABLE `glpi_items_processes` (
  `id` int unsigned NOT NULL AUTO_INCREMENT,
  `itemtype` varchar(100) DEFAULT NULL,
  `items_id` int unsigned NOT NULL DEFAULT '0',
  `cmd` text,
  `cpuusage` float NOT NULL DEFAULT '0',
  `memusage` float NOT NULL DEFAULT '0',
  `pid` int NOT NULL DEFAULT '1',
  `started` timestamp NULL DEFAULT NULL,
  `tty` varchar(100) DEFAULT NULL,
  `user` varchar(100) DEFAULT NULL,
  `virtualmemory` int NOT NULL DEFAULT '1',
  `is_deleted` tinyint NOT NULL DEFAULT '0',
  `is_dynamic` tinyint NOT NULL DEFAULT '0',
  PRIMARY KEY (`id`),
  KEY `item` (`itemtype`,`items_id`),
  KEY `is_deleted` (`is_deleted`),
  KEY `is_dynamic` (`is_dynamic`)
) ENGINE=InnoDB DEFAULT CHARSET=utf8mb4 COLLATE=utf8mb4_unicode_ci ROW_FORMAT=DYNAMIC;


### Dump table glpi_items_environments

DROP TABLE IF EXISTS `glpi_items_environments`;
CREATE TABLE `glpi_items_environments` (
  `id` int unsigned NOT NULL AUTO_INCREMENT,
  `itemtype` varchar(100) DEFAULT NULL,
  `items_id` int unsigned NOT NULL DEFAULT '0',
  `key` varchar(255) DEFAULT NULL,
  `value` text,
  `is_deleted` tinyint NOT NULL DEFAULT '0',
  `is_dynamic` tinyint NOT NULL DEFAULT '0',
  PRIMARY KEY (`id`),
  KEY `item` (`itemtype`,`items_id`),
  KEY `is_deleted` (`is_deleted`),
  KEY `is_dynamic` (`is_dynamic`)
) ENGINE=InnoDB DEFAULT CHARSET=utf8mb4 COLLATE=utf8mb4_unicode_ci ROW_FORMAT=DYNAMIC;


### Dump table glpi_items_projects

DROP TABLE IF EXISTS `glpi_items_projects`;
CREATE TABLE `glpi_items_projects` (
  `id` int unsigned NOT NULL AUTO_INCREMENT,
  `projects_id` int unsigned NOT NULL DEFAULT '0',
  `itemtype` varchar(100) DEFAULT NULL,
  `items_id` int unsigned NOT NULL DEFAULT '0',
  PRIMARY KEY (`id`),
  UNIQUE KEY `unicity` (`projects_id`,`itemtype`,`items_id`),
  KEY `item` (`itemtype`,`items_id`)
) ENGINE=InnoDB DEFAULT CHARSET=utf8mb4 COLLATE=utf8mb4_unicode_ci ROW_FORMAT=DYNAMIC;


### Dump table glpi_items_tickets

DROP TABLE IF EXISTS `glpi_items_tickets`;
CREATE TABLE `glpi_items_tickets` (
  `id` int unsigned NOT NULL AUTO_INCREMENT,
  `itemtype` varchar(255) DEFAULT NULL,
  `items_id` int unsigned NOT NULL DEFAULT '0',
  `tickets_id` int unsigned NOT NULL DEFAULT '0',
  PRIMARY KEY (`id`),
  UNIQUE KEY `unicity` (`itemtype`,`items_id`,`tickets_id`),
  KEY `tickets_id` (`tickets_id`)
) ENGINE=InnoDB DEFAULT CHARSET=utf8mb4 COLLATE=utf8mb4_unicode_ci ROW_FORMAT=DYNAMIC;


### Dump table glpi_itilcategories

DROP TABLE IF EXISTS `glpi_itilcategories`;
CREATE TABLE `glpi_itilcategories` (
  `id` int unsigned NOT NULL AUTO_INCREMENT,
  `entities_id` int unsigned NOT NULL DEFAULT '0',
  `is_recursive` tinyint NOT NULL DEFAULT '0',
  `itilcategories_id` int unsigned NOT NULL DEFAULT '0',
  `name` varchar(255) DEFAULT NULL,
  `completename` text,
  `comment` text,
  `level` int NOT NULL DEFAULT '0',
  `knowbaseitemcategories_id` int unsigned NOT NULL DEFAULT '0',
  `users_id` int unsigned NOT NULL DEFAULT '0',
  `groups_id` int unsigned NOT NULL DEFAULT '0',
  `code` varchar(255) DEFAULT NULL,
  `ancestors_cache` longtext,
  `sons_cache` longtext,
  `is_helpdeskvisible` tinyint NOT NULL DEFAULT '1',
  `tickettemplates_id_incident` int unsigned NOT NULL DEFAULT '0',
  `tickettemplates_id_demand` int unsigned NOT NULL DEFAULT '0',
  `changetemplates_id` int unsigned NOT NULL DEFAULT '0',
  `problemtemplates_id` int unsigned NOT NULL DEFAULT '0',
  `is_incident` int NOT NULL DEFAULT '1',
  `is_request` int NOT NULL DEFAULT '1',
  `is_problem` int NOT NULL DEFAULT '1',
  `is_change` tinyint NOT NULL DEFAULT '1',
  `date_mod` timestamp NULL DEFAULT NULL,
  `date_creation` timestamp NULL DEFAULT NULL,
  PRIMARY KEY (`id`),
  KEY `name` (`name`),
  KEY `entities_id` (`entities_id`),
  KEY `is_recursive` (`is_recursive`),
  KEY `knowbaseitemcategories_id` (`knowbaseitemcategories_id`),
  KEY `users_id` (`users_id`),
  KEY `groups_id` (`groups_id`),
  KEY `is_helpdeskvisible` (`is_helpdeskvisible`),
  KEY `itilcategories_id` (`itilcategories_id`),
  KEY `tickettemplates_id_incident` (`tickettemplates_id_incident`),
  KEY `tickettemplates_id_demand` (`tickettemplates_id_demand`),
  KEY `changetemplates_id` (`changetemplates_id`),
  KEY `problemtemplates_id` (`problemtemplates_id`),
  KEY `is_incident` (`is_incident`),
  KEY `is_request` (`is_request`),
  KEY `is_problem` (`is_problem`),
  KEY `is_change` (`is_change`),
  KEY `date_mod` (`date_mod`),
  KEY `date_creation` (`date_creation`),
  KEY `level` (`level`)
) ENGINE=InnoDB DEFAULT CHARSET=utf8mb4 COLLATE=utf8mb4_unicode_ci ROW_FORMAT=DYNAMIC;


### Dump table glpi_itils_projects

DROP TABLE IF EXISTS `glpi_itils_projects`;
CREATE TABLE `glpi_itils_projects` (
  `id` int unsigned NOT NULL AUTO_INCREMENT,
  `itemtype` varchar(100) NOT NULL DEFAULT '',
  `items_id` int unsigned NOT NULL DEFAULT '0',
  `projects_id` int unsigned NOT NULL DEFAULT '0',
  PRIMARY KEY (`id`),
  UNIQUE KEY `unicity` (`itemtype`,`items_id`,`projects_id`),
  KEY `projects_id` (`projects_id`)
) ENGINE=InnoDB DEFAULT CHARSET=utf8mb4 COLLATE=utf8mb4_unicode_ci ROW_FORMAT=DYNAMIC;


### Dump table glpi_knowbaseitemcategories

DROP TABLE IF EXISTS `glpi_knowbaseitemcategories`;
CREATE TABLE `glpi_knowbaseitemcategories` (
  `id` int unsigned NOT NULL AUTO_INCREMENT,
  `entities_id` int unsigned NOT NULL DEFAULT '0',
  `is_recursive` tinyint NOT NULL DEFAULT '0',
  `knowbaseitemcategories_id` int unsigned NOT NULL DEFAULT '0',
  `name` varchar(255) DEFAULT NULL,
  `completename` text,
  `comment` text,
  `level` int NOT NULL DEFAULT '0',
  `sons_cache` longtext,
  `ancestors_cache` longtext,
  `date_mod` timestamp NULL DEFAULT NULL,
  `date_creation` timestamp NULL DEFAULT NULL,
  PRIMARY KEY (`id`),
  UNIQUE KEY `unicity` (`entities_id`,`knowbaseitemcategories_id`,`name`),
  KEY `name` (`name`),
  KEY `is_recursive` (`is_recursive`),
  KEY `date_mod` (`date_mod`),
  KEY `date_creation` (`date_creation`),
  KEY `knowbaseitemcategories_id` (`knowbaseitemcategories_id`),
  KEY `level` (`level`)
) ENGINE=InnoDB DEFAULT CHARSET=utf8mb4 COLLATE=utf8mb4_unicode_ci ROW_FORMAT=DYNAMIC;


### Dump table glpi_knowbaseitems

DROP TABLE IF EXISTS `glpi_knowbaseitems`;
CREATE TABLE `glpi_knowbaseitems` (
  `id` int unsigned NOT NULL AUTO_INCREMENT,
  `entities_id` int unsigned NOT NULL DEFAULT '0',
  `is_recursive` tinyint NOT NULL DEFAULT '0',
  `name` text,
  `answer` longtext,
  `is_faq` tinyint NOT NULL DEFAULT '0',
  `users_id` int unsigned NOT NULL DEFAULT '0',
  `view` int NOT NULL DEFAULT '0',
  `date_creation` timestamp NULL DEFAULT NULL,
  `date_mod` timestamp NULL DEFAULT NULL,
  `begin_date` timestamp NULL DEFAULT NULL,
  `end_date` timestamp NULL DEFAULT NULL,
  PRIMARY KEY (`id`),
  KEY `entities_id` (`entities_id`),
  KEY `is_recursive` (`is_recursive`),
  KEY `users_id` (`users_id`),
  KEY `is_faq` (`is_faq`),
  KEY `date_creation` (`date_creation`),
  KEY `date_mod` (`date_mod`),
  KEY `begin_date` (`begin_date`),
  KEY `end_date` (`end_date`),
  FULLTEXT KEY `fulltext` (`name`,`answer`),
  FULLTEXT KEY `name` (`name`),
  FULLTEXT KEY `answer` (`answer`)
) ENGINE=InnoDB DEFAULT CHARSET=utf8mb4 COLLATE=utf8mb4_unicode_ci ROW_FORMAT=DYNAMIC;


### Dump table glpi_knowbaseitems_knowbaseitemcategories

DROP TABLE IF EXISTS `glpi_knowbaseitems_knowbaseitemcategories`;
CREATE TABLE `glpi_knowbaseitems_knowbaseitemcategories` (
  `id` int unsigned NOT NULL AUTO_INCREMENT,
  `knowbaseitems_id` int unsigned NOT NULL DEFAULT '0',
  `knowbaseitemcategories_id` int unsigned NOT NULL DEFAULT '0',
  PRIMARY KEY (`id`),
  KEY `knowbaseitems_id` (`knowbaseitems_id`),
  KEY `knowbaseitemcategories_id` (`knowbaseitemcategories_id`)
) ENGINE=InnoDB DEFAULT CHARSET=utf8mb4 COLLATE=utf8mb4_unicode_ci ROW_FORMAT=DYNAMIC;


### Dump table glpi_knowbaseitems_profiles

DROP TABLE IF EXISTS `glpi_knowbaseitems_profiles`;
CREATE TABLE `glpi_knowbaseitems_profiles` (
  `id` int unsigned NOT NULL AUTO_INCREMENT,
  `knowbaseitems_id` int unsigned NOT NULL DEFAULT '0',
  `profiles_id` int unsigned NOT NULL DEFAULT '0',
  `entities_id` int unsigned DEFAULT NULL,
  `is_recursive` tinyint NOT NULL DEFAULT '0',
  `no_entity_restriction` tinyint NOT NULL DEFAULT '0',
  PRIMARY KEY (`id`),
  KEY `knowbaseitems_id` (`knowbaseitems_id`),
  KEY `profiles_id` (`profiles_id`),
  KEY `entities_id` (`entities_id`),
  KEY `is_recursive` (`is_recursive`)
) ENGINE=InnoDB DEFAULT CHARSET=utf8mb4 COLLATE=utf8mb4_unicode_ci ROW_FORMAT=DYNAMIC;


### Dump table glpi_knowbaseitems_users

DROP TABLE IF EXISTS `glpi_knowbaseitems_users`;
CREATE TABLE `glpi_knowbaseitems_users` (
  `id` int unsigned NOT NULL AUTO_INCREMENT,
  `knowbaseitems_id` int unsigned NOT NULL DEFAULT '0',
  `users_id` int unsigned NOT NULL DEFAULT '0',
  PRIMARY KEY (`id`),
  KEY `knowbaseitems_id` (`knowbaseitems_id`),
  KEY `users_id` (`users_id`)
) ENGINE=InnoDB DEFAULT CHARSET=utf8mb4 COLLATE=utf8mb4_unicode_ci ROW_FORMAT=DYNAMIC;


### Dump table glpi_knowbaseitemtranslations

DROP TABLE IF EXISTS `glpi_knowbaseitemtranslations`;
CREATE TABLE `glpi_knowbaseitemtranslations` (
  `id` int unsigned NOT NULL AUTO_INCREMENT,
  `knowbaseitems_id` int unsigned NOT NULL DEFAULT '0',
  `language` varchar(10) DEFAULT NULL,
  `name` text,
  `answer` longtext,
  `users_id` int unsigned NOT NULL DEFAULT '0',
  `date_mod` timestamp NULL DEFAULT NULL,
  `date_creation` timestamp NULL DEFAULT NULL,
  PRIMARY KEY (`id`),
  KEY `item` (`knowbaseitems_id`,`language`),
  KEY `users_id` (`users_id`),
  KEY `date_creation` (`date_creation`),
  KEY `date_mod` (`date_mod`),
  FULLTEXT KEY `fulltext` (`name`,`answer`),
  FULLTEXT KEY `name` (`name`),
  FULLTEXT KEY `answer` (`answer`)
) ENGINE=InnoDB DEFAULT CHARSET=utf8mb4 COLLATE=utf8mb4_unicode_ci ROW_FORMAT=DYNAMIC;


### Dump table glpi_lines

DROP TABLE IF EXISTS `glpi_lines`;
CREATE TABLE `glpi_lines` (
  `id` int unsigned NOT NULL AUTO_INCREMENT,
  `name` varchar(255) NOT NULL DEFAULT '',
  `entities_id` int unsigned NOT NULL DEFAULT '0',
  `is_recursive` tinyint NOT NULL DEFAULT '0',
  `is_deleted` tinyint NOT NULL DEFAULT '0',
  `caller_num` varchar(255) NOT NULL DEFAULT '',
  `caller_name` varchar(255) NOT NULL DEFAULT '',
  `users_id` int unsigned NOT NULL DEFAULT '0',
  `groups_id` int unsigned NOT NULL DEFAULT '0',
  `lineoperators_id` int unsigned NOT NULL DEFAULT '0',
  `locations_id` int unsigned NOT NULL DEFAULT '0',
  `states_id` int unsigned NOT NULL DEFAULT '0',
  `linetypes_id` int unsigned NOT NULL DEFAULT '0',
  `date_creation` timestamp NULL DEFAULT NULL,
  `date_mod` timestamp NULL DEFAULT NULL,
  `comment` text,
  PRIMARY KEY (`id`),
  KEY `name` (`name`),
  KEY `entities_id` (`entities_id`),
  KEY `is_recursive` (`is_recursive`),
  KEY `is_deleted` (`is_deleted`),
  KEY `users_id` (`users_id`),
  KEY `lineoperators_id` (`lineoperators_id`),
  KEY `groups_id` (`groups_id`),
  KEY `linetypes_id` (`linetypes_id`),
  KEY `locations_id` (`locations_id`),
  KEY `states_id` (`states_id`),
  KEY `date_creation` (`date_creation`),
  KEY `date_mod` (`date_mod`)
) ENGINE=InnoDB DEFAULT CHARSET=utf8mb4 COLLATE=utf8mb4_unicode_ci ROW_FORMAT=DYNAMIC;


### Dump table glpi_lineoperators

DROP TABLE IF EXISTS `glpi_lineoperators`;
CREATE TABLE `glpi_lineoperators` (
  `id` int unsigned NOT NULL AUTO_INCREMENT,
  `name` varchar(255) NOT NULL DEFAULT '',
  `comment` text,
  `mcc` int DEFAULT NULL,
  `mnc` int DEFAULT NULL,
  `entities_id` int unsigned NOT NULL DEFAULT '0',
  `is_recursive` tinyint NOT NULL DEFAULT '0',
  `date_mod` timestamp NULL DEFAULT NULL,
  `date_creation` timestamp NULL DEFAULT NULL,
  PRIMARY KEY (`id`),
  UNIQUE KEY `unicity` (`mcc`,`mnc`),
  KEY `name` (`name`),
  KEY `entities_id` (`entities_id`),
  KEY `is_recursive` (`is_recursive`),
  KEY `date_mod` (`date_mod`),
  KEY `date_creation` (`date_creation`)
) ENGINE=InnoDB DEFAULT CHARSET=utf8mb4 COLLATE=utf8mb4_unicode_ci ROW_FORMAT=DYNAMIC;


DROP TABLE IF EXISTS `glpi_linetypes`;
CREATE TABLE `glpi_linetypes` (
  `id` int unsigned NOT NULL AUTO_INCREMENT,
  `name` varchar(255) DEFAULT NULL,
  `comment` text,
  `date_mod` timestamp NULL DEFAULT NULL,
  `date_creation` timestamp NULL DEFAULT NULL,
  PRIMARY KEY (`id`),
  KEY `name` (`name`),
  KEY `date_mod` (`date_mod`),
  KEY `date_creation` (`date_creation`)
) ENGINE=InnoDB DEFAULT CHARSET=utf8mb4 COLLATE=utf8mb4_unicode_ci ROW_FORMAT=DYNAMIC;

### Dump table glpi_links

DROP TABLE IF EXISTS `glpi_links`;
CREATE TABLE `glpi_links` (
  `id` int unsigned NOT NULL AUTO_INCREMENT,
  `entities_id` int unsigned NOT NULL DEFAULT '0',
  `is_recursive` tinyint NOT NULL DEFAULT '1',
  `name` varchar(255) DEFAULT NULL,
  `link` varchar(255) DEFAULT NULL,
  `data` text,
  `open_window` tinyint NOT NULL DEFAULT '1',
  `date_mod` timestamp NULL DEFAULT NULL,
  `date_creation` timestamp NULL DEFAULT NULL,
  PRIMARY KEY (`id`),
  KEY `name` (`name`),
  KEY `entities_id` (`entities_id`),
  KEY `is_recursive` (`is_recursive`),
  KEY `date_mod` (`date_mod`),
  KEY `date_creation` (`date_creation`)
) ENGINE=InnoDB DEFAULT CHARSET=utf8mb4 COLLATE=utf8mb4_unicode_ci ROW_FORMAT=DYNAMIC;


### Dump table glpi_links_itemtypes

DROP TABLE IF EXISTS `glpi_links_itemtypes`;
CREATE TABLE `glpi_links_itemtypes` (
  `id` int unsigned NOT NULL AUTO_INCREMENT,
  `links_id` int unsigned NOT NULL DEFAULT '0',
  `itemtype` varchar(100) NOT NULL,
  PRIMARY KEY (`id`),
  UNIQUE KEY `unicity` (`itemtype`,`links_id`),
  KEY `links_id` (`links_id`)
) ENGINE=InnoDB DEFAULT CHARSET=utf8mb4 COLLATE=utf8mb4_unicode_ci ROW_FORMAT=DYNAMIC;


### Dump table glpi_locations

DROP TABLE IF EXISTS `glpi_locations`;
CREATE TABLE `glpi_locations` (
  `id` int unsigned NOT NULL AUTO_INCREMENT,
  `entities_id` int unsigned NOT NULL DEFAULT '0',
  `is_recursive` tinyint NOT NULL DEFAULT '0',
  `name` varchar(255) DEFAULT NULL,
  `code` varchar(255) DEFAULT NULL,
  `alias` varchar(255) DEFAULT NULL,
  `locations_id` int unsigned NOT NULL DEFAULT '0',
  `completename` text,
  `comment` text,
  `level` int NOT NULL DEFAULT '0',
  `ancestors_cache` longtext,
  `sons_cache` longtext,
  `address` text,
  `postcode` varchar(255) DEFAULT NULL,
  `town` varchar(255) DEFAULT NULL,
  `state` varchar(255) DEFAULT NULL,
  `country` varchar(255) DEFAULT NULL,
  `building` varchar(255) DEFAULT NULL,
  `room` varchar(255) DEFAULT NULL,
  `latitude` varchar(255) DEFAULT NULL,
  `longitude` varchar(255) DEFAULT NULL,
  `altitude` varchar(255) DEFAULT NULL,
  `date_mod` timestamp NULL DEFAULT NULL,
  `date_creation` timestamp NULL DEFAULT NULL,
  PRIMARY KEY (`id`),
  UNIQUE KEY `unicity` (`entities_id`,`locations_id`,`name`),
  KEY `locations_id` (`locations_id`),
  KEY `name` (`name`),
  KEY `is_recursive` (`is_recursive`),
  KEY `date_mod` (`date_mod`),
  KEY `date_creation` (`date_creation`),
  KEY `level` (`level`)
) ENGINE=InnoDB DEFAULT CHARSET=utf8mb4 COLLATE=utf8mb4_unicode_ci ROW_FORMAT=DYNAMIC;


### Dump table glpi_logs

DROP TABLE IF EXISTS `glpi_logs`;
CREATE TABLE `glpi_logs` (
  `id` int unsigned NOT NULL AUTO_INCREMENT,
  `itemtype` varchar(100) NOT NULL DEFAULT '',
  `items_id` int unsigned NOT NULL DEFAULT '0',
  `itemtype_link` varchar(100) NOT NULL DEFAULT '',
  `linked_action` int NOT NULL DEFAULT '0' COMMENT 'see define.php HISTORY_* constant',
  `user_name` varchar(255) DEFAULT NULL,
  `date_mod` timestamp NULL DEFAULT NULL,
  `id_search_option` int NOT NULL DEFAULT '0' COMMENT 'see search.constant.php for value',
  `old_value` varchar(255) DEFAULT NULL,
  `new_value` varchar(255) DEFAULT NULL,
  PRIMARY KEY (`id`),
  KEY `date_mod` (`date_mod`),
  KEY `itemtype_link` (`itemtype_link`),
  KEY `item` (`itemtype`,`items_id`),
  KEY `id_search_option` (`id_search_option`)
) ENGINE=InnoDB DEFAULT CHARSET=utf8mb4 COLLATE=utf8mb4_unicode_ci ROW_FORMAT=DYNAMIC;


### Dump table glpi_mailcollectors

DROP TABLE IF EXISTS `glpi_mailcollectors`;
CREATE TABLE `glpi_mailcollectors` (
  `id` int unsigned NOT NULL AUTO_INCREMENT,
  `name` varchar(255) DEFAULT NULL,
  `host` varchar(255) DEFAULT NULL,
  `login` varchar(255) DEFAULT NULL,
  `filesize_max` int NOT NULL DEFAULT '2097152',
  `is_active` tinyint NOT NULL DEFAULT '1',
  `date_mod` timestamp NULL DEFAULT NULL,
  `comment` text,
  `passwd` varchar(255) DEFAULT NULL,
  `accepted` varchar(255) DEFAULT NULL,
  `refused` varchar(255) DEFAULT NULL,
  `errors` int NOT NULL DEFAULT '0',
  `use_mail_date` tinyint NOT NULL DEFAULT '0',
  `date_creation` timestamp NULL DEFAULT NULL,
  `requester_field` int NOT NULL DEFAULT '0',
  `add_cc_to_observer` tinyint NOT NULL DEFAULT '0',
  `collect_only_unread` tinyint NOT NULL DEFAULT '0',
  `create_user_from_email` tinyint NOT NULL DEFAULT '0',
  PRIMARY KEY (`id`),
  KEY `name` (`name`),
  KEY `is_active` (`is_active`),
  KEY `date_mod` (`date_mod`),
  KEY `date_creation` (`date_creation`)
) ENGINE=InnoDB DEFAULT CHARSET=utf8mb4 COLLATE=utf8mb4_unicode_ci ROW_FORMAT=DYNAMIC;


### Dump table glpi_manufacturers

DROP TABLE IF EXISTS `glpi_manufacturers`;
CREATE TABLE `glpi_manufacturers` (
  `id` int unsigned NOT NULL AUTO_INCREMENT,
  `name` varchar(255) DEFAULT NULL,
  `comment` text,
  `date_mod` timestamp NULL DEFAULT NULL,
  `date_creation` timestamp NULL DEFAULT NULL,
  PRIMARY KEY (`id`),
  KEY `name` (`name`),
  KEY `date_mod` (`date_mod`),
  KEY `date_creation` (`date_creation`)
) ENGINE=InnoDB DEFAULT CHARSET=utf8mb4 COLLATE=utf8mb4_unicode_ci ROW_FORMAT=DYNAMIC;


### Dump table glpi_monitormodels

DROP TABLE IF EXISTS `glpi_monitormodels`;
CREATE TABLE `glpi_monitormodels` (
  `id` int unsigned NOT NULL AUTO_INCREMENT,
  `name` varchar(255) DEFAULT NULL,
  `comment` text,
  `product_number` varchar(255) DEFAULT NULL,
  `weight` int NOT NULL DEFAULT '0',
  `required_units` int NOT NULL DEFAULT '1',
  `depth` float NOT NULL DEFAULT '1',
  `power_connections` int NOT NULL DEFAULT '0',
  `power_consumption` int NOT NULL DEFAULT '0',
  `is_half_rack` tinyint NOT NULL DEFAULT '0',
  `picture_front` text,
  `picture_rear` text,
  `pictures` text,
  `date_mod` timestamp NULL DEFAULT NULL,
  `date_creation` timestamp NULL DEFAULT NULL,
  PRIMARY KEY (`id`),
  KEY `name` (`name`),
  KEY `date_mod` (`date_mod`),
  KEY `date_creation` (`date_creation`),
  KEY `product_number` (`product_number`)
) ENGINE=InnoDB DEFAULT CHARSET=utf8mb4 COLLATE=utf8mb4_unicode_ci ROW_FORMAT=DYNAMIC;


### Dump table glpi_monitors

DROP TABLE IF EXISTS `glpi_monitors`;
CREATE TABLE `glpi_monitors` (
  `id` int unsigned NOT NULL AUTO_INCREMENT,
  `entities_id` int unsigned NOT NULL DEFAULT '0',
  `name` varchar(255) DEFAULT NULL,
  `date_mod` timestamp NULL DEFAULT NULL,
  `contact` varchar(255) DEFAULT NULL,
  `contact_num` varchar(255) DEFAULT NULL,
  `users_id_tech` int unsigned NOT NULL DEFAULT '0',
  `groups_id_tech` int unsigned NOT NULL DEFAULT '0',
  `comment` text,
  `serial` varchar(255) DEFAULT NULL,
  `otherserial` varchar(255) DEFAULT NULL,
  `size` decimal(5,2) NOT NULL DEFAULT '0.00',
  `have_micro` tinyint NOT NULL DEFAULT '0',
  `have_speaker` tinyint NOT NULL DEFAULT '0',
  `have_subd` tinyint NOT NULL DEFAULT '0',
  `have_bnc` tinyint NOT NULL DEFAULT '0',
  `have_dvi` tinyint NOT NULL DEFAULT '0',
  `have_pivot` tinyint NOT NULL DEFAULT '0',
  `have_hdmi` tinyint NOT NULL DEFAULT '0',
  `have_displayport` tinyint NOT NULL DEFAULT '0',
  `locations_id` int unsigned NOT NULL DEFAULT '0',
  `monitortypes_id` int unsigned NOT NULL DEFAULT '0',
  `monitormodels_id` int unsigned NOT NULL DEFAULT '0',
  `manufacturers_id` int unsigned NOT NULL DEFAULT '0',
  `is_global` tinyint NOT NULL DEFAULT '0',
  `is_deleted` tinyint NOT NULL DEFAULT '0',
  `is_template` tinyint NOT NULL DEFAULT '0',
  `template_name` varchar(255) DEFAULT NULL,
  `users_id` int unsigned NOT NULL DEFAULT '0',
  `groups_id` int unsigned NOT NULL DEFAULT '0',
  `states_id` int unsigned NOT NULL DEFAULT '0',
  `ticket_tco` decimal(20,4) DEFAULT '0.0000',
  `is_dynamic` tinyint NOT NULL DEFAULT '0',
  `autoupdatesystems_id` int unsigned NOT NULL DEFAULT '0',
  `uuid` varchar(255) DEFAULT NULL,
  `date_creation` timestamp NULL DEFAULT NULL,
  `is_recursive` tinyint NOT NULL DEFAULT '0',
  PRIMARY KEY (`id`),
  KEY `name` (`name`),
  KEY `is_template` (`is_template`),
  KEY `is_global` (`is_global`),
  KEY `entities_id` (`entities_id`),
  KEY `manufacturers_id` (`manufacturers_id`),
  KEY `groups_id` (`groups_id`),
  KEY `users_id` (`users_id`),
  KEY `locations_id` (`locations_id`),
  KEY `monitormodels_id` (`monitormodels_id`),
  KEY `states_id` (`states_id`),
  KEY `users_id_tech` (`users_id_tech`),
  KEY `monitortypes_id` (`monitortypes_id`),
  KEY `is_deleted` (`is_deleted`),
  KEY `groups_id_tech` (`groups_id_tech`),
  KEY `is_dynamic` (`is_dynamic`),
  KEY `autoupdatesystems_id` (`autoupdatesystems_id`),
  KEY `serial` (`serial`),
  KEY `otherserial` (`otherserial`),
  KEY `uuid` (`uuid`),
  KEY `date_creation` (`date_creation`),
  KEY `is_recursive` (`is_recursive`),
  KEY `date_mod` (`date_mod`)
) ENGINE=InnoDB DEFAULT CHARSET=utf8mb4 COLLATE=utf8mb4_unicode_ci ROW_FORMAT=DYNAMIC;


### Dump table glpi_monitortypes

DROP TABLE IF EXISTS `glpi_monitortypes`;
CREATE TABLE `glpi_monitortypes` (
  `id` int unsigned NOT NULL AUTO_INCREMENT,
  `name` varchar(255) DEFAULT NULL,
  `comment` text,
  `date_mod` timestamp NULL DEFAULT NULL,
  `date_creation` timestamp NULL DEFAULT NULL,
  PRIMARY KEY (`id`),
  KEY `name` (`name`),
  KEY `date_mod` (`date_mod`),
  KEY `date_creation` (`date_creation`)
) ENGINE=InnoDB DEFAULT CHARSET=utf8mb4 COLLATE=utf8mb4_unicode_ci ROW_FORMAT=DYNAMIC;


### Dump table glpi_sockets

DROP TABLE IF EXISTS `glpi_sockets`;
CREATE TABLE `glpi_sockets` (
  `id` int unsigned NOT NULL AUTO_INCREMENT,
  `position` int NOT NULL DEFAULT '0',
  `locations_id` int unsigned NOT NULL DEFAULT '0',
  `name` varchar(255) DEFAULT NULL,
  `socketmodels_id` int unsigned NOT NULL DEFAULT '0',
  `wiring_side` tinyint DEFAULT '1',
  `itemtype` varchar(255) DEFAULT NULL,
  `items_id` int unsigned NOT NULL DEFAULT '0',
  `networkports_id` int unsigned NOT NULL DEFAULT '0',
  `comment` text,
  `date_mod` timestamp NULL DEFAULT NULL,
  `date_creation` timestamp NULL DEFAULT NULL,
  PRIMARY KEY (`id`),
  KEY `name` (`name`),
  KEY `socketmodels_id` (`socketmodels_id`),
  KEY `location_name` (`locations_id`,`name`),
  KEY `item` (`itemtype`,`items_id`),
  KEY `networkports_id` (`networkports_id`),
  KEY `wiring_side` (`wiring_side`),
  KEY `date_mod` (`date_mod`),
  KEY `date_creation` (`date_creation`)
) ENGINE=InnoDB DEFAULT CHARSET=utf8mb4 COLLATE=utf8mb4_unicode_ci ROW_FORMAT=DYNAMIC;


### Dump table glpi_cables

DROP TABLE IF EXISTS `glpi_cables`;
CREATE TABLE `glpi_cables` (
  `id` int unsigned NOT NULL AUTO_INCREMENT,
  `name` varchar(255) DEFAULT NULL,
  `entities_id` int unsigned NOT NULL DEFAULT '0',
  `is_recursive` tinyint NOT NULL DEFAULT '0',
  `is_template` tinyint NOT NULL DEFAULT '0',
  `template_name` varchar(255) DEFAULT NULL,
  `itemtype_endpoint_a` varchar(255) DEFAULT NULL,
  `itemtype_endpoint_b` varchar(255) DEFAULT NULL,
  `items_id_endpoint_a` int unsigned NOT NULL DEFAULT '0',
  `items_id_endpoint_b` int unsigned NOT NULL DEFAULT '0',
  `socketmodels_id_endpoint_a` int unsigned NOT NULL DEFAULT '0',
  `socketmodels_id_endpoint_b` int unsigned NOT NULL DEFAULT '0',
  `sockets_id_endpoint_a` int unsigned NOT NULL DEFAULT '0',
  `sockets_id_endpoint_b` int unsigned NOT NULL DEFAULT '0',
  `cablestrands_id` int unsigned NOT NULL DEFAULT '0',
  `color` varchar(255) DEFAULT NULL,
  `otherserial` varchar(255) DEFAULT NULL,
  `states_id` int unsigned NOT NULL DEFAULT '0',
  `users_id_tech` int unsigned NOT NULL DEFAULT '0',
  `cabletypes_id` int unsigned NOT NULL DEFAULT '0',
  `comment` text,
  `date_mod` timestamp NULL DEFAULT NULL,
  `date_creation` timestamp NULL DEFAULT NULL,
  `is_deleted` tinyint NOT NULL DEFAULT '0',
  PRIMARY KEY (`id`),
  KEY `name` (`name`),
  KEY `item_endpoint_a` (`itemtype_endpoint_a`,`items_id_endpoint_a`),
  KEY `item_endpoint_b` (`itemtype_endpoint_b`,`items_id_endpoint_b`),
  KEY `items_id_endpoint_b` (`items_id_endpoint_b`),
  KEY `items_id_endpoint_a` (`items_id_endpoint_a`),
  KEY `socketmodels_id_endpoint_a` (`socketmodels_id_endpoint_a`),
  KEY `socketmodels_id_endpoint_b` (`socketmodels_id_endpoint_b`),
  KEY `sockets_id_endpoint_a` (`sockets_id_endpoint_a`),
  KEY `sockets_id_endpoint_b` (`sockets_id_endpoint_b`),
  KEY `cablestrands_id` (`cablestrands_id`),
  KEY `states_id` (`states_id`),
  KEY `complete` (`entities_id`,`name`),
  KEY `is_recursive` (`is_recursive`),
  KEY `is_template` (`is_template`),
  KEY `users_id_tech` (`users_id_tech`),
  KEY `cabletypes_id` (`cabletypes_id`),
  KEY `date_mod` (`date_mod`),
  KEY `date_creation` (`date_creation`),
  KEY `is_deleted` (`is_deleted`)
) ENGINE=InnoDB DEFAULT CHARSET=utf8mb4 COLLATE=utf8mb4_unicode_ci ROW_FORMAT=DYNAMIC;


### Dump table glpi_cabletypes

DROP TABLE IF EXISTS `glpi_cabletypes`;
CREATE TABLE `glpi_cabletypes` (
  `id` int unsigned NOT NULL AUTO_INCREMENT,
  `name` varchar(255) DEFAULT NULL,
  `comment` text,
  `date_mod` timestamp NULL DEFAULT NULL,
  `date_creation` timestamp NULL DEFAULT NULL,
  PRIMARY KEY (`id`),
  KEY `name` (`name`),
  KEY `date_mod` (`date_mod`),
  KEY `date_creation` (`date_creation`)
) ENGINE=InnoDB DEFAULT CHARSET=utf8mb4 COLLATE=utf8mb4_unicode_ci ROW_FORMAT=DYNAMIC;


### Dump table glpi_cablestrands

DROP TABLE IF EXISTS `glpi_cablestrands`;
CREATE TABLE `glpi_cablestrands` (
  `id` int unsigned NOT NULL AUTO_INCREMENT,
  `name` varchar(255) DEFAULT NULL,
  `comment` text,
  `date_mod` timestamp NULL DEFAULT NULL,
  `date_creation` timestamp NULL DEFAULT NULL,
  PRIMARY KEY (`id`),
  KEY `name` (`name`),
  KEY `date_mod` (`date_mod`),
  KEY `date_creation` (`date_creation`)
) ENGINE=InnoDB DEFAULT CHARSET=utf8mb4 COLLATE=utf8mb4_unicode_ci ROW_FORMAT=DYNAMIC;

### Dump table glpi_socketmodels

DROP TABLE IF EXISTS `glpi_socketmodels`;
CREATE TABLE `glpi_socketmodels` (
  `id` int unsigned NOT NULL AUTO_INCREMENT,
  `name` varchar(255) DEFAULT NULL,
  `comment` text,
  `date_mod` timestamp NULL DEFAULT NULL,
  `date_creation` timestamp NULL DEFAULT NULL,
  PRIMARY KEY (`id`),
  KEY `name` (`name`),
  KEY `date_mod` (`date_mod`),
  KEY `date_creation` (`date_creation`)
) ENGINE=InnoDB DEFAULT CHARSET=utf8mb4 COLLATE=utf8mb4_unicode_ci ROW_FORMAT=DYNAMIC;


### Dump table glpi_networkaliases

DROP TABLE IF EXISTS `glpi_networkaliases`;
CREATE TABLE `glpi_networkaliases` (
  `id` int unsigned NOT NULL AUTO_INCREMENT,
  `entities_id` int unsigned NOT NULL DEFAULT '0',
  `networknames_id` int unsigned NOT NULL DEFAULT '0',
  `name` varchar(255) DEFAULT NULL,
  `fqdns_id` int unsigned NOT NULL DEFAULT '0',
  `comment` text,
  PRIMARY KEY (`id`),
  KEY `entities_id` (`entities_id`),
  KEY `name` (`name`),
  KEY `networknames_id` (`networknames_id`),
  KEY `fqdns_id` (`fqdns_id`)
) ENGINE=InnoDB DEFAULT CHARSET=utf8mb4 COLLATE=utf8mb4_unicode_ci ROW_FORMAT=DYNAMIC;


### Dump table glpi_networkequipmentmodels

DROP TABLE IF EXISTS `glpi_networkequipmentmodels`;
CREATE TABLE `glpi_networkequipmentmodels` (
  `id` int unsigned NOT NULL AUTO_INCREMENT,
  `name` varchar(255) DEFAULT NULL,
  `comment` text,
  `product_number` varchar(255) DEFAULT NULL,
  `weight` int NOT NULL DEFAULT '0',
  `required_units` int NOT NULL DEFAULT '1',
  `depth` float NOT NULL DEFAULT '1',
  `power_connections` int NOT NULL DEFAULT '0',
  `power_consumption` int NOT NULL DEFAULT '0',
  `is_half_rack` tinyint NOT NULL DEFAULT '0',
  `picture_front` text,
  `picture_rear` text,
  `pictures` text,
  `date_mod` timestamp NULL DEFAULT NULL,
  `date_creation` timestamp NULL DEFAULT NULL,
  PRIMARY KEY (`id`),
  KEY `name` (`name`),
  KEY `date_mod` (`date_mod`),
  KEY `date_creation` (`date_creation`),
  KEY `product_number` (`product_number`)
) ENGINE=InnoDB DEFAULT CHARSET=utf8mb4 COLLATE=utf8mb4_unicode_ci ROW_FORMAT=DYNAMIC;


### Dump table glpi_networkequipments

DROP TABLE IF EXISTS `glpi_networkequipments`;
CREATE TABLE `glpi_networkequipments` (
  `id` int unsigned NOT NULL AUTO_INCREMENT,
  `entities_id` int unsigned NOT NULL DEFAULT '0',
  `is_recursive` tinyint NOT NULL DEFAULT '0',
  `name` varchar(255) DEFAULT NULL,
  `ram` varchar(255) DEFAULT NULL,
  `serial` varchar(255) DEFAULT NULL,
  `otherserial` varchar(255) DEFAULT NULL,
  `contact` varchar(255) DEFAULT NULL,
  `contact_num` varchar(255) DEFAULT NULL,
  `users_id_tech` int unsigned NOT NULL DEFAULT '0',
  `groups_id_tech` int unsigned NOT NULL DEFAULT '0',
  `date_mod` timestamp NULL DEFAULT NULL,
  `comment` text,
  `locations_id` int unsigned NOT NULL DEFAULT '0',
  `networks_id` int unsigned NOT NULL DEFAULT '0',
  `networkequipmenttypes_id` int unsigned NOT NULL DEFAULT '0',
  `networkequipmentmodels_id` int unsigned NOT NULL DEFAULT '0',
  `manufacturers_id` int unsigned NOT NULL DEFAULT '0',
  `is_deleted` tinyint NOT NULL DEFAULT '0',
  `is_template` tinyint NOT NULL DEFAULT '0',
  `template_name` varchar(255) DEFAULT NULL,
  `users_id` int unsigned NOT NULL DEFAULT '0',
  `groups_id` int unsigned NOT NULL DEFAULT '0',
  `states_id` int unsigned NOT NULL DEFAULT '0',
  `ticket_tco` decimal(20,4) DEFAULT '0.0000',
  `is_dynamic` tinyint NOT NULL DEFAULT '0',
  `uuid` varchar(255) DEFAULT NULL,
  `date_creation` timestamp NULL DEFAULT NULL,
  `autoupdatesystems_id` int unsigned NOT NULL DEFAULT '0',
  `sysdescr` text,
  `cpu` int NOT NULL DEFAULT '0',
  `uptime` varchar(255) NOT NULL DEFAULT '0',
  `last_inventory_update` timestamp NULL DEFAULT NULL,
  `snmpcredentials_id` int unsigned NOT NULL DEFAULT '0',
  PRIMARY KEY (`id`),
  KEY `name` (`name`),
  KEY `is_template` (`is_template`),
  KEY `entities_id` (`entities_id`),
  KEY `is_recursive` (`is_recursive`),
  KEY `manufacturers_id` (`manufacturers_id`),
  KEY `groups_id` (`groups_id`),
  KEY `users_id` (`users_id`),
  KEY `locations_id` (`locations_id`),
  KEY `networkequipmentmodels_id` (`networkequipmentmodels_id`),
  KEY `networks_id` (`networks_id`),
  KEY `states_id` (`states_id`),
  KEY `users_id_tech` (`users_id_tech`),
  KEY `networkequipmenttypes_id` (`networkequipmenttypes_id`),
  KEY `is_deleted` (`is_deleted`),
  KEY `date_mod` (`date_mod`),
  KEY `groups_id_tech` (`groups_id_tech`),
  KEY `is_dynamic` (`is_dynamic`),
  KEY `serial` (`serial`),
  KEY `otherserial` (`otherserial`),
  KEY `uuid` (`uuid`),
  KEY `date_creation` (`date_creation`),
  KEY `autoupdatesystems_id` (`autoupdatesystems_id`),
  KEY `snmpcredentials_id` (`snmpcredentials_id`)
) ENGINE=InnoDB DEFAULT CHARSET=utf8mb4 COLLATE=utf8mb4_unicode_ci ROW_FORMAT=DYNAMIC;


### Dump table glpi_networkequipmenttypes

DROP TABLE IF EXISTS `glpi_networkequipmenttypes`;
CREATE TABLE `glpi_networkequipmenttypes` (
  `id` int unsigned NOT NULL AUTO_INCREMENT,
  `name` varchar(255) DEFAULT NULL,
  `comment` text,
  `date_mod` timestamp NULL DEFAULT NULL,
  `date_creation` timestamp NULL DEFAULT NULL,
  PRIMARY KEY (`id`),
  KEY `name` (`name`),
  KEY `date_mod` (`date_mod`),
  KEY `date_creation` (`date_creation`)
) ENGINE=InnoDB DEFAULT CHARSET=utf8mb4 COLLATE=utf8mb4_unicode_ci ROW_FORMAT=DYNAMIC;


### Dump table glpi_networkinterfaces

DROP TABLE IF EXISTS `glpi_networkinterfaces`;
CREATE TABLE `glpi_networkinterfaces` (
  `id` int unsigned NOT NULL AUTO_INCREMENT,
  `name` varchar(255) DEFAULT NULL,
  `comment` text,
  PRIMARY KEY (`id`),
  KEY `name` (`name`)
) ENGINE=InnoDB DEFAULT CHARSET=utf8mb4 COLLATE=utf8mb4_unicode_ci ROW_FORMAT=DYNAMIC;


### Dump table glpi_networknames

DROP TABLE IF EXISTS `glpi_networknames`;
CREATE TABLE `glpi_networknames` (
  `id` int unsigned NOT NULL AUTO_INCREMENT,
  `entities_id` int unsigned NOT NULL DEFAULT '0',
  `items_id` int unsigned NOT NULL DEFAULT '0',
  `itemtype` varchar(100) NOT NULL,
  `name` varchar(255) DEFAULT NULL,
  `comment` text,
  `fqdns_id` int unsigned NOT NULL DEFAULT '0',
  `ipnetworks_id` int unsigned NOT NULL DEFAULT '0',
  `is_deleted` tinyint NOT NULL DEFAULT '0',
  `is_dynamic` tinyint NOT NULL DEFAULT '0',
  `date_mod` timestamp NULL DEFAULT NULL,
  `date_creation` timestamp NULL DEFAULT NULL,
  PRIMARY KEY (`id`),
  KEY `entities_id` (`entities_id`),
  KEY `FQDN` (`name`,`fqdns_id`),
  KEY `fqdns_id` (`fqdns_id`),
  KEY `is_deleted` (`is_deleted`),
  KEY `is_dynamic` (`is_dynamic`),
  KEY `item` (`itemtype`,`items_id`,`is_deleted`),
  KEY `date_mod` (`date_mod`),
  KEY `date_creation` (`date_creation`),
  KEY `ipnetworks_id` (`ipnetworks_id`)
) ENGINE=InnoDB DEFAULT CHARSET=utf8mb4 COLLATE=utf8mb4_unicode_ci ROW_FORMAT=DYNAMIC;


### Dump table glpi_networkportaggregates

DROP TABLE IF EXISTS `glpi_networkportaggregates`;
CREATE TABLE `glpi_networkportaggregates` (
  `id` int unsigned NOT NULL AUTO_INCREMENT,
  `networkports_id` int unsigned NOT NULL DEFAULT '0',
  `networkports_id_list` text COMMENT 'array of associated networkports_id',
  `date_mod` timestamp NULL DEFAULT NULL,
  `date_creation` timestamp NULL DEFAULT NULL,
  PRIMARY KEY (`id`),
  UNIQUE KEY `networkports_id` (`networkports_id`),
  KEY `date_mod` (`date_mod`),
  KEY `date_creation` (`date_creation`)
) ENGINE=InnoDB DEFAULT CHARSET=utf8mb4 COLLATE=utf8mb4_unicode_ci ROW_FORMAT=DYNAMIC;


### Dump table glpi_networkportaliases

DROP TABLE IF EXISTS `glpi_networkportaliases`;
CREATE TABLE `glpi_networkportaliases` (
  `id` int unsigned NOT NULL AUTO_INCREMENT,
  `networkports_id` int unsigned NOT NULL DEFAULT '0',
  `networkports_id_alias` int unsigned NOT NULL DEFAULT '0',
  `date_mod` timestamp NULL DEFAULT NULL,
  `date_creation` timestamp NULL DEFAULT NULL,
  PRIMARY KEY (`id`),
  UNIQUE KEY `networkports_id` (`networkports_id`),
  KEY `networkports_id_alias` (`networkports_id_alias`),
  KEY `date_mod` (`date_mod`),
  KEY `date_creation` (`date_creation`)
) ENGINE=InnoDB DEFAULT CHARSET=utf8mb4 COLLATE=utf8mb4_unicode_ci ROW_FORMAT=DYNAMIC;


### Dump table glpi_networkportdialups

DROP TABLE IF EXISTS `glpi_networkportdialups`;
CREATE TABLE `glpi_networkportdialups` (
  `id` int unsigned NOT NULL AUTO_INCREMENT,
  `networkports_id` int unsigned NOT NULL DEFAULT '0',
  `date_mod` timestamp NULL DEFAULT NULL,
  `date_creation` timestamp NULL DEFAULT NULL,
  PRIMARY KEY (`id`),
  UNIQUE KEY `networkports_id` (`networkports_id`),
  KEY `date_mod` (`date_mod`),
  KEY `date_creation` (`date_creation`)
) ENGINE=InnoDB DEFAULT CHARSET=utf8mb4 COLLATE=utf8mb4_unicode_ci ROW_FORMAT=DYNAMIC;


### Dump table glpi_networkportethernets

DROP TABLE IF EXISTS `glpi_networkportethernets`;
CREATE TABLE `glpi_networkportethernets` (
  `id` int unsigned NOT NULL AUTO_INCREMENT,
  `networkports_id` int unsigned NOT NULL DEFAULT '0',
  `items_devicenetworkcards_id` int unsigned NOT NULL DEFAULT '0',
  `type` varchar(10) DEFAULT '' COMMENT 'T, LX, SX',
  `speed` int NOT NULL DEFAULT '10' COMMENT 'Mbit/s: 10, 100, 1000, 10000',
  `date_mod` timestamp NULL DEFAULT NULL,
  `date_creation` timestamp NULL DEFAULT NULL,
  PRIMARY KEY (`id`),
  UNIQUE KEY `networkports_id` (`networkports_id`),
  KEY `card` (`items_devicenetworkcards_id`),
  KEY `type` (`type`),
  KEY `speed` (`speed`),
  KEY `date_mod` (`date_mod`),
  KEY `date_creation` (`date_creation`)
) ENGINE=InnoDB DEFAULT CHARSET=utf8mb4 COLLATE=utf8mb4_unicode_ci ROW_FORMAT=DYNAMIC;


### Dump table glpi_networkportbnctypes

DROP TABLE IF EXISTS `glpi_networkportfiberchanneltypes`;
CREATE TABLE `glpi_networkportfiberchanneltypes` (
  `id` int unsigned NOT NULL AUTO_INCREMENT,
  `name` varchar(255) DEFAULT NULL,
  `comment` text,
  `date_mod` timestamp NULL DEFAULT NULL,
  `date_creation` timestamp NULL DEFAULT NULL,
  PRIMARY KEY (`id`),
  KEY `name` (`name`),
  KEY `date_mod` (`date_mod`),
  KEY `date_creation` (`date_creation`)
) ENGINE=InnoDB DEFAULT CHARSET=utf8mb4 COLLATE=utf8mb4_unicode_ci ROW_FORMAT=DYNAMIC;


### Dump table glpi_networkportfiberchannels

DROP TABLE IF EXISTS `glpi_networkportfiberchannels`;
CREATE TABLE `glpi_networkportfiberchannels` (
  `id` int unsigned NOT NULL AUTO_INCREMENT,
  `networkports_id` int unsigned NOT NULL DEFAULT '0',
  `items_devicenetworkcards_id` int unsigned NOT NULL DEFAULT '0',
  `networkportfiberchanneltypes_id` int unsigned NOT NULL DEFAULT '0',
  `wwn` varchar(16) DEFAULT '',
  `speed` int NOT NULL DEFAULT '10' COMMENT 'Mbit/s: 10, 100, 1000, 10000',
  `date_mod` timestamp NULL DEFAULT NULL,
  `date_creation` timestamp NULL DEFAULT NULL,
  PRIMARY KEY (`id`),
  UNIQUE KEY `networkports_id` (`networkports_id`),
  KEY `card` (`items_devicenetworkcards_id`),
  KEY `type` (`networkportfiberchanneltypes_id`),
  KEY `wwn` (`wwn`),
  KEY `speed` (`speed`),
  KEY `date_mod` (`date_mod`),
  KEY `date_creation` (`date_creation`)
) ENGINE=InnoDB DEFAULT CHARSET=utf8mb4 COLLATE=utf8mb4_unicode_ci ROW_FORMAT=DYNAMIC;


### Dump table glpi_networkportlocals

DROP TABLE IF EXISTS `glpi_networkportlocals`;
CREATE TABLE `glpi_networkportlocals` (
  `id` int unsigned NOT NULL AUTO_INCREMENT,
  `networkports_id` int unsigned NOT NULL DEFAULT '0',
  `date_mod` timestamp NULL DEFAULT NULL,
  `date_creation` timestamp NULL DEFAULT NULL,
  PRIMARY KEY (`id`),
  UNIQUE KEY `networkports_id` (`networkports_id`),
  KEY `date_mod` (`date_mod`),
  KEY `date_creation` (`date_creation`)
) ENGINE=InnoDB DEFAULT CHARSET=utf8mb4 COLLATE=utf8mb4_unicode_ci ROW_FORMAT=DYNAMIC;


### Dump table glpi_networkports

DROP TABLE IF EXISTS `glpi_networkports`;
CREATE TABLE `glpi_networkports` (
  `id` int unsigned NOT NULL AUTO_INCREMENT,
  `items_id` int unsigned NOT NULL DEFAULT '0',
  `itemtype` varchar(100) NOT NULL,
  `entities_id` int unsigned NOT NULL DEFAULT '0',
  `is_recursive` tinyint NOT NULL DEFAULT '0',
  `logical_number` int NOT NULL DEFAULT '0',
  `name` varchar(255) DEFAULT NULL,
  `instantiation_type` varchar(255) DEFAULT NULL,
  `mac` varchar(255) DEFAULT NULL,
  `comment` text,
  `is_deleted` tinyint NOT NULL DEFAULT '0',
  `is_dynamic` tinyint NOT NULL DEFAULT '0',
  `date_mod` timestamp NULL DEFAULT NULL,
  `date_creation` timestamp NULL DEFAULT NULL,
  `ifmtu` int NOT NULL DEFAULT '0',
  `ifspeed` bigint NOT NULL DEFAULT '0',
  `ifinternalstatus` varchar(255) DEFAULT NULL,
  `ifconnectionstatus` int NOT NULL DEFAULT '0',
  `iflastchange` varchar(255) DEFAULT NULL,
  `ifinbytes` bigint NOT NULL DEFAULT '0',
  `ifinerrors` bigint NOT NULL DEFAULT '0',
  `ifoutbytes` bigint NOT NULL DEFAULT '0',
  `ifouterrors` bigint NOT NULL DEFAULT '0',
  `ifstatus` varchar(255) DEFAULT NULL,
  `ifdescr` varchar(255) DEFAULT NULL,
  `ifalias` varchar(255) DEFAULT NULL,
  `portduplex` varchar(255) DEFAULT NULL,
  `trunk` tinyint NOT NULL DEFAULT '0',
  `lastup` timestamp NULL DEFAULT NULL,
  PRIMARY KEY (`id`),
  KEY `name` (`name`),
  KEY `item` (`itemtype`,`items_id`),
  KEY `entities_id` (`entities_id`),
  KEY `is_recursive` (`is_recursive`),
  KEY `mac` (`mac`),
  KEY `is_deleted` (`is_deleted`),
  KEY `is_dynamic` (`is_dynamic`),
  KEY `date_mod` (`date_mod`),
  KEY `date_creation` (`date_creation`)
) ENGINE=InnoDB DEFAULT CHARSET=utf8mb4 COLLATE=utf8mb4_unicode_ci ROW_FORMAT=DYNAMIC;


### Dump table glpi_networkports_networkports

DROP TABLE IF EXISTS `glpi_networkports_networkports`;
CREATE TABLE `glpi_networkports_networkports` (
  `id` int unsigned NOT NULL AUTO_INCREMENT,
  `networkports_id_1` int unsigned NOT NULL DEFAULT '0',
  `networkports_id_2` int unsigned NOT NULL DEFAULT '0',
  PRIMARY KEY (`id`),
  UNIQUE KEY `unicity` (`networkports_id_1`,`networkports_id_2`),
  KEY `networkports_id_2` (`networkports_id_2`)
) ENGINE=InnoDB DEFAULT CHARSET=utf8mb4 COLLATE=utf8mb4_unicode_ci ROW_FORMAT=DYNAMIC;


### Dump table glpi_networkports_vlans

DROP TABLE IF EXISTS `glpi_networkports_vlans`;
CREATE TABLE `glpi_networkports_vlans` (
  `id` int unsigned NOT NULL AUTO_INCREMENT,
  `networkports_id` int unsigned NOT NULL DEFAULT '0',
  `vlans_id` int unsigned NOT NULL DEFAULT '0',
  `tagged` tinyint NOT NULL DEFAULT '0',
  PRIMARY KEY (`id`),
  UNIQUE KEY `unicity` (`networkports_id`,`vlans_id`),
  KEY `vlans_id` (`vlans_id`)
) ENGINE=InnoDB DEFAULT CHARSET=utf8mb4 COLLATE=utf8mb4_unicode_ci ROW_FORMAT=DYNAMIC;


### Dump table glpi_networkportwifis

DROP TABLE IF EXISTS `glpi_networkportwifis`;
CREATE TABLE `glpi_networkportwifis` (
  `id` int unsigned NOT NULL AUTO_INCREMENT,
  `networkports_id` int unsigned NOT NULL DEFAULT '0',
  `items_devicenetworkcards_id` int unsigned NOT NULL DEFAULT '0',
  `wifinetworks_id` int unsigned NOT NULL DEFAULT '0',
  `networkportwifis_id` int unsigned NOT NULL DEFAULT '0' COMMENT 'only useful in case of Managed node',
  `version` varchar(20) DEFAULT NULL COMMENT 'a, a/b, a/b/g, a/b/g/n, a/b/g/n/y',
  `mode` varchar(20) DEFAULT NULL COMMENT 'ad-hoc, managed, master, repeater, secondary, monitor, auto',
  `date_mod` timestamp NULL DEFAULT NULL,
  `date_creation` timestamp NULL DEFAULT NULL,
  PRIMARY KEY (`id`),
  UNIQUE KEY `networkports_id` (`networkports_id`),
  KEY `card` (`items_devicenetworkcards_id`),
  KEY `essid` (`wifinetworks_id`),
  KEY `version` (`version`),
  KEY `mode` (`mode`),
  KEY `date_mod` (`date_mod`),
  KEY `date_creation` (`date_creation`),
  KEY `networkportwifis_id` (`networkportwifis_id`)
) ENGINE=InnoDB DEFAULT CHARSET=utf8mb4 COLLATE=utf8mb4_unicode_ci ROW_FORMAT=DYNAMIC;


### Dump table glpi_networks

DROP TABLE IF EXISTS `glpi_networks`;
CREATE TABLE `glpi_networks` (
  `id` int unsigned NOT NULL AUTO_INCREMENT,
  `name` varchar(255) DEFAULT NULL,
  `comment` text,
  `date_mod` timestamp NULL DEFAULT NULL,
  `date_creation` timestamp NULL DEFAULT NULL,
  PRIMARY KEY (`id`),
  KEY `name` (`name`),
  KEY `date_mod` (`date_mod`),
  KEY `date_creation` (`date_creation`)
) ENGINE=InnoDB DEFAULT CHARSET=utf8mb4 COLLATE=utf8mb4_unicode_ci ROW_FORMAT=DYNAMIC;


### Dump table glpi_notepads

DROP TABLE IF EXISTS `glpi_notepads`;
CREATE TABLE `glpi_notepads` (
  `id` int unsigned NOT NULL AUTO_INCREMENT,
  `itemtype` varchar(100) DEFAULT NULL,
  `items_id` int unsigned NOT NULL DEFAULT '0',
  `date_creation` timestamp NULL DEFAULT NULL,
  `date_mod` timestamp NULL DEFAULT NULL,
  `users_id` int unsigned NOT NULL DEFAULT '0',
  `users_id_lastupdater` int unsigned NOT NULL DEFAULT '0',
  `content` longtext,
  `visible_from_ticket` tinyint NOT NULL DEFAULT '0',
  PRIMARY KEY (`id`),
  KEY `item` (`itemtype`,`items_id`),
  KEY `date_mod` (`date_mod`),
  KEY `date_creation` (`date_creation`),
  KEY `users_id_lastupdater` (`users_id_lastupdater`),
  KEY `users_id` (`users_id`)
) ENGINE=InnoDB DEFAULT CHARSET=utf8mb4 COLLATE=utf8mb4_unicode_ci ROW_FORMAT=DYNAMIC;


### Dump table glpi_notifications

DROP TABLE IF EXISTS `glpi_notifications`;
CREATE TABLE `glpi_notifications` (
  `id` int unsigned NOT NULL AUTO_INCREMENT,
  `name` varchar(255) DEFAULT NULL,
  `entities_id` int unsigned NOT NULL DEFAULT '0',
  `itemtype` varchar(100) NOT NULL,
  `event` varchar(255) NOT NULL,
  `comment` text,
  `is_recursive` tinyint NOT NULL DEFAULT '0',
  `is_active` tinyint NOT NULL DEFAULT '0',
  `date_mod` timestamp NULL DEFAULT NULL,
  `date_creation` timestamp NULL DEFAULT NULL,
  `allow_response` tinyint NOT NULL DEFAULT '1',
  PRIMARY KEY (`id`),
  KEY `name` (`name`),
  KEY `itemtype` (`itemtype`),
  KEY `entities_id` (`entities_id`),
  KEY `is_active` (`is_active`),
  KEY `date_mod` (`date_mod`),
  KEY `is_recursive` (`is_recursive`),
  KEY `date_creation` (`date_creation`)
) ENGINE=InnoDB DEFAULT CHARSET=utf8mb4 COLLATE=utf8mb4_unicode_ci ROW_FORMAT=DYNAMIC;



### Dump table glpi_notifications_notificationtemplates

DROP TABLE IF EXISTS `glpi_notifications_notificationtemplates`;
CREATE TABLE `glpi_notifications_notificationtemplates` (
  `id` int unsigned NOT NULL AUTO_INCREMENT,
  `notifications_id` int unsigned NOT NULL DEFAULT '0',
  `mode` varchar(20) NOT NULL COMMENT 'See Notification_NotificationTemplate::MODE_* constants',
  `notificationtemplates_id` int unsigned NOT NULL DEFAULT '0',
  PRIMARY KEY (`id`),
  UNIQUE KEY `unicity` (`notifications_id`,`mode`,`notificationtemplates_id`),
  KEY `notificationtemplates_id` (`notificationtemplates_id`),
  KEY `mode` (`mode`)
) ENGINE=InnoDB DEFAULT CHARSET=utf8mb4 COLLATE=utf8mb4_unicode_ci ROW_FORMAT=DYNAMIC;



### Dump table glpi_notificationtargets

DROP TABLE IF EXISTS `glpi_notificationtargets`;
CREATE TABLE `glpi_notificationtargets` (
  `id` int unsigned NOT NULL AUTO_INCREMENT,
  `items_id` int unsigned NOT NULL DEFAULT '0',
  `type` int NOT NULL DEFAULT '0',
  `notifications_id` int unsigned NOT NULL DEFAULT '0',
  PRIMARY KEY (`id`),
  KEY `items` (`type`,`items_id`),
  KEY `notifications_id` (`notifications_id`)
) ENGINE=InnoDB DEFAULT CHARSET=utf8mb4 COLLATE=utf8mb4_unicode_ci ROW_FORMAT=DYNAMIC;


### Dump table glpi_notificationtemplates

DROP TABLE IF EXISTS `glpi_notificationtemplates`;
CREATE TABLE `glpi_notificationtemplates` (
  `id` int unsigned NOT NULL AUTO_INCREMENT,
  `name` varchar(255) DEFAULT NULL,
  `itemtype` varchar(100) NOT NULL,
  `date_mod` timestamp NULL DEFAULT NULL,
  `comment` text,
  `css` text,
  `date_creation` timestamp NULL DEFAULT NULL,
  PRIMARY KEY (`id`),
  KEY `itemtype` (`itemtype`),
  KEY `date_mod` (`date_mod`),
  KEY `name` (`name`),
  KEY `date_creation` (`date_creation`)
) ENGINE=InnoDB DEFAULT CHARSET=utf8mb4 COLLATE=utf8mb4_unicode_ci ROW_FORMAT=DYNAMIC;


### Dump table glpi_notificationtemplatetranslations

DROP TABLE IF EXISTS `glpi_notificationtemplatetranslations`;
CREATE TABLE `glpi_notificationtemplatetranslations` (
  `id` int unsigned NOT NULL AUTO_INCREMENT,
  `notificationtemplates_id` int unsigned NOT NULL DEFAULT '0',
  `language` varchar(10) NOT NULL DEFAULT '',
  `subject` varchar(255) NOT NULL,
  `content_text` text,
  `content_html` text,
  PRIMARY KEY (`id`),
  KEY `notificationtemplates_id` (`notificationtemplates_id`)
) ENGINE=InnoDB DEFAULT CHARSET=utf8mb4 COLLATE=utf8mb4_unicode_ci ROW_FORMAT=DYNAMIC;


### Dump table glpi_notimportedemails

DROP TABLE IF EXISTS `glpi_notimportedemails`;
CREATE TABLE `glpi_notimportedemails` (
  `id` int unsigned NOT NULL AUTO_INCREMENT,
  `from` varchar(255) NOT NULL,
  `to` varchar(255) NOT NULL,
  `mailcollectors_id` int unsigned NOT NULL DEFAULT '0',
  `date` timestamp NOT NULL DEFAULT CURRENT_TIMESTAMP,
  `subject` text,
  `messageid` varchar(255) NOT NULL,
  `reason` int NOT NULL DEFAULT '0',
  `users_id` int unsigned NOT NULL DEFAULT '0',
  PRIMARY KEY (`id`),
  KEY `users_id` (`users_id`),
  KEY `mailcollectors_id` (`mailcollectors_id`)
) ENGINE=InnoDB DEFAULT CHARSET=utf8mb4 COLLATE=utf8mb4_unicode_ci ROW_FORMAT=DYNAMIC;


### Dump table glpi_objectlocks

DROP TABLE IF EXISTS `glpi_objectlocks`;
CREATE TABLE `glpi_objectlocks` (
  `id` int unsigned NOT NULL AUTO_INCREMENT,
  `itemtype` varchar(100) NOT NULL COMMENT 'Type of locked object',
  `items_id` int unsigned NOT NULL COMMENT 'RELATION to various tables, according to itemtype (ID)',
  `users_id` int unsigned NOT NULL COMMENT 'id of the locker',
  `date` timestamp NOT NULL DEFAULT CURRENT_TIMESTAMP,
  PRIMARY KEY (`id`),
  UNIQUE KEY `item` (`itemtype`,`items_id`),
  KEY `users_id` (`users_id`),
  KEY `date` (`date`)
) ENGINE=InnoDB DEFAULT CHARSET=utf8mb4 COLLATE=utf8mb4_unicode_ci ROW_FORMAT=DYNAMIC;


### Dump table glpi_operatingsystemarchitectures

DROP TABLE IF EXISTS `glpi_operatingsystemarchitectures`;
CREATE TABLE `glpi_operatingsystemarchitectures` (
  `id` int unsigned NOT NULL AUTO_INCREMENT,
  `name` varchar(255) DEFAULT NULL,
  `comment` text,
  `date_mod` timestamp NULL DEFAULT NULL,
  `date_creation` timestamp NULL DEFAULT NULL,
  PRIMARY KEY (`id`),
  KEY `name` (`name`),
  KEY `date_mod` (`date_mod`),
  KEY `date_creation` (`date_creation`)
) ENGINE=InnoDB DEFAULT CHARSET=utf8mb4 COLLATE=utf8mb4_unicode_ci ROW_FORMAT=DYNAMIC;


### Dump table glpi_operatingsystems

DROP TABLE IF EXISTS `glpi_operatingsystems`;
CREATE TABLE `glpi_operatingsystems` (
  `id` int unsigned NOT NULL AUTO_INCREMENT,
  `name` varchar(255) DEFAULT NULL,
  `comment` text,
  `date_mod` timestamp NULL DEFAULT NULL,
  `date_creation` timestamp NULL DEFAULT NULL,
  PRIMARY KEY (`id`),
  KEY `name` (`name`),
  KEY `date_mod` (`date_mod`),
  KEY `date_creation` (`date_creation`)
) ENGINE=InnoDB DEFAULT CHARSET=utf8mb4 COLLATE=utf8mb4_unicode_ci ROW_FORMAT=DYNAMIC;


### Dump table glpi_operatingsystemservicepacks

DROP TABLE IF EXISTS `glpi_operatingsystemservicepacks`;
CREATE TABLE `glpi_operatingsystemservicepacks` (
  `id` int unsigned NOT NULL AUTO_INCREMENT,
  `name` varchar(255) DEFAULT NULL,
  `comment` text,
  `date_mod` timestamp NULL DEFAULT NULL,
  `date_creation` timestamp NULL DEFAULT NULL,
  PRIMARY KEY (`id`),
  KEY `name` (`name`),
  KEY `date_mod` (`date_mod`),
  KEY `date_creation` (`date_creation`)
) ENGINE=InnoDB DEFAULT CHARSET=utf8mb4 COLLATE=utf8mb4_unicode_ci ROW_FORMAT=DYNAMIC;


### Dump table glpi_operatingsystemversions

DROP TABLE IF EXISTS `glpi_operatingsystemversions`;
CREATE TABLE `glpi_operatingsystemversions` (
  `id` int unsigned NOT NULL AUTO_INCREMENT,
  `name` varchar(255) DEFAULT NULL,
  `comment` text,
  `date_mod` timestamp NULL DEFAULT NULL,
  `date_creation` timestamp NULL DEFAULT NULL,
  PRIMARY KEY (`id`),
  KEY `name` (`name`),
  KEY `date_mod` (`date_mod`),
  KEY `date_creation` (`date_creation`)
) ENGINE=InnoDB DEFAULT CHARSET=utf8mb4 COLLATE=utf8mb4_unicode_ci ROW_FORMAT=DYNAMIC;


### Dump table glpi_passivedcequipments

DROP TABLE IF EXISTS `glpi_passivedcequipments`;
CREATE TABLE `glpi_passivedcequipments` (
  `id` int unsigned NOT NULL AUTO_INCREMENT,
  `name` varchar(255) DEFAULT NULL,
  `entities_id` int unsigned NOT NULL DEFAULT '0',
  `is_recursive` tinyint NOT NULL DEFAULT '0',
  `locations_id` int unsigned NOT NULL DEFAULT '0',
  `serial` varchar(255) DEFAULT NULL,
  `otherserial` varchar(255) DEFAULT NULL,
  `passivedcequipmentmodels_id` int unsigned DEFAULT NULL,
  `passivedcequipmenttypes_id` int unsigned NOT NULL DEFAULT '0',
  `users_id_tech` int unsigned NOT NULL DEFAULT '0',
  `groups_id_tech` int unsigned NOT NULL DEFAULT '0',
  `is_template` tinyint NOT NULL DEFAULT '0',
  `template_name` varchar(255) DEFAULT NULL,
  `is_deleted` tinyint NOT NULL DEFAULT '0',
  `states_id` int unsigned NOT NULL DEFAULT '0' COMMENT 'RELATION to states (id)',
  `comment` text,
  `manufacturers_id` int unsigned NOT NULL DEFAULT '0',
  `date_mod` timestamp NULL DEFAULT NULL,
  `date_creation` timestamp NULL DEFAULT NULL,
  PRIMARY KEY (`id`),
  KEY `name` (`name`),
  KEY `entities_id` (`entities_id`),
  KEY `is_recursive` (`is_recursive`),
  KEY `locations_id` (`locations_id`),
  KEY `passivedcequipmentmodels_id` (`passivedcequipmentmodels_id`),
  KEY `passivedcequipmenttypes_id` (`passivedcequipmenttypes_id`),
  KEY `users_id_tech` (`users_id_tech`),
  KEY `group_id_tech` (`groups_id_tech`),
  KEY `is_template` (`is_template`),
  KEY `is_deleted` (`is_deleted`),
  KEY `states_id` (`states_id`),
  KEY `manufacturers_id` (`manufacturers_id`),
  KEY `date_creation` (`date_creation`),
  KEY `date_mod` (`date_mod`)
) ENGINE=InnoDB DEFAULT CHARSET=utf8mb4 COLLATE=utf8mb4_unicode_ci ROW_FORMAT=DYNAMIC;


### Dump table glpi_passivedcequipmentmodels

DROP TABLE IF EXISTS `glpi_passivedcequipmentmodels`;
CREATE TABLE `glpi_passivedcequipmentmodels` (
  `id` int unsigned NOT NULL AUTO_INCREMENT,
  `name` varchar(255) DEFAULT NULL,
  `comment` text,
  `product_number` varchar(255) DEFAULT NULL,
  `weight` int NOT NULL DEFAULT '0',
  `required_units` int NOT NULL DEFAULT '1',
  `depth` float NOT NULL DEFAULT '1',
  `power_connections` int NOT NULL DEFAULT '0',
  `power_consumption` int NOT NULL DEFAULT '0',
  `is_half_rack` tinyint NOT NULL DEFAULT '0',
  `picture_front` text,
  `picture_rear` text,
  `pictures` text,
  `date_mod` timestamp NULL DEFAULT NULL,
  `date_creation` timestamp NULL DEFAULT NULL,
  PRIMARY KEY (`id`),
  KEY `name` (`name`),
  KEY `date_mod` (`date_mod`),
  KEY `date_creation` (`date_creation`),
  KEY `product_number` (`product_number`)
) ENGINE=InnoDB DEFAULT CHARSET=utf8mb4 COLLATE=utf8mb4_unicode_ci ROW_FORMAT=DYNAMIC;

### Dump table glpi_peripheralmodels


### Dump table glpi_passivedcequipmenttypes

DROP TABLE IF EXISTS `glpi_passivedcequipmenttypes`;
CREATE TABLE `glpi_passivedcequipmenttypes` (
  `id` int unsigned NOT NULL AUTO_INCREMENT,
  `name` varchar(255) DEFAULT NULL,
  `comment` text,
  `date_mod` timestamp NULL DEFAULT NULL,
  `date_creation` timestamp NULL DEFAULT NULL,
  PRIMARY KEY (`id`),
  KEY `name` (`name`),
  KEY `date_mod` (`date_mod`),
  KEY `date_creation` (`date_creation`)
) ENGINE=InnoDB DEFAULT CHARSET=utf8mb4 COLLATE=utf8mb4_unicode_ci ROW_FORMAT=DYNAMIC;


DROP TABLE IF EXISTS `glpi_peripheralmodels`;
CREATE TABLE `glpi_peripheralmodels` (
  `id` int unsigned NOT NULL AUTO_INCREMENT,
  `name` varchar(255) DEFAULT NULL,
  `comment` text,
  `product_number` varchar(255) DEFAULT NULL,
  `weight` int NOT NULL DEFAULT '0',
  `required_units` int NOT NULL DEFAULT '1',
  `depth` float NOT NULL DEFAULT '1',
  `power_connections` int NOT NULL DEFAULT '0',
  `power_consumption` int NOT NULL DEFAULT '0',
  `is_half_rack` tinyint NOT NULL DEFAULT '0',
  `picture_front` text,
  `picture_rear` text,
  `pictures` text,
  `date_mod` timestamp NULL DEFAULT NULL,
  `date_creation` timestamp NULL DEFAULT NULL,
  PRIMARY KEY (`id`),
  KEY `name` (`name`),
  KEY `date_mod` (`date_mod`),
  KEY `date_creation` (`date_creation`),
  KEY `product_number` (`product_number`)
) ENGINE=InnoDB DEFAULT CHARSET=utf8mb4 COLLATE=utf8mb4_unicode_ci ROW_FORMAT=DYNAMIC;


### Dump table glpi_peripherals

DROP TABLE IF EXISTS `glpi_peripherals`;
CREATE TABLE `glpi_peripherals` (
  `id` int unsigned NOT NULL AUTO_INCREMENT,
  `entities_id` int unsigned NOT NULL DEFAULT '0',
  `name` varchar(255) DEFAULT NULL,
  `date_mod` timestamp NULL DEFAULT NULL,
  `contact` varchar(255) DEFAULT NULL,
  `contact_num` varchar(255) DEFAULT NULL,
  `users_id_tech` int unsigned NOT NULL DEFAULT '0',
  `groups_id_tech` int unsigned NOT NULL DEFAULT '0',
  `comment` text,
  `serial` varchar(255) DEFAULT NULL,
  `otherserial` varchar(255) DEFAULT NULL,
  `locations_id` int unsigned NOT NULL DEFAULT '0',
  `peripheraltypes_id` int unsigned NOT NULL DEFAULT '0',
  `peripheralmodels_id` int unsigned NOT NULL DEFAULT '0',
  `brand` varchar(255) DEFAULT NULL,
  `manufacturers_id` int unsigned NOT NULL DEFAULT '0',
  `is_global` tinyint NOT NULL DEFAULT '0',
  `is_deleted` tinyint NOT NULL DEFAULT '0',
  `is_template` tinyint NOT NULL DEFAULT '0',
  `template_name` varchar(255) DEFAULT NULL,
  `users_id` int unsigned NOT NULL DEFAULT '0',
  `groups_id` int unsigned NOT NULL DEFAULT '0',
  `states_id` int unsigned NOT NULL DEFAULT '0',
  `ticket_tco` decimal(20,4) DEFAULT '0.0000',
  `is_dynamic` tinyint NOT NULL DEFAULT '0',
  `autoupdatesystems_id` int unsigned NOT NULL DEFAULT '0',
  `uuid` varchar(255) DEFAULT NULL,
  `date_creation` timestamp NULL DEFAULT NULL,
  `is_recursive` tinyint NOT NULL DEFAULT '0',
  PRIMARY KEY (`id`),
  KEY `name` (`name`),
  KEY `is_template` (`is_template`),
  KEY `is_global` (`is_global`),
  KEY `entities_id` (`entities_id`),
  KEY `manufacturers_id` (`manufacturers_id`),
  KEY `groups_id` (`groups_id`),
  KEY `users_id` (`users_id`),
  KEY `locations_id` (`locations_id`),
  KEY `peripheralmodels_id` (`peripheralmodels_id`),
  KEY `states_id` (`states_id`),
  KEY `users_id_tech` (`users_id_tech`),
  KEY `peripheraltypes_id` (`peripheraltypes_id`),
  KEY `is_deleted` (`is_deleted`),
  KEY `date_mod` (`date_mod`),
  KEY `groups_id_tech` (`groups_id_tech`),
  KEY `is_dynamic` (`is_dynamic`),
  KEY `autoupdatesystems_id` (`autoupdatesystems_id`),
  KEY `serial` (`serial`),
  KEY `otherserial` (`otherserial`),
  KEY `uuid` (`uuid`),
  KEY `date_creation` (`date_creation`),
  KEY `is_recursive` (`is_recursive`)
) ENGINE=InnoDB DEFAULT CHARSET=utf8mb4 COLLATE=utf8mb4_unicode_ci ROW_FORMAT=DYNAMIC;


### Dump table glpi_peripheraltypes

DROP TABLE IF EXISTS `glpi_peripheraltypes`;
CREATE TABLE `glpi_peripheraltypes` (
  `id` int unsigned NOT NULL AUTO_INCREMENT,
  `name` varchar(255) DEFAULT NULL,
  `comment` text,
  `date_mod` timestamp NULL DEFAULT NULL,
  `date_creation` timestamp NULL DEFAULT NULL,
  PRIMARY KEY (`id`),
  KEY `name` (`name`),
  KEY `date_mod` (`date_mod`),
  KEY `date_creation` (`date_creation`)
) ENGINE=InnoDB DEFAULT CHARSET=utf8mb4 COLLATE=utf8mb4_unicode_ci ROW_FORMAT=DYNAMIC;


### Dump table glpi_phonemodels

DROP TABLE IF EXISTS `glpi_phonemodels`;
CREATE TABLE `glpi_phonemodels` (
  `id` int unsigned NOT NULL AUTO_INCREMENT,
  `name` varchar(255) DEFAULT NULL,
  `comment` text,
  `product_number` varchar(255) DEFAULT NULL,
  `date_mod` timestamp NULL DEFAULT NULL,
  `date_creation` timestamp NULL DEFAULT NULL,
  `picture_front` text,
  `picture_rear` text,
  `pictures` text,
  PRIMARY KEY (`id`),
  KEY `name` (`name`),
  KEY `date_mod` (`date_mod`),
  KEY `date_creation` (`date_creation`),
  KEY `product_number` (`product_number`)
) ENGINE=InnoDB DEFAULT CHARSET=utf8mb4 COLLATE=utf8mb4_unicode_ci ROW_FORMAT=DYNAMIC;


### Dump table glpi_phonepowersupplies

DROP TABLE IF EXISTS `glpi_phonepowersupplies`;
CREATE TABLE `glpi_phonepowersupplies` (
  `id` int unsigned NOT NULL AUTO_INCREMENT,
  `name` varchar(255) DEFAULT NULL,
  `comment` text,
  `date_mod` timestamp NULL DEFAULT NULL,
  `date_creation` timestamp NULL DEFAULT NULL,
  PRIMARY KEY (`id`),
  KEY `name` (`name`),
  KEY `date_mod` (`date_mod`),
  KEY `date_creation` (`date_creation`)
) ENGINE=InnoDB DEFAULT CHARSET=utf8mb4 COLLATE=utf8mb4_unicode_ci ROW_FORMAT=DYNAMIC;


### Dump table glpi_phones

DROP TABLE IF EXISTS `glpi_phones`;
CREATE TABLE `glpi_phones` (
  `id` int unsigned NOT NULL AUTO_INCREMENT,
  `entities_id` int unsigned NOT NULL DEFAULT '0',
  `name` varchar(255) DEFAULT NULL,
  `date_mod` timestamp NULL DEFAULT NULL,
  `contact` varchar(255) DEFAULT NULL,
  `contact_num` varchar(255) DEFAULT NULL,
  `users_id_tech` int unsigned NOT NULL DEFAULT '0',
  `groups_id_tech` int unsigned NOT NULL DEFAULT '0',
  `comment` text,
  `serial` varchar(255) DEFAULT NULL,
  `otherserial` varchar(255) DEFAULT NULL,
  `locations_id` int unsigned NOT NULL DEFAULT '0',
  `phonetypes_id` int unsigned NOT NULL DEFAULT '0',
  `phonemodels_id` int unsigned NOT NULL DEFAULT '0',
  `brand` varchar(255) DEFAULT NULL,
  `phonepowersupplies_id` int unsigned NOT NULL DEFAULT '0',
  `number_line` varchar(255) DEFAULT NULL,
  `have_headset` tinyint NOT NULL DEFAULT '0',
  `have_hp` tinyint NOT NULL DEFAULT '0',
  `manufacturers_id` int unsigned NOT NULL DEFAULT '0',
  `is_global` tinyint NOT NULL DEFAULT '0',
  `is_deleted` tinyint NOT NULL DEFAULT '0',
  `is_template` tinyint NOT NULL DEFAULT '0',
  `template_name` varchar(255) DEFAULT NULL,
  `users_id` int unsigned NOT NULL DEFAULT '0',
  `groups_id` int unsigned NOT NULL DEFAULT '0',
  `states_id` int unsigned NOT NULL DEFAULT '0',
  `ticket_tco` decimal(20,4) DEFAULT '0.0000',
  `is_dynamic` tinyint NOT NULL DEFAULT '0',
  `autoupdatesystems_id` int unsigned NOT NULL DEFAULT '0',
  `uuid` varchar(255) DEFAULT NULL,
  `date_creation` timestamp NULL DEFAULT NULL,
  `is_recursive` tinyint NOT NULL DEFAULT '0',
  `last_inventory_update` timestamp NULL DEFAULT NULL,
  PRIMARY KEY (`id`),
  KEY `name` (`name`),
  KEY `is_template` (`is_template`),
  KEY `is_global` (`is_global`),
  KEY `entities_id` (`entities_id`),
  KEY `manufacturers_id` (`manufacturers_id`),
  KEY `groups_id` (`groups_id`),
  KEY `users_id` (`users_id`),
  KEY `locations_id` (`locations_id`),
  KEY `phonemodels_id` (`phonemodels_id`),
  KEY `phonepowersupplies_id` (`phonepowersupplies_id`),
  KEY `states_id` (`states_id`),
  KEY `users_id_tech` (`users_id_tech`),
  KEY `phonetypes_id` (`phonetypes_id`),
  KEY `is_deleted` (`is_deleted`),
  KEY `date_mod` (`date_mod`),
  KEY `groups_id_tech` (`groups_id_tech`),
  KEY `is_dynamic` (`is_dynamic`),
  KEY `autoupdatesystems_id` (`autoupdatesystems_id`),
  KEY `serial` (`serial`),
  KEY `otherserial` (`otherserial`),
  KEY `uuid` (`uuid`),
  KEY `date_creation` (`date_creation`),
  KEY `is_recursive` (`is_recursive`)
) ENGINE=InnoDB DEFAULT CHARSET=utf8mb4 COLLATE=utf8mb4_unicode_ci ROW_FORMAT=DYNAMIC;


### Dump table glpi_phonetypes

DROP TABLE IF EXISTS `glpi_phonetypes`;
CREATE TABLE `glpi_phonetypes` (
  `id` int unsigned NOT NULL AUTO_INCREMENT,
  `name` varchar(255) DEFAULT NULL,
  `comment` text,
  `date_mod` timestamp NULL DEFAULT NULL,
  `date_creation` timestamp NULL DEFAULT NULL,
  PRIMARY KEY (`id`),
  KEY `name` (`name`),
  KEY `date_mod` (`date_mod`),
  KEY `date_creation` (`date_creation`)
) ENGINE=InnoDB DEFAULT CHARSET=utf8mb4 COLLATE=utf8mb4_unicode_ci ROW_FORMAT=DYNAMIC;


### Dump table glpi_planningrecalls

DROP TABLE IF EXISTS `glpi_planningrecalls`;
CREATE TABLE `glpi_planningrecalls` (
  `id` int unsigned NOT NULL AUTO_INCREMENT,
  `items_id` int unsigned NOT NULL DEFAULT '0',
  `itemtype` varchar(100) NOT NULL,
  `users_id` int unsigned NOT NULL DEFAULT '0',
  `before_time` int NOT NULL DEFAULT '-10',
  `when` timestamp NULL DEFAULT NULL,
  PRIMARY KEY (`id`),
  UNIQUE KEY `unicity` (`itemtype`,`items_id`,`users_id`),
  KEY `users_id` (`users_id`),
  KEY `before_time` (`before_time`),
  KEY `when` (`when`)
) ENGINE=InnoDB DEFAULT CHARSET=utf8mb4 COLLATE=utf8mb4_unicode_ci ROW_FORMAT=DYNAMIC;


### Dump table glpi_plugins

DROP TABLE IF EXISTS `glpi_plugins`;
CREATE TABLE `glpi_plugins` (
  `id` int unsigned NOT NULL AUTO_INCREMENT,
  `directory` varchar(255) NOT NULL,
  `name` varchar(255) NOT NULL,
  `version` varchar(255) NOT NULL,
  `state` int NOT NULL DEFAULT '0' COMMENT 'see define.php PLUGIN_* constant',
  `author` varchar(255) DEFAULT NULL,
  `homepage` varchar(255) DEFAULT NULL,
  `license` varchar(255) DEFAULT NULL,
  PRIMARY KEY (`id`),
  UNIQUE KEY `unicity` (`directory`),
  KEY `name` (`name`),
  KEY `state` (`state`)
) ENGINE=InnoDB DEFAULT CHARSET=utf8mb4 COLLATE=utf8mb4_unicode_ci ROW_FORMAT=DYNAMIC;


### Dump table glpi_printermodels

DROP TABLE IF EXISTS `glpi_printermodels`;
CREATE TABLE `glpi_printermodels` (
  `id` int unsigned NOT NULL AUTO_INCREMENT,
  `name` varchar(255) DEFAULT NULL,
  `comment` text,
  `product_number` varchar(255) DEFAULT NULL,
  `date_mod` timestamp NULL DEFAULT NULL,
  `date_creation` timestamp NULL DEFAULT NULL,
  `picture_front` text,
  `picture_rear` text,
  `pictures` text,
  PRIMARY KEY (`id`),
  KEY `name` (`name`),
  KEY `date_mod` (`date_mod`),
  KEY `date_creation` (`date_creation`),
  KEY `product_number` (`product_number`)
) ENGINE=InnoDB DEFAULT CHARSET=utf8mb4 COLLATE=utf8mb4_unicode_ci ROW_FORMAT=DYNAMIC;


### Dump table glpi_printers

DROP TABLE IF EXISTS `glpi_printers`;
CREATE TABLE `glpi_printers` (
  `id` int unsigned NOT NULL AUTO_INCREMENT,
  `entities_id` int unsigned NOT NULL DEFAULT '0',
  `is_recursive` tinyint NOT NULL DEFAULT '0',
  `name` varchar(255) DEFAULT NULL,
  `date_mod` timestamp NULL DEFAULT NULL,
  `contact` varchar(255) DEFAULT NULL,
  `contact_num` varchar(255) DEFAULT NULL,
  `users_id_tech` int unsigned NOT NULL DEFAULT '0',
  `groups_id_tech` int unsigned NOT NULL DEFAULT '0',
  `serial` varchar(255) DEFAULT NULL,
  `otherserial` varchar(255) DEFAULT NULL,
  `have_serial` tinyint NOT NULL DEFAULT '0',
  `have_parallel` tinyint NOT NULL DEFAULT '0',
  `have_usb` tinyint NOT NULL DEFAULT '0',
  `have_wifi` tinyint NOT NULL DEFAULT '0',
  `have_ethernet` tinyint NOT NULL DEFAULT '0',
  `comment` text,
  `memory_size` varchar(255) DEFAULT NULL,
  `locations_id` int unsigned NOT NULL DEFAULT '0',
  `networks_id` int unsigned NOT NULL DEFAULT '0',
  `printertypes_id` int unsigned NOT NULL DEFAULT '0',
  `printermodels_id` int unsigned NOT NULL DEFAULT '0',
  `manufacturers_id` int unsigned NOT NULL DEFAULT '0',
  `is_global` tinyint NOT NULL DEFAULT '0',
  `is_deleted` tinyint NOT NULL DEFAULT '0',
  `is_template` tinyint NOT NULL DEFAULT '0',
  `template_name` varchar(255) DEFAULT NULL,
  `init_pages_counter` int NOT NULL DEFAULT '0',
  `last_pages_counter` int NOT NULL DEFAULT '0',
  `users_id` int unsigned NOT NULL DEFAULT '0',
  `groups_id` int unsigned NOT NULL DEFAULT '0',
  `states_id` int unsigned NOT NULL DEFAULT '0',
  `ticket_tco` decimal(20,4) DEFAULT '0.0000',
  `is_dynamic` tinyint NOT NULL DEFAULT '0',
  `uuid` varchar(255) DEFAULT NULL,
  `date_creation` timestamp NULL DEFAULT NULL,
  `sysdescr` text,
  `last_inventory_update` timestamp NULL DEFAULT NULL,
  `snmpcredentials_id` int unsigned NOT NULL DEFAULT '0',
  `autoupdatesystems_id` int unsigned NOT NULL DEFAULT '0',
  PRIMARY KEY (`id`),
  KEY `name` (`name`),
  KEY `is_template` (`is_template`),
  KEY `is_global` (`is_global`),
  KEY `entities_id` (`entities_id`),
  KEY `is_recursive` (`is_recursive`),
  KEY `manufacturers_id` (`manufacturers_id`),
  KEY `groups_id` (`groups_id`),
  KEY `users_id` (`users_id`),
  KEY `locations_id` (`locations_id`),
  KEY `printermodels_id` (`printermodels_id`),
  KEY `networks_id` (`networks_id`),
  KEY `states_id` (`states_id`),
  KEY `users_id_tech` (`users_id_tech`),
  KEY `printertypes_id` (`printertypes_id`),
  KEY `is_deleted` (`is_deleted`),
  KEY `date_mod` (`date_mod`),
  KEY `groups_id_tech` (`groups_id_tech`),
  KEY `last_pages_counter` (`last_pages_counter`),
  KEY `is_dynamic` (`is_dynamic`),
  KEY `serial` (`serial`),
  KEY `otherserial` (`otherserial`),
  KEY `uuid` (`uuid`),
  KEY `date_creation` (`date_creation`),
  KEY `snmpcredentials_id` (`snmpcredentials_id`),
  KEY `autoupdatesystems_id` (`autoupdatesystems_id`)
) ENGINE=InnoDB DEFAULT CHARSET=utf8mb4 COLLATE=utf8mb4_unicode_ci ROW_FORMAT=DYNAMIC;


### Dump table glpi_printertypes

DROP TABLE IF EXISTS `glpi_printertypes`;
CREATE TABLE `glpi_printertypes` (
  `id` int unsigned NOT NULL AUTO_INCREMENT,
  `name` varchar(255) DEFAULT NULL,
  `comment` text,
  `date_mod` timestamp NULL DEFAULT NULL,
  `date_creation` timestamp NULL DEFAULT NULL,
  PRIMARY KEY (`id`),
  KEY `name` (`name`),
  KEY `date_mod` (`date_mod`),
  KEY `date_creation` (`date_creation`)
) ENGINE=InnoDB DEFAULT CHARSET=utf8mb4 COLLATE=utf8mb4_unicode_ci ROW_FORMAT=DYNAMIC;


### Dump table glpi_problemcosts

DROP TABLE IF EXISTS `glpi_problemcosts`;
CREATE TABLE `glpi_problemcosts` (
  `id` int unsigned NOT NULL AUTO_INCREMENT,
  `problems_id` int unsigned NOT NULL DEFAULT '0',
  `name` varchar(255) DEFAULT NULL,
  `comment` text,
  `begin_date` date DEFAULT NULL,
  `end_date` date DEFAULT NULL,
  `actiontime` int NOT NULL DEFAULT '0',
  `cost_time` decimal(20,4) NOT NULL DEFAULT '0.0000',
  `cost_fixed` decimal(20,4) NOT NULL DEFAULT '0.0000',
  `cost_material` decimal(20,4) NOT NULL DEFAULT '0.0000',
  `budgets_id` int unsigned NOT NULL DEFAULT '0',
  `entities_id` int unsigned NOT NULL DEFAULT '0',
  PRIMARY KEY (`id`),
  KEY `name` (`name`),
  KEY `problems_id` (`problems_id`),
  KEY `begin_date` (`begin_date`),
  KEY `end_date` (`end_date`),
  KEY `entities_id` (`entities_id`),
  KEY `budgets_id` (`budgets_id`)
) ENGINE=InnoDB DEFAULT CHARSET=utf8mb4 COLLATE=utf8mb4_unicode_ci ROW_FORMAT=DYNAMIC;


### Dump table glpi_problems

DROP TABLE IF EXISTS `glpi_problems`;
CREATE TABLE `glpi_problems` (
  `id` int unsigned NOT NULL AUTO_INCREMENT,
  `name` varchar(255) DEFAULT NULL,
  `entities_id` int unsigned NOT NULL DEFAULT '0',
  `is_recursive` tinyint NOT NULL DEFAULT '0',
  `is_deleted` tinyint NOT NULL DEFAULT '0',
  `status` int NOT NULL DEFAULT '1',
  `content` longtext,
  `date_mod` timestamp NULL DEFAULT NULL,
  `date` timestamp NULL DEFAULT NULL,
  `solvedate` timestamp NULL DEFAULT NULL,
  `closedate` timestamp NULL DEFAULT NULL,
  `time_to_resolve` timestamp NULL DEFAULT NULL,
  `users_id_recipient` int unsigned NOT NULL DEFAULT '0',
  `users_id_lastupdater` int unsigned NOT NULL DEFAULT '0',
  `urgency` int NOT NULL DEFAULT '1',
  `impact` int NOT NULL DEFAULT '1',
  `priority` int NOT NULL DEFAULT '1',
  `itilcategories_id` int unsigned NOT NULL DEFAULT '0',
  `impactcontent` longtext,
  `causecontent` longtext,
  `symptomcontent` longtext,
  `actiontime` int NOT NULL DEFAULT '0',
  `begin_waiting_date` timestamp NULL DEFAULT NULL,
  `waiting_duration` int NOT NULL DEFAULT '0',
  `close_delay_stat` int NOT NULL DEFAULT '0',
  `solve_delay_stat` int NOT NULL DEFAULT '0',
  `date_creation` timestamp NULL DEFAULT NULL,
<<<<<<< HEAD
  `problemtemplates_id` int unsigned NOT NULL DEFAULT '0',
=======
  `locations_id` int unsigned NOT NULL DEFAULT '0',
>>>>>>> b8f27041
  PRIMARY KEY (`id`),
  KEY `name` (`name`),
  KEY `entities_id` (`entities_id`),
  KEY `is_recursive` (`is_recursive`),
  KEY `is_deleted` (`is_deleted`),
  KEY `date` (`date`),
  KEY `closedate` (`closedate`),
  KEY `status` (`status`),
  KEY `priority` (`priority`),
  KEY `date_mod` (`date_mod`),
  KEY `itilcategories_id` (`itilcategories_id`),
  KEY `users_id_recipient` (`users_id_recipient`),
  KEY `solvedate` (`solvedate`),
  KEY `urgency` (`urgency`),
  KEY `impact` (`impact`),
  KEY `time_to_resolve` (`time_to_resolve`),
  KEY `users_id_lastupdater` (`users_id_lastupdater`),
  KEY `date_creation` (`date_creation`),
<<<<<<< HEAD
  KEY `problemtemplates_id` (`problemtemplates_id`)
=======
  KEY `locations_id` (`locations_id`)
>>>>>>> b8f27041
) ENGINE=InnoDB DEFAULT CHARSET=utf8mb4 COLLATE=utf8mb4_unicode_ci ROW_FORMAT=DYNAMIC;


### Dump table glpi_problems_suppliers

DROP TABLE IF EXISTS `glpi_problems_suppliers`;
CREATE TABLE `glpi_problems_suppliers` (
  `id` int unsigned NOT NULL AUTO_INCREMENT,
  `problems_id` int unsigned NOT NULL DEFAULT '0',
  `suppliers_id` int unsigned NOT NULL DEFAULT '0',
  `type` int NOT NULL DEFAULT '1',
  `use_notification` tinyint NOT NULL DEFAULT '0',
  `alternative_email` varchar(255) DEFAULT NULL,
  PRIMARY KEY (`id`),
  UNIQUE KEY `unicity` (`problems_id`,`type`,`suppliers_id`),
  KEY `group` (`suppliers_id`,`type`)
) ENGINE=InnoDB DEFAULT CHARSET=utf8mb4 COLLATE=utf8mb4_unicode_ci ROW_FORMAT=DYNAMIC;


### Dump table glpi_problems_tickets

DROP TABLE IF EXISTS `glpi_problems_tickets`;
CREATE TABLE `glpi_problems_tickets` (
  `id` int unsigned NOT NULL AUTO_INCREMENT,
  `problems_id` int unsigned NOT NULL DEFAULT '0',
  `tickets_id` int unsigned NOT NULL DEFAULT '0',
  `link` int NOT NULL DEFAULT '1',
  PRIMARY KEY (`id`),
  UNIQUE KEY `unicity` (`problems_id`,`tickets_id`),
  KEY `tickets_id` (`tickets_id`)
) ENGINE=InnoDB DEFAULT CHARSET=utf8mb4 COLLATE=utf8mb4_unicode_ci ROW_FORMAT=DYNAMIC;


### Dump table glpi_problems_users

DROP TABLE IF EXISTS `glpi_problems_users`;
CREATE TABLE `glpi_problems_users` (
  `id` int unsigned NOT NULL AUTO_INCREMENT,
  `problems_id` int unsigned NOT NULL DEFAULT '0',
  `users_id` int unsigned NOT NULL DEFAULT '0',
  `type` int NOT NULL DEFAULT '1',
  `use_notification` tinyint NOT NULL DEFAULT '0',
  `alternative_email` varchar(255) DEFAULT NULL,
  PRIMARY KEY (`id`),
  UNIQUE KEY `unicity` (`problems_id`,`type`,`users_id`,`alternative_email`),
  KEY `user` (`users_id`,`type`)
) ENGINE=InnoDB DEFAULT CHARSET=utf8mb4 COLLATE=utf8mb4_unicode_ci ROW_FORMAT=DYNAMIC;


### Dump table glpi_problemtasks

DROP TABLE IF EXISTS `glpi_problemtasks`;
CREATE TABLE `glpi_problemtasks` (
  `id` int unsigned NOT NULL AUTO_INCREMENT,
  `uuid` varchar(255) DEFAULT NULL,
  `problems_id` int unsigned NOT NULL DEFAULT '0',
  `taskcategories_id` int unsigned NOT NULL DEFAULT '0',
  `date` timestamp NULL DEFAULT NULL,
  `begin` timestamp NULL DEFAULT NULL,
  `end` timestamp NULL DEFAULT NULL,
  `users_id` int unsigned NOT NULL DEFAULT '0',
  `users_id_editor` int unsigned NOT NULL DEFAULT '0',
  `users_id_tech` int unsigned NOT NULL DEFAULT '0',
  `groups_id_tech` int unsigned NOT NULL DEFAULT '0',
  `content` longtext,
  `actiontime` int NOT NULL DEFAULT '0',
  `state` int NOT NULL DEFAULT '0',
  `date_mod` timestamp NULL DEFAULT NULL,
  `date_creation` timestamp NULL DEFAULT NULL,
  `tasktemplates_id` int unsigned NOT NULL DEFAULT '0',
  `timeline_position` tinyint NOT NULL DEFAULT '0',
  `is_private` tinyint NOT NULL DEFAULT '0',
  PRIMARY KEY (`id`),
  UNIQUE KEY `uuid` (`uuid`),
  KEY `problems_id` (`problems_id`),
  KEY `users_id` (`users_id`),
  KEY `users_id_editor` (`users_id_editor`),
  KEY `users_id_tech` (`users_id_tech`),
  KEY `groups_id_tech` (`groups_id_tech`),
  KEY `date` (`date`),
  KEY `date_mod` (`date_mod`),
  KEY `date_creation` (`date_creation`),
  KEY `begin` (`begin`),
  KEY `end` (`end`),
  KEY `state` (`state`),
  KEY `taskcategories_id` (`taskcategories_id`),
  KEY `tasktemplates_id` (`tasktemplates_id`),
  KEY `is_private` (`is_private`)
) ENGINE=InnoDB DEFAULT CHARSET=utf8mb4 COLLATE=utf8mb4_unicode_ci ROW_FORMAT=DYNAMIC;


### Dump table glpi_profilerights

DROP TABLE IF EXISTS `glpi_profilerights`;
CREATE TABLE `glpi_profilerights` (
  `id` int unsigned NOT NULL AUTO_INCREMENT,
  `profiles_id` int unsigned NOT NULL DEFAULT '0',
  `name` varchar(255) DEFAULT NULL,
  `rights` int NOT NULL DEFAULT '0',
  PRIMARY KEY (`id`),
  UNIQUE KEY `unicity` (`profiles_id`,`name`),
  KEY `name` (`name`)
) ENGINE=InnoDB DEFAULT CHARSET=utf8mb4 COLLATE=utf8mb4_unicode_ci ROW_FORMAT=DYNAMIC;

### Dump table glpi_profiles

DROP TABLE IF EXISTS `glpi_profiles`;
CREATE TABLE `glpi_profiles` (
  `id` int unsigned NOT NULL AUTO_INCREMENT,
  `name` varchar(255) DEFAULT NULL,
  `interface` varchar(255) DEFAULT 'helpdesk',
  `is_default` tinyint NOT NULL DEFAULT '0',
  `helpdesk_hardware` int NOT NULL DEFAULT '0',
  `helpdesk_item_type` text,
  `ticket_status` text COMMENT 'json encoded array of from/dest allowed status change',
  `date_mod` timestamp NULL DEFAULT NULL,
  `comment` text,
  `problem_status` text COMMENT 'json encoded array of from/dest allowed status change',
  `create_ticket_on_login` tinyint NOT NULL DEFAULT '0',
  `tickettemplates_id` int unsigned NOT NULL DEFAULT '0',
  `changetemplates_id` int unsigned NOT NULL DEFAULT '0',
  `problemtemplates_id` int unsigned NOT NULL DEFAULT '0',
  `change_status` text COMMENT 'json encoded array of from/dest allowed status change',
  `managed_domainrecordtypes` text,
  `date_creation` timestamp NULL DEFAULT NULL,
  `2fa_enforced` tinyint NOT NULL DEFAULT '0',
  PRIMARY KEY (`id`),
  KEY `name` (`name`),
  KEY `interface` (`interface`),
  KEY `is_default` (`is_default`),
  KEY `date_mod` (`date_mod`),
  KEY `date_creation` (`date_creation`),
  KEY `tickettemplates_id` (`tickettemplates_id`),
  KEY `changetemplates_id` (`changetemplates_id`),
  KEY `problemtemplates_id` (`problemtemplates_id`)
) ENGINE=InnoDB DEFAULT CHARSET=utf8mb4 COLLATE=utf8mb4_unicode_ci ROW_FORMAT=DYNAMIC;


### Dump table glpi_profiles_reminders

DROP TABLE IF EXISTS `glpi_profiles_reminders`;
CREATE TABLE `glpi_profiles_reminders` (
  `id` int unsigned NOT NULL AUTO_INCREMENT,
  `reminders_id` int unsigned NOT NULL DEFAULT '0',
  `profiles_id` int unsigned NOT NULL DEFAULT '0',
  `entities_id` int unsigned DEFAULT NULL,
  `is_recursive` tinyint NOT NULL DEFAULT '0',
  `no_entity_restriction` tinyint NOT NULL DEFAULT '0',
  PRIMARY KEY (`id`),
  KEY `reminders_id` (`reminders_id`),
  KEY `profiles_id` (`profiles_id`),
  KEY `entities_id` (`entities_id`),
  KEY `is_recursive` (`is_recursive`)
) ENGINE=InnoDB DEFAULT CHARSET=utf8mb4 COLLATE=utf8mb4_unicode_ci ROW_FORMAT=DYNAMIC;


### Dump table glpi_profiles_rssfeeds

DROP TABLE IF EXISTS `glpi_profiles_rssfeeds`;
CREATE TABLE `glpi_profiles_rssfeeds` (
  `id` int unsigned NOT NULL AUTO_INCREMENT,
  `rssfeeds_id` int unsigned NOT NULL DEFAULT '0',
  `profiles_id` int unsigned NOT NULL DEFAULT '0',
  `entities_id` int unsigned DEFAULT NULL,
  `is_recursive` tinyint NOT NULL DEFAULT '0',
  `no_entity_restriction` tinyint NOT NULL DEFAULT '0',
  PRIMARY KEY (`id`),
  KEY `rssfeeds_id` (`rssfeeds_id`),
  KEY `profiles_id` (`profiles_id`),
  KEY `entities_id` (`entities_id`),
  KEY `is_recursive` (`is_recursive`)
) ENGINE=InnoDB DEFAULT CHARSET=utf8mb4 COLLATE=utf8mb4_unicode_ci ROW_FORMAT=DYNAMIC;


### Dump table glpi_profiles_users

DROP TABLE IF EXISTS `glpi_profiles_users`;
CREATE TABLE `glpi_profiles_users` (
  `id` int unsigned NOT NULL AUTO_INCREMENT,
  `users_id` int unsigned NOT NULL DEFAULT '0',
  `profiles_id` int unsigned NOT NULL DEFAULT '0',
  `entities_id` int unsigned NOT NULL DEFAULT '0',
  `is_recursive` tinyint NOT NULL DEFAULT '1',
  `is_dynamic` tinyint NOT NULL DEFAULT '0',
  `is_default_profile` tinyint NOT NULL DEFAULT '0',
  PRIMARY KEY (`id`),
  KEY `entities_id` (`entities_id`),
  KEY `profiles_id` (`profiles_id`),
  KEY `users_id` (`users_id`),
  KEY `is_recursive` (`is_recursive`),
  KEY `is_dynamic` (`is_dynamic`)
) ENGINE=InnoDB DEFAULT CHARSET=utf8mb4 COLLATE=utf8mb4_unicode_ci ROW_FORMAT=DYNAMIC;


### Dump table glpi_projectcosts

DROP TABLE IF EXISTS `glpi_projectcosts`;
CREATE TABLE `glpi_projectcosts` (
  `id` int unsigned NOT NULL AUTO_INCREMENT,
  `projects_id` int unsigned NOT NULL DEFAULT '0',
  `name` varchar(255) DEFAULT NULL,
  `comment` text,
  `begin_date` date DEFAULT NULL,
  `end_date` date DEFAULT NULL,
  `cost` decimal(20,4) NOT NULL DEFAULT '0.0000',
  `budgets_id` int unsigned NOT NULL DEFAULT '0',
  `entities_id` int unsigned NOT NULL DEFAULT '0',
  `is_recursive` tinyint NOT NULL DEFAULT '0',
  PRIMARY KEY (`id`),
  KEY `name` (`name`),
  KEY `projects_id` (`projects_id`),
  KEY `begin_date` (`begin_date`),
  KEY `end_date` (`end_date`),
  KEY `entities_id` (`entities_id`),
  KEY `is_recursive` (`is_recursive`),
  KEY `budgets_id` (`budgets_id`)
) ENGINE=InnoDB DEFAULT CHARSET=utf8mb4 COLLATE=utf8mb4_unicode_ci ROW_FORMAT=DYNAMIC;


### Dump table glpi_projects

DROP TABLE IF EXISTS `glpi_projects`;
CREATE TABLE `glpi_projects` (
  `id` int unsigned NOT NULL AUTO_INCREMENT,
  `name` varchar(255) DEFAULT NULL,
  `code` varchar(255) DEFAULT NULL,
  `priority` int NOT NULL DEFAULT '1',
  `entities_id` int unsigned NOT NULL DEFAULT '0',
  `is_recursive` tinyint NOT NULL DEFAULT '0',
  `projects_id` int unsigned NOT NULL DEFAULT '0',
  `projectstates_id` int unsigned NOT NULL DEFAULT '0',
  `projecttypes_id` int unsigned NOT NULL DEFAULT '0',
  `date` timestamp NULL DEFAULT NULL,
  `date_mod` timestamp NULL DEFAULT NULL,
  `users_id` int unsigned NOT NULL DEFAULT '0',
  `groups_id` int unsigned NOT NULL DEFAULT '0',
  `plan_start_date` timestamp NULL DEFAULT NULL,
  `plan_end_date` timestamp NULL DEFAULT NULL,
  `real_start_date` timestamp NULL DEFAULT NULL,
  `real_end_date` timestamp NULL DEFAULT NULL,
  `percent_done` int NOT NULL DEFAULT '0',
  `auto_percent_done` tinyint NOT NULL DEFAULT '0',
  `show_on_global_gantt` tinyint NOT NULL DEFAULT '0',
  `content` longtext,
  `comment` longtext,
  `is_deleted` tinyint NOT NULL DEFAULT '0',
  `date_creation` timestamp NULL DEFAULT NULL,
  `projecttemplates_id` int unsigned NOT NULL DEFAULT '0',
  `is_template` tinyint NOT NULL DEFAULT '0',
  `template_name` varchar(255) DEFAULT NULL,
  PRIMARY KEY (`id`),
  KEY `name` (`name`),
  KEY `code` (`code`),
  KEY `entities_id` (`entities_id`),
  KEY `is_recursive` (`is_recursive`),
  KEY `is_deleted` (`is_deleted`),
  KEY `projects_id` (`projects_id`),
  KEY `projectstates_id` (`projectstates_id`),
  KEY `projecttypes_id` (`projecttypes_id`),
  KEY `priority` (`priority`),
  KEY `date` (`date`),
  KEY `date_mod` (`date_mod`),
  KEY `users_id` (`users_id`),
  KEY `groups_id` (`groups_id`),
  KEY `plan_start_date` (`plan_start_date`),
  KEY `plan_end_date` (`plan_end_date`),
  KEY `real_start_date` (`real_start_date`),
  KEY `real_end_date` (`real_end_date`),
  KEY `percent_done` (`percent_done`),
  KEY `show_on_global_gantt` (`show_on_global_gantt`),
  KEY `date_creation` (`date_creation`),
  KEY `projecttemplates_id` (`projecttemplates_id`),
  KEY `is_template` (`is_template`)
) ENGINE=InnoDB DEFAULT CHARSET=utf8mb4 COLLATE=utf8mb4_unicode_ci ROW_FORMAT=DYNAMIC;


### Dump table glpi_projectstates

DROP TABLE IF EXISTS `glpi_projectstates`;
CREATE TABLE `glpi_projectstates` (
  `id` int unsigned NOT NULL AUTO_INCREMENT,
  `name` varchar(255) DEFAULT NULL,
  `comment` text,
  `color` varchar(255) DEFAULT NULL,
  `is_finished` tinyint NOT NULL DEFAULT '0',
  `date_mod` timestamp NULL DEFAULT NULL,
  `date_creation` timestamp NULL DEFAULT NULL,
  PRIMARY KEY (`id`),
  KEY `name` (`name`),
  KEY `is_finished` (`is_finished`),
  KEY `date_mod` (`date_mod`),
  KEY `date_creation` (`date_creation`)
) ENGINE=InnoDB DEFAULT CHARSET=utf8mb4 COLLATE=utf8mb4_unicode_ci ROW_FORMAT=DYNAMIC;


### Dump table glpi_projecttasks

DROP TABLE IF EXISTS `glpi_projecttasks`;
CREATE TABLE `glpi_projecttasks` (
  `id` int unsigned NOT NULL AUTO_INCREMENT,
  `uuid` varchar(255) DEFAULT NULL,
  `name` varchar(255) DEFAULT NULL,
  `content` longtext,
  `comment` longtext,
  `entities_id` int unsigned NOT NULL DEFAULT '0',
  `is_recursive` tinyint NOT NULL DEFAULT '0',
  `projects_id` int unsigned NOT NULL DEFAULT '0',
  `projecttasks_id` int unsigned NOT NULL DEFAULT '0',
  `date_creation` timestamp NULL DEFAULT NULL,
  `date_mod` timestamp NULL DEFAULT NULL,
  `plan_start_date` timestamp NULL DEFAULT NULL,
  `plan_end_date` timestamp NULL DEFAULT NULL,
  `real_start_date` timestamp NULL DEFAULT NULL,
  `real_end_date` timestamp NULL DEFAULT NULL,
  `planned_duration` int NOT NULL DEFAULT '0',
  `effective_duration` int NOT NULL DEFAULT '0',
  `projectstates_id` int unsigned NOT NULL DEFAULT '0',
  `projecttasktypes_id` int unsigned NOT NULL DEFAULT '0',
  `users_id` int unsigned NOT NULL DEFAULT '0',
  `percent_done` int NOT NULL DEFAULT '0',
  `auto_percent_done` tinyint NOT NULL DEFAULT '0',
  `is_milestone` tinyint NOT NULL DEFAULT '0',
  `projecttasktemplates_id` int unsigned NOT NULL DEFAULT '0',
  `is_template` tinyint NOT NULL DEFAULT '0',
  `template_name` varchar(255) DEFAULT NULL,
  PRIMARY KEY (`id`),
  UNIQUE KEY `uuid` (`uuid`),
  KEY `name` (`name`),
  KEY `entities_id` (`entities_id`),
  KEY `is_recursive` (`is_recursive`),
  KEY `projects_id` (`projects_id`),
  KEY `projecttasks_id` (`projecttasks_id`),
  KEY `date_creation` (`date_creation`),
  KEY `date_mod` (`date_mod`),
  KEY `users_id` (`users_id`),
  KEY `plan_start_date` (`plan_start_date`),
  KEY `plan_end_date` (`plan_end_date`),
  KEY `real_start_date` (`real_start_date`),
  KEY `real_end_date` (`real_end_date`),
  KEY `percent_done` (`percent_done`),
  KEY `projectstates_id` (`projectstates_id`),
  KEY `projecttasktypes_id` (`projecttasktypes_id`),
  KEY `projecttasktemplates_id` (`projecttasktemplates_id`),
  KEY `is_template` (`is_template`),
  KEY `is_milestone` (`is_milestone`)
) ENGINE=InnoDB DEFAULT CHARSET=utf8mb4 COLLATE=utf8mb4_unicode_ci ROW_FORMAT=DYNAMIC;


### Dump table glpi_projecttasklinks

DROP TABLE IF EXISTS `glpi_projecttasklinks`;
CREATE TABLE `glpi_projecttasklinks` (
  `id` int unsigned NOT NULL AUTO_INCREMENT,
  `projecttasks_id_source` int unsigned NOT NULL,
  `source_uuid` varchar(255) NOT NULL,
  `projecttasks_id_target` int unsigned NOT NULL,
  `target_uuid` varchar(255) NOT NULL,
  `type` tinyint NOT NULL DEFAULT '0',
  `lag` smallint DEFAULT '0',
  `lead` smallint DEFAULT '0',
  PRIMARY KEY (`id`),
  KEY `projecttasks_id_source` (`projecttasks_id_source`),
  KEY `projecttasks_id_target` (`projecttasks_id_target`)
) ENGINE=InnoDB DEFAULT CHARSET=utf8mb4 COLLATE=utf8mb4_unicode_ci ROW_FORMAT=DYNAMIC;

### Dump table glpi_projecttasktemplates

DROP TABLE IF EXISTS `glpi_projecttasktemplates`;
CREATE TABLE `glpi_projecttasktemplates` (
  `id` int unsigned NOT NULL AUTO_INCREMENT,
  `entities_id` int unsigned NOT NULL DEFAULT '0',
  `is_recursive` tinyint NOT NULL DEFAULT '0',
  `name` varchar(255) DEFAULT NULL,
  `description` longtext,
  `comment` longtext,
  `projects_id` int unsigned NOT NULL DEFAULT '0',
  `projecttasks_id` int unsigned NOT NULL DEFAULT '0',
  `plan_start_date` timestamp NULL DEFAULT NULL,
  `plan_end_date` timestamp NULL DEFAULT NULL,
  `real_start_date` timestamp NULL DEFAULT NULL,
  `real_end_date` timestamp NULL DEFAULT NULL,
  `planned_duration` int NOT NULL DEFAULT '0',
  `effective_duration` int NOT NULL DEFAULT '0',
  `projectstates_id` int unsigned NOT NULL DEFAULT '0',
  `projecttasktypes_id` int unsigned NOT NULL DEFAULT '0',
  `users_id` int unsigned NOT NULL DEFAULT '0',
  `percent_done` int NOT NULL DEFAULT '0',
  `is_milestone` tinyint NOT NULL DEFAULT '0',
  `comments` text,
  `date_mod` timestamp NULL DEFAULT NULL,
  `date_creation` timestamp NULL DEFAULT NULL,
  PRIMARY KEY (`id`),
  KEY `name` (`name`),
  KEY `entities_id` (`entities_id`),
  KEY `is_recursive` (`is_recursive`),
  KEY `projects_id` (`projects_id`),
  KEY `projecttasks_id` (`projecttasks_id`),
  KEY `date_creation` (`date_creation`),
  KEY `date_mod` (`date_mod`),
  KEY `users_id` (`users_id`),
  KEY `plan_start_date` (`plan_start_date`),
  KEY `plan_end_date` (`plan_end_date`),
  KEY `real_start_date` (`real_start_date`),
  KEY `real_end_date` (`real_end_date`),
  KEY `percent_done` (`percent_done`),
  KEY `projectstates_id` (`projectstates_id`),
  KEY `projecttasktypes_id` (`projecttasktypes_id`),
  KEY `is_milestone` (`is_milestone`)
) ENGINE=InnoDB DEFAULT CHARSET=utf8mb4 COLLATE=utf8mb4_unicode_ci ROW_FORMAT=DYNAMIC;


### Dump table glpi_projecttasks_tickets

DROP TABLE IF EXISTS `glpi_projecttasks_tickets`;
CREATE TABLE `glpi_projecttasks_tickets` (
  `id` int unsigned NOT NULL AUTO_INCREMENT,
  `tickets_id` int unsigned NOT NULL DEFAULT '0',
  `projecttasks_id` int unsigned NOT NULL DEFAULT '0',
  PRIMARY KEY (`id`),
  UNIQUE KEY `unicity` (`tickets_id`,`projecttasks_id`),
  KEY `projects_id` (`projecttasks_id`)
) ENGINE=InnoDB DEFAULT CHARSET=utf8mb4 COLLATE=utf8mb4_unicode_ci ROW_FORMAT=DYNAMIC;


### Dump table glpi_projecttaskteams

DROP TABLE IF EXISTS `glpi_projecttaskteams`;
CREATE TABLE `glpi_projecttaskteams` (
  `id` int unsigned NOT NULL AUTO_INCREMENT,
  `projecttasks_id` int unsigned NOT NULL DEFAULT '0',
  `itemtype` varchar(100) DEFAULT NULL,
  `items_id` int unsigned NOT NULL DEFAULT '0',
  PRIMARY KEY (`id`),
  UNIQUE KEY `unicity` (`projecttasks_id`,`itemtype`,`items_id`),
  KEY `item` (`itemtype`,`items_id`)
) ENGINE=InnoDB DEFAULT CHARSET=utf8mb4 COLLATE=utf8mb4_unicode_ci ROW_FORMAT=DYNAMIC;


### Dump table glpi_projecttasktypes

DROP TABLE IF EXISTS `glpi_projecttasktypes`;
CREATE TABLE `glpi_projecttasktypes` (
  `id` int unsigned NOT NULL AUTO_INCREMENT,
  `name` varchar(255) DEFAULT NULL,
  `comment` text,
  `date_mod` timestamp NULL DEFAULT NULL,
  `date_creation` timestamp NULL DEFAULT NULL,
  PRIMARY KEY (`id`),
  KEY `name` (`name`),
  KEY `date_mod` (`date_mod`),
  KEY `date_creation` (`date_creation`)
) ENGINE=InnoDB DEFAULT CHARSET=utf8mb4 COLLATE=utf8mb4_unicode_ci ROW_FORMAT=DYNAMIC;


### Dump table glpi_projectteams

DROP TABLE IF EXISTS `glpi_projectteams`;
CREATE TABLE `glpi_projectteams` (
  `id` int unsigned NOT NULL AUTO_INCREMENT,
  `projects_id` int unsigned NOT NULL DEFAULT '0',
  `itemtype` varchar(100) DEFAULT NULL,
  `items_id` int unsigned NOT NULL DEFAULT '0',
  PRIMARY KEY (`id`),
  UNIQUE KEY `unicity` (`projects_id`,`itemtype`,`items_id`),
  KEY `item` (`itemtype`,`items_id`)
) ENGINE=InnoDB DEFAULT CHARSET=utf8mb4 COLLATE=utf8mb4_unicode_ci ROW_FORMAT=DYNAMIC;


### Dump table glpi_projecttypes

DROP TABLE IF EXISTS `glpi_projecttypes`;
CREATE TABLE `glpi_projecttypes` (
  `id` int unsigned NOT NULL AUTO_INCREMENT,
  `name` varchar(255) DEFAULT NULL,
  `comment` text,
  `date_mod` timestamp NULL DEFAULT NULL,
  `date_creation` timestamp NULL DEFAULT NULL,
  PRIMARY KEY (`id`),
  KEY `name` (`name`),
  KEY `date_mod` (`date_mod`),
  KEY `date_creation` (`date_creation`)
) ENGINE=InnoDB DEFAULT CHARSET=utf8mb4 COLLATE=utf8mb4_unicode_ci ROW_FORMAT=DYNAMIC;


### Dump table glpi_queuednotifications

DROP TABLE IF EXISTS `glpi_queuednotifications`;
CREATE TABLE `glpi_queuednotifications` (
  `id` int unsigned NOT NULL AUTO_INCREMENT,
  `itemtype` varchar(100) DEFAULT NULL,
  `items_id` int unsigned NOT NULL DEFAULT '0',
  `notificationtemplates_id` int unsigned NOT NULL DEFAULT '0',
  `entities_id` int unsigned NOT NULL DEFAULT '0',
  `is_deleted` tinyint NOT NULL DEFAULT '0',
  `sent_try` int NOT NULL DEFAULT '0',
  `create_time` timestamp NULL DEFAULT NULL,
  `send_time` timestamp NULL DEFAULT NULL,
  `sent_time` timestamp NULL DEFAULT NULL,
  `name` text,
  `sender` text,
  `sendername` text,
  `recipient` text,
  `recipientname` text,
  `replyto` text,
  `replytoname` text,
  `headers` text,
  `body_html` longtext,
  `body_text` longtext,
  `messageid` text,
  `documents` text,
  `mode` varchar(20) NOT NULL COMMENT 'See Notification_NotificationTemplate::MODE_* constants',
  PRIMARY KEY (`id`),
  KEY `item` (`itemtype`,`items_id`,`notificationtemplates_id`),
  KEY `is_deleted` (`is_deleted`),
  KEY `entities_id` (`entities_id`),
  KEY `sent_try` (`sent_try`),
  KEY `create_time` (`create_time`),
  KEY `send_time` (`send_time`),
  KEY `sent_time` (`sent_time`),
  KEY `mode` (`mode`),
  KEY `notificationtemplates_id` (`notificationtemplates_id`)
) ENGINE=InnoDB DEFAULT CHARSET=utf8mb4 COLLATE=utf8mb4_unicode_ci ROW_FORMAT=DYNAMIC;


### Dump table glpi_registeredids

DROP TABLE IF EXISTS `glpi_registeredids`;
CREATE TABLE `glpi_registeredids` (
  `id` int unsigned NOT NULL AUTO_INCREMENT,
  `name` varchar(255) DEFAULT NULL,
  `items_id` int unsigned NOT NULL DEFAULT '0',
  `itemtype` varchar(100) NOT NULL,
  `device_type` varchar(100) NOT NULL COMMENT 'USB, PCI ...',
  PRIMARY KEY (`id`),
  KEY `name` (`name`),
  KEY `item` (`itemtype`,`items_id`),
  KEY `device_type` (`device_type`)
) ENGINE=InnoDB DEFAULT CHARSET=utf8mb4 COLLATE=utf8mb4_unicode_ci ROW_FORMAT=DYNAMIC;


### Dump table glpi_reminders

DROP TABLE IF EXISTS `glpi_reminders`;
CREATE TABLE `glpi_reminders` (
  `id` int unsigned NOT NULL AUTO_INCREMENT,
  `uuid` varchar(255) DEFAULT NULL,
  `date` timestamp NULL DEFAULT NULL,
  `users_id` int unsigned NOT NULL DEFAULT '0',
  `name` varchar(255) DEFAULT NULL,
  `text` text,
  `begin` timestamp NULL DEFAULT NULL,
  `end` timestamp NULL DEFAULT NULL,
  `is_planned` tinyint NOT NULL DEFAULT '0',
  `date_mod` timestamp NULL DEFAULT NULL,
  `state` int NOT NULL DEFAULT '0',
  `begin_view_date` timestamp NULL DEFAULT NULL,
  `end_view_date` timestamp NULL DEFAULT NULL,
  `date_creation` timestamp NULL DEFAULT NULL,
  PRIMARY KEY (`id`),
  UNIQUE KEY `uuid` (`uuid`),
  KEY `name` (`name`),
  KEY `date` (`date`),
  KEY `begin` (`begin`),
  KEY `end` (`end`),
  KEY `users_id` (`users_id`),
  KEY `is_planned` (`is_planned`),
  KEY `state` (`state`),
  KEY `date_mod` (`date_mod`),
  KEY `date_creation` (`date_creation`)
) ENGINE=InnoDB DEFAULT CHARSET=utf8mb4 COLLATE=utf8mb4_unicode_ci ROW_FORMAT=DYNAMIC;

### Dump table glpi_remindertranslations

DROP TABLE IF EXISTS `glpi_remindertranslations`;
CREATE TABLE `glpi_remindertranslations` (
  `id` int unsigned NOT NULL AUTO_INCREMENT,
  `reminders_id` int unsigned NOT NULL DEFAULT '0',
  `language` varchar(5) DEFAULT NULL,
  `name` text,
  `text` longtext,
  `users_id` int unsigned NOT NULL DEFAULT '0',
  `date_mod` timestamp NULL DEFAULT NULL,
  `date_creation` timestamp NULL DEFAULT NULL,
  PRIMARY KEY (`id`),
  KEY `item` (`reminders_id`,`language`),
  KEY `users_id` (`users_id`),
  KEY `date_creation` (`date_creation`),
  KEY `date_mod` (`date_mod`)
) ENGINE=InnoDB DEFAULT CHARSET=utf8mb4 COLLATE=utf8mb4_unicode_ci ROW_FORMAT=DYNAMIC;

### Dump table glpi_reminders_users

DROP TABLE IF EXISTS `glpi_reminders_users`;
CREATE TABLE `glpi_reminders_users` (
  `id` int unsigned NOT NULL AUTO_INCREMENT,
  `reminders_id` int unsigned NOT NULL DEFAULT '0',
  `users_id` int unsigned NOT NULL DEFAULT '0',
  PRIMARY KEY (`id`),
  KEY `reminders_id` (`reminders_id`),
  KEY `users_id` (`users_id`)
) ENGINE=InnoDB DEFAULT CHARSET=utf8mb4 COLLATE=utf8mb4_unicode_ci ROW_FORMAT=DYNAMIC;


### Dump table glpi_requesttypes

DROP TABLE IF EXISTS `glpi_requesttypes`;
CREATE TABLE `glpi_requesttypes` (
  `id` int unsigned NOT NULL AUTO_INCREMENT,
  `name` varchar(255) DEFAULT NULL,
  `is_helpdesk_default` tinyint NOT NULL DEFAULT '0',
  `is_followup_default` tinyint NOT NULL DEFAULT '0',
  `is_mail_default` tinyint NOT NULL DEFAULT '0',
  `is_mailfollowup_default` tinyint NOT NULL DEFAULT '0',
  `is_active` tinyint NOT NULL DEFAULT '1',
  `is_ticketheader` tinyint NOT NULL DEFAULT '1',
  `is_itilfollowup` tinyint NOT NULL DEFAULT '1',
  `comment` text,
  `date_mod` timestamp NULL DEFAULT NULL,
  `date_creation` timestamp NULL DEFAULT NULL,
  PRIMARY KEY (`id`),
  KEY `name` (`name`),
  KEY `is_helpdesk_default` (`is_helpdesk_default`),
  KEY `is_followup_default` (`is_followup_default`),
  KEY `is_mail_default` (`is_mail_default`),
  KEY `is_mailfollowup_default` (`is_mailfollowup_default`),
  KEY `date_mod` (`date_mod`),
  KEY `date_creation` (`date_creation`),
  KEY `is_active` (`is_active`),
  KEY `is_ticketheader` (`is_ticketheader`),
  KEY `is_itilfollowup` (`is_itilfollowup`)
) ENGINE=InnoDB DEFAULT CHARSET=utf8mb4 COLLATE=utf8mb4_unicode_ci ROW_FORMAT=DYNAMIC;


### Dump table glpi_reservationitems

DROP TABLE IF EXISTS `glpi_reservationitems`;
CREATE TABLE `glpi_reservationitems` (
  `id` int unsigned NOT NULL AUTO_INCREMENT,
  `itemtype` varchar(100) NOT NULL,
  `entities_id` int unsigned NOT NULL DEFAULT '0',
  `is_recursive` tinyint NOT NULL DEFAULT '0',
  `items_id` int unsigned NOT NULL DEFAULT '0',
  `comment` text,
  `is_active` tinyint NOT NULL DEFAULT '1',
  PRIMARY KEY (`id`),
  UNIQUE KEY `unicity` (`itemtype`,`items_id`),
  KEY `is_active` (`is_active`),
  KEY `item` (`itemtype`,`items_id`),
  KEY `entities_id` (`entities_id`),
  KEY `is_recursive` (`is_recursive`)
) ENGINE=InnoDB DEFAULT CHARSET=utf8mb4 COLLATE=utf8mb4_unicode_ci ROW_FORMAT=DYNAMIC;


### Dump table glpi_reservations

DROP TABLE IF EXISTS `glpi_reservations`;
CREATE TABLE `glpi_reservations` (
  `id` int unsigned NOT NULL AUTO_INCREMENT,
  `reservationitems_id` int unsigned NOT NULL DEFAULT '0',
  `begin` timestamp NULL DEFAULT NULL,
  `end` timestamp NULL DEFAULT NULL,
  `users_id` int unsigned NOT NULL DEFAULT '0',
  `comment` text,
  `group` int NOT NULL DEFAULT '0',
  PRIMARY KEY (`id`),
  KEY `begin` (`begin`),
  KEY `end` (`end`),
  KEY `users_id` (`users_id`),
  KEY `resagroup` (`reservationitems_id`,`group`)
) ENGINE=InnoDB DEFAULT CHARSET=utf8mb4 COLLATE=utf8mb4_unicode_ci ROW_FORMAT=DYNAMIC;


### Dump table glpi_rssfeeds

DROP TABLE IF EXISTS `glpi_rssfeeds`;
CREATE TABLE `glpi_rssfeeds` (
  `id` int unsigned NOT NULL AUTO_INCREMENT,
  `name` varchar(255) DEFAULT NULL,
  `users_id` int unsigned NOT NULL DEFAULT '0',
  `comment` text,
  `url` text,
  `refresh_rate` int NOT NULL DEFAULT '86400',
  `max_items` int NOT NULL DEFAULT '20',
  `have_error` tinyint NOT NULL DEFAULT '0',
  `is_active` tinyint NOT NULL DEFAULT '0',
  `date_mod` timestamp NULL DEFAULT NULL,
  `date_creation` timestamp NULL DEFAULT NULL,
  PRIMARY KEY (`id`),
  KEY `name` (`name`),
  KEY `users_id` (`users_id`),
  KEY `date_mod` (`date_mod`),
  KEY `have_error` (`have_error`),
  KEY `is_active` (`is_active`),
  KEY `date_creation` (`date_creation`)
) ENGINE=InnoDB DEFAULT CHARSET=utf8mb4 COLLATE=utf8mb4_unicode_ci ROW_FORMAT=DYNAMIC;


### Dump table glpi_rssfeeds_users

DROP TABLE IF EXISTS `glpi_rssfeeds_users`;
CREATE TABLE `glpi_rssfeeds_users` (
  `id` int unsigned NOT NULL AUTO_INCREMENT,
  `rssfeeds_id` int unsigned NOT NULL DEFAULT '0',
  `users_id` int unsigned NOT NULL DEFAULT '0',
  PRIMARY KEY (`id`),
  KEY `rssfeeds_id` (`rssfeeds_id`),
  KEY `users_id` (`users_id`)
) ENGINE=InnoDB DEFAULT CHARSET=utf8mb4 COLLATE=utf8mb4_unicode_ci ROW_FORMAT=DYNAMIC;


### Dump table glpi_ruleactions

DROP TABLE IF EXISTS `glpi_ruleactions`;
CREATE TABLE `glpi_ruleactions` (
  `id` int unsigned NOT NULL AUTO_INCREMENT,
  `rules_id` int unsigned NOT NULL DEFAULT '0',
  `action_type` varchar(255) DEFAULT NULL COMMENT 'VALUE IN (assign, regex_result, append_regex_result, affectbyip, affectbyfqdn, affectbymac)',
  `field` varchar(255) DEFAULT NULL,
  `value` varchar(255) DEFAULT NULL,
  PRIMARY KEY (`id`),
  KEY `rules_id` (`rules_id`),
  KEY `field_value` (`field`(50),`value`(50))
) ENGINE=InnoDB DEFAULT CHARSET=utf8mb4 COLLATE=utf8mb4_unicode_ci ROW_FORMAT=DYNAMIC;


### Dump table glpi_rulecriterias

DROP TABLE IF EXISTS `glpi_rulecriterias`;
CREATE TABLE `glpi_rulecriterias` (
  `id` int unsigned NOT NULL AUTO_INCREMENT,
  `rules_id` int unsigned NOT NULL DEFAULT '0',
  `criteria` varchar(255) DEFAULT NULL,
  `condition` int NOT NULL DEFAULT '0' COMMENT 'see define.php PATTERN_* and REGEX_* constant',
  `pattern` text,
  PRIMARY KEY (`id`),
  KEY `rules_id` (`rules_id`),
  KEY `condition` (`condition`)
) ENGINE=InnoDB DEFAULT CHARSET=utf8mb4 COLLATE=utf8mb4_unicode_ci ROW_FORMAT=DYNAMIC;


### Dump table glpi_rulerightparameters

DROP TABLE IF EXISTS `glpi_rulerightparameters`;
CREATE TABLE `glpi_rulerightparameters` (
  `id` int unsigned NOT NULL AUTO_INCREMENT,
  `name` varchar(255) DEFAULT NULL,
  `value` varchar(255) DEFAULT NULL,
  `comment` text,
  `date_mod` timestamp NULL DEFAULT NULL,
  `date_creation` timestamp NULL DEFAULT NULL,
  PRIMARY KEY (`id`),
  KEY `name` (`name`),
  KEY `date_mod` (`date_mod`),
  KEY `date_creation` (`date_creation`)
) ENGINE=InnoDB DEFAULT CHARSET=utf8mb4 COLLATE=utf8mb4_unicode_ci ROW_FORMAT=DYNAMIC;


### Dump table glpi_rules

DROP TABLE IF EXISTS `glpi_rules`;
CREATE TABLE `glpi_rules` (
  `id` int unsigned NOT NULL AUTO_INCREMENT,
  `entities_id` int unsigned NOT NULL DEFAULT '0',
  `sub_type` varchar(255) NOT NULL DEFAULT '',
  `ranking` int NOT NULL DEFAULT '0',
  `name` varchar(255) DEFAULT NULL,
  `description` text,
  `match` char(10) DEFAULT NULL COMMENT 'see define.php *_MATCHING constant',
  `is_active` tinyint NOT NULL DEFAULT '1',
  `comment` text,
  `date_mod` timestamp NULL DEFAULT NULL,
  `is_recursive` tinyint NOT NULL DEFAULT '0',
  `uuid` varchar(255) DEFAULT NULL,
  `condition` int NOT NULL DEFAULT '0',
  `date_creation` timestamp NULL DEFAULT NULL,
  PRIMARY KEY (`id`),
  KEY `name` (`name`),
  KEY `entities_id` (`entities_id`),
  KEY `is_active` (`is_active`),
  KEY `sub_type` (`sub_type`),
  KEY `date_mod` (`date_mod`),
  KEY `is_recursive` (`is_recursive`),
  KEY `condition` (`condition`),
  KEY `date_creation` (`date_creation`)
) ENGINE=InnoDB DEFAULT CHARSET=utf8mb4 COLLATE=utf8mb4_unicode_ci ROW_FORMAT=DYNAMIC;


### Dump table glpi_slalevelactions

DROP TABLE IF EXISTS `glpi_slalevelactions`;
CREATE TABLE `glpi_slalevelactions` (
  `id` int unsigned NOT NULL AUTO_INCREMENT,
  `slalevels_id` int unsigned NOT NULL DEFAULT '0',
  `action_type` varchar(255) DEFAULT NULL,
  `field` varchar(255) DEFAULT NULL,
  `value` varchar(255) DEFAULT NULL,
  PRIMARY KEY (`id`),
  KEY `slalevels_id` (`slalevels_id`)
) ENGINE=InnoDB DEFAULT CHARSET=utf8mb4 COLLATE=utf8mb4_unicode_ci ROW_FORMAT=DYNAMIC;


### Dump table glpi_slalevelcriterias

DROP TABLE IF EXISTS `glpi_slalevelcriterias`;
CREATE TABLE `glpi_slalevelcriterias` (
  `id` int unsigned NOT NULL AUTO_INCREMENT,
  `slalevels_id` int unsigned NOT NULL DEFAULT '0',
  `criteria` varchar(255) DEFAULT NULL,
  `condition` int NOT NULL DEFAULT '0' COMMENT 'see define.php PATTERN_* and REGEX_* constant',
  `pattern` varchar(255) DEFAULT NULL,
  PRIMARY KEY (`id`),
  KEY `slalevels_id` (`slalevels_id`),
  KEY `condition` (`condition`)
) ENGINE=InnoDB DEFAULT CHARSET=utf8mb4 COLLATE=utf8mb4_unicode_ci ROW_FORMAT=DYNAMIC;


### Dump table glpi_slalevels

DROP TABLE IF EXISTS `glpi_slalevels`;
CREATE TABLE `glpi_slalevels` (
  `id` int unsigned NOT NULL AUTO_INCREMENT,
  `name` varchar(255) DEFAULT NULL,
  `slas_id` int unsigned NOT NULL DEFAULT '0',
  `execution_time` int NOT NULL,
  `is_active` tinyint NOT NULL DEFAULT '1',
  `entities_id` int unsigned NOT NULL DEFAULT '0',
  `is_recursive` tinyint NOT NULL DEFAULT '0',
  `match` char(10) DEFAULT NULL COMMENT 'see define.php *_MATCHING constant',
  `uuid` varchar(255) DEFAULT NULL,
  PRIMARY KEY (`id`),
  KEY `name` (`name`),
  KEY `entities_id` (`entities_id`),
  KEY `is_recursive` (`is_recursive`),
  KEY `is_active` (`is_active`),
  KEY `slas_id` (`slas_id`)
) ENGINE=InnoDB DEFAULT CHARSET=utf8mb4 COLLATE=utf8mb4_unicode_ci ROW_FORMAT=DYNAMIC;


### Dump table glpi_slalevels_tickets

DROP TABLE IF EXISTS `glpi_slalevels_tickets`;
CREATE TABLE `glpi_slalevels_tickets` (
  `id` int unsigned NOT NULL AUTO_INCREMENT,
  `tickets_id` int unsigned NOT NULL DEFAULT '0',
  `slalevels_id` int unsigned NOT NULL DEFAULT '0',
  `date` timestamp NULL DEFAULT NULL,
  PRIMARY KEY (`id`),
  UNIQUE KEY `unicity` (`tickets_id`,`slalevels_id`),
  KEY `slalevels_id` (`slalevels_id`)
) ENGINE=InnoDB DEFAULT CHARSET=utf8mb4 COLLATE=utf8mb4_unicode_ci ROW_FORMAT=DYNAMIC;

### Dump table glpi_olalevelactions

DROP TABLE IF EXISTS `glpi_olalevelactions`;
CREATE TABLE `glpi_olalevelactions` (
  `id` int unsigned NOT NULL AUTO_INCREMENT,
  `olalevels_id` int unsigned NOT NULL DEFAULT '0',
  `action_type` varchar(255) DEFAULT NULL,
  `field` varchar(255) DEFAULT NULL,
  `value` varchar(255) DEFAULT NULL,
  PRIMARY KEY (`id`),
  KEY `olalevels_id` (`olalevels_id`)
) ENGINE=InnoDB DEFAULT CHARSET=utf8mb4 COLLATE=utf8mb4_unicode_ci ROW_FORMAT=DYNAMIC;


### Dump table glpi_olalevelcriterias

DROP TABLE IF EXISTS `glpi_olalevelcriterias`;
CREATE TABLE `glpi_olalevelcriterias` (
  `id` int unsigned NOT NULL AUTO_INCREMENT,
  `olalevels_id` int unsigned NOT NULL DEFAULT '0',
  `criteria` varchar(255) DEFAULT NULL,
  `condition` int NOT NULL DEFAULT '0' COMMENT 'see define.php PATTERN_* and REGEX_* constant',
  `pattern` varchar(255) DEFAULT NULL,
  PRIMARY KEY (`id`),
  KEY `olalevels_id` (`olalevels_id`),
  KEY `condition` (`condition`)
) ENGINE=InnoDB DEFAULT CHARSET=utf8mb4 COLLATE=utf8mb4_unicode_ci ROW_FORMAT=DYNAMIC;


### Dump table glpi_olalevels

DROP TABLE IF EXISTS `glpi_olalevels`;
CREATE TABLE `glpi_olalevels` (
  `id` int unsigned NOT NULL AUTO_INCREMENT,
  `name` varchar(255) DEFAULT NULL,
  `olas_id` int unsigned NOT NULL DEFAULT '0',
  `execution_time` int NOT NULL,
  `is_active` tinyint NOT NULL DEFAULT '1',
  `entities_id` int unsigned NOT NULL DEFAULT '0',
  `is_recursive` tinyint NOT NULL DEFAULT '0',
  `match` char(10) DEFAULT NULL COMMENT 'see define.php *_MATCHING constant',
  `uuid` varchar(255) DEFAULT NULL,
  PRIMARY KEY (`id`),
  KEY `name` (`name`),
  KEY `entities_id` (`entities_id`),
  KEY `is_recursive` (`is_recursive`),
  KEY `is_active` (`is_active`),
  KEY `olas_id` (`olas_id`)
) ENGINE=InnoDB DEFAULT CHARSET=utf8mb4 COLLATE=utf8mb4_unicode_ci ROW_FORMAT=DYNAMIC;


### Dump table glpi_olalevels_tickets

DROP TABLE IF EXISTS `glpi_olalevels_tickets`;
CREATE TABLE `glpi_olalevels_tickets` (
  `id` int unsigned NOT NULL AUTO_INCREMENT,
  `tickets_id` int unsigned NOT NULL DEFAULT '0',
  `olalevels_id` int unsigned NOT NULL DEFAULT '0',
  `date` timestamp NULL DEFAULT NULL,
  PRIMARY KEY (`id`),
  UNIQUE KEY `unicity` (`tickets_id`,`olalevels_id`),
  KEY `olalevels_id` (`olalevels_id`)
) ENGINE=InnoDB DEFAULT CHARSET=utf8mb4 COLLATE=utf8mb4_unicode_ci ROW_FORMAT=DYNAMIC;

### Dump table glpi_slms

DROP TABLE IF EXISTS `glpi_slms`;
CREATE TABLE `glpi_slms` (
  `id` int unsigned NOT NULL AUTO_INCREMENT,
  `name` varchar(255) DEFAULT NULL,
  `entities_id` int unsigned NOT NULL DEFAULT '0',
  `is_recursive` tinyint NOT NULL DEFAULT '0',
  `comment` text,
  `use_ticket_calendar` tinyint NOT NULL DEFAULT '0',
  `calendars_id` int unsigned NOT NULL DEFAULT '0',
  `date_mod` timestamp NULL DEFAULT NULL,
  `date_creation` timestamp NULL DEFAULT NULL,
  PRIMARY KEY (`id`),
  KEY `name` (`name`),
  KEY `entities_id` (`entities_id`),
  KEY `is_recursive` (`is_recursive`),
  KEY `calendars_id` (`calendars_id`),
  KEY `date_mod` (`date_mod`),
  KEY `date_creation` (`date_creation`)
) ENGINE=InnoDB DEFAULT CHARSET=utf8mb4 COLLATE=utf8mb4_unicode_ci ROW_FORMAT=DYNAMIC;

### Dump table glpi_slas

DROP TABLE IF EXISTS `glpi_slas`;
CREATE TABLE `glpi_slas` (
  `id` int unsigned NOT NULL AUTO_INCREMENT,
  `name` varchar(255) DEFAULT NULL,
  `entities_id` int unsigned NOT NULL DEFAULT '0',
  `is_recursive` tinyint NOT NULL DEFAULT '0',
  `type` int NOT NULL DEFAULT '0',
  `comment` text,
  `number_time` int NOT NULL,
  `use_ticket_calendar` tinyint NOT NULL DEFAULT '0',
  `calendars_id` int unsigned NOT NULL DEFAULT '0',
  `date_mod` timestamp NULL DEFAULT NULL,
  `definition_time` varchar(255) DEFAULT NULL,
  `end_of_working_day` tinyint NOT NULL DEFAULT '0',
  `date_creation` timestamp NULL DEFAULT NULL,
  `slms_id` int unsigned NOT NULL DEFAULT '0',
  PRIMARY KEY (`id`),
  KEY `name` (`name`),
  KEY `entities_id` (`entities_id`),
  KEY `is_recursive` (`is_recursive`),
  KEY `date_mod` (`date_mod`),
  KEY `date_creation` (`date_creation`),
  KEY `calendars_id` (`calendars_id`),
  KEY `slms_id` (`slms_id`)
) ENGINE=InnoDB DEFAULT CHARSET=utf8mb4 COLLATE=utf8mb4_unicode_ci ROW_FORMAT=DYNAMIC;

### Dump table glpi_olas

DROP TABLE IF EXISTS `glpi_olas`;
CREATE TABLE `glpi_olas` (
  `id` int unsigned NOT NULL AUTO_INCREMENT,
  `name` varchar(255) DEFAULT NULL,
  `entities_id` int unsigned NOT NULL DEFAULT '0',
  `is_recursive` tinyint NOT NULL DEFAULT '0',
  `type` int NOT NULL DEFAULT '0',
  `comment` text,
  `number_time` int NOT NULL,
  `use_ticket_calendar` tinyint NOT NULL DEFAULT '0',
  `calendars_id` int unsigned NOT NULL DEFAULT '0',
  `date_mod` timestamp NULL DEFAULT NULL,
  `definition_time` varchar(255) DEFAULT NULL,
  `end_of_working_day` tinyint NOT NULL DEFAULT '0',
  `date_creation` timestamp NULL DEFAULT NULL,
  `slms_id` int unsigned NOT NULL DEFAULT '0',
  PRIMARY KEY (`id`),
  KEY `name` (`name`),
  KEY `entities_id` (`entities_id`),
  KEY `is_recursive` (`is_recursive`),
  KEY `date_mod` (`date_mod`),
  KEY `date_creation` (`date_creation`),
  KEY `calendars_id` (`calendars_id`),
  KEY `slms_id` (`slms_id`)
) ENGINE=InnoDB DEFAULT CHARSET=utf8mb4 COLLATE=utf8mb4_unicode_ci ROW_FORMAT=DYNAMIC;

### Dump table glpi_softwarecategories

DROP TABLE IF EXISTS `glpi_softwarecategories`;
CREATE TABLE `glpi_softwarecategories` (
  `id` int unsigned NOT NULL AUTO_INCREMENT,
  `name` varchar(255) DEFAULT NULL,
  `comment` text,
  `softwarecategories_id` int unsigned NOT NULL DEFAULT '0',
  `completename` text,
  `level` int NOT NULL DEFAULT '0',
  `ancestors_cache` longtext,
  `sons_cache` longtext,
  PRIMARY KEY (`id`),
  KEY `name` (`name`),
  KEY `softwarecategories_id` (`softwarecategories_id`),
  KEY `level` (`level`)
) ENGINE=InnoDB DEFAULT CHARSET=utf8mb4 COLLATE=utf8mb4_unicode_ci ROW_FORMAT=DYNAMIC;


### Dump table glpi_softwarelicenses

DROP TABLE IF EXISTS `glpi_softwarelicenses`;
CREATE TABLE `glpi_softwarelicenses` (
  `id` int unsigned NOT NULL AUTO_INCREMENT,
  `softwares_id` int unsigned NOT NULL DEFAULT '0',
  `softwarelicenses_id` int unsigned NOT NULL DEFAULT '0',
  `completename` text,
  `level` int NOT NULL DEFAULT '0',
  `ancestors_cache` longtext,
  `sons_cache` longtext,
  `entities_id` int unsigned NOT NULL DEFAULT '0',
  `is_recursive` tinyint NOT NULL DEFAULT '0',
  `number` int NOT NULL DEFAULT '0',
  `softwarelicensetypes_id` int unsigned NOT NULL DEFAULT '0',
  `name` varchar(255) DEFAULT NULL,
  `serial` varchar(255) DEFAULT NULL,
  `otherserial` varchar(255) DEFAULT NULL,
  `softwareversions_id_buy` int unsigned NOT NULL DEFAULT '0',
  `softwareversions_id_use` int unsigned NOT NULL DEFAULT '0',
  `expire` date DEFAULT NULL,
  `comment` text,
  `date_mod` timestamp NULL DEFAULT NULL,
  `is_valid` tinyint NOT NULL DEFAULT '1',
  `date_creation` timestamp NULL DEFAULT NULL,
  `is_deleted` tinyint NOT NULL DEFAULT '0',
  `locations_id` int unsigned NOT NULL DEFAULT '0',
  `users_id_tech` int unsigned NOT NULL DEFAULT '0',
  `users_id` int unsigned NOT NULL DEFAULT '0',
  `groups_id_tech` int unsigned NOT NULL DEFAULT '0',
  `groups_id` int unsigned NOT NULL DEFAULT '0',
  `is_helpdesk_visible` tinyint NOT NULL DEFAULT '0',
  `is_template` tinyint NOT NULL DEFAULT '0',
  `template_name` varchar(255) DEFAULT NULL,
  `states_id` int unsigned NOT NULL DEFAULT '0',
  `manufacturers_id` int unsigned NOT NULL DEFAULT '0',
  `contact` varchar(255) DEFAULT NULL,
  `contact_num` varchar(255) DEFAULT NULL,
  `allow_overquota` tinyint NOT NULL DEFAULT '0',
  `pictures` text,
  PRIMARY KEY (`id`),
  KEY `name` (`name`),
  KEY `is_template` (`is_template`),
  KEY `serial` (`serial`),
  KEY `otherserial` (`otherserial`),
  KEY `expire` (`expire`),
  KEY `softwareversions_id_buy` (`softwareversions_id_buy`),
  KEY `entities_id` (`entities_id`),
  KEY `is_recursive` (`is_recursive`),
  KEY `softwarelicensetypes_id` (`softwarelicensetypes_id`),
  KEY `softwareversions_id_use` (`softwareversions_id_use`),
  KEY `date_mod` (`date_mod`),
  KEY `softwares_id_expire_number` (`softwares_id`,`expire`,`number`),
  KEY `locations_id` (`locations_id`),
  KEY `users_id_tech` (`users_id_tech`),
  KEY `users_id` (`users_id`),
  KEY `groups_id_tech` (`groups_id_tech`),
  KEY `groups_id` (`groups_id`),
  KEY `is_helpdesk_visible` (`is_helpdesk_visible`),
  KEY `is_deleted` (`is_deleted`),
  KEY `date_creation` (`date_creation`),
  KEY `manufacturers_id` (`manufacturers_id`),
  KEY `states_id` (`states_id`),
  KEY `allow_overquota` (`allow_overquota`),
  KEY `softwarelicenses_id` (`softwarelicenses_id`),
  KEY `level` (`level`)
) ENGINE=InnoDB DEFAULT CHARSET=utf8mb4 COLLATE=utf8mb4_unicode_ci ROW_FORMAT=DYNAMIC;


### Dump table glpi_softwarelicensetypes

DROP TABLE IF EXISTS `glpi_softwarelicensetypes`;
CREATE TABLE `glpi_softwarelicensetypes` (
  `id` int unsigned NOT NULL AUTO_INCREMENT,
  `name` varchar(255) DEFAULT NULL,
  `comment` text,
  `date_mod` timestamp NULL DEFAULT NULL,
  `date_creation` timestamp NULL DEFAULT NULL,
  `softwarelicensetypes_id` int unsigned NOT NULL DEFAULT '0',
  `level` int NOT NULL DEFAULT '0',
  `ancestors_cache` longtext,
  `sons_cache` longtext,
  `entities_id` int unsigned NOT NULL DEFAULT '0',
  `is_recursive` tinyint NOT NULL DEFAULT '0',
  `completename` text,
  PRIMARY KEY (`id`),
  KEY `name` (`name`),
  KEY `entities_id` (`entities_id`),
  KEY `is_recursive` (`is_recursive`),
  KEY `date_mod` (`date_mod`),
  KEY `date_creation` (`date_creation`),
  KEY `softwarelicensetypes_id` (`softwarelicensetypes_id`),
  KEY `level` (`level`)
) ENGINE=InnoDB DEFAULT CHARSET=utf8mb4 COLLATE=utf8mb4_unicode_ci ROW_FORMAT=DYNAMIC;


### Dump table glpi_softwares

DROP TABLE IF EXISTS `glpi_softwares`;
CREATE TABLE `glpi_softwares` (
  `id` int unsigned NOT NULL AUTO_INCREMENT,
  `entities_id` int unsigned NOT NULL DEFAULT '0',
  `is_recursive` tinyint NOT NULL DEFAULT '0',
  `name` varchar(255) DEFAULT NULL,
  `comment` text,
  `locations_id` int unsigned NOT NULL DEFAULT '0',
  `users_id_tech` int unsigned NOT NULL DEFAULT '0',
  `groups_id_tech` int unsigned NOT NULL DEFAULT '0',
  `is_update` tinyint NOT NULL DEFAULT '0',
  `softwares_id` int unsigned NOT NULL DEFAULT '0',
  `manufacturers_id` int unsigned NOT NULL DEFAULT '0',
  `is_deleted` tinyint NOT NULL DEFAULT '0',
  `is_template` tinyint NOT NULL DEFAULT '0',
  `template_name` varchar(255) DEFAULT NULL,
  `date_mod` timestamp NULL DEFAULT NULL,
  `users_id` int unsigned NOT NULL DEFAULT '0',
  `groups_id` int unsigned NOT NULL DEFAULT '0',
  `ticket_tco` decimal(20,4) DEFAULT '0.0000',
  `is_helpdesk_visible` tinyint NOT NULL DEFAULT '1',
  `softwarecategories_id` int unsigned NOT NULL DEFAULT '0',
  `is_valid` tinyint NOT NULL DEFAULT '1',
  `date_creation` timestamp NULL DEFAULT NULL,
  `pictures` text,
  PRIMARY KEY (`id`),
  KEY `date_mod` (`date_mod`),
  KEY `name` (`name`),
  KEY `is_template` (`is_template`),
  KEY `is_update` (`is_update`),
  KEY `softwarecategories_id` (`softwarecategories_id`),
  KEY `entities_id` (`entities_id`),
  KEY `is_recursive` (`is_recursive`),
  KEY `manufacturers_id` (`manufacturers_id`),
  KEY `groups_id` (`groups_id`),
  KEY `users_id` (`users_id`),
  KEY `locations_id` (`locations_id`),
  KEY `users_id_tech` (`users_id_tech`),
  KEY `softwares_id` (`softwares_id`),
  KEY `is_deleted` (`is_deleted`),
  KEY `is_helpdesk_visible` (`is_helpdesk_visible`),
  KEY `groups_id_tech` (`groups_id_tech`),
  KEY `date_creation` (`date_creation`)
) ENGINE=InnoDB DEFAULT CHARSET=utf8mb4 COLLATE=utf8mb4_unicode_ci ROW_FORMAT=DYNAMIC;


### Dump table glpi_softwareversions

DROP TABLE IF EXISTS `glpi_softwareversions`;
CREATE TABLE `glpi_softwareversions` (
  `id` int unsigned NOT NULL AUTO_INCREMENT,
  `entities_id` int unsigned NOT NULL DEFAULT '0',
  `is_recursive` tinyint NOT NULL DEFAULT '0',
  `softwares_id` int unsigned NOT NULL DEFAULT '0',
  `states_id` int unsigned NOT NULL DEFAULT '0',
  `name` varchar(255) DEFAULT NULL,
  `arch` varchar(255) DEFAULT NULL,
  `comment` text,
  `operatingsystems_id` int unsigned NOT NULL DEFAULT '0',
  `date_mod` timestamp NULL DEFAULT NULL,
  `date_creation` timestamp NULL DEFAULT NULL,
  PRIMARY KEY (`id`),
  KEY `name` (`name`),
  KEY `arch` (`arch`),
  KEY `softwares_id` (`softwares_id`),
  KEY `states_id` (`states_id`),
  KEY `entities_id` (`entities_id`),
  KEY `is_recursive` (`is_recursive`),
  KEY `operatingsystems_id` (`operatingsystems_id`),
  KEY `date_mod` (`date_mod`),
  KEY `date_creation` (`date_creation`)
) ENGINE=InnoDB DEFAULT CHARSET=utf8mb4 COLLATE=utf8mb4_unicode_ci ROW_FORMAT=DYNAMIC;


### Dump table glpi_solutiontemplates

DROP TABLE IF EXISTS `glpi_solutiontemplates`;
CREATE TABLE `glpi_solutiontemplates` (
  `id` int unsigned NOT NULL AUTO_INCREMENT,
  `entities_id` int unsigned NOT NULL DEFAULT '0',
  `is_recursive` tinyint NOT NULL DEFAULT '0',
  `name` varchar(255) DEFAULT NULL,
  `content` text,
  `solutiontypes_id` int unsigned NOT NULL DEFAULT '0',
  `comment` text,
  `date_mod` timestamp NULL DEFAULT NULL,
  `date_creation` timestamp NULL DEFAULT NULL,
  PRIMARY KEY (`id`),
  KEY `name` (`name`),
  KEY `is_recursive` (`is_recursive`),
  KEY `solutiontypes_id` (`solutiontypes_id`),
  KEY `entities_id` (`entities_id`),
  KEY `date_mod` (`date_mod`),
  KEY `date_creation` (`date_creation`)
) ENGINE=InnoDB DEFAULT CHARSET=utf8mb4 COLLATE=utf8mb4_unicode_ci ROW_FORMAT=DYNAMIC;


### Dump table glpi_solutiontypes

DROP TABLE IF EXISTS `glpi_solutiontypes`;
CREATE TABLE `glpi_solutiontypes` (
  `id` int unsigned NOT NULL AUTO_INCREMENT,
  `name` varchar(255) DEFAULT NULL,
  `comment` text,
  `entities_id` int unsigned NOT NULL DEFAULT '0',
  `is_recursive` tinyint NOT NULL DEFAULT '1',
  `is_incident` tinyint NOT NULL DEFAULT '1',
  `is_request` tinyint NOT NULL DEFAULT '1',
  `is_problem` tinyint NOT NULL DEFAULT '1',
  `is_change` tinyint NOT NULL DEFAULT '1',
  `date_mod` timestamp NULL DEFAULT NULL,
  `date_creation` timestamp NULL DEFAULT NULL,
  PRIMARY KEY (`id`),
  KEY `name` (`name`),
  KEY `entities_id` (`entities_id`),
  KEY `is_recursive` (`is_recursive`),
  KEY `is_incident` (`is_incident`),
  KEY `is_request` (`is_request`),
  KEY `is_problem` (`is_problem`),
  KEY `is_change` (`is_change`),
  KEY `date_mod` (`date_mod`),
  KEY `date_creation` (`date_creation`)
) ENGINE=InnoDB DEFAULT CHARSET=utf8mb4 COLLATE=utf8mb4_unicode_ci ROW_FORMAT=DYNAMIC;


### Dump table glpi_itilsolutions
DROP TABLE IF EXISTS `glpi_itilsolutions`;
CREATE TABLE `glpi_itilsolutions` (
  `id` int unsigned NOT NULL AUTO_INCREMENT,
  `itemtype` varchar(100) NOT NULL,
  `items_id` int unsigned NOT NULL DEFAULT '0',
  `solutiontypes_id` int unsigned NOT NULL DEFAULT '0',
  `solutiontype_name` varchar(255) DEFAULT NULL,
  `content` longtext,
  `date_creation` timestamp NULL DEFAULT NULL,
  `date_mod` timestamp NULL DEFAULT NULL,
  `date_approval` timestamp NULL DEFAULT NULL,
  `users_id` int unsigned NOT NULL DEFAULT '0',
  `user_name` varchar(255) DEFAULT NULL,
  `users_id_editor` int unsigned NOT NULL DEFAULT '0',
  `users_id_approval` int unsigned NOT NULL DEFAULT '0',
  `user_name_approval` varchar(255) DEFAULT NULL,
  `status` int NOT NULL DEFAULT '1',
  `itilfollowups_id` int unsigned DEFAULT NULL COMMENT 'Followup reference on reject or approve a solution',
  PRIMARY KEY (`id`),
  KEY `item` (`itemtype`,`items_id`),
  KEY `solutiontypes_id` (`solutiontypes_id`),
  KEY `users_id` (`users_id`),
  KEY `users_id_editor` (`users_id_editor`),
  KEY `users_id_approval` (`users_id_approval`),
  KEY `status` (`status`),
  KEY `itilfollowups_id` (`itilfollowups_id`),
  KEY `date_mod` (`date_mod`),
  KEY `date_creation` (`date_creation`)
) ENGINE=InnoDB DEFAULT CHARSET=utf8mb4 COLLATE=utf8mb4_unicode_ci ROW_FORMAT=DYNAMIC;


### Dump table glpi_ssovariables

DROP TABLE IF EXISTS `glpi_ssovariables`;
CREATE TABLE `glpi_ssovariables` (
  `id` int unsigned NOT NULL AUTO_INCREMENT,
  `name` varchar(255) DEFAULT NULL,
  `comment` text,
  `date_mod` timestamp NULL DEFAULT NULL,
  `date_creation` timestamp NULL DEFAULT NULL,
  PRIMARY KEY (`id`),
  KEY `name` (`name`),
  KEY `date_mod` (`date_mod`),
  KEY `date_creation` (`date_creation`)
) ENGINE=InnoDB DEFAULT CHARSET=utf8mb4 COLLATE=utf8mb4_unicode_ci ROW_FORMAT=DYNAMIC;


### Dump table glpi_states

DROP TABLE IF EXISTS `glpi_states`;
CREATE TABLE `glpi_states` (
  `id` int unsigned NOT NULL AUTO_INCREMENT,
  `name` varchar(255) DEFAULT NULL,
  `entities_id` int unsigned NOT NULL DEFAULT '0',
  `is_recursive` tinyint NOT NULL DEFAULT '0',
  `comment` text,
  `states_id` int unsigned NOT NULL DEFAULT '0',
  `completename` text,
  `level` int NOT NULL DEFAULT '0',
  `ancestors_cache` longtext,
  `sons_cache` longtext,
  `is_visible_computer` tinyint NOT NULL DEFAULT '1',
  `is_visible_monitor` tinyint NOT NULL DEFAULT '1',
  `is_visible_networkequipment` tinyint NOT NULL DEFAULT '1',
  `is_visible_peripheral` tinyint NOT NULL DEFAULT '1',
  `is_visible_phone` tinyint NOT NULL DEFAULT '1',
  `is_visible_printer` tinyint NOT NULL DEFAULT '1',
  `is_visible_softwareversion` tinyint NOT NULL DEFAULT '1',
  `is_visible_softwarelicense` tinyint NOT NULL DEFAULT '1',
  `is_visible_line` tinyint NOT NULL DEFAULT '1',
  `is_visible_certificate` tinyint NOT NULL DEFAULT '1',
  `is_visible_rack` tinyint NOT NULL DEFAULT '1',
  `is_visible_passivedcequipment` tinyint NOT NULL DEFAULT '1',
  `is_visible_enclosure` tinyint NOT NULL DEFAULT '1',
  `is_visible_pdu` tinyint NOT NULL DEFAULT '1',
  `is_visible_cluster` tinyint NOT NULL DEFAULT '1',
  `is_visible_contract` tinyint NOT NULL DEFAULT '1',
  `is_visible_appliance` tinyint NOT NULL DEFAULT '1',
  `is_visible_databaseinstance` tinyint NOT NULL DEFAULT '1',
  `is_visible_cable` tinyint NOT NULL DEFAULT '1',
  `is_helpdesk_visible` tinyint NOT NULL DEFAULT '1',
  `date_mod` timestamp NULL DEFAULT NULL,
  `date_creation` timestamp NULL DEFAULT NULL,
  PRIMARY KEY (`id`),
  UNIQUE KEY `unicity` (`states_id`,`name`),
  KEY `name` (`name`),
  KEY `entities_id` (`entities_id`),
  KEY `is_recursive` (`is_recursive`),
  KEY `is_visible_computer` (`is_visible_computer`),
  KEY `is_visible_monitor` (`is_visible_monitor`),
  KEY `is_visible_networkequipment` (`is_visible_networkequipment`),
  KEY `is_visible_peripheral` (`is_visible_peripheral`),
  KEY `is_visible_phone` (`is_visible_phone`),
  KEY `is_visible_printer` (`is_visible_printer`),
  KEY `is_visible_softwareversion` (`is_visible_softwareversion`),
  KEY `is_visible_softwarelicense` (`is_visible_softwarelicense`),
  KEY `is_visible_line` (`is_visible_line`),
  KEY `is_visible_certificate` (`is_visible_certificate`),
  KEY `is_visible_rack` (`is_visible_rack`),
  KEY `is_visible_passivedcequipment` (`is_visible_passivedcequipment`),
  KEY `is_visible_enclosure` (`is_visible_enclosure`),
  KEY `is_visible_pdu` (`is_visible_pdu`),
  KEY `is_visible_cluster` (`is_visible_cluster`),
  KEY `is_visible_contract` (`is_visible_contract`),
  KEY `is_visible_appliance` (`is_visible_appliance`),
  KEY `is_visible_databaseinstance` (`is_visible_databaseinstance`),
  KEY `is_visible_cable` (`is_visible_cable`),
  KEY `is_helpdesk_visible` (`is_helpdesk_visible`),
  KEY `date_mod` (`date_mod`),
  KEY `date_creation` (`date_creation`),
  KEY `level` (`level`)
) ENGINE=InnoDB DEFAULT CHARSET=utf8mb4 COLLATE=utf8mb4_unicode_ci ROW_FORMAT=DYNAMIC;


### Dump table glpi_suppliers

DROP TABLE IF EXISTS `glpi_suppliers`;
CREATE TABLE `glpi_suppliers` (
  `id` int unsigned NOT NULL AUTO_INCREMENT,
  `entities_id` int unsigned NOT NULL DEFAULT '0',
  `is_recursive` tinyint NOT NULL DEFAULT '0',
  `name` varchar(255) DEFAULT NULL,
  `suppliertypes_id` int unsigned NOT NULL DEFAULT '0',
  `registration_number` varchar(255) DEFAULT NULL,
  `address` text,
  `postcode` varchar(255) DEFAULT NULL,
  `town` varchar(255) DEFAULT NULL,
  `state` varchar(255) DEFAULT NULL,
  `country` varchar(255) DEFAULT NULL,
  `website` varchar(255) DEFAULT NULL,
  `phonenumber` varchar(255) DEFAULT NULL,
  `comment` text,
  `is_deleted` tinyint NOT NULL DEFAULT '0',
  `fax` varchar(255) DEFAULT NULL,
  `email` varchar(255) DEFAULT NULL,
  `date_mod` timestamp NULL DEFAULT NULL,
  `date_creation` timestamp NULL DEFAULT NULL,
  `is_active` tinyint NOT NULL DEFAULT '0',
  `pictures` text,
  PRIMARY KEY (`id`),
  KEY `name` (`name`),
  KEY `entities_id` (`entities_id`),
  KEY `is_recursive` (`is_recursive`),
  KEY `suppliertypes_id` (`suppliertypes_id`),
  KEY `is_deleted` (`is_deleted`),
  KEY `date_mod` (`date_mod`),
  KEY `date_creation` (`date_creation`),
  KEY `is_active` (`is_active`)
) ENGINE=InnoDB DEFAULT CHARSET=utf8mb4 COLLATE=utf8mb4_unicode_ci ROW_FORMAT=DYNAMIC;


### Dump table glpi_suppliers_tickets

DROP TABLE IF EXISTS `glpi_suppliers_tickets`;
CREATE TABLE `glpi_suppliers_tickets` (
  `id` int unsigned NOT NULL AUTO_INCREMENT,
  `tickets_id` int unsigned NOT NULL DEFAULT '0',
  `suppliers_id` int unsigned NOT NULL DEFAULT '0',
  `type` int NOT NULL DEFAULT '1',
  `use_notification` tinyint NOT NULL DEFAULT '1',
  `alternative_email` varchar(255) DEFAULT NULL,
  PRIMARY KEY (`id`),
  UNIQUE KEY `unicity` (`tickets_id`,`type`,`suppliers_id`),
  KEY `group` (`suppliers_id`,`type`)
) ENGINE=InnoDB DEFAULT CHARSET=utf8mb4 COLLATE=utf8mb4_unicode_ci ROW_FORMAT=DYNAMIC;


### Dump table glpi_suppliertypes

DROP TABLE IF EXISTS `glpi_suppliertypes`;
CREATE TABLE `glpi_suppliertypes` (
  `id` int unsigned NOT NULL AUTO_INCREMENT,
  `name` varchar(255) DEFAULT NULL,
  `comment` text,
  `date_mod` timestamp NULL DEFAULT NULL,
  `date_creation` timestamp NULL DEFAULT NULL,
  PRIMARY KEY (`id`),
  KEY `name` (`name`),
  KEY `date_mod` (`date_mod`),
  KEY `date_creation` (`date_creation`)
) ENGINE=InnoDB DEFAULT CHARSET=utf8mb4 COLLATE=utf8mb4_unicode_ci ROW_FORMAT=DYNAMIC;


### Dump table glpi_taskcategories

DROP TABLE IF EXISTS `glpi_taskcategories`;
CREATE TABLE `glpi_taskcategories` (
  `id` int unsigned NOT NULL AUTO_INCREMENT,
  `entities_id` int unsigned NOT NULL DEFAULT '0',
  `is_recursive` tinyint NOT NULL DEFAULT '0',
  `taskcategories_id` int unsigned NOT NULL DEFAULT '0',
  `name` varchar(255) DEFAULT NULL,
  `completename` text,
  `comment` text,
  `level` int NOT NULL DEFAULT '0',
  `ancestors_cache` longtext,
  `sons_cache` longtext,
  `is_active` tinyint NOT NULL DEFAULT '1',
  `is_helpdeskvisible` tinyint NOT NULL DEFAULT '1',
  `date_mod` timestamp NULL DEFAULT NULL,
  `date_creation` timestamp NULL DEFAULT NULL,
  `knowbaseitemcategories_id` int unsigned NOT NULL DEFAULT '0',
  PRIMARY KEY (`id`),
  KEY `name` (`name`),
  KEY `taskcategories_id` (`taskcategories_id`),
  KEY `entities_id` (`entities_id`),
  KEY `is_recursive` (`is_recursive`),
  KEY `is_active` (`is_active`),
  KEY `is_helpdeskvisible` (`is_helpdeskvisible`),
  KEY `date_mod` (`date_mod`),
  KEY `date_creation` (`date_creation`),
  KEY `knowbaseitemcategories_id` (`knowbaseitemcategories_id`),
  KEY `level` (`level`)
) ENGINE=InnoDB DEFAULT CHARSET=utf8mb4 COLLATE=utf8mb4_unicode_ci ROW_FORMAT=DYNAMIC;


### Dump table glpi_tasktemplates

DROP TABLE IF EXISTS `glpi_tasktemplates`;
CREATE TABLE `glpi_tasktemplates` (
  `id` int unsigned NOT NULL AUTO_INCREMENT,
  `entities_id` int unsigned NOT NULL DEFAULT '0',
  `is_recursive` tinyint NOT NULL DEFAULT '0',
  `name` varchar(255) DEFAULT NULL,
  `content` text,
  `taskcategories_id` int unsigned NOT NULL DEFAULT '0',
  `actiontime` int NOT NULL DEFAULT '0',
  `comment` text,
  `date_mod` timestamp NULL DEFAULT NULL,
  `date_creation` timestamp NULL DEFAULT NULL,
  `state` int NOT NULL DEFAULT '0',
  `is_private` tinyint NOT NULL DEFAULT '0',
  `users_id_tech` int unsigned NOT NULL DEFAULT '0',
  `groups_id_tech` int unsigned NOT NULL DEFAULT '0',
  PRIMARY KEY (`id`),
  KEY `name` (`name`),
  KEY `is_recursive` (`is_recursive`),
  KEY `taskcategories_id` (`taskcategories_id`),
  KEY `entities_id` (`entities_id`),
  KEY `date_mod` (`date_mod`),
  KEY `date_creation` (`date_creation`),
  KEY `is_private` (`is_private`),
  KEY `users_id_tech` (`users_id_tech`),
  KEY `groups_id_tech` (`groups_id_tech`)
) ENGINE=InnoDB DEFAULT CHARSET=utf8mb4 COLLATE=utf8mb4_unicode_ci ROW_FORMAT=DYNAMIC;


### Dump table glpi_ticketcosts

DROP TABLE IF EXISTS `glpi_ticketcosts`;
CREATE TABLE `glpi_ticketcosts` (
  `id` int unsigned NOT NULL AUTO_INCREMENT,
  `tickets_id` int unsigned NOT NULL DEFAULT '0',
  `name` varchar(255) DEFAULT NULL,
  `comment` text,
  `begin_date` date DEFAULT NULL,
  `end_date` date DEFAULT NULL,
  `actiontime` int NOT NULL DEFAULT '0',
  `cost_time` decimal(20,4) NOT NULL DEFAULT '0.0000',
  `cost_fixed` decimal(20,4) NOT NULL DEFAULT '0.0000',
  `cost_material` decimal(20,4) NOT NULL DEFAULT '0.0000',
  `budgets_id` int unsigned NOT NULL DEFAULT '0',
  `entities_id` int unsigned NOT NULL DEFAULT '0',
  PRIMARY KEY (`id`),
  KEY `name` (`name`),
  KEY `tickets_id` (`tickets_id`),
  KEY `begin_date` (`begin_date`),
  KEY `end_date` (`end_date`),
  KEY `entities_id` (`entities_id`),
  KEY `budgets_id` (`budgets_id`)
) ENGINE=InnoDB DEFAULT CHARSET=utf8mb4 COLLATE=utf8mb4_unicode_ci ROW_FORMAT=DYNAMIC;


### Dump table glpi_ticketrecurrents

DROP TABLE IF EXISTS `glpi_ticketrecurrents`;
CREATE TABLE `glpi_ticketrecurrents` (
  `id` int unsigned NOT NULL AUTO_INCREMENT,
  `name` varchar(255) DEFAULT NULL,
  `comment` text,
  `entities_id` int unsigned NOT NULL DEFAULT '0',
  `is_recursive` tinyint NOT NULL DEFAULT '0',
  `is_active` tinyint NOT NULL DEFAULT '0',
  `tickettemplates_id` int unsigned NOT NULL DEFAULT '0',
  `begin_date` timestamp NULL DEFAULT NULL,
  `periodicity` varchar(255) DEFAULT NULL,
  `create_before` int NOT NULL DEFAULT '0',
  `next_creation_date` timestamp NULL DEFAULT NULL,
  `calendars_id` int unsigned NOT NULL DEFAULT '0',
  `end_date` timestamp NULL DEFAULT NULL,
  `ticket_per_item` tinyint NOT NULL DEFAULT '0',
  PRIMARY KEY (`id`),
  KEY `name` (`name`),
  KEY `entities_id` (`entities_id`),
  KEY `is_recursive` (`is_recursive`),
  KEY `is_active` (`is_active`),
  KEY `tickettemplates_id` (`tickettemplates_id`),
  KEY `next_creation_date` (`next_creation_date`),
  KEY `calendars_id` (`calendars_id`),
  KEY `ticket_per_item` (`ticket_per_item`)
) ENGINE=InnoDB DEFAULT CHARSET=utf8mb4 COLLATE=utf8mb4_unicode_ci ROW_FORMAT=DYNAMIC;


### Dump table glpi_recurrentchanges

DROP TABLE IF EXISTS `glpi_recurrentchanges`;
CREATE TABLE `glpi_recurrentchanges` (
  `id` int unsigned NOT NULL AUTO_INCREMENT,
  `name` varchar(255) DEFAULT NULL,
  `comment` text,
  `entities_id` int unsigned NOT NULL DEFAULT '0',
  `is_recursive` tinyint NOT NULL DEFAULT '0',
  `is_active` tinyint NOT NULL DEFAULT '0',
  `changetemplates_id` int unsigned NOT NULL DEFAULT '0',
  `begin_date` timestamp NULL DEFAULT NULL,
  `periodicity` varchar(255) DEFAULT NULL,
  `create_before` int NOT NULL DEFAULT '0',
  `next_creation_date` timestamp NULL DEFAULT NULL,
  `calendars_id` int unsigned NOT NULL DEFAULT '0',
  `end_date` timestamp NULL DEFAULT NULL,
  PRIMARY KEY (`id`),
  KEY `name` (`name`),
  KEY `entities_id` (`entities_id`),
  KEY `is_recursive` (`is_recursive`),
  KEY `is_active` (`is_active`),
  KEY `changetemplates_id` (`changetemplates_id`),
  KEY `next_creation_date` (`next_creation_date`),
  KEY `calendars_id` (`calendars_id`)
) ENGINE=InnoDB DEFAULT CHARSET=utf8mb4 COLLATE=utf8mb4_unicode_ci ROW_FORMAT=DYNAMIC;

### Dump table glpi_tickets

DROP TABLE IF EXISTS `glpi_tickets`;
CREATE TABLE `glpi_tickets` (
  `id` int unsigned NOT NULL AUTO_INCREMENT,
  `entities_id` int unsigned NOT NULL DEFAULT '0',
  `name` varchar(255) DEFAULT NULL,
  `date` timestamp NULL DEFAULT NULL,
  `closedate` timestamp NULL DEFAULT NULL,
  `solvedate` timestamp NULL DEFAULT NULL,
  `takeintoaccountdate` timestamp NULL DEFAULT NULL,
  `date_mod` timestamp NULL DEFAULT NULL,
  `users_id_lastupdater` int unsigned NOT NULL DEFAULT '0',
  `status` int NOT NULL DEFAULT '1',
  `users_id_recipient` int unsigned NOT NULL DEFAULT '0',
  `requesttypes_id` int unsigned NOT NULL DEFAULT '0',
  `content` longtext,
  `urgency` int NOT NULL DEFAULT '1',
  `impact` int NOT NULL DEFAULT '1',
  `priority` int NOT NULL DEFAULT '1',
  `itilcategories_id` int unsigned NOT NULL DEFAULT '0',
  `type` int NOT NULL DEFAULT '1',
  `global_validation` int NOT NULL DEFAULT '1',
  `slas_id_ttr` int unsigned NOT NULL DEFAULT '0',
  `slas_id_tto` int unsigned NOT NULL DEFAULT '0',
  `slalevels_id_ttr` int unsigned NOT NULL DEFAULT '0',
  `time_to_resolve` timestamp NULL DEFAULT NULL,
  `time_to_own` timestamp NULL DEFAULT NULL,
  `begin_waiting_date` timestamp NULL DEFAULT NULL,
  `sla_waiting_duration` int NOT NULL DEFAULT '0',
  `ola_waiting_duration` int NOT NULL DEFAULT '0',
  `olas_id_tto` int unsigned NOT NULL DEFAULT '0',
  `olas_id_ttr` int unsigned NOT NULL DEFAULT '0',
  `olalevels_id_ttr` int unsigned NOT NULL DEFAULT '0',
  `ola_tto_begin_date` timestamp NULL DEFAULT NULL,
  `ola_ttr_begin_date` timestamp NULL DEFAULT NULL,
  `internal_time_to_resolve` timestamp NULL DEFAULT NULL,
  `internal_time_to_own` timestamp NULL DEFAULT NULL,
  `waiting_duration` int NOT NULL DEFAULT '0',
  `close_delay_stat` int NOT NULL DEFAULT '0',
  `solve_delay_stat` int NOT NULL DEFAULT '0',
  `takeintoaccount_delay_stat` int NOT NULL DEFAULT '0',
  `actiontime` int NOT NULL DEFAULT '0',
  `is_deleted` tinyint NOT NULL DEFAULT '0',
  `locations_id` int unsigned NOT NULL DEFAULT '0',
  `validation_percent` int NOT NULL DEFAULT '0',
  `date_creation` timestamp NULL DEFAULT NULL,
  `tickettemplates_id` int unsigned NOT NULL DEFAULT '0',
  PRIMARY KEY (`id`),
  KEY `date` (`date`),
  KEY `closedate` (`closedate`),
  KEY `status` (`status`),
  KEY `priority` (`priority`),
  KEY `request_type` (`requesttypes_id`),
  KEY `date_mod` (`date_mod`),
  KEY `entities_id` (`entities_id`),
  KEY `users_id_recipient` (`users_id_recipient`),
  KEY `solvedate` (`solvedate`),
  KEY `takeintoaccountdate` (`takeintoaccountdate`),
  KEY `urgency` (`urgency`),
  KEY `impact` (`impact`),
  KEY `global_validation` (`global_validation`),
  KEY `slas_id_tto` (`slas_id_tto`),
  KEY `slas_id_ttr` (`slas_id_ttr`),
  KEY `time_to_resolve` (`time_to_resolve`),
  KEY `time_to_own` (`time_to_own`),
  KEY `olas_id_tto` (`olas_id_tto`),
  KEY `olas_id_ttr` (`olas_id_ttr`),
  KEY `slalevels_id_ttr` (`slalevels_id_ttr`),
  KEY `internal_time_to_resolve` (`internal_time_to_resolve`),
  KEY `internal_time_to_own` (`internal_time_to_own`),
  KEY `users_id_lastupdater` (`users_id_lastupdater`),
  KEY `type` (`type`),
  KEY `itilcategories_id` (`itilcategories_id`),
  KEY `is_deleted` (`is_deleted`),
  KEY `name` (`name`),
  KEY `locations_id` (`locations_id`),
  KEY `date_creation` (`date_creation`),
  KEY `ola_waiting_duration` (`ola_waiting_duration`),
  KEY `olalevels_id_ttr` (`olalevels_id_ttr`),
  KEY `tickettemplates_id` (`tickettemplates_id`)
) ENGINE=InnoDB DEFAULT CHARSET=utf8mb4 COLLATE=utf8mb4_unicode_ci ROW_FORMAT=DYNAMIC;


### Dump table glpi_tickets_tickets

DROP TABLE IF EXISTS `glpi_tickets_tickets`;
CREATE TABLE `glpi_tickets_tickets` (
  `id` int unsigned NOT NULL AUTO_INCREMENT,
  `tickets_id_1` int unsigned NOT NULL DEFAULT '0',
  `tickets_id_2` int unsigned NOT NULL DEFAULT '0',
  `link` int NOT NULL DEFAULT '1',
  PRIMARY KEY (`id`),
  UNIQUE KEY `unicity` (`tickets_id_1`,`tickets_id_2`),
  KEY `tickets_id_2` (`tickets_id_2`)
) ENGINE=InnoDB DEFAULT CHARSET=utf8mb4 COLLATE=utf8mb4_unicode_ci ROW_FORMAT=DYNAMIC;


### Dump table glpi_tickets_users

DROP TABLE IF EXISTS `glpi_tickets_users`;
CREATE TABLE `glpi_tickets_users` (
  `id` int unsigned NOT NULL AUTO_INCREMENT,
  `tickets_id` int unsigned NOT NULL DEFAULT '0',
  `users_id` int unsigned NOT NULL DEFAULT '0',
  `type` int NOT NULL DEFAULT '1',
  `use_notification` tinyint NOT NULL DEFAULT '1',
  `alternative_email` varchar(255) DEFAULT NULL,
  PRIMARY KEY (`id`),
  UNIQUE KEY `unicity` (`tickets_id`,`type`,`users_id`,`alternative_email`),
  KEY `user` (`users_id`,`type`)
) ENGINE=InnoDB DEFAULT CHARSET=utf8mb4 COLLATE=utf8mb4_unicode_ci ROW_FORMAT=DYNAMIC;


### Dump table glpi_ticketsatisfactions

DROP TABLE IF EXISTS `glpi_ticketsatisfactions`;
CREATE TABLE `glpi_ticketsatisfactions` (
  `id` int unsigned NOT NULL AUTO_INCREMENT,
  `tickets_id` int unsigned NOT NULL DEFAULT '0',
  `type` int NOT NULL DEFAULT '1',
  `date_begin` timestamp NULL DEFAULT NULL,
  `date_answered` timestamp NULL DEFAULT NULL,
  `satisfaction` int DEFAULT NULL,
  `satisfaction_scaled_to_5` float DEFAULT NULL,
  `comment` text,
  PRIMARY KEY (`id`),
  UNIQUE KEY `tickets_id` (`tickets_id`)
) ENGINE=InnoDB DEFAULT CHARSET=utf8mb4 COLLATE=utf8mb4_unicode_ci ROW_FORMAT=DYNAMIC;


### Dump table glpi_tickettasks

DROP TABLE IF EXISTS `glpi_tickettasks`;
CREATE TABLE `glpi_tickettasks` (
  `id` int unsigned NOT NULL AUTO_INCREMENT,
  `uuid` varchar(255) DEFAULT NULL,
  `tickets_id` int unsigned NOT NULL DEFAULT '0',
  `taskcategories_id` int unsigned NOT NULL DEFAULT '0',
  `date` timestamp NULL DEFAULT NULL,
  `users_id` int unsigned NOT NULL DEFAULT '0',
  `users_id_editor` int unsigned NOT NULL DEFAULT '0',
  `content` longtext,
  `is_private` tinyint NOT NULL DEFAULT '0',
  `actiontime` int NOT NULL DEFAULT '0',
  `begin` timestamp NULL DEFAULT NULL,
  `end` timestamp NULL DEFAULT NULL,
  `state` int NOT NULL DEFAULT '1',
  `users_id_tech` int unsigned NOT NULL DEFAULT '0',
  `groups_id_tech` int unsigned NOT NULL DEFAULT '0',
  `date_mod` timestamp NULL DEFAULT NULL,
  `date_creation` timestamp NULL DEFAULT NULL,
  `tasktemplates_id` int unsigned NOT NULL DEFAULT '0',
  `timeline_position` tinyint NOT NULL DEFAULT '0',
  `sourceitems_id` int unsigned NOT NULL DEFAULT '0',
  `sourceof_items_id` int unsigned NOT NULL DEFAULT '0',
  PRIMARY KEY (`id`),
  UNIQUE KEY `uuid` (`uuid`),
  KEY `date` (`date`),
  KEY `date_mod` (`date_mod`),
  KEY `date_creation` (`date_creation`),
  KEY `users_id` (`users_id`),
  KEY `users_id_editor` (`users_id_editor`),
  KEY `tickets_id` (`tickets_id`),
  KEY `is_private` (`is_private`),
  KEY `taskcategories_id` (`taskcategories_id`),
  KEY `state` (`state`),
  KEY `users_id_tech` (`users_id_tech`),
  KEY `groups_id_tech` (`groups_id_tech`),
  KEY `begin` (`begin`),
  KEY `end` (`end`),
  KEY `tasktemplates_id` (`tasktemplates_id`),
  KEY `sourceitems_id` (`sourceitems_id`),
  KEY `sourceof_items_id` (`sourceof_items_id`)
) ENGINE=InnoDB DEFAULT CHARSET=utf8mb4 COLLATE=utf8mb4_unicode_ci ROW_FORMAT=DYNAMIC;


### Dump table glpi_tickettemplatehiddenfields

DROP TABLE IF EXISTS `glpi_tickettemplatehiddenfields`;
CREATE TABLE `glpi_tickettemplatehiddenfields` (
  `id` int unsigned NOT NULL AUTO_INCREMENT,
  `tickettemplates_id` int unsigned NOT NULL DEFAULT '0',
  `num` int NOT NULL DEFAULT '0',
  PRIMARY KEY (`id`),
  UNIQUE KEY `unicity` (`tickettemplates_id`,`num`)
) ENGINE=InnoDB DEFAULT CHARSET=utf8mb4 COLLATE=utf8mb4_unicode_ci ROW_FORMAT=DYNAMIC;

### Dump table glpi_changeemplatehiddenfields

DROP TABLE IF EXISTS `glpi_changetemplatehiddenfields`;
CREATE TABLE `glpi_changetemplatehiddenfields` (
  `id` int unsigned NOT NULL AUTO_INCREMENT,
  `changetemplates_id` int unsigned NOT NULL DEFAULT '0',
  `num` int NOT NULL DEFAULT '0',
  PRIMARY KEY (`id`),
  UNIQUE KEY `unicity` (`changetemplates_id`,`num`)
) ENGINE=InnoDB DEFAULT CHARSET=utf8mb4 COLLATE=utf8mb4_unicode_ci ROW_FORMAT=DYNAMIC;

### Dump table glpi_problemtemplatehiddenfields

DROP TABLE IF EXISTS `glpi_problemtemplatehiddenfields`;
CREATE TABLE `glpi_problemtemplatehiddenfields` (
  `id` int unsigned NOT NULL AUTO_INCREMENT,
  `problemtemplates_id` int unsigned NOT NULL DEFAULT '0',
  `num` int NOT NULL DEFAULT '0',
  PRIMARY KEY (`id`),
  UNIQUE KEY `unicity` (`problemtemplates_id`,`num`)
) ENGINE=InnoDB DEFAULT CHARSET=utf8mb4 COLLATE=utf8mb4_unicode_ci ROW_FORMAT=DYNAMIC;

### Dump table glpi_tickettemplatereadonlyfields

DROP TABLE IF EXISTS `glpi_tickettemplatereadonlyfields`;
CREATE TABLE `glpi_tickettemplatereadonlyfields` (
  `id` int unsigned NOT NULL AUTO_INCREMENT,
  `tickettemplates_id` int unsigned NOT NULL DEFAULT '0',
  `num` int NOT NULL DEFAULT '0',
  PRIMARY KEY (`id`),
  UNIQUE KEY `unicity` (`tickettemplates_id`,`num`)
) ENGINE=InnoDB DEFAULT CHARSET=utf8mb4 COLLATE=utf8mb4_unicode_ci ROW_FORMAT=DYNAMIC;

### Dump table glpi_changeemplatereadonlyfields

DROP TABLE IF EXISTS `glpi_changetemplatereadonlyfields`;
CREATE TABLE `glpi_changetemplatereadonlyfields` (
  `id` int unsigned NOT NULL AUTO_INCREMENT,
  `changetemplates_id` int unsigned NOT NULL DEFAULT '0',
  `num` int NOT NULL DEFAULT '0',
  PRIMARY KEY (`id`),
  UNIQUE KEY `unicity` (`changetemplates_id`,`num`)
) ENGINE=InnoDB DEFAULT CHARSET=utf8mb4 COLLATE=utf8mb4_unicode_ci ROW_FORMAT=DYNAMIC;

### Dump table glpi_problemtemplatereadonlyfields

DROP TABLE IF EXISTS `glpi_problemtemplatereadonlyfields`;
CREATE TABLE `glpi_problemtemplatereadonlyfields` (
  `id` int unsigned NOT NULL AUTO_INCREMENT,
  `problemtemplates_id` int unsigned NOT NULL DEFAULT '0',
  `num` int NOT NULL DEFAULT '0',
  PRIMARY KEY (`id`),
  UNIQUE KEY `unicity` (`problemtemplates_id`,`num`)
) ENGINE=InnoDB DEFAULT CHARSET=utf8mb4 COLLATE=utf8mb4_unicode_ci ROW_FORMAT=DYNAMIC;

### Dump table glpi_tickettemplatemandatoryfields

DROP TABLE IF EXISTS `glpi_tickettemplatemandatoryfields`;
CREATE TABLE `glpi_tickettemplatemandatoryfields` (
  `id` int unsigned NOT NULL AUTO_INCREMENT,
  `tickettemplates_id` int unsigned NOT NULL DEFAULT '0',
  `num` int NOT NULL DEFAULT '0',
  PRIMARY KEY (`id`),
  UNIQUE KEY `unicity` (`tickettemplates_id`,`num`)
) ENGINE=InnoDB DEFAULT CHARSET=utf8mb4 COLLATE=utf8mb4_unicode_ci ROW_FORMAT=DYNAMIC;


### Dump table glpi_changetemplatemandatoryfields

DROP TABLE IF EXISTS `glpi_changetemplatemandatoryfields`;
CREATE TABLE `glpi_changetemplatemandatoryfields` (
  `id` int unsigned NOT NULL AUTO_INCREMENT,
  `changetemplates_id` int unsigned NOT NULL DEFAULT '0',
  `num` int NOT NULL DEFAULT '0',
  PRIMARY KEY (`id`),
  UNIQUE KEY `unicity` (`changetemplates_id`,`num`)
) ENGINE=InnoDB DEFAULT CHARSET=utf8mb4 COLLATE=utf8mb4_unicode_ci ROW_FORMAT=DYNAMIC;

### Dump table glpi_problemtemplatemandatoryfields

DROP TABLE IF EXISTS `glpi_problemtemplatemandatoryfields`;
CREATE TABLE `glpi_problemtemplatemandatoryfields` (
  `id` int unsigned NOT NULL AUTO_INCREMENT,
  `problemtemplates_id` int unsigned NOT NULL DEFAULT '0',
  `num` int NOT NULL DEFAULT '0',
  PRIMARY KEY (`id`),
  UNIQUE KEY `unicity` (`problemtemplates_id`,`num`)
) ENGINE=InnoDB DEFAULT CHARSET=utf8mb4 COLLATE=utf8mb4_unicode_ci ROW_FORMAT=DYNAMIC;

### Dump table glpi_tickettemplatepredefinedfields

DROP TABLE IF EXISTS `glpi_tickettemplatepredefinedfields`;
CREATE TABLE `glpi_tickettemplatepredefinedfields` (
  `id` int unsigned NOT NULL AUTO_INCREMENT,
  `tickettemplates_id` int unsigned NOT NULL DEFAULT '0',
  `num` int NOT NULL DEFAULT '0',
  `value` text,
  PRIMARY KEY (`id`),
  KEY `tickettemplates_id` (`tickettemplates_id`)
) ENGINE=InnoDB DEFAULT CHARSET=utf8mb4 COLLATE=utf8mb4_unicode_ci ROW_FORMAT=DYNAMIC;

### Dump table glpi_changetemplatepredefinedfields

DROP TABLE IF EXISTS `glpi_changetemplatepredefinedfields`;
CREATE TABLE `glpi_changetemplatepredefinedfields` (
  `id` int unsigned NOT NULL AUTO_INCREMENT,
  `changetemplates_id` int unsigned NOT NULL DEFAULT '0',
  `num` int NOT NULL DEFAULT '0',
  `value` text,
  PRIMARY KEY (`id`),
  KEY `changetemplates_id` (`changetemplates_id`)
) ENGINE=InnoDB DEFAULT CHARSET=utf8mb4 COLLATE=utf8mb4_unicode_ci ROW_FORMAT=DYNAMIC;

### Dump table glpi_problemtemplatepredefinedfields

DROP TABLE IF EXISTS `glpi_problemtemplatepredefinedfields`;
CREATE TABLE `glpi_problemtemplatepredefinedfields` (
  `id` int unsigned NOT NULL AUTO_INCREMENT,
  `problemtemplates_id` int unsigned NOT NULL DEFAULT '0',
  `num` int NOT NULL DEFAULT '0',
  `value` text,
  PRIMARY KEY (`id`),
  KEY `problemtemplates_id` (`problemtemplates_id`)
) ENGINE=InnoDB DEFAULT CHARSET=utf8mb4 COLLATE=utf8mb4_unicode_ci ROW_FORMAT=DYNAMIC;



### Dump table glpi_tickettemplates

DROP TABLE IF EXISTS `glpi_tickettemplates`;
CREATE TABLE `glpi_tickettemplates` (
  `id` int unsigned NOT NULL AUTO_INCREMENT,
  `name` varchar(255) DEFAULT NULL,
  `entities_id` int unsigned NOT NULL DEFAULT '0',
  `is_recursive` tinyint NOT NULL DEFAULT '0',
  `comment` text,
  `allowed_statuses` varchar(255) NOT NULL DEFAULT '[1,2,3,4,5,6]',
  PRIMARY KEY (`id`),
  KEY `name` (`name`),
  KEY `entities_id` (`entities_id`),
  KEY `is_recursive` (`is_recursive`)
) ENGINE=InnoDB DEFAULT CHARSET=utf8mb4 COLLATE=utf8mb4_unicode_ci ROW_FORMAT=DYNAMIC;


### Dump table glpi_changetemplates

DROP TABLE IF EXISTS `glpi_changetemplates`;
CREATE TABLE `glpi_changetemplates` (
  `id` int unsigned NOT NULL AUTO_INCREMENT,
  `name` varchar(255) DEFAULT NULL,
  `entities_id` int unsigned NOT NULL DEFAULT '0',
  `is_recursive` tinyint NOT NULL DEFAULT '0',
  `comment` text,
  `allowed_statuses` varchar(255) NOT NULL DEFAULT '[1,9,10,7,4,11,12,5,8,6,14,13]',
  PRIMARY KEY (`id`),
  KEY `name` (`name`),
  KEY `entities_id` (`entities_id`),
  KEY `is_recursive` (`is_recursive`)
) ENGINE=InnoDB DEFAULT CHARSET=utf8mb4 COLLATE=utf8mb4_unicode_ci ROW_FORMAT=DYNAMIC;

### Dump table glpi_problemtemplates

DROP TABLE IF EXISTS `glpi_problemtemplates`;
CREATE TABLE `glpi_problemtemplates` (
  `id` int unsigned NOT NULL AUTO_INCREMENT,
  `name` varchar(255) DEFAULT NULL,
  `entities_id` int unsigned NOT NULL DEFAULT '0',
  `is_recursive` tinyint NOT NULL DEFAULT '0',
  `comment` text,
  `allowed_statuses` varchar(255) NOT NULL DEFAULT '[1,7,2,3,4,5,8,6]',
  PRIMARY KEY (`id`),
  KEY `name` (`name`),
  KEY `entities_id` (`entities_id`),
  KEY `is_recursive` (`is_recursive`)
) ENGINE=InnoDB DEFAULT CHARSET=utf8mb4 COLLATE=utf8mb4_unicode_ci ROW_FORMAT=DYNAMIC;

### Dump table glpi_ticketvalidations

DROP TABLE IF EXISTS `glpi_ticketvalidations`;
CREATE TABLE `glpi_ticketvalidations` (
  `id` int unsigned NOT NULL AUTO_INCREMENT,
  `entities_id` int unsigned NOT NULL DEFAULT '0',
  `users_id` int unsigned NOT NULL DEFAULT '0',
  `tickets_id` int unsigned NOT NULL DEFAULT '0',
  `users_id_validate` int unsigned NOT NULL DEFAULT '0',
  `itemtype_target` varchar(255) NOT NULL,
  `items_id_target` int unsigned NOT NULL DEFAULT '0',
  `comment_submission` text,
  `comment_validation` text,
  `status` int NOT NULL DEFAULT '2',
  `submission_date` timestamp NULL DEFAULT NULL,
  `validation_date` timestamp NULL DEFAULT NULL,
  `timeline_position` tinyint NOT NULL DEFAULT '0',
  `last_reminder_date` timestamp NULL DEFAULT NULL,
  PRIMARY KEY (`id`),
  KEY `entities_id` (`entities_id`),
  KEY `users_id` (`users_id`),
  KEY `users_id_validate` (`users_id_validate`),
  KEY `item_target` (`itemtype_target`,`items_id_target`),
  KEY `tickets_id` (`tickets_id`),
  KEY `submission_date` (`submission_date`),
  KEY `validation_date` (`validation_date`),
  KEY `status` (`status`)
) ENGINE=InnoDB DEFAULT CHARSET=utf8mb4 COLLATE=utf8mb4_unicode_ci ROW_FORMAT=DYNAMIC;


### Dump table glpi_transfers

DROP TABLE IF EXISTS `glpi_transfers`;
CREATE TABLE `glpi_transfers` (
  `id` int unsigned NOT NULL AUTO_INCREMENT,
  `name` varchar(255) DEFAULT NULL,
  `keep_ticket` int NOT NULL DEFAULT '0',
  `keep_networklink` int NOT NULL DEFAULT '0',
  `keep_reservation` int NOT NULL DEFAULT '0',
  `keep_history` int NOT NULL DEFAULT '0',
  `keep_device` int NOT NULL DEFAULT '0',
  `keep_infocom` int NOT NULL DEFAULT '0',
  `keep_dc_monitor` int NOT NULL DEFAULT '0',
  `clean_dc_monitor` int NOT NULL DEFAULT '0',
  `keep_dc_phone` int NOT NULL DEFAULT '0',
  `clean_dc_phone` int NOT NULL DEFAULT '0',
  `keep_dc_peripheral` int NOT NULL DEFAULT '0',
  `clean_dc_peripheral` int NOT NULL DEFAULT '0',
  `keep_dc_printer` int NOT NULL DEFAULT '0',
  `clean_dc_printer` int NOT NULL DEFAULT '0',
  `keep_supplier` int NOT NULL DEFAULT '0',
  `clean_supplier` int NOT NULL DEFAULT '0',
  `keep_contact` int NOT NULL DEFAULT '0',
  `clean_contact` int NOT NULL DEFAULT '0',
  `keep_contract` int NOT NULL DEFAULT '0',
  `clean_contract` int NOT NULL DEFAULT '0',
  `keep_software` int NOT NULL DEFAULT '0',
  `clean_software` int NOT NULL DEFAULT '0',
  `keep_document` int NOT NULL DEFAULT '0',
  `clean_document` int NOT NULL DEFAULT '0',
  `keep_cartridgeitem` int NOT NULL DEFAULT '0',
  `clean_cartridgeitem` int NOT NULL DEFAULT '0',
  `keep_cartridge` int NOT NULL DEFAULT '0',
  `keep_consumable` int NOT NULL DEFAULT '0',
  `date_mod` timestamp NULL DEFAULT NULL,
  `date_creation` timestamp NULL DEFAULT NULL,
  `comment` text,
  `keep_disk` int NOT NULL DEFAULT '0',
  `keep_certificate` int NOT NULL DEFAULT '0',
  `clean_certificate` int NOT NULL DEFAULT '0',
  `lock_updated_fields` int NOT NULL DEFAULT '0',
  PRIMARY KEY (`id`),
  KEY `name` (`name`),
  KEY `date_mod` (`date_mod`),
  KEY `date_creation` (`date_creation`)
) ENGINE=InnoDB DEFAULT CHARSET=utf8mb4 COLLATE=utf8mb4_unicode_ci ROW_FORMAT=DYNAMIC;


### Dump table glpi_usercategories

DROP TABLE IF EXISTS `glpi_usercategories`;
CREATE TABLE `glpi_usercategories` (
  `id` int unsigned NOT NULL AUTO_INCREMENT,
  `name` varchar(255) DEFAULT NULL,
  `comment` text,
  `date_mod` timestamp NULL DEFAULT NULL,
  `date_creation` timestamp NULL DEFAULT NULL,
  PRIMARY KEY (`id`),
  KEY `name` (`name`),
  KEY `date_mod` (`date_mod`),
  KEY `date_creation` (`date_creation`)
) ENGINE=InnoDB DEFAULT CHARSET=utf8mb4 COLLATE=utf8mb4_unicode_ci ROW_FORMAT=DYNAMIC;


### Dump table glpi_useremails

DROP TABLE IF EXISTS `glpi_useremails`;
CREATE TABLE `glpi_useremails` (
  `id` int unsigned NOT NULL AUTO_INCREMENT,
  `users_id` int unsigned NOT NULL DEFAULT '0',
  `is_default` tinyint NOT NULL DEFAULT '0',
  `is_dynamic` tinyint NOT NULL DEFAULT '0',
  `email` varchar(255) DEFAULT NULL,
  PRIMARY KEY (`id`),
  UNIQUE KEY `unicity` (`users_id`,`email`),
  KEY `email` (`email`),
  KEY `is_default` (`is_default`),
  KEY `is_dynamic` (`is_dynamic`)
) ENGINE=InnoDB DEFAULT CHARSET=utf8mb4 COLLATE=utf8mb4_unicode_ci ROW_FORMAT=DYNAMIC;


### Dump table glpi_users

DROP TABLE IF EXISTS `glpi_users`;
CREATE TABLE `glpi_users` (
  `id` int unsigned NOT NULL AUTO_INCREMENT,
  `name` varchar(255) DEFAULT NULL,
  `password` varchar(255) DEFAULT NULL,
  `password_last_update` timestamp NULL DEFAULT NULL,
  `phone` varchar(255) DEFAULT NULL,
  `phone2` varchar(255) DEFAULT NULL,
  `mobile` varchar(255) DEFAULT NULL,
  `realname` varchar(255) DEFAULT NULL,
  `firstname` varchar(255) DEFAULT NULL,
  `locations_id` int unsigned NOT NULL DEFAULT '0',
  `language` char(10) DEFAULT NULL COMMENT 'see define.php CFG_GLPI[language] array',
  `use_mode` int NOT NULL DEFAULT '0',
  `list_limit` int DEFAULT NULL,
  `is_active` tinyint NOT NULL DEFAULT '1',
  `comment` text,
  `auths_id` int unsigned NOT NULL DEFAULT '0',
  `authtype` int NOT NULL DEFAULT '0',
  `last_login` timestamp NULL DEFAULT NULL,
  `date_mod` timestamp NULL DEFAULT NULL,
  `date_sync` timestamp NULL DEFAULT NULL,
  `is_deleted` tinyint NOT NULL DEFAULT '0',
  `profiles_id` int unsigned NOT NULL DEFAULT '0',
  `entities_id` int unsigned NOT NULL DEFAULT '0',
  `usertitles_id` int unsigned NOT NULL DEFAULT '0',
  `usercategories_id` int unsigned NOT NULL DEFAULT '0',
  `date_format` int DEFAULT NULL,
  `number_format` int DEFAULT NULL,
  `names_format` int DEFAULT NULL,
  `csv_delimiter` char(1) DEFAULT NULL,
  `is_ids_visible` tinyint DEFAULT NULL,
  `use_flat_dropdowntree` tinyint DEFAULT NULL,
  `show_jobs_at_login` tinyint DEFAULT NULL,
  `priority_1` char(20) DEFAULT NULL,
  `priority_2` char(20) DEFAULT NULL,
  `priority_3` char(20) DEFAULT NULL,
  `priority_4` char(20) DEFAULT NULL,
  `priority_5` char(20) DEFAULT NULL,
  `priority_6` char(20) DEFAULT NULL,
  `followup_private` tinyint DEFAULT NULL,
  `task_private` tinyint DEFAULT NULL,
  `default_requesttypes_id` int unsigned DEFAULT NULL,
  `password_forget_token` char(40) DEFAULT NULL,
  `password_forget_token_date` timestamp NULL DEFAULT NULL,
  `user_dn` text,
  `registration_number` varchar(255) DEFAULT NULL,
  `show_count_on_tabs` tinyint DEFAULT NULL,
  `refresh_views` int DEFAULT NULL,
  `set_default_tech` tinyint DEFAULT NULL,
  `personal_token` varchar(255) DEFAULT NULL,
  `personal_token_date` timestamp NULL DEFAULT NULL,
  `api_token` varchar(255) DEFAULT NULL,
  `api_token_date` timestamp NULL DEFAULT NULL,
  `cookie_token` varchar(255) DEFAULT NULL,
  `cookie_token_date` timestamp NULL DEFAULT NULL,
  `display_count_on_home` int DEFAULT NULL,
  `notification_to_myself` tinyint DEFAULT NULL,
  `duedateok_color` varchar(255) DEFAULT NULL,
  `duedatewarning_color` varchar(255) DEFAULT NULL,
  `duedatecritical_color` varchar(255) DEFAULT NULL,
  `duedatewarning_less` int DEFAULT NULL,
  `duedatecritical_less` int DEFAULT NULL,
  `duedatewarning_unit` varchar(255) DEFAULT NULL,
  `duedatecritical_unit` varchar(255) DEFAULT NULL,
  `display_options` text,
  `is_deleted_ldap` tinyint NOT NULL DEFAULT '0',
  `pdffont` varchar(255) DEFAULT NULL,
  `picture` varchar(255) DEFAULT NULL,
  `begin_date` timestamp NULL DEFAULT NULL,
  `end_date` timestamp NULL DEFAULT NULL,
  `keep_devices_when_purging_item` tinyint DEFAULT NULL,
  `privatebookmarkorder` longtext,
  `backcreated` tinyint DEFAULT NULL,
  `task_state` int DEFAULT NULL,
  `palette` char(20) DEFAULT NULL,
  `page_layout` char(20) DEFAULT NULL,
  `fold_menu` tinyint DEFAULT NULL,
  `fold_search` tinyint DEFAULT NULL,
  `savedsearches_pinned` text,
  `timeline_order` char(20) DEFAULT NULL,
  `itil_layout` text,
  `richtext_layout` char(20) DEFAULT NULL,
  `set_default_requester` tinyint DEFAULT NULL,
  `lock_autolock_mode` tinyint DEFAULT NULL,
  `lock_directunlock_notification` tinyint DEFAULT NULL,
  `date_creation` timestamp NULL DEFAULT NULL,
  `highcontrast_css` tinyint DEFAULT '0',
  `plannings` text,
  `sync_field` varchar(255) DEFAULT NULL,
  `groups_id` int unsigned NOT NULL DEFAULT '0',
  `users_id_supervisor` int unsigned NOT NULL DEFAULT '0',
  `timezone` varchar(50) DEFAULT NULL,
  `default_dashboard_central` varchar(100) DEFAULT NULL,
  `default_dashboard_assets` varchar(100) DEFAULT NULL,
  `default_dashboard_helpdesk` varchar(100) DEFAULT NULL,
  `default_dashboard_mini_ticket` varchar(100) DEFAULT NULL,
  `default_central_tab` tinyint DEFAULT '0',
  `nickname` varchar(255) DEFAULT NULL,
  `substitution_end_date` timestamp NULL DEFAULT NULL,
  `substitution_start_date` timestamp NULL DEFAULT NULL,
  `toast_location` varchar(255) DEFAULT NULL,
  `timeline_action_btn_layout` tinyint DEFAULT '0',
  `timeline_date_format` tinyint DEFAULT '0',
  `2fa` text,
  `2fa_unenforced` tinyint NOT NULL DEFAULT 0 COMMENT 'If 1, the user is excluded from 2FA enforcement policies',
  `password_history` longtext,
  PRIMARY KEY (`id`),
  UNIQUE KEY `unicityloginauth` (`name`,`authtype`,`auths_id`),
  KEY `firstname` (`firstname`),
  KEY `realname` (`realname`),
  KEY `entities_id` (`entities_id`),
  KEY `profiles_id` (`profiles_id`),
  KEY `locations_id` (`locations_id`),
  KEY `usertitles_id` (`usertitles_id`),
  KEY `usercategories_id` (`usercategories_id`),
  KEY `is_deleted` (`is_deleted`),
  KEY `is_active` (`is_active`),
  KEY `date_mod` (`date_mod`),
  KEY `authitem` (`authtype`,`auths_id`),
  KEY `is_deleted_ldap` (`is_deleted_ldap`),
  KEY `date_creation` (`date_creation`),
  KEY `begin_date` (`begin_date`),
  KEY `end_date` (`end_date`),
  KEY `sync_field` (`sync_field`),
  KEY `groups_id` (`groups_id`),
  KEY `users_id_supervisor` (`users_id_supervisor`),
  KEY `auths_id` (`auths_id`),
  KEY `default_requesttypes_id` (`default_requesttypes_id`),
  KEY `substitution_end_date` (`substitution_end_date`),
  KEY `substitution_start_date` (`substitution_start_date`)
) ENGINE=InnoDB DEFAULT CHARSET=utf8mb4 COLLATE=utf8mb4_unicode_ci ROW_FORMAT=DYNAMIC;


### Dump table glpi_usertitles

DROP TABLE IF EXISTS `glpi_usertitles`;
CREATE TABLE `glpi_usertitles` (
  `id` int unsigned NOT NULL AUTO_INCREMENT,
  `name` varchar(255) DEFAULT NULL,
  `comment` text,
  `date_mod` timestamp NULL DEFAULT NULL,
  `date_creation` timestamp NULL DEFAULT NULL,
  PRIMARY KEY (`id`),
  KEY `name` (`name`),
  KEY `date_mod` (`date_mod`),
  KEY `date_creation` (`date_creation`)
) ENGINE=InnoDB DEFAULT CHARSET=utf8mb4 COLLATE=utf8mb4_unicode_ci ROW_FORMAT=DYNAMIC;


### Dump table glpi_virtualmachinestates

DROP TABLE IF EXISTS `glpi_virtualmachinestates`;
CREATE TABLE `glpi_virtualmachinestates` (
  `id` int unsigned NOT NULL AUTO_INCREMENT,
  `name` varchar(255) NOT NULL DEFAULT '',
  `comment` text,
  `date_mod` timestamp NULL DEFAULT NULL,
  `date_creation` timestamp NULL DEFAULT NULL,
  PRIMARY KEY (`id`),
  KEY `name` (`name`),
  KEY `date_mod` (`date_mod`),
  KEY `date_creation` (`date_creation`)
) ENGINE=InnoDB DEFAULT CHARSET=utf8mb4 COLLATE=utf8mb4_unicode_ci ROW_FORMAT=DYNAMIC;


### Dump table glpi_virtualmachinesystems

DROP TABLE IF EXISTS `glpi_virtualmachinesystems`;
CREATE TABLE `glpi_virtualmachinesystems` (
  `id` int unsigned NOT NULL AUTO_INCREMENT,
  `name` varchar(255) NOT NULL DEFAULT '',
  `comment` text,
  `date_mod` timestamp NULL DEFAULT NULL,
  `date_creation` timestamp NULL DEFAULT NULL,
  PRIMARY KEY (`id`),
  KEY `name` (`name`),
  KEY `date_mod` (`date_mod`),
  KEY `date_creation` (`date_creation`)
) ENGINE=InnoDB DEFAULT CHARSET=utf8mb4 COLLATE=utf8mb4_unicode_ci ROW_FORMAT=DYNAMIC;


### Dump table glpi_virtualmachinetypes

DROP TABLE IF EXISTS `glpi_virtualmachinetypes`;
CREATE TABLE `glpi_virtualmachinetypes` (
  `id` int unsigned NOT NULL AUTO_INCREMENT,
  `name` varchar(255) NOT NULL DEFAULT '',
  `comment` text,
  `date_mod` timestamp NULL DEFAULT NULL,
  `date_creation` timestamp NULL DEFAULT NULL,
  PRIMARY KEY (`id`),
  KEY `name` (`name`),
  KEY `date_mod` (`date_mod`),
  KEY `date_creation` (`date_creation`)
) ENGINE=InnoDB DEFAULT CHARSET=utf8mb4 COLLATE=utf8mb4_unicode_ci ROW_FORMAT=DYNAMIC;


### Dump table glpi_vlans

DROP TABLE IF EXISTS `glpi_vlans`;
CREATE TABLE `glpi_vlans` (
  `id` int unsigned NOT NULL AUTO_INCREMENT,
  `entities_id` int unsigned NOT NULL DEFAULT '0',
  `is_recursive` tinyint NOT NULL DEFAULT '0',
  `name` varchar(255) DEFAULT NULL,
  `comment` text,
  `tag` int NOT NULL DEFAULT '0',
  `date_mod` timestamp NULL DEFAULT NULL,
  `date_creation` timestamp NULL DEFAULT NULL,
  PRIMARY KEY (`id`),
  KEY `name` (`name`),
  KEY `entities_id` (`entities_id`),
  KEY `is_recursive` (`is_recursive`),
  KEY `tag` (`tag`),
  KEY `date_mod` (`date_mod`),
  KEY `date_creation` (`date_creation`)
) ENGINE=InnoDB DEFAULT CHARSET=utf8mb4 COLLATE=utf8mb4_unicode_ci ROW_FORMAT=DYNAMIC;


### Dump table glpi_wifinetworks

DROP TABLE IF EXISTS `glpi_wifinetworks`;
CREATE TABLE `glpi_wifinetworks` (
  `id` int unsigned NOT NULL AUTO_INCREMENT,
  `entities_id` int unsigned NOT NULL DEFAULT '0',
  `is_recursive` tinyint NOT NULL DEFAULT '0',
  `name` varchar(255) DEFAULT NULL,
  `essid` varchar(255) DEFAULT NULL,
  `mode` varchar(255) DEFAULT NULL COMMENT 'ad-hoc, access_point',
  `comment` text,
  `date_mod` timestamp NULL DEFAULT NULL,
  `date_creation` timestamp NULL DEFAULT NULL,
  PRIMARY KEY (`id`),
  KEY `entities_id` (`entities_id`),
  KEY `is_recursive` (`is_recursive`),
  KEY `essid` (`essid`),
  KEY `name` (`name`),
  KEY `date_mod` (`date_mod`),
  KEY `date_creation` (`date_creation`)
) ENGINE=InnoDB DEFAULT CHARSET=utf8mb4 COLLATE=utf8mb4_unicode_ci ROW_FORMAT=DYNAMIC;

### Dump table glpi_knowbaseitems_items

DROP TABLE IF EXISTS `glpi_knowbaseitems_items`;
CREATE TABLE `glpi_knowbaseitems_items` (
  `id` int unsigned NOT NULL AUTO_INCREMENT,
  `knowbaseitems_id` int unsigned NOT NULL,
  `itemtype` varchar(100) NOT NULL,
  `items_id` int unsigned NOT NULL DEFAULT '0',
  `date_creation` timestamp NULL DEFAULT NULL,
  `date_mod` timestamp NULL DEFAULT NULL,
  PRIMARY KEY (`id`),
  UNIQUE KEY `unicity` (`itemtype`,`items_id`,`knowbaseitems_id`),
  KEY `knowbaseitems_id` (`knowbaseitems_id`),
  KEY `date_creation` (`date_creation`),
  KEY `date_mod` (`date_mod`)
) ENGINE=InnoDB DEFAULT CHARSET=utf8mb4 COLLATE=utf8mb4_unicode_ci ROW_FORMAT=DYNAMIC;

### Dump table glpi_knowbaseitems_revisions

DROP TABLE IF EXISTS `glpi_knowbaseitems_revisions`;
CREATE TABLE `glpi_knowbaseitems_revisions` (
  `id` int unsigned NOT NULL AUTO_INCREMENT,
  `knowbaseitems_id` int unsigned NOT NULL,
  `revision` int NOT NULL,
  `name` text,
  `answer` longtext,
  `language` varchar(10) DEFAULT NULL,
  `users_id` int unsigned NOT NULL DEFAULT '0',
  `date` timestamp NULL DEFAULT NULL,
  PRIMARY KEY (`id`),
  UNIQUE KEY `unicity` (`knowbaseitems_id`,`revision`,`language`),
  KEY `revision` (`revision`),
  KEY `users_id` (`users_id`),
  KEY `date` (`date`)
) ENGINE=InnoDB DEFAULT CHARSET=utf8mb4 COLLATE=utf8mb4_unicode_ci ROW_FORMAT=DYNAMIC;

### Dump table glpi_knowbaseitems_comments

DROP TABLE IF EXISTS `glpi_knowbaseitems_comments`;
CREATE TABLE `glpi_knowbaseitems_comments` (
  `id` int unsigned NOT NULL AUTO_INCREMENT,
  `knowbaseitems_id` int unsigned NOT NULL,
  `users_id` int unsigned NOT NULL DEFAULT '0',
  `language` varchar(10) DEFAULT NULL,
  `comment` text,
  `parent_comment_id` int unsigned DEFAULT NULL,
  `date_creation` timestamp NULL DEFAULT NULL,
  `date_mod` timestamp NULL DEFAULT NULL,
  PRIMARY KEY (`id`),
  KEY `knowbaseitems_id` (`knowbaseitems_id`),
  KEY `parent_comment_id` (`parent_comment_id`),
  KEY `users_id` (`users_id`),
  KEY `date_mod` (`date_mod`),
  KEY `date_creation` (`date_creation`)
) ENGINE=InnoDB DEFAULT CHARSET=utf8mb4 COLLATE=utf8mb4_unicode_ci ROW_FORMAT=DYNAMIC;

### Dump table glpi_devicebatterymodels

DROP TABLE IF EXISTS `glpi_devicebatterymodels`;
CREATE TABLE `glpi_devicebatterymodels` (
  `id` int unsigned NOT NULL AUTO_INCREMENT,
  `name` varchar(255) DEFAULT NULL,
  `comment` text,
  `product_number` varchar(255) DEFAULT NULL,
  PRIMARY KEY (`id`),
  KEY `name` (`name`),
  KEY `product_number` (`product_number`)
) ENGINE=InnoDB DEFAULT CHARSET=utf8mb4 COLLATE=utf8mb4_unicode_ci ROW_FORMAT=DYNAMIC;

### Dump table glpi_devicebatteries

DROP TABLE IF EXISTS `glpi_devicebatteries`;
CREATE TABLE `glpi_devicebatteries` (
  `id` int unsigned NOT NULL AUTO_INCREMENT,
  `designation` varchar(255) DEFAULT NULL,
  `comment` text,
  `manufacturers_id` int unsigned NOT NULL DEFAULT '0',
  `voltage` int DEFAULT NULL,
  `capacity` int DEFAULT NULL,
  `devicebatterytypes_id` int unsigned NOT NULL DEFAULT '0',
  `entities_id` int unsigned NOT NULL DEFAULT '0',
  `is_recursive` tinyint NOT NULL DEFAULT '0',
  `devicebatterymodels_id` int unsigned DEFAULT NULL,
  `date_mod` timestamp NULL DEFAULT NULL,
  `date_creation` timestamp NULL DEFAULT NULL,
  PRIMARY KEY (`id`),
  KEY `designation` (`designation`),
  KEY `manufacturers_id` (`manufacturers_id`),
  KEY `entities_id` (`entities_id`),
  KEY `is_recursive` (`is_recursive`),
  KEY `date_mod` (`date_mod`),
  KEY `date_creation` (`date_creation`),
  KEY `devicebatterymodels_id` (`devicebatterymodels_id`),
  KEY `devicebatterytypes_id` (`devicebatterytypes_id`)
) ENGINE=InnoDB DEFAULT CHARSET=utf8mb4 COLLATE=utf8mb4_unicode_ci ROW_FORMAT=DYNAMIC;

### Dump table glpi_items_devicebatteries

DROP TABLE IF EXISTS `glpi_items_devicebatteries`;
CREATE TABLE `glpi_items_devicebatteries` (
  `id` int unsigned NOT NULL AUTO_INCREMENT,
  `items_id` int unsigned NOT NULL DEFAULT '0',
  `itemtype` varchar(255) DEFAULT NULL,
  `devicebatteries_id` int unsigned NOT NULL DEFAULT '0',
  `manufacturing_date` date DEFAULT NULL,
  `is_deleted` tinyint NOT NULL DEFAULT '0',
  `is_dynamic` tinyint NOT NULL DEFAULT '0',
  `entities_id` int unsigned NOT NULL DEFAULT '0',
  `is_recursive` tinyint NOT NULL DEFAULT '0',
  `serial` varchar(255) DEFAULT NULL,
  `otherserial` varchar(255) DEFAULT NULL,
  `locations_id` int unsigned NOT NULL DEFAULT '0',
  `states_id` int unsigned NOT NULL DEFAULT '0',
  `real_capacity` int NOT NULL DEFAULT '0',
  PRIMARY KEY (`id`),
  KEY `devicebatteries_id` (`devicebatteries_id`),
  KEY `is_deleted` (`is_deleted`),
  KEY `is_dynamic` (`is_dynamic`),
  KEY `entities_id` (`entities_id`),
  KEY `is_recursive` (`is_recursive`),
  KEY `serial` (`serial`),
  KEY `item` (`itemtype`,`items_id`),
  KEY `otherserial` (`otherserial`),
  KEY `locations_id` (`locations_id`),
  KEY `states_id` (`states_id`)
) ENGINE=InnoDB DEFAULT CHARSET=utf8mb4 COLLATE=utf8mb4_unicode_ci ROW_FORMAT=DYNAMIC;

DROP TABLE IF EXISTS `glpi_devicebatterytypes`;
CREATE TABLE `glpi_devicebatterytypes` (
  `id` int unsigned NOT NULL AUTO_INCREMENT,
  `name` varchar(255) DEFAULT NULL,
  `comment` text,
  `date_mod` timestamp NULL DEFAULT NULL,
  `date_creation` timestamp NULL DEFAULT NULL,
  PRIMARY KEY (`id`),
  KEY `name` (`name`),
  KEY `date_mod` (`date_mod`),
  KEY `date_creation` (`date_creation`)
) ENGINE=InnoDB DEFAULT CHARSET=utf8mb4 COLLATE=utf8mb4_unicode_ci ROW_FORMAT=DYNAMIC;

### Dump table glpi_devicefirmwaremodels

DROP TABLE IF EXISTS `glpi_devicefirmwaremodels`;
CREATE TABLE `glpi_devicefirmwaremodels` (
  `id` int unsigned NOT NULL AUTO_INCREMENT,
  `name` varchar(255) DEFAULT NULL,
  `comment` text,
  `product_number` varchar(255) DEFAULT NULL,
  PRIMARY KEY (`id`),
  KEY `name` (`name`),
  KEY `product_number` (`product_number`)
) ENGINE=InnoDB DEFAULT CHARSET=utf8mb4 COLLATE=utf8mb4_unicode_ci ROW_FORMAT=DYNAMIC;

### Dump table glpi_devicefirmwares

DROP TABLE IF EXISTS `glpi_devicefirmwares`;
CREATE TABLE `glpi_devicefirmwares` (
  `id` int unsigned NOT NULL AUTO_INCREMENT,
  `designation` varchar(255) DEFAULT NULL,
  `comment` text,
  `manufacturers_id` int unsigned NOT NULL DEFAULT '0',
  `date` date DEFAULT NULL,
  `version` varchar(255) DEFAULT NULL,
  `devicefirmwaretypes_id` int unsigned NOT NULL DEFAULT '0',
  `entities_id` int unsigned NOT NULL DEFAULT '0',
  `is_recursive` tinyint NOT NULL DEFAULT '0',
  `devicefirmwaremodels_id` int unsigned DEFAULT NULL,
  `date_mod` timestamp NULL DEFAULT NULL,
  `date_creation` timestamp NULL DEFAULT NULL,
  PRIMARY KEY (`id`),
  KEY `designation` (`designation`),
  KEY `manufacturers_id` (`manufacturers_id`),
  KEY `entities_id` (`entities_id`),
  KEY `is_recursive` (`is_recursive`),
  KEY `date_mod` (`date_mod`),
  KEY `date_creation` (`date_creation`),
  KEY `devicefirmwaremodels_id` (`devicefirmwaremodels_id`),
  KEY `devicefirmwaretypes_id` (`devicefirmwaretypes_id`)
) ENGINE=InnoDB DEFAULT CHARSET=utf8mb4 COLLATE=utf8mb4_unicode_ci ROW_FORMAT=DYNAMIC;

### Dump table glpi_items_devicefirmwares

DROP TABLE IF EXISTS `glpi_items_devicefirmwares`;
CREATE TABLE `glpi_items_devicefirmwares` (
  `id` int unsigned NOT NULL AUTO_INCREMENT,
  `items_id` int unsigned NOT NULL DEFAULT '0',
  `itemtype` varchar(255) DEFAULT NULL,
  `devicefirmwares_id` int unsigned NOT NULL DEFAULT '0',
  `is_deleted` tinyint NOT NULL DEFAULT '0',
  `is_dynamic` tinyint NOT NULL DEFAULT '0',
  `entities_id` int unsigned NOT NULL DEFAULT '0',
  `is_recursive` tinyint NOT NULL DEFAULT '0',
  `serial` varchar(255) DEFAULT NULL,
  `otherserial` varchar(255) DEFAULT NULL,
  `locations_id` int unsigned NOT NULL DEFAULT '0',
  `states_id` int unsigned NOT NULL DEFAULT '0',
  PRIMARY KEY (`id`),
  KEY `devicefirmwares_id` (`devicefirmwares_id`),
  KEY `is_deleted` (`is_deleted`),
  KEY `is_dynamic` (`is_dynamic`),
  KEY `entities_id` (`entities_id`),
  KEY `is_recursive` (`is_recursive`),
  KEY `serial` (`serial`),
  KEY `item` (`itemtype`,`items_id`),
  KEY `otherserial` (`otherserial`),
  KEY `locations_id` (`locations_id`),
  KEY `states_id` (`states_id`)
) ENGINE=InnoDB DEFAULT CHARSET=utf8mb4 COLLATE=utf8mb4_unicode_ci ROW_FORMAT=DYNAMIC;

DROP TABLE IF EXISTS `glpi_devicefirmwaretypes`;
CREATE TABLE `glpi_devicefirmwaretypes` (
  `id` int unsigned NOT NULL AUTO_INCREMENT,
  `name` varchar(255) DEFAULT NULL,
  `comment` text,
  `date_mod` timestamp NULL DEFAULT NULL,
  `date_creation` timestamp NULL DEFAULT NULL,
  PRIMARY KEY (`id`),
  KEY `name` (`name`),
  KEY `date_mod` (`date_mod`),
  KEY `date_creation` (`date_creation`)
) ENGINE=InnoDB DEFAULT CHARSET=utf8mb4 COLLATE=utf8mb4_unicode_ci ROW_FORMAT=DYNAMIC;


-- Datacenters

DROP TABLE IF EXISTS `glpi_datacenters`;
CREATE TABLE `glpi_datacenters` (
  `id` int unsigned NOT NULL AUTO_INCREMENT,
  `name` varchar(255) DEFAULT NULL,
  `entities_id` int unsigned NOT NULL DEFAULT '0',
  `is_recursive` tinyint NOT NULL DEFAULT '0',
  `locations_id` int unsigned NOT NULL DEFAULT '0',
  `is_deleted` tinyint NOT NULL DEFAULT '0',
  `date_mod` timestamp NULL DEFAULT NULL,
  `date_creation` timestamp NULL DEFAULT NULL,
  `pictures` text,
  PRIMARY KEY (`id`),
  KEY `name` (`name`),
  KEY `entities_id` (`entities_id`),
  KEY `is_recursive` (`is_recursive`),
  KEY `locations_id` (`locations_id`),
  KEY `is_deleted` (`is_deleted`),
  KEY `date_mod` (`date_mod`),
  KEY `date_creation` (`date_creation`)
) ENGINE=InnoDB DEFAULT CHARSET=utf8mb4 COLLATE=utf8mb4_unicode_ci ROW_FORMAT=DYNAMIC;

DROP TABLE IF EXISTS `glpi_dcrooms`;
CREATE TABLE `glpi_dcrooms` (
  `id` int unsigned NOT NULL AUTO_INCREMENT,
  `name` varchar(255) DEFAULT NULL,
  `entities_id` int unsigned NOT NULL DEFAULT '0',
  `is_recursive` tinyint NOT NULL DEFAULT '0',
  `locations_id` int unsigned NOT NULL DEFAULT '0',
  `vis_cols` int DEFAULT NULL,
  `vis_rows` int DEFAULT NULL,
  `vis_cell_width` int NOT NULL DEFAULT '40',
  `vis_cell_height` int NOT NULL DEFAULT '40',
  `blueprint` text,
  `datacenters_id` int unsigned NOT NULL DEFAULT '0',
  `is_deleted` tinyint NOT NULL DEFAULT '0',
  `date_mod` timestamp NULL DEFAULT NULL,
  `date_creation` timestamp NULL DEFAULT NULL,
  PRIMARY KEY (`id`),
  KEY `name` (`name`),
  KEY `entities_id` (`entities_id`),
  KEY `is_recursive` (`is_recursive`),
  KEY `locations_id` (`locations_id`),
  KEY `datacenters_id` (`datacenters_id`),
  KEY `is_deleted` (`is_deleted`),
  KEY `date_mod` (`date_mod`),
  KEY `date_creation` (`date_creation`)
) ENGINE=InnoDB DEFAULT CHARSET=utf8mb4 COLLATE=utf8mb4_unicode_ci ROW_FORMAT=DYNAMIC;

DROP TABLE IF EXISTS `glpi_rackmodels`;
CREATE TABLE `glpi_rackmodels` (
  `id` int unsigned NOT NULL AUTO_INCREMENT,
  `name` varchar(255) DEFAULT NULL,
  `comment` text,
  `product_number` varchar(255) DEFAULT NULL,
  `date_mod` timestamp NULL DEFAULT NULL,
  `date_creation` timestamp NULL DEFAULT NULL,
  `pictures` text,
  PRIMARY KEY (`id`),
  KEY `name` (`name`),
  KEY `product_number` (`product_number`),
  KEY `date_creation` (`date_creation`),
  KEY `date_mod` (`date_mod`)
) ENGINE=InnoDB DEFAULT CHARSET=utf8mb4 COLLATE=utf8mb4_unicode_ci ROW_FORMAT=DYNAMIC;

DROP TABLE IF EXISTS `glpi_racktypes`;
CREATE TABLE `glpi_racktypes` (
  `id` int unsigned NOT NULL AUTO_INCREMENT,
  `entities_id` int unsigned NOT NULL DEFAULT '0',
  `is_recursive` tinyint NOT NULL DEFAULT '0',
  `name` varchar(255) DEFAULT NULL,
  `comment` text,
  `date_creation` timestamp NULL DEFAULT NULL,
  `date_mod` timestamp NULL DEFAULT NULL,
  PRIMARY KEY (`id`),
  KEY `entities_id` (`entities_id`),
  KEY `is_recursive` (`is_recursive`),
  KEY `name` (`name`),
  KEY `date_creation` (`date_creation`),
  KEY `date_mod` (`date_mod`)
) ENGINE=InnoDB DEFAULT CHARSET=utf8mb4 COLLATE=utf8mb4_unicode_ci ROW_FORMAT=DYNAMIC;

DROP TABLE IF EXISTS `glpi_racks`;
CREATE TABLE `glpi_racks` (
  `id` int unsigned NOT NULL AUTO_INCREMENT,
  `name` varchar(255) DEFAULT NULL,
  `comment` text,
  `entities_id` int unsigned NOT NULL DEFAULT '0',
  `is_recursive` tinyint NOT NULL DEFAULT '0',
  `locations_id` int unsigned NOT NULL DEFAULT '0',
  `serial` varchar(255) DEFAULT NULL,
  `otherserial` varchar(255) DEFAULT NULL,
  `rackmodels_id` int unsigned DEFAULT NULL,
  `manufacturers_id` int unsigned NOT NULL DEFAULT '0',
  `racktypes_id` int unsigned NOT NULL DEFAULT '0',
  `states_id` int unsigned NOT NULL DEFAULT '0',
  `users_id_tech` int unsigned NOT NULL DEFAULT '0',
  `groups_id_tech` int unsigned NOT NULL DEFAULT '0',
  `width` int DEFAULT NULL,
  `height` int DEFAULT NULL,
  `depth` int DEFAULT NULL,
  `number_units` int DEFAULT '0',
  `is_template` tinyint NOT NULL DEFAULT '0',
  `template_name` varchar(255) DEFAULT NULL,
  `is_deleted` tinyint NOT NULL DEFAULT '0',
  `dcrooms_id` int unsigned NOT NULL DEFAULT '0',
  `room_orientation` int NOT NULL DEFAULT '0',
  `position` varchar(50) DEFAULT NULL,
  `bgcolor` varchar(7) DEFAULT NULL,
  `max_power` int NOT NULL DEFAULT '0',
  `mesured_power` int NOT NULL DEFAULT '0',
  `max_weight` int NOT NULL DEFAULT '0',
  `date_mod` timestamp NULL DEFAULT NULL,
  `date_creation` timestamp NULL DEFAULT NULL,
  PRIMARY KEY (`id`),
  KEY `name` (`name`),
  KEY `entities_id` (`entities_id`),
  KEY `is_recursive` (`is_recursive`),
  KEY `locations_id` (`locations_id`),
  KEY `rackmodels_id` (`rackmodels_id`),
  KEY `manufacturers_id` (`manufacturers_id`),
  KEY `racktypes_id` (`racktypes_id`),
  KEY `states_id` (`states_id`),
  KEY `users_id_tech` (`users_id_tech`),
  KEY `group_id_tech` (`groups_id_tech`),
  KEY `is_template` (`is_template`),
  KEY `is_deleted` (`is_deleted`),
  KEY `dcrooms_id` (`dcrooms_id`),
  KEY `date_creation` (`date_creation`),
  KEY `date_mod` (`date_mod`)
) ENGINE=InnoDB DEFAULT CHARSET=utf8mb4 COLLATE=utf8mb4_unicode_ci ROW_FORMAT=DYNAMIC;

DROP TABLE IF EXISTS `glpi_items_racks`;
CREATE TABLE `glpi_items_racks` (
  `id` int unsigned NOT NULL AUTO_INCREMENT,
  `racks_id` int unsigned NOT NULL,
  `itemtype` varchar(255) NOT NULL,
  `items_id` int unsigned NOT NULL,
  `position` int NOT NULL,
  `orientation` tinyint DEFAULT NULL,
  `bgcolor` varchar(7) DEFAULT NULL,
  `hpos` tinyint NOT NULL DEFAULT '0',
  `is_reserved` tinyint NOT NULL DEFAULT '0',
  PRIMARY KEY (`id`),
  UNIQUE KEY `item` (`itemtype`,`items_id`,`is_reserved`),
  KEY `relation` (`racks_id`,`itemtype`,`items_id`)
) ENGINE=InnoDB DEFAULT CHARSET=utf8mb4 COLLATE=utf8mb4_unicode_ci ROW_FORMAT=DYNAMIC;

DROP TABLE IF EXISTS `glpi_enclosuremodels`;
CREATE TABLE `glpi_enclosuremodels` (
  `id` int unsigned NOT NULL AUTO_INCREMENT,
  `name` varchar(255) DEFAULT NULL,
  `comment` text,
  `product_number` varchar(255) DEFAULT NULL,
  `weight` int NOT NULL DEFAULT '0',
  `required_units` int NOT NULL DEFAULT '1',
  `depth` float NOT NULL DEFAULT '1',
  `power_connections` int NOT NULL DEFAULT '0',
  `power_consumption` int NOT NULL DEFAULT '0',
  `is_half_rack` tinyint NOT NULL DEFAULT '0',
  `picture_front` text,
  `picture_rear` text,
  `pictures` text,
  `date_mod` timestamp NULL DEFAULT NULL,
  `date_creation` timestamp NULL DEFAULT NULL,
  PRIMARY KEY (`id`),
  KEY `name` (`name`),
  KEY `date_mod` (`date_mod`),
  KEY `date_creation` (`date_creation`),
  KEY `product_number` (`product_number`)
) ENGINE=InnoDB DEFAULT CHARSET=utf8mb4 COLLATE=utf8mb4_unicode_ci ROW_FORMAT=DYNAMIC;

DROP TABLE IF EXISTS `glpi_enclosures`;
CREATE TABLE `glpi_enclosures` (
  `id` int unsigned NOT NULL AUTO_INCREMENT,
  `name` varchar(255) DEFAULT NULL,
  `entities_id` int unsigned NOT NULL DEFAULT '0',
  `is_recursive` tinyint NOT NULL DEFAULT '0',
  `locations_id` int unsigned NOT NULL DEFAULT '0',
  `serial` varchar(255) DEFAULT NULL,
  `otherserial` varchar(255) DEFAULT NULL,
  `enclosuremodels_id` int unsigned DEFAULT NULL,
  `users_id_tech` int unsigned NOT NULL DEFAULT '0',
  `groups_id_tech` int unsigned NOT NULL DEFAULT '0',
  `is_template` tinyint NOT NULL DEFAULT '0',
  `template_name` varchar(255) DEFAULT NULL,
  `is_deleted` tinyint NOT NULL DEFAULT '0',
  `orientation` tinyint DEFAULT NULL,
  `power_supplies` tinyint NOT NULL DEFAULT '0',
  `states_id` int unsigned NOT NULL DEFAULT '0' COMMENT 'RELATION to states (id)',
  `comment` text,
  `manufacturers_id` int unsigned NOT NULL DEFAULT '0',
  `date_mod` timestamp NULL DEFAULT NULL,
  `date_creation` timestamp NULL DEFAULT NULL,
  PRIMARY KEY (`id`),
  KEY `name` (`name`),
  KEY `entities_id` (`entities_id`),
  KEY `is_recursive` (`is_recursive`),
  KEY `locations_id` (`locations_id`),
  KEY `enclosuremodels_id` (`enclosuremodels_id`),
  KEY `users_id_tech` (`users_id_tech`),
  KEY `group_id_tech` (`groups_id_tech`),
  KEY `is_template` (`is_template`),
  KEY `is_deleted` (`is_deleted`),
  KEY `states_id` (`states_id`),
  KEY `manufacturers_id` (`manufacturers_id`),
  KEY `date_mod` (`date_mod`),
  KEY `date_creation` (`date_creation`)
) ENGINE=InnoDB DEFAULT CHARSET=utf8mb4 COLLATE=utf8mb4_unicode_ci ROW_FORMAT=DYNAMIC;

DROP TABLE IF EXISTS `glpi_items_enclosures`;
CREATE TABLE `glpi_items_enclosures` (
  `id` int unsigned NOT NULL AUTO_INCREMENT,
  `enclosures_id` int unsigned NOT NULL,
  `itemtype` varchar(255) NOT NULL,
  `items_id` int unsigned NOT NULL,
  `position` int NOT NULL,
  PRIMARY KEY (`id`),
  UNIQUE KEY `item` (`itemtype`,`items_id`),
  KEY `relation` (`enclosures_id`,`itemtype`,`items_id`)
) ENGINE=InnoDB DEFAULT CHARSET=utf8mb4 COLLATE=utf8mb4_unicode_ci ROW_FORMAT=DYNAMIC;

DROP TABLE IF EXISTS `glpi_pdumodels`;
CREATE TABLE `glpi_pdumodels` (
  `id` int unsigned NOT NULL AUTO_INCREMENT,
  `name` varchar(255) DEFAULT NULL,
  `comment` text,
  `product_number` varchar(255) DEFAULT NULL,
  `weight` int NOT NULL DEFAULT '0',
  `required_units` int NOT NULL DEFAULT '1',
  `depth` float NOT NULL DEFAULT '1',
  `power_connections` int NOT NULL DEFAULT '0',
  `max_power` int NOT NULL DEFAULT '0',
  `is_half_rack` tinyint NOT NULL DEFAULT '0',
  `picture_front` text,
  `picture_rear` text,
  `pictures` text,
  `is_rackable` tinyint NOT NULL DEFAULT '0',
  `date_mod` timestamp NULL DEFAULT NULL,
  `date_creation` timestamp NULL DEFAULT NULL,
  PRIMARY KEY (`id`),
  KEY `name` (`name`),
  KEY `is_rackable` (`is_rackable`),
  KEY `product_number` (`product_number`),
  KEY `date_creation` (`date_creation`),
  KEY `date_mod` (`date_mod`)
) ENGINE=InnoDB DEFAULT CHARSET=utf8mb4 COLLATE=utf8mb4_unicode_ci ROW_FORMAT=DYNAMIC;

DROP TABLE IF EXISTS `glpi_pdutypes`;
CREATE TABLE `glpi_pdutypes` (
  `id` int unsigned NOT NULL AUTO_INCREMENT,
  `entities_id` int unsigned NOT NULL DEFAULT '0',
  `is_recursive` tinyint NOT NULL DEFAULT '0',
  `name` varchar(255) DEFAULT NULL,
  `comment` text,
  `date_creation` timestamp NULL DEFAULT NULL,
  `date_mod` timestamp NULL DEFAULT NULL,
  PRIMARY KEY (`id`),
  KEY `entities_id` (`entities_id`),
  KEY `is_recursive` (`is_recursive`),
  KEY `name` (`name`),
  KEY `date_creation` (`date_creation`),
  KEY `date_mod` (`date_mod`)
) ENGINE=InnoDB DEFAULT CHARSET=utf8mb4 COLLATE=utf8mb4_unicode_ci ROW_FORMAT=DYNAMIC;


DROP TABLE IF EXISTS `glpi_pdus`;
CREATE TABLE `glpi_pdus` (
  `id` int unsigned NOT NULL AUTO_INCREMENT,
  `name` varchar(255) DEFAULT NULL,
  `entities_id` int unsigned NOT NULL DEFAULT '0',
  `is_recursive` tinyint NOT NULL DEFAULT '0',
  `locations_id` int unsigned NOT NULL DEFAULT '0',
  `serial` varchar(255) DEFAULT NULL,
  `otherserial` varchar(255) DEFAULT NULL,
  `pdumodels_id` int unsigned DEFAULT NULL,
  `users_id_tech` int unsigned NOT NULL DEFAULT '0',
  `groups_id_tech` int unsigned NOT NULL DEFAULT '0',
  `is_template` tinyint NOT NULL DEFAULT '0',
  `template_name` varchar(255) DEFAULT NULL,
  `is_deleted` tinyint NOT NULL DEFAULT '0',
  `states_id` int unsigned NOT NULL DEFAULT '0' COMMENT 'RELATION to states (id)',
  `comment` text,
  `manufacturers_id` int unsigned NOT NULL DEFAULT '0',
  `pdutypes_id` int unsigned NOT NULL DEFAULT '0',
  `date_mod` timestamp NULL DEFAULT NULL,
  `date_creation` timestamp NULL DEFAULT NULL,
  PRIMARY KEY (`id`),
  KEY `name` (`name`),
  KEY `entities_id` (`entities_id`),
  KEY `is_recursive` (`is_recursive`),
  KEY `locations_id` (`locations_id`),
  KEY `pdumodels_id` (`pdumodels_id`),
  KEY `users_id_tech` (`users_id_tech`),
  KEY `group_id_tech` (`groups_id_tech`),
  KEY `is_template` (`is_template`),
  KEY `is_deleted` (`is_deleted`),
  KEY `states_id` (`states_id`),
  KEY `manufacturers_id` (`manufacturers_id`),
  KEY `pdutypes_id` (`pdutypes_id`),
  KEY `date_creation` (`date_creation`),
  KEY `date_mod` (`date_mod`)
) ENGINE=InnoDB DEFAULT CHARSET=utf8mb4 COLLATE=utf8mb4_unicode_ci ROW_FORMAT=DYNAMIC;

DROP TABLE IF EXISTS `glpi_plugs`;
CREATE TABLE `glpi_plugs` (
  `id` int unsigned NOT NULL AUTO_INCREMENT,
  `name` varchar(255) DEFAULT NULL,
  `comment` text,
  `date_mod` timestamp NULL DEFAULT NULL,
  `date_creation` timestamp NULL DEFAULT NULL,
  PRIMARY KEY (`id`),
  KEY `name` (`name`),
  KEY `date_mod` (`date_mod`),
  KEY `date_creation` (`date_creation`)
) ENGINE=InnoDB DEFAULT CHARSET=utf8mb4 COLLATE=utf8mb4_unicode_ci ROW_FORMAT=DYNAMIC;

DROP TABLE IF EXISTS `glpi_pdus_plugs`;
CREATE TABLE `glpi_pdus_plugs` (
  `id` int unsigned NOT NULL AUTO_INCREMENT,
  `plugs_id` int unsigned NOT NULL DEFAULT '0',
  `pdus_id` int unsigned NOT NULL DEFAULT '0',
  `number_plugs` int DEFAULT '0',
  `date_mod` timestamp NULL DEFAULT NULL,
  `date_creation` timestamp NULL DEFAULT NULL,
  PRIMARY KEY (`id`),
  KEY `plugs_id` (`plugs_id`),
  KEY `pdus_id` (`pdus_id`),
  KEY `date_creation` (`date_creation`),
  KEY `date_mod` (`date_mod`)
) ENGINE=InnoDB DEFAULT CHARSET=utf8mb4 COLLATE=utf8mb4_unicode_ci ROW_FORMAT=DYNAMIC;

DROP TABLE IF EXISTS `glpi_pdus_racks`;
CREATE TABLE `glpi_pdus_racks` (
  `id` int unsigned NOT NULL AUTO_INCREMENT,
  `racks_id` int unsigned NOT NULL DEFAULT '0',
  `pdus_id` int unsigned NOT NULL DEFAULT '0',
  `side` int DEFAULT '0',
  `position` int NOT NULL,
  `bgcolor` varchar(7) DEFAULT NULL,
  `date_mod` timestamp NULL DEFAULT NULL,
  `date_creation` timestamp NULL DEFAULT NULL,
  PRIMARY KEY (`id`),
  KEY `racks_id` (`racks_id`),
  KEY `pdus_id` (`pdus_id`),
  KEY `date_creation` (`date_creation`),
  KEY `date_mod` (`date_mod`)
) ENGINE=InnoDB DEFAULT CHARSET=utf8mb4 COLLATE=utf8mb4_unicode_ci ROW_FORMAT=DYNAMIC;
-- /Datacenters

DROP TABLE IF EXISTS `glpi_itilfollowuptemplates`;
CREATE TABLE `glpi_itilfollowuptemplates` (
  `id` int unsigned NOT NULL AUTO_INCREMENT,
  `date_creation` timestamp NULL DEFAULT NULL,
  `date_mod` timestamp NULL DEFAULT NULL,
  `entities_id` int unsigned NOT NULL DEFAULT '0',
  `is_recursive` tinyint NOT NULL DEFAULT '0',
  `name` varchar(255) DEFAULT NULL,
  `content` text,
  `requesttypes_id` int unsigned NOT NULL DEFAULT '0',
  `is_private` tinyint NOT NULL DEFAULT '0',
  `comment` text,
  PRIMARY KEY (`id`),
  KEY `name` (`name`),
  KEY `is_recursive` (`is_recursive`),
  KEY `requesttypes_id` (`requesttypes_id`),
  KEY `entities_id` (`entities_id`),
  KEY `date_mod` (`date_mod`),
  KEY `date_creation` (`date_creation`),
  KEY `is_private` (`is_private`)
) ENGINE=InnoDB DEFAULT CHARSET=utf8mb4 COLLATE=utf8mb4_unicode_ci ROW_FORMAT=DYNAMIC;

DROP TABLE IF EXISTS `glpi_itilfollowups`;
CREATE TABLE `glpi_itilfollowups` (
  `id` int unsigned NOT NULL AUTO_INCREMENT,
  `itemtype` varchar(100) NOT NULL,
  `items_id` int unsigned NOT NULL DEFAULT '0',
  `date` timestamp NULL DEFAULT NULL,
  `users_id` int unsigned NOT NULL DEFAULT '0',
  `users_id_editor` int unsigned NOT NULL DEFAULT '0',
  `content` longtext,
  `is_private` tinyint NOT NULL DEFAULT '0',
  `requesttypes_id` int unsigned NOT NULL DEFAULT '0',
  `date_mod` timestamp NULL DEFAULT NULL,
  `date_creation` timestamp NULL DEFAULT NULL,
  `timeline_position` tinyint NOT NULL DEFAULT '0',
  `sourceitems_id` int unsigned NOT NULL DEFAULT '0',
  `sourceof_items_id` int unsigned NOT NULL DEFAULT '0',
  PRIMARY KEY (`id`),
  KEY `item` (`itemtype`,`items_id`),
  KEY `date` (`date`),
  KEY `date_mod` (`date_mod`),
  KEY `date_creation` (`date_creation`),
  KEY `users_id` (`users_id`),
  KEY `users_id_editor` (`users_id_editor`),
  KEY `is_private` (`is_private`),
  KEY `requesttypes_id` (`requesttypes_id`),
  KEY `sourceitems_id` (`sourceitems_id`),
  KEY `sourceof_items_id` (`sourceof_items_id`)
) ENGINE=InnoDB DEFAULT CHARSET=utf8mb4 COLLATE=utf8mb4_unicode_ci ROW_FORMAT=DYNAMIC;

DROP TABLE IF EXISTS `glpi_clustertypes`;
CREATE TABLE `glpi_clustertypes` (
  `id` int unsigned NOT NULL AUTO_INCREMENT,
  `entities_id` int unsigned NOT NULL DEFAULT '0',
  `is_recursive` tinyint NOT NULL DEFAULT '0',
  `name` varchar(255) DEFAULT NULL,
  `comment` text,
  `date_creation` timestamp NULL DEFAULT NULL,
  `date_mod` timestamp NULL DEFAULT NULL,
  PRIMARY KEY (`id`),
  KEY `name` (`name`),
  KEY `entities_id` (`entities_id`),
  KEY `is_recursive` (`is_recursive`),
  KEY `date_creation` (`date_creation`),
  KEY `date_mod` (`date_mod`)
) ENGINE=InnoDB DEFAULT CHARSET=utf8mb4 COLLATE=utf8mb4_unicode_ci ROW_FORMAT=DYNAMIC;

DROP TABLE IF EXISTS `glpi_clusters`;
CREATE TABLE `glpi_clusters` (
  `id` int unsigned NOT NULL AUTO_INCREMENT,
  `entities_id` int unsigned NOT NULL DEFAULT '0',
  `is_recursive` tinyint NOT NULL DEFAULT '0',
  `name` varchar(255) DEFAULT NULL,
  `uuid` varchar(255) DEFAULT NULL,
  `version` varchar(255) DEFAULT NULL,
  `users_id_tech` int unsigned NOT NULL DEFAULT '0',
  `groups_id_tech` int unsigned NOT NULL DEFAULT '0',
  `is_deleted` tinyint NOT NULL DEFAULT '0',
  `states_id` int unsigned NOT NULL DEFAULT '0' COMMENT 'RELATION to states (id)',
  `comment` text,
  `clustertypes_id` int unsigned NOT NULL DEFAULT '0',
  `autoupdatesystems_id` int unsigned NOT NULL DEFAULT '0',
  `date_mod` timestamp NULL DEFAULT NULL,
  `date_creation` timestamp NULL DEFAULT NULL,
  PRIMARY KEY (`id`),
  KEY `name` (`name`),
  KEY `users_id_tech` (`users_id_tech`),
  KEY `group_id_tech` (`groups_id_tech`),
  KEY `is_deleted` (`is_deleted`),
  KEY `states_id` (`states_id`),
  KEY `clustertypes_id` (`clustertypes_id`),
  KEY `autoupdatesystems_id` (`autoupdatesystems_id`),
  KEY `entities_id` (`entities_id`),
  KEY `is_recursive` (`is_recursive`),
  KEY `date_creation` (`date_creation`),
  KEY `date_mod` (`date_mod`)
) ENGINE=InnoDB DEFAULT CHARSET=utf8mb4 COLLATE=utf8mb4_unicode_ci ROW_FORMAT=DYNAMIC;

DROP TABLE IF EXISTS `glpi_items_clusters`;
CREATE TABLE `glpi_items_clusters` (
  `id` int unsigned NOT NULL AUTO_INCREMENT,
  `clusters_id` int unsigned NOT NULL DEFAULT '0',
  `itemtype` varchar(100) DEFAULT NULL,
  `items_id` int unsigned NOT NULL DEFAULT '0',
  PRIMARY KEY (`id`),
  UNIQUE KEY `unicity` (`clusters_id`,`itemtype`,`items_id`),
  KEY `item` (`itemtype`,`items_id`)
) ENGINE=InnoDB DEFAULT CHARSET=utf8mb4 COLLATE=utf8mb4_unicode_ci ROW_FORMAT=DYNAMIC;

### Dump table glpi_planningexternalevents

DROP TABLE IF EXISTS `glpi_planningexternalevents`;
CREATE TABLE `glpi_planningexternalevents` (
  `id` int unsigned NOT NULL AUTO_INCREMENT,
  `uuid` varchar(255) DEFAULT NULL,
  `planningexternaleventtemplates_id` int unsigned NOT NULL DEFAULT '0',
  `entities_id` int unsigned NOT NULL DEFAULT '0',
  `is_recursive` tinyint NOT NULL DEFAULT '1',
  `date` timestamp NULL DEFAULT NULL,
  `users_id` int unsigned NOT NULL DEFAULT '0',
  `users_id_guests` text,
  `groups_id` int unsigned NOT NULL DEFAULT '0',
  `name` varchar(255) DEFAULT NULL,
  `text` text,
  `begin` timestamp NULL DEFAULT NULL,
  `end` timestamp NULL DEFAULT NULL,
  `rrule` text,
  `state` int NOT NULL DEFAULT '0',
  `planningeventcategories_id` int unsigned NOT NULL DEFAULT '0',
  `background` tinyint NOT NULL DEFAULT '0',
  `date_mod` timestamp NULL DEFAULT NULL,
  `date_creation` timestamp NULL DEFAULT NULL,
  PRIMARY KEY (`id`),
  UNIQUE KEY `uuid` (`uuid`),
  KEY `name` (`name`),
  KEY `planningexternaleventtemplates_id` (`planningexternaleventtemplates_id`),
  KEY `entities_id` (`entities_id`),
  KEY `is_recursive` (`is_recursive`),
  KEY `date` (`date`),
  KEY `begin` (`begin`),
  KEY `end` (`end`),
  KEY `users_id` (`users_id`),
  KEY `groups_id` (`groups_id`),
  KEY `state` (`state`),
  KEY `planningeventcategories_id` (`planningeventcategories_id`),
  KEY `date_mod` (`date_mod`),
  KEY `date_creation` (`date_creation`)
) ENGINE=InnoDB DEFAULT CHARSET=utf8mb4 COLLATE=utf8mb4_unicode_ci ROW_FORMAT=DYNAMIC;

### Dump table glpi_planningexternaleventtemplates

DROP TABLE IF EXISTS `glpi_planningexternaleventtemplates`;
CREATE TABLE `glpi_planningexternaleventtemplates` (
  `id` int unsigned NOT NULL AUTO_INCREMENT,
  `entities_id` int unsigned NOT NULL DEFAULT '0',
  `name` varchar(255) DEFAULT NULL,
  `text` text,
  `comment` text,
  `duration` int NOT NULL DEFAULT '0',
  `before_time` int NOT NULL DEFAULT '0',
  `rrule` text,
  `state` int NOT NULL DEFAULT '0',
  `planningeventcategories_id` int unsigned NOT NULL DEFAULT '0',
  `background` tinyint NOT NULL DEFAULT '0',
  `date_mod` timestamp NULL DEFAULT NULL,
  `date_creation` timestamp NULL DEFAULT NULL,
  PRIMARY KEY (`id`),
  KEY `name` (`name`),
  KEY `entities_id` (`entities_id`),
  KEY `state` (`state`),
  KEY `planningeventcategories_id` (`planningeventcategories_id`),
  KEY `date_mod` (`date_mod`),
  KEY `date_creation` (`date_creation`)
) ENGINE=InnoDB DEFAULT CHARSET=utf8mb4 COLLATE=utf8mb4_unicode_ci ROW_FORMAT=DYNAMIC;

### Dump table glpi_planningeventcategories

DROP TABLE IF EXISTS `glpi_planningeventcategories`;
CREATE TABLE `glpi_planningeventcategories` (
  `id` int unsigned NOT NULL AUTO_INCREMENT,
  `name` varchar(255) DEFAULT NULL,
  `color` varchar(255) DEFAULT NULL,
  `comment` text,
  `date_mod` timestamp NULL DEFAULT NULL,
  `date_creation` timestamp NULL DEFAULT NULL,
  PRIMARY KEY (`id`),
  KEY `name` (`name`),
  KEY `date_mod` (`date_mod`),
  KEY `date_creation` (`date_creation`)
) ENGINE=InnoDB DEFAULT CHARSET=utf8mb4 COLLATE=utf8mb4_unicode_ci ROW_FORMAT=DYNAMIC;

### Dump table glpi_items_kanbans

DROP TABLE IF EXISTS `glpi_items_kanbans`;
CREATE TABLE `glpi_items_kanbans` (
  `id` int unsigned NOT NULL AUTO_INCREMENT,
  `itemtype` varchar(100) NOT NULL,
  `items_id` int unsigned DEFAULT NULL,
  `users_id` int unsigned NOT NULL,
  `state` text,
  `date_mod` timestamp NULL DEFAULT NULL,
  `date_creation` timestamp NULL DEFAULT NULL,
  PRIMARY KEY (`id`),
  UNIQUE KEY `unicity` (`itemtype`,`items_id`,`users_id`),
  KEY `users_id` (`users_id`),
  KEY `date_creation` (`date_creation`),
  KEY `date_mod` (`date_mod`)
) ENGINE=InnoDB DEFAULT CHARSET=utf8mb4 COLLATE=utf8mb4_unicode_ci ROW_FORMAT=DYNAMIC;

### Dump table glpi_vobjects

DROP TABLE IF EXISTS `glpi_vobjects`;
CREATE TABLE `glpi_vobjects` (
  `id` int unsigned NOT NULL AUTO_INCREMENT,
  `itemtype` varchar(100) DEFAULT NULL,
  `items_id` int unsigned NOT NULL DEFAULT '0',
  `data` text,
  `date_mod` timestamp NULL DEFAULT NULL,
  `date_creation` timestamp NULL DEFAULT NULL,
  PRIMARY KEY (`id`),
  UNIQUE KEY `unicity` (`itemtype`,`items_id`),
  KEY `item` (`itemtype`,`items_id`),
  KEY `date_mod` (`date_mod`),
  KEY `date_creation` (`date_creation`)
) ENGINE=InnoDB DEFAULT CHARSET=utf8mb4 COLLATE=utf8mb4_unicode_ci ROW_FORMAT=DYNAMIC;

DROP TABLE IF EXISTS `glpi_domaintypes`;
CREATE TABLE `glpi_domaintypes` (
  `id` int unsigned NOT NULL AUTO_INCREMENT,
  `name` varchar(255) DEFAULT NULL,
  `entities_id` int unsigned NOT NULL DEFAULT '0',
  `is_recursive` tinyint NOT NULL DEFAULT '0',
  `comment` text,
  PRIMARY KEY (`id`),
  KEY `name` (`name`),
  KEY `entities_id` (`entities_id`),
  KEY `is_recursive` (`is_recursive`)
) ENGINE=InnoDB DEFAULT CHARSET=utf8mb4 COLLATE=utf8mb4_unicode_ci ROW_FORMAT=DYNAMIC;

DROP TABLE IF EXISTS `glpi_domainrelations`;
CREATE TABLE `glpi_domainrelations` (
  `id` int unsigned NOT NULL AUTO_INCREMENT,
  `name` varchar(255) DEFAULT NULL,
  `entities_id` int unsigned NOT NULL DEFAULT '0',
  `is_recursive` tinyint NOT NULL DEFAULT '0',
  `comment` text,
  PRIMARY KEY (`id`),
  KEY `name` (`name`),
  KEY `entities_id` (`entities_id`),
  KEY `is_recursive` (`is_recursive`)
) ENGINE=InnoDB DEFAULT CHARSET=utf8mb4 COLLATE=utf8mb4_unicode_ci ROW_FORMAT=DYNAMIC;

DROP TABLE IF EXISTS `glpi_domains_items`;
CREATE TABLE `glpi_domains_items` (
  `id` int unsigned NOT NULL AUTO_INCREMENT,
  `domains_id` int unsigned NOT NULL DEFAULT '0',
  `items_id` int unsigned NOT NULL DEFAULT '0',
  `itemtype` varchar(100) NOT NULL,
  `domainrelations_id` int unsigned NOT NULL DEFAULT '0',
  `is_dynamic` tinyint NOT NULL DEFAULT '0',
  `is_deleted` tinyint NOT NULL DEFAULT '0',
  PRIMARY KEY (`id`),
  UNIQUE KEY `unicity` (`domains_id`,`itemtype`,`items_id`),
  KEY `domainrelations_id` (`domainrelations_id`),
  KEY `item` (`itemtype`,`items_id`),
  KEY `is_dynamic` (`is_dynamic`),
  KEY `is_deleted` (`is_deleted`)
) ENGINE=InnoDB DEFAULT CHARSET=utf8mb4 COLLATE=utf8mb4_unicode_ci ROW_FORMAT=DYNAMIC;

DROP TABLE IF EXISTS `glpi_domainrecordtypes`;
CREATE TABLE `glpi_domainrecordtypes` (
  `id` int unsigned NOT NULL AUTO_INCREMENT,
  `name` varchar(255) DEFAULT NULL,
  `fields` text,
  `entities_id` int unsigned NOT NULL DEFAULT '0',
  `is_recursive` tinyint NOT NULL DEFAULT '0',
  `comment` text,
  PRIMARY KEY (`id`),
  KEY `name` (`name`),
  KEY `entities_id` (`entities_id`),
  KEY `is_recursive` (`is_recursive`)
) ENGINE=InnoDB DEFAULT CHARSET=utf8mb4 COLLATE=utf8mb4_unicode_ci ROW_FORMAT=DYNAMIC;

DROP TABLE IF EXISTS `glpi_domainrecords`;
CREATE TABLE `glpi_domainrecords` (
  `id` int unsigned NOT NULL AUTO_INCREMENT,
  `name` varchar(255) DEFAULT NULL,
  `data` text,
  `data_obj` text,
  `entities_id` int unsigned NOT NULL DEFAULT '0',
  `is_recursive` tinyint NOT NULL DEFAULT '0',
  `domains_id` int unsigned NOT NULL DEFAULT '0',
  `domainrecordtypes_id` int unsigned NOT NULL DEFAULT '0',
  `ttl` int NOT NULL,
  `users_id_tech` int unsigned NOT NULL DEFAULT '0',
  `groups_id_tech` int unsigned NOT NULL DEFAULT '0',
  `is_deleted` tinyint NOT NULL DEFAULT '0',
  `comment` text,
  `date_mod` timestamp NULL DEFAULT NULL,
  `date_creation` timestamp NULL DEFAULT NULL,
  PRIMARY KEY (`id`),
  KEY `name` (`name`),
  KEY `entities_id` (`entities_id`),
  KEY `is_recursive` (`is_recursive`),
  KEY `domains_id` (`domains_id`),
  KEY `domainrecordtypes_id` (`domainrecordtypes_id`),
  KEY `users_id_tech` (`users_id_tech`),
  KEY `groups_id_tech` (`groups_id_tech`),
  KEY `date_mod` (`date_mod`),
  KEY `is_deleted` (`is_deleted`),
  KEY `date_creation` (`date_creation`)
) ENGINE=InnoDB DEFAULT CHARSET=utf8mb4 COLLATE=utf8mb4_unicode_ci ROW_FORMAT=DYNAMIC;

DROP TABLE IF EXISTS `glpi_appliances`;
CREATE TABLE `glpi_appliances` (
  `id` int unsigned NOT NULL AUTO_INCREMENT,
  `entities_id` int unsigned NOT NULL DEFAULT '0',
  `is_recursive` tinyint NOT NULL DEFAULT '0',
  `name` varchar(255) NOT NULL DEFAULT '',
  `is_deleted` tinyint NOT NULL DEFAULT '0',
  `appliancetypes_id` int unsigned NOT NULL DEFAULT '0',
  `comment` text,
  `locations_id` int unsigned NOT NULL DEFAULT '0',
  `manufacturers_id` int unsigned NOT NULL DEFAULT '0',
  `applianceenvironments_id` int unsigned NOT NULL DEFAULT '0',
  `users_id` int unsigned NOT NULL DEFAULT '0',
  `users_id_tech` int unsigned NOT NULL DEFAULT '0',
  `groups_id` int unsigned NOT NULL DEFAULT '0',
  `groups_id_tech` int unsigned NOT NULL DEFAULT '0',
  `date_mod` timestamp NULL DEFAULT NULL,
  `date_creation` timestamp NULL DEFAULT NULL,
  `states_id` int unsigned NOT NULL DEFAULT '0',
  `externalidentifier` varchar(255) DEFAULT NULL,
  `serial` varchar(255) DEFAULT NULL,
  `otherserial` varchar(255) DEFAULT NULL,
  `contact` varchar(255) DEFAULT NULL,
  `contact_num` varchar(255) DEFAULT NULL,
  `is_helpdesk_visible` tinyint NOT NULL DEFAULT '1',
  `pictures` text,
  PRIMARY KEY (`id`),
  UNIQUE KEY `unicity` (`externalidentifier`),
  KEY `entities_id` (`entities_id`),
  KEY `is_recursive` (`is_recursive`),
  KEY `name` (`name`),
  KEY `is_deleted` (`is_deleted`),
  KEY `appliancetypes_id` (`appliancetypes_id`),
  KEY `locations_id` (`locations_id`),
  KEY `manufacturers_id` (`manufacturers_id`),
  KEY `applianceenvironments_id` (`applianceenvironments_id`),
  KEY `users_id` (`users_id`),
  KEY `users_id_tech` (`users_id_tech`),
  KEY `groups_id` (`groups_id`),
  KEY `groups_id_tech` (`groups_id_tech`),
  KEY `states_id` (`states_id`),
  KEY `serial` (`serial`),
  KEY `otherserial` (`otherserial`),
  KEY `is_helpdesk_visible` (`is_helpdesk_visible`),
  KEY `date_mod` (`date_mod`),
  KEY `date_creation` (`date_creation`)
) ENGINE=InnoDB DEFAULT CHARSET=utf8mb4 COLLATE=utf8mb4_unicode_ci ROW_FORMAT=DYNAMIC;

DROP TABLE IF EXISTS `glpi_appliances_items`;
CREATE TABLE `glpi_appliances_items` (
  `id` int unsigned NOT NULL AUTO_INCREMENT,
  `appliances_id` int unsigned NOT NULL DEFAULT '0',
  `items_id` int unsigned NOT NULL DEFAULT '0',
  `itemtype` varchar(100) NOT NULL DEFAULT '',
  PRIMARY KEY (`id`),
  UNIQUE KEY `unicity` (`appliances_id`,`items_id`,`itemtype`),
  KEY `item` (`itemtype`,`items_id`)
) ENGINE=InnoDB DEFAULT CHARSET=utf8mb4 COLLATE=utf8mb4_unicode_ci ROW_FORMAT=DYNAMIC;

DROP TABLE IF EXISTS `glpi_appliancetypes`;
CREATE TABLE `glpi_appliancetypes` (
  `id` int unsigned NOT NULL AUTO_INCREMENT,
  `entities_id` int unsigned NOT NULL DEFAULT '0',
  `is_recursive` tinyint NOT NULL DEFAULT '0',
  `name` varchar(255) NOT NULL DEFAULT '',
  `comment` text,
  `externalidentifier` varchar(255) DEFAULT NULL,
  PRIMARY KEY (`id`),
  UNIQUE KEY `externalidentifier` (`externalidentifier`),
  KEY `name` (`name`),
  KEY `entities_id` (`entities_id`),
  KEY `is_recursive` (`is_recursive`)
) ENGINE=InnoDB DEFAULT CHARSET=utf8mb4 COLLATE=utf8mb4_unicode_ci ROW_FORMAT=DYNAMIC;

DROP TABLE IF EXISTS `glpi_applianceenvironments`;
CREATE TABLE `glpi_applianceenvironments` (
  `id` int unsigned NOT NULL AUTO_INCREMENT,
  `name` varchar(255) DEFAULT NULL,
  `comment` text,
  PRIMARY KEY (`id`),
  KEY `name` (`name`)
) ENGINE=InnoDB DEFAULT CHARSET=utf8mb4 COLLATE=utf8mb4_unicode_ci ROW_FORMAT=DYNAMIC;

DROP TABLE IF EXISTS `glpi_appliances_items_relations`;
CREATE TABLE `glpi_appliances_items_relations` (
  `id` int unsigned NOT NULL AUTO_INCREMENT,
  `appliances_items_id` int unsigned NOT NULL DEFAULT '0',
  `itemtype` varchar(100) NOT NULL,
  `items_id` int unsigned NOT NULL DEFAULT '0',
  PRIMARY KEY (`id`),
  KEY `appliances_items_id` (`appliances_items_id`),
  KEY `item` (`itemtype`,`items_id`)
) ENGINE=InnoDB DEFAULT CHARSET=utf8mb4 COLLATE=utf8mb4_unicode_ci ROW_FORMAT=DYNAMIC;

DROP TABLE IF EXISTS `glpi_agenttypes`;
CREATE TABLE `glpi_agenttypes` (
  `id` int unsigned NOT NULL AUTO_INCREMENT,
  `name` varchar(255) DEFAULT NULL,
  PRIMARY KEY (`id`),
  KEY `name` (`name`)
) ENGINE=InnoDB DEFAULT CHARSET=utf8mb4 COLLATE=utf8mb4_unicode_ci ROW_FORMAT=DYNAMIC;

DROP TABLE IF EXISTS `glpi_agents`;
CREATE TABLE `glpi_agents` (
  `id` int unsigned NOT NULL AUTO_INCREMENT,
  `deviceid` varchar(255) NOT NULL,
  `entities_id` int unsigned NOT NULL DEFAULT '0',
  `is_recursive` tinyint NOT NULL DEFAULT '0',
  `name` varchar(255) DEFAULT NULL,
  `agenttypes_id` int unsigned NOT NULL,
  `last_contact` timestamp NULL DEFAULT NULL,
  `version` varchar(255) DEFAULT NULL,
  `locked` tinyint NOT NULL DEFAULT '0',
  `itemtype` varchar(100) NOT NULL,
  `items_id` int unsigned NOT NULL,
  `useragent` varchar(255) DEFAULT NULL,
  `tag` varchar(255) DEFAULT NULL,
  `port` varchar(6) DEFAULT NULL,
  `remote_addr` varchar(255) DEFAULT NULL,
  `threads_networkdiscovery` int NOT NULL DEFAULT '1' COMMENT 'Number of threads for Network discovery',
  `threads_networkinventory` int NOT NULL DEFAULT '1' COMMENT 'Number of threads for Network inventory',
  `timeout_networkdiscovery` int NOT NULL DEFAULT '0' COMMENT 'Network Discovery task timeout (disabled by default)',
  `timeout_networkinventory` int NOT NULL DEFAULT '0' COMMENT 'Network Inventory task timeout (disabled by default)',
  `use_module_wake_on_lan` tinyint NOT NULL DEFAULT '0',
  `use_module_computer_inventory` tinyint NOT NULL DEFAULT '0',
  `use_module_esx_remote_inventory` tinyint NOT NULL DEFAULT '0',
  `use_module_remote_inventory` tinyint NOT NULL DEFAULT '0',
  `use_module_network_inventory` tinyint NOT NULL DEFAULT '0',
  `use_module_network_discovery` tinyint NOT NULL DEFAULT '0',
  `use_module_package_deployment` tinyint NOT NULL DEFAULT '0',
  `use_module_collect_data` tinyint NOT NULL DEFAULT '0',
  PRIMARY KEY (`id`),
  UNIQUE KEY `deviceid` (`deviceid`),
  KEY `name` (`name`),
  KEY `agenttypes_id` (`agenttypes_id`),
  KEY `entities_id` (`entities_id`),
  KEY `is_recursive` (`is_recursive`),
  KEY `item` (`itemtype`,`items_id`)
) ENGINE=InnoDB DEFAULT CHARSET=utf8mb4 COLLATE=utf8mb4_unicode_ci ROW_FORMAT=DYNAMIC;

DROP TABLE IF EXISTS `glpi_rulematchedlogs`;
CREATE TABLE `glpi_rulematchedlogs` (
  `id` int unsigned NOT NULL AUTO_INCREMENT,
  `date` timestamp NULL DEFAULT NULL,
  `items_id` int unsigned NOT NULL DEFAULT '0',
  `itemtype` varchar(100) DEFAULT NULL,
  `rules_id` int unsigned DEFAULT NULL,
  `agents_id` int unsigned NOT NULL DEFAULT '0',
  `method` varchar(255) DEFAULT NULL,
  PRIMARY KEY (`id`),
  KEY `agents_id` (`agents_id`),
  KEY `item` (`itemtype`,`items_id`),
  KEY `rules_id` (`rules_id`)
) ENGINE=InnoDB DEFAULT CHARSET=utf8mb4 COLLATE=utf8mb4_unicode_ci ROW_FORMAT=DYNAMIC;

DROP TABLE IF EXISTS `glpi_lockedfields`;
CREATE TABLE `glpi_lockedfields` (
  `id` int unsigned NOT NULL AUTO_INCREMENT,
  `itemtype` varchar(100) DEFAULT NULL,
  `items_id` int unsigned NOT NULL DEFAULT '0',
  `field` varchar(50) NOT NULL,
  `value` varchar(255) DEFAULT NULL,
  `date_mod` timestamp NULL DEFAULT NULL,
  `date_creation` timestamp NULL DEFAULT NULL,
  `is_global` tinyint NOT NULL DEFAULT '0',
  PRIMARY KEY (`id`),
  UNIQUE KEY `unicity` (`itemtype`,`items_id`,`field`),
  KEY `date_mod` (`date_mod`),
  KEY `date_creation` (`date_creation`),
  KEY `is_global` (`is_global`)
) ENGINE=InnoDB DEFAULT CHARSET=utf8mb4 COLLATE=utf8mb4_unicode_ci ROW_FORMAT=DYNAMIC;

DROP TABLE IF EXISTS `glpi_unmanageds`;
CREATE TABLE `glpi_unmanageds` (
  `id` int unsigned NOT NULL AUTO_INCREMENT,
  `entities_id` int unsigned NOT NULL DEFAULT '0',
  `is_recursive` tinyint NOT NULL DEFAULT '0',
  `name` varchar(255) DEFAULT NULL,
  `serial` varchar(255) DEFAULT NULL,
  `otherserial` varchar(255) DEFAULT NULL,
  `contact` varchar(255) DEFAULT NULL,
  `contact_num` varchar(255) DEFAULT NULL,
  `date_mod` timestamp NULL DEFAULT NULL,
  `comment` text,
  `locations_id` int unsigned NOT NULL DEFAULT '0',
  `networks_id` int unsigned NOT NULL DEFAULT '0',
  `manufacturers_id` int unsigned NOT NULL DEFAULT '0',
  `is_deleted` tinyint NOT NULL DEFAULT '0',
  `users_id` int unsigned NOT NULL DEFAULT '0',
  `groups_id` int unsigned NOT NULL DEFAULT '0',
  `states_id` int unsigned NOT NULL DEFAULT '0',
  `users_id_tech` int unsigned NOT NULL DEFAULT '0',
  `groups_id_tech` int unsigned NOT NULL DEFAULT '0',
  `is_dynamic` tinyint NOT NULL DEFAULT '0',
  `date_creation` timestamp NULL DEFAULT NULL,
  `autoupdatesystems_id` int unsigned NOT NULL DEFAULT '0',
  `sysdescr` text,
  `agents_id` int unsigned NOT NULL DEFAULT '0',
  `itemtype` varchar(100) DEFAULT NULL,
  `accepted` tinyint NOT NULL DEFAULT '0',
  `hub` tinyint NOT NULL DEFAULT '0',
  `ip` varchar(255) DEFAULT NULL,
  `snmpcredentials_id` int unsigned NOT NULL DEFAULT '0',
  `last_inventory_update` timestamp NULL DEFAULT NULL,
  PRIMARY KEY (`id`),
  KEY `name` (`name`),
  KEY `entities_id` (`entities_id`),
  KEY `is_recursive` (`is_recursive`),
  KEY `manufacturers_id` (`manufacturers_id`),
  KEY `groups_id` (`groups_id`),
  KEY `users_id` (`users_id`),
  KEY `locations_id` (`locations_id`),
  KEY `networks_id` (`networks_id`),
  KEY `states_id` (`states_id`),
  KEY `groups_id_tech` (`groups_id_tech`),
  KEY `is_deleted` (`is_deleted`),
  KEY `date_mod` (`date_mod`),
  KEY `is_dynamic` (`is_dynamic`),
  KEY `serial` (`serial`),
  KEY `otherserial` (`otherserial`),
  KEY `date_creation` (`date_creation`),
  KEY `autoupdatesystems_id` (`autoupdatesystems_id`),
  KEY `agents_id` (`agents_id`),
  KEY `snmpcredentials_id` (`snmpcredentials_id`),
  KEY `users_id_tech` (`users_id_tech`)
) ENGINE=InnoDB DEFAULT CHARSET=utf8mb4 COLLATE=utf8mb4_unicode_ci ROW_FORMAT=DYNAMIC;

DROP TABLE IF EXISTS `glpi_networkporttypes`;
CREATE TABLE `glpi_networkporttypes` (
  `id` int unsigned NOT NULL AUTO_INCREMENT,
  `entities_id` int unsigned NOT NULL DEFAULT '0',
  `is_recursive` tinyint NOT NULL DEFAULT '0',
  `value_decimal` int NOT NULL,
  `name` varchar(255) DEFAULT NULL,
  `comment` text,
  `is_importable` tinyint NOT NULL DEFAULT '0',
  `instantiation_type` varchar(255) DEFAULT NULL,
  `date_creation` timestamp NULL DEFAULT NULL,
  `date_mod` timestamp NULL DEFAULT NULL,
  PRIMARY KEY (`id`),
  KEY `value_decimal` (`value_decimal`),
  KEY `name` (`name`),
  KEY `entities_id` (`entities_id`),
  KEY `is_recursive` (`is_recursive`),
  KEY `is_importable` (`is_importable`),
  KEY `date_mod` (`date_mod`),
  KEY `date_creation` (`date_creation`)
) ENGINE=InnoDB DEFAULT CHARSET=utf8mb4 COLLATE=utf8mb4_unicode_ci ROW_FORMAT=DYNAMIC;


DROP TABLE IF EXISTS `glpi_printerlogs`;
CREATE TABLE `glpi_printerlogs` (
  `id` int unsigned NOT NULL AUTO_INCREMENT,
  `printers_id` int unsigned NOT NULL,
  `total_pages` int NOT NULL DEFAULT '0',
  `bw_pages` int NOT NULL DEFAULT '0',
  `color_pages` int NOT NULL DEFAULT '0',
  `rv_pages` int NOT NULL DEFAULT '0',
  `prints` int NOT NULL DEFAULT '0',
  `bw_prints` int NOT NULL DEFAULT '0',
  `color_prints` int NOT NULL DEFAULT '0',
  `copies` int NOT NULL DEFAULT '0',
  `bw_copies` int NOT NULL DEFAULT '0',
  `color_copies` int NOT NULL DEFAULT '0',
  `scanned` int NOT NULL DEFAULT '0',
  `date` date DEFAULT NULL,
  `date_creation` timestamp NULL DEFAULT NULL,
  `date_mod` timestamp NULL DEFAULT NULL,
  `faxed` int NOT NULL DEFAULT '0',
  PRIMARY KEY (`id`),
  UNIQUE KEY `unicity` (`printers_id`,`date`),
  KEY `date` (`date`),
  KEY `date_mod` (`date_mod`),
  KEY `date_creation` (`date_creation`)
) ENGINE=InnoDB DEFAULT CHARSET=utf8mb4 COLLATE=utf8mb4_unicode_ci ROW_FORMAT=DYNAMIC;


DROP TABLE IF EXISTS `glpi_networkportconnectionlogs`;
CREATE TABLE `glpi_networkportconnectionlogs` (
  `id` int unsigned NOT NULL AUTO_INCREMENT,
  `date` timestamp NULL DEFAULT NULL,
  `connected` tinyint NOT NULL DEFAULT '0',
  `networkports_id_source` int unsigned NOT NULL DEFAULT '0',
  `networkports_id_destination` int unsigned NOT NULL DEFAULT '0',
  PRIMARY KEY (`id`),
  KEY `date` (`date`),
  KEY `networkports_id_source` (`networkports_id_source`),
  KEY `networkports_id_destination` (`networkports_id_destination`)
) ENGINE=InnoDB DEFAULT CHARSET=utf8mb4 COLLATE=utf8mb4_unicode_ci ROW_FORMAT=DYNAMIC;


DROP TABLE IF EXISTS `glpi_networkportmetrics`;
CREATE TABLE `glpi_networkportmetrics` (
  `id` int unsigned NOT NULL AUTO_INCREMENT,
  `date` date DEFAULT NULL,
  `ifinbytes` bigint NOT NULL DEFAULT '0',
  `ifinerrors` bigint NOT NULL DEFAULT '0',
  `ifoutbytes` bigint NOT NULL DEFAULT '0',
  `ifouterrors` bigint NOT NULL DEFAULT '0',
  `networkports_id` int unsigned NOT NULL DEFAULT '0',
  `date_creation` timestamp NULL DEFAULT NULL,
  `date_mod` timestamp NULL DEFAULT NULL,
  PRIMARY KEY (`id`),
  UNIQUE KEY `unicity` (`networkports_id`,`date`),
  KEY `date` (`date`),
  KEY `date_creation` (`date_creation`),
  KEY `date_mod` (`date_mod`)
) ENGINE=InnoDB DEFAULT CHARSET=utf8mb4 COLLATE=utf8mb4_unicode_ci ROW_FORMAT=DYNAMIC;

DROP TABLE IF EXISTS `glpi_refusedequipments`;
CREATE TABLE `glpi_refusedequipments` (
  `id` int unsigned NOT NULL AUTO_INCREMENT,
  `name` varchar(255) DEFAULT NULL,
  `itemtype` varchar(100) DEFAULT NULL,
  `entities_id` int unsigned NOT NULL DEFAULT '0',
  `ip` varchar(255) DEFAULT NULL,
  `mac` varchar(255) DEFAULT NULL,
  `rules_id` int unsigned NOT NULL DEFAULT '0',
  `method` varchar(255) DEFAULT NULL,
  `serial` varchar(255) DEFAULT NULL,
  `uuid` varchar(255) DEFAULT NULL,
  `agents_id` int unsigned NOT NULL DEFAULT '0',
  `autoupdatesystems_id` int unsigned NOT NULL DEFAULT '0',
  `date_creation` timestamp NULL DEFAULT NULL,
  `date_mod` timestamp NULL DEFAULT NULL,
  PRIMARY KEY (`id`),
  KEY `name` (`name`),
  KEY `entities_id` (`entities_id`),
  KEY `agents_id` (`agents_id`),
  KEY `autoupdatesystems_id` (`autoupdatesystems_id`),
  KEY `rules_id` (`rules_id`),
  KEY `date_creation` (`date_creation`),
  KEY `date_mod` (`date_mod`)
) ENGINE=InnoDB DEFAULT CHARSET=utf8mb4 COLLATE=utf8mb4_unicode_ci ROW_FORMAT=DYNAMIC;

DROP TABLE IF EXISTS `glpi_usbvendors`;
CREATE TABLE `glpi_usbvendors` (
  `id` int unsigned NOT NULL AUTO_INCREMENT,
  `entities_id` int unsigned NOT NULL DEFAULT '0',
  `is_recursive` tinyint NOT NULL DEFAULT '0',
  `vendorid` varchar(4) NOT NULL,
  `deviceid` varchar(4) DEFAULT NULL,
  `name` varchar(255) DEFAULT NULL,
  `comment` text,
  `date_creation` timestamp NULL DEFAULT NULL,
  `date_mod` timestamp NULL DEFAULT NULL,
  PRIMARY KEY (`id`),
  UNIQUE KEY `unicity` (`vendorid`,`deviceid`),
  KEY `deviceid` (`deviceid`),
  KEY `name` (`name`),
  KEY `entities_id` (`entities_id`),
  KEY `is_recursive` (`is_recursive`),
  KEY `date_mod` (`date_mod`),
  KEY `date_creation` (`date_creation`)
) ENGINE=InnoDB DEFAULT CHARSET=utf8mb4 COLLATE=utf8mb4_unicode_ci ROW_FORMAT=DYNAMIC;

DROP TABLE IF EXISTS `glpi_pcivendors`;
CREATE TABLE `glpi_pcivendors` (
  `id` int unsigned NOT NULL AUTO_INCREMENT,
  `entities_id` int unsigned NOT NULL DEFAULT '0',
  `is_recursive` tinyint NOT NULL DEFAULT '0',
  `vendorid` varchar(4) NOT NULL,
  `deviceid` varchar(4) DEFAULT NULL,
  `name` varchar(255) DEFAULT NULL,
  `comment` text,
  `date_creation` timestamp NULL DEFAULT NULL,
  `date_mod` timestamp NULL DEFAULT NULL,
  PRIMARY KEY (`id`),
  UNIQUE KEY `unicity` (`vendorid`,`deviceid`),
  KEY `deviceid` (`deviceid`),
  KEY `name` (`name`),
  KEY `entities_id` (`entities_id`),
  KEY `is_recursive` (`is_recursive`),
  KEY `date_mod` (`date_mod`),
  KEY `date_creation` (`date_creation`)
) ENGINE=InnoDB DEFAULT CHARSET=utf8mb4 COLLATE=utf8mb4_unicode_ci ROW_FORMAT=DYNAMIC;

DROP TABLE IF EXISTS `glpi_items_remotemanagements`;
CREATE TABLE `glpi_items_remotemanagements` (
  `id` int unsigned NOT NULL AUTO_INCREMENT,
  `itemtype` varchar(100) DEFAULT NULL,
  `items_id` int unsigned NOT NULL DEFAULT '0',
  `remoteid` varchar(255) DEFAULT NULL,
  `type` varchar(255) DEFAULT NULL,
  `is_dynamic` tinyint NOT NULL DEFAULT '0',
  `is_deleted` tinyint NOT NULL DEFAULT '0',
  PRIMARY KEY (`id`),
  KEY `is_dynamic` (`is_dynamic`),
  KEY `is_deleted` (`is_deleted`),
  KEY `item` (`itemtype`,`items_id`)
) ENGINE=InnoDB DEFAULT CHARSET=utf8mb4 COLLATE=utf8mb4_unicode_ci ROW_FORMAT=DYNAMIC;

DROP TABLE IF EXISTS `glpi_pendingreasons`;
CREATE TABLE `glpi_pendingreasons` (
  `id` int unsigned NOT NULL AUTO_INCREMENT,
  `entities_id` int unsigned NOT NULL DEFAULT '0',
  `is_recursive` tinyint NOT NULL DEFAULT '0',
  `name` varchar(255) DEFAULT NULL,
  `followup_frequency` int NOT NULL DEFAULT '0',
  `followups_before_resolution` int NOT NULL DEFAULT '0',
  `itilfollowuptemplates_id` int unsigned NOT NULL DEFAULT '0',
  `solutiontemplates_id` int unsigned NOT NULL DEFAULT '0',
  `comment` text,
  PRIMARY KEY (`id`),
  KEY `name` (`name`),
  KEY `itilfollowuptemplates_id` (`itilfollowuptemplates_id`),
  KEY `entities_id` (`entities_id`),
  KEY `is_recursive` (`is_recursive`),
  KEY `solutiontemplates_id` (`solutiontemplates_id`)
) ENGINE=InnoDB DEFAULT CHARSET=utf8mb4 COLLATE=utf8mb4_unicode_ci ROW_FORMAT=DYNAMIC;

DROP TABLE IF EXISTS `glpi_pendingreasons_items`;
CREATE TABLE `glpi_pendingreasons_items` (
  `id` int unsigned NOT NULL AUTO_INCREMENT,
  `pendingreasons_id` int unsigned NOT NULL DEFAULT '0',
  `items_id` int unsigned NOT NULL DEFAULT '0',
  `itemtype` varchar(100) NOT NULL DEFAULT '',
  `followup_frequency` int NOT NULL DEFAULT '0',
  `followups_before_resolution` int NOT NULL DEFAULT '0',
  `bump_count` int NOT NULL DEFAULT '0',
  `last_bump_date` timestamp NULL DEFAULT NULL,
  PRIMARY KEY (`id`),
  UNIQUE KEY `unicity` (`items_id`,`itemtype`),
  KEY `pendingreasons_id` (`pendingreasons_id`),
  KEY `item` (`itemtype`,`items_id`)
) ENGINE=InnoDB DEFAULT CHARSET=utf8mb4 COLLATE=utf8mb4_unicode_ci ROW_FORMAT=DYNAMIC;

DROP TABLE IF EXISTS `glpi_manuallinks`;
CREATE TABLE `glpi_manuallinks` (
  `id` int unsigned NOT NULL AUTO_INCREMENT,
  `name` varchar(255) DEFAULT NULL,
  `url` varchar(8096) NOT NULL,
  `open_window` tinyint NOT NULL DEFAULT '1',
  `icon` varchar(255) DEFAULT NULL,
  `comment` text,
  `items_id` int unsigned NOT NULL DEFAULT '0',
  `itemtype` varchar(255) DEFAULT NULL,
  `date_creation` timestamp NULL DEFAULT NULL,
  `date_mod` timestamp NULL DEFAULT NULL,
  PRIMARY KEY (`id`),
  KEY `name` (`name`),
  KEY `item` (`itemtype`,`items_id`),
  KEY `items_id` (`items_id`),
  KEY `date_creation` (`date_creation`),
  KEY `date_mod` (`date_mod`)
) ENGINE=InnoDB DEFAULT CHARSET=utf8mb4 COLLATE=utf8mb4_unicode_ci ROW_FORMAT=DYNAMIC;

DROP TABLE IF EXISTS `glpi_tickets_contracts`;
CREATE TABLE `glpi_tickets_contracts` (
  `id` int unsigned NOT NULL AUTO_INCREMENT,
  `tickets_id` int unsigned NOT NULL DEFAULT '0',
  `contracts_id` int unsigned NOT NULL DEFAULT '0',
  PRIMARY KEY (`id`),
  UNIQUE KEY `unicity` (`tickets_id`,`contracts_id`),
  KEY `contracts_id` (`contracts_id`)
) ENGINE=InnoDB DEFAULT CHARSET=utf8mb4 COLLATE=utf8mb4_unicode_ci ROW_FORMAT=DYNAMIC;

DROP TABLE IF EXISTS `glpi_databaseinstancetypes`;
CREATE TABLE `glpi_databaseinstancetypes` (
  `id` int unsigned NOT NULL AUTO_INCREMENT,
  `name` varchar(255) DEFAULT NULL,
  `comment` text,
  `date_mod` timestamp NULL DEFAULT NULL,
  `date_creation` timestamp NULL DEFAULT NULL,
  PRIMARY KEY (`id`),
  KEY `name` (`name`),
  KEY `date_mod` (`date_mod`),
  KEY `date_creation` (`date_creation`)
) ENGINE=InnoDB DEFAULT CHARSET=utf8mb4 COLLATE=utf8mb4_unicode_ci ROW_FORMAT=DYNAMIC;

DROP TABLE IF EXISTS `glpi_databaseinstancecategories`;
CREATE TABLE `glpi_databaseinstancecategories` (
  `id` int unsigned NOT NULL AUTO_INCREMENT,
  `name` varchar(255) DEFAULT NULL,
  `comment` text,
  `date_mod` timestamp NULL DEFAULT NULL,
  `date_creation` timestamp NULL DEFAULT NULL,
  PRIMARY KEY (`id`),
  KEY `name` (`name`),
  KEY `date_mod` (`date_mod`),
  KEY `date_creation` (`date_creation`)
) ENGINE=InnoDB DEFAULT CHARSET=utf8mb4 COLLATE=utf8mb4_unicode_ci ROW_FORMAT=DYNAMIC;


DROP TABLE IF EXISTS `glpi_databaseinstances`;
CREATE TABLE `glpi_databaseinstances` (
  `id` int unsigned NOT NULL AUTO_INCREMENT,
  `entities_id` int unsigned NOT NULL DEFAULT '0',
  `is_recursive` tinyint NOT NULL DEFAULT '0',
  `name` varchar(255) NOT NULL DEFAULT '',
  `version` varchar(255) NOT NULL DEFAULT '',
  `port` varchar(10) NOT NULL DEFAULT '',
  `path` varchar(255) NOT NULL DEFAULT '',
  `size` int NOT NULL DEFAULT '0',
  `databaseinstancetypes_id` int unsigned NOT NULL DEFAULT '0',
  `databaseinstancecategories_id` int unsigned NOT NULL DEFAULT '0',
  `locations_id` int unsigned NOT NULL DEFAULT '0',
  `manufacturers_id` int unsigned NOT NULL DEFAULT '0',
  `users_id_tech` int unsigned NOT NULL DEFAULT '0',
  `groups_id_tech` int unsigned NOT NULL DEFAULT '0',
  `states_id` int unsigned NOT NULL DEFAULT '0',
  `itemtype` varchar(100) NOT NULL DEFAULT '',
  `items_id` int unsigned NOT NULL DEFAULT '0',
  `is_onbackup` tinyint NOT NULL DEFAULT '0',
  `is_active` tinyint NOT NULL DEFAULT '0',
  `is_deleted` tinyint NOT NULL DEFAULT '0',
  `is_helpdesk_visible` tinyint NOT NULL DEFAULT '1',
  `is_dynamic` tinyint NOT NULL DEFAULT '0',
  `autoupdatesystems_id` int unsigned NOT NULL DEFAULT '0',
  `date_creation` timestamp NULL DEFAULT NULL,
  `date_mod` timestamp NULL DEFAULT NULL,
  `date_lastboot` timestamp NULL DEFAULT NULL,
  `date_lastbackup` timestamp NULL DEFAULT NULL,
  `comment` text,
  PRIMARY KEY (`id`),
  KEY `entities_id` (`entities_id`),
  KEY `is_recursive` (`is_recursive`),
  KEY `name` (`name`),
  KEY `databaseinstancetypes_id` (`databaseinstancetypes_id`),
  KEY `databaseinstancecategories_id` (`databaseinstancecategories_id`),
  KEY `locations_id` (`locations_id`),
  KEY `manufacturers_id` (`manufacturers_id`),
  KEY `users_id_tech` (`users_id_tech`),
  KEY `groups_id_tech` (`groups_id_tech`),
  KEY `states_id` (`states_id`),
  KEY `item` (`itemtype`,`items_id`),
  KEY `is_active` (`is_active`),
  KEY `is_deleted` (`is_deleted`),
  KEY `date_creation` (`date_creation`),
  KEY `date_mod` (`date_mod`),
  KEY `is_helpdesk_visible` (`is_helpdesk_visible`),
  KEY `is_dynamic` (`is_dynamic`),
  KEY `autoupdatesystems_id` (`autoupdatesystems_id`)
) ENGINE=InnoDB DEFAULT CHARSET=utf8mb4 COLLATE=utf8mb4_unicode_ci ROW_FORMAT=DYNAMIC;

DROP TABLE IF EXISTS `glpi_databases`;
CREATE TABLE `glpi_databases` (
  `id` int unsigned NOT NULL AUTO_INCREMENT,
  `entities_id` int unsigned NOT NULL DEFAULT '0',
  `is_recursive` tinyint NOT NULL DEFAULT '0',
  `name` varchar(255) NOT NULL DEFAULT '',
  `size` int NOT NULL DEFAULT '0',
  `databaseinstances_id` int unsigned NOT NULL DEFAULT '0',
  `is_onbackup` tinyint NOT NULL DEFAULT '0',
  `is_active` tinyint NOT NULL DEFAULT '0',
  `is_deleted` tinyint NOT NULL DEFAULT '0',
  `is_dynamic` tinyint NOT NULL DEFAULT '0',
  `date_creation` timestamp NULL DEFAULT NULL,
  `date_mod` timestamp NULL DEFAULT NULL,
  `date_update` timestamp NULL DEFAULT NULL,
  `date_lastbackup` timestamp NULL DEFAULT NULL,
  PRIMARY KEY (`id`),
  KEY `entities_id` (`entities_id`),
  KEY `is_recursive` (`is_recursive`),
  KEY `name` (`name`),
  KEY `is_active` (`is_active`),
  KEY `is_deleted` (`is_deleted`),
  KEY `is_dynamic` (`is_dynamic`),
  KEY `date_creation` (`date_creation`),
  KEY `date_mod` (`date_mod`),
  KEY `databaseinstances_id` (`databaseinstances_id`)
) ENGINE=InnoDB DEFAULT CHARSET=utf8mb4 COLLATE=utf8mb4_unicode_ci ROW_FORMAT=DYNAMIC;


DROP TABLE IF EXISTS `glpi_snmpcredentials`;
CREATE TABLE `glpi_snmpcredentials` (
   `id` int unsigned NOT NULL AUTO_INCREMENT,
   `name` varchar(64) DEFAULT NULL,
   `snmpversion` varchar(8) NOT NULL DEFAULT '1',
   `community` varchar(255) DEFAULT NULL,
   `username` varchar(255) DEFAULT NULL,
   `authentication` varchar(255) DEFAULT NULL,
   `auth_passphrase` varchar(255) DEFAULT NULL,
   `encryption` varchar(255) DEFAULT NULL,
   `priv_passphrase` varchar(255) DEFAULT NULL,
   `is_deleted` tinyint NOT NULL DEFAULT '0',
   PRIMARY KEY (`id`),
   KEY `name` (`name`),
   KEY `snmpversion` (`snmpversion`),
   KEY `is_deleted` (`is_deleted`)
) ENGINE=InnoDB DEFAULT CHARSET=utf8mb4 COLLATE=utf8mb4_unicode_ci ROW_FORMAT=DYNAMIC;


DROP TABLE IF EXISTS `glpi_items_ticketrecurrents`;
CREATE TABLE `glpi_items_ticketrecurrents` (
   `id` int unsigned NOT NULL AUTO_INCREMENT,
   `itemtype` varchar(255) DEFAULT NULL,
   `items_id` int unsigned NOT NULL DEFAULT '0',
   `ticketrecurrents_id` int unsigned NOT NULL DEFAULT '0',
   PRIMARY KEY (`id`),
   UNIQUE KEY `unicity` (`itemtype`,`items_id`,`ticketrecurrents_id`),
   KEY `items_id` (`items_id`),
   KEY `ticketrecurrents_id` (`ticketrecurrents_id`)
) ENGINE=InnoDB DEFAULT CHARSET=utf8mb4 COLLATE=utf8mb4_unicode_ci ROW_FORMAT=DYNAMIC;

DROP TABLE IF EXISTS `glpi_items_lines`;
CREATE TABLE `glpi_items_lines` (
   `id` int unsigned NOT NULL AUTO_INCREMENT,
   `lines_id` int unsigned NOT NULL DEFAULT '0',
   `itemtype` varchar(100) DEFAULT NULL,
   `items_id` int unsigned NOT NULL DEFAULT '0',
   PRIMARY KEY (`id`),
   UNIQUE KEY `unicity` (`lines_id`,`itemtype`,`items_id`),
   KEY `item` (`itemtype`,`items_id`)
) ENGINE=InnoDB DEFAULT CHARSET=utf8mb4 COLLATE=utf8mb4_unicode_ci ROW_FORMAT=DYNAMIC;

DROP TABLE IF EXISTS `glpi_changes_changes`;
CREATE TABLE `glpi_changes_changes` (
   `id` int unsigned NOT NULL AUTO_INCREMENT,
   `changes_id_1` int unsigned NOT NULL DEFAULT '0',
   `changes_id_2` int unsigned NOT NULL DEFAULT '0',
   `link` int NOT NULL DEFAULT '1',
   PRIMARY KEY (`id`),
   UNIQUE KEY `unicity` (`changes_id_1`,`changes_id_2`),
   KEY `changes_id_2` (`changes_id_2`)
) ENGINE=InnoDB DEFAULT CHARSET=utf8mb4 COLLATE=utf8mb4_unicode_ci ROW_FORMAT=DYNAMIC;

DROP TABLE IF EXISTS `glpi_problems_problems`;
CREATE TABLE `glpi_problems_problems` (
   `id` int unsigned NOT NULL AUTO_INCREMENT,
   `problems_id_1` int unsigned NOT NULL DEFAULT '0',
   `problems_id_2` int unsigned NOT NULL DEFAULT '0',
   `link` int NOT NULL DEFAULT '1',
   PRIMARY KEY (`id`),
   UNIQUE KEY `unicity` (`problems_id_1`,`problems_id_2`),
   KEY `problems_id_2` (`problems_id_2`)
) ENGINE=InnoDB DEFAULT CHARSET=utf8mb4 COLLATE=utf8mb4_unicode_ci ROW_FORMAT=DYNAMIC;

DROP TABLE IF EXISTS `glpi_changesatisfactions`;
CREATE TABLE `glpi_changesatisfactions` (
   `id` int unsigned NOT NULL AUTO_INCREMENT,
   `changes_id` int unsigned NOT NULL DEFAULT '0',
   `type` int NOT NULL DEFAULT '1',
   `date_begin` timestamp NULL DEFAULT NULL,
   `date_answered` timestamp NULL DEFAULT NULL,
   `satisfaction` int DEFAULT NULL,
   `satisfaction_scaled_to_5` float DEFAULT NULL,
   `comment` text,
   PRIMARY KEY (`id`),
   UNIQUE KEY `changes_id` (`changes_id`)
) ENGINE=InnoDB DEFAULT CHARSET=utf8mb4 COLLATE=utf8mb4_unicode_ci ROW_FORMAT=DYNAMIC;

DROP TABLE IF EXISTS `glpi_validatorsubstitutes`;
CREATE TABLE `glpi_validatorsubstitutes` (
  `id` int unsigned NOT NULL AUTO_INCREMENT,
  `users_id` int unsigned  NOT NULL DEFAULT '0' COMMENT 'Delegator user',
  `users_id_substitute` int unsigned  NOT NULL DEFAULT '0' COMMENT 'Substitute user',
  PRIMARY KEY (`id`),
  UNIQUE KEY `users_id_users_id_substitute` (`users_id`, `users_id_substitute`),
  KEY `users_id_substitute` (`users_id_substitute`)
) ENGINE=InnoDB DEFAULT CHARSET=utf8mb4 COLLATE=utf8mb4_unicode_ci ROW_FORMAT=DYNAMIC;

SET FOREIGN_KEY_CHECKS=1;<|MERGE_RESOLUTION|>--- conflicted
+++ resolved
@@ -678,11 +678,8 @@
   `close_delay_stat` int NOT NULL DEFAULT '0',
   `solve_delay_stat` int NOT NULL DEFAULT '0',
   `date_creation` timestamp NULL DEFAULT NULL,
-<<<<<<< HEAD
   `changetemplates_id` int unsigned NOT NULL DEFAULT '0',
-=======
   `locations_id` int unsigned NOT NULL DEFAULT '0',
->>>>>>> b8f27041
   PRIMARY KEY (`id`),
   KEY `name` (`name`),
   KEY `entities_id` (`entities_id`),
@@ -702,11 +699,8 @@
   KEY `global_validation` (`global_validation`),
   KEY `users_id_lastupdater` (`users_id_lastupdater`),
   KEY `date_creation` (`date_creation`),
-<<<<<<< HEAD
-  KEY `changetemplates_id` (`changetemplates_id`)
-=======
+  KEY `changetemplates_id` (`changetemplates_id`),
   KEY `locations_id` (`locations_id`)
->>>>>>> b8f27041
 ) ENGINE=InnoDB DEFAULT CHARSET=utf8mb4 COLLATE=utf8mb4_unicode_ci ROW_FORMAT=DYNAMIC;
 
 
@@ -5643,11 +5637,8 @@
   `close_delay_stat` int NOT NULL DEFAULT '0',
   `solve_delay_stat` int NOT NULL DEFAULT '0',
   `date_creation` timestamp NULL DEFAULT NULL,
-<<<<<<< HEAD
   `problemtemplates_id` int unsigned NOT NULL DEFAULT '0',
-=======
   `locations_id` int unsigned NOT NULL DEFAULT '0',
->>>>>>> b8f27041
   PRIMARY KEY (`id`),
   KEY `name` (`name`),
   KEY `entities_id` (`entities_id`),
@@ -5666,11 +5657,8 @@
   KEY `time_to_resolve` (`time_to_resolve`),
   KEY `users_id_lastupdater` (`users_id_lastupdater`),
   KEY `date_creation` (`date_creation`),
-<<<<<<< HEAD
-  KEY `problemtemplates_id` (`problemtemplates_id`)
-=======
+  KEY `problemtemplates_id` (`problemtemplates_id`),
   KEY `locations_id` (`locations_id`)
->>>>>>> b8f27041
 ) ENGINE=InnoDB DEFAULT CHARSET=utf8mb4 COLLATE=utf8mb4_unicode_ci ROW_FORMAT=DYNAMIC;
 
 
