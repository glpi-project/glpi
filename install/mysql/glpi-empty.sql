--- conflicted
+++ resolved
@@ -9558,24 +9558,6 @@
   KEY `search_itemtype` (`search_itemtype`)
 ) ENGINE=InnoDB DEFAULT CHARSET=utf8mb4 COLLATE=utf8mb4_unicode_ci ROW_FORMAT=DYNAMIC;
 
-<<<<<<< HEAD
-DROP TABLE IF EXISTS `glpi_itilreminders`;
-CREATE TABLE `glpi_itilreminders` (
-  `id` int unsigned NOT NULL AUTO_INCREMENT,
-  `itemtype` varchar(100) NOT NULL,
-  `items_id` int unsigned NOT NULL DEFAULT '0',
-  `pendingreasons_id` int unsigned NOT NULL DEFAULT '0',
-  `name` varchar(255) DEFAULT NULL,
-  `content` text,
-  `date_mod` timestamp NULL DEFAULT NULL,
-  `date_creation` timestamp NULL DEFAULT NULL,
-  PRIMARY KEY (`id`),
-  KEY `item` (`itemtype`,`items_id`),
-  KEY `name` (`name`),
-  KEY `date_mod` (`date_mod`),
-  KEY `date_creation` (`date_creation`),
-  KEY `pendingreasons_id` (`pendingreasons_id`)
-=======
 DROP TABLE IF EXISTS `glpi_itilvalidationtemplates`;
 CREATE TABLE `glpi_itilvalidationtemplates` (
   `id` int unsigned NOT NULL AUTO_INCREMENT,
@@ -9605,7 +9587,24 @@
   KEY `itilvalidationtemplates_id` (`itilvalidationtemplates_id`),
   KEY `item` (`itemtype`,`items_id`),
   KEY `groups_id` (`groups_id`)
->>>>>>> 6be60844
+) ENGINE=InnoDB DEFAULT CHARSET=utf8mb4 COLLATE=utf8mb4_unicode_ci ROW_FORMAT=DYNAMIC;
+
+DROP TABLE IF EXISTS `glpi_itilreminders`;
+CREATE TABLE `glpi_itilreminders` (
+  `id` int unsigned NOT NULL AUTO_INCREMENT,
+  `itemtype` varchar(100) NOT NULL,
+  `items_id` int unsigned NOT NULL DEFAULT '0',
+  `pendingreasons_id` int unsigned NOT NULL DEFAULT '0',
+  `name` varchar(255) DEFAULT NULL,
+  `content` text,
+  `date_mod` timestamp NULL DEFAULT NULL,
+  `date_creation` timestamp NULL DEFAULT NULL,
+  PRIMARY KEY (`id`),
+  KEY `item` (`itemtype`,`items_id`),
+  KEY `name` (`name`),
+  KEY `date_mod` (`date_mod`),
+  KEY `date_creation` (`date_creation`),
+  KEY `pendingreasons_id` (`pendingreasons_id`)
 ) ENGINE=InnoDB DEFAULT CHARSET=utf8mb4 COLLATE=utf8mb4_unicode_ci ROW_FORMAT=DYNAMIC;
 
 SET FOREIGN_KEY_CHECKS=1;