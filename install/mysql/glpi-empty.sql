--
-- ---------------------------------------------------------------------
--
-- GLPI - Gestionnaire Libre de Parc Informatique
--
-- http://glpi-project.org
--
-- @copyright 2015-2023 Teclib' and contributors.
-- @copyright 2003-2014 by the INDEPNET Development Team.
-- @licence   https://www.gnu.org/licenses/gpl-3.0.html
--
-- ---------------------------------------------------------------------
--
-- LICENSE
--
-- This file is part of GLPI.
--
-- This program is free software: you can redistribute it and/or modify
-- it under the terms of the GNU General Public License as published by
-- the Free Software Foundation, either version 3 of the License, or
-- (at your option) any later version.
--
-- This program is distributed in the hope that it will be useful,
-- but WITHOUT ANY WARRANTY; without even the implied warranty of
-- MERCHANTABILITY or FITNESS FOR A PARTICULAR PURPOSE.  See the
-- GNU General Public License for more details.
--
-- You should have received a copy of the GNU General Public License
-- along with this program.  If not, see <https://www.gnu.org/licenses/>.
--
-- ---------------------------------------------------------------------
--

### Dump table glpi_alerts

SET FOREIGN_KEY_CHECKS=0;

DROP TABLE IF EXISTS `glpi_alerts`;
CREATE TABLE `glpi_alerts` (
  `id` int unsigned NOT NULL AUTO_INCREMENT,
  `itemtype` varchar(100) NOT NULL,
  `items_id` int unsigned NOT NULL DEFAULT '0',
  `type` int NOT NULL DEFAULT '0' COMMENT 'see define.php ALERT_* constant',
  `date` timestamp NOT NULL DEFAULT CURRENT_TIMESTAMP,
  PRIMARY KEY (`id`),
  UNIQUE KEY `unicity` (`itemtype`,`items_id`,`type`),
  KEY `type` (`type`),
  KEY `date` (`date`)
) ENGINE=InnoDB DEFAULT CHARSET=utf8mb4 COLLATE=utf8mb4_unicode_ci ROW_FORMAT=DYNAMIC;


### Dump table glpi_authldapreplicates

DROP TABLE IF EXISTS `glpi_authldapreplicates`;
CREATE TABLE `glpi_authldapreplicates` (
  `id` int unsigned NOT NULL AUTO_INCREMENT,
  `authldaps_id` int unsigned NOT NULL DEFAULT '0',
  `host` varchar(255) DEFAULT NULL,
  `port` int NOT NULL DEFAULT '389',
  `name` varchar(255) DEFAULT NULL,
  `timeout` int NOT NULL DEFAULT '10',
  PRIMARY KEY (`id`),
  KEY `name` (`name`),
  KEY `authldaps_id` (`authldaps_id`)
) ENGINE=InnoDB DEFAULT CHARSET=utf8mb4 COLLATE=utf8mb4_unicode_ci ROW_FORMAT=DYNAMIC;


### Dump table glpi_authldaps

DROP TABLE IF EXISTS `glpi_authldaps`;
CREATE TABLE `glpi_authldaps` (
  `id` int unsigned NOT NULL AUTO_INCREMENT,
  `name` varchar(255) DEFAULT NULL,
  `host` varchar(255) DEFAULT NULL,
  `basedn` varchar(255) DEFAULT NULL,
  `rootdn` varchar(255) DEFAULT NULL,
  `port` int NOT NULL DEFAULT '389',
  `condition` text,
  `login_field` varchar(255) DEFAULT 'uid',
  `sync_field` varchar(255) DEFAULT NULL,
  `use_tls` tinyint NOT NULL DEFAULT '0',
  `group_field` varchar(255) DEFAULT NULL,
  `group_condition` text,
  `group_search_type` int NOT NULL DEFAULT '0',
  `group_member_field` varchar(255) DEFAULT NULL,
  `email1_field` varchar(255) DEFAULT NULL,
  `realname_field` varchar(255) DEFAULT NULL,
  `firstname_field` varchar(255) DEFAULT NULL,
  `phone_field` varchar(255) DEFAULT NULL,
  `phone2_field` varchar(255) DEFAULT NULL,
  `mobile_field` varchar(255) DEFAULT NULL,
  `comment_field` varchar(255) DEFAULT NULL,
  `use_dn` tinyint NOT NULL DEFAULT '1',
  `time_offset` int NOT NULL DEFAULT '0' COMMENT 'in seconds',
  `deref_option` int NOT NULL DEFAULT '0',
  `title_field` varchar(255) DEFAULT NULL,
  `category_field` varchar(255) DEFAULT NULL,
  `language_field` varchar(255) DEFAULT NULL,
  `entity_field` varchar(255) DEFAULT NULL,
  `entity_condition` text,
  `date_mod` timestamp NULL DEFAULT NULL,
  `comment` text,
  `is_default` tinyint NOT NULL DEFAULT '0',
  `is_active` tinyint NOT NULL DEFAULT '0',
  `rootdn_passwd` varchar(255) DEFAULT NULL,
  `registration_number_field` varchar(255) DEFAULT NULL,
  `email2_field` varchar(255) DEFAULT NULL,
  `email3_field` varchar(255) DEFAULT NULL,
  `email4_field` varchar(255) DEFAULT NULL,
  `location_field` varchar(255) DEFAULT NULL,
  `responsible_field` varchar(255) DEFAULT NULL,
  `pagesize` int NOT NULL DEFAULT '0',
  `ldap_maxlimit` int NOT NULL DEFAULT '0',
  `can_support_pagesize` tinyint NOT NULL DEFAULT '0',
  `picture_field` varchar(255) DEFAULT NULL,
  `date_creation` timestamp NULL DEFAULT NULL,
  `inventory_domain` varchar(255) DEFAULT NULL,
  `tls_certfile` text,
  `tls_keyfile` text,
  `use_bind` tinyint NOT NULL DEFAULT '1',
  `timeout` int NOT NULL DEFAULT '10',
  `tls_version` varchar(10) DEFAULT NULL,
  PRIMARY KEY (`id`),
  KEY `name` (`name`),
  KEY `date_mod` (`date_mod`),
  KEY `is_default` (`is_default`),
  KEY `is_active` (`is_active`),
  KEY `date_creation` (`date_creation`),
  KEY `sync_field` (`sync_field`)
) ENGINE=InnoDB DEFAULT CHARSET=utf8mb4 COLLATE=utf8mb4_unicode_ci ROW_FORMAT=DYNAMIC;


### Dump table glpi_authmails

DROP TABLE IF EXISTS `glpi_authmails`;
CREATE TABLE `glpi_authmails` (
  `id` int unsigned NOT NULL AUTO_INCREMENT,
  `name` varchar(255) DEFAULT NULL,
  `connect_string` varchar(255) DEFAULT NULL,
  `host` varchar(255) DEFAULT NULL,
  `date_mod` timestamp NULL DEFAULT NULL,
  `date_creation` timestamp NULL DEFAULT NULL,
  `comment` text,
  `is_active` tinyint NOT NULL DEFAULT '0',
  PRIMARY KEY (`id`),
  KEY `name` (`name`),
  KEY `date_mod` (`date_mod`),
  KEY `date_creation` (`date_creation`),
  KEY `is_active` (`is_active`)
) ENGINE=InnoDB DEFAULT CHARSET=utf8mb4 COLLATE=utf8mb4_unicode_ci ROW_FORMAT=DYNAMIC;

### Dump table glpi_apiclients

DROP TABLE IF EXISTS `glpi_apiclients`;
CREATE TABLE `glpi_apiclients` (
  `id` int unsigned NOT NULL AUTO_INCREMENT,
  `entities_id` int unsigned NOT NULL DEFAULT '0',
  `is_recursive` tinyint NOT NULL DEFAULT '0',
  `name` varchar(255) DEFAULT NULL,
  `date_mod` timestamp NULL DEFAULT NULL,
  `date_creation` timestamp NULL DEFAULT NULL,
  `is_active` tinyint NOT NULL DEFAULT '0',
  `ipv4_range_start` bigint DEFAULT NULL,
  `ipv4_range_end` bigint DEFAULT NULL,
  `ipv6` varchar(255) DEFAULT NULL,
  `app_token` varchar(255) DEFAULT NULL,
  `app_token_date` timestamp NULL DEFAULT NULL,
  `dolog_method` tinyint NOT NULL DEFAULT '0',
  `comment` text,
  PRIMARY KEY (`id`),
  KEY `name` (`name`),
  KEY `date_mod` (`date_mod`),
  KEY `date_creation` (`date_creation`),
  KEY `is_active` (`is_active`),
  KEY `entities_id` (`entities_id`),
  KEY `is_recursive` (`is_recursive`)
) ENGINE=InnoDB DEFAULT CHARSET=utf8mb4 COLLATE=utf8mb4_unicode_ci ROW_FORMAT=DYNAMIC;


### Dump table glpi_autoupdatesystems

DROP TABLE IF EXISTS `glpi_autoupdatesystems`;
CREATE TABLE `glpi_autoupdatesystems` (
  `id` int unsigned NOT NULL AUTO_INCREMENT,
  `name` varchar(255) DEFAULT NULL,
  `comment` text,
  PRIMARY KEY (`id`),
  KEY `name` (`name`)
) ENGINE=InnoDB DEFAULT CHARSET=utf8mb4 COLLATE=utf8mb4_unicode_ci ROW_FORMAT=DYNAMIC;


### Dump table glpi_blacklistedmailcontents

DROP TABLE IF EXISTS `glpi_blacklistedmailcontents`;
CREATE TABLE `glpi_blacklistedmailcontents` (
  `id` int unsigned NOT NULL AUTO_INCREMENT,
  `name` varchar(255) DEFAULT NULL,
  `content` text,
  `comment` text,
  `date_mod` timestamp NULL DEFAULT NULL,
  `date_creation` timestamp NULL DEFAULT NULL,
  PRIMARY KEY (`id`),
  KEY `name` (`name`),
  KEY `date_mod` (`date_mod`),
  KEY `date_creation` (`date_creation`)
) ENGINE=InnoDB DEFAULT CHARSET=utf8mb4 COLLATE=utf8mb4_unicode_ci ROW_FORMAT=DYNAMIC;


### Dump table glpi_blacklists

DROP TABLE IF EXISTS `glpi_blacklists`;
CREATE TABLE `glpi_blacklists` (
  `id` int unsigned NOT NULL AUTO_INCREMENT,
  `type` int NOT NULL DEFAULT '0',
  `name` varchar(255) DEFAULT NULL,
  `value` varchar(255) DEFAULT NULL,
  `comment` text,
  `date_mod` timestamp NULL DEFAULT NULL,
  `date_creation` timestamp NULL DEFAULT NULL,
  PRIMARY KEY (`id`),
  KEY `type` (`type`),
  KEY `name` (`name`),
  KEY `date_mod` (`date_mod`),
  KEY `date_creation` (`date_creation`)
) ENGINE=InnoDB DEFAULT CHARSET=utf8mb4 COLLATE=utf8mb4_unicode_ci ROW_FORMAT=DYNAMIC;


### Dump table glpi_savedsearches

DROP TABLE IF EXISTS `glpi_savedsearches`;
CREATE TABLE `glpi_savedsearches` (
  `id` int unsigned NOT NULL AUTO_INCREMENT,
  `name` varchar(255) DEFAULT NULL,
  `type` int NOT NULL DEFAULT '0' COMMENT 'see SavedSearch:: constants',
  `itemtype` varchar(100) NOT NULL,
  `users_id` int unsigned NOT NULL DEFAULT '0',
  `is_private` tinyint NOT NULL DEFAULT '1',
  `entities_id` int unsigned NOT NULL DEFAULT '0',
  `is_recursive` tinyint NOT NULL DEFAULT '0',
  `query` text,
  `last_execution_time` int DEFAULT NULL,
  `do_count` tinyint NOT NULL DEFAULT '2' COMMENT 'Do or do not count results on list display see SavedSearch::COUNT_* constants',
  `last_execution_date` timestamp NULL DEFAULT NULL,
  `counter` int NOT NULL DEFAULT '0',
  PRIMARY KEY (`id`),
  KEY `name` (`name`),
  KEY `type` (`type`),
  KEY `itemtype` (`itemtype`),
  KEY `entities_id` (`entities_id`),
  KEY `users_id` (`users_id`),
  KEY `is_private` (`is_private`),
  KEY `is_recursive` (`is_recursive`),
  KEY `last_execution_time` (`last_execution_time`),
  KEY `last_execution_date` (`last_execution_date`),
  KEY `do_count` (`do_count`)
) ENGINE=InnoDB DEFAULT CHARSET=utf8mb4 COLLATE=utf8mb4_unicode_ci ROW_FORMAT=DYNAMIC;


### Dump table glpi_savedsearches_users

DROP TABLE IF EXISTS `glpi_savedsearches_users`;
CREATE TABLE `glpi_savedsearches_users` (
  `id` int unsigned NOT NULL AUTO_INCREMENT,
  `users_id` int unsigned NOT NULL DEFAULT '0',
  `itemtype` varchar(100) NOT NULL,
  `savedsearches_id` int unsigned NOT NULL DEFAULT '0',
  PRIMARY KEY (`id`),
  UNIQUE KEY `unicity` (`users_id`,`itemtype`),
  KEY `savedsearches_id` (`savedsearches_id`)
) ENGINE=InnoDB DEFAULT CHARSET=utf8mb4 COLLATE=utf8mb4_unicode_ci ROW_FORMAT=DYNAMIC;


### Dump table glpi_savedsearches_alerts

DROP TABLE IF EXISTS `glpi_savedsearches_alerts`;
CREATE TABLE `glpi_savedsearches_alerts` (
  `id` int unsigned NOT NULL AUTO_INCREMENT,
  `savedsearches_id` int unsigned NOT NULL DEFAULT '0',
  `name` varchar(255) DEFAULT NULL,
  `is_active` tinyint NOT NULL DEFAULT '0',
  `operator` tinyint NOT NULL,
  `value` int NOT NULL,
  `date_mod` timestamp NULL DEFAULT NULL,
  `date_creation` timestamp NULL DEFAULT NULL,
  `frequency` int NOT NULL DEFAULT '0',
  PRIMARY KEY (`id`),
  UNIQUE KEY `unicity` (`savedsearches_id`,`operator`,`value`),
  KEY `name` (`name`),
  KEY `is_active` (`is_active`),
  KEY `date_mod` (`date_mod`),
  KEY `date_creation` (`date_creation`)
) ENGINE=InnoDB DEFAULT CHARSET=utf8mb4 COLLATE=utf8mb4_unicode_ci ROW_FORMAT=DYNAMIC;


### Dump table glpi_budgets

DROP TABLE IF EXISTS `glpi_budgets`;
CREATE TABLE `glpi_budgets` (
  `id` int unsigned NOT NULL AUTO_INCREMENT,
  `name` varchar(255) DEFAULT NULL,
  `entities_id` int unsigned NOT NULL DEFAULT '0',
  `is_recursive` tinyint NOT NULL DEFAULT '0',
  `comment` text,
  `is_deleted` tinyint NOT NULL DEFAULT '0',
  `begin_date` date DEFAULT NULL,
  `end_date` date DEFAULT NULL,
  `value` decimal(20,4) NOT NULL DEFAULT '0.0000',
  `is_template` tinyint NOT NULL DEFAULT '0',
  `template_name` varchar(255) DEFAULT NULL,
  `date_mod` timestamp NULL DEFAULT NULL,
  `date_creation` timestamp NULL DEFAULT NULL,
  `locations_id` int unsigned NOT NULL DEFAULT '0',
  `budgettypes_id` int unsigned NOT NULL DEFAULT '0',
  PRIMARY KEY (`id`),
  KEY `name` (`name`),
  KEY `is_recursive` (`is_recursive`),
  KEY `entities_id` (`entities_id`),
  KEY `is_deleted` (`is_deleted`),
  KEY `begin_date` (`begin_date`),
  KEY `end_date` (`end_date`),
  KEY `is_template` (`is_template`),
  KEY `date_mod` (`date_mod`),
  KEY `date_creation` (`date_creation`),
  KEY `locations_id` (`locations_id`),
  KEY `budgettypes_id` (`budgettypes_id`)
) ENGINE=InnoDB DEFAULT CHARSET=utf8mb4 COLLATE=utf8mb4_unicode_ci ROW_FORMAT=DYNAMIC;


### Dump table glpi_budgettypes

DROP TABLE IF EXISTS `glpi_budgettypes`;
CREATE TABLE `glpi_budgettypes` (
  `id` int unsigned NOT NULL AUTO_INCREMENT,
  `name` varchar(255) DEFAULT NULL,
  `comment` text,
  `date_mod` timestamp NULL DEFAULT NULL,
  `date_creation` timestamp NULL DEFAULT NULL,
  PRIMARY KEY (`id`),
  KEY `name` (`name`),
  KEY `date_mod` (`date_mod`),
  KEY `date_creation` (`date_creation`)
) ENGINE=InnoDB DEFAULT CHARSET=utf8mb4 COLLATE=utf8mb4_unicode_ci ROW_FORMAT=DYNAMIC;

### Dump table glpi_businesscriticities

DROP TABLE IF EXISTS `glpi_businesscriticities`;
CREATE TABLE `glpi_businesscriticities` (
  `id` int unsigned NOT NULL AUTO_INCREMENT,
  `name` varchar(255) DEFAULT NULL,
  `entities_id` int unsigned NOT NULL DEFAULT '0',
  `is_recursive` tinyint NOT NULL DEFAULT '0',
  `comment` text,
  `date_mod` timestamp NULL DEFAULT NULL,
  `date_creation` timestamp NULL DEFAULT NULL,
  `businesscriticities_id` int unsigned NOT NULL DEFAULT '0',
  `completename` text,
  `level` int NOT NULL DEFAULT '0',
  `ancestors_cache` longtext,
  `sons_cache` longtext,
  PRIMARY KEY (`id`),
  UNIQUE KEY `unicity` (`businesscriticities_id`,`name`),
  KEY `name` (`name`),
  KEY `date_mod` (`date_mod`),
  KEY `date_creation` (`date_creation`),
  KEY `entities_id` (`entities_id`),
  KEY `is_recursive` (`is_recursive`)
) ENGINE=InnoDB DEFAULT CHARSET=utf8mb4 COLLATE=utf8mb4_unicode_ci ROW_FORMAT=DYNAMIC;


### Dump table glpi_calendars

DROP TABLE IF EXISTS `glpi_calendars`;
CREATE TABLE `glpi_calendars` (
  `id` int unsigned NOT NULL AUTO_INCREMENT,
  `name` varchar(255) DEFAULT NULL,
  `entities_id` int unsigned NOT NULL DEFAULT '0',
  `is_recursive` tinyint NOT NULL DEFAULT '0',
  `comment` text,
  `date_mod` timestamp NULL DEFAULT NULL,
  `cache_duration` text,
  `date_creation` timestamp NULL DEFAULT NULL,
  PRIMARY KEY (`id`),
  KEY `name` (`name`),
  KEY `entities_id` (`entities_id`),
  KEY `is_recursive` (`is_recursive`),
  KEY `date_mod` (`date_mod`),
  KEY `date_creation` (`date_creation`)
) ENGINE=InnoDB DEFAULT CHARSET=utf8mb4 COLLATE=utf8mb4_unicode_ci ROW_FORMAT=DYNAMIC;


### Dump table glpi_calendars_holidays

DROP TABLE IF EXISTS `glpi_calendars_holidays`;
CREATE TABLE `glpi_calendars_holidays` (
  `id` int unsigned NOT NULL AUTO_INCREMENT,
  `calendars_id` int unsigned NOT NULL DEFAULT '0',
  `holidays_id` int unsigned NOT NULL DEFAULT '0',
  PRIMARY KEY (`id`),
  UNIQUE KEY `unicity` (`calendars_id`,`holidays_id`),
  KEY `holidays_id` (`holidays_id`)
) ENGINE=InnoDB DEFAULT CHARSET=utf8mb4 COLLATE=utf8mb4_unicode_ci ROW_FORMAT=DYNAMIC;


### Dump table glpi_calendarsegments

DROP TABLE IF EXISTS `glpi_calendarsegments`;
CREATE TABLE `glpi_calendarsegments` (
  `id` int unsigned NOT NULL AUTO_INCREMENT,
  `calendars_id` int unsigned NOT NULL DEFAULT '0',
  `entities_id` int unsigned NOT NULL DEFAULT '0',
  `is_recursive` tinyint NOT NULL DEFAULT '0',
  `day` tinyint NOT NULL DEFAULT '1' COMMENT 'numer of the day based on date(w)',
  `begin` time DEFAULT NULL,
  `end` time DEFAULT NULL,
  PRIMARY KEY (`id`),
  KEY `calendars_id` (`calendars_id`),
  KEY `day` (`day`),
  KEY `entities_id` (`entities_id`),
  KEY `is_recursive` (`is_recursive`)
) ENGINE=InnoDB DEFAULT CHARSET=utf8mb4 COLLATE=utf8mb4_unicode_ci ROW_FORMAT=DYNAMIC;


### Dump table glpi_cartridgeitems

DROP TABLE IF EXISTS `glpi_cartridgeitems`;
CREATE TABLE `glpi_cartridgeitems` (
  `id` int unsigned NOT NULL AUTO_INCREMENT,
  `entities_id` int unsigned NOT NULL DEFAULT '0',
  `is_recursive` tinyint NOT NULL DEFAULT '0',
  `name` varchar(255) DEFAULT NULL,
  `ref` varchar(255) DEFAULT NULL,
  `locations_id` int unsigned NOT NULL DEFAULT '0',
  `cartridgeitemtypes_id` int unsigned NOT NULL DEFAULT '0',
  `manufacturers_id` int unsigned NOT NULL DEFAULT '0',
  `users_id_tech` int unsigned NOT NULL DEFAULT '0',
  `groups_id_tech` int unsigned NOT NULL DEFAULT '0',
  `is_deleted` tinyint NOT NULL DEFAULT '0',
  `comment` text,
  `alarm_threshold` int NOT NULL DEFAULT '10',
  `stock_target` int NOT NULL DEFAULT '0',
  `date_mod` timestamp NULL DEFAULT NULL,
  `date_creation` timestamp NULL DEFAULT NULL,
  `pictures` text,
  PRIMARY KEY (`id`),
  KEY `name` (`name`),
  KEY `entities_id` (`entities_id`),
  KEY `is_recursive` (`is_recursive`),
  KEY `manufacturers_id` (`manufacturers_id`),
  KEY `locations_id` (`locations_id`),
  KEY `users_id_tech` (`users_id_tech`),
  KEY `cartridgeitemtypes_id` (`cartridgeitemtypes_id`),
  KEY `is_deleted` (`is_deleted`),
  KEY `alarm_threshold` (`alarm_threshold`),
  KEY `groups_id_tech` (`groups_id_tech`),
  KEY `date_mod` (`date_mod`),
  KEY `date_creation` (`date_creation`)
) ENGINE=InnoDB DEFAULT CHARSET=utf8mb4 COLLATE=utf8mb4_unicode_ci ROW_FORMAT=DYNAMIC;

DROP TABLE IF EXISTS `glpi_printers_cartridgeinfos`;
CREATE TABLE `glpi_printers_cartridgeinfos` (
  `id` int unsigned NOT NULL AUTO_INCREMENT,
  `printers_id` int unsigned NOT NULL,
  `property` varchar(255) NOT NULL,
  `value` varchar(255) NOT NULL,
  `date_mod` timestamp NULL DEFAULT NULL,
  `date_creation` timestamp NULL DEFAULT NULL,
  PRIMARY KEY (`id`),
  KEY `printers_id` (`printers_id`),
  KEY `date_mod` (`date_mod`),
  KEY `date_creation` (`date_creation`)
) ENGINE=InnoDB DEFAULT CHARSET=utf8mb4 COLLATE=utf8mb4_unicode_ci ROW_FORMAT=DYNAMIC;

### Dump table glpi_cartridgeitems_printermodels

DROP TABLE IF EXISTS `glpi_cartridgeitems_printermodels`;
CREATE TABLE `glpi_cartridgeitems_printermodels` (
  `id` int unsigned NOT NULL AUTO_INCREMENT,
  `cartridgeitems_id` int unsigned NOT NULL DEFAULT '0',
  `printermodels_id` int unsigned NOT NULL DEFAULT '0',
  PRIMARY KEY (`id`),
  UNIQUE KEY `unicity` (`printermodels_id`,`cartridgeitems_id`),
  KEY `cartridgeitems_id` (`cartridgeitems_id`)
) ENGINE=InnoDB DEFAULT CHARSET=utf8mb4 COLLATE=utf8mb4_unicode_ci ROW_FORMAT=DYNAMIC;


### Dump table glpi_cartridgeitemtypes

DROP TABLE IF EXISTS `glpi_cartridgeitemtypes`;
CREATE TABLE `glpi_cartridgeitemtypes` (
  `id` int unsigned NOT NULL AUTO_INCREMENT,
  `name` varchar(255) DEFAULT NULL,
  `comment` text,
  `date_mod` timestamp NULL DEFAULT NULL,
  `date_creation` timestamp NULL DEFAULT NULL,
  PRIMARY KEY (`id`),
  KEY `name` (`name`),
  KEY `date_mod` (`date_mod`),
  KEY `date_creation` (`date_creation`)
) ENGINE=InnoDB DEFAULT CHARSET=utf8mb4 COLLATE=utf8mb4_unicode_ci ROW_FORMAT=DYNAMIC;


### Dump table glpi_cartridges

DROP TABLE IF EXISTS `glpi_cartridges`;
CREATE TABLE `glpi_cartridges` (
  `id` int unsigned NOT NULL AUTO_INCREMENT,
  `entities_id` int unsigned NOT NULL DEFAULT '0',
  `cartridgeitems_id` int unsigned NOT NULL DEFAULT '0',
  `printers_id` int unsigned NOT NULL DEFAULT '0',
  `date_in` date DEFAULT NULL,
  `date_use` date DEFAULT NULL,
  `date_out` date DEFAULT NULL,
  `pages` int NOT NULL DEFAULT '0',
  `date_mod` timestamp NULL DEFAULT NULL,
  `date_creation` timestamp NULL DEFAULT NULL,
  PRIMARY KEY (`id`),
  KEY `cartridgeitems_id` (`cartridgeitems_id`),
  KEY `printers_id` (`printers_id`),
  KEY `entities_id` (`entities_id`),
  KEY `date_mod` (`date_mod`),
  KEY `date_creation` (`date_creation`)
) ENGINE=InnoDB DEFAULT CHARSET=utf8mb4 COLLATE=utf8mb4_unicode_ci ROW_FORMAT=DYNAMIC;


### Dump table glpi_certificates

DROP TABLE IF EXISTS `glpi_certificates`;
CREATE TABLE `glpi_certificates` (
  `id` int unsigned NOT NULL AUTO_INCREMENT,
  `name` varchar(255) DEFAULT NULL,
  `serial` varchar(255) DEFAULT NULL,
  `otherserial` varchar(255) DEFAULT NULL,
  `entities_id` int unsigned NOT NULL DEFAULT '0',
  `is_recursive` tinyint NOT NULL DEFAULT '0',
  `comment` text,
  `is_deleted` tinyint NOT NULL DEFAULT '0',
  `is_template` tinyint NOT NULL DEFAULT '0',
  `template_name` varchar(255) DEFAULT NULL,
  `certificatetypes_id` int unsigned NOT NULL DEFAULT '0' COMMENT 'RELATION to glpi_certificatetypes (id)',
  `dns_name` varchar(255) DEFAULT NULL,
  `dns_suffix` varchar(255) DEFAULT NULL,
  `users_id_tech` int unsigned NOT NULL DEFAULT '0' COMMENT 'RELATION to glpi_users (id)',
  `groups_id_tech` int unsigned NOT NULL DEFAULT '0' COMMENT 'RELATION to glpi_groups (id)',
  `locations_id` int unsigned NOT NULL DEFAULT '0' COMMENT 'RELATION to glpi_locations (id)',
  `manufacturers_id` int unsigned NOT NULL DEFAULT '0' COMMENT 'RELATION to glpi_manufacturers (id)',
  `contact` varchar(255) DEFAULT NULL,
  `contact_num` varchar(255) DEFAULT NULL,
  `users_id` int unsigned NOT NULL DEFAULT '0',
  `groups_id` int unsigned NOT NULL DEFAULT '0',
  `is_autosign` tinyint NOT NULL DEFAULT '0',
  `date_expiration` date DEFAULT NULL,
  `states_id` int unsigned NOT NULL DEFAULT '0' COMMENT 'RELATION to states (id)',
  `command` text,
  `certificate_request` text,
  `certificate_item` text,
  `date_creation` timestamp NULL DEFAULT NULL,
  `date_mod` timestamp NULL DEFAULT NULL,
  PRIMARY KEY (`id`),
  KEY `name` (`name`),
  KEY `entities_id` (`entities_id`),
  KEY `is_recursive` (`is_recursive`),
  KEY `is_template` (`is_template`),
  KEY `is_deleted` (`is_deleted`),
  KEY `certificatetypes_id` (`certificatetypes_id`),
  KEY `users_id_tech` (`users_id_tech`),
  KEY `groups_id_tech` (`groups_id_tech`),
  KEY `groups_id` (`groups_id`),
  KEY `users_id` (`users_id`),
  KEY `locations_id` (`locations_id`),
  KEY `manufacturers_id` (`manufacturers_id`),
  KEY `states_id` (`states_id`),
  KEY `date_creation` (`date_creation`),
  KEY `date_mod` (`date_mod`)
) ENGINE=InnoDB DEFAULT CHARSET=utf8mb4 COLLATE=utf8mb4_unicode_ci ROW_FORMAT=DYNAMIC;


### Dump table glpi_certificates_items

DROP TABLE IF EXISTS `glpi_certificates_items`;
CREATE TABLE `glpi_certificates_items` (
  `id` int unsigned NOT NULL AUTO_INCREMENT,
  `certificates_id` int unsigned NOT NULL DEFAULT '0',
  `items_id` int unsigned NOT NULL DEFAULT '0' COMMENT 'RELATION to various tables, according to itemtype (id)',
  `itemtype` varchar(100) NOT NULL COMMENT 'see .class.php file',
  `date_creation` timestamp NULL DEFAULT NULL,
  `date_mod` timestamp NULL DEFAULT NULL,
  PRIMARY KEY (`id`),
  UNIQUE KEY `unicity` (`certificates_id`,`itemtype`,`items_id`),
  KEY `item` (`itemtype`,`items_id`),
  KEY `date_creation` (`date_creation`),
  KEY `date_mod` (`date_mod`)
) ENGINE=InnoDB DEFAULT CHARSET=utf8mb4 COLLATE=utf8mb4_unicode_ci ROW_FORMAT=DYNAMIC;


### Dump table glpi_certificatetypes

DROP TABLE IF EXISTS `glpi_certificatetypes`;
CREATE TABLE `glpi_certificatetypes` (
  `id` int unsigned NOT NULL AUTO_INCREMENT,
  `entities_id` int unsigned NOT NULL DEFAULT '0',
  `is_recursive` tinyint NOT NULL DEFAULT '0',
  `name` varchar(255) DEFAULT NULL,
  `comment` text,
  `date_creation` timestamp NULL DEFAULT NULL,
  `date_mod` timestamp NULL DEFAULT NULL,
  PRIMARY KEY (`id`),
  KEY `entities_id` (`entities_id`),
  KEY `is_recursive` (`is_recursive`),
  KEY `name` (`name`),
  KEY `date_creation` (`date_creation`),
  KEY `date_mod` (`date_mod`)
) ENGINE=InnoDB DEFAULT CHARSET=utf8mb4 COLLATE=utf8mb4_unicode_ci ROW_FORMAT=DYNAMIC;


### Dump table glpi_changecosts

DROP TABLE IF EXISTS `glpi_changecosts`;
CREATE TABLE `glpi_changecosts` (
  `id` int unsigned NOT NULL AUTO_INCREMENT,
  `changes_id` int unsigned NOT NULL DEFAULT '0',
  `name` varchar(255) DEFAULT NULL,
  `comment` text,
  `begin_date` date DEFAULT NULL,
  `end_date` date DEFAULT NULL,
  `actiontime` int NOT NULL DEFAULT '0',
  `cost_time` decimal(20,4) NOT NULL DEFAULT '0.0000',
  `cost_fixed` decimal(20,4) NOT NULL DEFAULT '0.0000',
  `cost_material` decimal(20,4) NOT NULL DEFAULT '0.0000',
  `budgets_id` int unsigned NOT NULL DEFAULT '0',
  `entities_id` int unsigned NOT NULL DEFAULT '0',
  `is_recursive` tinyint NOT NULL DEFAULT '0',
  PRIMARY KEY (`id`),
  KEY `name` (`name`),
  KEY `changes_id` (`changes_id`),
  KEY `begin_date` (`begin_date`),
  KEY `end_date` (`end_date`),
  KEY `entities_id` (`entities_id`),
  KEY `is_recursive` (`is_recursive`),
  KEY `budgets_id` (`budgets_id`)
) ENGINE=InnoDB DEFAULT CHARSET=utf8mb4 COLLATE=utf8mb4_unicode_ci ROW_FORMAT=DYNAMIC;


### Dump table glpi_changes

DROP TABLE IF EXISTS `glpi_changes`;
CREATE TABLE `glpi_changes` (
  `id` int unsigned NOT NULL AUTO_INCREMENT,
  `name` varchar(255) DEFAULT NULL,
  `entities_id` int unsigned NOT NULL DEFAULT '0',
  `is_recursive` tinyint NOT NULL DEFAULT '0',
  `is_deleted` tinyint NOT NULL DEFAULT '0',
  `status` int NOT NULL DEFAULT '1',
  `content` longtext,
  `date_mod` timestamp NULL DEFAULT NULL,
  `date` timestamp NULL DEFAULT NULL,
  `solvedate` timestamp NULL DEFAULT NULL,
  `closedate` timestamp NULL DEFAULT NULL,
  `time_to_resolve` timestamp NULL DEFAULT NULL,
  `users_id_recipient` int unsigned NOT NULL DEFAULT '0',
  `users_id_lastupdater` int unsigned NOT NULL DEFAULT '0',
  `urgency` int NOT NULL DEFAULT '1',
  `impact` int NOT NULL DEFAULT '1',
  `priority` int NOT NULL DEFAULT '1',
  `itilcategories_id` int unsigned NOT NULL DEFAULT '0',
  `impactcontent` longtext,
  `controlistcontent` longtext,
  `rolloutplancontent` longtext,
  `backoutplancontent` longtext,
  `checklistcontent` longtext,
  `global_validation` int NOT NULL DEFAULT '1',
  `validation_percent` int NOT NULL DEFAULT '0',
  `actiontime` int NOT NULL DEFAULT '0',
  `begin_waiting_date` timestamp NULL DEFAULT NULL,
  `waiting_duration` int NOT NULL DEFAULT '0',
  `close_delay_stat` int NOT NULL DEFAULT '0',
  `solve_delay_stat` int NOT NULL DEFAULT '0',
  `date_creation` timestamp NULL DEFAULT NULL,
  `changetemplates_id` int unsigned NOT NULL DEFAULT '0',
  PRIMARY KEY (`id`),
  KEY `name` (`name`),
  KEY `entities_id` (`entities_id`),
  KEY `is_recursive` (`is_recursive`),
  KEY `is_deleted` (`is_deleted`),
  KEY `date` (`date`),
  KEY `closedate` (`closedate`),
  KEY `status` (`status`),
  KEY `priority` (`priority`),
  KEY `date_mod` (`date_mod`),
  KEY `itilcategories_id` (`itilcategories_id`),
  KEY `users_id_recipient` (`users_id_recipient`),
  KEY `solvedate` (`solvedate`),
  KEY `urgency` (`urgency`),
  KEY `impact` (`impact`),
  KEY `time_to_resolve` (`time_to_resolve`),
  KEY `global_validation` (`global_validation`),
  KEY `users_id_lastupdater` (`users_id_lastupdater`),
  KEY `date_creation` (`date_creation`),
  KEY `changetemplates_id` (`changetemplates_id`)
) ENGINE=InnoDB DEFAULT CHARSET=utf8mb4 COLLATE=utf8mb4_unicode_ci ROW_FORMAT=DYNAMIC;


### Dump table glpi_changes_groups

DROP TABLE IF EXISTS `glpi_changes_groups`;
CREATE TABLE `glpi_changes_groups` (
  `id` int unsigned NOT NULL AUTO_INCREMENT,
  `changes_id` int unsigned NOT NULL DEFAULT '0',
  `groups_id` int unsigned NOT NULL DEFAULT '0',
  `type` int NOT NULL DEFAULT '1',
  PRIMARY KEY (`id`),
  UNIQUE KEY `unicity` (`changes_id`,`type`,`groups_id`),
  KEY `group` (`groups_id`,`type`)
) ENGINE=InnoDB DEFAULT CHARSET=utf8mb4 COLLATE=utf8mb4_unicode_ci ROW_FORMAT=DYNAMIC;


### Dump table glpi_changes_items

DROP TABLE IF EXISTS `glpi_changes_items`;
CREATE TABLE `glpi_changes_items` (
  `id` int unsigned NOT NULL AUTO_INCREMENT,
  `changes_id` int unsigned NOT NULL DEFAULT '0',
  `itemtype` varchar(100) DEFAULT NULL,
  `items_id` int unsigned NOT NULL DEFAULT '0',
  PRIMARY KEY (`id`),
  UNIQUE KEY `unicity` (`changes_id`,`itemtype`,`items_id`),
  KEY `item` (`itemtype`,`items_id`)
) ENGINE=InnoDB DEFAULT CHARSET=utf8mb4 COLLATE=utf8mb4_unicode_ci ROW_FORMAT=DYNAMIC;


### Dump table glpi_changes_problems

DROP TABLE IF EXISTS `glpi_changes_problems`;
CREATE TABLE `glpi_changes_problems` (
  `id` int unsigned NOT NULL AUTO_INCREMENT,
  `changes_id` int unsigned NOT NULL DEFAULT '0',
  `problems_id` int unsigned NOT NULL DEFAULT '0',
  `link` int NOT NULL DEFAULT '1',
  PRIMARY KEY (`id`),
  UNIQUE KEY `unicity` (`changes_id`,`problems_id`),
  KEY `problems_id` (`problems_id`)
) ENGINE=InnoDB DEFAULT CHARSET=utf8mb4 COLLATE=utf8mb4_unicode_ci ROW_FORMAT=DYNAMIC;


### Dump table glpi_changes_suppliers

DROP TABLE IF EXISTS `glpi_changes_suppliers`;
CREATE TABLE `glpi_changes_suppliers` (
  `id` int unsigned NOT NULL AUTO_INCREMENT,
  `changes_id` int unsigned NOT NULL DEFAULT '0',
  `suppliers_id` int unsigned NOT NULL DEFAULT '0',
  `type` int NOT NULL DEFAULT '1',
  `use_notification` tinyint NOT NULL DEFAULT '0',
  `alternative_email` varchar(255) DEFAULT NULL,
  PRIMARY KEY (`id`),
  UNIQUE KEY `unicity` (`changes_id`,`type`,`suppliers_id`),
  KEY `group` (`suppliers_id`,`type`)
) ENGINE=InnoDB DEFAULT CHARSET=utf8mb4 COLLATE=utf8mb4_unicode_ci ROW_FORMAT=DYNAMIC;


### Dump table glpi_changes_tickets

DROP TABLE IF EXISTS `glpi_changes_tickets`;
CREATE TABLE `glpi_changes_tickets` (
  `id` int unsigned NOT NULL AUTO_INCREMENT,
  `changes_id` int unsigned NOT NULL DEFAULT '0',
  `tickets_id` int unsigned NOT NULL DEFAULT '0',
  `link` int NOT NULL DEFAULT '1',
  PRIMARY KEY (`id`),
  UNIQUE KEY `unicity` (`changes_id`,`tickets_id`),
  KEY `tickets_id` (`tickets_id`)
) ENGINE=InnoDB DEFAULT CHARSET=utf8mb4 COLLATE=utf8mb4_unicode_ci ROW_FORMAT=DYNAMIC;


### Dump table glpi_changes_users

DROP TABLE IF EXISTS `glpi_changes_users`;
CREATE TABLE `glpi_changes_users` (
  `id` int unsigned NOT NULL AUTO_INCREMENT,
  `changes_id` int unsigned NOT NULL DEFAULT '0',
  `users_id` int unsigned NOT NULL DEFAULT '0',
  `type` int NOT NULL DEFAULT '1',
  `use_notification` tinyint NOT NULL DEFAULT '0',
  `alternative_email` varchar(255) DEFAULT NULL,
  PRIMARY KEY (`id`),
  UNIQUE KEY `unicity` (`changes_id`,`type`,`users_id`,`alternative_email`),
  KEY `user` (`users_id`,`type`)
) ENGINE=InnoDB DEFAULT CHARSET=utf8mb4 COLLATE=utf8mb4_unicode_ci ROW_FORMAT=DYNAMIC;


### Dump table glpi_changetasks

DROP TABLE IF EXISTS `glpi_changetasks`;
CREATE TABLE `glpi_changetasks` (
  `id` int unsigned NOT NULL AUTO_INCREMENT,
  `uuid` varchar(255) DEFAULT NULL,
  `changes_id` int unsigned NOT NULL DEFAULT '0',
  `taskcategories_id` int unsigned NOT NULL DEFAULT '0',
  `state` int NOT NULL DEFAULT '0',
  `date` timestamp NULL DEFAULT NULL,
  `begin` timestamp NULL DEFAULT NULL,
  `end` timestamp NULL DEFAULT NULL,
  `users_id` int unsigned NOT NULL DEFAULT '0',
  `users_id_editor` int unsigned NOT NULL DEFAULT '0',
  `users_id_tech` int unsigned NOT NULL DEFAULT '0',
  `groups_id_tech` int unsigned NOT NULL DEFAULT '0',
  `content` longtext,
  `actiontime` int NOT NULL DEFAULT '0',
  `date_mod` timestamp NULL DEFAULT NULL,
  `date_creation` timestamp NULL DEFAULT NULL,
  `tasktemplates_id` int unsigned NOT NULL DEFAULT '0',
  `timeline_position` tinyint NOT NULL DEFAULT '0',
  `is_private` tinyint NOT NULL DEFAULT '0',
  PRIMARY KEY (`id`),
  UNIQUE KEY `uuid` (`uuid`),
  KEY `changes_id` (`changes_id`),
  KEY `state` (`state`),
  KEY `users_id` (`users_id`),
  KEY `users_id_editor` (`users_id_editor`),
  KEY `users_id_tech` (`users_id_tech`),
  KEY `groups_id_tech` (`groups_id_tech`),
  KEY `date` (`date`),
  KEY `date_mod` (`date_mod`),
  KEY `date_creation` (`date_creation`),
  KEY `begin` (`begin`),
  KEY `end` (`end`),
  KEY `taskcategories_id` (`taskcategories_id`),
  KEY `tasktemplates_id` (`tasktemplates_id`),
  KEY `is_private` (`is_private`)
) ENGINE=InnoDB DEFAULT CHARSET=utf8mb4 COLLATE=utf8mb4_unicode_ci ROW_FORMAT=DYNAMIC;


### Dump table glpi_changevalidations

DROP TABLE IF EXISTS `glpi_changevalidations`;
CREATE TABLE `glpi_changevalidations` (
  `id` int unsigned NOT NULL AUTO_INCREMENT,
  `entities_id` int unsigned NOT NULL DEFAULT '0',
  `is_recursive` tinyint NOT NULL DEFAULT '0',
  `users_id` int unsigned NOT NULL DEFAULT '0',
  `changes_id` int unsigned NOT NULL DEFAULT '0',
  `users_id_validate` int unsigned NOT NULL DEFAULT '0',
  `itemtype_target` varchar(255) NOT NULL,
  `items_id_target` int unsigned NOT NULL DEFAULT '0',
  `comment_submission` text,
  `comment_validation` text,
  `status` int NOT NULL DEFAULT '2',
  `submission_date` timestamp NULL DEFAULT NULL,
  `validation_date` timestamp NULL DEFAULT NULL,
  `timeline_position` tinyint NOT NULL DEFAULT '0',
  `last_reminder_date` timestamp NULL DEFAULT NULL,
  PRIMARY KEY (`id`),
  KEY `entities_id` (`entities_id`),
  KEY `is_recursive` (`is_recursive`),
  KEY `users_id` (`users_id`),
  KEY `users_id_validate` (`users_id_validate`),
  KEY `item_target` (`itemtype_target`,`items_id_target`),
  KEY `changes_id` (`changes_id`),
  KEY `submission_date` (`submission_date`),
  KEY `validation_date` (`validation_date`),
  KEY `status` (`status`)
) ENGINE=InnoDB DEFAULT CHARSET=utf8mb4 COLLATE=utf8mb4_unicode_ci ROW_FORMAT=DYNAMIC;


### Dump table glpi_computerantiviruses

DROP TABLE IF EXISTS `glpi_computerantiviruses`;
CREATE TABLE `glpi_computerantiviruses` (
  `id` int unsigned NOT NULL AUTO_INCREMENT,
  `computers_id` int unsigned NOT NULL DEFAULT '0',
  `name` varchar(255) DEFAULT NULL,
  `manufacturers_id` int unsigned NOT NULL DEFAULT '0',
  `antivirus_version` varchar(255) DEFAULT NULL,
  `signature_version` varchar(255) DEFAULT NULL,
  `is_active` tinyint NOT NULL DEFAULT '0',
  `is_deleted` tinyint NOT NULL DEFAULT '0',
  `is_uptodate` tinyint NOT NULL DEFAULT '0',
  `is_dynamic` tinyint NOT NULL DEFAULT '0',
  `date_expiration` timestamp NULL DEFAULT NULL,
  `date_mod` timestamp NULL DEFAULT NULL,
  `date_creation` timestamp NULL DEFAULT NULL,
  PRIMARY KEY (`id`),
  KEY `name` (`name`),
  KEY `antivirus_version` (`antivirus_version`),
  KEY `signature_version` (`signature_version`),
  KEY `is_active` (`is_active`),
  KEY `is_uptodate` (`is_uptodate`),
  KEY `is_dynamic` (`is_dynamic`),
  KEY `is_deleted` (`is_deleted`),
  KEY `computers_id` (`computers_id`),
  KEY `date_expiration` (`date_expiration`),
  KEY `date_mod` (`date_mod`),
  KEY `date_creation` (`date_creation`),
  KEY `manufacturers_id` (`manufacturers_id`)
) ENGINE=InnoDB DEFAULT CHARSET=utf8mb4 COLLATE=utf8mb4_unicode_ci ROW_FORMAT=DYNAMIC;


### Dump table glpi_items_disks

DROP TABLE IF EXISTS `glpi_items_disks`;
CREATE TABLE `glpi_items_disks` (
  `id` int unsigned NOT NULL AUTO_INCREMENT,
  `entities_id` int unsigned NOT NULL DEFAULT '0',
  `itemtype` varchar(255) DEFAULT NULL,
  `items_id` int unsigned NOT NULL DEFAULT '0',
  `name` varchar(255) DEFAULT NULL,
  `device` varchar(255) DEFAULT NULL,
  `mountpoint` varchar(255) DEFAULT NULL,
  `filesystems_id` int unsigned NOT NULL DEFAULT '0',
  `totalsize` int NOT NULL DEFAULT '0',
  `freesize` int NOT NULL DEFAULT '0',
  `is_deleted` tinyint NOT NULL DEFAULT '0',
  `is_dynamic` tinyint NOT NULL DEFAULT '0',
  `encryption_status` int NOT NULL DEFAULT '0',
  `encryption_tool` varchar(255) DEFAULT NULL,
  `encryption_algorithm` varchar(255) DEFAULT NULL,
  `encryption_type` varchar(255) DEFAULT NULL,
  `date_mod` timestamp NULL DEFAULT NULL,
  `date_creation` timestamp NULL DEFAULT NULL,
  PRIMARY KEY (`id`),
  KEY `name` (`name`),
  KEY `device` (`device`),
  KEY `mountpoint` (`mountpoint`),
  KEY `totalsize` (`totalsize`),
  KEY `freesize` (`freesize`),
  KEY `item` (`itemtype`,`items_id`),
  KEY `filesystems_id` (`filesystems_id`),
  KEY `entities_id` (`entities_id`),
  KEY `is_deleted` (`is_deleted`),
  KEY `is_dynamic` (`is_dynamic`),
  KEY `date_mod` (`date_mod`),
  KEY `date_creation` (`date_creation`)
) ENGINE=InnoDB DEFAULT CHARSET=utf8mb4 COLLATE=utf8mb4_unicode_ci ROW_FORMAT=DYNAMIC;


### Dump table glpi_computermodels

DROP TABLE IF EXISTS `glpi_computermodels`;
CREATE TABLE `glpi_computermodels` (
  `id` int unsigned NOT NULL AUTO_INCREMENT,
  `name` varchar(255) DEFAULT NULL,
  `comment` text,
  `product_number` varchar(255) DEFAULT NULL,
  `weight` int NOT NULL DEFAULT '0',
  `required_units` int NOT NULL DEFAULT '1',
  `depth` float NOT NULL DEFAULT '1',
  `power_connections` int NOT NULL DEFAULT '0',
  `power_consumption` int NOT NULL DEFAULT '0',
  `is_half_rack` tinyint NOT NULL DEFAULT '0',
  `picture_front` text,
  `picture_rear` text,
  `pictures` text,
  `date_mod` timestamp NULL DEFAULT NULL,
  `date_creation` timestamp NULL DEFAULT NULL,
  PRIMARY KEY (`id`),
  KEY `name` (`name`),
  KEY `date_mod` (`date_mod`),
  KEY `date_creation` (`date_creation`),
  KEY `product_number` (`product_number`)
) ENGINE=InnoDB DEFAULT CHARSET=utf8mb4 COLLATE=utf8mb4_unicode_ci ROW_FORMAT=DYNAMIC;


### Dump table glpi_computers

DROP TABLE IF EXISTS `glpi_computers`;
CREATE TABLE `glpi_computers` (
  `id` int unsigned NOT NULL AUTO_INCREMENT,
  `entities_id` int unsigned NOT NULL DEFAULT '0',
  `name` varchar(255) DEFAULT NULL,
  `serial` varchar(255) DEFAULT NULL,
  `otherserial` varchar(255) DEFAULT NULL,
  `contact` varchar(255) DEFAULT NULL,
  `contact_num` varchar(255) DEFAULT NULL,
  `users_id_tech` int unsigned NOT NULL DEFAULT '0',
  `groups_id_tech` int unsigned NOT NULL DEFAULT '0',
  `comment` text,
  `date_mod` timestamp NULL DEFAULT NULL,
  `autoupdatesystems_id` int unsigned NOT NULL DEFAULT '0',
  `locations_id` int unsigned NOT NULL DEFAULT '0',
  `networks_id` int unsigned NOT NULL DEFAULT '0',
  `computermodels_id` int unsigned NOT NULL DEFAULT '0',
  `computertypes_id` int unsigned NOT NULL DEFAULT '0',
  `is_template` tinyint NOT NULL DEFAULT '0',
  `template_name` varchar(255) DEFAULT NULL,
  `manufacturers_id` int unsigned NOT NULL DEFAULT '0',
  `is_deleted` tinyint NOT NULL DEFAULT '0',
  `is_dynamic` tinyint NOT NULL DEFAULT '0',
  `users_id` int unsigned NOT NULL DEFAULT '0',
  `groups_id` int unsigned NOT NULL DEFAULT '0',
  `states_id` int unsigned NOT NULL DEFAULT '0',
  `ticket_tco` decimal(20,4) DEFAULT '0.0000',
  `uuid` varchar(255) DEFAULT NULL,
  `date_creation` timestamp NULL DEFAULT NULL,
  `is_recursive` tinyint NOT NULL DEFAULT '0',
  `last_inventory_update` timestamp NULL DEFAULT NULL,
  `last_boot` timestamp NULL DEFAULT NULL,
  PRIMARY KEY (`id`),
  KEY `date_mod` (`date_mod`),
  KEY `name` (`name`),
  KEY `is_template` (`is_template`),
  KEY `autoupdatesystems_id` (`autoupdatesystems_id`),
  KEY `entities_id` (`entities_id`),
  KEY `manufacturers_id` (`manufacturers_id`),
  KEY `groups_id` (`groups_id`),
  KEY `users_id` (`users_id`),
  KEY `locations_id` (`locations_id`),
  KEY `computermodels_id` (`computermodels_id`),
  KEY `networks_id` (`networks_id`),
  KEY `states_id` (`states_id`),
  KEY `users_id_tech` (`users_id_tech`),
  KEY `computertypes_id` (`computertypes_id`),
  KEY `is_deleted` (`is_deleted`),
  KEY `groups_id_tech` (`groups_id_tech`),
  KEY `is_dynamic` (`is_dynamic`),
  KEY `serial` (`serial`),
  KEY `otherserial` (`otherserial`),
  KEY `uuid` (`uuid`),
  KEY `date_creation` (`date_creation`),
  KEY `is_recursive` (`is_recursive`)
) ENGINE=InnoDB DEFAULT CHARSET=utf8mb4 COLLATE=utf8mb4_unicode_ci ROW_FORMAT=DYNAMIC;


### Dump table glpi_computers_items

DROP TABLE IF EXISTS `glpi_computers_items`;
CREATE TABLE `glpi_computers_items` (
  `id` int unsigned NOT NULL AUTO_INCREMENT,
  `items_id` int unsigned NOT NULL DEFAULT '0' COMMENT 'RELATION to various table, according to itemtype (ID)',
  `computers_id` int unsigned NOT NULL DEFAULT '0',
  `itemtype` varchar(100) NOT NULL,
  `is_deleted` tinyint NOT NULL DEFAULT '0',
  `is_dynamic` tinyint NOT NULL DEFAULT '0',
  PRIMARY KEY (`id`),
  KEY `computers_id` (`computers_id`),
  KEY `item` (`itemtype`,`items_id`),
  KEY `is_deleted` (`is_deleted`),
  KEY `is_dynamic` (`is_dynamic`)
) ENGINE=InnoDB DEFAULT CHARSET=utf8mb4 COLLATE=utf8mb4_unicode_ci ROW_FORMAT=DYNAMIC;


### Previously glpi_computers_softwarelicenses < 9.5.0
### Dump table glpi_items_softwarelicenses

DROP TABLE IF EXISTS `glpi_items_softwarelicenses`;
CREATE TABLE `glpi_items_softwarelicenses` (
  `id` int unsigned NOT NULL AUTO_INCREMENT,
  `items_id` int unsigned NOT NULL DEFAULT '0',
  `itemtype` varchar(100) NOT NULL,
  `softwarelicenses_id` int unsigned NOT NULL DEFAULT '0',
  `is_deleted` tinyint NOT NULL DEFAULT '0',
  `is_dynamic` tinyint NOT NULL DEFAULT '0',
  PRIMARY KEY (`id`),
  KEY `item` (`itemtype`,`items_id`),
  KEY `softwarelicenses_id` (`softwarelicenses_id`),
  KEY `is_deleted` (`is_deleted`),
  KEY `is_dynamic` (`is_dynamic`)
) ENGINE=InnoDB DEFAULT CHARSET=utf8mb4 COLLATE=utf8mb4_unicode_ci ROW_FORMAT=DYNAMIC;

### Previously glpi_computers_softwareversions < 9.5.0
### Dump table glpi_items_softwareversions

DROP TABLE IF EXISTS `glpi_items_softwareversions`;
CREATE TABLE `glpi_items_softwareversions` (
  `id` int unsigned NOT NULL AUTO_INCREMENT,
  `items_id` int unsigned NOT NULL DEFAULT '0',
  `itemtype` varchar(100) NOT NULL,
  `softwareversions_id` int unsigned NOT NULL DEFAULT '0',
  `is_deleted_item` tinyint NOT NULL DEFAULT '0',
  `is_template_item` tinyint NOT NULL DEFAULT '0',
  `entities_id` int unsigned NOT NULL DEFAULT '0',
  `is_deleted` tinyint NOT NULL DEFAULT '0',
  `is_dynamic` tinyint NOT NULL DEFAULT '0',
  `date_install` date DEFAULT NULL,
  PRIMARY KEY (`id`),
  UNIQUE KEY `unicity` (`itemtype`,`items_id`,`softwareversions_id`),
  KEY `softwareversions_id` (`softwareversions_id`),
  KEY `computers_info` (`entities_id`,`is_template_item`,`is_deleted_item`),
  KEY `is_deleted` (`is_deleted`),
  KEY `is_dynamic` (`is_dynamic`),
  KEY `is_deleted_item` (`is_deleted_item`),
  KEY `is_template_item` (`is_template_item`),
  KEY `date_install` (`date_install`)
) ENGINE=InnoDB DEFAULT CHARSET=utf8mb4 COLLATE=utf8mb4_unicode_ci ROW_FORMAT=DYNAMIC;


### Dump table glpi_computertypes

DROP TABLE IF EXISTS `glpi_computertypes`;
CREATE TABLE `glpi_computertypes` (
  `id` int unsigned NOT NULL AUTO_INCREMENT,
  `name` varchar(255) DEFAULT NULL,
  `comment` text,
  `date_mod` timestamp NULL DEFAULT NULL,
  `date_creation` timestamp NULL DEFAULT NULL,
  PRIMARY KEY (`id`),
  KEY `name` (`name`),
  KEY `date_mod` (`date_mod`),
  KEY `date_creation` (`date_creation`)
) ENGINE=InnoDB DEFAULT CHARSET=utf8mb4 COLLATE=utf8mb4_unicode_ci ROW_FORMAT=DYNAMIC;


### Dump table glpi_computervirtualmachines

DROP TABLE IF EXISTS `glpi_computervirtualmachines`;
CREATE TABLE `glpi_computervirtualmachines` (
  `id` int unsigned NOT NULL AUTO_INCREMENT,
  `entities_id` int unsigned NOT NULL DEFAULT '0',
  `computers_id` int unsigned NOT NULL DEFAULT '0',
  `name` varchar(255) NOT NULL DEFAULT '',
  `virtualmachinestates_id` int unsigned NOT NULL DEFAULT '0',
  `virtualmachinesystems_id` int unsigned NOT NULL DEFAULT '0',
  `virtualmachinetypes_id` int unsigned NOT NULL DEFAULT '0',
  `uuid` varchar(255) NOT NULL DEFAULT '',
  `vcpu` int NOT NULL DEFAULT '0',
  `ram` varchar(255) NOT NULL DEFAULT '',
  `is_deleted` tinyint NOT NULL DEFAULT '0',
  `is_dynamic` tinyint NOT NULL DEFAULT '0',
  `comment` text,
  `date_mod` timestamp NULL DEFAULT NULL,
  `date_creation` timestamp NULL DEFAULT NULL,
  PRIMARY KEY (`id`),
  KEY `computers_id` (`computers_id`),
  KEY `entities_id` (`entities_id`),
  KEY `name` (`name`),
  KEY `virtualmachinestates_id` (`virtualmachinestates_id`),
  KEY `virtualmachinesystems_id` (`virtualmachinesystems_id`),
  KEY `vcpu` (`vcpu`),
  KEY `ram` (`ram`),
  KEY `is_deleted` (`is_deleted`),
  KEY `is_dynamic` (`is_dynamic`),
  KEY `uuid` (`uuid`),
  KEY `date_mod` (`date_mod`),
  KEY `date_creation` (`date_creation`),
  KEY `virtualmachinetypes_id` (`virtualmachinetypes_id`)
) ENGINE=InnoDB DEFAULT CHARSET=utf8mb4 COLLATE=utf8mb4_unicode_ci ROW_FORMAT=DYNAMIC;


### Dump table glpi_items_operatingsystems

DROP TABLE IF EXISTS `glpi_items_operatingsystems`;
CREATE TABLE `glpi_items_operatingsystems` (
  `id` int unsigned NOT NULL AUTO_INCREMENT,
  `items_id` int unsigned NOT NULL DEFAULT '0',
  `itemtype` varchar(255) DEFAULT NULL,
  `operatingsystems_id` int unsigned NOT NULL DEFAULT '0',
  `operatingsystemversions_id` int unsigned NOT NULL DEFAULT '0',
  `operatingsystemservicepacks_id` int unsigned NOT NULL DEFAULT '0',
  `operatingsystemarchitectures_id` int unsigned NOT NULL DEFAULT '0',
  `operatingsystemkernelversions_id` int unsigned NOT NULL DEFAULT '0',
  `license_number` varchar(255) DEFAULT NULL,
  `licenseid` varchar(255) DEFAULT NULL,
  `operatingsystemeditions_id` int unsigned NOT NULL DEFAULT '0',
  `date_mod` timestamp NULL DEFAULT NULL,
  `date_creation` timestamp NULL DEFAULT NULL,
  `is_deleted` tinyint NOT NULL DEFAULT '0',
  `is_dynamic` tinyint NOT NULL DEFAULT '0',
  `entities_id` int unsigned NOT NULL DEFAULT '0',
  `is_recursive` tinyint NOT NULL DEFAULT '0',
  `install_date` date NULL DEFAULT NULL,
  PRIMARY KEY (`id`),
  UNIQUE KEY `unicity` (`items_id`,`itemtype`,`operatingsystems_id`,`operatingsystemarchitectures_id`),
  KEY `item` (`itemtype`,`items_id`),
  KEY `operatingsystems_id` (`operatingsystems_id`),
  KEY `operatingsystemservicepacks_id` (`operatingsystemservicepacks_id`),
  KEY `operatingsystemversions_id` (`operatingsystemversions_id`),
  KEY `operatingsystemarchitectures_id` (`operatingsystemarchitectures_id`),
  KEY `operatingsystemkernelversions_id` (`operatingsystemkernelversions_id`),
  KEY `operatingsystemeditions_id` (`operatingsystemeditions_id`),
  KEY `is_deleted` (`is_deleted`),
  KEY `is_dynamic` (`is_dynamic`),
  KEY `entities_id` (`entities_id`),
  KEY `is_recursive` (`is_recursive`),
  KEY `date_creation` (`date_creation`),
  KEY `date_mod` (`date_mod`)
) ENGINE=InnoDB DEFAULT CHARSET=utf8mb4 COLLATE=utf8mb4_unicode_ci ROW_FORMAT=DYNAMIC;


### Dump table glpi_operatingsystemkernels

DROP TABLE IF EXISTS `glpi_operatingsystemkernels`;
CREATE TABLE `glpi_operatingsystemkernels` (
  `id` int unsigned NOT NULL AUTO_INCREMENT,
  `name` varchar(255) DEFAULT NULL,
  `comment` text,
  `date_mod` timestamp NULL DEFAULT NULL,
  `date_creation` timestamp NULL DEFAULT NULL,
  PRIMARY KEY (`id`),
  KEY `name` (`name`),
  KEY `date_creation` (`date_creation`),
  KEY `date_mod` (`date_mod`)
) ENGINE=InnoDB DEFAULT CHARSET=utf8mb4 COLLATE=utf8mb4_unicode_ci ROW_FORMAT=DYNAMIC;


### Dump table glpi_operatingsystemkernelversions

DROP TABLE IF EXISTS `glpi_operatingsystemkernelversions`;
CREATE TABLE `glpi_operatingsystemkernelversions` (
  `id` int unsigned NOT NULL AUTO_INCREMENT,
  `operatingsystemkernels_id` int unsigned NOT NULL DEFAULT '0',
  `name` varchar(255) DEFAULT NULL,
  `comment` text,
  `date_mod` timestamp NULL DEFAULT NULL,
  `date_creation` timestamp NULL DEFAULT NULL,
  PRIMARY KEY (`id`),
  KEY `name` (`name`),
  KEY `operatingsystemkernels_id` (`operatingsystemkernels_id`),
  KEY `date_creation` (`date_creation`),
  KEY `date_mod` (`date_mod`)
) ENGINE=InnoDB DEFAULT CHARSET=utf8mb4 COLLATE=utf8mb4_unicode_ci ROW_FORMAT=DYNAMIC;

### Dump table glpi_operatingsystemeditions

DROP TABLE IF EXISTS `glpi_operatingsystemeditions`;
CREATE TABLE `glpi_operatingsystemeditions` (
  `id` int unsigned NOT NULL AUTO_INCREMENT,
  `name` varchar(255) DEFAULT NULL,
  `comment` text,
  `date_mod` timestamp NULL DEFAULT NULL,
  `date_creation` timestamp NULL DEFAULT NULL,
  PRIMARY KEY (`id`),
  KEY `name` (`name`),
  KEY `date_creation` (`date_creation`),
  KEY `date_mod` (`date_mod`)
) ENGINE=InnoDB DEFAULT CHARSET=utf8mb4 COLLATE=utf8mb4_unicode_ci ROW_FORMAT=DYNAMIC;

### Dump table glpi_configs

DROP TABLE IF EXISTS `glpi_configs`;
CREATE TABLE `glpi_configs` (
  `id` int unsigned NOT NULL AUTO_INCREMENT,
  `context` varchar(150) DEFAULT NULL,
  `name` varchar(150) DEFAULT NULL,
  `value` text,
  PRIMARY KEY (`id`),
  UNIQUE KEY `unicity` (`context`,`name`),
  KEY `name` (`name`)
) ENGINE=InnoDB DEFAULT CHARSET=utf8mb4 COLLATE=utf8mb4_unicode_ci ROW_FORMAT=DYNAMIC;

### Dump table glpi_impacts

DROP TABLE IF EXISTS `glpi_impactrelations`;
CREATE TABLE `glpi_impactrelations` (
  `id` int unsigned NOT NULL AUTO_INCREMENT,
  `itemtype_source` varchar(255) NOT NULL DEFAULT '',
  `items_id_source` int unsigned NOT NULL DEFAULT '0',
  `itemtype_impacted` varchar(255) NOT NULL DEFAULT '',
  `items_id_impacted` int unsigned NOT NULL DEFAULT '0',
  PRIMARY KEY (`id`),
  UNIQUE KEY `unicity` (`itemtype_source`,`items_id_source`,`itemtype_impacted`,`items_id_impacted`),
  KEY `impacted_asset` (`itemtype_impacted`,`items_id_impacted`)
) ENGINE=InnoDB DEFAULT CHARSET=utf8mb4 COLLATE=utf8mb4_unicode_ci ROW_FORMAT=DYNAMIC;


### Dump table glpi_impacts_compounds

DROP TABLE IF EXISTS `glpi_impactcompounds`;
CREATE TABLE `glpi_impactcompounds` (
  `id` int unsigned NOT NULL AUTO_INCREMENT,
  `name` varchar(255) DEFAULT '',
  `color` varchar(255) NOT NULL DEFAULT '',
  PRIMARY KEY (`id`),
  KEY `name` (`name`)
) ENGINE=InnoDB DEFAULT CHARSET=utf8mb4 COLLATE=utf8mb4_unicode_ci ROW_FORMAT=DYNAMIC;


### Dump table glpi_impactitems

DROP TABLE IF EXISTS `glpi_impactitems`;
CREATE TABLE `glpi_impactitems` (
  `id` int unsigned NOT NULL AUTO_INCREMENT,
  `itemtype` varchar(255) NOT NULL DEFAULT '',
  `items_id` int unsigned NOT NULL DEFAULT '0',
  `parent_id` int unsigned NOT NULL DEFAULT '0',
  `impactcontexts_id` int unsigned NOT NULL DEFAULT '0',
  `is_slave` tinyint NOT NULL DEFAULT '1',
  PRIMARY KEY (`id`),
  UNIQUE KEY `unicity` (`itemtype`,`items_id`),
  KEY `source` (`itemtype`,`items_id`),
  KEY `parent_id` (`parent_id`),
  KEY `impactcontexts_id` (`impactcontexts_id`)
) ENGINE=InnoDB DEFAULT CHARSET=utf8mb4 COLLATE=utf8mb4_unicode_ci ROW_FORMAT=DYNAMIC;

### Dump table glpi_impactcontexts

DROP TABLE IF EXISTS `glpi_impactcontexts`;
CREATE TABLE `glpi_impactcontexts` (
  `id` int unsigned NOT NULL AUTO_INCREMENT,
  `positions` mediumtext NOT NULL,
  `zoom` float NOT NULL DEFAULT '0',
  `pan_x` float NOT NULL DEFAULT '0',
  `pan_y` float NOT NULL DEFAULT '0',
  `impact_color` varchar(255) NOT NULL DEFAULT '',
  `depends_color` varchar(255) NOT NULL DEFAULT '',
  `impact_and_depends_color` varchar(255) NOT NULL DEFAULT '',
  `show_depends` tinyint NOT NULL DEFAULT '1',
  `show_impact` tinyint NOT NULL DEFAULT '1',
  `max_depth` int NOT NULL DEFAULT '5',
  PRIMARY KEY (`id`)
) ENGINE=InnoDB DEFAULT CHARSET=utf8mb4 COLLATE=utf8mb4_unicode_ci ROW_FORMAT=DYNAMIC;

### Dump table glpi_consumableitems

DROP TABLE IF EXISTS `glpi_consumableitems`;
CREATE TABLE `glpi_consumableitems` (
  `id` int unsigned NOT NULL AUTO_INCREMENT,
  `entities_id` int unsigned NOT NULL DEFAULT '0',
  `is_recursive` tinyint NOT NULL DEFAULT '0',
  `name` varchar(255) DEFAULT NULL,
  `ref` varchar(255) DEFAULT NULL,
  `locations_id` int unsigned NOT NULL DEFAULT '0',
  `consumableitemtypes_id` int unsigned NOT NULL DEFAULT '0',
  `manufacturers_id` int unsigned NOT NULL DEFAULT '0',
  `users_id_tech` int unsigned NOT NULL DEFAULT '0',
  `groups_id_tech` int unsigned NOT NULL DEFAULT '0',
  `is_deleted` tinyint NOT NULL DEFAULT '0',
  `comment` text,
  `alarm_threshold` int NOT NULL DEFAULT '10',
  `stock_target` int NOT NULL DEFAULT '0',
  `date_mod` timestamp NULL DEFAULT NULL,
  `date_creation` timestamp NULL DEFAULT NULL,
  `otherserial` varchar(255) DEFAULT NULL,
  `pictures` text,
  PRIMARY KEY (`id`),
  KEY `name` (`name`),
  KEY `entities_id` (`entities_id`),
  KEY `is_recursive` (`is_recursive`),
  KEY `manufacturers_id` (`manufacturers_id`),
  KEY `locations_id` (`locations_id`),
  KEY `users_id_tech` (`users_id_tech`),
  KEY `consumableitemtypes_id` (`consumableitemtypes_id`),
  KEY `is_deleted` (`is_deleted`),
  KEY `alarm_threshold` (`alarm_threshold`),
  KEY `groups_id_tech` (`groups_id_tech`),
  KEY `date_mod` (`date_mod`),
  KEY `date_creation` (`date_creation`),
  KEY `otherserial` (`otherserial`)
) ENGINE=InnoDB DEFAULT CHARSET=utf8mb4 COLLATE=utf8mb4_unicode_ci ROW_FORMAT=DYNAMIC;


### Dump table glpi_consumableitemtypes

DROP TABLE IF EXISTS `glpi_consumableitemtypes`;
CREATE TABLE `glpi_consumableitemtypes` (
  `id` int unsigned NOT NULL AUTO_INCREMENT,
  `name` varchar(255) DEFAULT NULL,
  `comment` text,
  `date_mod` timestamp NULL DEFAULT NULL,
  `date_creation` timestamp NULL DEFAULT NULL,
  PRIMARY KEY (`id`),
  KEY `name` (`name`),
  KEY `date_mod` (`date_mod`),
  KEY `date_creation` (`date_creation`)
) ENGINE=InnoDB DEFAULT CHARSET=utf8mb4 COLLATE=utf8mb4_unicode_ci ROW_FORMAT=DYNAMIC;


### Dump table glpi_consumables

DROP TABLE IF EXISTS `glpi_consumables`;
CREATE TABLE `glpi_consumables` (
  `id` int unsigned NOT NULL AUTO_INCREMENT,
  `entities_id` int unsigned NOT NULL DEFAULT '0',
  `consumableitems_id` int unsigned NOT NULL DEFAULT '0',
  `date_in` date DEFAULT NULL,
  `date_out` date DEFAULT NULL,
  `itemtype` varchar(100) DEFAULT NULL,
  `items_id` int unsigned NOT NULL DEFAULT '0',
  `date_mod` timestamp NULL DEFAULT NULL,
  `date_creation` timestamp NULL DEFAULT NULL,
  PRIMARY KEY (`id`),
  KEY `date_in` (`date_in`),
  KEY `date_out` (`date_out`),
  KEY `consumableitems_id` (`consumableitems_id`),
  KEY `entities_id` (`entities_id`),
  KEY `item` (`itemtype`,`items_id`),
  KEY `date_mod` (`date_mod`),
  KEY `date_creation` (`date_creation`)
) ENGINE=InnoDB DEFAULT CHARSET=utf8mb4 COLLATE=utf8mb4_unicode_ci ROW_FORMAT=DYNAMIC;


### Dump table glpi_contacts

DROP TABLE IF EXISTS `glpi_contacts`;
CREATE TABLE `glpi_contacts` (
  `id` int unsigned NOT NULL AUTO_INCREMENT,
  `entities_id` int unsigned NOT NULL DEFAULT '0',
  `is_recursive` tinyint NOT NULL DEFAULT '0',
  `name` varchar(255) DEFAULT NULL,
  `firstname` varchar(255) DEFAULT NULL,
  `registration_number` varchar(255) DEFAULT NULL,
  `phone` varchar(255) DEFAULT NULL,
  `phone2` varchar(255) DEFAULT NULL,
  `mobile` varchar(255) DEFAULT NULL,
  `fax` varchar(255) DEFAULT NULL,
  `email` varchar(255) DEFAULT NULL,
  `contacttypes_id` int unsigned NOT NULL DEFAULT '0',
  `comment` text,
  `is_deleted` tinyint NOT NULL DEFAULT '0',
  `usertitles_id` int unsigned NOT NULL DEFAULT '0',
  `address` text,
  `postcode` varchar(255) DEFAULT NULL,
  `town` varchar(255) DEFAULT NULL,
  `state` varchar(255) DEFAULT NULL,
  `country` varchar(255) DEFAULT NULL,
  `date_mod` timestamp NULL DEFAULT NULL,
  `date_creation` timestamp NULL DEFAULT NULL,
  `pictures` text,
  PRIMARY KEY (`id`),
  KEY `name` (`name`),
  KEY `entities_id` (`entities_id`),
  KEY `is_recursive` (`is_recursive`),
  KEY `contacttypes_id` (`contacttypes_id`),
  KEY `is_deleted` (`is_deleted`),
  KEY `usertitles_id` (`usertitles_id`),
  KEY `date_mod` (`date_mod`),
  KEY `date_creation` (`date_creation`)
) ENGINE=InnoDB DEFAULT CHARSET=utf8mb4 COLLATE=utf8mb4_unicode_ci ROW_FORMAT=DYNAMIC;


### Dump table glpi_contacts_suppliers

DROP TABLE IF EXISTS `glpi_contacts_suppliers`;
CREATE TABLE `glpi_contacts_suppliers` (
  `id` int unsigned NOT NULL AUTO_INCREMENT,
  `suppliers_id` int unsigned NOT NULL DEFAULT '0',
  `contacts_id` int unsigned NOT NULL DEFAULT '0',
  PRIMARY KEY (`id`),
  UNIQUE KEY `unicity` (`suppliers_id`,`contacts_id`),
  KEY `contacts_id` (`contacts_id`)
) ENGINE=InnoDB DEFAULT CHARSET=utf8mb4 COLLATE=utf8mb4_unicode_ci ROW_FORMAT=DYNAMIC;


### Dump table glpi_contacttypes

DROP TABLE IF EXISTS `glpi_contacttypes`;
CREATE TABLE `glpi_contacttypes` (
  `id` int unsigned NOT NULL AUTO_INCREMENT,
  `name` varchar(255) DEFAULT NULL,
  `comment` text,
  `date_mod` timestamp NULL DEFAULT NULL,
  `date_creation` timestamp NULL DEFAULT NULL,
  PRIMARY KEY (`id`),
  KEY `name` (`name`),
  KEY `date_mod` (`date_mod`),
  KEY `date_creation` (`date_creation`)
) ENGINE=InnoDB DEFAULT CHARSET=utf8mb4 COLLATE=utf8mb4_unicode_ci ROW_FORMAT=DYNAMIC;


### Dump table glpi_contractcosts

DROP TABLE IF EXISTS `glpi_contractcosts`;
CREATE TABLE `glpi_contractcosts` (
  `id` int unsigned NOT NULL AUTO_INCREMENT,
  `contracts_id` int unsigned NOT NULL DEFAULT '0',
  `name` varchar(255) DEFAULT NULL,
  `comment` text,
  `begin_date` date DEFAULT NULL,
  `end_date` date DEFAULT NULL,
  `cost` decimal(20,4) NOT NULL DEFAULT '0.0000',
  `budgets_id` int unsigned NOT NULL DEFAULT '0',
  `entities_id` int unsigned NOT NULL DEFAULT '0',
  `is_recursive` tinyint NOT NULL DEFAULT '0',
  PRIMARY KEY (`id`),
  KEY `name` (`name`),
  KEY `contracts_id` (`contracts_id`),
  KEY `begin_date` (`begin_date`),
  KEY `end_date` (`end_date`),
  KEY `entities_id` (`entities_id`),
  KEY `is_recursive` (`is_recursive`),
  KEY `budgets_id` (`budgets_id`)
) ENGINE=InnoDB DEFAULT CHARSET=utf8mb4 COLLATE=utf8mb4_unicode_ci ROW_FORMAT=DYNAMIC;


### Dump table glpi_contracts

DROP TABLE IF EXISTS `glpi_contracts`;
CREATE TABLE `glpi_contracts` (
  `id` int unsigned NOT NULL AUTO_INCREMENT,
  `entities_id` int unsigned NOT NULL DEFAULT '0',
  `is_recursive` tinyint NOT NULL DEFAULT '0',
  `name` varchar(255) DEFAULT NULL,
  `num` varchar(255) DEFAULT NULL,
  `contracttypes_id` int unsigned NOT NULL DEFAULT '0',
  `begin_date` date DEFAULT NULL,
  `duration` int NOT NULL DEFAULT '0',
  `notice` int NOT NULL DEFAULT '0',
  `periodicity` int NOT NULL DEFAULT '0',
  `billing` int NOT NULL DEFAULT '0',
  `comment` text,
  `accounting_number` varchar(255) DEFAULT NULL,
  `is_deleted` tinyint NOT NULL DEFAULT '0',
  `week_begin_hour` time NOT NULL DEFAULT '00:00:00',
  `week_end_hour` time NOT NULL DEFAULT '00:00:00',
  `saturday_begin_hour` time NOT NULL DEFAULT '00:00:00',
  `saturday_end_hour` time NOT NULL DEFAULT '00:00:00',
  `use_saturday` tinyint NOT NULL DEFAULT '0',
  `sunday_begin_hour` time NOT NULL DEFAULT '00:00:00',
  `sunday_end_hour` time NOT NULL DEFAULT '00:00:00',
  `use_sunday` tinyint NOT NULL DEFAULT '0',
  `max_links_allowed` int NOT NULL DEFAULT '0',
  `alert` int NOT NULL DEFAULT '0',
  `renewal` int NOT NULL DEFAULT '0',
  `template_name` varchar(255) DEFAULT NULL,
  `is_template` tinyint NOT NULL DEFAULT '0',
  `states_id` int unsigned NOT NULL DEFAULT '0',
  `date_mod` timestamp NULL DEFAULT NULL,
  `date_creation` timestamp NULL DEFAULT NULL,
  PRIMARY KEY (`id`),
  KEY `begin_date` (`begin_date`),
  KEY `name` (`name`),
  KEY `contracttypes_id` (`contracttypes_id`),
  KEY `entities_id` (`entities_id`),
  KEY `is_recursive` (`is_recursive`),
  KEY `is_deleted` (`is_deleted`),
  KEY `is_template` (`is_template`),
  KEY `use_sunday` (`use_sunday`),
  KEY `use_saturday` (`use_saturday`),
  KEY `alert` (`alert`),
  KEY `states_id` (`states_id`),
  KEY `date_mod` (`date_mod`),
  KEY `date_creation` (`date_creation`)
) ENGINE=InnoDB DEFAULT CHARSET=utf8mb4 COLLATE=utf8mb4_unicode_ci ROW_FORMAT=DYNAMIC;


### Dump table glpi_contracts_items

DROP TABLE IF EXISTS `glpi_contracts_items`;
CREATE TABLE `glpi_contracts_items` (
  `id` int unsigned NOT NULL AUTO_INCREMENT,
  `contracts_id` int unsigned NOT NULL DEFAULT '0',
  `items_id` int unsigned NOT NULL DEFAULT '0',
  `itemtype` varchar(100) NOT NULL,
  PRIMARY KEY (`id`),
  UNIQUE KEY `unicity` (`contracts_id`,`itemtype`,`items_id`),
  KEY `item` (`itemtype`,`items_id`)
) ENGINE=InnoDB DEFAULT CHARSET=utf8mb4 COLLATE=utf8mb4_unicode_ci ROW_FORMAT=DYNAMIC;


### Dump table glpi_contracts_suppliers

DROP TABLE IF EXISTS `glpi_contracts_suppliers`;
CREATE TABLE `glpi_contracts_suppliers` (
  `id` int unsigned NOT NULL AUTO_INCREMENT,
  `suppliers_id` int unsigned NOT NULL DEFAULT '0',
  `contracts_id` int unsigned NOT NULL DEFAULT '0',
  PRIMARY KEY (`id`),
  UNIQUE KEY `unicity` (`suppliers_id`,`contracts_id`),
  KEY `contracts_id` (`contracts_id`)
) ENGINE=InnoDB DEFAULT CHARSET=utf8mb4 COLLATE=utf8mb4_unicode_ci ROW_FORMAT=DYNAMIC;


### Dump table glpi_contracttypes

DROP TABLE IF EXISTS `glpi_contracttypes`;
CREATE TABLE `glpi_contracttypes` (
  `id` int unsigned NOT NULL AUTO_INCREMENT,
  `name` varchar(255) DEFAULT NULL,
  `comment` text,
  `date_mod` timestamp NULL DEFAULT NULL,
  `date_creation` timestamp NULL DEFAULT NULL,
  PRIMARY KEY (`id`),
  KEY `name` (`name`),
  KEY `date_mod` (`date_mod`),
  KEY `date_creation` (`date_creation`)
) ENGINE=InnoDB DEFAULT CHARSET=utf8mb4 COLLATE=utf8mb4_unicode_ci ROW_FORMAT=DYNAMIC;


### Dump table glpi_crontasklogs

DROP TABLE IF EXISTS `glpi_crontasklogs`;
CREATE TABLE `glpi_crontasklogs` (
  `id` int unsigned NOT NULL AUTO_INCREMENT,
  `crontasks_id` int unsigned NOT NULL,
  `crontasklogs_id` int unsigned NOT NULL COMMENT 'id of ''start'' event',
  `date` timestamp NOT NULL DEFAULT CURRENT_TIMESTAMP,
  `state` int NOT NULL COMMENT '0:start, 1:run, 2:stop',
  `elapsed` float NOT NULL COMMENT 'time elapsed since start',
  `volume` int NOT NULL COMMENT 'for statistics',
  `content` varchar(255) DEFAULT NULL COMMENT 'message',
  PRIMARY KEY (`id`),
  KEY `date` (`date`),
  KEY `crontasks_id` (`crontasks_id`),
  KEY `crontasklogs_id_state` (`crontasklogs_id`,`state`)
) ENGINE=InnoDB DEFAULT CHARSET=utf8mb4 COLLATE=utf8mb4_unicode_ci ROW_FORMAT=DYNAMIC;


### Dump table glpi_crontasks

DROP TABLE IF EXISTS `glpi_crontasks`;
CREATE TABLE `glpi_crontasks` (
  `id` int unsigned NOT NULL AUTO_INCREMENT,
  `itemtype` varchar(100) NOT NULL,
  `name` varchar(150) NOT NULL COMMENT 'task name',
  `frequency` int NOT NULL COMMENT 'second between launch',
  `param` int DEFAULT NULL COMMENT 'task specify parameter',
  `state` int NOT NULL DEFAULT '1' COMMENT '0:disabled, 1:waiting, 2:running',
  `mode` int NOT NULL DEFAULT '1' COMMENT '1:internal, 2:external',
  `allowmode` int NOT NULL DEFAULT '3' COMMENT '1:internal, 2:external, 3:both',
  `hourmin` int NOT NULL DEFAULT '0',
  `hourmax` int NOT NULL DEFAULT '24',
  `logs_lifetime` int NOT NULL DEFAULT '30' COMMENT 'number of days',
  `lastrun` timestamp NULL DEFAULT NULL COMMENT 'last run date',
  `lastcode` int DEFAULT NULL COMMENT 'last run return code',
  `comment` text,
  `date_mod` timestamp NULL DEFAULT NULL,
  `date_creation` timestamp NULL DEFAULT NULL,
  PRIMARY KEY (`id`),
  UNIQUE KEY `unicity` (`itemtype`,`name`),
  KEY `name` (`name`),
  KEY `mode` (`mode`),
  KEY `date_mod` (`date_mod`),
  KEY `date_creation` (`date_creation`)
) ENGINE=InnoDB DEFAULT CHARSET=utf8mb4 COLLATE=utf8mb4_unicode_ci ROW_FORMAT=DYNAMIC COMMENT='Task run by internal / external cron.';

### Dump table glpi_dashboards_dashboards

DROP TABLE IF EXISTS `glpi_dashboards_dashboards`;
CREATE TABLE `glpi_dashboards_dashboards` (
  `id` int unsigned NOT NULL AUTO_INCREMENT,
  `key` varchar(100) NOT NULL,
  `name` varchar(100) NOT NULL,
  `context` varchar(100) NOT NULL DEFAULT 'core',
  `users_id` int unsigned NOT NULL DEFAULT '0',
  PRIMARY KEY (`id`),
  UNIQUE KEY `key` (`key`),
  KEY `name` (`name`),
  KEY `users_id` (`users_id`)
) ENGINE=InnoDB DEFAULT CHARSET=utf8mb4 COLLATE=utf8mb4_unicode_ci ROW_FORMAT=DYNAMIC;

### Dump table glpi_dashboards_filters

DROP TABLE IF EXISTS `glpi_dashboards_filters`;
CREATE TABLE `glpi_dashboards_filters` (
  `id` int unsigned NOT NULL AUTO_INCREMENT,
  `dashboards_dashboards_id` int unsigned NOT NULL DEFAULT '0',
  `users_id` int unsigned NOT NULL DEFAULT '0',
  `filter` longtext,
  PRIMARY KEY (`id`),
  KEY `dashboards_dashboards_id` (`dashboards_dashboards_id`),
  KEY `users_id` (`users_id`)
) ENGINE=InnoDB DEFAULT CHARSET=utf8mb4 COLLATE=utf8mb4_unicode_ci ROW_FORMAT=DYNAMIC;

### Dump table glpi_dashboards_items

DROP TABLE IF EXISTS `glpi_dashboards_items`;
CREATE TABLE `glpi_dashboards_items` (
  `id` int unsigned NOT NULL AUTO_INCREMENT,
  `dashboards_dashboards_id` int unsigned NOT NULL,
  `gridstack_id` varchar(255) NOT NULL,
  `card_id` varchar(255) NOT NULL,
  `x` int DEFAULT NULL,
  `y` int DEFAULT NULL,
  `width` int DEFAULT NULL,
  `height` int DEFAULT NULL,
  `card_options` text,
  PRIMARY KEY (`id`),
  KEY `dashboards_dashboards_id` (`dashboards_dashboards_id`)
) ENGINE=InnoDB DEFAULT CHARSET=utf8mb4 COLLATE=utf8mb4_unicode_ci ROW_FORMAT=DYNAMIC;

### Dump table glpi_dashboards_rights

DROP TABLE IF EXISTS `glpi_dashboards_rights`;
CREATE TABLE `glpi_dashboards_rights` (
  `id` int unsigned NOT NULL AUTO_INCREMENT,
  `dashboards_dashboards_id` int unsigned NOT NULL,
  `itemtype` varchar(100) NOT NULL,
  `items_id` int unsigned NOT NULL,
  PRIMARY KEY (`id`),
  UNIQUE KEY `unicity` (`dashboards_dashboards_id`,`itemtype`,`items_id`),
  KEY `item` (`itemtype`,`items_id`)
) ENGINE=InnoDB DEFAULT CHARSET=utf8mb4 COLLATE=utf8mb4_unicode_ci ROW_FORMAT=DYNAMIC;

### Dump table glpi_devicecasemodels

DROP TABLE IF EXISTS `glpi_devicecasemodels`;
CREATE TABLE `glpi_devicecasemodels` (
  `id` int unsigned NOT NULL AUTO_INCREMENT,
  `name` varchar(255) DEFAULT NULL,
  `comment` text,
  `product_number` varchar(255) DEFAULT NULL,
  PRIMARY KEY (`id`),
  KEY `name` (`name`),
  KEY `product_number` (`product_number`)
) ENGINE=InnoDB DEFAULT CHARSET=utf8mb4 COLLATE=utf8mb4_unicode_ci ROW_FORMAT=DYNAMIC;

### Dump table glpi_devicecases

DROP TABLE IF EXISTS `glpi_devicecases`;
CREATE TABLE `glpi_devicecases` (
  `id` int unsigned NOT NULL AUTO_INCREMENT,
  `designation` varchar(255) DEFAULT NULL,
  `devicecasetypes_id` int unsigned NOT NULL DEFAULT '0',
  `comment` text,
  `manufacturers_id` int unsigned NOT NULL DEFAULT '0',
  `entities_id` int unsigned NOT NULL DEFAULT '0',
  `is_recursive` tinyint NOT NULL DEFAULT '0',
  `devicecasemodels_id` int unsigned DEFAULT NULL,
  `date_mod` timestamp NULL DEFAULT NULL,
  `date_creation` timestamp NULL DEFAULT NULL,
  PRIMARY KEY (`id`),
  KEY `designation` (`designation`),
  KEY `manufacturers_id` (`manufacturers_id`),
  KEY `devicecasetypes_id` (`devicecasetypes_id`),
  KEY `entities_id` (`entities_id`),
  KEY `is_recursive` (`is_recursive`),
  KEY `date_mod` (`date_mod`),
  KEY `date_creation` (`date_creation`),
  KEY `devicecasemodels_id` (`devicecasemodels_id`)
) ENGINE=InnoDB DEFAULT CHARSET=utf8mb4 COLLATE=utf8mb4_unicode_ci ROW_FORMAT=DYNAMIC;


### Dump table glpi_devicecasetypes

DROP TABLE IF EXISTS `glpi_devicecasetypes`;
CREATE TABLE `glpi_devicecasetypes` (
  `id` int unsigned NOT NULL AUTO_INCREMENT,
  `name` varchar(255) DEFAULT NULL,
  `comment` text,
  `date_mod` timestamp NULL DEFAULT NULL,
  `date_creation` timestamp NULL DEFAULT NULL,
  PRIMARY KEY (`id`),
  KEY `name` (`name`),
  KEY `date_mod` (`date_mod`),
  KEY `date_creation` (`date_creation`)
) ENGINE=InnoDB DEFAULT CHARSET=utf8mb4 COLLATE=utf8mb4_unicode_ci ROW_FORMAT=DYNAMIC;


### Dump table glpi_devicecontrolmodels

DROP TABLE IF EXISTS `glpi_devicecontrolmodels`;
CREATE TABLE `glpi_devicecontrolmodels` (
  `id` int unsigned NOT NULL AUTO_INCREMENT,
  `name` varchar(255) DEFAULT NULL,
  `comment` text,
  `product_number` varchar(255) DEFAULT NULL,
  PRIMARY KEY (`id`),
  KEY `name` (`name`),
  KEY `product_number` (`product_number`)
) ENGINE=InnoDB DEFAULT CHARSET=utf8mb4 COLLATE=utf8mb4_unicode_ci ROW_FORMAT=DYNAMIC;

### Dump table glpi_devicecontrols

DROP TABLE IF EXISTS `glpi_devicecontrols`;
CREATE TABLE `glpi_devicecontrols` (
  `id` int unsigned NOT NULL AUTO_INCREMENT,
  `designation` varchar(255) DEFAULT NULL,
  `is_raid` tinyint NOT NULL DEFAULT '0',
  `comment` text,
  `manufacturers_id` int unsigned NOT NULL DEFAULT '0',
  `interfacetypes_id` int unsigned NOT NULL DEFAULT '0',
  `entities_id` int unsigned NOT NULL DEFAULT '0',
  `is_recursive` tinyint NOT NULL DEFAULT '0',
  `devicecontrolmodels_id` int unsigned DEFAULT NULL,
  `date_mod` timestamp NULL DEFAULT NULL,
  `date_creation` timestamp NULL DEFAULT NULL,
  PRIMARY KEY (`id`),
  KEY `designation` (`designation`),
  KEY `manufacturers_id` (`manufacturers_id`),
  KEY `interfacetypes_id` (`interfacetypes_id`),
  KEY `entities_id` (`entities_id`),
  KEY `is_recursive` (`is_recursive`),
  KEY `date_mod` (`date_mod`),
  KEY `date_creation` (`date_creation`),
  KEY `devicecontrolmodels_id` (`devicecontrolmodels_id`)
) ENGINE=InnoDB DEFAULT CHARSET=utf8mb4 COLLATE=utf8mb4_unicode_ci ROW_FORMAT=DYNAMIC;


### Dump table glpi_devicedrivemodels

DROP TABLE IF EXISTS `glpi_devicedrivemodels`;
CREATE TABLE `glpi_devicedrivemodels` (
  `id` int unsigned NOT NULL AUTO_INCREMENT,
  `name` varchar(255) DEFAULT NULL,
  `comment` text,
  `product_number` varchar(255) DEFAULT NULL,
  PRIMARY KEY (`id`),
  KEY `name` (`name`),
  KEY `product_number` (`product_number`)
) ENGINE=InnoDB DEFAULT CHARSET=utf8mb4 COLLATE=utf8mb4_unicode_ci ROW_FORMAT=DYNAMIC;

### Dump table glpi_devicedrives

DROP TABLE IF EXISTS `glpi_devicedrives`;
CREATE TABLE `glpi_devicedrives` (
  `id` int unsigned NOT NULL AUTO_INCREMENT,
  `designation` varchar(255) DEFAULT NULL,
  `is_writer` tinyint NOT NULL DEFAULT '1',
  `speed` varchar(255) DEFAULT NULL,
  `comment` text,
  `manufacturers_id` int unsigned NOT NULL DEFAULT '0',
  `interfacetypes_id` int unsigned NOT NULL DEFAULT '0',
  `entities_id` int unsigned NOT NULL DEFAULT '0',
  `is_recursive` tinyint NOT NULL DEFAULT '0',
  `devicedrivemodels_id` int unsigned DEFAULT NULL,
  `date_mod` timestamp NULL DEFAULT NULL,
  `date_creation` timestamp NULL DEFAULT NULL,
  PRIMARY KEY (`id`),
  KEY `designation` (`designation`),
  KEY `manufacturers_id` (`manufacturers_id`),
  KEY `interfacetypes_id` (`interfacetypes_id`),
  KEY `entities_id` (`entities_id`),
  KEY `is_recursive` (`is_recursive`),
  KEY `date_mod` (`date_mod`),
  KEY `date_creation` (`date_creation`),
  KEY `devicedrivemodels_id` (`devicedrivemodels_id`)
) ENGINE=InnoDB DEFAULT CHARSET=utf8mb4 COLLATE=utf8mb4_unicode_ci ROW_FORMAT=DYNAMIC;


### Dump table glpi_devicegenericmodels

DROP TABLE IF EXISTS `glpi_devicegenericmodels`;
CREATE TABLE `glpi_devicegenericmodels` (
  `id` int unsigned NOT NULL AUTO_INCREMENT,
  `name` varchar(255) DEFAULT NULL,
  `comment` text,
  `product_number` varchar(255) DEFAULT NULL,
  PRIMARY KEY (`id`),
  KEY `name` (`name`),
  KEY `product_number` (`product_number`)
) ENGINE=InnoDB DEFAULT CHARSET=utf8mb4 COLLATE=utf8mb4_unicode_ci ROW_FORMAT=DYNAMIC;


### Dump table glpi_devicegenerics

DROP TABLE IF EXISTS `glpi_devicegenerics`;
CREATE TABLE `glpi_devicegenerics` (
  `id` int unsigned NOT NULL AUTO_INCREMENT,
  `designation` varchar(255) DEFAULT NULL,
  `devicegenerictypes_id` int unsigned NOT NULL DEFAULT '0',
  `comment` text,
  `manufacturers_id` int unsigned NOT NULL DEFAULT '0',
  `entities_id` int unsigned NOT NULL DEFAULT '0',
  `is_recursive` tinyint NOT NULL DEFAULT '0',
  `locations_id` int unsigned NOT NULL DEFAULT '0',
  `states_id` int unsigned NOT NULL DEFAULT '0',
  `devicegenericmodels_id` int unsigned DEFAULT NULL,
  `date_mod` timestamp NULL DEFAULT NULL,
  `date_creation` timestamp NULL DEFAULT NULL,
  PRIMARY KEY (`id`),
  KEY `designation` (`designation`),
  KEY `manufacturers_id` (`manufacturers_id`),
  KEY `devicegenerictypes_id` (`devicegenerictypes_id`),
  KEY `entities_id` (`entities_id`),
  KEY `is_recursive` (`is_recursive`),
  KEY `locations_id` (`locations_id`),
  KEY `states_id` (`states_id`),
  KEY `date_mod` (`date_mod`),
  KEY `date_creation` (`date_creation`),
  KEY `devicegenericmodels_id` (`devicegenericmodels_id`)
) ENGINE=InnoDB DEFAULT CHARSET=utf8mb4 COLLATE=utf8mb4_unicode_ci ROW_FORMAT=DYNAMIC;


### Dump table glpi_devicegenerictypes

DROP TABLE IF EXISTS `glpi_devicegenerictypes`;
CREATE TABLE `glpi_devicegenerictypes` (
  `id` int unsigned NOT NULL AUTO_INCREMENT,
  `name` varchar(255) DEFAULT NULL,
  `comment` text,
  PRIMARY KEY (`id`),
  KEY `name` (`name`)
) ENGINE=InnoDB DEFAULT CHARSET=utf8mb4 COLLATE=utf8mb4_unicode_ci ROW_FORMAT=DYNAMIC;


### Dump table glpi_devicegraphiccardmodels

DROP TABLE IF EXISTS `glpi_devicegraphiccardmodels`;
CREATE TABLE `glpi_devicegraphiccardmodels` (
  `id` int unsigned NOT NULL AUTO_INCREMENT,
  `name` varchar(255) DEFAULT NULL,
  `comment` text,
  `product_number` varchar(255) DEFAULT NULL,
  PRIMARY KEY (`id`),
  KEY `name` (`name`),
  KEY `product_number` (`product_number`)
) ENGINE=InnoDB DEFAULT CHARSET=utf8mb4 COLLATE=utf8mb4_unicode_ci ROW_FORMAT=DYNAMIC;

### Dump table glpi_devicegraphiccards

DROP TABLE IF EXISTS `glpi_devicegraphiccards`;
CREATE TABLE `glpi_devicegraphiccards` (
  `id` int unsigned NOT NULL AUTO_INCREMENT,
  `designation` varchar(255) DEFAULT NULL,
  `interfacetypes_id` int unsigned NOT NULL DEFAULT '0',
  `comment` text,
  `manufacturers_id` int unsigned NOT NULL DEFAULT '0',
  `memory_default` int NOT NULL DEFAULT '0',
  `entities_id` int unsigned NOT NULL DEFAULT '0',
  `is_recursive` tinyint NOT NULL DEFAULT '0',
  `devicegraphiccardmodels_id` int unsigned DEFAULT NULL,
  `chipset` varchar(255) DEFAULT NULL,
  `date_mod` timestamp NULL DEFAULT NULL,
  `date_creation` timestamp NULL DEFAULT NULL,
  PRIMARY KEY (`id`),
  KEY `designation` (`designation`),
  KEY `manufacturers_id` (`manufacturers_id`),
  KEY `interfacetypes_id` (`interfacetypes_id`),
  KEY `entities_id` (`entities_id`),
  KEY `is_recursive` (`is_recursive`),
  KEY `chipset` (`chipset`),
  KEY `date_mod` (`date_mod`),
  KEY `date_creation` (`date_creation`),
  KEY `devicegraphiccardmodels_id` (`devicegraphiccardmodels_id`)
) ENGINE=InnoDB DEFAULT CHARSET=utf8mb4 COLLATE=utf8mb4_unicode_ci ROW_FORMAT=DYNAMIC;


### Dump table glpi_deviceharddrivemodels

DROP TABLE IF EXISTS `glpi_deviceharddrivemodels`;
CREATE TABLE `glpi_deviceharddrivemodels` (
  `id` int unsigned NOT NULL AUTO_INCREMENT,
  `name` varchar(255) DEFAULT NULL,
  `comment` text,
  `product_number` varchar(255) DEFAULT NULL,
  PRIMARY KEY (`id`),
  KEY `name` (`name`),
  KEY `product_number` (`product_number`)
) ENGINE=InnoDB DEFAULT CHARSET=utf8mb4 COLLATE=utf8mb4_unicode_ci ROW_FORMAT=DYNAMIC;

### Dump table glpi_deviceharddrives

DROP TABLE IF EXISTS `glpi_deviceharddrives`;
CREATE TABLE `glpi_deviceharddrives` (
  `id` int unsigned NOT NULL AUTO_INCREMENT,
  `designation` varchar(255) DEFAULT NULL,
  `rpm` varchar(255) DEFAULT NULL,
  `interfacetypes_id` int unsigned NOT NULL DEFAULT '0',
  `cache` varchar(255) DEFAULT NULL,
  `comment` text,
  `manufacturers_id` int unsigned NOT NULL DEFAULT '0',
  `capacity_default` int NOT NULL DEFAULT '0',
  `entities_id` int unsigned NOT NULL DEFAULT '0',
  `is_recursive` tinyint NOT NULL DEFAULT '0',
  `deviceharddrivemodels_id` int unsigned DEFAULT NULL,
  `date_mod` timestamp NULL DEFAULT NULL,
  `date_creation` timestamp NULL DEFAULT NULL,
  PRIMARY KEY (`id`),
  KEY `designation` (`designation`),
  KEY `manufacturers_id` (`manufacturers_id`),
  KEY `interfacetypes_id` (`interfacetypes_id`),
  KEY `entities_id` (`entities_id`),
  KEY `is_recursive` (`is_recursive`),
  KEY `date_mod` (`date_mod`),
  KEY `date_creation` (`date_creation`),
  KEY `deviceharddrivemodels_id` (`deviceharddrivemodels_id`)
) ENGINE=InnoDB DEFAULT CHARSET=utf8mb4 COLLATE=utf8mb4_unicode_ci ROW_FORMAT=DYNAMIC;


### Dump table glpi_devicecameras

DROP TABLE IF EXISTS `glpi_devicecameras`;
CREATE TABLE `glpi_devicecameras` (
  `id` int unsigned NOT NULL AUTO_INCREMENT,
  `designation` varchar(255) DEFAULT NULL,
  `flashunit` tinyint NOT NULL DEFAULT '0',
  `lensfacing` varchar(255) DEFAULT NULL,
  `orientation` varchar(255) DEFAULT NULL,
  `focallength` varchar(255) DEFAULT NULL,
  `sensorsize` varchar(255) DEFAULT NULL,
  `comment` text,
  `manufacturers_id` int unsigned NOT NULL DEFAULT '0',
  `entities_id` int unsigned NOT NULL DEFAULT '0',
  `is_recursive` tinyint NOT NULL DEFAULT '0',
  `devicecameramodels_id` int unsigned DEFAULT NULL,
  `support` varchar(255) DEFAULT NULL,
  `date_mod` timestamp NULL DEFAULT NULL,
  `date_creation` timestamp NULL DEFAULT NULL,
  PRIMARY KEY (`id`),
  KEY `designation` (`designation`),
  KEY `manufacturers_id` (`manufacturers_id`),
  KEY `devicecameramodels_id` (`devicecameramodels_id`),
  KEY `entities_id` (`entities_id`),
  KEY `is_recursive` (`is_recursive`),
  KEY `date_mod` (`date_mod`),
  KEY `date_creation` (`date_creation`)
) ENGINE=InnoDB DEFAULT CHARSET=utf8mb4 COLLATE=utf8mb4_unicode_ci ROW_FORMAT=DYNAMIC;

### Dump table glpi_items_devicecameras

DROP TABLE IF EXISTS `glpi_items_devicecameras`;
CREATE TABLE `glpi_items_devicecameras` (
  `id` int unsigned NOT NULL AUTO_INCREMENT,
  `items_id` int unsigned NOT NULL DEFAULT '0',
  `itemtype` varchar(255) DEFAULT NULL,
  `devicecameras_id` int unsigned NOT NULL DEFAULT '0',
  `is_deleted` tinyint NOT NULL DEFAULT '0',
  `is_dynamic` tinyint NOT NULL DEFAULT '0',
  `entities_id` int unsigned NOT NULL DEFAULT '0',
  `is_recursive` tinyint NOT NULL DEFAULT '0',
  PRIMARY KEY (`id`),
  KEY `items_id` (`items_id`),
  KEY `devicecameras_id` (`devicecameras_id`),
  KEY `is_deleted` (`is_deleted`),
  KEY `is_dynamic` (`is_dynamic`),
  KEY `entities_id` (`entities_id`),
  KEY `is_recursive` (`is_recursive`),
  KEY `item` (`itemtype`,`items_id`)
) ENGINE=InnoDB DEFAULT CHARSET=utf8mb4 COLLATE=utf8mb4_unicode_ci ROW_FORMAT=DYNAMIC;


### Dump table glpi_devicecameramodels

DROP TABLE IF EXISTS `glpi_devicecameramodels`;
CREATE TABLE `glpi_devicecameramodels` (
  `id` int unsigned NOT NULL AUTO_INCREMENT,
  `name` varchar(255) DEFAULT NULL,
  `comment` text,
  `product_number` varchar(255) DEFAULT NULL,
  PRIMARY KEY (`id`),
  KEY `name` (`name`),
  KEY `product_number` (`product_number`)
) ENGINE=InnoDB DEFAULT CHARSET=utf8mb4 COLLATE=utf8mb4_unicode_ci ROW_FORMAT=DYNAMIC;


### Dump table glpi_imageformats

DROP TABLE IF EXISTS `glpi_imageformats`;
CREATE TABLE `glpi_imageformats` (
  `id` int unsigned NOT NULL AUTO_INCREMENT,
  `name` varchar(255) DEFAULT NULL,
  `date_mod` timestamp NULL DEFAULT NULL,
  `comment` text,
  `date_creation` timestamp NULL DEFAULT NULL,
  `entities_id` int unsigned NOT NULL DEFAULT '0',
  `is_recursive` tinyint NOT NULL DEFAULT '0',
  PRIMARY KEY (`id`),
  UNIQUE KEY `unicity` (`name`),
  KEY `entities_id` (`entities_id`),
  KEY `is_recursive` (`is_recursive`),
  KEY `date_mod` (`date_mod`),
  KEY `date_creation` (`date_creation`)
) ENGINE=InnoDB DEFAULT CHARSET=utf8mb4 COLLATE=utf8mb4_unicode_ci ROW_FORMAT=DYNAMIC;


### Dump table glpi_imageresolutions

DROP TABLE IF EXISTS `glpi_imageresolutions`;
CREATE TABLE `glpi_imageresolutions` (
  `id` int unsigned NOT NULL AUTO_INCREMENT,
  `name` varchar(255) DEFAULT NULL,
  `is_video` tinyint NOT NULL DEFAULT '0',
  `date_mod` timestamp NULL DEFAULT NULL,
  `comment` text,
  `date_creation` timestamp NULL DEFAULT NULL,
  `entities_id` int unsigned NOT NULL DEFAULT '0',
  `is_recursive` tinyint NOT NULL DEFAULT '0',
  PRIMARY KEY (`id`),
  UNIQUE KEY `unicity` (`name`),
  KEY `date_mod` (`date_mod`),
  KEY `is_video` (`is_video`),
  KEY `entities_id` (`entities_id`),
  KEY `is_recursive` (`is_recursive`),
  KEY `date_creation` (`date_creation`)
) ENGINE=InnoDB DEFAULT CHARSET=utf8mb4 COLLATE=utf8mb4_unicode_ci ROW_FORMAT=DYNAMIC;


DROP TABLE IF EXISTS `glpi_items_devicecameras_imageformats`;
CREATE TABLE `glpi_items_devicecameras_imageformats` (
  `id` int unsigned NOT NULL AUTO_INCREMENT,
  `item_devicecameras_id` int unsigned NOT NULL DEFAULT '0',
  `imageformats_id` int unsigned NOT NULL DEFAULT '0',
  `is_dynamic` tinyint NOT NULL DEFAULT '0',
  `is_deleted` tinyint NOT NULL DEFAULT '0',
  PRIMARY KEY (`id`),
  KEY `item_devicecameras_id` (`item_devicecameras_id`),
  KEY `imageformats_id` (`imageformats_id`),
  KEY `is_dynamic` (`is_dynamic`),
  KEY `is_deleted` (`is_deleted`)
) ENGINE=InnoDB DEFAULT CHARSET=utf8mb4 COLLATE=utf8mb4_unicode_ci ROW_FORMAT=DYNAMIC;

DROP TABLE IF EXISTS `glpi_items_devicecameras_imageresolutions`;
CREATE TABLE `glpi_items_devicecameras_imageresolutions` (
  `id` int unsigned NOT NULL AUTO_INCREMENT,
  `item_devicecameras_id` int unsigned NOT NULL DEFAULT '0',
  `imageresolutions_id` int unsigned NOT NULL DEFAULT '0',
  `is_dynamic` tinyint NOT NULL DEFAULT '0',
  `is_deleted` tinyint NOT NULL DEFAULT '0',
  PRIMARY KEY (`id`),
  KEY `item_devicecameras_id` (`item_devicecameras_id`),
  KEY `imageresolutions_id` (`imageresolutions_id`),
  KEY `is_dynamic` (`is_dynamic`),
  KEY `is_deleted` (`is_deleted`)
) ENGINE=InnoDB DEFAULT CHARSET=utf8mb4 COLLATE=utf8mb4_unicode_ci ROW_FORMAT=DYNAMIC;


### Dump table glpi_devicememorymodels

DROP TABLE IF EXISTS `glpi_devicememorymodels`;
CREATE TABLE `glpi_devicememorymodels` (
  `id` int unsigned NOT NULL AUTO_INCREMENT,
  `name` varchar(255) DEFAULT NULL,
  `comment` text,
  `product_number` varchar(255) DEFAULT NULL,
  PRIMARY KEY (`id`),
  KEY `name` (`name`),
  KEY `product_number` (`product_number`)
) ENGINE=InnoDB DEFAULT CHARSET=utf8mb4 COLLATE=utf8mb4_unicode_ci ROW_FORMAT=DYNAMIC;


### Dump table glpi_devicememories

DROP TABLE IF EXISTS `glpi_devicememories`;
CREATE TABLE `glpi_devicememories` (
  `id` int unsigned NOT NULL AUTO_INCREMENT,
  `designation` varchar(255) DEFAULT NULL,
  `frequence` varchar(255) DEFAULT NULL,
  `comment` text,
  `manufacturers_id` int unsigned NOT NULL DEFAULT '0',
  `size_default` int NOT NULL DEFAULT '0',
  `devicememorytypes_id` int unsigned NOT NULL DEFAULT '0',
  `entities_id` int unsigned NOT NULL DEFAULT '0',
  `is_recursive` tinyint NOT NULL DEFAULT '0',
  `devicememorymodels_id` int unsigned DEFAULT NULL,
  `date_mod` timestamp NULL DEFAULT NULL,
  `date_creation` timestamp NULL DEFAULT NULL,
  PRIMARY KEY (`id`),
  KEY `designation` (`designation`),
  KEY `manufacturers_id` (`manufacturers_id`),
  KEY `devicememorytypes_id` (`devicememorytypes_id`),
  KEY `entities_id` (`entities_id`),
  KEY `is_recursive` (`is_recursive`),
  KEY `date_mod` (`date_mod`),
  KEY `date_creation` (`date_creation`),
  KEY `devicememorymodels_id` (`devicememorymodels_id`)
) ENGINE=InnoDB DEFAULT CHARSET=utf8mb4 COLLATE=utf8mb4_unicode_ci ROW_FORMAT=DYNAMIC;


### Dump table glpi_devicememorytypes

DROP TABLE IF EXISTS `glpi_devicememorytypes`;
CREATE TABLE `glpi_devicememorytypes` (
  `id` int unsigned NOT NULL AUTO_INCREMENT,
  `name` varchar(255) DEFAULT NULL,
  `comment` text,
  `date_mod` timestamp NULL DEFAULT NULL,
  `date_creation` timestamp NULL DEFAULT NULL,
  PRIMARY KEY (`id`),
  KEY `name` (`name`),
  KEY `date_mod` (`date_mod`),
  KEY `date_creation` (`date_creation`)
) ENGINE=InnoDB DEFAULT CHARSET=utf8mb4 COLLATE=utf8mb4_unicode_ci ROW_FORMAT=DYNAMIC;


### Dump table glpi_devicemotherboardmodels

DROP TABLE IF EXISTS `glpi_devicemotherboardmodels`;
CREATE TABLE `glpi_devicemotherboardmodels` (
  `id` int unsigned NOT NULL AUTO_INCREMENT,
  `name` varchar(255) DEFAULT NULL,
  `comment` text,
  `product_number` varchar(255) DEFAULT NULL,
  PRIMARY KEY (`id`),
  KEY `name` (`name`),
  KEY `product_number` (`product_number`)
) ENGINE=InnoDB DEFAULT CHARSET=utf8mb4 COLLATE=utf8mb4_unicode_ci ROW_FORMAT=DYNAMIC;

### Dump table glpi_devicemotherboards

DROP TABLE IF EXISTS `glpi_devicemotherboards`;
CREATE TABLE `glpi_devicemotherboards` (
  `id` int unsigned NOT NULL AUTO_INCREMENT,
  `designation` varchar(255) DEFAULT NULL,
  `chipset` varchar(255) DEFAULT NULL,
  `comment` text,
  `manufacturers_id` int unsigned NOT NULL DEFAULT '0',
  `entities_id` int unsigned NOT NULL DEFAULT '0',
  `is_recursive` tinyint NOT NULL DEFAULT '0',
  `devicemotherboardmodels_id` int unsigned DEFAULT NULL,
  `date_mod` timestamp NULL DEFAULT NULL,
  `date_creation` timestamp NULL DEFAULT NULL,
  PRIMARY KEY (`id`),
  KEY `designation` (`designation`),
  KEY `manufacturers_id` (`manufacturers_id`),
  KEY `entities_id` (`entities_id`),
  KEY `is_recursive` (`is_recursive`),
  KEY `date_mod` (`date_mod`),
  KEY `date_creation` (`date_creation`),
  KEY `devicemotherboardmodels_id` (`devicemotherboardmodels_id`)
) ENGINE=InnoDB DEFAULT CHARSET=utf8mb4 COLLATE=utf8mb4_unicode_ci ROW_FORMAT=DYNAMIC;


### Dump table glpi_devicenetworkcardmodels

DROP TABLE IF EXISTS `glpi_devicenetworkcardmodels`;
CREATE TABLE `glpi_devicenetworkcardmodels` (
  `id` int unsigned NOT NULL AUTO_INCREMENT,
  `name` varchar(255) DEFAULT NULL,
  `comment` text,
  `product_number` varchar(255) DEFAULT NULL,
  PRIMARY KEY (`id`),
  KEY `name` (`name`),
  KEY `product_number` (`product_number`)
) ENGINE=InnoDB DEFAULT CHARSET=utf8mb4 COLLATE=utf8mb4_unicode_ci ROW_FORMAT=DYNAMIC;

### Dump table glpi_devicenetworkcards

DROP TABLE IF EXISTS `glpi_devicenetworkcards`;
CREATE TABLE `glpi_devicenetworkcards` (
  `id` int unsigned NOT NULL AUTO_INCREMENT,
  `designation` varchar(255) DEFAULT NULL,
  `bandwidth` varchar(255) DEFAULT NULL,
  `comment` text,
  `manufacturers_id` int unsigned NOT NULL DEFAULT '0',
  `mac_default` varchar(255) DEFAULT NULL,
  `entities_id` int unsigned NOT NULL DEFAULT '0',
  `is_recursive` tinyint NOT NULL DEFAULT '0',
  `devicenetworkcardmodels_id` int unsigned DEFAULT NULL,
  `date_mod` timestamp NULL DEFAULT NULL,
  `date_creation` timestamp NULL DEFAULT NULL,
  PRIMARY KEY (`id`),
  KEY `designation` (`designation`),
  KEY `manufacturers_id` (`manufacturers_id`),
  KEY `entities_id` (`entities_id`),
  KEY `is_recursive` (`is_recursive`),
  KEY `date_mod` (`date_mod`),
  KEY `date_creation` (`date_creation`),
  KEY `devicenetworkcardmodels_id` (`devicenetworkcardmodels_id`)
) ENGINE=InnoDB DEFAULT CHARSET=utf8mb4 COLLATE=utf8mb4_unicode_ci ROW_FORMAT=DYNAMIC;


### Dump table glpi_devicepcimodels

DROP TABLE IF EXISTS `glpi_devicepcimodels`;
CREATE TABLE `glpi_devicepcimodels` (
  `id` int unsigned NOT NULL AUTO_INCREMENT,
  `name` varchar(255) DEFAULT NULL,
  `comment` text,
  `product_number` varchar(255) DEFAULT NULL,
  PRIMARY KEY (`id`),
  KEY `name` (`name`),
  KEY `product_number` (`product_number`)
) ENGINE=InnoDB DEFAULT CHARSET=utf8mb4 COLLATE=utf8mb4_unicode_ci ROW_FORMAT=DYNAMIC;

### Dump table glpi_devicepcis

DROP TABLE IF EXISTS `glpi_devicepcis`;
CREATE TABLE `glpi_devicepcis` (
  `id` int unsigned NOT NULL AUTO_INCREMENT,
  `designation` varchar(255) DEFAULT NULL,
  `comment` text,
  `manufacturers_id` int unsigned NOT NULL DEFAULT '0',
  `devicenetworkcardmodels_id` int unsigned NOT NULL DEFAULT '0',
  `entities_id` int unsigned NOT NULL DEFAULT '0',
  `is_recursive` tinyint NOT NULL DEFAULT '0',
  `devicepcimodels_id` int unsigned DEFAULT NULL,
  `date_mod` timestamp NULL DEFAULT NULL,
  `date_creation` timestamp NULL DEFAULT NULL,
  PRIMARY KEY (`id`),
  KEY `designation` (`designation`),
  KEY `manufacturers_id` (`manufacturers_id`),
  KEY `devicenetworkcardmodels_id` (`devicenetworkcardmodels_id`),
  KEY `entities_id` (`entities_id`),
  KEY `is_recursive` (`is_recursive`),
  KEY `date_mod` (`date_mod`),
  KEY `date_creation` (`date_creation`),
  KEY `devicepcimodels_id` (`devicepcimodels_id`)
) ENGINE=InnoDB DEFAULT CHARSET=utf8mb4 COLLATE=utf8mb4_unicode_ci ROW_FORMAT=DYNAMIC;


### Dump table glpi_devicepowersupplymodels

DROP TABLE IF EXISTS `glpi_devicepowersupplymodels`;
CREATE TABLE `glpi_devicepowersupplymodels` (
  `id` int unsigned NOT NULL AUTO_INCREMENT,
  `name` varchar(255) DEFAULT NULL,
  `comment` text,
  `product_number` varchar(255) DEFAULT NULL,
  PRIMARY KEY (`id`),
  KEY `name` (`name`),
  KEY `product_number` (`product_number`)
) ENGINE=InnoDB DEFAULT CHARSET=utf8mb4 COLLATE=utf8mb4_unicode_ci ROW_FORMAT=DYNAMIC;


### Dump table glpi_devicepowersupplies

DROP TABLE IF EXISTS `glpi_devicepowersupplies`;
CREATE TABLE `glpi_devicepowersupplies` (
  `id` int unsigned NOT NULL AUTO_INCREMENT,
  `designation` varchar(255) DEFAULT NULL,
  `power` varchar(255) DEFAULT NULL,
  `is_atx` tinyint NOT NULL DEFAULT '1',
  `comment` text,
  `manufacturers_id` int unsigned NOT NULL DEFAULT '0',
  `entities_id` int unsigned NOT NULL DEFAULT '0',
  `is_recursive` tinyint NOT NULL DEFAULT '0',
  `devicepowersupplymodels_id` int unsigned DEFAULT NULL,
  `date_mod` timestamp NULL DEFAULT NULL,
  `date_creation` timestamp NULL DEFAULT NULL,
  PRIMARY KEY (`id`),
  KEY `designation` (`designation`),
  KEY `manufacturers_id` (`manufacturers_id`),
  KEY `entities_id` (`entities_id`),
  KEY `is_recursive` (`is_recursive`),
  KEY `date_mod` (`date_mod`),
  KEY `date_creation` (`date_creation`),
  KEY `devicepowersupplymodels_id` (`devicepowersupplymodels_id`)
) ENGINE=InnoDB DEFAULT CHARSET=utf8mb4 COLLATE=utf8mb4_unicode_ci ROW_FORMAT=DYNAMIC;


### Dump table glpi_deviceprocessormodels

DROP TABLE IF EXISTS `glpi_deviceprocessormodels`;
CREATE TABLE `glpi_deviceprocessormodels` (
  `id` int unsigned NOT NULL AUTO_INCREMENT,
  `name` varchar(255) DEFAULT NULL,
  `comment` text,
  `product_number` varchar(255) DEFAULT NULL,
  PRIMARY KEY (`id`),
  KEY `name` (`name`),
  KEY `product_number` (`product_number`)
) ENGINE=InnoDB DEFAULT CHARSET=utf8mb4 COLLATE=utf8mb4_unicode_ci ROW_FORMAT=DYNAMIC;

### Dump table glpi_deviceprocessors

DROP TABLE IF EXISTS `glpi_deviceprocessors`;
CREATE TABLE `glpi_deviceprocessors` (
  `id` int unsigned NOT NULL AUTO_INCREMENT,
  `designation` varchar(255) DEFAULT NULL,
  `frequence` int NOT NULL DEFAULT '0',
  `comment` text,
  `manufacturers_id` int unsigned NOT NULL DEFAULT '0',
  `frequency_default` int NOT NULL DEFAULT '0',
  `nbcores_default` int DEFAULT NULL,
  `nbthreads_default` int DEFAULT NULL,
  `entities_id` int unsigned NOT NULL DEFAULT '0',
  `is_recursive` tinyint NOT NULL DEFAULT '0',
  `deviceprocessormodels_id` int unsigned DEFAULT NULL,
  `date_mod` timestamp NULL DEFAULT NULL,
  `date_creation` timestamp NULL DEFAULT NULL,
  PRIMARY KEY (`id`),
  KEY `designation` (`designation`),
  KEY `manufacturers_id` (`manufacturers_id`),
  KEY `entities_id` (`entities_id`),
  KEY `is_recursive` (`is_recursive`),
  KEY `date_mod` (`date_mod`),
  KEY `date_creation` (`date_creation`),
  KEY `deviceprocessormodels_id` (`deviceprocessormodels_id`)
) ENGINE=InnoDB DEFAULT CHARSET=utf8mb4 COLLATE=utf8mb4_unicode_ci ROW_FORMAT=DYNAMIC;


### Dump table glpi_devicesensors

DROP TABLE IF EXISTS `glpi_devicesensors`;
CREATE TABLE `glpi_devicesensors` (
  `id` int unsigned NOT NULL AUTO_INCREMENT,
  `designation` varchar(255) DEFAULT NULL,
  `devicesensortypes_id` int unsigned NOT NULL DEFAULT '0',
  `devicesensormodels_id` int unsigned NOT NULL DEFAULT '0',
  `comment` text,
  `manufacturers_id` int unsigned NOT NULL DEFAULT '0',
  `entities_id` int unsigned NOT NULL DEFAULT '0',
  `is_recursive` tinyint NOT NULL DEFAULT '0',
  `locations_id` int unsigned NOT NULL DEFAULT '0',
  `states_id` int unsigned NOT NULL DEFAULT '0',
  `date_mod` timestamp NULL DEFAULT NULL,
  `date_creation` timestamp NULL DEFAULT NULL,
  PRIMARY KEY (`id`),
  KEY `designation` (`designation`),
  KEY `manufacturers_id` (`manufacturers_id`),
  KEY `devicesensortypes_id` (`devicesensortypes_id`),
  KEY `entities_id` (`entities_id`),
  KEY `is_recursive` (`is_recursive`),
  KEY `locations_id` (`locations_id`),
  KEY `states_id` (`states_id`),
  KEY `date_mod` (`date_mod`),
  KEY `date_creation` (`date_creation`),
  KEY `devicesensormodels_id` (`devicesensormodels_id`)
) ENGINE=InnoDB DEFAULT CHARSET=utf8mb4 COLLATE=utf8mb4_unicode_ci ROW_FORMAT=DYNAMIC;


### Dump table glpi_devicesensormodels

DROP TABLE IF EXISTS `glpi_devicesensormodels`;
CREATE TABLE `glpi_devicesensormodels` (
  `id` int unsigned NOT NULL AUTO_INCREMENT,
  `name` varchar(255) DEFAULT NULL,
  `comment` text,
  `product_number` varchar(255) DEFAULT NULL,
  PRIMARY KEY (`id`),
  KEY `name` (`name`),
  KEY `product_number` (`product_number`)
) ENGINE=InnoDB DEFAULT CHARSET=utf8mb4 COLLATE=utf8mb4_unicode_ci ROW_FORMAT=DYNAMIC;


### Dump table glpi_devicesensortypes

DROP TABLE IF EXISTS `glpi_devicesensortypes`;
CREATE TABLE `glpi_devicesensortypes` (
  `id` int unsigned NOT NULL AUTO_INCREMENT,
  `name` varchar(255) DEFAULT NULL,
  `comment` text,
  PRIMARY KEY (`id`),
  KEY `name` (`name`)
) ENGINE=InnoDB DEFAULT CHARSET=utf8mb4 COLLATE=utf8mb4_unicode_ci ROW_FORMAT=DYNAMIC;


### Dump table glpi_devicesimcards

DROP TABLE IF EXISTS `glpi_devicesimcards`;
CREATE TABLE `glpi_devicesimcards` (
  `id` int unsigned NOT NULL AUTO_INCREMENT,
  `designation` varchar(255) DEFAULT NULL,
  `comment` text,
  `entities_id` int unsigned NOT NULL DEFAULT '0',
  `is_recursive` tinyint NOT NULL DEFAULT '0',
  `manufacturers_id` int unsigned NOT NULL DEFAULT '0',
  `voltage` int DEFAULT NULL,
  `devicesimcardtypes_id` int unsigned NOT NULL DEFAULT '0',
  `date_mod` timestamp NULL DEFAULT NULL,
  `date_creation` timestamp NULL DEFAULT NULL,
  `allow_voip` tinyint NOT NULL DEFAULT '0',
  PRIMARY KEY (`id`),
  KEY `designation` (`designation`),
  KEY `entities_id` (`entities_id`),
  KEY `is_recursive` (`is_recursive`),
  KEY `devicesimcardtypes_id` (`devicesimcardtypes_id`),
  KEY `date_mod` (`date_mod`),
  KEY `date_creation` (`date_creation`),
  KEY `manufacturers_id` (`manufacturers_id`)
) ENGINE=InnoDB DEFAULT CHARSET=utf8mb4 COLLATE=utf8mb4_unicode_ci ROW_FORMAT=DYNAMIC;


### Dump table glpi_items_devicesimcards

DROP TABLE IF EXISTS `glpi_items_devicesimcards`;
CREATE TABLE `glpi_items_devicesimcards` (
  `id` int unsigned NOT NULL AUTO_INCREMENT,
  `items_id` int unsigned NOT NULL DEFAULT '0' COMMENT 'RELATION to various table, according to itemtype (id)',
  `itemtype` varchar(100) NOT NULL,
  `devicesimcards_id` int unsigned NOT NULL DEFAULT '0',
  `is_deleted` tinyint NOT NULL DEFAULT '0',
  `is_dynamic` tinyint NOT NULL DEFAULT '0',
  `entities_id` int unsigned NOT NULL DEFAULT '0',
  `is_recursive` tinyint NOT NULL DEFAULT '0',
  `serial` varchar(255) DEFAULT NULL,
  `otherserial` varchar(255) DEFAULT NULL,
  `states_id` int unsigned NOT NULL DEFAULT '0',
  `locations_id` int unsigned NOT NULL DEFAULT '0',
  `lines_id` int unsigned NOT NULL DEFAULT '0',
  `users_id` int unsigned NOT NULL DEFAULT '0',
  `groups_id` int unsigned NOT NULL DEFAULT '0',
  `pin` varchar(255) NOT NULL DEFAULT '',
  `pin2` varchar(255) NOT NULL DEFAULT '',
  `puk` varchar(255) NOT NULL DEFAULT '',
  `puk2` varchar(255) NOT NULL DEFAULT '',
  `msin` varchar(255) NOT NULL DEFAULT '',
  `comment` text,
  PRIMARY KEY (`id`),
  KEY `item` (`itemtype`,`items_id`),
  KEY `devicesimcards_id` (`devicesimcards_id`),
  KEY `is_deleted` (`is_deleted`),
  KEY `is_dynamic` (`is_dynamic`),
  KEY `entities_id` (`entities_id`),
  KEY `is_recursive` (`is_recursive`),
  KEY `serial` (`serial`),
  KEY `otherserial` (`otherserial`),
  KEY `states_id` (`states_id`),
  KEY `locations_id` (`locations_id`),
  KEY `lines_id` (`lines_id`),
  KEY `users_id` (`users_id`),
  KEY `groups_id` (`groups_id`)
) ENGINE=InnoDB DEFAULT CHARSET=utf8mb4 COLLATE=utf8mb4_unicode_ci ROW_FORMAT=DYNAMIC;


### Dump table glpi_devicesimcardtypes

DROP TABLE IF EXISTS `glpi_devicesimcardtypes`;
CREATE TABLE `glpi_devicesimcardtypes` (
  `id` int unsigned NOT NULL AUTO_INCREMENT,
  `name` varchar(255) NOT NULL DEFAULT '',
  `comment` text,
  `date_mod` timestamp NULL DEFAULT NULL,
  `date_creation` timestamp NULL DEFAULT NULL,
  PRIMARY KEY (`id`),
  KEY `name` (`name`),
  KEY `date_mod` (`date_mod`),
  KEY `date_creation` (`date_creation`)
) ENGINE=InnoDB DEFAULT CHARSET=utf8mb4 COLLATE=utf8mb4_unicode_ci ROW_FORMAT=DYNAMIC;


### Dump table glpi_devicesoundcardmodels

DROP TABLE IF EXISTS `glpi_devicesoundcardmodels`;
CREATE TABLE `glpi_devicesoundcardmodels` (
  `id` int unsigned NOT NULL AUTO_INCREMENT,
  `name` varchar(255) DEFAULT NULL,
  `comment` text,
  `product_number` varchar(255) DEFAULT NULL,
  PRIMARY KEY (`id`),
  KEY `name` (`name`),
  KEY `product_number` (`product_number`)
) ENGINE=InnoDB DEFAULT CHARSET=utf8mb4 COLLATE=utf8mb4_unicode_ci ROW_FORMAT=DYNAMIC;


### Dump table glpi_devicesoundcards

DROP TABLE IF EXISTS `glpi_devicesoundcards`;
CREATE TABLE `glpi_devicesoundcards` (
  `id` int unsigned NOT NULL AUTO_INCREMENT,
  `designation` varchar(255) DEFAULT NULL,
  `type` varchar(255) DEFAULT NULL,
  `comment` text,
  `manufacturers_id` int unsigned NOT NULL DEFAULT '0',
  `entities_id` int unsigned NOT NULL DEFAULT '0',
  `is_recursive` tinyint NOT NULL DEFAULT '0',
  `devicesoundcardmodels_id` int unsigned DEFAULT NULL,
  `date_mod` timestamp NULL DEFAULT NULL,
  `date_creation` timestamp NULL DEFAULT NULL,
  PRIMARY KEY (`id`),
  KEY `designation` (`designation`),
  KEY `manufacturers_id` (`manufacturers_id`),
  KEY `entities_id` (`entities_id`),
  KEY `is_recursive` (`is_recursive`),
  KEY `date_mod` (`date_mod`),
  KEY `date_creation` (`date_creation`),
  KEY `devicesoundcardmodels_id` (`devicesoundcardmodels_id`)
) ENGINE=InnoDB DEFAULT CHARSET=utf8mb4 COLLATE=utf8mb4_unicode_ci ROW_FORMAT=DYNAMIC;


### Dump table glpi_displaypreferences

DROP TABLE IF EXISTS `glpi_displaypreferences`;
CREATE TABLE `glpi_displaypreferences` (
  `id` int unsigned NOT NULL AUTO_INCREMENT,
  `itemtype` varchar(100) NOT NULL,
  `num` int NOT NULL DEFAULT '0',
  `rank` int NOT NULL DEFAULT '0',
  `users_id` int unsigned NOT NULL DEFAULT '0',
  PRIMARY KEY (`id`),
  UNIQUE KEY `unicity` (`users_id`,`itemtype`,`num`),
  KEY `rank` (`rank`),
  KEY `num` (`num`),
  KEY `itemtype` (`itemtype`)
) ENGINE=InnoDB DEFAULT CHARSET=utf8mb4 COLLATE=utf8mb4_unicode_ci ROW_FORMAT=DYNAMIC;


### Dump table glpi_documentcategories

DROP TABLE IF EXISTS `glpi_documentcategories`;
CREATE TABLE `glpi_documentcategories` (
  `id` int unsigned NOT NULL AUTO_INCREMENT,
  `name` varchar(255) DEFAULT NULL,
  `comment` text,
  `documentcategories_id` int unsigned NOT NULL DEFAULT '0',
  `completename` text,
  `level` int NOT NULL DEFAULT '0',
  `ancestors_cache` longtext,
  `sons_cache` longtext,
  `date_mod` timestamp NULL DEFAULT NULL,
  `date_creation` timestamp NULL DEFAULT NULL,
  PRIMARY KEY (`id`),
  UNIQUE KEY `unicity` (`documentcategories_id`,`name`),
  KEY `name` (`name`),
  KEY `date_mod` (`date_mod`),
  KEY `date_creation` (`date_creation`)
) ENGINE=InnoDB DEFAULT CHARSET=utf8mb4 COLLATE=utf8mb4_unicode_ci ROW_FORMAT=DYNAMIC;


### Dump table glpi_documents

DROP TABLE IF EXISTS `glpi_documents`;
CREATE TABLE `glpi_documents` (
  `id` int unsigned NOT NULL AUTO_INCREMENT,
  `entities_id` int unsigned NOT NULL DEFAULT '0',
  `is_recursive` tinyint NOT NULL DEFAULT '0',
  `name` varchar(255) DEFAULT NULL,
  `filename` varchar(255) DEFAULT NULL COMMENT 'for display and transfert',
  `filepath` varchar(255) DEFAULT NULL COMMENT 'file storage path',
  `documentcategories_id` int unsigned NOT NULL DEFAULT '0',
  `mime` varchar(255) DEFAULT NULL,
  `date_mod` timestamp NULL DEFAULT NULL,
  `comment` text,
  `is_deleted` tinyint NOT NULL DEFAULT '0',
  `link` varchar(255) DEFAULT NULL,
  `users_id` int unsigned NOT NULL DEFAULT '0',
  `tickets_id` int unsigned NOT NULL DEFAULT '0',
  `sha1sum` char(40) DEFAULT NULL,
  `is_blacklisted` tinyint NOT NULL DEFAULT '0',
  `tag` varchar(255) DEFAULT NULL,
  `date_creation` timestamp NULL DEFAULT NULL,
  PRIMARY KEY (`id`),
  KEY `date_mod` (`date_mod`),
  KEY `name` (`name`),
  KEY `entities_id` (`entities_id`),
  KEY `is_recursive` (`is_recursive`),
  KEY `tickets_id` (`tickets_id`),
  KEY `users_id` (`users_id`),
  KEY `documentcategories_id` (`documentcategories_id`),
  KEY `is_deleted` (`is_deleted`),
  KEY `sha1sum` (`sha1sum`),
  KEY `tag` (`tag`),
  KEY `date_creation` (`date_creation`)
) ENGINE=InnoDB DEFAULT CHARSET=utf8mb4 COLLATE=utf8mb4_unicode_ci ROW_FORMAT=DYNAMIC;


### Dump table glpi_documents_items

DROP TABLE IF EXISTS `glpi_documents_items`;
CREATE TABLE `glpi_documents_items` (
  `id` int unsigned NOT NULL AUTO_INCREMENT,
  `documents_id` int unsigned NOT NULL DEFAULT '0',
  `items_id` int unsigned NOT NULL DEFAULT '0',
  `itemtype` varchar(100) NOT NULL,
  `entities_id` int unsigned NOT NULL DEFAULT '0',
  `is_recursive` tinyint NOT NULL DEFAULT '0',
  `date_mod` timestamp NULL DEFAULT NULL,
  `users_id` int unsigned DEFAULT '0',
  `timeline_position` tinyint NOT NULL DEFAULT '0',
  `date_creation` timestamp NULL DEFAULT NULL,
  `date` timestamp NULL DEFAULT NULL,
  PRIMARY KEY (`id`),
  UNIQUE KEY `unicity` (`documents_id`,`itemtype`,`items_id`,`timeline_position`),
  KEY `item` (`itemtype`,`items_id`,`entities_id`,`is_recursive`),
  KEY `users_id` (`users_id`),
  KEY `entities_id` (`entities_id`),
  KEY `is_recursive` (`is_recursive`),
  KEY `date_creation` (`date_creation`),
  KEY `date_mod` (`date_mod`),
  KEY `date` (`date`)
) ENGINE=InnoDB DEFAULT CHARSET=utf8mb4 COLLATE=utf8mb4_unicode_ci ROW_FORMAT=DYNAMIC;


### Dump table glpi_documenttypes

DROP TABLE IF EXISTS `glpi_documenttypes`;
CREATE TABLE `glpi_documenttypes` (
  `id` int unsigned NOT NULL AUTO_INCREMENT,
  `name` varchar(255) DEFAULT NULL,
  `ext` varchar(255) DEFAULT NULL,
  `icon` varchar(255) DEFAULT NULL,
  `mime` varchar(255) DEFAULT NULL,
  `is_uploadable` tinyint NOT NULL DEFAULT '1',
  `date_mod` timestamp NULL DEFAULT NULL,
  `comment` text,
  `date_creation` timestamp NULL DEFAULT NULL,
  PRIMARY KEY (`id`),
  UNIQUE KEY `unicity` (`ext`),
  KEY `name` (`name`),
  KEY `is_uploadable` (`is_uploadable`),
  KEY `date_mod` (`date_mod`),
  KEY `date_creation` (`date_creation`)
) ENGINE=InnoDB DEFAULT CHARSET=utf8mb4 COLLATE=utf8mb4_unicode_ci ROW_FORMAT=DYNAMIC;


### Dump table glpi_domains

DROP TABLE IF EXISTS `glpi_domains`;
CREATE TABLE `glpi_domains` (
  `id` int unsigned NOT NULL AUTO_INCREMENT,
  `name` varchar(255) DEFAULT NULL,
  `entities_id` int unsigned NOT NULL DEFAULT '0',
  `is_recursive` tinyint NOT NULL DEFAULT '0',
  `domaintypes_id` int unsigned NOT NULL DEFAULT '0',
  `date_expiration` timestamp NULL DEFAULT NULL,
  `date_domaincreation` timestamp NULL DEFAULT NULL,
  `users_id_tech` int unsigned NOT NULL DEFAULT '0',
  `groups_id_tech` int unsigned NOT NULL DEFAULT '0',
  `is_deleted` tinyint NOT NULL DEFAULT '0',
  `comment` text,
  `is_template` tinyint NOT NULL DEFAULT '0',
  `template_name` varchar(255) DEFAULT NULL,
  `is_active` tinyint NOT NULL DEFAULT '0',
  `date_mod` timestamp NULL DEFAULT NULL,
  `date_creation` timestamp NULL DEFAULT NULL,
  PRIMARY KEY (`id`),
  KEY `name` (`name`),
  KEY `entities_id` (`entities_id`),
  KEY `is_recursive` (`is_recursive`),
  KEY `domaintypes_id` (`domaintypes_id`),
  KEY `users_id_tech` (`users_id_tech`),
  KEY `groups_id_tech` (`groups_id_tech`),
  KEY `date_mod` (`date_mod`),
  KEY `is_deleted` (`is_deleted`),
  KEY `is_template` (`is_template`),
  KEY `is_active` (`is_active`),
  KEY `date_expiration` (`date_expiration`),
  KEY `date_domaincreation` (`date_domaincreation`),
  KEY `date_creation` (`date_creation`)
) ENGINE=InnoDB DEFAULT CHARSET=utf8mb4 COLLATE=utf8mb4_unicode_ci ROW_FORMAT=DYNAMIC;


### Dump table glpi_dropdowntranslations

DROP TABLE IF EXISTS `glpi_dropdowntranslations`;
CREATE TABLE `glpi_dropdowntranslations` (
  `id` int unsigned NOT NULL AUTO_INCREMENT,
  `items_id` int unsigned NOT NULL DEFAULT '0',
  `itemtype` varchar(100) DEFAULT NULL,
  `language` varchar(10) DEFAULT NULL,
  `field` varchar(100) DEFAULT NULL,
  `value` text,
  PRIMARY KEY (`id`),
  UNIQUE KEY `unicity` (`itemtype`,`items_id`,`language`,`field`),
  KEY `language` (`language`),
  KEY `field` (`field`)
) ENGINE=InnoDB DEFAULT CHARSET=utf8mb4 COLLATE=utf8mb4_unicode_ci ROW_FORMAT=DYNAMIC;


### Dump table glpi_entities

DROP TABLE IF EXISTS `glpi_entities`;
CREATE TABLE `glpi_entities` (
  `id` int unsigned NOT NULL DEFAULT '0',
  `name` varchar(255) DEFAULT NULL,
  `entities_id` int unsigned DEFAULT '0',
  `completename` text,
  `comment` text,
  `level` int NOT NULL DEFAULT '0',
  `sons_cache` longtext,
  `ancestors_cache` longtext,
  `registration_number` varchar(255) DEFAULT NULL,
  `address` text,
  `postcode` varchar(255) DEFAULT NULL,
  `town` varchar(255) DEFAULT NULL,
  `state` varchar(255) DEFAULT NULL,
  `country` varchar(255) DEFAULT NULL,
  `website` varchar(255) DEFAULT NULL,
  `phonenumber` varchar(255) DEFAULT NULL,
  `fax` varchar(255) DEFAULT NULL,
  `email` varchar(255) DEFAULT NULL,
  `admin_email` varchar(255) DEFAULT NULL,
  `admin_email_name` varchar(255) DEFAULT NULL,
  `from_email` varchar(255) DEFAULT NULL,
  `from_email_name` varchar(255) DEFAULT NULL,
  `noreply_email` varchar(255) DEFAULT NULL,
  `noreply_email_name` varchar(255) DEFAULT NULL,
  `replyto_email` varchar(255) DEFAULT NULL,
  `replyto_email_name` varchar(255) DEFAULT NULL,
  `notification_subject_tag` varchar(255) DEFAULT NULL,
  `ldap_dn` varchar(255) DEFAULT NULL,
  `tag` varchar(255) DEFAULT NULL,
  `authldaps_id` int unsigned NOT NULL DEFAULT '0',
  `mail_domain` varchar(255) DEFAULT NULL,
  `entity_ldapfilter` text,
  `mailing_signature` text,
  `cartridges_alert_repeat` int NOT NULL DEFAULT '-2',
  `consumables_alert_repeat` int NOT NULL DEFAULT '-2',
  `use_licenses_alert` int NOT NULL DEFAULT '-2',
  `send_licenses_alert_before_delay` int NOT NULL DEFAULT '-2',
  `use_certificates_alert` int NOT NULL DEFAULT '-2',
  `send_certificates_alert_before_delay` int NOT NULL DEFAULT '-2',
  `certificates_alert_repeat_interval` int NOT NULL DEFAULT '-2',
  `use_contracts_alert` int NOT NULL DEFAULT '-2',
  `send_contracts_alert_before_delay` int NOT NULL DEFAULT '-2',
  `use_infocoms_alert` int NOT NULL DEFAULT '-2',
  `send_infocoms_alert_before_delay` int NOT NULL DEFAULT '-2',
  `use_reservations_alert` int NOT NULL DEFAULT '-2',
  `use_domains_alert` int NOT NULL DEFAULT '-2',
  `send_domains_alert_close_expiries_delay` int NOT NULL DEFAULT '-2',
  `send_domains_alert_expired_delay` int NOT NULL DEFAULT '-2',
  `autoclose_delay` int NOT NULL DEFAULT '-2',
  `autopurge_delay` int NOT NULL DEFAULT '-10',
  `notclosed_delay` int NOT NULL DEFAULT '-2',
  `calendars_strategy` tinyint NOT NULL DEFAULT '-2',
  `calendars_id` int unsigned NOT NULL DEFAULT '0',
  `auto_assign_mode` int NOT NULL DEFAULT '-2',
  `tickettype` int NOT NULL DEFAULT '-2',
  `max_closedate` timestamp NULL DEFAULT NULL,
  `inquest_config` int NOT NULL DEFAULT '-2',
  `inquest_rate` int NOT NULL DEFAULT '0',
  `inquest_delay` int NOT NULL DEFAULT '-10',
  `inquest_URL` varchar(255) DEFAULT NULL,
  `inquest_max_rate` int NOT NULL DEFAULT '5',
  `inquest_default_rate` int NOT NULL DEFAULT '3',
  `inquest_mandatory_comment` int NOT NULL DEFAULT '0',
  `max_closedate_change` timestamp NULL DEFAULT NULL,
  `inquest_config_change` int NOT NULL DEFAULT '-2',
  `inquest_rate_change` int NOT NULL DEFAULT '0',
  `inquest_delay_change` int NOT NULL DEFAULT '-10',
  `inquest_URL_change` varchar(255) DEFAULT NULL,
  `inquest_max_rate_change` int NOT NULL DEFAULT '5',
  `inquest_default_rate_change` int NOT NULL DEFAULT '3',
  `inquest_mandatory_comment_change` int NOT NULL DEFAULT '0',
  `autofill_warranty_date` varchar(255) NOT NULL DEFAULT '-2',
  `autofill_use_date` varchar(255) NOT NULL DEFAULT '-2',
  `autofill_buy_date` varchar(255) NOT NULL DEFAULT '-2',
  `autofill_delivery_date` varchar(255) NOT NULL DEFAULT '-2',
  `autofill_order_date` varchar(255) NOT NULL DEFAULT '-2',
  `tickettemplates_strategy` tinyint NOT NULL DEFAULT '-2',
  `tickettemplates_id` int unsigned NOT NULL DEFAULT '0',
  `changetemplates_strategy` tinyint NOT NULL DEFAULT '-2',
  `changetemplates_id` int unsigned NOT NULL DEFAULT '0',
  `problemtemplates_strategy` tinyint NOT NULL DEFAULT '-2',
  `problemtemplates_id` int unsigned NOT NULL DEFAULT '0',
  `entities_strategy_software` tinyint NOT NULL DEFAULT '-2',
  `entities_id_software` int unsigned NOT NULL DEFAULT '0',
  `default_contract_alert` int NOT NULL DEFAULT '-2',
  `default_infocom_alert` int NOT NULL DEFAULT '-2',
  `default_cartridges_alarm_threshold` int NOT NULL DEFAULT '-2',
  `default_consumables_alarm_threshold` int NOT NULL DEFAULT '-2',
  `delay_send_emails` int NOT NULL DEFAULT '-2',
  `is_notif_enable_default` int NOT NULL DEFAULT '-2',
  `inquest_duration` int NOT NULL DEFAULT '0',
  `inquest_duration_change` int NOT NULL DEFAULT '0',
  `date_mod` timestamp NULL DEFAULT NULL,
  `date_creation` timestamp NULL DEFAULT NULL,
  `autofill_decommission_date` varchar(255) NOT NULL DEFAULT '-2',
  `suppliers_as_private` int NOT NULL DEFAULT '-2',
  `anonymize_support_agents` int NOT NULL DEFAULT '-2',
  `display_users_initials` int NOT NULL DEFAULT '-2',
  `contracts_strategy_default` tinyint NOT NULL DEFAULT '-2',
  `contracts_id_default` int unsigned NOT NULL DEFAULT '0',
  `enable_custom_css` int NOT NULL DEFAULT '-2',
  `custom_css_code` text,
  `latitude` varchar(255) DEFAULT NULL,
  `longitude` varchar(255) DEFAULT NULL,
  `altitude` varchar(255) DEFAULT NULL,
  `transfers_strategy` tinyint NOT NULL DEFAULT '-2',
  `transfers_id` int unsigned NOT NULL DEFAULT '0',
  `agent_base_url` varchar(255) DEFAULT NULL,
  `approval_reminder_repeat_interval` int NOT NULL DEFAULT '-2',
  PRIMARY KEY (`id`),
  UNIQUE KEY `unicity` (`entities_id`,`name`),
  KEY `name` (`name`),
  KEY `date_mod` (`date_mod`),
  KEY `date_creation` (`date_creation`),
  KEY `tickettemplates_id` (`tickettemplates_id`),
  KEY `changetemplates_id` (`changetemplates_id`),
  KEY `problemtemplates_id` (`problemtemplates_id`),
  KEY `transfers_id` (`transfers_id`),
  KEY `authldaps_id` (`authldaps_id`),
  KEY `calendars_id` (`calendars_id`),
  KEY `entities_id_software` (`entities_id_software`),
  KEY `contracts_id_default` (`contracts_id_default`)
) ENGINE=InnoDB DEFAULT CHARSET=utf8mb4 COLLATE=utf8mb4_unicode_ci ROW_FORMAT=DYNAMIC;


### Dump table glpi_entities_knowbaseitems

DROP TABLE IF EXISTS `glpi_entities_knowbaseitems`;
CREATE TABLE `glpi_entities_knowbaseitems` (
  `id` int unsigned NOT NULL AUTO_INCREMENT,
  `knowbaseitems_id` int unsigned NOT NULL DEFAULT '0',
  `entities_id` int unsigned NOT NULL DEFAULT '0',
  `is_recursive` tinyint NOT NULL DEFAULT '0',
  PRIMARY KEY (`id`),
  KEY `knowbaseitems_id` (`knowbaseitems_id`),
  KEY `entities_id` (`entities_id`),
  KEY `is_recursive` (`is_recursive`)
) ENGINE=InnoDB DEFAULT CHARSET=utf8mb4 COLLATE=utf8mb4_unicode_ci ROW_FORMAT=DYNAMIC;


### Dump table glpi_entities_reminders

DROP TABLE IF EXISTS `glpi_entities_reminders`;
CREATE TABLE `glpi_entities_reminders` (
  `id` int unsigned NOT NULL AUTO_INCREMENT,
  `reminders_id` int unsigned NOT NULL DEFAULT '0',
  `entities_id` int unsigned NOT NULL DEFAULT '0',
  `is_recursive` tinyint NOT NULL DEFAULT '0',
  PRIMARY KEY (`id`),
  KEY `reminders_id` (`reminders_id`),
  KEY `entities_id` (`entities_id`),
  KEY `is_recursive` (`is_recursive`)
) ENGINE=InnoDB DEFAULT CHARSET=utf8mb4 COLLATE=utf8mb4_unicode_ci ROW_FORMAT=DYNAMIC;


### Dump table glpi_entities_rssfeeds

DROP TABLE IF EXISTS `glpi_entities_rssfeeds`;
CREATE TABLE `glpi_entities_rssfeeds` (
  `id` int unsigned NOT NULL AUTO_INCREMENT,
  `rssfeeds_id` int unsigned NOT NULL DEFAULT '0',
  `entities_id` int unsigned NOT NULL DEFAULT '0',
  `is_recursive` tinyint NOT NULL DEFAULT '0',
  PRIMARY KEY (`id`),
  KEY `rssfeeds_id` (`rssfeeds_id`),
  KEY `entities_id` (`entities_id`),
  KEY `is_recursive` (`is_recursive`)
) ENGINE=InnoDB DEFAULT CHARSET=utf8mb4 COLLATE=utf8mb4_unicode_ci ROW_FORMAT=DYNAMIC;


### Dump table glpi_events

DROP TABLE IF EXISTS `glpi_events`;
CREATE TABLE `glpi_events` (
  `id` int unsigned NOT NULL AUTO_INCREMENT,
  `items_id` int unsigned NOT NULL DEFAULT '0',
  `type` varchar(255) DEFAULT NULL,
  `date` timestamp NULL DEFAULT NULL,
  `service` varchar(255) DEFAULT NULL,
  `level` int NOT NULL DEFAULT '0',
  `message` text,
  PRIMARY KEY (`id`),
  KEY `date` (`date`),
  KEY `level` (`level`),
  KEY `item` (`type`,`items_id`)
) ENGINE=InnoDB DEFAULT CHARSET=utf8mb4 COLLATE=utf8mb4_unicode_ci ROW_FORMAT=DYNAMIC;


### Dump table glpi_fieldblacklists

DROP TABLE IF EXISTS `glpi_fieldblacklists`;
CREATE TABLE `glpi_fieldblacklists` (
  `id` int unsigned NOT NULL AUTO_INCREMENT,
  `name` varchar(255) NOT NULL DEFAULT '',
  `field` varchar(255) NOT NULL DEFAULT '',
  `value` varchar(255) NOT NULL DEFAULT '',
  `itemtype` varchar(255) NOT NULL DEFAULT '',
  `entities_id` int unsigned NOT NULL DEFAULT '0',
  `is_recursive` tinyint NOT NULL DEFAULT '0',
  `comment` text,
  `date_mod` timestamp NULL DEFAULT NULL,
  `date_creation` timestamp NULL DEFAULT NULL,
  PRIMARY KEY (`id`),
  KEY `name` (`name`),
  KEY `entities_id` (`entities_id`),
  KEY `is_recursive` (`is_recursive`),
  KEY `date_mod` (`date_mod`),
  KEY `date_creation` (`date_creation`)
) ENGINE=InnoDB DEFAULT CHARSET=utf8mb4 COLLATE=utf8mb4_unicode_ci ROW_FORMAT=DYNAMIC;


### Dump table glpi_fieldunicities

DROP TABLE IF EXISTS `glpi_fieldunicities`;
CREATE TABLE `glpi_fieldunicities` (
  `id` int unsigned NOT NULL AUTO_INCREMENT,
  `name` varchar(255) NOT NULL DEFAULT '',
  `is_recursive` tinyint NOT NULL DEFAULT '0',
  `itemtype` varchar(255) NOT NULL DEFAULT '',
  `entities_id` int unsigned NOT NULL DEFAULT '0',
  `fields` text,
  `is_active` tinyint NOT NULL DEFAULT '0',
  `action_refuse` tinyint NOT NULL DEFAULT '0',
  `action_notify` tinyint NOT NULL DEFAULT '0',
  `comment` text,
  `date_mod` timestamp NULL DEFAULT NULL,
  `date_creation` timestamp NULL DEFAULT NULL,
  PRIMARY KEY (`id`),
  KEY `name` (`name`),
  KEY `entities_id` (`entities_id`),
  KEY `is_recursive` (`is_recursive`),
  KEY `is_active` (`is_active`),
  KEY `date_mod` (`date_mod`),
  KEY `date_creation` (`date_creation`)
) ENGINE=InnoDB DEFAULT CHARSET=utf8mb4 COLLATE=utf8mb4_unicode_ci ROW_FORMAT=DYNAMIC COMMENT='Stores field unicity criterias';


### Dump table glpi_filesystems

DROP TABLE IF EXISTS `glpi_filesystems`;
CREATE TABLE `glpi_filesystems` (
  `id` int unsigned NOT NULL AUTO_INCREMENT,
  `name` varchar(255) DEFAULT NULL,
  `comment` text,
  `date_mod` timestamp NULL DEFAULT NULL,
  `date_creation` timestamp NULL DEFAULT NULL,
  PRIMARY KEY (`id`),
  KEY `name` (`name`),
  KEY `date_mod` (`date_mod`),
  KEY `date_creation` (`date_creation`)
) ENGINE=InnoDB DEFAULT CHARSET=utf8mb4 COLLATE=utf8mb4_unicode_ci ROW_FORMAT=DYNAMIC;


### Dump table glpi_fqdns

DROP TABLE IF EXISTS `glpi_fqdns`;
CREATE TABLE `glpi_fqdns` (
  `id` int unsigned NOT NULL AUTO_INCREMENT,
  `entities_id` int unsigned NOT NULL DEFAULT '0',
  `is_recursive` tinyint NOT NULL DEFAULT '0',
  `name` varchar(255) DEFAULT NULL,
  `fqdn` varchar(255) DEFAULT NULL,
  `comment` text,
  `date_mod` timestamp NULL DEFAULT NULL,
  `date_creation` timestamp NULL DEFAULT NULL,
  PRIMARY KEY (`id`),
  KEY `entities_id` (`entities_id`),
  KEY `name` (`name`),
  KEY `fqdn` (`fqdn`),
  KEY `is_recursive` (`is_recursive`),
  KEY `date_mod` (`date_mod`),
  KEY `date_creation` (`date_creation`)
) ENGINE=InnoDB DEFAULT CHARSET=utf8mb4 COLLATE=utf8mb4_unicode_ci ROW_FORMAT=DYNAMIC;


### Dump table glpi_groups

DROP TABLE IF EXISTS `glpi_groups`;
CREATE TABLE `glpi_groups` (
  `id` int unsigned NOT NULL AUTO_INCREMENT,
  `entities_id` int unsigned NOT NULL DEFAULT '0',
  `is_recursive` tinyint NOT NULL DEFAULT '0',
  `name` varchar(255) DEFAULT NULL,
  `comment` text,
  `ldap_field` varchar(255) DEFAULT NULL,
  `ldap_value` text,
  `ldap_group_dn` text,
  `date_mod` timestamp NULL DEFAULT NULL,
  `groups_id` int unsigned NOT NULL DEFAULT '0',
  `completename` text,
  `level` int NOT NULL DEFAULT '0',
  `ancestors_cache` longtext,
  `sons_cache` longtext,
  `is_requester` tinyint NOT NULL DEFAULT '1',
  `is_watcher` tinyint NOT NULL DEFAULT '1',
  `is_assign` tinyint NOT NULL DEFAULT '1',
  `is_task` tinyint NOT NULL DEFAULT '1',
  `is_notify` tinyint NOT NULL DEFAULT '1',
  `is_itemgroup` tinyint NOT NULL DEFAULT '1',
  `is_usergroup` tinyint NOT NULL DEFAULT '1',
  `is_manager` tinyint NOT NULL DEFAULT '1',
  `date_creation` timestamp NULL DEFAULT NULL,
  `recursive_membership` tinyint NOT NULL DEFAULT '0',
  PRIMARY KEY (`id`),
  KEY `name` (`name`),
  KEY `ldap_field` (`ldap_field`),
  KEY `entities_id` (`entities_id`),
  KEY `is_recursive` (`is_recursive`),
  KEY `date_mod` (`date_mod`),
  KEY `ldap_value` (`ldap_value`(200)),
  KEY `ldap_group_dn` (`ldap_group_dn`(200)),
  KEY `groups_id` (`groups_id`),
  KEY `is_requester` (`is_requester`),
  KEY `is_watcher` (`is_watcher`),
  KEY `is_assign` (`is_assign`),
  KEY `is_notify` (`is_notify`),
  KEY `is_itemgroup` (`is_itemgroup`),
  KEY `is_usergroup` (`is_usergroup`),
  KEY `is_manager` (`is_manager`),
  KEY `date_creation` (`date_creation`)
) ENGINE=InnoDB DEFAULT CHARSET=utf8mb4 COLLATE=utf8mb4_unicode_ci ROW_FORMAT=DYNAMIC;


### Dump table glpi_groups_knowbaseitems

DROP TABLE IF EXISTS `glpi_groups_knowbaseitems`;
CREATE TABLE `glpi_groups_knowbaseitems` (
  `id` int unsigned NOT NULL AUTO_INCREMENT,
  `knowbaseitems_id` int unsigned NOT NULL DEFAULT '0',
  `groups_id` int unsigned NOT NULL DEFAULT '0',
  `entities_id` int unsigned DEFAULT NULL,
  `is_recursive` tinyint NOT NULL DEFAULT '0',
  `no_entity_restriction` tinyint NOT NULL DEFAULT '0',
  PRIMARY KEY (`id`),
  KEY `knowbaseitems_id` (`knowbaseitems_id`),
  KEY `groups_id` (`groups_id`),
  KEY `entities_id` (`entities_id`),
  KEY `is_recursive` (`is_recursive`)
) ENGINE=InnoDB DEFAULT CHARSET=utf8mb4 COLLATE=utf8mb4_unicode_ci ROW_FORMAT=DYNAMIC;


### Dump table glpi_groups_problems

DROP TABLE IF EXISTS `glpi_groups_problems`;
CREATE TABLE `glpi_groups_problems` (
  `id` int unsigned NOT NULL AUTO_INCREMENT,
  `problems_id` int unsigned NOT NULL DEFAULT '0',
  `groups_id` int unsigned NOT NULL DEFAULT '0',
  `type` int NOT NULL DEFAULT '1',
  PRIMARY KEY (`id`),
  UNIQUE KEY `unicity` (`problems_id`,`type`,`groups_id`),
  KEY `group` (`groups_id`,`type`)
) ENGINE=InnoDB DEFAULT CHARSET=utf8mb4 COLLATE=utf8mb4_unicode_ci ROW_FORMAT=DYNAMIC;


### Dump table glpi_groups_reminders

DROP TABLE IF EXISTS `glpi_groups_reminders`;
CREATE TABLE `glpi_groups_reminders` (
  `id` int unsigned NOT NULL AUTO_INCREMENT,
  `reminders_id` int unsigned NOT NULL DEFAULT '0',
  `groups_id` int unsigned NOT NULL DEFAULT '0',
  `entities_id` int unsigned DEFAULT NULL,
  `is_recursive` tinyint NOT NULL DEFAULT '0',
  `no_entity_restriction` tinyint NOT NULL DEFAULT '0',
  PRIMARY KEY (`id`),
  KEY `reminders_id` (`reminders_id`),
  KEY `groups_id` (`groups_id`),
  KEY `entities_id` (`entities_id`),
  KEY `is_recursive` (`is_recursive`)
) ENGINE=InnoDB DEFAULT CHARSET=utf8mb4 COLLATE=utf8mb4_unicode_ci ROW_FORMAT=DYNAMIC;


### Dump table glpi_groups_rssfeeds

DROP TABLE IF EXISTS `glpi_groups_rssfeeds`;
CREATE TABLE `glpi_groups_rssfeeds` (
  `id` int unsigned NOT NULL AUTO_INCREMENT,
  `rssfeeds_id` int unsigned NOT NULL DEFAULT '0',
  `groups_id` int unsigned NOT NULL DEFAULT '0',
  `entities_id` int unsigned DEFAULT NULL,
  `is_recursive` tinyint NOT NULL DEFAULT '0',
  `no_entity_restriction` tinyint NOT NULL DEFAULT '0',
  PRIMARY KEY (`id`),
  KEY `rssfeeds_id` (`rssfeeds_id`),
  KEY `groups_id` (`groups_id`),
  KEY `entities_id` (`entities_id`),
  KEY `is_recursive` (`is_recursive`)
) ENGINE=InnoDB DEFAULT CHARSET=utf8mb4 COLLATE=utf8mb4_unicode_ci ROW_FORMAT=DYNAMIC;


### Dump table glpi_groups_tickets

DROP TABLE IF EXISTS `glpi_groups_tickets`;
CREATE TABLE `glpi_groups_tickets` (
  `id` int unsigned NOT NULL AUTO_INCREMENT,
  `tickets_id` int unsigned NOT NULL DEFAULT '0',
  `groups_id` int unsigned NOT NULL DEFAULT '0',
  `type` int NOT NULL DEFAULT '1',
  PRIMARY KEY (`id`),
  UNIQUE KEY `unicity` (`tickets_id`,`type`,`groups_id`),
  KEY `group` (`groups_id`,`type`)
) ENGINE=InnoDB DEFAULT CHARSET=utf8mb4 COLLATE=utf8mb4_unicode_ci ROW_FORMAT=DYNAMIC;


### Dump table glpi_groups_users

DROP TABLE IF EXISTS `glpi_groups_users`;
CREATE TABLE `glpi_groups_users` (
  `id` int unsigned NOT NULL AUTO_INCREMENT,
  `users_id` int unsigned NOT NULL DEFAULT '0',
  `groups_id` int unsigned NOT NULL DEFAULT '0',
  `is_dynamic` tinyint NOT NULL DEFAULT '0',
  `is_manager` tinyint NOT NULL DEFAULT '0',
  `is_userdelegate` tinyint NOT NULL DEFAULT '0',
  PRIMARY KEY (`id`),
  UNIQUE KEY `unicity` (`users_id`,`groups_id`),
  KEY `groups_id` (`groups_id`),
  KEY `is_dynamic` (`is_dynamic`),
  KEY `is_manager` (`is_manager`),
  KEY `is_userdelegate` (`is_userdelegate`)
) ENGINE=InnoDB DEFAULT CHARSET=utf8mb4 COLLATE=utf8mb4_unicode_ci ROW_FORMAT=DYNAMIC;


### Dump table glpi_holidays

DROP TABLE IF EXISTS `glpi_holidays`;
CREATE TABLE `glpi_holidays` (
  `id` int unsigned NOT NULL AUTO_INCREMENT,
  `name` varchar(255) DEFAULT NULL,
  `entities_id` int unsigned NOT NULL DEFAULT '0',
  `is_recursive` tinyint NOT NULL DEFAULT '0',
  `comment` text,
  `begin_date` date DEFAULT NULL,
  `end_date` date DEFAULT NULL,
  `is_perpetual` tinyint NOT NULL DEFAULT '0',
  `date_mod` timestamp NULL DEFAULT NULL,
  `date_creation` timestamp NULL DEFAULT NULL,
  PRIMARY KEY (`id`),
  KEY `name` (`name`),
  KEY `entities_id` (`entities_id`),
  KEY `is_recursive` (`is_recursive`),
  KEY `begin_date` (`begin_date`),
  KEY `end_date` (`end_date`),
  KEY `is_perpetual` (`is_perpetual`),
  KEY `date_mod` (`date_mod`),
  KEY `date_creation` (`date_creation`)
) ENGINE=InnoDB DEFAULT CHARSET=utf8mb4 COLLATE=utf8mb4_unicode_ci ROW_FORMAT=DYNAMIC;


### Dump table glpi_infocoms

DROP TABLE IF EXISTS `glpi_infocoms`;
CREATE TABLE `glpi_infocoms` (
  `id` int unsigned NOT NULL AUTO_INCREMENT,
  `items_id` int unsigned NOT NULL DEFAULT '0',
  `itemtype` varchar(100) NOT NULL,
  `entities_id` int unsigned NOT NULL DEFAULT '0',
  `is_recursive` tinyint NOT NULL DEFAULT '0',
  `buy_date` date DEFAULT NULL,
  `use_date` date DEFAULT NULL,
  `warranty_duration` int NOT NULL DEFAULT '0',
  `warranty_info` varchar(255) DEFAULT NULL,
  `suppliers_id` int unsigned NOT NULL DEFAULT '0',
  `order_number` varchar(255) DEFAULT NULL,
  `delivery_number` varchar(255) DEFAULT NULL,
  `immo_number` varchar(255) DEFAULT NULL,
  `value` decimal(20,4) NOT NULL DEFAULT '0.0000',
  `warranty_value` decimal(20,4) NOT NULL DEFAULT '0.0000',
  `sink_time` int NOT NULL DEFAULT '0',
  `sink_type` int NOT NULL DEFAULT '0',
  `sink_coeff` float NOT NULL DEFAULT '0',
  `comment` text,
  `bill` varchar(255) DEFAULT NULL,
  `budgets_id` int unsigned NOT NULL DEFAULT '0',
  `alert` int NOT NULL DEFAULT '0',
  `order_date` date DEFAULT NULL,
  `delivery_date` date DEFAULT NULL,
  `inventory_date` date DEFAULT NULL,
  `warranty_date` date DEFAULT NULL,
  `date_mod` timestamp NULL DEFAULT NULL,
  `date_creation` timestamp NULL DEFAULT NULL,
  `decommission_date` timestamp NULL DEFAULT NULL,
  `businesscriticities_id` int unsigned NOT NULL DEFAULT '0',
  PRIMARY KEY (`id`),
  UNIQUE KEY `unicity` (`itemtype`,`items_id`),
  KEY `buy_date` (`buy_date`),
  KEY `alert` (`alert`),
  KEY `budgets_id` (`budgets_id`),
  KEY `suppliers_id` (`suppliers_id`),
  KEY `entities_id` (`entities_id`),
  KEY `is_recursive` (`is_recursive`),
  KEY `date_mod` (`date_mod`),
  KEY `date_creation` (`date_creation`),
  KEY `businesscriticities_id` (`businesscriticities_id`)
) ENGINE=InnoDB DEFAULT CHARSET=utf8mb4 COLLATE=utf8mb4_unicode_ci ROW_FORMAT=DYNAMIC;


### Dump table glpi_interfacetypes

DROP TABLE IF EXISTS `glpi_interfacetypes`;
CREATE TABLE `glpi_interfacetypes` (
  `id` int unsigned NOT NULL AUTO_INCREMENT,
  `name` varchar(255) DEFAULT NULL,
  `comment` text,
  `date_mod` timestamp NULL DEFAULT NULL,
  `date_creation` timestamp NULL DEFAULT NULL,
  PRIMARY KEY (`id`),
  KEY `name` (`name`),
  KEY `date_mod` (`date_mod`),
  KEY `date_creation` (`date_creation`)
) ENGINE=InnoDB DEFAULT CHARSET=utf8mb4 COLLATE=utf8mb4_unicode_ci ROW_FORMAT=DYNAMIC;


### Dump table glpi_ipaddresses

DROP TABLE IF EXISTS `glpi_ipaddresses`;
CREATE TABLE `glpi_ipaddresses` (
  `id` int unsigned NOT NULL AUTO_INCREMENT,
  `entities_id` int unsigned NOT NULL DEFAULT '0',
  `items_id` int unsigned NOT NULL DEFAULT '0',
  `itemtype` varchar(100) NOT NULL,
  `version` tinyint unsigned DEFAULT '0',
  `name` varchar(255) DEFAULT NULL,
  `binary_0` int unsigned NOT NULL DEFAULT '0',
  `binary_1` int unsigned NOT NULL DEFAULT '0',
  `binary_2` int unsigned NOT NULL DEFAULT '0',
  `binary_3` int unsigned NOT NULL DEFAULT '0',
  `is_deleted` tinyint NOT NULL DEFAULT '0',
  `is_dynamic` tinyint NOT NULL DEFAULT '0',
  `mainitems_id` int unsigned NOT NULL DEFAULT '0',
  `mainitemtype` varchar(255) DEFAULT NULL,
  PRIMARY KEY (`id`),
  KEY `name` (`name`),
  KEY `entities_id` (`entities_id`),
  KEY `binary` (`binary_0`,`binary_1`,`binary_2`,`binary_3`),
  KEY `is_deleted` (`is_deleted`),
  KEY `is_dynamic` (`is_dynamic`),
  KEY `item` (`itemtype`,`items_id`,`is_deleted`),
  KEY `mainitem` (`mainitemtype`,`mainitems_id`,`is_deleted`)
) ENGINE=InnoDB DEFAULT CHARSET=utf8mb4 COLLATE=utf8mb4_unicode_ci ROW_FORMAT=DYNAMIC;


### Dump table glpi_ipaddresses_ipnetworks

DROP TABLE IF EXISTS `glpi_ipaddresses_ipnetworks`;
CREATE TABLE `glpi_ipaddresses_ipnetworks` (
  `id` int unsigned NOT NULL AUTO_INCREMENT,
  `ipaddresses_id` int unsigned NOT NULL DEFAULT '0',
  `ipnetworks_id` int unsigned NOT NULL DEFAULT '0',
  PRIMARY KEY (`id`),
  UNIQUE KEY `unicity` (`ipaddresses_id`,`ipnetworks_id`),
  KEY `ipnetworks_id` (`ipnetworks_id`)
) ENGINE=InnoDB DEFAULT CHARSET=utf8mb4 COLLATE=utf8mb4_unicode_ci ROW_FORMAT=DYNAMIC;


### Dump table glpi_ipnetworks

DROP TABLE IF EXISTS `glpi_ipnetworks`;
CREATE TABLE `glpi_ipnetworks` (
  `id` int unsigned NOT NULL AUTO_INCREMENT,
  `entities_id` int unsigned NOT NULL DEFAULT '0',
  `is_recursive` tinyint NOT NULL DEFAULT '0',
  `ipnetworks_id` int unsigned NOT NULL DEFAULT '0',
  `completename` text,
  `level` int NOT NULL DEFAULT '0',
  `ancestors_cache` longtext,
  `sons_cache` longtext,
  `addressable` tinyint NOT NULL DEFAULT '0',
  `version` tinyint unsigned DEFAULT '0',
  `name` varchar(255) DEFAULT NULL,
  `address` varchar(40) DEFAULT NULL,
  `address_0` int unsigned NOT NULL DEFAULT '0',
  `address_1` int unsigned NOT NULL DEFAULT '0',
  `address_2` int unsigned NOT NULL DEFAULT '0',
  `address_3` int unsigned NOT NULL DEFAULT '0',
  `netmask` varchar(40) DEFAULT NULL,
  `netmask_0` int unsigned NOT NULL DEFAULT '0',
  `netmask_1` int unsigned NOT NULL DEFAULT '0',
  `netmask_2` int unsigned NOT NULL DEFAULT '0',
  `netmask_3` int unsigned NOT NULL DEFAULT '0',
  `gateway` varchar(40) DEFAULT NULL,
  `gateway_0` int unsigned NOT NULL DEFAULT '0',
  `gateway_1` int unsigned NOT NULL DEFAULT '0',
  `gateway_2` int unsigned NOT NULL DEFAULT '0',
  `gateway_3` int unsigned NOT NULL DEFAULT '0',
  `comment` text,
  `date_mod` timestamp NULL DEFAULT NULL,
  `date_creation` timestamp NULL DEFAULT NULL,
  PRIMARY KEY (`id`),
  KEY `is_recursive` (`is_recursive`),
  KEY `network_definition` (`entities_id`,`address`,`netmask`),
  KEY `address` (`address_0`,`address_1`,`address_2`,`address_3`),
  KEY `netmask` (`netmask_0`,`netmask_1`,`netmask_2`,`netmask_3`),
  KEY `gateway` (`gateway_0`,`gateway_1`,`gateway_2`,`gateway_3`),
  KEY `name` (`name`),
  KEY `date_mod` (`date_mod`),
  KEY `date_creation` (`date_creation`),
  KEY `ipnetworks_id` (`ipnetworks_id`)
) ENGINE=InnoDB DEFAULT CHARSET=utf8mb4 COLLATE=utf8mb4_unicode_ci ROW_FORMAT=DYNAMIC;


### Dump table glpi_ipnetworks_vlans

DROP TABLE IF EXISTS `glpi_ipnetworks_vlans`;
CREATE TABLE `glpi_ipnetworks_vlans` (
  `id` int unsigned NOT NULL AUTO_INCREMENT,
  `ipnetworks_id` int unsigned NOT NULL DEFAULT '0',
  `vlans_id` int unsigned NOT NULL DEFAULT '0',
  PRIMARY KEY (`id`),
  UNIQUE KEY `link` (`ipnetworks_id`,`vlans_id`),
  KEY `vlans_id` (`vlans_id`)
) ENGINE=InnoDB DEFAULT CHARSET=utf8mb4 COLLATE=utf8mb4_unicode_ci ROW_FORMAT=DYNAMIC;


### Dump table glpi_items_devicecases

DROP TABLE IF EXISTS `glpi_items_devicecases`;
CREATE TABLE `glpi_items_devicecases` (
  `id` int unsigned NOT NULL AUTO_INCREMENT,
  `items_id` int unsigned NOT NULL DEFAULT '0',
  `itemtype` varchar(255) DEFAULT NULL,
  `devicecases_id` int unsigned NOT NULL DEFAULT '0',
  `is_deleted` tinyint NOT NULL DEFAULT '0',
  `is_dynamic` tinyint NOT NULL DEFAULT '0',
  `entities_id` int unsigned NOT NULL DEFAULT '0',
  `is_recursive` tinyint NOT NULL DEFAULT '0',
  `serial` varchar(255) DEFAULT NULL,
  `otherserial` varchar(255) DEFAULT NULL,
  `locations_id` int unsigned NOT NULL DEFAULT '0',
  `states_id` int unsigned NOT NULL DEFAULT '0',
  PRIMARY KEY (`id`),
  KEY `devicecases_id` (`devicecases_id`),
  KEY `is_deleted` (`is_deleted`),
  KEY `is_dynamic` (`is_dynamic`),
  KEY `entities_id` (`entities_id`),
  KEY `is_recursive` (`is_recursive`),
  KEY `serial` (`serial`),
  KEY `item` (`itemtype`,`items_id`),
  KEY `otherserial` (`otherserial`),
  KEY `locations_id` (`locations_id`),
  KEY `states_id` (`states_id`)
) ENGINE=InnoDB DEFAULT CHARSET=utf8mb4 COLLATE=utf8mb4_unicode_ci ROW_FORMAT=DYNAMIC;


### Dump table glpi_items_devicecontrols

DROP TABLE IF EXISTS `glpi_items_devicecontrols`;
CREATE TABLE `glpi_items_devicecontrols` (
  `id` int unsigned NOT NULL AUTO_INCREMENT,
  `items_id` int unsigned NOT NULL DEFAULT '0',
  `itemtype` varchar(255) DEFAULT NULL,
  `devicecontrols_id` int unsigned NOT NULL DEFAULT '0',
  `is_deleted` tinyint NOT NULL DEFAULT '0',
  `is_dynamic` tinyint NOT NULL DEFAULT '0',
  `entities_id` int unsigned NOT NULL DEFAULT '0',
  `is_recursive` tinyint NOT NULL DEFAULT '0',
  `serial` varchar(255) DEFAULT NULL,
  `busID` varchar(255) DEFAULT NULL,
  `otherserial` varchar(255) DEFAULT NULL,
  `locations_id` int unsigned NOT NULL DEFAULT '0',
  `states_id` int unsigned NOT NULL DEFAULT '0',
  PRIMARY KEY (`id`),
  KEY `devicecontrols_id` (`devicecontrols_id`),
  KEY `is_deleted` (`is_deleted`),
  KEY `is_dynamic` (`is_dynamic`),
  KEY `entities_id` (`entities_id`),
  KEY `is_recursive` (`is_recursive`),
  KEY `serial` (`serial`),
  KEY `busID` (`busID`),
  KEY `item` (`itemtype`,`items_id`),
  KEY `otherserial` (`otherserial`),
  KEY `locations_id` (`locations_id`),
  KEY `states_id` (`states_id`)
) ENGINE=InnoDB DEFAULT CHARSET=utf8mb4 COLLATE=utf8mb4_unicode_ci ROW_FORMAT=DYNAMIC;


### Dump table glpi_items_devicedrives

DROP TABLE IF EXISTS `glpi_items_devicedrives`;
CREATE TABLE `glpi_items_devicedrives` (
  `id` int unsigned NOT NULL AUTO_INCREMENT,
  `items_id` int unsigned NOT NULL DEFAULT '0',
  `itemtype` varchar(255) DEFAULT NULL,
  `devicedrives_id` int unsigned NOT NULL DEFAULT '0',
  `is_deleted` tinyint NOT NULL DEFAULT '0',
  `is_dynamic` tinyint NOT NULL DEFAULT '0',
  `entities_id` int unsigned NOT NULL DEFAULT '0',
  `is_recursive` tinyint NOT NULL DEFAULT '0',
  `serial` varchar(255) DEFAULT NULL,
  `busID` varchar(255) DEFAULT NULL,
  `otherserial` varchar(255) DEFAULT NULL,
  `locations_id` int unsigned NOT NULL DEFAULT '0',
  `states_id` int unsigned NOT NULL DEFAULT '0',
  PRIMARY KEY (`id`),
  KEY `devicedrives_id` (`devicedrives_id`),
  KEY `is_deleted` (`is_deleted`),
  KEY `is_dynamic` (`is_dynamic`),
  KEY `entities_id` (`entities_id`),
  KEY `is_recursive` (`is_recursive`),
  KEY `serial` (`serial`),
  KEY `busID` (`busID`),
  KEY `item` (`itemtype`,`items_id`),
  KEY `otherserial` (`otherserial`),
  KEY `locations_id` (`locations_id`),
  KEY `states_id` (`states_id`)
) ENGINE=InnoDB DEFAULT CHARSET=utf8mb4 COLLATE=utf8mb4_unicode_ci ROW_FORMAT=DYNAMIC;


### Dump table glpi_items_devicegenerics

DROP TABLE IF EXISTS `glpi_items_devicegenerics`;
CREATE TABLE `glpi_items_devicegenerics` (
  `id` int unsigned NOT NULL AUTO_INCREMENT,
  `items_id` int unsigned NOT NULL DEFAULT '0',
  `itemtype` varchar(255) DEFAULT NULL,
  `devicegenerics_id` int unsigned NOT NULL DEFAULT '0',
  `is_deleted` tinyint NOT NULL DEFAULT '0',
  `is_dynamic` tinyint NOT NULL DEFAULT '0',
  `entities_id` int unsigned NOT NULL DEFAULT '0',
  `is_recursive` tinyint NOT NULL DEFAULT '0',
  `serial` varchar(255) DEFAULT NULL,
  `otherserial` varchar(255) DEFAULT NULL,
  `locations_id` int unsigned NOT NULL DEFAULT '0',
  `states_id` int unsigned NOT NULL DEFAULT '0',
  PRIMARY KEY (`id`),
  KEY `devicegenerics_id` (`devicegenerics_id`),
  KEY `is_deleted` (`is_deleted`),
  KEY `is_dynamic` (`is_dynamic`),
  KEY `entities_id` (`entities_id`),
  KEY `is_recursive` (`is_recursive`),
  KEY `serial` (`serial`),
  KEY `item` (`itemtype`,`items_id`),
  KEY `otherserial` (`otherserial`),
  KEY `locations_id` (`locations_id`),
  KEY `states_id` (`states_id`)
) ENGINE=InnoDB DEFAULT CHARSET=utf8mb4 COLLATE=utf8mb4_unicode_ci ROW_FORMAT=DYNAMIC;


### Dump table glpi_items_devicegraphiccards

DROP TABLE IF EXISTS `glpi_items_devicegraphiccards`;
CREATE TABLE `glpi_items_devicegraphiccards` (
  `id` int unsigned NOT NULL AUTO_INCREMENT,
  `items_id` int unsigned NOT NULL DEFAULT '0',
  `itemtype` varchar(255) DEFAULT NULL,
  `devicegraphiccards_id` int unsigned NOT NULL DEFAULT '0',
  `memory` int NOT NULL DEFAULT '0',
  `is_deleted` tinyint NOT NULL DEFAULT '0',
  `is_dynamic` tinyint NOT NULL DEFAULT '0',
  `entities_id` int unsigned NOT NULL DEFAULT '0',
  `is_recursive` tinyint NOT NULL DEFAULT '0',
  `serial` varchar(255) DEFAULT NULL,
  `busID` varchar(255) DEFAULT NULL,
  `otherserial` varchar(255) DEFAULT NULL,
  `locations_id` int unsigned NOT NULL DEFAULT '0',
  `states_id` int unsigned NOT NULL DEFAULT '0',
  PRIMARY KEY (`id`),
  KEY `devicegraphiccards_id` (`devicegraphiccards_id`),
  KEY `specificity` (`memory`),
  KEY `is_deleted` (`is_deleted`),
  KEY `is_dynamic` (`is_dynamic`),
  KEY `entities_id` (`entities_id`),
  KEY `is_recursive` (`is_recursive`),
  KEY `serial` (`serial`),
  KEY `busID` (`busID`),
  KEY `item` (`itemtype`,`items_id`),
  KEY `otherserial` (`otherserial`),
  KEY `locations_id` (`locations_id`),
  KEY `states_id` (`states_id`)
) ENGINE=InnoDB DEFAULT CHARSET=utf8mb4 COLLATE=utf8mb4_unicode_ci ROW_FORMAT=DYNAMIC;


### Dump table glpi_items_deviceharddrives

DROP TABLE IF EXISTS `glpi_items_deviceharddrives`;
CREATE TABLE `glpi_items_deviceharddrives` (
  `id` int unsigned NOT NULL AUTO_INCREMENT,
  `items_id` int unsigned NOT NULL DEFAULT '0',
  `itemtype` varchar(255) DEFAULT NULL,
  `deviceharddrives_id` int unsigned NOT NULL DEFAULT '0',
  `capacity` int NOT NULL DEFAULT '0',
  `serial` varchar(255) DEFAULT NULL,
  `is_deleted` tinyint NOT NULL DEFAULT '0',
  `is_dynamic` tinyint NOT NULL DEFAULT '0',
  `entities_id` int unsigned NOT NULL DEFAULT '0',
  `is_recursive` tinyint NOT NULL DEFAULT '0',
  `busID` varchar(255) DEFAULT NULL,
  `otherserial` varchar(255) DEFAULT NULL,
  `locations_id` int unsigned NOT NULL DEFAULT '0',
  `states_id` int unsigned NOT NULL DEFAULT '0',
  PRIMARY KEY (`id`),
  KEY `deviceharddrives_id` (`deviceharddrives_id`),
  KEY `specificity` (`capacity`),
  KEY `is_deleted` (`is_deleted`),
  KEY `is_dynamic` (`is_dynamic`),
  KEY `serial` (`serial`),
  KEY `entities_id` (`entities_id`),
  KEY `is_recursive` (`is_recursive`),
  KEY `busID` (`busID`),
  KEY `item` (`itemtype`,`items_id`),
  KEY `otherserial` (`otherserial`),
  KEY `locations_id` (`locations_id`),
  KEY `states_id` (`states_id`)
) ENGINE=InnoDB DEFAULT CHARSET=utf8mb4 COLLATE=utf8mb4_unicode_ci ROW_FORMAT=DYNAMIC;


### Dump table glpi_items_devicememories

DROP TABLE IF EXISTS `glpi_items_devicememories`;
CREATE TABLE `glpi_items_devicememories` (
  `id` int unsigned NOT NULL AUTO_INCREMENT,
  `items_id` int unsigned NOT NULL DEFAULT '0',
  `itemtype` varchar(255) DEFAULT NULL,
  `devicememories_id` int unsigned NOT NULL DEFAULT '0',
  `size` int NOT NULL DEFAULT '0',
  `serial` varchar(255) DEFAULT NULL,
  `is_deleted` tinyint NOT NULL DEFAULT '0',
  `is_dynamic` tinyint NOT NULL DEFAULT '0',
  `entities_id` int unsigned NOT NULL DEFAULT '0',
  `is_recursive` tinyint NOT NULL DEFAULT '0',
  `busID` varchar(255) DEFAULT NULL,
  `otherserial` varchar(255) DEFAULT NULL,
  `locations_id` int unsigned NOT NULL DEFAULT '0',
  `states_id` int unsigned NOT NULL DEFAULT '0',
  PRIMARY KEY (`id`),
  KEY `devicememories_id` (`devicememories_id`),
  KEY `specificity` (`size`),
  KEY `is_deleted` (`is_deleted`),
  KEY `is_dynamic` (`is_dynamic`),
  KEY `serial` (`serial`),
  KEY `entities_id` (`entities_id`),
  KEY `is_recursive` (`is_recursive`),
  KEY `busID` (`busID`),
  KEY `item` (`itemtype`,`items_id`),
  KEY `otherserial` (`otherserial`),
  KEY `locations_id` (`locations_id`),
  KEY `states_id` (`states_id`)
) ENGINE=InnoDB DEFAULT CHARSET=utf8mb4 COLLATE=utf8mb4_unicode_ci ROW_FORMAT=DYNAMIC;


### Dump table glpi_items_devicemotherboards

DROP TABLE IF EXISTS `glpi_items_devicemotherboards`;
CREATE TABLE `glpi_items_devicemotherboards` (
  `id` int unsigned NOT NULL AUTO_INCREMENT,
  `items_id` int unsigned NOT NULL DEFAULT '0',
  `itemtype` varchar(255) DEFAULT NULL,
  `devicemotherboards_id` int unsigned NOT NULL DEFAULT '0',
  `is_deleted` tinyint NOT NULL DEFAULT '0',
  `is_dynamic` tinyint NOT NULL DEFAULT '0',
  `entities_id` int unsigned NOT NULL DEFAULT '0',
  `is_recursive` tinyint NOT NULL DEFAULT '0',
  `serial` varchar(255) DEFAULT NULL,
  `otherserial` varchar(255) DEFAULT NULL,
  `locations_id` int unsigned NOT NULL DEFAULT '0',
  `states_id` int unsigned NOT NULL DEFAULT '0',
  PRIMARY KEY (`id`),
  KEY `devicemotherboards_id` (`devicemotherboards_id`),
  KEY `is_deleted` (`is_deleted`),
  KEY `is_dynamic` (`is_dynamic`),
  KEY `entities_id` (`entities_id`),
  KEY `is_recursive` (`is_recursive`),
  KEY `serial` (`serial`),
  KEY `item` (`itemtype`,`items_id`),
  KEY `otherserial` (`otherserial`),
  KEY `locations_id` (`locations_id`),
  KEY `states_id` (`states_id`)
) ENGINE=InnoDB DEFAULT CHARSET=utf8mb4 COLLATE=utf8mb4_unicode_ci ROW_FORMAT=DYNAMIC;


### Dump table glpi_items_devicenetworkcards

DROP TABLE IF EXISTS `glpi_items_devicenetworkcards`;
CREATE TABLE `glpi_items_devicenetworkcards` (
  `id` int unsigned NOT NULL AUTO_INCREMENT,
  `items_id` int unsigned NOT NULL DEFAULT '0',
  `itemtype` varchar(255) DEFAULT NULL,
  `devicenetworkcards_id` int unsigned NOT NULL DEFAULT '0',
  `mac` varchar(255) DEFAULT NULL,
  `is_deleted` tinyint NOT NULL DEFAULT '0',
  `is_dynamic` tinyint NOT NULL DEFAULT '0',
  `entities_id` int unsigned NOT NULL DEFAULT '0',
  `is_recursive` tinyint NOT NULL DEFAULT '0',
  `serial` varchar(255) DEFAULT NULL,
  `busID` varchar(255) DEFAULT NULL,
  `otherserial` varchar(255) DEFAULT NULL,
  `locations_id` int unsigned NOT NULL DEFAULT '0',
  `states_id` int unsigned NOT NULL DEFAULT '0',
  PRIMARY KEY (`id`),
  KEY `devicenetworkcards_id` (`devicenetworkcards_id`),
  KEY `specificity` (`mac`),
  KEY `is_deleted` (`is_deleted`),
  KEY `is_dynamic` (`is_dynamic`),
  KEY `entities_id` (`entities_id`),
  KEY `is_recursive` (`is_recursive`),
  KEY `serial` (`serial`),
  KEY `busID` (`busID`),
  KEY `item` (`itemtype`,`items_id`),
  KEY `otherserial` (`otherserial`),
  KEY `locations_id` (`locations_id`),
  KEY `states_id` (`states_id`)
) ENGINE=InnoDB DEFAULT CHARSET=utf8mb4 COLLATE=utf8mb4_unicode_ci ROW_FORMAT=DYNAMIC;


### Dump table glpi_items_devicepcis

DROP TABLE IF EXISTS `glpi_items_devicepcis`;
CREATE TABLE `glpi_items_devicepcis` (
  `id` int unsigned NOT NULL AUTO_INCREMENT,
  `items_id` int unsigned NOT NULL DEFAULT '0',
  `itemtype` varchar(255) DEFAULT NULL,
  `devicepcis_id` int unsigned NOT NULL DEFAULT '0',
  `is_deleted` tinyint NOT NULL DEFAULT '0',
  `is_dynamic` tinyint NOT NULL DEFAULT '0',
  `entities_id` int unsigned NOT NULL DEFAULT '0',
  `is_recursive` tinyint NOT NULL DEFAULT '0',
  `serial` varchar(255) DEFAULT NULL,
  `busID` varchar(255) DEFAULT NULL,
  `otherserial` varchar(255) DEFAULT NULL,
  `locations_id` int unsigned NOT NULL DEFAULT '0',
  `states_id` int unsigned NOT NULL DEFAULT '0',
  PRIMARY KEY (`id`),
  KEY `devicepcis_id` (`devicepcis_id`),
  KEY `is_deleted` (`is_deleted`),
  KEY `is_dynamic` (`is_dynamic`),
  KEY `entities_id` (`entities_id`),
  KEY `is_recursive` (`is_recursive`),
  KEY `serial` (`serial`),
  KEY `busID` (`busID`),
  KEY `item` (`itemtype`,`items_id`),
  KEY `otherserial` (`otherserial`),
  KEY `locations_id` (`locations_id`),
  KEY `states_id` (`states_id`)
) ENGINE=InnoDB DEFAULT CHARSET=utf8mb4 COLLATE=utf8mb4_unicode_ci ROW_FORMAT=DYNAMIC;


### Dump table glpi_items_devicepowersupplies

DROP TABLE IF EXISTS `glpi_items_devicepowersupplies`;
CREATE TABLE `glpi_items_devicepowersupplies` (
  `id` int unsigned NOT NULL AUTO_INCREMENT,
  `items_id` int unsigned NOT NULL DEFAULT '0',
  `itemtype` varchar(255) DEFAULT NULL,
  `devicepowersupplies_id` int unsigned NOT NULL DEFAULT '0',
  `is_deleted` tinyint NOT NULL DEFAULT '0',
  `is_dynamic` tinyint NOT NULL DEFAULT '0',
  `entities_id` int unsigned NOT NULL DEFAULT '0',
  `is_recursive` tinyint NOT NULL DEFAULT '0',
  `serial` varchar(255) DEFAULT NULL,
  `otherserial` varchar(255) DEFAULT NULL,
  `locations_id` int unsigned NOT NULL DEFAULT '0',
  `states_id` int unsigned NOT NULL DEFAULT '0',
  PRIMARY KEY (`id`),
  KEY `devicepowersupplies_id` (`devicepowersupplies_id`),
  KEY `is_deleted` (`is_deleted`),
  KEY `is_dynamic` (`is_dynamic`),
  KEY `entities_id` (`entities_id`),
  KEY `is_recursive` (`is_recursive`),
  KEY `serial` (`serial`),
  KEY `item` (`itemtype`,`items_id`),
  KEY `otherserial` (`otherserial`),
  KEY `locations_id` (`locations_id`),
  KEY `states_id` (`states_id`)
) ENGINE=InnoDB DEFAULT CHARSET=utf8mb4 COLLATE=utf8mb4_unicode_ci ROW_FORMAT=DYNAMIC;


### Dump table glpi_items_deviceprocessors

DROP TABLE IF EXISTS `glpi_items_deviceprocessors`;
CREATE TABLE `glpi_items_deviceprocessors` (
  `id` int unsigned NOT NULL AUTO_INCREMENT,
  `items_id` int unsigned NOT NULL DEFAULT '0',
  `itemtype` varchar(255) DEFAULT NULL,
  `deviceprocessors_id` int unsigned NOT NULL DEFAULT '0',
  `frequency` int NOT NULL DEFAULT '0',
  `serial` varchar(255) DEFAULT NULL,
  `is_deleted` tinyint NOT NULL DEFAULT '0',
  `is_dynamic` tinyint NOT NULL DEFAULT '0',
  `nbcores` int DEFAULT NULL,
  `nbthreads` int DEFAULT NULL,
  `entities_id` int unsigned NOT NULL DEFAULT '0',
  `is_recursive` tinyint NOT NULL DEFAULT '0',
  `busID` varchar(255) DEFAULT NULL,
  `otherserial` varchar(255) DEFAULT NULL,
  `locations_id` int unsigned NOT NULL DEFAULT '0',
  `states_id` int unsigned NOT NULL DEFAULT '0',
  PRIMARY KEY (`id`),
  KEY `deviceprocessors_id` (`deviceprocessors_id`),
  KEY `specificity` (`frequency`),
  KEY `is_deleted` (`is_deleted`),
  KEY `is_dynamic` (`is_dynamic`),
  KEY `serial` (`serial`),
  KEY `nbcores` (`nbcores`),
  KEY `nbthreads` (`nbthreads`),
  KEY `entities_id` (`entities_id`),
  KEY `is_recursive` (`is_recursive`),
  KEY `busID` (`busID`),
  KEY `item` (`itemtype`,`items_id`),
  KEY `otherserial` (`otherserial`),
  KEY `locations_id` (`locations_id`),
  KEY `states_id` (`states_id`)
) ENGINE=InnoDB DEFAULT CHARSET=utf8mb4 COLLATE=utf8mb4_unicode_ci ROW_FORMAT=DYNAMIC;


### Dump table glpi_items_devicesensors

DROP TABLE IF EXISTS `glpi_items_devicesensors`;
CREATE TABLE `glpi_items_devicesensors` (
  `id` int unsigned NOT NULL AUTO_INCREMENT,
  `items_id` int unsigned NOT NULL DEFAULT '0',
  `itemtype` varchar(255) DEFAULT NULL,
  `devicesensors_id` int unsigned NOT NULL DEFAULT '0',
  `is_deleted` tinyint NOT NULL DEFAULT '0',
  `is_dynamic` tinyint NOT NULL DEFAULT '0',
  `entities_id` int unsigned NOT NULL DEFAULT '0',
  `is_recursive` tinyint NOT NULL DEFAULT '0',
  `serial` varchar(255) DEFAULT NULL,
  `otherserial` varchar(255) DEFAULT NULL,
  `locations_id` int unsigned NOT NULL DEFAULT '0',
  `states_id` int unsigned NOT NULL DEFAULT '0',
  PRIMARY KEY (`id`),
  KEY `devicesensors_id` (`devicesensors_id`),
  KEY `is_deleted` (`is_deleted`),
  KEY `is_dynamic` (`is_dynamic`),
  KEY `entities_id` (`entities_id`),
  KEY `is_recursive` (`is_recursive`),
  KEY `serial` (`serial`),
  KEY `item` (`itemtype`,`items_id`),
  KEY `otherserial` (`otherserial`),
  KEY `locations_id` (`locations_id`),
  KEY `states_id` (`states_id`)
) ENGINE=InnoDB DEFAULT CHARSET=utf8mb4 COLLATE=utf8mb4_unicode_ci ROW_FORMAT=DYNAMIC;


### Dump table glpi_items_devicesoundcards

DROP TABLE IF EXISTS `glpi_items_devicesoundcards`;
CREATE TABLE `glpi_items_devicesoundcards` (
  `id` int unsigned NOT NULL AUTO_INCREMENT,
  `items_id` int unsigned NOT NULL DEFAULT '0',
  `itemtype` varchar(255) DEFAULT NULL,
  `devicesoundcards_id` int unsigned NOT NULL DEFAULT '0',
  `is_deleted` tinyint NOT NULL DEFAULT '0',
  `is_dynamic` tinyint NOT NULL DEFAULT '0',
  `entities_id` int unsigned NOT NULL DEFAULT '0',
  `is_recursive` tinyint NOT NULL DEFAULT '0',
  `serial` varchar(255) DEFAULT NULL,
  `busID` varchar(255) DEFAULT NULL,
  `otherserial` varchar(255) DEFAULT NULL,
  `locations_id` int unsigned NOT NULL DEFAULT '0',
  `states_id` int unsigned NOT NULL DEFAULT '0',
  PRIMARY KEY (`id`),
  KEY `devicesoundcards_id` (`devicesoundcards_id`),
  KEY `is_deleted` (`is_deleted`),
  KEY `is_dynamic` (`is_dynamic`),
  KEY `entities_id` (`entities_id`),
  KEY `is_recursive` (`is_recursive`),
  KEY `serial` (`serial`),
  KEY `busID` (`busID`),
  KEY `item` (`itemtype`,`items_id`),
  KEY `otherserial` (`otherserial`),
  KEY `locations_id` (`locations_id`),
  KEY `states_id` (`states_id`)
) ENGINE=InnoDB DEFAULT CHARSET=utf8mb4 COLLATE=utf8mb4_unicode_ci ROW_FORMAT=DYNAMIC;


### Dump table glpi_items_problems

DROP TABLE IF EXISTS `glpi_items_problems`;
CREATE TABLE `glpi_items_problems` (
  `id` int unsigned NOT NULL AUTO_INCREMENT,
  `problems_id` int unsigned NOT NULL DEFAULT '0',
  `itemtype` varchar(100) DEFAULT NULL,
  `items_id` int unsigned NOT NULL DEFAULT '0',
  PRIMARY KEY (`id`),
  UNIQUE KEY `unicity` (`problems_id`,`itemtype`,`items_id`),
  KEY `item` (`itemtype`,`items_id`)
) ENGINE=InnoDB DEFAULT CHARSET=utf8mb4 COLLATE=utf8mb4_unicode_ci ROW_FORMAT=DYNAMIC;

### Dump table glpi_items_processes

DROP TABLE IF EXISTS `glpi_items_processes`;
CREATE TABLE `glpi_items_processes` (
  `id` int unsigned NOT NULL AUTO_INCREMENT,
  `itemtype` varchar(100) DEFAULT NULL,
  `items_id` int unsigned NOT NULL DEFAULT '0',
  `cmd` text,
  `cpuusage` float NOT NULL DEFAULT '0',
  `memusage` float NOT NULL DEFAULT '0',
  `pid` int NOT NULL DEFAULT '1',
  `started` timestamp NULL DEFAULT NULL,
  `tty` varchar(100) DEFAULT NULL,
  `user` varchar(100) DEFAULT NULL,
  `virtualmemory` int NOT NULL DEFAULT '1',
  `is_deleted` tinyint NOT NULL DEFAULT '0',
  `is_dynamic` tinyint NOT NULL DEFAULT '0',
  PRIMARY KEY (`id`),
  KEY `item` (`itemtype`,`items_id`),
  KEY `is_deleted` (`is_deleted`),
  KEY `is_dynamic` (`is_dynamic`)
) ENGINE=InnoDB DEFAULT CHARSET=utf8mb4 COLLATE=utf8mb4_unicode_ci ROW_FORMAT=DYNAMIC;


### Dump table glpi_items_environments

DROP TABLE IF EXISTS `glpi_items_environments`;
CREATE TABLE `glpi_items_environments` (
  `id` int unsigned NOT NULL AUTO_INCREMENT,
  `itemtype` varchar(100) DEFAULT NULL,
  `items_id` int unsigned NOT NULL DEFAULT '0',
  `key` varchar(255) DEFAULT NULL,
  `value` text,
  `is_deleted` tinyint NOT NULL DEFAULT '0',
  `is_dynamic` tinyint NOT NULL DEFAULT '0',
  PRIMARY KEY (`id`),
  KEY `item` (`itemtype`,`items_id`),
  KEY `is_deleted` (`is_deleted`),
  KEY `is_dynamic` (`is_dynamic`)
) ENGINE=InnoDB DEFAULT CHARSET=utf8mb4 COLLATE=utf8mb4_unicode_ci ROW_FORMAT=DYNAMIC;


### Dump table glpi_items_projects

DROP TABLE IF EXISTS `glpi_items_projects`;
CREATE TABLE `glpi_items_projects` (
  `id` int unsigned NOT NULL AUTO_INCREMENT,
  `projects_id` int unsigned NOT NULL DEFAULT '0',
  `itemtype` varchar(100) DEFAULT NULL,
  `items_id` int unsigned NOT NULL DEFAULT '0',
  PRIMARY KEY (`id`),
  UNIQUE KEY `unicity` (`projects_id`,`itemtype`,`items_id`),
  KEY `item` (`itemtype`,`items_id`)
) ENGINE=InnoDB DEFAULT CHARSET=utf8mb4 COLLATE=utf8mb4_unicode_ci ROW_FORMAT=DYNAMIC;


### Dump table glpi_items_tickets

DROP TABLE IF EXISTS `glpi_items_tickets`;
CREATE TABLE `glpi_items_tickets` (
  `id` int unsigned NOT NULL AUTO_INCREMENT,
  `itemtype` varchar(255) DEFAULT NULL,
  `items_id` int unsigned NOT NULL DEFAULT '0',
  `tickets_id` int unsigned NOT NULL DEFAULT '0',
  PRIMARY KEY (`id`),
  UNIQUE KEY `unicity` (`itemtype`,`items_id`,`tickets_id`),
  KEY `tickets_id` (`tickets_id`)
) ENGINE=InnoDB DEFAULT CHARSET=utf8mb4 COLLATE=utf8mb4_unicode_ci ROW_FORMAT=DYNAMIC;


### Dump table glpi_itilcategories

DROP TABLE IF EXISTS `glpi_itilcategories`;
CREATE TABLE `glpi_itilcategories` (
  `id` int unsigned NOT NULL AUTO_INCREMENT,
  `entities_id` int unsigned NOT NULL DEFAULT '0',
  `is_recursive` tinyint NOT NULL DEFAULT '0',
  `itilcategories_id` int unsigned NOT NULL DEFAULT '0',
  `name` varchar(255) DEFAULT NULL,
  `completename` text,
  `comment` text,
  `level` int NOT NULL DEFAULT '0',
  `knowbaseitemcategories_id` int unsigned NOT NULL DEFAULT '0',
  `users_id` int unsigned NOT NULL DEFAULT '0',
  `groups_id` int unsigned NOT NULL DEFAULT '0',
  `code` varchar(255) DEFAULT NULL,
  `ancestors_cache` longtext,
  `sons_cache` longtext,
  `is_helpdeskvisible` tinyint NOT NULL DEFAULT '1',
  `tickettemplates_id_incident` int unsigned NOT NULL DEFAULT '0',
  `tickettemplates_id_demand` int unsigned NOT NULL DEFAULT '0',
  `changetemplates_id` int unsigned NOT NULL DEFAULT '0',
  `problemtemplates_id` int unsigned NOT NULL DEFAULT '0',
  `is_incident` int NOT NULL DEFAULT '1',
  `is_request` int NOT NULL DEFAULT '1',
  `is_problem` int NOT NULL DEFAULT '1',
  `is_change` tinyint NOT NULL DEFAULT '1',
  `date_mod` timestamp NULL DEFAULT NULL,
  `date_creation` timestamp NULL DEFAULT NULL,
  PRIMARY KEY (`id`),
  KEY `name` (`name`),
  KEY `entities_id` (`entities_id`),
  KEY `is_recursive` (`is_recursive`),
  KEY `knowbaseitemcategories_id` (`knowbaseitemcategories_id`),
  KEY `users_id` (`users_id`),
  KEY `groups_id` (`groups_id`),
  KEY `is_helpdeskvisible` (`is_helpdeskvisible`),
  KEY `itilcategories_id` (`itilcategories_id`),
  KEY `tickettemplates_id_incident` (`tickettemplates_id_incident`),
  KEY `tickettemplates_id_demand` (`tickettemplates_id_demand`),
  KEY `changetemplates_id` (`changetemplates_id`),
  KEY `problemtemplates_id` (`problemtemplates_id`),
  KEY `is_incident` (`is_incident`),
  KEY `is_request` (`is_request`),
  KEY `is_problem` (`is_problem`),
  KEY `is_change` (`is_change`),
  KEY `date_mod` (`date_mod`),
  KEY `date_creation` (`date_creation`)
) ENGINE=InnoDB DEFAULT CHARSET=utf8mb4 COLLATE=utf8mb4_unicode_ci ROW_FORMAT=DYNAMIC;


### Dump table glpi_itils_projects

DROP TABLE IF EXISTS `glpi_itils_projects`;
CREATE TABLE `glpi_itils_projects` (
  `id` int unsigned NOT NULL AUTO_INCREMENT,
  `itemtype` varchar(100) NOT NULL DEFAULT '',
  `items_id` int unsigned NOT NULL DEFAULT '0',
  `projects_id` int unsigned NOT NULL DEFAULT '0',
  PRIMARY KEY (`id`),
  UNIQUE KEY `unicity` (`itemtype`,`items_id`,`projects_id`),
  KEY `projects_id` (`projects_id`)
) ENGINE=InnoDB DEFAULT CHARSET=utf8mb4 COLLATE=utf8mb4_unicode_ci ROW_FORMAT=DYNAMIC;


### Dump table glpi_knowbaseitemcategories

DROP TABLE IF EXISTS `glpi_knowbaseitemcategories`;
CREATE TABLE `glpi_knowbaseitemcategories` (
  `id` int unsigned NOT NULL AUTO_INCREMENT,
  `entities_id` int unsigned NOT NULL DEFAULT '0',
  `is_recursive` tinyint NOT NULL DEFAULT '0',
  `knowbaseitemcategories_id` int unsigned NOT NULL DEFAULT '0',
  `name` varchar(255) DEFAULT NULL,
  `completename` text,
  `comment` text,
  `level` int NOT NULL DEFAULT '0',
  `sons_cache` longtext,
  `ancestors_cache` longtext,
  `date_mod` timestamp NULL DEFAULT NULL,
  `date_creation` timestamp NULL DEFAULT NULL,
  PRIMARY KEY (`id`),
  UNIQUE KEY `unicity` (`entities_id`,`knowbaseitemcategories_id`,`name`),
  KEY `name` (`name`),
  KEY `is_recursive` (`is_recursive`),
  KEY `date_mod` (`date_mod`),
  KEY `date_creation` (`date_creation`),
  KEY `knowbaseitemcategories_id` (`knowbaseitemcategories_id`)
) ENGINE=InnoDB DEFAULT CHARSET=utf8mb4 COLLATE=utf8mb4_unicode_ci ROW_FORMAT=DYNAMIC;


### Dump table glpi_knowbaseitems

DROP TABLE IF EXISTS `glpi_knowbaseitems`;
CREATE TABLE `glpi_knowbaseitems` (
  `id` int unsigned NOT NULL AUTO_INCREMENT,
  `entities_id` int unsigned NOT NULL DEFAULT '0',
  `is_recursive` tinyint NOT NULL DEFAULT '0',
  `name` text,
  `answer` longtext,
  `is_faq` tinyint NOT NULL DEFAULT '0',
  `users_id` int unsigned NOT NULL DEFAULT '0',
  `view` int NOT NULL DEFAULT '0',
  `date_creation` timestamp NULL DEFAULT NULL,
  `date_mod` timestamp NULL DEFAULT NULL,
  `begin_date` timestamp NULL DEFAULT NULL,
  `end_date` timestamp NULL DEFAULT NULL,
  PRIMARY KEY (`id`),
  KEY `entities_id` (`entities_id`),
  KEY `is_recursive` (`is_recursive`),
  KEY `users_id` (`users_id`),
  KEY `is_faq` (`is_faq`),
  KEY `date_creation` (`date_creation`),
  KEY `date_mod` (`date_mod`),
  KEY `begin_date` (`begin_date`),
  KEY `end_date` (`end_date`),
  FULLTEXT KEY `fulltext` (`name`,`answer`),
  FULLTEXT KEY `name` (`name`),
  FULLTEXT KEY `answer` (`answer`)
) ENGINE=InnoDB DEFAULT CHARSET=utf8mb4 COLLATE=utf8mb4_unicode_ci ROW_FORMAT=DYNAMIC;


### Dump table glpi_knowbaseitems_knowbaseitemcategories

DROP TABLE IF EXISTS `glpi_knowbaseitems_knowbaseitemcategories`;
CREATE TABLE `glpi_knowbaseitems_knowbaseitemcategories` (
  `id` int unsigned NOT NULL AUTO_INCREMENT,
  `knowbaseitems_id` int unsigned NOT NULL DEFAULT '0',
  `knowbaseitemcategories_id` int unsigned NOT NULL DEFAULT '0',
  PRIMARY KEY (`id`),
  KEY `knowbaseitems_id` (`knowbaseitems_id`),
  KEY `knowbaseitemcategories_id` (`knowbaseitemcategories_id`)
) ENGINE=InnoDB DEFAULT CHARSET=utf8mb4 COLLATE=utf8mb4_unicode_ci ROW_FORMAT=DYNAMIC;


### Dump table glpi_knowbaseitems_profiles

DROP TABLE IF EXISTS `glpi_knowbaseitems_profiles`;
CREATE TABLE `glpi_knowbaseitems_profiles` (
  `id` int unsigned NOT NULL AUTO_INCREMENT,
  `knowbaseitems_id` int unsigned NOT NULL DEFAULT '0',
  `profiles_id` int unsigned NOT NULL DEFAULT '0',
  `entities_id` int unsigned DEFAULT NULL,
  `is_recursive` tinyint NOT NULL DEFAULT '0',
  `no_entity_restriction` tinyint NOT NULL DEFAULT '0',
  PRIMARY KEY (`id`),
  KEY `knowbaseitems_id` (`knowbaseitems_id`),
  KEY `profiles_id` (`profiles_id`),
  KEY `entities_id` (`entities_id`),
  KEY `is_recursive` (`is_recursive`)
) ENGINE=InnoDB DEFAULT CHARSET=utf8mb4 COLLATE=utf8mb4_unicode_ci ROW_FORMAT=DYNAMIC;


### Dump table glpi_knowbaseitems_users

DROP TABLE IF EXISTS `glpi_knowbaseitems_users`;
CREATE TABLE `glpi_knowbaseitems_users` (
  `id` int unsigned NOT NULL AUTO_INCREMENT,
  `knowbaseitems_id` int unsigned NOT NULL DEFAULT '0',
  `users_id` int unsigned NOT NULL DEFAULT '0',
  PRIMARY KEY (`id`),
  KEY `knowbaseitems_id` (`knowbaseitems_id`),
  KEY `users_id` (`users_id`)
) ENGINE=InnoDB DEFAULT CHARSET=utf8mb4 COLLATE=utf8mb4_unicode_ci ROW_FORMAT=DYNAMIC;


### Dump table glpi_knowbaseitemtranslations

DROP TABLE IF EXISTS `glpi_knowbaseitemtranslations`;
CREATE TABLE `glpi_knowbaseitemtranslations` (
  `id` int unsigned NOT NULL AUTO_INCREMENT,
  `knowbaseitems_id` int unsigned NOT NULL DEFAULT '0',
  `language` varchar(10) DEFAULT NULL,
  `name` text,
  `answer` longtext,
  `users_id` int unsigned NOT NULL DEFAULT '0',
  `date_mod` timestamp NULL DEFAULT NULL,
  `date_creation` timestamp NULL DEFAULT NULL,
  PRIMARY KEY (`id`),
  KEY `item` (`knowbaseitems_id`,`language`),
  KEY `users_id` (`users_id`),
  KEY `date_creation` (`date_creation`),
  KEY `date_mod` (`date_mod`),
  FULLTEXT KEY `fulltext` (`name`,`answer`),
  FULLTEXT KEY `name` (`name`),
  FULLTEXT KEY `answer` (`answer`)
) ENGINE=InnoDB DEFAULT CHARSET=utf8mb4 COLLATE=utf8mb4_unicode_ci ROW_FORMAT=DYNAMIC;


### Dump table glpi_lines

DROP TABLE IF EXISTS `glpi_lines`;
CREATE TABLE `glpi_lines` (
  `id` int unsigned NOT NULL AUTO_INCREMENT,
  `name` varchar(255) NOT NULL DEFAULT '',
  `entities_id` int unsigned NOT NULL DEFAULT '0',
  `is_recursive` tinyint NOT NULL DEFAULT '0',
  `is_deleted` tinyint NOT NULL DEFAULT '0',
  `caller_num` varchar(255) NOT NULL DEFAULT '',
  `caller_name` varchar(255) NOT NULL DEFAULT '',
  `users_id` int unsigned NOT NULL DEFAULT '0',
  `groups_id` int unsigned NOT NULL DEFAULT '0',
  `lineoperators_id` int unsigned NOT NULL DEFAULT '0',
  `locations_id` int unsigned NOT NULL DEFAULT '0',
  `states_id` int unsigned NOT NULL DEFAULT '0',
  `linetypes_id` int unsigned NOT NULL DEFAULT '0',
  `date_creation` timestamp NULL DEFAULT NULL,
  `date_mod` timestamp NULL DEFAULT NULL,
  `comment` text,
  PRIMARY KEY (`id`),
  KEY `name` (`name`),
  KEY `entities_id` (`entities_id`),
  KEY `is_recursive` (`is_recursive`),
  KEY `is_deleted` (`is_deleted`),
  KEY `users_id` (`users_id`),
  KEY `lineoperators_id` (`lineoperators_id`),
  KEY `groups_id` (`groups_id`),
  KEY `linetypes_id` (`linetypes_id`),
  KEY `locations_id` (`locations_id`),
  KEY `states_id` (`states_id`),
  KEY `date_creation` (`date_creation`),
  KEY `date_mod` (`date_mod`)
) ENGINE=InnoDB DEFAULT CHARSET=utf8mb4 COLLATE=utf8mb4_unicode_ci ROW_FORMAT=DYNAMIC;


### Dump table glpi_lineoperators

DROP TABLE IF EXISTS `glpi_lineoperators`;
CREATE TABLE `glpi_lineoperators` (
  `id` int unsigned NOT NULL AUTO_INCREMENT,
  `name` varchar(255) NOT NULL DEFAULT '',
  `comment` text,
  `mcc` int DEFAULT NULL,
  `mnc` int DEFAULT NULL,
  `entities_id` int unsigned NOT NULL DEFAULT '0',
  `is_recursive` tinyint NOT NULL DEFAULT '0',
  `date_mod` timestamp NULL DEFAULT NULL,
  `date_creation` timestamp NULL DEFAULT NULL,
  PRIMARY KEY (`id`),
  UNIQUE KEY `unicity` (`mcc`,`mnc`),
  KEY `name` (`name`),
  KEY `entities_id` (`entities_id`),
  KEY `is_recursive` (`is_recursive`),
  KEY `date_mod` (`date_mod`),
  KEY `date_creation` (`date_creation`)
) ENGINE=InnoDB DEFAULT CHARSET=utf8mb4 COLLATE=utf8mb4_unicode_ci ROW_FORMAT=DYNAMIC;


DROP TABLE IF EXISTS `glpi_linetypes`;
CREATE TABLE `glpi_linetypes` (
  `id` int unsigned NOT NULL AUTO_INCREMENT,
  `name` varchar(255) DEFAULT NULL,
  `comment` text,
  `date_mod` timestamp NULL DEFAULT NULL,
  `date_creation` timestamp NULL DEFAULT NULL,
  PRIMARY KEY (`id`),
  KEY `name` (`name`),
  KEY `date_mod` (`date_mod`),
  KEY `date_creation` (`date_creation`)
) ENGINE=InnoDB DEFAULT CHARSET=utf8mb4 COLLATE=utf8mb4_unicode_ci ROW_FORMAT=DYNAMIC;

### Dump table glpi_links

DROP TABLE IF EXISTS `glpi_links`;
CREATE TABLE `glpi_links` (
  `id` int unsigned NOT NULL AUTO_INCREMENT,
  `entities_id` int unsigned NOT NULL DEFAULT '0',
  `is_recursive` tinyint NOT NULL DEFAULT '1',
  `name` varchar(255) DEFAULT NULL,
  `link` varchar(255) DEFAULT NULL,
  `data` text,
  `open_window` tinyint NOT NULL DEFAULT '1',
  `date_mod` timestamp NULL DEFAULT NULL,
  `date_creation` timestamp NULL DEFAULT NULL,
  PRIMARY KEY (`id`),
  KEY `name` (`name`),
  KEY `entities_id` (`entities_id`),
  KEY `is_recursive` (`is_recursive`),
  KEY `date_mod` (`date_mod`),
  KEY `date_creation` (`date_creation`)
) ENGINE=InnoDB DEFAULT CHARSET=utf8mb4 COLLATE=utf8mb4_unicode_ci ROW_FORMAT=DYNAMIC;


### Dump table glpi_links_itemtypes

DROP TABLE IF EXISTS `glpi_links_itemtypes`;
CREATE TABLE `glpi_links_itemtypes` (
  `id` int unsigned NOT NULL AUTO_INCREMENT,
  `links_id` int unsigned NOT NULL DEFAULT '0',
  `itemtype` varchar(100) NOT NULL,
  PRIMARY KEY (`id`),
  UNIQUE KEY `unicity` (`itemtype`,`links_id`),
  KEY `links_id` (`links_id`)
) ENGINE=InnoDB DEFAULT CHARSET=utf8mb4 COLLATE=utf8mb4_unicode_ci ROW_FORMAT=DYNAMIC;


### Dump table glpi_locations

DROP TABLE IF EXISTS `glpi_locations`;
CREATE TABLE `glpi_locations` (
  `id` int unsigned NOT NULL AUTO_INCREMENT,
  `entities_id` int unsigned NOT NULL DEFAULT '0',
  `is_recursive` tinyint NOT NULL DEFAULT '0',
  `name` varchar(255) DEFAULT NULL,
  `code` varchar(255) DEFAULT NULL,
  `alias` varchar(255) DEFAULT NULL,
  `locations_id` int unsigned NOT NULL DEFAULT '0',
  `completename` text,
  `comment` text,
  `level` int NOT NULL DEFAULT '0',
  `ancestors_cache` longtext,
  `sons_cache` longtext,
  `address` text,
  `postcode` varchar(255) DEFAULT NULL,
  `town` varchar(255) DEFAULT NULL,
  `state` varchar(255) DEFAULT NULL,
  `country` varchar(255) DEFAULT NULL,
  `building` varchar(255) DEFAULT NULL,
  `room` varchar(255) DEFAULT NULL,
  `latitude` varchar(255) DEFAULT NULL,
  `longitude` varchar(255) DEFAULT NULL,
  `altitude` varchar(255) DEFAULT NULL,
  `date_mod` timestamp NULL DEFAULT NULL,
  `date_creation` timestamp NULL DEFAULT NULL,
  PRIMARY KEY (`id`),
  UNIQUE KEY `unicity` (`entities_id`,`locations_id`,`name`),
  KEY `locations_id` (`locations_id`),
  KEY `name` (`name`),
  KEY `is_recursive` (`is_recursive`),
  KEY `date_mod` (`date_mod`),
  KEY `date_creation` (`date_creation`)
) ENGINE=InnoDB DEFAULT CHARSET=utf8mb4 COLLATE=utf8mb4_unicode_ci ROW_FORMAT=DYNAMIC;


### Dump table glpi_logs

DROP TABLE IF EXISTS `glpi_logs`;
CREATE TABLE `glpi_logs` (
  `id` int unsigned NOT NULL AUTO_INCREMENT,
  `itemtype` varchar(100) NOT NULL DEFAULT '',
  `items_id` int unsigned NOT NULL DEFAULT '0',
  `itemtype_link` varchar(100) NOT NULL DEFAULT '',
  `linked_action` int NOT NULL DEFAULT '0' COMMENT 'see define.php HISTORY_* constant',
  `user_name` varchar(255) DEFAULT NULL,
  `date_mod` timestamp NULL DEFAULT NULL,
  `id_search_option` int NOT NULL DEFAULT '0' COMMENT 'see search.constant.php for value',
  `old_value` varchar(255) DEFAULT NULL,
  `new_value` varchar(255) DEFAULT NULL,
  PRIMARY KEY (`id`),
  KEY `date_mod` (`date_mod`),
  KEY `itemtype_link` (`itemtype_link`),
  KEY `item` (`itemtype`,`items_id`),
  KEY `id_search_option` (`id_search_option`)
) ENGINE=InnoDB DEFAULT CHARSET=utf8mb4 COLLATE=utf8mb4_unicode_ci ROW_FORMAT=DYNAMIC;


### Dump table glpi_mailcollectors

DROP TABLE IF EXISTS `glpi_mailcollectors`;
CREATE TABLE `glpi_mailcollectors` (
  `id` int unsigned NOT NULL AUTO_INCREMENT,
  `name` varchar(255) DEFAULT NULL,
  `host` varchar(255) DEFAULT NULL,
  `login` varchar(255) DEFAULT NULL,
  `filesize_max` int NOT NULL DEFAULT '2097152',
  `is_active` tinyint NOT NULL DEFAULT '1',
  `date_mod` timestamp NULL DEFAULT NULL,
  `comment` text,
  `passwd` varchar(255) DEFAULT NULL,
  `accepted` varchar(255) DEFAULT NULL,
  `refused` varchar(255) DEFAULT NULL,
  `errors` int NOT NULL DEFAULT '0',
  `use_mail_date` tinyint NOT NULL DEFAULT '0',
  `date_creation` timestamp NULL DEFAULT NULL,
  `requester_field` int NOT NULL DEFAULT '0',
  `add_cc_to_observer` tinyint NOT NULL DEFAULT '0',
  `collect_only_unread` tinyint NOT NULL DEFAULT '0',
  `create_user_from_email` tinyint NOT NULL DEFAULT '0',
  PRIMARY KEY (`id`),
  KEY `name` (`name`),
  KEY `is_active` (`is_active`),
  KEY `date_mod` (`date_mod`),
  KEY `date_creation` (`date_creation`)
) ENGINE=InnoDB DEFAULT CHARSET=utf8mb4 COLLATE=utf8mb4_unicode_ci ROW_FORMAT=DYNAMIC;


### Dump table glpi_manufacturers

DROP TABLE IF EXISTS `glpi_manufacturers`;
CREATE TABLE `glpi_manufacturers` (
  `id` int unsigned NOT NULL AUTO_INCREMENT,
  `name` varchar(255) DEFAULT NULL,
  `comment` text,
  `date_mod` timestamp NULL DEFAULT NULL,
  `date_creation` timestamp NULL DEFAULT NULL,
  PRIMARY KEY (`id`),
  KEY `name` (`name`),
  KEY `date_mod` (`date_mod`),
  KEY `date_creation` (`date_creation`)
) ENGINE=InnoDB DEFAULT CHARSET=utf8mb4 COLLATE=utf8mb4_unicode_ci ROW_FORMAT=DYNAMIC;


### Dump table glpi_monitormodels

DROP TABLE IF EXISTS `glpi_monitormodels`;
CREATE TABLE `glpi_monitormodels` (
  `id` int unsigned NOT NULL AUTO_INCREMENT,
  `name` varchar(255) DEFAULT NULL,
  `comment` text,
  `product_number` varchar(255) DEFAULT NULL,
  `weight` int NOT NULL DEFAULT '0',
  `required_units` int NOT NULL DEFAULT '1',
  `depth` float NOT NULL DEFAULT '1',
  `power_connections` int NOT NULL DEFAULT '0',
  `power_consumption` int NOT NULL DEFAULT '0',
  `is_half_rack` tinyint NOT NULL DEFAULT '0',
  `picture_front` text,
  `picture_rear` text,
  `pictures` text,
  `date_mod` timestamp NULL DEFAULT NULL,
  `date_creation` timestamp NULL DEFAULT NULL,
  PRIMARY KEY (`id`),
  KEY `name` (`name`),
  KEY `date_mod` (`date_mod`),
  KEY `date_creation` (`date_creation`),
  KEY `product_number` (`product_number`)
) ENGINE=InnoDB DEFAULT CHARSET=utf8mb4 COLLATE=utf8mb4_unicode_ci ROW_FORMAT=DYNAMIC;


### Dump table glpi_monitors

DROP TABLE IF EXISTS `glpi_monitors`;
CREATE TABLE `glpi_monitors` (
  `id` int unsigned NOT NULL AUTO_INCREMENT,
  `entities_id` int unsigned NOT NULL DEFAULT '0',
  `name` varchar(255) DEFAULT NULL,
  `date_mod` timestamp NULL DEFAULT NULL,
  `contact` varchar(255) DEFAULT NULL,
  `contact_num` varchar(255) DEFAULT NULL,
  `users_id_tech` int unsigned NOT NULL DEFAULT '0',
  `groups_id_tech` int unsigned NOT NULL DEFAULT '0',
  `comment` text,
  `serial` varchar(255) DEFAULT NULL,
  `otherserial` varchar(255) DEFAULT NULL,
  `size` decimal(5,2) NOT NULL DEFAULT '0.00',
  `have_micro` tinyint NOT NULL DEFAULT '0',
  `have_speaker` tinyint NOT NULL DEFAULT '0',
  `have_subd` tinyint NOT NULL DEFAULT '0',
  `have_bnc` tinyint NOT NULL DEFAULT '0',
  `have_dvi` tinyint NOT NULL DEFAULT '0',
  `have_pivot` tinyint NOT NULL DEFAULT '0',
  `have_hdmi` tinyint NOT NULL DEFAULT '0',
  `have_displayport` tinyint NOT NULL DEFAULT '0',
  `locations_id` int unsigned NOT NULL DEFAULT '0',
  `monitortypes_id` int unsigned NOT NULL DEFAULT '0',
  `monitormodels_id` int unsigned NOT NULL DEFAULT '0',
  `manufacturers_id` int unsigned NOT NULL DEFAULT '0',
  `is_global` tinyint NOT NULL DEFAULT '0',
  `is_deleted` tinyint NOT NULL DEFAULT '0',
  `is_template` tinyint NOT NULL DEFAULT '0',
  `template_name` varchar(255) DEFAULT NULL,
  `users_id` int unsigned NOT NULL DEFAULT '0',
  `groups_id` int unsigned NOT NULL DEFAULT '0',
  `states_id` int unsigned NOT NULL DEFAULT '0',
  `ticket_tco` decimal(20,4) DEFAULT '0.0000',
  `is_dynamic` tinyint NOT NULL DEFAULT '0',
  `autoupdatesystems_id` int unsigned NOT NULL DEFAULT '0',
  `uuid` varchar(255) DEFAULT NULL,
  `date_creation` timestamp NULL DEFAULT NULL,
  `is_recursive` tinyint NOT NULL DEFAULT '0',
  PRIMARY KEY (`id`),
  KEY `name` (`name`),
  KEY `is_template` (`is_template`),
  KEY `is_global` (`is_global`),
  KEY `entities_id` (`entities_id`),
  KEY `manufacturers_id` (`manufacturers_id`),
  KEY `groups_id` (`groups_id`),
  KEY `users_id` (`users_id`),
  KEY `locations_id` (`locations_id`),
  KEY `monitormodels_id` (`monitormodels_id`),
  KEY `states_id` (`states_id`),
  KEY `users_id_tech` (`users_id_tech`),
  KEY `monitortypes_id` (`monitortypes_id`),
  KEY `is_deleted` (`is_deleted`),
  KEY `groups_id_tech` (`groups_id_tech`),
  KEY `is_dynamic` (`is_dynamic`),
  KEY `autoupdatesystems_id` (`autoupdatesystems_id`),
  KEY `serial` (`serial`),
  KEY `otherserial` (`otherserial`),
  KEY `uuid` (`uuid`),
  KEY `date_creation` (`date_creation`),
  KEY `is_recursive` (`is_recursive`),
  KEY `date_mod` (`date_mod`)
) ENGINE=InnoDB DEFAULT CHARSET=utf8mb4 COLLATE=utf8mb4_unicode_ci ROW_FORMAT=DYNAMIC;


### Dump table glpi_monitortypes

DROP TABLE IF EXISTS `glpi_monitortypes`;
CREATE TABLE `glpi_monitortypes` (
  `id` int unsigned NOT NULL AUTO_INCREMENT,
  `name` varchar(255) DEFAULT NULL,
  `comment` text,
  `date_mod` timestamp NULL DEFAULT NULL,
  `date_creation` timestamp NULL DEFAULT NULL,
  PRIMARY KEY (`id`),
  KEY `name` (`name`),
  KEY `date_mod` (`date_mod`),
  KEY `date_creation` (`date_creation`)
) ENGINE=InnoDB DEFAULT CHARSET=utf8mb4 COLLATE=utf8mb4_unicode_ci ROW_FORMAT=DYNAMIC;


### Dump table glpi_sockets

DROP TABLE IF EXISTS `glpi_sockets`;
CREATE TABLE `glpi_sockets` (
  `id` int unsigned NOT NULL AUTO_INCREMENT,
  `position` int NOT NULL DEFAULT '0',
  `locations_id` int unsigned NOT NULL DEFAULT '0',
  `name` varchar(255) DEFAULT NULL,
  `socketmodels_id` int unsigned NOT NULL DEFAULT '0',
  `wiring_side` tinyint DEFAULT '1',
  `itemtype` varchar(255) DEFAULT NULL,
  `items_id` int unsigned NOT NULL DEFAULT '0',
  `networkports_id` int unsigned NOT NULL DEFAULT '0',
  `comment` text,
  `date_mod` timestamp NULL DEFAULT NULL,
  `date_creation` timestamp NULL DEFAULT NULL,
  PRIMARY KEY (`id`),
  KEY `name` (`name`),
  KEY `socketmodels_id` (`socketmodels_id`),
  KEY `location_name` (`locations_id`,`name`),
  KEY `item` (`itemtype`,`items_id`),
  KEY `networkports_id` (`networkports_id`),
  KEY `wiring_side` (`wiring_side`),
  KEY `date_mod` (`date_mod`),
  KEY `date_creation` (`date_creation`)
) ENGINE=InnoDB DEFAULT CHARSET=utf8mb4 COLLATE=utf8mb4_unicode_ci ROW_FORMAT=DYNAMIC;


### Dump table glpi_cables

DROP TABLE IF EXISTS `glpi_cables`;
CREATE TABLE `glpi_cables` (
  `id` int unsigned NOT NULL AUTO_INCREMENT,
  `name` varchar(255) DEFAULT NULL,
  `entities_id` int unsigned NOT NULL DEFAULT '0',
  `is_recursive` tinyint NOT NULL DEFAULT '0',
  `is_template` tinyint NOT NULL DEFAULT '0',
  `template_name` varchar(255) DEFAULT NULL,
  `itemtype_endpoint_a` varchar(255) DEFAULT NULL,
  `itemtype_endpoint_b` varchar(255) DEFAULT NULL,
  `items_id_endpoint_a` int unsigned NOT NULL DEFAULT '0',
  `items_id_endpoint_b` int unsigned NOT NULL DEFAULT '0',
  `socketmodels_id_endpoint_a` int unsigned NOT NULL DEFAULT '0',
  `socketmodels_id_endpoint_b` int unsigned NOT NULL DEFAULT '0',
  `sockets_id_endpoint_a` int unsigned NOT NULL DEFAULT '0',
  `sockets_id_endpoint_b` int unsigned NOT NULL DEFAULT '0',
  `cablestrands_id` int unsigned NOT NULL DEFAULT '0',
  `color` varchar(255) DEFAULT NULL,
  `otherserial` varchar(255) DEFAULT NULL,
  `states_id` int unsigned NOT NULL DEFAULT '0',
  `users_id_tech` int unsigned NOT NULL DEFAULT '0',
  `cabletypes_id` int unsigned NOT NULL DEFAULT '0',
  `comment` text,
  `date_mod` timestamp NULL DEFAULT NULL,
  `date_creation` timestamp NULL DEFAULT NULL,
  PRIMARY KEY (`id`),
  KEY `name` (`name`),
  KEY `item_endpoint_a` (`itemtype_endpoint_a`,`items_id_endpoint_a`),
  KEY `item_endpoint_b` (`itemtype_endpoint_b`,`items_id_endpoint_b`),
  KEY `items_id_endpoint_b` (`items_id_endpoint_b`),
  KEY `items_id_endpoint_a` (`items_id_endpoint_a`),
  KEY `socketmodels_id_endpoint_a` (`socketmodels_id_endpoint_a`),
  KEY `socketmodels_id_endpoint_b` (`socketmodels_id_endpoint_b`),
  KEY `sockets_id_endpoint_a` (`sockets_id_endpoint_a`),
  KEY `sockets_id_endpoint_b` (`sockets_id_endpoint_b`),
  KEY `cablestrands_id` (`cablestrands_id`),
  KEY `states_id` (`states_id`),
  KEY `complete` (`entities_id`,`name`),
  KEY `is_recursive` (`is_recursive`),
  KEY `is_template` (`is_template`),
  KEY `users_id_tech` (`users_id_tech`),
  KEY `cabletypes_id` (`cabletypes_id`),
  KEY `date_mod` (`date_mod`),
  KEY `date_creation` (`date_creation`)
) ENGINE=InnoDB DEFAULT CHARSET=utf8mb4 COLLATE=utf8mb4_unicode_ci ROW_FORMAT=DYNAMIC;


### Dump table glpi_cabletypes

DROP TABLE IF EXISTS `glpi_cabletypes`;
CREATE TABLE `glpi_cabletypes` (
  `id` int unsigned NOT NULL AUTO_INCREMENT,
  `name` varchar(255) DEFAULT NULL,
  `comment` text,
  `date_mod` timestamp NULL DEFAULT NULL,
  `date_creation` timestamp NULL DEFAULT NULL,
  PRIMARY KEY (`id`),
  KEY `name` (`name`),
  KEY `date_mod` (`date_mod`),
  KEY `date_creation` (`date_creation`)
) ENGINE=InnoDB DEFAULT CHARSET=utf8mb4 COLLATE=utf8mb4_unicode_ci ROW_FORMAT=DYNAMIC;


### Dump table glpi_cablestrands

DROP TABLE IF EXISTS `glpi_cablestrands`;
CREATE TABLE `glpi_cablestrands` (
  `id` int unsigned NOT NULL AUTO_INCREMENT,
  `name` varchar(255) DEFAULT NULL,
  `comment` text,
  `date_mod` timestamp NULL DEFAULT NULL,
  `date_creation` timestamp NULL DEFAULT NULL,
  PRIMARY KEY (`id`),
  KEY `name` (`name`),
  KEY `date_mod` (`date_mod`),
  KEY `date_creation` (`date_creation`)
) ENGINE=InnoDB DEFAULT CHARSET=utf8mb4 COLLATE=utf8mb4_unicode_ci ROW_FORMAT=DYNAMIC;

### Dump table glpi_socketmodels

DROP TABLE IF EXISTS `glpi_socketmodels`;
CREATE TABLE `glpi_socketmodels` (
  `id` int unsigned NOT NULL AUTO_INCREMENT,
  `name` varchar(255) DEFAULT NULL,
  `comment` text,
  `date_mod` timestamp NULL DEFAULT NULL,
  `date_creation` timestamp NULL DEFAULT NULL,
  PRIMARY KEY (`id`),
  KEY `name` (`name`),
  KEY `date_mod` (`date_mod`),
  KEY `date_creation` (`date_creation`)
) ENGINE=InnoDB DEFAULT CHARSET=utf8mb4 COLLATE=utf8mb4_unicode_ci ROW_FORMAT=DYNAMIC;


### Dump table glpi_networkaliases

DROP TABLE IF EXISTS `glpi_networkaliases`;
CREATE TABLE `glpi_networkaliases` (
  `id` int unsigned NOT NULL AUTO_INCREMENT,
  `entities_id` int unsigned NOT NULL DEFAULT '0',
  `networknames_id` int unsigned NOT NULL DEFAULT '0',
  `name` varchar(255) DEFAULT NULL,
  `fqdns_id` int unsigned NOT NULL DEFAULT '0',
  `comment` text,
  PRIMARY KEY (`id`),
  KEY `entities_id` (`entities_id`),
  KEY `name` (`name`),
  KEY `networknames_id` (`networknames_id`),
  KEY `fqdns_id` (`fqdns_id`)
) ENGINE=InnoDB DEFAULT CHARSET=utf8mb4 COLLATE=utf8mb4_unicode_ci ROW_FORMAT=DYNAMIC;


### Dump table glpi_networkequipmentmodels

DROP TABLE IF EXISTS `glpi_networkequipmentmodels`;
CREATE TABLE `glpi_networkequipmentmodels` (
  `id` int unsigned NOT NULL AUTO_INCREMENT,
  `name` varchar(255) DEFAULT NULL,
  `comment` text,
  `product_number` varchar(255) DEFAULT NULL,
  `weight` int NOT NULL DEFAULT '0',
  `required_units` int NOT NULL DEFAULT '1',
  `depth` float NOT NULL DEFAULT '1',
  `power_connections` int NOT NULL DEFAULT '0',
  `power_consumption` int NOT NULL DEFAULT '0',
  `is_half_rack` tinyint NOT NULL DEFAULT '0',
  `picture_front` text,
  `picture_rear` text,
  `pictures` text,
  `date_mod` timestamp NULL DEFAULT NULL,
  `date_creation` timestamp NULL DEFAULT NULL,
  PRIMARY KEY (`id`),
  KEY `name` (`name`),
  KEY `date_mod` (`date_mod`),
  KEY `date_creation` (`date_creation`),
  KEY `product_number` (`product_number`)
) ENGINE=InnoDB DEFAULT CHARSET=utf8mb4 COLLATE=utf8mb4_unicode_ci ROW_FORMAT=DYNAMIC;


### Dump table glpi_networkequipments

DROP TABLE IF EXISTS `glpi_networkequipments`;
CREATE TABLE `glpi_networkequipments` (
  `id` int unsigned NOT NULL AUTO_INCREMENT,
  `entities_id` int unsigned NOT NULL DEFAULT '0',
  `is_recursive` tinyint NOT NULL DEFAULT '0',
  `name` varchar(255) DEFAULT NULL,
  `ram` varchar(255) DEFAULT NULL,
  `serial` varchar(255) DEFAULT NULL,
  `otherserial` varchar(255) DEFAULT NULL,
  `contact` varchar(255) DEFAULT NULL,
  `contact_num` varchar(255) DEFAULT NULL,
  `users_id_tech` int unsigned NOT NULL DEFAULT '0',
  `groups_id_tech` int unsigned NOT NULL DEFAULT '0',
  `date_mod` timestamp NULL DEFAULT NULL,
  `comment` text,
  `locations_id` int unsigned NOT NULL DEFAULT '0',
  `networks_id` int unsigned NOT NULL DEFAULT '0',
  `networkequipmenttypes_id` int unsigned NOT NULL DEFAULT '0',
  `networkequipmentmodels_id` int unsigned NOT NULL DEFAULT '0',
  `manufacturers_id` int unsigned NOT NULL DEFAULT '0',
  `is_deleted` tinyint NOT NULL DEFAULT '0',
  `is_template` tinyint NOT NULL DEFAULT '0',
  `template_name` varchar(255) DEFAULT NULL,
  `users_id` int unsigned NOT NULL DEFAULT '0',
  `groups_id` int unsigned NOT NULL DEFAULT '0',
  `states_id` int unsigned NOT NULL DEFAULT '0',
  `ticket_tco` decimal(20,4) DEFAULT '0.0000',
  `is_dynamic` tinyint NOT NULL DEFAULT '0',
  `uuid` varchar(255) DEFAULT NULL,
  `date_creation` timestamp NULL DEFAULT NULL,
  `autoupdatesystems_id` int unsigned NOT NULL DEFAULT '0',
  `sysdescr` text,
  `cpu` int NOT NULL DEFAULT '0',
  `uptime` varchar(255) NOT NULL DEFAULT '0',
  `last_inventory_update` timestamp NULL DEFAULT NULL,
  `snmpcredentials_id` int unsigned NOT NULL DEFAULT '0',
  PRIMARY KEY (`id`),
  KEY `name` (`name`),
  KEY `is_template` (`is_template`),
  KEY `entities_id` (`entities_id`),
  KEY `is_recursive` (`is_recursive`),
  KEY `manufacturers_id` (`manufacturers_id`),
  KEY `groups_id` (`groups_id`),
  KEY `users_id` (`users_id`),
  KEY `locations_id` (`locations_id`),
  KEY `networkequipmentmodels_id` (`networkequipmentmodels_id`),
  KEY `networks_id` (`networks_id`),
  KEY `states_id` (`states_id`),
  KEY `users_id_tech` (`users_id_tech`),
  KEY `networkequipmenttypes_id` (`networkequipmenttypes_id`),
  KEY `is_deleted` (`is_deleted`),
  KEY `date_mod` (`date_mod`),
  KEY `groups_id_tech` (`groups_id_tech`),
  KEY `is_dynamic` (`is_dynamic`),
  KEY `serial` (`serial`),
  KEY `otherserial` (`otherserial`),
  KEY `uuid` (`uuid`),
  KEY `date_creation` (`date_creation`),
  KEY `autoupdatesystems_id` (`autoupdatesystems_id`),
  KEY `snmpcredentials_id` (`snmpcredentials_id`)
) ENGINE=InnoDB DEFAULT CHARSET=utf8mb4 COLLATE=utf8mb4_unicode_ci ROW_FORMAT=DYNAMIC;


### Dump table glpi_networkequipmenttypes

DROP TABLE IF EXISTS `glpi_networkequipmenttypes`;
CREATE TABLE `glpi_networkequipmenttypes` (
  `id` int unsigned NOT NULL AUTO_INCREMENT,
  `name` varchar(255) DEFAULT NULL,
  `comment` text,
  `date_mod` timestamp NULL DEFAULT NULL,
  `date_creation` timestamp NULL DEFAULT NULL,
  PRIMARY KEY (`id`),
  KEY `name` (`name`),
  KEY `date_mod` (`date_mod`),
  KEY `date_creation` (`date_creation`)
) ENGINE=InnoDB DEFAULT CHARSET=utf8mb4 COLLATE=utf8mb4_unicode_ci ROW_FORMAT=DYNAMIC;


### Dump table glpi_networkinterfaces

DROP TABLE IF EXISTS `glpi_networkinterfaces`;
CREATE TABLE `glpi_networkinterfaces` (
  `id` int unsigned NOT NULL AUTO_INCREMENT,
  `name` varchar(255) DEFAULT NULL,
  `comment` text,
  PRIMARY KEY (`id`),
  KEY `name` (`name`)
) ENGINE=InnoDB DEFAULT CHARSET=utf8mb4 COLLATE=utf8mb4_unicode_ci ROW_FORMAT=DYNAMIC;


### Dump table glpi_networknames

DROP TABLE IF EXISTS `glpi_networknames`;
CREATE TABLE `glpi_networknames` (
  `id` int unsigned NOT NULL AUTO_INCREMENT,
  `entities_id` int unsigned NOT NULL DEFAULT '0',
  `items_id` int unsigned NOT NULL DEFAULT '0',
  `itemtype` varchar(100) NOT NULL,
  `name` varchar(255) DEFAULT NULL,
  `comment` text,
  `fqdns_id` int unsigned NOT NULL DEFAULT '0',
  `ipnetworks_id` int unsigned NOT NULL DEFAULT '0',
  `is_deleted` tinyint NOT NULL DEFAULT '0',
  `is_dynamic` tinyint NOT NULL DEFAULT '0',
  `date_mod` timestamp NULL DEFAULT NULL,
  `date_creation` timestamp NULL DEFAULT NULL,
  PRIMARY KEY (`id`),
  KEY `entities_id` (`entities_id`),
  KEY `FQDN` (`name`,`fqdns_id`),
  KEY `fqdns_id` (`fqdns_id`),
  KEY `is_deleted` (`is_deleted`),
  KEY `is_dynamic` (`is_dynamic`),
  KEY `item` (`itemtype`,`items_id`,`is_deleted`),
  KEY `date_mod` (`date_mod`),
  KEY `date_creation` (`date_creation`),
  KEY `ipnetworks_id` (`ipnetworks_id`)
) ENGINE=InnoDB DEFAULT CHARSET=utf8mb4 COLLATE=utf8mb4_unicode_ci ROW_FORMAT=DYNAMIC;


### Dump table glpi_networkportaggregates

DROP TABLE IF EXISTS `glpi_networkportaggregates`;
CREATE TABLE `glpi_networkportaggregates` (
  `id` int unsigned NOT NULL AUTO_INCREMENT,
  `networkports_id` int unsigned NOT NULL DEFAULT '0',
  `networkports_id_list` text COMMENT 'array of associated networkports_id',
  `date_mod` timestamp NULL DEFAULT NULL,
  `date_creation` timestamp NULL DEFAULT NULL,
  PRIMARY KEY (`id`),
  UNIQUE KEY `networkports_id` (`networkports_id`),
  KEY `date_mod` (`date_mod`),
  KEY `date_creation` (`date_creation`)
) ENGINE=InnoDB DEFAULT CHARSET=utf8mb4 COLLATE=utf8mb4_unicode_ci ROW_FORMAT=DYNAMIC;


### Dump table glpi_networkportaliases

DROP TABLE IF EXISTS `glpi_networkportaliases`;
CREATE TABLE `glpi_networkportaliases` (
  `id` int unsigned NOT NULL AUTO_INCREMENT,
  `networkports_id` int unsigned NOT NULL DEFAULT '0',
  `networkports_id_alias` int unsigned NOT NULL DEFAULT '0',
  `date_mod` timestamp NULL DEFAULT NULL,
  `date_creation` timestamp NULL DEFAULT NULL,
  PRIMARY KEY (`id`),
  UNIQUE KEY `networkports_id` (`networkports_id`),
  KEY `networkports_id_alias` (`networkports_id_alias`),
  KEY `date_mod` (`date_mod`),
  KEY `date_creation` (`date_creation`)
) ENGINE=InnoDB DEFAULT CHARSET=utf8mb4 COLLATE=utf8mb4_unicode_ci ROW_FORMAT=DYNAMIC;


### Dump table glpi_networkportdialups

DROP TABLE IF EXISTS `glpi_networkportdialups`;
CREATE TABLE `glpi_networkportdialups` (
  `id` int unsigned NOT NULL AUTO_INCREMENT,
  `networkports_id` int unsigned NOT NULL DEFAULT '0',
  `date_mod` timestamp NULL DEFAULT NULL,
  `date_creation` timestamp NULL DEFAULT NULL,
  PRIMARY KEY (`id`),
  UNIQUE KEY `networkports_id` (`networkports_id`),
  KEY `date_mod` (`date_mod`),
  KEY `date_creation` (`date_creation`)
) ENGINE=InnoDB DEFAULT CHARSET=utf8mb4 COLLATE=utf8mb4_unicode_ci ROW_FORMAT=DYNAMIC;


### Dump table glpi_networkportethernets

DROP TABLE IF EXISTS `glpi_networkportethernets`;
CREATE TABLE `glpi_networkportethernets` (
  `id` int unsigned NOT NULL AUTO_INCREMENT,
  `networkports_id` int unsigned NOT NULL DEFAULT '0',
  `items_devicenetworkcards_id` int unsigned NOT NULL DEFAULT '0',
  `type` varchar(10) DEFAULT '' COMMENT 'T, LX, SX',
  `speed` int NOT NULL DEFAULT '10' COMMENT 'Mbit/s: 10, 100, 1000, 10000',
  `date_mod` timestamp NULL DEFAULT NULL,
  `date_creation` timestamp NULL DEFAULT NULL,
  PRIMARY KEY (`id`),
  UNIQUE KEY `networkports_id` (`networkports_id`),
  KEY `card` (`items_devicenetworkcards_id`),
  KEY `type` (`type`),
  KEY `speed` (`speed`),
  KEY `date_mod` (`date_mod`),
  KEY `date_creation` (`date_creation`)
) ENGINE=InnoDB DEFAULT CHARSET=utf8mb4 COLLATE=utf8mb4_unicode_ci ROW_FORMAT=DYNAMIC;


### Dump table glpi_networkportbnctypes

DROP TABLE IF EXISTS `glpi_networkportfiberchanneltypes`;
CREATE TABLE `glpi_networkportfiberchanneltypes` (
  `id` int unsigned NOT NULL AUTO_INCREMENT,
  `name` varchar(255) DEFAULT NULL,
  `comment` text,
  `date_mod` timestamp NULL DEFAULT NULL,
  `date_creation` timestamp NULL DEFAULT NULL,
  PRIMARY KEY (`id`),
  KEY `name` (`name`),
  KEY `date_mod` (`date_mod`),
  KEY `date_creation` (`date_creation`)
) ENGINE=InnoDB DEFAULT CHARSET=utf8mb4 COLLATE=utf8mb4_unicode_ci ROW_FORMAT=DYNAMIC;


### Dump table glpi_networkportfiberchannels

DROP TABLE IF EXISTS `glpi_networkportfiberchannels`;
CREATE TABLE `glpi_networkportfiberchannels` (
  `id` int unsigned NOT NULL AUTO_INCREMENT,
  `networkports_id` int unsigned NOT NULL DEFAULT '0',
  `items_devicenetworkcards_id` int unsigned NOT NULL DEFAULT '0',
  `networkportfiberchanneltypes_id` int unsigned NOT NULL DEFAULT '0',
  `wwn` varchar(16) DEFAULT '',
  `speed` int NOT NULL DEFAULT '10' COMMENT 'Mbit/s: 10, 100, 1000, 10000',
  `date_mod` timestamp NULL DEFAULT NULL,
  `date_creation` timestamp NULL DEFAULT NULL,
  PRIMARY KEY (`id`),
  UNIQUE KEY `networkports_id` (`networkports_id`),
  KEY `card` (`items_devicenetworkcards_id`),
  KEY `type` (`networkportfiberchanneltypes_id`),
  KEY `wwn` (`wwn`),
  KEY `speed` (`speed`),
  KEY `date_mod` (`date_mod`),
  KEY `date_creation` (`date_creation`)
) ENGINE=InnoDB DEFAULT CHARSET=utf8mb4 COLLATE=utf8mb4_unicode_ci ROW_FORMAT=DYNAMIC;


### Dump table glpi_networkportlocals

DROP TABLE IF EXISTS `glpi_networkportlocals`;
CREATE TABLE `glpi_networkportlocals` (
  `id` int unsigned NOT NULL AUTO_INCREMENT,
  `networkports_id` int unsigned NOT NULL DEFAULT '0',
  `date_mod` timestamp NULL DEFAULT NULL,
  `date_creation` timestamp NULL DEFAULT NULL,
  PRIMARY KEY (`id`),
  UNIQUE KEY `networkports_id` (`networkports_id`),
  KEY `date_mod` (`date_mod`),
  KEY `date_creation` (`date_creation`)
) ENGINE=InnoDB DEFAULT CHARSET=utf8mb4 COLLATE=utf8mb4_unicode_ci ROW_FORMAT=DYNAMIC;


### Dump table glpi_networkports

DROP TABLE IF EXISTS `glpi_networkports`;
CREATE TABLE `glpi_networkports` (
  `id` int unsigned NOT NULL AUTO_INCREMENT,
  `items_id` int unsigned NOT NULL DEFAULT '0',
  `itemtype` varchar(100) NOT NULL,
  `entities_id` int unsigned NOT NULL DEFAULT '0',
  `is_recursive` tinyint NOT NULL DEFAULT '0',
  `logical_number` int NOT NULL DEFAULT '0',
  `name` varchar(255) DEFAULT NULL,
  `instantiation_type` varchar(255) DEFAULT NULL,
  `mac` varchar(255) DEFAULT NULL,
  `comment` text,
  `is_deleted` tinyint NOT NULL DEFAULT '0',
  `is_dynamic` tinyint NOT NULL DEFAULT '0',
  `date_mod` timestamp NULL DEFAULT NULL,
  `date_creation` timestamp NULL DEFAULT NULL,
  `ifmtu` int NOT NULL DEFAULT '0',
  `ifspeed` bigint NOT NULL DEFAULT '0',
  `ifinternalstatus` varchar(255) DEFAULT NULL,
  `ifconnectionstatus` int NOT NULL DEFAULT '0',
  `iflastchange` varchar(255) DEFAULT NULL,
  `ifinbytes` bigint NOT NULL DEFAULT '0',
  `ifinerrors` bigint NOT NULL DEFAULT '0',
  `ifoutbytes` bigint NOT NULL DEFAULT '0',
  `ifouterrors` bigint NOT NULL DEFAULT '0',
  `ifstatus` varchar(255) DEFAULT NULL,
  `ifdescr` varchar(255) DEFAULT NULL,
  `ifalias` varchar(255) DEFAULT NULL,
  `portduplex` varchar(255) DEFAULT NULL,
  `trunk` tinyint NOT NULL DEFAULT '0',
  `lastup` timestamp NULL DEFAULT NULL,
  PRIMARY KEY (`id`),
  KEY `name` (`name`),
  KEY `item` (`itemtype`,`items_id`),
  KEY `entities_id` (`entities_id`),
  KEY `is_recursive` (`is_recursive`),
  KEY `mac` (`mac`),
  KEY `is_deleted` (`is_deleted`),
  KEY `is_dynamic` (`is_dynamic`),
  KEY `date_mod` (`date_mod`),
  KEY `date_creation` (`date_creation`)
) ENGINE=InnoDB DEFAULT CHARSET=utf8mb4 COLLATE=utf8mb4_unicode_ci ROW_FORMAT=DYNAMIC;


### Dump table glpi_networkports_networkports

DROP TABLE IF EXISTS `glpi_networkports_networkports`;
CREATE TABLE `glpi_networkports_networkports` (
  `id` int unsigned NOT NULL AUTO_INCREMENT,
  `networkports_id_1` int unsigned NOT NULL DEFAULT '0',
  `networkports_id_2` int unsigned NOT NULL DEFAULT '0',
  PRIMARY KEY (`id`),
  UNIQUE KEY `unicity` (`networkports_id_1`,`networkports_id_2`),
  KEY `networkports_id_2` (`networkports_id_2`)
) ENGINE=InnoDB DEFAULT CHARSET=utf8mb4 COLLATE=utf8mb4_unicode_ci ROW_FORMAT=DYNAMIC;


### Dump table glpi_networkports_vlans

DROP TABLE IF EXISTS `glpi_networkports_vlans`;
CREATE TABLE `glpi_networkports_vlans` (
  `id` int unsigned NOT NULL AUTO_INCREMENT,
  `networkports_id` int unsigned NOT NULL DEFAULT '0',
  `vlans_id` int unsigned NOT NULL DEFAULT '0',
  `tagged` tinyint NOT NULL DEFAULT '0',
  PRIMARY KEY (`id`),
  UNIQUE KEY `unicity` (`networkports_id`,`vlans_id`),
  KEY `vlans_id` (`vlans_id`)
) ENGINE=InnoDB DEFAULT CHARSET=utf8mb4 COLLATE=utf8mb4_unicode_ci ROW_FORMAT=DYNAMIC;


### Dump table glpi_networkportwifis

DROP TABLE IF EXISTS `glpi_networkportwifis`;
CREATE TABLE `glpi_networkportwifis` (
  `id` int unsigned NOT NULL AUTO_INCREMENT,
  `networkports_id` int unsigned NOT NULL DEFAULT '0',
  `items_devicenetworkcards_id` int unsigned NOT NULL DEFAULT '0',
  `wifinetworks_id` int unsigned NOT NULL DEFAULT '0',
  `networkportwifis_id` int unsigned NOT NULL DEFAULT '0' COMMENT 'only useful in case of Managed node',
  `version` varchar(20) DEFAULT NULL COMMENT 'a, a/b, a/b/g, a/b/g/n, a/b/g/n/y',
  `mode` varchar(20) DEFAULT NULL COMMENT 'ad-hoc, managed, master, repeater, secondary, monitor, auto',
  `date_mod` timestamp NULL DEFAULT NULL,
  `date_creation` timestamp NULL DEFAULT NULL,
  PRIMARY KEY (`id`),
  UNIQUE KEY `networkports_id` (`networkports_id`),
  KEY `card` (`items_devicenetworkcards_id`),
  KEY `essid` (`wifinetworks_id`),
  KEY `version` (`version`),
  KEY `mode` (`mode`),
  KEY `date_mod` (`date_mod`),
  KEY `date_creation` (`date_creation`),
  KEY `networkportwifis_id` (`networkportwifis_id`)
) ENGINE=InnoDB DEFAULT CHARSET=utf8mb4 COLLATE=utf8mb4_unicode_ci ROW_FORMAT=DYNAMIC;


### Dump table glpi_networks

DROP TABLE IF EXISTS `glpi_networks`;
CREATE TABLE `glpi_networks` (
  `id` int unsigned NOT NULL AUTO_INCREMENT,
  `name` varchar(255) DEFAULT NULL,
  `comment` text,
  `date_mod` timestamp NULL DEFAULT NULL,
  `date_creation` timestamp NULL DEFAULT NULL,
  PRIMARY KEY (`id`),
  KEY `name` (`name`),
  KEY `date_mod` (`date_mod`),
  KEY `date_creation` (`date_creation`)
) ENGINE=InnoDB DEFAULT CHARSET=utf8mb4 COLLATE=utf8mb4_unicode_ci ROW_FORMAT=DYNAMIC;


### Dump table glpi_notepads

DROP TABLE IF EXISTS `glpi_notepads`;
CREATE TABLE `glpi_notepads` (
  `id` int unsigned NOT NULL AUTO_INCREMENT,
  `itemtype` varchar(100) DEFAULT NULL,
  `items_id` int unsigned NOT NULL DEFAULT '0',
  `date_creation` timestamp NULL DEFAULT NULL,
  `date_mod` timestamp NULL DEFAULT NULL,
  `users_id` int unsigned NOT NULL DEFAULT '0',
  `users_id_lastupdater` int unsigned NOT NULL DEFAULT '0',
  `content` longtext,
  `visible_from_ticket` tinyint NOT NULL DEFAULT '0',
  PRIMARY KEY (`id`),
  KEY `item` (`itemtype`,`items_id`),
  KEY `date_mod` (`date_mod`),
  KEY `date_creation` (`date_creation`),
  KEY `users_id_lastupdater` (`users_id_lastupdater`),
  KEY `users_id` (`users_id`)
) ENGINE=InnoDB DEFAULT CHARSET=utf8mb4 COLLATE=utf8mb4_unicode_ci ROW_FORMAT=DYNAMIC;


### Dump table glpi_notifications

DROP TABLE IF EXISTS `glpi_notifications`;
CREATE TABLE `glpi_notifications` (
  `id` int unsigned NOT NULL AUTO_INCREMENT,
  `name` varchar(255) DEFAULT NULL,
  `entities_id` int unsigned NOT NULL DEFAULT '0',
  `itemtype` varchar(100) NOT NULL,
  `event` varchar(255) NOT NULL,
  `comment` text,
  `is_recursive` tinyint NOT NULL DEFAULT '0',
  `is_active` tinyint NOT NULL DEFAULT '0',
  `date_mod` timestamp NULL DEFAULT NULL,
  `date_creation` timestamp NULL DEFAULT NULL,
  `allow_response` tinyint NOT NULL DEFAULT '1',
  PRIMARY KEY (`id`),
  KEY `name` (`name`),
  KEY `itemtype` (`itemtype`),
  KEY `entities_id` (`entities_id`),
  KEY `is_active` (`is_active`),
  KEY `date_mod` (`date_mod`),
  KEY `is_recursive` (`is_recursive`),
  KEY `date_creation` (`date_creation`)
) ENGINE=InnoDB DEFAULT CHARSET=utf8mb4 COLLATE=utf8mb4_unicode_ci ROW_FORMAT=DYNAMIC;



### Dump table glpi_notifications_notificationtemplates

DROP TABLE IF EXISTS `glpi_notifications_notificationtemplates`;
CREATE TABLE `glpi_notifications_notificationtemplates` (
  `id` int unsigned NOT NULL AUTO_INCREMENT,
  `notifications_id` int unsigned NOT NULL DEFAULT '0',
  `mode` varchar(20) NOT NULL COMMENT 'See Notification_NotificationTemplate::MODE_* constants',
  `notificationtemplates_id` int unsigned NOT NULL DEFAULT '0',
  PRIMARY KEY (`id`),
  UNIQUE KEY `unicity` (`notifications_id`,`mode`,`notificationtemplates_id`),
  KEY `notificationtemplates_id` (`notificationtemplates_id`),
  KEY `mode` (`mode`)
) ENGINE=InnoDB DEFAULT CHARSET=utf8mb4 COLLATE=utf8mb4_unicode_ci ROW_FORMAT=DYNAMIC;



### Dump table glpi_notificationtargets

DROP TABLE IF EXISTS `glpi_notificationtargets`;
CREATE TABLE `glpi_notificationtargets` (
  `id` int unsigned NOT NULL AUTO_INCREMENT,
  `items_id` int unsigned NOT NULL DEFAULT '0',
  `type` int NOT NULL DEFAULT '0',
  `notifications_id` int unsigned NOT NULL DEFAULT '0',
  PRIMARY KEY (`id`),
  KEY `items` (`type`,`items_id`),
  KEY `notifications_id` (`notifications_id`)
) ENGINE=InnoDB DEFAULT CHARSET=utf8mb4 COLLATE=utf8mb4_unicode_ci ROW_FORMAT=DYNAMIC;


### Dump table glpi_notificationtemplates

DROP TABLE IF EXISTS `glpi_notificationtemplates`;
CREATE TABLE `glpi_notificationtemplates` (
  `id` int unsigned NOT NULL AUTO_INCREMENT,
  `name` varchar(255) DEFAULT NULL,
  `itemtype` varchar(100) NOT NULL,
  `date_mod` timestamp NULL DEFAULT NULL,
  `comment` text,
  `css` text,
  `date_creation` timestamp NULL DEFAULT NULL,
  PRIMARY KEY (`id`),
  KEY `itemtype` (`itemtype`),
  KEY `date_mod` (`date_mod`),
  KEY `name` (`name`),
  KEY `date_creation` (`date_creation`)
) ENGINE=InnoDB DEFAULT CHARSET=utf8mb4 COLLATE=utf8mb4_unicode_ci ROW_FORMAT=DYNAMIC;


### Dump table glpi_notificationtemplatetranslations

DROP TABLE IF EXISTS `glpi_notificationtemplatetranslations`;
CREATE TABLE `glpi_notificationtemplatetranslations` (
  `id` int unsigned NOT NULL AUTO_INCREMENT,
  `notificationtemplates_id` int unsigned NOT NULL DEFAULT '0',
  `language` varchar(10) NOT NULL DEFAULT '',
  `subject` varchar(255) NOT NULL,
  `content_text` text,
  `content_html` text,
  PRIMARY KEY (`id`),
  KEY `notificationtemplates_id` (`notificationtemplates_id`)
) ENGINE=InnoDB DEFAULT CHARSET=utf8mb4 COLLATE=utf8mb4_unicode_ci ROW_FORMAT=DYNAMIC;


### Dump table glpi_notimportedemails

DROP TABLE IF EXISTS `glpi_notimportedemails`;
CREATE TABLE `glpi_notimportedemails` (
  `id` int unsigned NOT NULL AUTO_INCREMENT,
  `from` varchar(255) NOT NULL,
  `to` varchar(255) NOT NULL,
  `mailcollectors_id` int unsigned NOT NULL DEFAULT '0',
  `date` timestamp NOT NULL DEFAULT CURRENT_TIMESTAMP,
  `subject` text,
  `messageid` varchar(255) NOT NULL,
  `reason` int NOT NULL DEFAULT '0',
  `users_id` int unsigned NOT NULL DEFAULT '0',
  PRIMARY KEY (`id`),
  KEY `users_id` (`users_id`),
  KEY `mailcollectors_id` (`mailcollectors_id`)
) ENGINE=InnoDB DEFAULT CHARSET=utf8mb4 COLLATE=utf8mb4_unicode_ci ROW_FORMAT=DYNAMIC;


### Dump table glpi_objectlocks

DROP TABLE IF EXISTS `glpi_objectlocks`;
CREATE TABLE `glpi_objectlocks` (
  `id` int unsigned NOT NULL AUTO_INCREMENT,
  `itemtype` varchar(100) NOT NULL COMMENT 'Type of locked object',
  `items_id` int unsigned NOT NULL COMMENT 'RELATION to various tables, according to itemtype (ID)',
  `users_id` int unsigned NOT NULL COMMENT 'id of the locker',
  `date` timestamp NOT NULL DEFAULT CURRENT_TIMESTAMP,
  PRIMARY KEY (`id`),
  UNIQUE KEY `item` (`itemtype`,`items_id`),
  KEY `users_id` (`users_id`),
  KEY `date` (`date`)
) ENGINE=InnoDB DEFAULT CHARSET=utf8mb4 COLLATE=utf8mb4_unicode_ci ROW_FORMAT=DYNAMIC;


### Dump table glpi_operatingsystemarchitectures

DROP TABLE IF EXISTS `glpi_operatingsystemarchitectures`;
CREATE TABLE `glpi_operatingsystemarchitectures` (
  `id` int unsigned NOT NULL AUTO_INCREMENT,
  `name` varchar(255) DEFAULT NULL,
  `comment` text,
  `date_mod` timestamp NULL DEFAULT NULL,
  `date_creation` timestamp NULL DEFAULT NULL,
  PRIMARY KEY (`id`),
  KEY `name` (`name`),
  KEY `date_mod` (`date_mod`),
  KEY `date_creation` (`date_creation`)
) ENGINE=InnoDB DEFAULT CHARSET=utf8mb4 COLLATE=utf8mb4_unicode_ci ROW_FORMAT=DYNAMIC;


### Dump table glpi_operatingsystems

DROP TABLE IF EXISTS `glpi_operatingsystems`;
CREATE TABLE `glpi_operatingsystems` (
  `id` int unsigned NOT NULL AUTO_INCREMENT,
  `name` varchar(255) DEFAULT NULL,
  `comment` text,
  `date_mod` timestamp NULL DEFAULT NULL,
  `date_creation` timestamp NULL DEFAULT NULL,
  PRIMARY KEY (`id`),
  KEY `name` (`name`),
  KEY `date_mod` (`date_mod`),
  KEY `date_creation` (`date_creation`)
) ENGINE=InnoDB DEFAULT CHARSET=utf8mb4 COLLATE=utf8mb4_unicode_ci ROW_FORMAT=DYNAMIC;


### Dump table glpi_operatingsystemservicepacks

DROP TABLE IF EXISTS `glpi_operatingsystemservicepacks`;
CREATE TABLE `glpi_operatingsystemservicepacks` (
  `id` int unsigned NOT NULL AUTO_INCREMENT,
  `name` varchar(255) DEFAULT NULL,
  `comment` text,
  `date_mod` timestamp NULL DEFAULT NULL,
  `date_creation` timestamp NULL DEFAULT NULL,
  PRIMARY KEY (`id`),
  KEY `name` (`name`),
  KEY `date_mod` (`date_mod`),
  KEY `date_creation` (`date_creation`)
) ENGINE=InnoDB DEFAULT CHARSET=utf8mb4 COLLATE=utf8mb4_unicode_ci ROW_FORMAT=DYNAMIC;


### Dump table glpi_operatingsystemversions

DROP TABLE IF EXISTS `glpi_operatingsystemversions`;
CREATE TABLE `glpi_operatingsystemversions` (
  `id` int unsigned NOT NULL AUTO_INCREMENT,
  `name` varchar(255) DEFAULT NULL,
  `comment` text,
  `date_mod` timestamp NULL DEFAULT NULL,
  `date_creation` timestamp NULL DEFAULT NULL,
  PRIMARY KEY (`id`),
  KEY `name` (`name`),
  KEY `date_mod` (`date_mod`),
  KEY `date_creation` (`date_creation`)
) ENGINE=InnoDB DEFAULT CHARSET=utf8mb4 COLLATE=utf8mb4_unicode_ci ROW_FORMAT=DYNAMIC;


### Dump table glpi_passivedcequipments

DROP TABLE IF EXISTS `glpi_passivedcequipments`;
CREATE TABLE `glpi_passivedcequipments` (
  `id` int unsigned NOT NULL AUTO_INCREMENT,
  `name` varchar(255) DEFAULT NULL,
  `entities_id` int unsigned NOT NULL DEFAULT '0',
  `is_recursive` tinyint NOT NULL DEFAULT '0',
  `locations_id` int unsigned NOT NULL DEFAULT '0',
  `serial` varchar(255) DEFAULT NULL,
  `otherserial` varchar(255) DEFAULT NULL,
  `passivedcequipmentmodels_id` int unsigned DEFAULT NULL,
  `passivedcequipmenttypes_id` int unsigned NOT NULL DEFAULT '0',
  `users_id_tech` int unsigned NOT NULL DEFAULT '0',
  `groups_id_tech` int unsigned NOT NULL DEFAULT '0',
  `is_template` tinyint NOT NULL DEFAULT '0',
  `template_name` varchar(255) DEFAULT NULL,
  `is_deleted` tinyint NOT NULL DEFAULT '0',
  `states_id` int unsigned NOT NULL DEFAULT '0' COMMENT 'RELATION to states (id)',
  `comment` text,
  `manufacturers_id` int unsigned NOT NULL DEFAULT '0',
  `date_mod` timestamp NULL DEFAULT NULL,
  `date_creation` timestamp NULL DEFAULT NULL,
  PRIMARY KEY (`id`),
  KEY `name` (`name`),
  KEY `entities_id` (`entities_id`),
  KEY `is_recursive` (`is_recursive`),
  KEY `locations_id` (`locations_id`),
  KEY `passivedcequipmentmodels_id` (`passivedcequipmentmodels_id`),
  KEY `passivedcequipmenttypes_id` (`passivedcequipmenttypes_id`),
  KEY `users_id_tech` (`users_id_tech`),
  KEY `group_id_tech` (`groups_id_tech`),
  KEY `is_template` (`is_template`),
  KEY `is_deleted` (`is_deleted`),
  KEY `states_id` (`states_id`),
  KEY `manufacturers_id` (`manufacturers_id`),
  KEY `date_creation` (`date_creation`),
  KEY `date_mod` (`date_mod`)
) ENGINE=InnoDB DEFAULT CHARSET=utf8mb4 COLLATE=utf8mb4_unicode_ci ROW_FORMAT=DYNAMIC;


### Dump table glpi_passivedcequipmentmodels

DROP TABLE IF EXISTS `glpi_passivedcequipmentmodels`;
CREATE TABLE `glpi_passivedcequipmentmodels` (
  `id` int unsigned NOT NULL AUTO_INCREMENT,
  `name` varchar(255) DEFAULT NULL,
  `comment` text,
  `product_number` varchar(255) DEFAULT NULL,
  `weight` int NOT NULL DEFAULT '0',
  `required_units` int NOT NULL DEFAULT '1',
  `depth` float NOT NULL DEFAULT '1',
  `power_connections` int NOT NULL DEFAULT '0',
  `power_consumption` int NOT NULL DEFAULT '0',
  `is_half_rack` tinyint NOT NULL DEFAULT '0',
  `picture_front` text,
  `picture_rear` text,
  `pictures` text,
  `date_mod` timestamp NULL DEFAULT NULL,
  `date_creation` timestamp NULL DEFAULT NULL,
  PRIMARY KEY (`id`),
  KEY `name` (`name`),
  KEY `date_mod` (`date_mod`),
  KEY `date_creation` (`date_creation`),
  KEY `product_number` (`product_number`)
) ENGINE=InnoDB DEFAULT CHARSET=utf8mb4 COLLATE=utf8mb4_unicode_ci ROW_FORMAT=DYNAMIC;

### Dump table glpi_peripheralmodels


### Dump table glpi_passivedcequipmenttypes

DROP TABLE IF EXISTS `glpi_passivedcequipmenttypes`;
CREATE TABLE `glpi_passivedcequipmenttypes` (
  `id` int unsigned NOT NULL AUTO_INCREMENT,
  `name` varchar(255) DEFAULT NULL,
  `comment` text,
  `date_mod` timestamp NULL DEFAULT NULL,
  `date_creation` timestamp NULL DEFAULT NULL,
  PRIMARY KEY (`id`),
  KEY `name` (`name`),
  KEY `date_mod` (`date_mod`),
  KEY `date_creation` (`date_creation`)
) ENGINE=InnoDB DEFAULT CHARSET=utf8mb4 COLLATE=utf8mb4_unicode_ci ROW_FORMAT=DYNAMIC;


DROP TABLE IF EXISTS `glpi_peripheralmodels`;
CREATE TABLE `glpi_peripheralmodels` (
  `id` int unsigned NOT NULL AUTO_INCREMENT,
  `name` varchar(255) DEFAULT NULL,
  `comment` text,
  `product_number` varchar(255) DEFAULT NULL,
  `weight` int NOT NULL DEFAULT '0',
  `required_units` int NOT NULL DEFAULT '1',
  `depth` float NOT NULL DEFAULT '1',
  `power_connections` int NOT NULL DEFAULT '0',
  `power_consumption` int NOT NULL DEFAULT '0',
  `is_half_rack` tinyint NOT NULL DEFAULT '0',
  `picture_front` text,
  `picture_rear` text,
  `pictures` text,
  `date_mod` timestamp NULL DEFAULT NULL,
  `date_creation` timestamp NULL DEFAULT NULL,
  PRIMARY KEY (`id`),
  KEY `name` (`name`),
  KEY `date_mod` (`date_mod`),
  KEY `date_creation` (`date_creation`),
  KEY `product_number` (`product_number`)
) ENGINE=InnoDB DEFAULT CHARSET=utf8mb4 COLLATE=utf8mb4_unicode_ci ROW_FORMAT=DYNAMIC;


### Dump table glpi_peripherals

DROP TABLE IF EXISTS `glpi_peripherals`;
CREATE TABLE `glpi_peripherals` (
  `id` int unsigned NOT NULL AUTO_INCREMENT,
  `entities_id` int unsigned NOT NULL DEFAULT '0',
  `name` varchar(255) DEFAULT NULL,
  `date_mod` timestamp NULL DEFAULT NULL,
  `contact` varchar(255) DEFAULT NULL,
  `contact_num` varchar(255) DEFAULT NULL,
  `users_id_tech` int unsigned NOT NULL DEFAULT '0',
  `groups_id_tech` int unsigned NOT NULL DEFAULT '0',
  `comment` text,
  `serial` varchar(255) DEFAULT NULL,
  `otherserial` varchar(255) DEFAULT NULL,
  `locations_id` int unsigned NOT NULL DEFAULT '0',
  `peripheraltypes_id` int unsigned NOT NULL DEFAULT '0',
  `peripheralmodels_id` int unsigned NOT NULL DEFAULT '0',
  `brand` varchar(255) DEFAULT NULL,
  `manufacturers_id` int unsigned NOT NULL DEFAULT '0',
  `is_global` tinyint NOT NULL DEFAULT '0',
  `is_deleted` tinyint NOT NULL DEFAULT '0',
  `is_template` tinyint NOT NULL DEFAULT '0',
  `template_name` varchar(255) DEFAULT NULL,
  `users_id` int unsigned NOT NULL DEFAULT '0',
  `groups_id` int unsigned NOT NULL DEFAULT '0',
  `states_id` int unsigned NOT NULL DEFAULT '0',
  `ticket_tco` decimal(20,4) DEFAULT '0.0000',
  `is_dynamic` tinyint NOT NULL DEFAULT '0',
  `autoupdatesystems_id` int unsigned NOT NULL DEFAULT '0',
  `uuid` varchar(255) DEFAULT NULL,
  `date_creation` timestamp NULL DEFAULT NULL,
  `is_recursive` tinyint NOT NULL DEFAULT '0',
  PRIMARY KEY (`id`),
  KEY `name` (`name`),
  KEY `is_template` (`is_template`),
  KEY `is_global` (`is_global`),
  KEY `entities_id` (`entities_id`),
  KEY `manufacturers_id` (`manufacturers_id`),
  KEY `groups_id` (`groups_id`),
  KEY `users_id` (`users_id`),
  KEY `locations_id` (`locations_id`),
  KEY `peripheralmodels_id` (`peripheralmodels_id`),
  KEY `states_id` (`states_id`),
  KEY `users_id_tech` (`users_id_tech`),
  KEY `peripheraltypes_id` (`peripheraltypes_id`),
  KEY `is_deleted` (`is_deleted`),
  KEY `date_mod` (`date_mod`),
  KEY `groups_id_tech` (`groups_id_tech`),
  KEY `is_dynamic` (`is_dynamic`),
  KEY `autoupdatesystems_id` (`autoupdatesystems_id`),
  KEY `serial` (`serial`),
  KEY `otherserial` (`otherserial`),
  KEY `uuid` (`uuid`),
  KEY `date_creation` (`date_creation`),
  KEY `is_recursive` (`is_recursive`)
) ENGINE=InnoDB DEFAULT CHARSET=utf8mb4 COLLATE=utf8mb4_unicode_ci ROW_FORMAT=DYNAMIC;


### Dump table glpi_peripheraltypes

DROP TABLE IF EXISTS `glpi_peripheraltypes`;
CREATE TABLE `glpi_peripheraltypes` (
  `id` int unsigned NOT NULL AUTO_INCREMENT,
  `name` varchar(255) DEFAULT NULL,
  `comment` text,
  `date_mod` timestamp NULL DEFAULT NULL,
  `date_creation` timestamp NULL DEFAULT NULL,
  PRIMARY KEY (`id`),
  KEY `name` (`name`),
  KEY `date_mod` (`date_mod`),
  KEY `date_creation` (`date_creation`)
) ENGINE=InnoDB DEFAULT CHARSET=utf8mb4 COLLATE=utf8mb4_unicode_ci ROW_FORMAT=DYNAMIC;


### Dump table glpi_phonemodels

DROP TABLE IF EXISTS `glpi_phonemodels`;
CREATE TABLE `glpi_phonemodels` (
  `id` int unsigned NOT NULL AUTO_INCREMENT,
  `name` varchar(255) DEFAULT NULL,
  `comment` text,
  `product_number` varchar(255) DEFAULT NULL,
  `date_mod` timestamp NULL DEFAULT NULL,
  `date_creation` timestamp NULL DEFAULT NULL,
  `picture_front` text,
  `picture_rear` text,
  `pictures` text,
  PRIMARY KEY (`id`),
  KEY `name` (`name`),
  KEY `date_mod` (`date_mod`),
  KEY `date_creation` (`date_creation`),
  KEY `product_number` (`product_number`)
) ENGINE=InnoDB DEFAULT CHARSET=utf8mb4 COLLATE=utf8mb4_unicode_ci ROW_FORMAT=DYNAMIC;


### Dump table glpi_phonepowersupplies

DROP TABLE IF EXISTS `glpi_phonepowersupplies`;
CREATE TABLE `glpi_phonepowersupplies` (
  `id` int unsigned NOT NULL AUTO_INCREMENT,
  `name` varchar(255) DEFAULT NULL,
  `comment` text,
  `date_mod` timestamp NULL DEFAULT NULL,
  `date_creation` timestamp NULL DEFAULT NULL,
  PRIMARY KEY (`id`),
  KEY `name` (`name`),
  KEY `date_mod` (`date_mod`),
  KEY `date_creation` (`date_creation`)
) ENGINE=InnoDB DEFAULT CHARSET=utf8mb4 COLLATE=utf8mb4_unicode_ci ROW_FORMAT=DYNAMIC;


### Dump table glpi_phones

DROP TABLE IF EXISTS `glpi_phones`;
CREATE TABLE `glpi_phones` (
  `id` int unsigned NOT NULL AUTO_INCREMENT,
  `entities_id` int unsigned NOT NULL DEFAULT '0',
  `name` varchar(255) DEFAULT NULL,
  `date_mod` timestamp NULL DEFAULT NULL,
  `contact` varchar(255) DEFAULT NULL,
  `contact_num` varchar(255) DEFAULT NULL,
  `users_id_tech` int unsigned NOT NULL DEFAULT '0',
  `groups_id_tech` int unsigned NOT NULL DEFAULT '0',
  `comment` text,
  `serial` varchar(255) DEFAULT NULL,
  `otherserial` varchar(255) DEFAULT NULL,
  `locations_id` int unsigned NOT NULL DEFAULT '0',
  `phonetypes_id` int unsigned NOT NULL DEFAULT '0',
  `phonemodels_id` int unsigned NOT NULL DEFAULT '0',
  `brand` varchar(255) DEFAULT NULL,
  `phonepowersupplies_id` int unsigned NOT NULL DEFAULT '0',
  `number_line` varchar(255) DEFAULT NULL,
  `have_headset` tinyint NOT NULL DEFAULT '0',
  `have_hp` tinyint NOT NULL DEFAULT '0',
  `manufacturers_id` int unsigned NOT NULL DEFAULT '0',
  `is_global` tinyint NOT NULL DEFAULT '0',
  `is_deleted` tinyint NOT NULL DEFAULT '0',
  `is_template` tinyint NOT NULL DEFAULT '0',
  `template_name` varchar(255) DEFAULT NULL,
  `users_id` int unsigned NOT NULL DEFAULT '0',
  `groups_id` int unsigned NOT NULL DEFAULT '0',
  `states_id` int unsigned NOT NULL DEFAULT '0',
  `ticket_tco` decimal(20,4) DEFAULT '0.0000',
  `is_dynamic` tinyint NOT NULL DEFAULT '0',
  `autoupdatesystems_id` int unsigned NOT NULL DEFAULT '0',
  `uuid` varchar(255) DEFAULT NULL,
  `date_creation` timestamp NULL DEFAULT NULL,
  `is_recursive` tinyint NOT NULL DEFAULT '0',
  `last_inventory_update` timestamp NULL DEFAULT NULL,
  PRIMARY KEY (`id`),
  KEY `name` (`name`),
  KEY `is_template` (`is_template`),
  KEY `is_global` (`is_global`),
  KEY `entities_id` (`entities_id`),
  KEY `manufacturers_id` (`manufacturers_id`),
  KEY `groups_id` (`groups_id`),
  KEY `users_id` (`users_id`),
  KEY `locations_id` (`locations_id`),
  KEY `phonemodels_id` (`phonemodels_id`),
  KEY `phonepowersupplies_id` (`phonepowersupplies_id`),
  KEY `states_id` (`states_id`),
  KEY `users_id_tech` (`users_id_tech`),
  KEY `phonetypes_id` (`phonetypes_id`),
  KEY `is_deleted` (`is_deleted`),
  KEY `date_mod` (`date_mod`),
  KEY `groups_id_tech` (`groups_id_tech`),
  KEY `is_dynamic` (`is_dynamic`),
  KEY `autoupdatesystems_id` (`autoupdatesystems_id`),
  KEY `serial` (`serial`),
  KEY `otherserial` (`otherserial`),
  KEY `uuid` (`uuid`),
  KEY `date_creation` (`date_creation`),
  KEY `is_recursive` (`is_recursive`)
) ENGINE=InnoDB DEFAULT CHARSET=utf8mb4 COLLATE=utf8mb4_unicode_ci ROW_FORMAT=DYNAMIC;


### Dump table glpi_phonetypes

DROP TABLE IF EXISTS `glpi_phonetypes`;
CREATE TABLE `glpi_phonetypes` (
  `id` int unsigned NOT NULL AUTO_INCREMENT,
  `name` varchar(255) DEFAULT NULL,
  `comment` text,
  `date_mod` timestamp NULL DEFAULT NULL,
  `date_creation` timestamp NULL DEFAULT NULL,
  PRIMARY KEY (`id`),
  KEY `name` (`name`),
  KEY `date_mod` (`date_mod`),
  KEY `date_creation` (`date_creation`)
) ENGINE=InnoDB DEFAULT CHARSET=utf8mb4 COLLATE=utf8mb4_unicode_ci ROW_FORMAT=DYNAMIC;


### Dump table glpi_planningrecalls

DROP TABLE IF EXISTS `glpi_planningrecalls`;
CREATE TABLE `glpi_planningrecalls` (
  `id` int unsigned NOT NULL AUTO_INCREMENT,
  `items_id` int unsigned NOT NULL DEFAULT '0',
  `itemtype` varchar(100) NOT NULL,
  `users_id` int unsigned NOT NULL DEFAULT '0',
  `before_time` int NOT NULL DEFAULT '-10',
  `when` timestamp NULL DEFAULT NULL,
  PRIMARY KEY (`id`),
  UNIQUE KEY `unicity` (`itemtype`,`items_id`,`users_id`),
  KEY `users_id` (`users_id`),
  KEY `before_time` (`before_time`),
  KEY `when` (`when`)
) ENGINE=InnoDB DEFAULT CHARSET=utf8mb4 COLLATE=utf8mb4_unicode_ci ROW_FORMAT=DYNAMIC;


### Dump table glpi_plugins

DROP TABLE IF EXISTS `glpi_plugins`;
CREATE TABLE `glpi_plugins` (
  `id` int unsigned NOT NULL AUTO_INCREMENT,
  `directory` varchar(255) NOT NULL,
  `name` varchar(255) NOT NULL,
  `version` varchar(255) NOT NULL,
  `state` int NOT NULL DEFAULT '0' COMMENT 'see define.php PLUGIN_* constant',
  `author` varchar(255) DEFAULT NULL,
  `homepage` varchar(255) DEFAULT NULL,
  `license` varchar(255) DEFAULT NULL,
  PRIMARY KEY (`id`),
  UNIQUE KEY `unicity` (`directory`),
  KEY `name` (`name`),
  KEY `state` (`state`)
) ENGINE=InnoDB DEFAULT CHARSET=utf8mb4 COLLATE=utf8mb4_unicode_ci ROW_FORMAT=DYNAMIC;


### Dump table glpi_printermodels

DROP TABLE IF EXISTS `glpi_printermodels`;
CREATE TABLE `glpi_printermodels` (
  `id` int unsigned NOT NULL AUTO_INCREMENT,
  `name` varchar(255) DEFAULT NULL,
  `comment` text,
  `product_number` varchar(255) DEFAULT NULL,
  `date_mod` timestamp NULL DEFAULT NULL,
  `date_creation` timestamp NULL DEFAULT NULL,
  `picture_front` text,
  `picture_rear` text,
  `pictures` text,
  PRIMARY KEY (`id`),
  KEY `name` (`name`),
  KEY `date_mod` (`date_mod`),
  KEY `date_creation` (`date_creation`),
  KEY `product_number` (`product_number`)
) ENGINE=InnoDB DEFAULT CHARSET=utf8mb4 COLLATE=utf8mb4_unicode_ci ROW_FORMAT=DYNAMIC;


### Dump table glpi_printers

DROP TABLE IF EXISTS `glpi_printers`;
CREATE TABLE `glpi_printers` (
  `id` int unsigned NOT NULL AUTO_INCREMENT,
  `entities_id` int unsigned NOT NULL DEFAULT '0',
  `is_recursive` tinyint NOT NULL DEFAULT '0',
  `name` varchar(255) DEFAULT NULL,
  `date_mod` timestamp NULL DEFAULT NULL,
  `contact` varchar(255) DEFAULT NULL,
  `contact_num` varchar(255) DEFAULT NULL,
  `users_id_tech` int unsigned NOT NULL DEFAULT '0',
  `groups_id_tech` int unsigned NOT NULL DEFAULT '0',
  `serial` varchar(255) DEFAULT NULL,
  `otherserial` varchar(255) DEFAULT NULL,
  `have_serial` tinyint NOT NULL DEFAULT '0',
  `have_parallel` tinyint NOT NULL DEFAULT '0',
  `have_usb` tinyint NOT NULL DEFAULT '0',
  `have_wifi` tinyint NOT NULL DEFAULT '0',
  `have_ethernet` tinyint NOT NULL DEFAULT '0',
  `comment` text,
  `memory_size` varchar(255) DEFAULT NULL,
  `locations_id` int unsigned NOT NULL DEFAULT '0',
  `networks_id` int unsigned NOT NULL DEFAULT '0',
  `printertypes_id` int unsigned NOT NULL DEFAULT '0',
  `printermodels_id` int unsigned NOT NULL DEFAULT '0',
  `manufacturers_id` int unsigned NOT NULL DEFAULT '0',
  `is_global` tinyint NOT NULL DEFAULT '0',
  `is_deleted` tinyint NOT NULL DEFAULT '0',
  `is_template` tinyint NOT NULL DEFAULT '0',
  `template_name` varchar(255) DEFAULT NULL,
  `init_pages_counter` int NOT NULL DEFAULT '0',
  `last_pages_counter` int NOT NULL DEFAULT '0',
  `users_id` int unsigned NOT NULL DEFAULT '0',
  `groups_id` int unsigned NOT NULL DEFAULT '0',
  `states_id` int unsigned NOT NULL DEFAULT '0',
  `ticket_tco` decimal(20,4) DEFAULT '0.0000',
  `is_dynamic` tinyint NOT NULL DEFAULT '0',
  `uuid` varchar(255) DEFAULT NULL,
  `date_creation` timestamp NULL DEFAULT NULL,
  `sysdescr` text,
  `last_inventory_update` timestamp NULL DEFAULT NULL,
  `snmpcredentials_id` int unsigned NOT NULL DEFAULT '0',
  `autoupdatesystems_id` int unsigned NOT NULL DEFAULT '0',
  PRIMARY KEY (`id`),
  KEY `name` (`name`),
  KEY `is_template` (`is_template`),
  KEY `is_global` (`is_global`),
  KEY `entities_id` (`entities_id`),
  KEY `is_recursive` (`is_recursive`),
  KEY `manufacturers_id` (`manufacturers_id`),
  KEY `groups_id` (`groups_id`),
  KEY `users_id` (`users_id`),
  KEY `locations_id` (`locations_id`),
  KEY `printermodels_id` (`printermodels_id`),
  KEY `networks_id` (`networks_id`),
  KEY `states_id` (`states_id`),
  KEY `users_id_tech` (`users_id_tech`),
  KEY `printertypes_id` (`printertypes_id`),
  KEY `is_deleted` (`is_deleted`),
  KEY `date_mod` (`date_mod`),
  KEY `groups_id_tech` (`groups_id_tech`),
  KEY `last_pages_counter` (`last_pages_counter`),
  KEY `is_dynamic` (`is_dynamic`),
  KEY `serial` (`serial`),
  KEY `otherserial` (`otherserial`),
  KEY `uuid` (`uuid`),
  KEY `date_creation` (`date_creation`),
  KEY `snmpcredentials_id` (`snmpcredentials_id`),
  KEY `autoupdatesystems_id` (`autoupdatesystems_id`)
) ENGINE=InnoDB DEFAULT CHARSET=utf8mb4 COLLATE=utf8mb4_unicode_ci ROW_FORMAT=DYNAMIC;


### Dump table glpi_printertypes

DROP TABLE IF EXISTS `glpi_printertypes`;
CREATE TABLE `glpi_printertypes` (
  `id` int unsigned NOT NULL AUTO_INCREMENT,
  `name` varchar(255) DEFAULT NULL,
  `comment` text,
  `date_mod` timestamp NULL DEFAULT NULL,
  `date_creation` timestamp NULL DEFAULT NULL,
  PRIMARY KEY (`id`),
  KEY `name` (`name`),
  KEY `date_mod` (`date_mod`),
  KEY `date_creation` (`date_creation`)
) ENGINE=InnoDB DEFAULT CHARSET=utf8mb4 COLLATE=utf8mb4_unicode_ci ROW_FORMAT=DYNAMIC;


### Dump table glpi_problemcosts

DROP TABLE IF EXISTS `glpi_problemcosts`;
CREATE TABLE `glpi_problemcosts` (
  `id` int unsigned NOT NULL AUTO_INCREMENT,
  `problems_id` int unsigned NOT NULL DEFAULT '0',
  `name` varchar(255) DEFAULT NULL,
  `comment` text,
  `begin_date` date DEFAULT NULL,
  `end_date` date DEFAULT NULL,
  `actiontime` int NOT NULL DEFAULT '0',
  `cost_time` decimal(20,4) NOT NULL DEFAULT '0.0000',
  `cost_fixed` decimal(20,4) NOT NULL DEFAULT '0.0000',
  `cost_material` decimal(20,4) NOT NULL DEFAULT '0.0000',
  `budgets_id` int unsigned NOT NULL DEFAULT '0',
  `entities_id` int unsigned NOT NULL DEFAULT '0',
  PRIMARY KEY (`id`),
  KEY `name` (`name`),
  KEY `problems_id` (`problems_id`),
  KEY `begin_date` (`begin_date`),
  KEY `end_date` (`end_date`),
  KEY `entities_id` (`entities_id`),
  KEY `budgets_id` (`budgets_id`)
) ENGINE=InnoDB DEFAULT CHARSET=utf8mb4 COLLATE=utf8mb4_unicode_ci ROW_FORMAT=DYNAMIC;


### Dump table glpi_problems

DROP TABLE IF EXISTS `glpi_problems`;
CREATE TABLE `glpi_problems` (
  `id` int unsigned NOT NULL AUTO_INCREMENT,
  `name` varchar(255) DEFAULT NULL,
  `entities_id` int unsigned NOT NULL DEFAULT '0',
  `is_recursive` tinyint NOT NULL DEFAULT '0',
  `is_deleted` tinyint NOT NULL DEFAULT '0',
  `status` int NOT NULL DEFAULT '1',
  `content` longtext,
  `date_mod` timestamp NULL DEFAULT NULL,
  `date` timestamp NULL DEFAULT NULL,
  `solvedate` timestamp NULL DEFAULT NULL,
  `closedate` timestamp NULL DEFAULT NULL,
  `time_to_resolve` timestamp NULL DEFAULT NULL,
  `users_id_recipient` int unsigned NOT NULL DEFAULT '0',
  `users_id_lastupdater` int unsigned NOT NULL DEFAULT '0',
  `urgency` int NOT NULL DEFAULT '1',
  `impact` int NOT NULL DEFAULT '1',
  `priority` int NOT NULL DEFAULT '1',
  `itilcategories_id` int unsigned NOT NULL DEFAULT '0',
  `impactcontent` longtext,
  `causecontent` longtext,
  `symptomcontent` longtext,
  `actiontime` int NOT NULL DEFAULT '0',
  `begin_waiting_date` timestamp NULL DEFAULT NULL,
  `waiting_duration` int NOT NULL DEFAULT '0',
  `close_delay_stat` int NOT NULL DEFAULT '0',
  `solve_delay_stat` int NOT NULL DEFAULT '0',
  `date_creation` timestamp NULL DEFAULT NULL,
  `problemtemplates_id` int unsigned NOT NULL DEFAULT '0',
  PRIMARY KEY (`id`),
  KEY `name` (`name`),
  KEY `entities_id` (`entities_id`),
  KEY `is_recursive` (`is_recursive`),
  KEY `is_deleted` (`is_deleted`),
  KEY `date` (`date`),
  KEY `closedate` (`closedate`),
  KEY `status` (`status`),
  KEY `priority` (`priority`),
  KEY `date_mod` (`date_mod`),
  KEY `itilcategories_id` (`itilcategories_id`),
  KEY `users_id_recipient` (`users_id_recipient`),
  KEY `solvedate` (`solvedate`),
  KEY `urgency` (`urgency`),
  KEY `impact` (`impact`),
  KEY `time_to_resolve` (`time_to_resolve`),
  KEY `users_id_lastupdater` (`users_id_lastupdater`),
  KEY `date_creation` (`date_creation`),
  KEY `problemtemplates_id` (`problemtemplates_id`)
) ENGINE=InnoDB DEFAULT CHARSET=utf8mb4 COLLATE=utf8mb4_unicode_ci ROW_FORMAT=DYNAMIC;


### Dump table glpi_problems_suppliers

DROP TABLE IF EXISTS `glpi_problems_suppliers`;
CREATE TABLE `glpi_problems_suppliers` (
  `id` int unsigned NOT NULL AUTO_INCREMENT,
  `problems_id` int unsigned NOT NULL DEFAULT '0',
  `suppliers_id` int unsigned NOT NULL DEFAULT '0',
  `type` int NOT NULL DEFAULT '1',
  `use_notification` tinyint NOT NULL DEFAULT '0',
  `alternative_email` varchar(255) DEFAULT NULL,
  PRIMARY KEY (`id`),
  UNIQUE KEY `unicity` (`problems_id`,`type`,`suppliers_id`),
  KEY `group` (`suppliers_id`,`type`)
) ENGINE=InnoDB DEFAULT CHARSET=utf8mb4 COLLATE=utf8mb4_unicode_ci ROW_FORMAT=DYNAMIC;


### Dump table glpi_problems_tickets

DROP TABLE IF EXISTS `glpi_problems_tickets`;
CREATE TABLE `glpi_problems_tickets` (
  `id` int unsigned NOT NULL AUTO_INCREMENT,
  `problems_id` int unsigned NOT NULL DEFAULT '0',
  `tickets_id` int unsigned NOT NULL DEFAULT '0',
  `link` int NOT NULL DEFAULT '1',
  PRIMARY KEY (`id`),
  UNIQUE KEY `unicity` (`problems_id`,`tickets_id`),
  KEY `tickets_id` (`tickets_id`)
) ENGINE=InnoDB DEFAULT CHARSET=utf8mb4 COLLATE=utf8mb4_unicode_ci ROW_FORMAT=DYNAMIC;


### Dump table glpi_problems_users

DROP TABLE IF EXISTS `glpi_problems_users`;
CREATE TABLE `glpi_problems_users` (
  `id` int unsigned NOT NULL AUTO_INCREMENT,
  `problems_id` int unsigned NOT NULL DEFAULT '0',
  `users_id` int unsigned NOT NULL DEFAULT '0',
  `type` int NOT NULL DEFAULT '1',
  `use_notification` tinyint NOT NULL DEFAULT '0',
  `alternative_email` varchar(255) DEFAULT NULL,
  PRIMARY KEY (`id`),
  UNIQUE KEY `unicity` (`problems_id`,`type`,`users_id`,`alternative_email`),
  KEY `user` (`users_id`,`type`)
) ENGINE=InnoDB DEFAULT CHARSET=utf8mb4 COLLATE=utf8mb4_unicode_ci ROW_FORMAT=DYNAMIC;


### Dump table glpi_problemtasks

DROP TABLE IF EXISTS `glpi_problemtasks`;
CREATE TABLE `glpi_problemtasks` (
  `id` int unsigned NOT NULL AUTO_INCREMENT,
  `uuid` varchar(255) DEFAULT NULL,
  `problems_id` int unsigned NOT NULL DEFAULT '0',
  `taskcategories_id` int unsigned NOT NULL DEFAULT '0',
  `date` timestamp NULL DEFAULT NULL,
  `begin` timestamp NULL DEFAULT NULL,
  `end` timestamp NULL DEFAULT NULL,
  `users_id` int unsigned NOT NULL DEFAULT '0',
  `users_id_editor` int unsigned NOT NULL DEFAULT '0',
  `users_id_tech` int unsigned NOT NULL DEFAULT '0',
  `groups_id_tech` int unsigned NOT NULL DEFAULT '0',
  `content` longtext,
  `actiontime` int NOT NULL DEFAULT '0',
  `state` int NOT NULL DEFAULT '0',
  `date_mod` timestamp NULL DEFAULT NULL,
  `date_creation` timestamp NULL DEFAULT NULL,
  `tasktemplates_id` int unsigned NOT NULL DEFAULT '0',
  `timeline_position` tinyint NOT NULL DEFAULT '0',
  `is_private` tinyint NOT NULL DEFAULT '0',
  PRIMARY KEY (`id`),
  UNIQUE KEY `uuid` (`uuid`),
  KEY `problems_id` (`problems_id`),
  KEY `users_id` (`users_id`),
  KEY `users_id_editor` (`users_id_editor`),
  KEY `users_id_tech` (`users_id_tech`),
  KEY `groups_id_tech` (`groups_id_tech`),
  KEY `date` (`date`),
  KEY `date_mod` (`date_mod`),
  KEY `date_creation` (`date_creation`),
  KEY `begin` (`begin`),
  KEY `end` (`end`),
  KEY `state` (`state`),
  KEY `taskcategories_id` (`taskcategories_id`),
  KEY `tasktemplates_id` (`tasktemplates_id`),
  KEY `is_private` (`is_private`)
) ENGINE=InnoDB DEFAULT CHARSET=utf8mb4 COLLATE=utf8mb4_unicode_ci ROW_FORMAT=DYNAMIC;


### Dump table glpi_profilerights

DROP TABLE IF EXISTS `glpi_profilerights`;
CREATE TABLE `glpi_profilerights` (
  `id` int unsigned NOT NULL AUTO_INCREMENT,
  `profiles_id` int unsigned NOT NULL DEFAULT '0',
  `name` varchar(255) DEFAULT NULL,
  `rights` int NOT NULL DEFAULT '0',
  PRIMARY KEY (`id`),
  UNIQUE KEY `unicity` (`profiles_id`,`name`),
  KEY `name` (`name`)
) ENGINE=InnoDB DEFAULT CHARSET=utf8mb4 COLLATE=utf8mb4_unicode_ci ROW_FORMAT=DYNAMIC;

### Dump table glpi_profiles

DROP TABLE IF EXISTS `glpi_profiles`;
CREATE TABLE `glpi_profiles` (
  `id` int unsigned NOT NULL AUTO_INCREMENT,
  `name` varchar(255) DEFAULT NULL,
  `interface` varchar(255) DEFAULT 'helpdesk',
  `is_default` tinyint NOT NULL DEFAULT '0',
  `helpdesk_hardware` int NOT NULL DEFAULT '0',
  `helpdesk_item_type` text,
  `ticket_status` text COMMENT 'json encoded array of from/dest allowed status change',
  `date_mod` timestamp NULL DEFAULT NULL,
  `comment` text,
  `problem_status` text COMMENT 'json encoded array of from/dest allowed status change',
  `create_ticket_on_login` tinyint NOT NULL DEFAULT '0',
  `tickettemplates_id` int unsigned NOT NULL DEFAULT '0',
  `changetemplates_id` int unsigned NOT NULL DEFAULT '0',
  `problemtemplates_id` int unsigned NOT NULL DEFAULT '0',
  `change_status` text COMMENT 'json encoded array of from/dest allowed status change',
  `managed_domainrecordtypes` text,
  `date_creation` timestamp NULL DEFAULT NULL,
  PRIMARY KEY (`id`),
  KEY `name` (`name`),
  KEY `interface` (`interface`),
  KEY `is_default` (`is_default`),
  KEY `date_mod` (`date_mod`),
  KEY `date_creation` (`date_creation`),
  KEY `tickettemplates_id` (`tickettemplates_id`),
  KEY `changetemplates_id` (`changetemplates_id`),
  KEY `problemtemplates_id` (`problemtemplates_id`)
) ENGINE=InnoDB DEFAULT CHARSET=utf8mb4 COLLATE=utf8mb4_unicode_ci ROW_FORMAT=DYNAMIC;


### Dump table glpi_profiles_reminders

DROP TABLE IF EXISTS `glpi_profiles_reminders`;
CREATE TABLE `glpi_profiles_reminders` (
  `id` int unsigned NOT NULL AUTO_INCREMENT,
  `reminders_id` int unsigned NOT NULL DEFAULT '0',
  `profiles_id` int unsigned NOT NULL DEFAULT '0',
  `entities_id` int unsigned DEFAULT NULL,
  `is_recursive` tinyint NOT NULL DEFAULT '0',
  `no_entity_restriction` tinyint NOT NULL DEFAULT '0',
  PRIMARY KEY (`id`),
  KEY `reminders_id` (`reminders_id`),
  KEY `profiles_id` (`profiles_id`),
  KEY `entities_id` (`entities_id`),
  KEY `is_recursive` (`is_recursive`)
) ENGINE=InnoDB DEFAULT CHARSET=utf8mb4 COLLATE=utf8mb4_unicode_ci ROW_FORMAT=DYNAMIC;


### Dump table glpi_profiles_rssfeeds

DROP TABLE IF EXISTS `glpi_profiles_rssfeeds`;
CREATE TABLE `glpi_profiles_rssfeeds` (
  `id` int unsigned NOT NULL AUTO_INCREMENT,
  `rssfeeds_id` int unsigned NOT NULL DEFAULT '0',
  `profiles_id` int unsigned NOT NULL DEFAULT '0',
  `entities_id` int unsigned DEFAULT NULL,
  `is_recursive` tinyint NOT NULL DEFAULT '0',
  `no_entity_restriction` tinyint NOT NULL DEFAULT '0',
  PRIMARY KEY (`id`),
  KEY `rssfeeds_id` (`rssfeeds_id`),
  KEY `profiles_id` (`profiles_id`),
  KEY `entities_id` (`entities_id`),
  KEY `is_recursive` (`is_recursive`)
) ENGINE=InnoDB DEFAULT CHARSET=utf8mb4 COLLATE=utf8mb4_unicode_ci ROW_FORMAT=DYNAMIC;


### Dump table glpi_profiles_users

DROP TABLE IF EXISTS `glpi_profiles_users`;
CREATE TABLE `glpi_profiles_users` (
  `id` int unsigned NOT NULL AUTO_INCREMENT,
  `users_id` int unsigned NOT NULL DEFAULT '0',
  `profiles_id` int unsigned NOT NULL DEFAULT '0',
  `entities_id` int unsigned NOT NULL DEFAULT '0',
  `is_recursive` tinyint NOT NULL DEFAULT '1',
  `is_dynamic` tinyint NOT NULL DEFAULT '0',
  `is_default_profile` tinyint NOT NULL DEFAULT '0',
  PRIMARY KEY (`id`),
  KEY `entities_id` (`entities_id`),
  KEY `profiles_id` (`profiles_id`),
  KEY `users_id` (`users_id`),
  KEY `is_recursive` (`is_recursive`),
  KEY `is_dynamic` (`is_dynamic`)
) ENGINE=InnoDB DEFAULT CHARSET=utf8mb4 COLLATE=utf8mb4_unicode_ci ROW_FORMAT=DYNAMIC;


### Dump table glpi_projectcosts

DROP TABLE IF EXISTS `glpi_projectcosts`;
CREATE TABLE `glpi_projectcosts` (
  `id` int unsigned NOT NULL AUTO_INCREMENT,
  `projects_id` int unsigned NOT NULL DEFAULT '0',
  `name` varchar(255) DEFAULT NULL,
  `comment` text,
  `begin_date` date DEFAULT NULL,
  `end_date` date DEFAULT NULL,
  `cost` decimal(20,4) NOT NULL DEFAULT '0.0000',
  `budgets_id` int unsigned NOT NULL DEFAULT '0',
  `entities_id` int unsigned NOT NULL DEFAULT '0',
  `is_recursive` tinyint NOT NULL DEFAULT '0',
  PRIMARY KEY (`id`),
  KEY `name` (`name`),
  KEY `projects_id` (`projects_id`),
  KEY `begin_date` (`begin_date`),
  KEY `end_date` (`end_date`),
  KEY `entities_id` (`entities_id`),
  KEY `is_recursive` (`is_recursive`),
  KEY `budgets_id` (`budgets_id`)
) ENGINE=InnoDB DEFAULT CHARSET=utf8mb4 COLLATE=utf8mb4_unicode_ci ROW_FORMAT=DYNAMIC;


### Dump table glpi_projects

DROP TABLE IF EXISTS `glpi_projects`;
CREATE TABLE `glpi_projects` (
  `id` int unsigned NOT NULL AUTO_INCREMENT,
  `name` varchar(255) DEFAULT NULL,
  `code` varchar(255) DEFAULT NULL,
  `priority` int NOT NULL DEFAULT '1',
  `entities_id` int unsigned NOT NULL DEFAULT '0',
  `is_recursive` tinyint NOT NULL DEFAULT '0',
  `projects_id` int unsigned NOT NULL DEFAULT '0',
  `projectstates_id` int unsigned NOT NULL DEFAULT '0',
  `projecttypes_id` int unsigned NOT NULL DEFAULT '0',
  `date` timestamp NULL DEFAULT NULL,
  `date_mod` timestamp NULL DEFAULT NULL,
  `users_id` int unsigned NOT NULL DEFAULT '0',
  `groups_id` int unsigned NOT NULL DEFAULT '0',
  `plan_start_date` timestamp NULL DEFAULT NULL,
  `plan_end_date` timestamp NULL DEFAULT NULL,
  `real_start_date` timestamp NULL DEFAULT NULL,
  `real_end_date` timestamp NULL DEFAULT NULL,
  `percent_done` int NOT NULL DEFAULT '0',
  `auto_percent_done` tinyint NOT NULL DEFAULT '0',
  `show_on_global_gantt` tinyint NOT NULL DEFAULT '0',
  `content` longtext,
  `comment` longtext,
  `is_deleted` tinyint NOT NULL DEFAULT '0',
  `date_creation` timestamp NULL DEFAULT NULL,
  `projecttemplates_id` int unsigned NOT NULL DEFAULT '0',
  `is_template` tinyint NOT NULL DEFAULT '0',
  `template_name` varchar(255) DEFAULT NULL,
  PRIMARY KEY (`id`),
  KEY `name` (`name`),
  KEY `code` (`code`),
  KEY `entities_id` (`entities_id`),
  KEY `is_recursive` (`is_recursive`),
  KEY `is_deleted` (`is_deleted`),
  KEY `projects_id` (`projects_id`),
  KEY `projectstates_id` (`projectstates_id`),
  KEY `projecttypes_id` (`projecttypes_id`),
  KEY `priority` (`priority`),
  KEY `date` (`date`),
  KEY `date_mod` (`date_mod`),
  KEY `users_id` (`users_id`),
  KEY `groups_id` (`groups_id`),
  KEY `plan_start_date` (`plan_start_date`),
  KEY `plan_end_date` (`plan_end_date`),
  KEY `real_start_date` (`real_start_date`),
  KEY `real_end_date` (`real_end_date`),
  KEY `percent_done` (`percent_done`),
  KEY `show_on_global_gantt` (`show_on_global_gantt`),
  KEY `date_creation` (`date_creation`),
  KEY `projecttemplates_id` (`projecttemplates_id`),
  KEY `is_template` (`is_template`)
) ENGINE=InnoDB DEFAULT CHARSET=utf8mb4 COLLATE=utf8mb4_unicode_ci ROW_FORMAT=DYNAMIC;


### Dump table glpi_projectstates

DROP TABLE IF EXISTS `glpi_projectstates`;
CREATE TABLE `glpi_projectstates` (
  `id` int unsigned NOT NULL AUTO_INCREMENT,
  `name` varchar(255) DEFAULT NULL,
  `comment` text,
  `color` varchar(255) DEFAULT NULL,
  `is_finished` tinyint NOT NULL DEFAULT '0',
  `date_mod` timestamp NULL DEFAULT NULL,
  `date_creation` timestamp NULL DEFAULT NULL,
  PRIMARY KEY (`id`),
  KEY `name` (`name`),
  KEY `is_finished` (`is_finished`),
  KEY `date_mod` (`date_mod`),
  KEY `date_creation` (`date_creation`)
) ENGINE=InnoDB DEFAULT CHARSET=utf8mb4 COLLATE=utf8mb4_unicode_ci ROW_FORMAT=DYNAMIC;


### Dump table glpi_projecttasks

DROP TABLE IF EXISTS `glpi_projecttasks`;
CREATE TABLE `glpi_projecttasks` (
  `id` int unsigned NOT NULL AUTO_INCREMENT,
  `uuid` varchar(255) DEFAULT NULL,
  `name` varchar(255) DEFAULT NULL,
  `content` longtext,
  `comment` longtext,
  `entities_id` int unsigned NOT NULL DEFAULT '0',
  `is_recursive` tinyint NOT NULL DEFAULT '0',
  `projects_id` int unsigned NOT NULL DEFAULT '0',
  `projecttasks_id` int unsigned NOT NULL DEFAULT '0',
  `date_creation` timestamp NULL DEFAULT NULL,
  `date_mod` timestamp NULL DEFAULT NULL,
  `plan_start_date` timestamp NULL DEFAULT NULL,
  `plan_end_date` timestamp NULL DEFAULT NULL,
  `real_start_date` timestamp NULL DEFAULT NULL,
  `real_end_date` timestamp NULL DEFAULT NULL,
  `planned_duration` int NOT NULL DEFAULT '0',
  `effective_duration` int NOT NULL DEFAULT '0',
  `projectstates_id` int unsigned NOT NULL DEFAULT '0',
  `projecttasktypes_id` int unsigned NOT NULL DEFAULT '0',
  `users_id` int unsigned NOT NULL DEFAULT '0',
  `percent_done` int NOT NULL DEFAULT '0',
  `auto_percent_done` tinyint NOT NULL DEFAULT '0',
  `is_milestone` tinyint NOT NULL DEFAULT '0',
  `projecttasktemplates_id` int unsigned NOT NULL DEFAULT '0',
  `is_template` tinyint NOT NULL DEFAULT '0',
  `template_name` varchar(255) DEFAULT NULL,
  PRIMARY KEY (`id`),
  UNIQUE KEY `uuid` (`uuid`),
  KEY `name` (`name`),
  KEY `entities_id` (`entities_id`),
  KEY `is_recursive` (`is_recursive`),
  KEY `projects_id` (`projects_id`),
  KEY `projecttasks_id` (`projecttasks_id`),
  KEY `date_creation` (`date_creation`),
  KEY `date_mod` (`date_mod`),
  KEY `users_id` (`users_id`),
  KEY `plan_start_date` (`plan_start_date`),
  KEY `plan_end_date` (`plan_end_date`),
  KEY `real_start_date` (`real_start_date`),
  KEY `real_end_date` (`real_end_date`),
  KEY `percent_done` (`percent_done`),
  KEY `projectstates_id` (`projectstates_id`),
  KEY `projecttasktypes_id` (`projecttasktypes_id`),
  KEY `projecttasktemplates_id` (`projecttasktemplates_id`),
  KEY `is_template` (`is_template`),
  KEY `is_milestone` (`is_milestone`)
) ENGINE=InnoDB DEFAULT CHARSET=utf8mb4 COLLATE=utf8mb4_unicode_ci ROW_FORMAT=DYNAMIC;


### Dump table glpi_projecttasklinks

DROP TABLE IF EXISTS `glpi_projecttasklinks`;
CREATE TABLE `glpi_projecttasklinks` (
  `id` int unsigned NOT NULL AUTO_INCREMENT,
  `projecttasks_id_source` int unsigned NOT NULL,
  `source_uuid` varchar(255) NOT NULL,
  `projecttasks_id_target` int unsigned NOT NULL,
  `target_uuid` varchar(255) NOT NULL,
  `type` tinyint NOT NULL DEFAULT '0',
  `lag` smallint DEFAULT '0',
  `lead` smallint DEFAULT '0',
  PRIMARY KEY (`id`),
  KEY `projecttasks_id_source` (`projecttasks_id_source`),
  KEY `projecttasks_id_target` (`projecttasks_id_target`)
) ENGINE=InnoDB DEFAULT CHARSET=utf8mb4 COLLATE=utf8mb4_unicode_ci ROW_FORMAT=DYNAMIC;

### Dump table glpi_projecttasktemplates

DROP TABLE IF EXISTS `glpi_projecttasktemplates`;
CREATE TABLE `glpi_projecttasktemplates` (
  `id` int unsigned NOT NULL AUTO_INCREMENT,
  `entities_id` int unsigned NOT NULL DEFAULT '0',
  `is_recursive` tinyint NOT NULL DEFAULT '0',
  `name` varchar(255) DEFAULT NULL,
  `description` longtext,
  `comment` longtext,
  `projects_id` int unsigned NOT NULL DEFAULT '0',
  `projecttasks_id` int unsigned NOT NULL DEFAULT '0',
  `plan_start_date` timestamp NULL DEFAULT NULL,
  `plan_end_date` timestamp NULL DEFAULT NULL,
  `real_start_date` timestamp NULL DEFAULT NULL,
  `real_end_date` timestamp NULL DEFAULT NULL,
  `planned_duration` int NOT NULL DEFAULT '0',
  `effective_duration` int NOT NULL DEFAULT '0',
  `projectstates_id` int unsigned NOT NULL DEFAULT '0',
  `projecttasktypes_id` int unsigned NOT NULL DEFAULT '0',
  `users_id` int unsigned NOT NULL DEFAULT '0',
  `percent_done` int NOT NULL DEFAULT '0',
  `is_milestone` tinyint NOT NULL DEFAULT '0',
  `comments` text,
  `date_mod` timestamp NULL DEFAULT NULL,
  `date_creation` timestamp NULL DEFAULT NULL,
  PRIMARY KEY (`id`),
  KEY `name` (`name`),
  KEY `entities_id` (`entities_id`),
  KEY `is_recursive` (`is_recursive`),
  KEY `projects_id` (`projects_id`),
  KEY `projecttasks_id` (`projecttasks_id`),
  KEY `date_creation` (`date_creation`),
  KEY `date_mod` (`date_mod`),
  KEY `users_id` (`users_id`),
  KEY `plan_start_date` (`plan_start_date`),
  KEY `plan_end_date` (`plan_end_date`),
  KEY `real_start_date` (`real_start_date`),
  KEY `real_end_date` (`real_end_date`),
  KEY `percent_done` (`percent_done`),
  KEY `projectstates_id` (`projectstates_id`),
  KEY `projecttasktypes_id` (`projecttasktypes_id`),
  KEY `is_milestone` (`is_milestone`)
) ENGINE=InnoDB DEFAULT CHARSET=utf8mb4 COLLATE=utf8mb4_unicode_ci ROW_FORMAT=DYNAMIC;


### Dump table glpi_projecttasks_tickets

DROP TABLE IF EXISTS `glpi_projecttasks_tickets`;
CREATE TABLE `glpi_projecttasks_tickets` (
  `id` int unsigned NOT NULL AUTO_INCREMENT,
  `tickets_id` int unsigned NOT NULL DEFAULT '0',
  `projecttasks_id` int unsigned NOT NULL DEFAULT '0',
  PRIMARY KEY (`id`),
  UNIQUE KEY `unicity` (`tickets_id`,`projecttasks_id`),
  KEY `projects_id` (`projecttasks_id`)
) ENGINE=InnoDB DEFAULT CHARSET=utf8mb4 COLLATE=utf8mb4_unicode_ci ROW_FORMAT=DYNAMIC;


### Dump table glpi_projecttaskteams

DROP TABLE IF EXISTS `glpi_projecttaskteams`;
CREATE TABLE `glpi_projecttaskteams` (
  `id` int unsigned NOT NULL AUTO_INCREMENT,
  `projecttasks_id` int unsigned NOT NULL DEFAULT '0',
  `itemtype` varchar(100) DEFAULT NULL,
  `items_id` int unsigned NOT NULL DEFAULT '0',
  PRIMARY KEY (`id`),
  UNIQUE KEY `unicity` (`projecttasks_id`,`itemtype`,`items_id`),
  KEY `item` (`itemtype`,`items_id`)
) ENGINE=InnoDB DEFAULT CHARSET=utf8mb4 COLLATE=utf8mb4_unicode_ci ROW_FORMAT=DYNAMIC;


### Dump table glpi_projecttasktypes

DROP TABLE IF EXISTS `glpi_projecttasktypes`;
CREATE TABLE `glpi_projecttasktypes` (
  `id` int unsigned NOT NULL AUTO_INCREMENT,
  `name` varchar(255) DEFAULT NULL,
  `comment` text,
  `date_mod` timestamp NULL DEFAULT NULL,
  `date_creation` timestamp NULL DEFAULT NULL,
  PRIMARY KEY (`id`),
  KEY `name` (`name`),
  KEY `date_mod` (`date_mod`),
  KEY `date_creation` (`date_creation`)
) ENGINE=InnoDB DEFAULT CHARSET=utf8mb4 COLLATE=utf8mb4_unicode_ci ROW_FORMAT=DYNAMIC;


### Dump table glpi_projectteams

DROP TABLE IF EXISTS `glpi_projectteams`;
CREATE TABLE `glpi_projectteams` (
  `id` int unsigned NOT NULL AUTO_INCREMENT,
  `projects_id` int unsigned NOT NULL DEFAULT '0',
  `itemtype` varchar(100) DEFAULT NULL,
  `items_id` int unsigned NOT NULL DEFAULT '0',
  PRIMARY KEY (`id`),
  UNIQUE KEY `unicity` (`projects_id`,`itemtype`,`items_id`),
  KEY `item` (`itemtype`,`items_id`)
) ENGINE=InnoDB DEFAULT CHARSET=utf8mb4 COLLATE=utf8mb4_unicode_ci ROW_FORMAT=DYNAMIC;


### Dump table glpi_projecttypes

DROP TABLE IF EXISTS `glpi_projecttypes`;
CREATE TABLE `glpi_projecttypes` (
  `id` int unsigned NOT NULL AUTO_INCREMENT,
  `name` varchar(255) DEFAULT NULL,
  `comment` text,
  `date_mod` timestamp NULL DEFAULT NULL,
  `date_creation` timestamp NULL DEFAULT NULL,
  PRIMARY KEY (`id`),
  KEY `name` (`name`),
  KEY `date_mod` (`date_mod`),
  KEY `date_creation` (`date_creation`)
) ENGINE=InnoDB DEFAULT CHARSET=utf8mb4 COLLATE=utf8mb4_unicode_ci ROW_FORMAT=DYNAMIC;


### Dump table glpi_queuednotifications

DROP TABLE IF EXISTS `glpi_queuednotifications`;
CREATE TABLE `glpi_queuednotifications` (
  `id` int unsigned NOT NULL AUTO_INCREMENT,
  `itemtype` varchar(100) DEFAULT NULL,
  `items_id` int unsigned NOT NULL DEFAULT '0',
  `notificationtemplates_id` int unsigned NOT NULL DEFAULT '0',
  `entities_id` int unsigned NOT NULL DEFAULT '0',
  `is_deleted` tinyint NOT NULL DEFAULT '0',
  `sent_try` int NOT NULL DEFAULT '0',
  `create_time` timestamp NULL DEFAULT NULL,
  `send_time` timestamp NULL DEFAULT NULL,
  `sent_time` timestamp NULL DEFAULT NULL,
  `name` text,
  `sender` text,
  `sendername` text,
  `recipient` text,
  `recipientname` text,
  `replyto` text,
  `replytoname` text,
  `headers` text,
  `body_html` longtext,
  `body_text` longtext,
  `messageid` text,
  `documents` text,
  `mode` varchar(20) NOT NULL COMMENT 'See Notification_NotificationTemplate::MODE_* constants',
  PRIMARY KEY (`id`),
  KEY `item` (`itemtype`,`items_id`,`notificationtemplates_id`),
  KEY `is_deleted` (`is_deleted`),
  KEY `entities_id` (`entities_id`),
  KEY `sent_try` (`sent_try`),
  KEY `create_time` (`create_time`),
  KEY `send_time` (`send_time`),
  KEY `sent_time` (`sent_time`),
  KEY `mode` (`mode`),
  KEY `notificationtemplates_id` (`notificationtemplates_id`)
) ENGINE=InnoDB DEFAULT CHARSET=utf8mb4 COLLATE=utf8mb4_unicode_ci ROW_FORMAT=DYNAMIC;


### Dump table glpi_registeredids

DROP TABLE IF EXISTS `glpi_registeredids`;
CREATE TABLE `glpi_registeredids` (
  `id` int unsigned NOT NULL AUTO_INCREMENT,
  `name` varchar(255) DEFAULT NULL,
  `items_id` int unsigned NOT NULL DEFAULT '0',
  `itemtype` varchar(100) NOT NULL,
  `device_type` varchar(100) NOT NULL COMMENT 'USB, PCI ...',
  PRIMARY KEY (`id`),
  KEY `name` (`name`),
  KEY `item` (`itemtype`,`items_id`),
  KEY `device_type` (`device_type`)
) ENGINE=InnoDB DEFAULT CHARSET=utf8mb4 COLLATE=utf8mb4_unicode_ci ROW_FORMAT=DYNAMIC;


### Dump table glpi_reminders

DROP TABLE IF EXISTS `glpi_reminders`;
CREATE TABLE `glpi_reminders` (
  `id` int unsigned NOT NULL AUTO_INCREMENT,
  `uuid` varchar(255) DEFAULT NULL,
  `date` timestamp NULL DEFAULT NULL,
  `users_id` int unsigned NOT NULL DEFAULT '0',
  `name` varchar(255) DEFAULT NULL,
  `text` text,
  `begin` timestamp NULL DEFAULT NULL,
  `end` timestamp NULL DEFAULT NULL,
  `is_planned` tinyint NOT NULL DEFAULT '0',
  `date_mod` timestamp NULL DEFAULT NULL,
  `state` int NOT NULL DEFAULT '0',
  `begin_view_date` timestamp NULL DEFAULT NULL,
  `end_view_date` timestamp NULL DEFAULT NULL,
  `date_creation` timestamp NULL DEFAULT NULL,
  PRIMARY KEY (`id`),
  UNIQUE KEY `uuid` (`uuid`),
  KEY `name` (`name`),
  KEY `date` (`date`),
  KEY `begin` (`begin`),
  KEY `end` (`end`),
  KEY `users_id` (`users_id`),
  KEY `is_planned` (`is_planned`),
  KEY `state` (`state`),
  KEY `date_mod` (`date_mod`),
  KEY `date_creation` (`date_creation`)
) ENGINE=InnoDB DEFAULT CHARSET=utf8mb4 COLLATE=utf8mb4_unicode_ci ROW_FORMAT=DYNAMIC;

### Dump table glpi_remindertranslations

DROP TABLE IF EXISTS `glpi_remindertranslations`;
CREATE TABLE `glpi_remindertranslations` (
  `id` int unsigned NOT NULL AUTO_INCREMENT,
  `reminders_id` int unsigned NOT NULL DEFAULT '0',
  `language` varchar(5) DEFAULT NULL,
  `name` text,
  `text` longtext,
  `users_id` int unsigned NOT NULL DEFAULT '0',
  `date_mod` timestamp NULL DEFAULT NULL,
  `date_creation` timestamp NULL DEFAULT NULL,
  PRIMARY KEY (`id`),
  KEY `item` (`reminders_id`,`language`),
  KEY `users_id` (`users_id`),
  KEY `date_creation` (`date_creation`),
  KEY `date_mod` (`date_mod`)
) ENGINE=InnoDB DEFAULT CHARSET=utf8mb4 COLLATE=utf8mb4_unicode_ci ROW_FORMAT=DYNAMIC;

### Dump table glpi_reminders_users

DROP TABLE IF EXISTS `glpi_reminders_users`;
CREATE TABLE `glpi_reminders_users` (
  `id` int unsigned NOT NULL AUTO_INCREMENT,
  `reminders_id` int unsigned NOT NULL DEFAULT '0',
  `users_id` int unsigned NOT NULL DEFAULT '0',
  PRIMARY KEY (`id`),
  KEY `reminders_id` (`reminders_id`),
  KEY `users_id` (`users_id`)
) ENGINE=InnoDB DEFAULT CHARSET=utf8mb4 COLLATE=utf8mb4_unicode_ci ROW_FORMAT=DYNAMIC;


### Dump table glpi_requesttypes

DROP TABLE IF EXISTS `glpi_requesttypes`;
CREATE TABLE `glpi_requesttypes` (
  `id` int unsigned NOT NULL AUTO_INCREMENT,
  `name` varchar(255) DEFAULT NULL,
  `is_helpdesk_default` tinyint NOT NULL DEFAULT '0',
  `is_followup_default` tinyint NOT NULL DEFAULT '0',
  `is_mail_default` tinyint NOT NULL DEFAULT '0',
  `is_mailfollowup_default` tinyint NOT NULL DEFAULT '0',
  `is_active` tinyint NOT NULL DEFAULT '1',
  `is_ticketheader` tinyint NOT NULL DEFAULT '1',
  `is_itilfollowup` tinyint NOT NULL DEFAULT '1',
  `comment` text,
  `date_mod` timestamp NULL DEFAULT NULL,
  `date_creation` timestamp NULL DEFAULT NULL,
  PRIMARY KEY (`id`),
  KEY `name` (`name`),
  KEY `is_helpdesk_default` (`is_helpdesk_default`),
  KEY `is_followup_default` (`is_followup_default`),
  KEY `is_mail_default` (`is_mail_default`),
  KEY `is_mailfollowup_default` (`is_mailfollowup_default`),
  KEY `date_mod` (`date_mod`),
  KEY `date_creation` (`date_creation`),
  KEY `is_active` (`is_active`),
  KEY `is_ticketheader` (`is_ticketheader`),
  KEY `is_itilfollowup` (`is_itilfollowup`)
) ENGINE=InnoDB DEFAULT CHARSET=utf8mb4 COLLATE=utf8mb4_unicode_ci ROW_FORMAT=DYNAMIC;


### Dump table glpi_reservationitems

DROP TABLE IF EXISTS `glpi_reservationitems`;
CREATE TABLE `glpi_reservationitems` (
  `id` int unsigned NOT NULL AUTO_INCREMENT,
  `itemtype` varchar(100) NOT NULL,
  `entities_id` int unsigned NOT NULL DEFAULT '0',
  `is_recursive` tinyint NOT NULL DEFAULT '0',
  `items_id` int unsigned NOT NULL DEFAULT '0',
  `comment` text,
  `is_active` tinyint NOT NULL DEFAULT '1',
  PRIMARY KEY (`id`),
  UNIQUE KEY `unicity` (`itemtype`,`items_id`),
  KEY `is_active` (`is_active`),
  KEY `item` (`itemtype`,`items_id`),
  KEY `entities_id` (`entities_id`),
  KEY `is_recursive` (`is_recursive`)
) ENGINE=InnoDB DEFAULT CHARSET=utf8mb4 COLLATE=utf8mb4_unicode_ci ROW_FORMAT=DYNAMIC;


### Dump table glpi_reservations

DROP TABLE IF EXISTS `glpi_reservations`;
CREATE TABLE `glpi_reservations` (
  `id` int unsigned NOT NULL AUTO_INCREMENT,
  `reservationitems_id` int unsigned NOT NULL DEFAULT '0',
  `begin` timestamp NULL DEFAULT NULL,
  `end` timestamp NULL DEFAULT NULL,
  `users_id` int unsigned NOT NULL DEFAULT '0',
  `comment` text,
  `group` int NOT NULL DEFAULT '0',
  PRIMARY KEY (`id`),
  KEY `begin` (`begin`),
  KEY `end` (`end`),
  KEY `users_id` (`users_id`),
  KEY `resagroup` (`reservationitems_id`,`group`)
) ENGINE=InnoDB DEFAULT CHARSET=utf8mb4 COLLATE=utf8mb4_unicode_ci ROW_FORMAT=DYNAMIC;


### Dump table glpi_rssfeeds

DROP TABLE IF EXISTS `glpi_rssfeeds`;
CREATE TABLE `glpi_rssfeeds` (
  `id` int unsigned NOT NULL AUTO_INCREMENT,
  `name` varchar(255) DEFAULT NULL,
  `users_id` int unsigned NOT NULL DEFAULT '0',
  `comment` text,
  `url` text,
  `refresh_rate` int NOT NULL DEFAULT '86400',
  `max_items` int NOT NULL DEFAULT '20',
  `have_error` tinyint NOT NULL DEFAULT '0',
  `is_active` tinyint NOT NULL DEFAULT '0',
  `date_mod` timestamp NULL DEFAULT NULL,
  `date_creation` timestamp NULL DEFAULT NULL,
  PRIMARY KEY (`id`),
  KEY `name` (`name`),
  KEY `users_id` (`users_id`),
  KEY `date_mod` (`date_mod`),
  KEY `have_error` (`have_error`),
  KEY `is_active` (`is_active`),
  KEY `date_creation` (`date_creation`)
) ENGINE=InnoDB DEFAULT CHARSET=utf8mb4 COLLATE=utf8mb4_unicode_ci ROW_FORMAT=DYNAMIC;


### Dump table glpi_rssfeeds_users

DROP TABLE IF EXISTS `glpi_rssfeeds_users`;
CREATE TABLE `glpi_rssfeeds_users` (
  `id` int unsigned NOT NULL AUTO_INCREMENT,
  `rssfeeds_id` int unsigned NOT NULL DEFAULT '0',
  `users_id` int unsigned NOT NULL DEFAULT '0',
  PRIMARY KEY (`id`),
  KEY `rssfeeds_id` (`rssfeeds_id`),
  KEY `users_id` (`users_id`)
) ENGINE=InnoDB DEFAULT CHARSET=utf8mb4 COLLATE=utf8mb4_unicode_ci ROW_FORMAT=DYNAMIC;


### Dump table glpi_ruleactions

DROP TABLE IF EXISTS `glpi_ruleactions`;
CREATE TABLE `glpi_ruleactions` (
  `id` int unsigned NOT NULL AUTO_INCREMENT,
  `rules_id` int unsigned NOT NULL DEFAULT '0',
  `action_type` varchar(255) DEFAULT NULL COMMENT 'VALUE IN (assign, regex_result, append_regex_result, affectbyip, affectbyfqdn, affectbymac)',
  `field` varchar(255) DEFAULT NULL,
  `value` varchar(255) DEFAULT NULL,
  PRIMARY KEY (`id`),
  KEY `rules_id` (`rules_id`),
  KEY `field_value` (`field`(50),`value`(50))
) ENGINE=InnoDB DEFAULT CHARSET=utf8mb4 COLLATE=utf8mb4_unicode_ci ROW_FORMAT=DYNAMIC;


### Dump table glpi_rulecriterias

DROP TABLE IF EXISTS `glpi_rulecriterias`;
CREATE TABLE `glpi_rulecriterias` (
  `id` int unsigned NOT NULL AUTO_INCREMENT,
  `rules_id` int unsigned NOT NULL DEFAULT '0',
  `criteria` varchar(255) DEFAULT NULL,
  `condition` int NOT NULL DEFAULT '0' COMMENT 'see define.php PATTERN_* and REGEX_* constant',
  `pattern` text,
  PRIMARY KEY (`id`),
  KEY `rules_id` (`rules_id`),
  KEY `condition` (`condition`)
) ENGINE=InnoDB DEFAULT CHARSET=utf8mb4 COLLATE=utf8mb4_unicode_ci ROW_FORMAT=DYNAMIC;


### Dump table glpi_rulerightparameters

DROP TABLE IF EXISTS `glpi_rulerightparameters`;
CREATE TABLE `glpi_rulerightparameters` (
  `id` int unsigned NOT NULL AUTO_INCREMENT,
  `name` varchar(255) DEFAULT NULL,
  `value` varchar(255) DEFAULT NULL,
  `comment` text,
  `date_mod` timestamp NULL DEFAULT NULL,
  `date_creation` timestamp NULL DEFAULT NULL,
  PRIMARY KEY (`id`),
  KEY `name` (`name`),
  KEY `date_mod` (`date_mod`),
  KEY `date_creation` (`date_creation`)
) ENGINE=InnoDB DEFAULT CHARSET=utf8mb4 COLLATE=utf8mb4_unicode_ci ROW_FORMAT=DYNAMIC;


### Dump table glpi_rules

DROP TABLE IF EXISTS `glpi_rules`;
CREATE TABLE `glpi_rules` (
  `id` int unsigned NOT NULL AUTO_INCREMENT,
  `entities_id` int unsigned NOT NULL DEFAULT '0',
  `sub_type` varchar(255) NOT NULL DEFAULT '',
  `ranking` int NOT NULL DEFAULT '0',
  `name` varchar(255) DEFAULT NULL,
  `description` text,
  `match` char(10) DEFAULT NULL COMMENT 'see define.php *_MATCHING constant',
  `is_active` tinyint NOT NULL DEFAULT '1',
  `comment` text,
  `date_mod` timestamp NULL DEFAULT NULL,
  `is_recursive` tinyint NOT NULL DEFAULT '0',
  `uuid` varchar(255) DEFAULT NULL,
  `condition` int NOT NULL DEFAULT '0',
  `date_creation` timestamp NULL DEFAULT NULL,
  PRIMARY KEY (`id`),
  KEY `name` (`name`),
  KEY `entities_id` (`entities_id`),
  KEY `is_active` (`is_active`),
  KEY `sub_type` (`sub_type`),
  KEY `date_mod` (`date_mod`),
  KEY `is_recursive` (`is_recursive`),
  KEY `condition` (`condition`),
  KEY `date_creation` (`date_creation`)
) ENGINE=InnoDB DEFAULT CHARSET=utf8mb4 COLLATE=utf8mb4_unicode_ci ROW_FORMAT=DYNAMIC;


### Dump table glpi_slalevelactions

DROP TABLE IF EXISTS `glpi_slalevelactions`;
CREATE TABLE `glpi_slalevelactions` (
  `id` int unsigned NOT NULL AUTO_INCREMENT,
  `slalevels_id` int unsigned NOT NULL DEFAULT '0',
  `action_type` varchar(255) DEFAULT NULL,
  `field` varchar(255) DEFAULT NULL,
  `value` varchar(255) DEFAULT NULL,
  PRIMARY KEY (`id`),
  KEY `slalevels_id` (`slalevels_id`)
) ENGINE=InnoDB DEFAULT CHARSET=utf8mb4 COLLATE=utf8mb4_unicode_ci ROW_FORMAT=DYNAMIC;


### Dump table glpi_slalevelcriterias

DROP TABLE IF EXISTS `glpi_slalevelcriterias`;
CREATE TABLE `glpi_slalevelcriterias` (
  `id` int unsigned NOT NULL AUTO_INCREMENT,
  `slalevels_id` int unsigned NOT NULL DEFAULT '0',
  `criteria` varchar(255) DEFAULT NULL,
  `condition` int NOT NULL DEFAULT '0' COMMENT 'see define.php PATTERN_* and REGEX_* constant',
  `pattern` varchar(255) DEFAULT NULL,
  PRIMARY KEY (`id`),
  KEY `slalevels_id` (`slalevels_id`),
  KEY `condition` (`condition`)
) ENGINE=InnoDB DEFAULT CHARSET=utf8mb4 COLLATE=utf8mb4_unicode_ci ROW_FORMAT=DYNAMIC;


### Dump table glpi_slalevels

DROP TABLE IF EXISTS `glpi_slalevels`;
CREATE TABLE `glpi_slalevels` (
  `id` int unsigned NOT NULL AUTO_INCREMENT,
  `name` varchar(255) DEFAULT NULL,
  `slas_id` int unsigned NOT NULL DEFAULT '0',
  `execution_time` int NOT NULL,
  `is_active` tinyint NOT NULL DEFAULT '1',
  `entities_id` int unsigned NOT NULL DEFAULT '0',
  `is_recursive` tinyint NOT NULL DEFAULT '0',
  `match` char(10) DEFAULT NULL COMMENT 'see define.php *_MATCHING constant',
  `uuid` varchar(255) DEFAULT NULL,
  PRIMARY KEY (`id`),
  KEY `name` (`name`),
  KEY `entities_id` (`entities_id`),
  KEY `is_recursive` (`is_recursive`),
  KEY `is_active` (`is_active`),
  KEY `slas_id` (`slas_id`)
) ENGINE=InnoDB DEFAULT CHARSET=utf8mb4 COLLATE=utf8mb4_unicode_ci ROW_FORMAT=DYNAMIC;


### Dump table glpi_slalevels_tickets

DROP TABLE IF EXISTS `glpi_slalevels_tickets`;
CREATE TABLE `glpi_slalevels_tickets` (
  `id` int unsigned NOT NULL AUTO_INCREMENT,
  `tickets_id` int unsigned NOT NULL DEFAULT '0',
  `slalevels_id` int unsigned NOT NULL DEFAULT '0',
  `date` timestamp NULL DEFAULT NULL,
  PRIMARY KEY (`id`),
  UNIQUE KEY `unicity` (`tickets_id`,`slalevels_id`),
  KEY `slalevels_id` (`slalevels_id`)
) ENGINE=InnoDB DEFAULT CHARSET=utf8mb4 COLLATE=utf8mb4_unicode_ci ROW_FORMAT=DYNAMIC;

### Dump table glpi_olalevelactions

DROP TABLE IF EXISTS `glpi_olalevelactions`;
CREATE TABLE `glpi_olalevelactions` (
  `id` int unsigned NOT NULL AUTO_INCREMENT,
  `olalevels_id` int unsigned NOT NULL DEFAULT '0',
  `action_type` varchar(255) DEFAULT NULL,
  `field` varchar(255) DEFAULT NULL,
  `value` varchar(255) DEFAULT NULL,
  PRIMARY KEY (`id`),
  KEY `olalevels_id` (`olalevels_id`)
) ENGINE=InnoDB DEFAULT CHARSET=utf8mb4 COLLATE=utf8mb4_unicode_ci ROW_FORMAT=DYNAMIC;


### Dump table glpi_olalevelcriterias

DROP TABLE IF EXISTS `glpi_olalevelcriterias`;
CREATE TABLE `glpi_olalevelcriterias` (
  `id` int unsigned NOT NULL AUTO_INCREMENT,
  `olalevels_id` int unsigned NOT NULL DEFAULT '0',
  `criteria` varchar(255) DEFAULT NULL,
  `condition` int NOT NULL DEFAULT '0' COMMENT 'see define.php PATTERN_* and REGEX_* constant',
  `pattern` varchar(255) DEFAULT NULL,
  PRIMARY KEY (`id`),
  KEY `olalevels_id` (`olalevels_id`),
  KEY `condition` (`condition`)
) ENGINE=InnoDB DEFAULT CHARSET=utf8mb4 COLLATE=utf8mb4_unicode_ci ROW_FORMAT=DYNAMIC;


### Dump table glpi_olalevels

DROP TABLE IF EXISTS `glpi_olalevels`;
CREATE TABLE `glpi_olalevels` (
  `id` int unsigned NOT NULL AUTO_INCREMENT,
  `name` varchar(255) DEFAULT NULL,
  `olas_id` int unsigned NOT NULL DEFAULT '0',
  `execution_time` int NOT NULL,
  `is_active` tinyint NOT NULL DEFAULT '1',
  `entities_id` int unsigned NOT NULL DEFAULT '0',
  `is_recursive` tinyint NOT NULL DEFAULT '0',
  `match` char(10) DEFAULT NULL COMMENT 'see define.php *_MATCHING constant',
  `uuid` varchar(255) DEFAULT NULL,
  PRIMARY KEY (`id`),
  KEY `name` (`name`),
  KEY `entities_id` (`entities_id`),
  KEY `is_recursive` (`is_recursive`),
  KEY `is_active` (`is_active`),
  KEY `olas_id` (`olas_id`)
) ENGINE=InnoDB DEFAULT CHARSET=utf8mb4 COLLATE=utf8mb4_unicode_ci ROW_FORMAT=DYNAMIC;


### Dump table glpi_olalevels_tickets

DROP TABLE IF EXISTS `glpi_olalevels_tickets`;
CREATE TABLE `glpi_olalevels_tickets` (
  `id` int unsigned NOT NULL AUTO_INCREMENT,
  `tickets_id` int unsigned NOT NULL DEFAULT '0',
  `olalevels_id` int unsigned NOT NULL DEFAULT '0',
  `date` timestamp NULL DEFAULT NULL,
  PRIMARY KEY (`id`),
  UNIQUE KEY `unicity` (`tickets_id`,`olalevels_id`),
  KEY `olalevels_id` (`olalevels_id`)
) ENGINE=InnoDB DEFAULT CHARSET=utf8mb4 COLLATE=utf8mb4_unicode_ci ROW_FORMAT=DYNAMIC;

### Dump table glpi_slms

DROP TABLE IF EXISTS `glpi_slms`;
CREATE TABLE `glpi_slms` (
  `id` int unsigned NOT NULL AUTO_INCREMENT,
  `name` varchar(255) DEFAULT NULL,
  `entities_id` int unsigned NOT NULL DEFAULT '0',
  `is_recursive` tinyint NOT NULL DEFAULT '0',
  `comment` text,
  `use_ticket_calendar` tinyint NOT NULL DEFAULT '0',
  `calendars_id` int unsigned NOT NULL DEFAULT '0',
  `date_mod` timestamp NULL DEFAULT NULL,
  `date_creation` timestamp NULL DEFAULT NULL,
  PRIMARY KEY (`id`),
  KEY `name` (`name`),
  KEY `entities_id` (`entities_id`),
  KEY `is_recursive` (`is_recursive`),
  KEY `calendars_id` (`calendars_id`),
  KEY `date_mod` (`date_mod`),
  KEY `date_creation` (`date_creation`)
) ENGINE=InnoDB DEFAULT CHARSET=utf8mb4 COLLATE=utf8mb4_unicode_ci ROW_FORMAT=DYNAMIC;

### Dump table glpi_slas

DROP TABLE IF EXISTS `glpi_slas`;
CREATE TABLE `glpi_slas` (
  `id` int unsigned NOT NULL AUTO_INCREMENT,
  `name` varchar(255) DEFAULT NULL,
  `entities_id` int unsigned NOT NULL DEFAULT '0',
  `is_recursive` tinyint NOT NULL DEFAULT '0',
  `type` int NOT NULL DEFAULT '0',
  `comment` text,
  `number_time` int NOT NULL,
  `use_ticket_calendar` tinyint NOT NULL DEFAULT '0',
  `calendars_id` int unsigned NOT NULL DEFAULT '0',
  `date_mod` timestamp NULL DEFAULT NULL,
  `definition_time` varchar(255) DEFAULT NULL,
  `end_of_working_day` tinyint NOT NULL DEFAULT '0',
  `date_creation` timestamp NULL DEFAULT NULL,
  `slms_id` int unsigned NOT NULL DEFAULT '0',
  PRIMARY KEY (`id`),
  KEY `name` (`name`),
  KEY `entities_id` (`entities_id`),
  KEY `is_recursive` (`is_recursive`),
  KEY `date_mod` (`date_mod`),
  KEY `date_creation` (`date_creation`),
  KEY `calendars_id` (`calendars_id`),
  KEY `slms_id` (`slms_id`)
) ENGINE=InnoDB DEFAULT CHARSET=utf8mb4 COLLATE=utf8mb4_unicode_ci ROW_FORMAT=DYNAMIC;

### Dump table glpi_olas

DROP TABLE IF EXISTS `glpi_olas`;
CREATE TABLE `glpi_olas` (
  `id` int unsigned NOT NULL AUTO_INCREMENT,
  `name` varchar(255) DEFAULT NULL,
  `entities_id` int unsigned NOT NULL DEFAULT '0',
  `is_recursive` tinyint NOT NULL DEFAULT '0',
  `type` int NOT NULL DEFAULT '0',
  `comment` text,
  `number_time` int NOT NULL,
  `use_ticket_calendar` tinyint NOT NULL DEFAULT '0',
  `calendars_id` int unsigned NOT NULL DEFAULT '0',
  `date_mod` timestamp NULL DEFAULT NULL,
  `definition_time` varchar(255) DEFAULT NULL,
  `end_of_working_day` tinyint NOT NULL DEFAULT '0',
  `date_creation` timestamp NULL DEFAULT NULL,
  `slms_id` int unsigned NOT NULL DEFAULT '0',
  PRIMARY KEY (`id`),
  KEY `name` (`name`),
  KEY `entities_id` (`entities_id`),
  KEY `is_recursive` (`is_recursive`),
  KEY `date_mod` (`date_mod`),
  KEY `date_creation` (`date_creation`),
  KEY `calendars_id` (`calendars_id`),
  KEY `slms_id` (`slms_id`)
) ENGINE=InnoDB DEFAULT CHARSET=utf8mb4 COLLATE=utf8mb4_unicode_ci ROW_FORMAT=DYNAMIC;

### Dump table glpi_softwarecategories

DROP TABLE IF EXISTS `glpi_softwarecategories`;
CREATE TABLE `glpi_softwarecategories` (
  `id` int unsigned NOT NULL AUTO_INCREMENT,
  `name` varchar(255) DEFAULT NULL,
  `comment` text,
  `softwarecategories_id` int unsigned NOT NULL DEFAULT '0',
  `completename` text,
  `level` int NOT NULL DEFAULT '0',
  `ancestors_cache` longtext,
  `sons_cache` longtext,
  PRIMARY KEY (`id`),
  KEY `name` (`name`),
  KEY `softwarecategories_id` (`softwarecategories_id`)
) ENGINE=InnoDB DEFAULT CHARSET=utf8mb4 COLLATE=utf8mb4_unicode_ci ROW_FORMAT=DYNAMIC;


### Dump table glpi_softwarelicenses

DROP TABLE IF EXISTS `glpi_softwarelicenses`;
CREATE TABLE `glpi_softwarelicenses` (
  `id` int unsigned NOT NULL AUTO_INCREMENT,
  `softwares_id` int unsigned NOT NULL DEFAULT '0',
  `softwarelicenses_id` int unsigned NOT NULL DEFAULT '0',
  `completename` text,
  `level` int NOT NULL DEFAULT '0',
  `entities_id` int unsigned NOT NULL DEFAULT '0',
  `is_recursive` tinyint NOT NULL DEFAULT '0',
  `number` int NOT NULL DEFAULT '0',
  `softwarelicensetypes_id` int unsigned NOT NULL DEFAULT '0',
  `name` varchar(255) DEFAULT NULL,
  `serial` varchar(255) DEFAULT NULL,
  `otherserial` varchar(255) DEFAULT NULL,
  `softwareversions_id_buy` int unsigned NOT NULL DEFAULT '0',
  `softwareversions_id_use` int unsigned NOT NULL DEFAULT '0',
  `expire` date DEFAULT NULL,
  `comment` text,
  `date_mod` timestamp NULL DEFAULT NULL,
  `is_valid` tinyint NOT NULL DEFAULT '1',
  `date_creation` timestamp NULL DEFAULT NULL,
  `is_deleted` tinyint NOT NULL DEFAULT '0',
  `locations_id` int unsigned NOT NULL DEFAULT '0',
  `users_id_tech` int unsigned NOT NULL DEFAULT '0',
  `users_id` int unsigned NOT NULL DEFAULT '0',
  `groups_id_tech` int unsigned NOT NULL DEFAULT '0',
  `groups_id` int unsigned NOT NULL DEFAULT '0',
  `is_helpdesk_visible` tinyint NOT NULL DEFAULT '0',
  `is_template` tinyint NOT NULL DEFAULT '0',
  `template_name` varchar(255) DEFAULT NULL,
  `states_id` int unsigned NOT NULL DEFAULT '0',
  `manufacturers_id` int unsigned NOT NULL DEFAULT '0',
  `contact` varchar(255) DEFAULT NULL,
  `contact_num` varchar(255) DEFAULT NULL,
  `allow_overquota` tinyint NOT NULL DEFAULT '0',
  `pictures` text,
  PRIMARY KEY (`id`),
  KEY `name` (`name`),
  KEY `is_template` (`is_template`),
  KEY `serial` (`serial`),
  KEY `otherserial` (`otherserial`),
  KEY `expire` (`expire`),
  KEY `softwareversions_id_buy` (`softwareversions_id_buy`),
  KEY `entities_id` (`entities_id`),
  KEY `is_recursive` (`is_recursive`),
  KEY `softwarelicensetypes_id` (`softwarelicensetypes_id`),
  KEY `softwareversions_id_use` (`softwareversions_id_use`),
  KEY `date_mod` (`date_mod`),
  KEY `softwares_id_expire_number` (`softwares_id`,`expire`,`number`),
  KEY `locations_id` (`locations_id`),
  KEY `users_id_tech` (`users_id_tech`),
  KEY `users_id` (`users_id`),
  KEY `groups_id_tech` (`groups_id_tech`),
  KEY `groups_id` (`groups_id`),
  KEY `is_helpdesk_visible` (`is_helpdesk_visible`),
  KEY `is_deleted` (`is_deleted`),
  KEY `date_creation` (`date_creation`),
  KEY `manufacturers_id` (`manufacturers_id`),
  KEY `states_id` (`states_id`),
  KEY `allow_overquota` (`allow_overquota`),
  KEY `softwarelicenses_id` (`softwarelicenses_id`)
) ENGINE=InnoDB DEFAULT CHARSET=utf8mb4 COLLATE=utf8mb4_unicode_ci ROW_FORMAT=DYNAMIC;


### Dump table glpi_softwarelicensetypes

DROP TABLE IF EXISTS `glpi_softwarelicensetypes`;
CREATE TABLE `glpi_softwarelicensetypes` (
  `id` int unsigned NOT NULL AUTO_INCREMENT,
  `name` varchar(255) DEFAULT NULL,
  `comment` text,
  `date_mod` timestamp NULL DEFAULT NULL,
  `date_creation` timestamp NULL DEFAULT NULL,
  `softwarelicensetypes_id` int unsigned NOT NULL DEFAULT '0',
  `level` int NOT NULL DEFAULT '0',
  `ancestors_cache` longtext,
  `sons_cache` longtext,
  `entities_id` int unsigned NOT NULL DEFAULT '0',
  `is_recursive` tinyint NOT NULL DEFAULT '0',
  `completename` text,
  PRIMARY KEY (`id`),
  KEY `name` (`name`),
  KEY `entities_id` (`entities_id`),
  KEY `is_recursive` (`is_recursive`),
  KEY `date_mod` (`date_mod`),
  KEY `date_creation` (`date_creation`),
  KEY `softwarelicensetypes_id` (`softwarelicensetypes_id`)
) ENGINE=InnoDB DEFAULT CHARSET=utf8mb4 COLLATE=utf8mb4_unicode_ci ROW_FORMAT=DYNAMIC;


### Dump table glpi_softwares

DROP TABLE IF EXISTS `glpi_softwares`;
CREATE TABLE `glpi_softwares` (
  `id` int unsigned NOT NULL AUTO_INCREMENT,
  `entities_id` int unsigned NOT NULL DEFAULT '0',
  `is_recursive` tinyint NOT NULL DEFAULT '0',
  `name` varchar(255) DEFAULT NULL,
  `comment` text,
  `locations_id` int unsigned NOT NULL DEFAULT '0',
  `users_id_tech` int unsigned NOT NULL DEFAULT '0',
  `groups_id_tech` int unsigned NOT NULL DEFAULT '0',
  `is_update` tinyint NOT NULL DEFAULT '0',
  `softwares_id` int unsigned NOT NULL DEFAULT '0',
  `manufacturers_id` int unsigned NOT NULL DEFAULT '0',
  `is_deleted` tinyint NOT NULL DEFAULT '0',
  `is_template` tinyint NOT NULL DEFAULT '0',
  `template_name` varchar(255) DEFAULT NULL,
  `date_mod` timestamp NULL DEFAULT NULL,
  `users_id` int unsigned NOT NULL DEFAULT '0',
  `groups_id` int unsigned NOT NULL DEFAULT '0',
  `ticket_tco` decimal(20,4) DEFAULT '0.0000',
  `is_helpdesk_visible` tinyint NOT NULL DEFAULT '1',
  `softwarecategories_id` int unsigned NOT NULL DEFAULT '0',
  `is_valid` tinyint NOT NULL DEFAULT '1',
  `date_creation` timestamp NULL DEFAULT NULL,
  `pictures` text,
  PRIMARY KEY (`id`),
  KEY `date_mod` (`date_mod`),
  KEY `name` (`name`),
  KEY `is_template` (`is_template`),
  KEY `is_update` (`is_update`),
  KEY `softwarecategories_id` (`softwarecategories_id`),
  KEY `entities_id` (`entities_id`),
  KEY `is_recursive` (`is_recursive`),
  KEY `manufacturers_id` (`manufacturers_id`),
  KEY `groups_id` (`groups_id`),
  KEY `users_id` (`users_id`),
  KEY `locations_id` (`locations_id`),
  KEY `users_id_tech` (`users_id_tech`),
  KEY `softwares_id` (`softwares_id`),
  KEY `is_deleted` (`is_deleted`),
  KEY `is_helpdesk_visible` (`is_helpdesk_visible`),
  KEY `groups_id_tech` (`groups_id_tech`),
  KEY `date_creation` (`date_creation`)
) ENGINE=InnoDB DEFAULT CHARSET=utf8mb4 COLLATE=utf8mb4_unicode_ci ROW_FORMAT=DYNAMIC;


### Dump table glpi_softwareversions

DROP TABLE IF EXISTS `glpi_softwareversions`;
CREATE TABLE `glpi_softwareversions` (
  `id` int unsigned NOT NULL AUTO_INCREMENT,
  `entities_id` int unsigned NOT NULL DEFAULT '0',
  `is_recursive` tinyint NOT NULL DEFAULT '0',
  `softwares_id` int unsigned NOT NULL DEFAULT '0',
  `states_id` int unsigned NOT NULL DEFAULT '0',
  `name` varchar(255) DEFAULT NULL,
  `arch` varchar(255) DEFAULT NULL,
  `comment` text,
  `operatingsystems_id` int unsigned NOT NULL DEFAULT '0',
  `date_mod` timestamp NULL DEFAULT NULL,
  `date_creation` timestamp NULL DEFAULT NULL,
  PRIMARY KEY (`id`),
  KEY `name` (`name`),
  KEY `arch` (`arch`),
  KEY `softwares_id` (`softwares_id`),
  KEY `states_id` (`states_id`),
  KEY `entities_id` (`entities_id`),
  KEY `is_recursive` (`is_recursive`),
  KEY `operatingsystems_id` (`operatingsystems_id`),
  KEY `date_mod` (`date_mod`),
  KEY `date_creation` (`date_creation`)
) ENGINE=InnoDB DEFAULT CHARSET=utf8mb4 COLLATE=utf8mb4_unicode_ci ROW_FORMAT=DYNAMIC;


### Dump table glpi_solutiontemplates

DROP TABLE IF EXISTS `glpi_solutiontemplates`;
CREATE TABLE `glpi_solutiontemplates` (
  `id` int unsigned NOT NULL AUTO_INCREMENT,
  `entities_id` int unsigned NOT NULL DEFAULT '0',
  `is_recursive` tinyint NOT NULL DEFAULT '0',
  `name` varchar(255) DEFAULT NULL,
  `content` text,
  `solutiontypes_id` int unsigned NOT NULL DEFAULT '0',
  `comment` text,
  `date_mod` timestamp NULL DEFAULT NULL,
  `date_creation` timestamp NULL DEFAULT NULL,
  PRIMARY KEY (`id`),
  KEY `name` (`name`),
  KEY `is_recursive` (`is_recursive`),
  KEY `solutiontypes_id` (`solutiontypes_id`),
  KEY `entities_id` (`entities_id`),
  KEY `date_mod` (`date_mod`),
  KEY `date_creation` (`date_creation`)
) ENGINE=InnoDB DEFAULT CHARSET=utf8mb4 COLLATE=utf8mb4_unicode_ci ROW_FORMAT=DYNAMIC;


### Dump table glpi_solutiontypes

DROP TABLE IF EXISTS `glpi_solutiontypes`;
CREATE TABLE `glpi_solutiontypes` (
  `id` int unsigned NOT NULL AUTO_INCREMENT,
  `name` varchar(255) DEFAULT NULL,
  `comment` text,
  `entities_id` int unsigned NOT NULL DEFAULT '0',
  `is_recursive` tinyint NOT NULL DEFAULT '1',
  `is_incident` tinyint NOT NULL DEFAULT '1',
  `is_request` tinyint NOT NULL DEFAULT '1',
  `is_problem` tinyint NOT NULL DEFAULT '1',
  `is_change` tinyint NOT NULL DEFAULT '1',
  `date_mod` timestamp NULL DEFAULT NULL,
  `date_creation` timestamp NULL DEFAULT NULL,
  PRIMARY KEY (`id`),
  KEY `name` (`name`),
  KEY `entities_id` (`entities_id`),
  KEY `is_recursive` (`is_recursive`),
  KEY `is_incident` (`is_incident`),
  KEY `is_request` (`is_request`),
  KEY `is_problem` (`is_problem`),
  KEY `is_change` (`is_change`),
  KEY `date_mod` (`date_mod`),
  KEY `date_creation` (`date_creation`)
) ENGINE=InnoDB DEFAULT CHARSET=utf8mb4 COLLATE=utf8mb4_unicode_ci ROW_FORMAT=DYNAMIC;


### Dump table glpi_itilsolutions
DROP TABLE IF EXISTS `glpi_itilsolutions`;
CREATE TABLE `glpi_itilsolutions` (
  `id` int unsigned NOT NULL AUTO_INCREMENT,
  `itemtype` varchar(100) NOT NULL,
  `items_id` int unsigned NOT NULL DEFAULT '0',
  `solutiontypes_id` int unsigned NOT NULL DEFAULT '0',
  `solutiontype_name` varchar(255) DEFAULT NULL,
  `content` longtext,
  `date_creation` timestamp NULL DEFAULT NULL,
  `date_mod` timestamp NULL DEFAULT NULL,
  `date_approval` timestamp NULL DEFAULT NULL,
  `users_id` int unsigned NOT NULL DEFAULT '0',
  `user_name` varchar(255) DEFAULT NULL,
  `users_id_editor` int unsigned NOT NULL DEFAULT '0',
  `users_id_approval` int unsigned NOT NULL DEFAULT '0',
  `user_name_approval` varchar(255) DEFAULT NULL,
  `status` int NOT NULL DEFAULT '1',
  `itilfollowups_id` int unsigned DEFAULT NULL COMMENT 'Followup reference on reject or approve a solution',
  PRIMARY KEY (`id`),
  KEY `item` (`itemtype`,`items_id`),
  KEY `solutiontypes_id` (`solutiontypes_id`),
  KEY `users_id` (`users_id`),
  KEY `users_id_editor` (`users_id_editor`),
  KEY `users_id_approval` (`users_id_approval`),
  KEY `status` (`status`),
  KEY `itilfollowups_id` (`itilfollowups_id`),
  KEY `date_mod` (`date_mod`),
  KEY `date_creation` (`date_creation`)
) ENGINE=InnoDB DEFAULT CHARSET=utf8mb4 COLLATE=utf8mb4_unicode_ci ROW_FORMAT=DYNAMIC;


### Dump table glpi_ssovariables

DROP TABLE IF EXISTS `glpi_ssovariables`;
CREATE TABLE `glpi_ssovariables` (
  `id` int unsigned NOT NULL AUTO_INCREMENT,
  `name` varchar(255) DEFAULT NULL,
  `comment` text,
  `date_mod` timestamp NULL DEFAULT NULL,
  `date_creation` timestamp NULL DEFAULT NULL,
  PRIMARY KEY (`id`),
  KEY `name` (`name`),
  KEY `date_mod` (`date_mod`),
  KEY `date_creation` (`date_creation`)
) ENGINE=InnoDB DEFAULT CHARSET=utf8mb4 COLLATE=utf8mb4_unicode_ci ROW_FORMAT=DYNAMIC;


### Dump table glpi_states

DROP TABLE IF EXISTS `glpi_states`;
CREATE TABLE `glpi_states` (
  `id` int unsigned NOT NULL AUTO_INCREMENT,
  `name` varchar(255) DEFAULT NULL,
  `entities_id` int unsigned NOT NULL DEFAULT '0',
  `is_recursive` tinyint NOT NULL DEFAULT '0',
  `comment` text,
  `states_id` int unsigned NOT NULL DEFAULT '0',
  `completename` text,
  `level` int NOT NULL DEFAULT '0',
  `ancestors_cache` longtext,
  `sons_cache` longtext,
  `is_visible_computer` tinyint NOT NULL DEFAULT '1',
  `is_visible_monitor` tinyint NOT NULL DEFAULT '1',
  `is_visible_networkequipment` tinyint NOT NULL DEFAULT '1',
  `is_visible_peripheral` tinyint NOT NULL DEFAULT '1',
  `is_visible_phone` tinyint NOT NULL DEFAULT '1',
  `is_visible_printer` tinyint NOT NULL DEFAULT '1',
  `is_visible_softwareversion` tinyint NOT NULL DEFAULT '1',
  `is_visible_softwarelicense` tinyint NOT NULL DEFAULT '1',
  `is_visible_line` tinyint NOT NULL DEFAULT '1',
  `is_visible_certificate` tinyint NOT NULL DEFAULT '1',
  `is_visible_rack` tinyint NOT NULL DEFAULT '1',
  `is_visible_passivedcequipment` tinyint NOT NULL DEFAULT '1',
  `is_visible_enclosure` tinyint NOT NULL DEFAULT '1',
  `is_visible_pdu` tinyint NOT NULL DEFAULT '1',
  `is_visible_cluster` tinyint NOT NULL DEFAULT '1',
  `is_visible_contract` tinyint NOT NULL DEFAULT '1',
  `is_visible_appliance` tinyint NOT NULL DEFAULT '1',
  `is_visible_databaseinstance` tinyint NOT NULL DEFAULT '1',
  `is_visible_cable` tinyint NOT NULL DEFAULT '1',
  `date_mod` timestamp NULL DEFAULT NULL,
  `date_creation` timestamp NULL DEFAULT NULL,
  PRIMARY KEY (`id`),
  UNIQUE KEY `unicity` (`states_id`,`name`),
  KEY `name` (`name`),
  KEY `entities_id` (`entities_id`),
  KEY `is_recursive` (`is_recursive`),
  KEY `is_visible_computer` (`is_visible_computer`),
  KEY `is_visible_monitor` (`is_visible_monitor`),
  KEY `is_visible_networkequipment` (`is_visible_networkequipment`),
  KEY `is_visible_peripheral` (`is_visible_peripheral`),
  KEY `is_visible_phone` (`is_visible_phone`),
  KEY `is_visible_printer` (`is_visible_printer`),
  KEY `is_visible_softwareversion` (`is_visible_softwareversion`),
  KEY `is_visible_softwarelicense` (`is_visible_softwarelicense`),
  KEY `is_visible_line` (`is_visible_line`),
  KEY `is_visible_certificate` (`is_visible_certificate`),
  KEY `is_visible_rack` (`is_visible_rack`),
  KEY `is_visible_passivedcequipment` (`is_visible_passivedcequipment`),
  KEY `is_visible_enclosure` (`is_visible_enclosure`),
  KEY `is_visible_pdu` (`is_visible_pdu`),
  KEY `is_visible_cluster` (`is_visible_cluster`),
  KEY `is_visible_contract` (`is_visible_contract`),
  KEY `is_visible_appliance` (`is_visible_appliance`),
  KEY `is_visible_databaseinstance` (`is_visible_databaseinstance`),
  KEY `is_visible_cable` (`is_visible_cable`),
  KEY `date_mod` (`date_mod`),
  KEY `date_creation` (`date_creation`)
) ENGINE=InnoDB DEFAULT CHARSET=utf8mb4 COLLATE=utf8mb4_unicode_ci ROW_FORMAT=DYNAMIC;


### Dump table glpi_suppliers

DROP TABLE IF EXISTS `glpi_suppliers`;
CREATE TABLE `glpi_suppliers` (
  `id` int unsigned NOT NULL AUTO_INCREMENT,
  `entities_id` int unsigned NOT NULL DEFAULT '0',
  `is_recursive` tinyint NOT NULL DEFAULT '0',
  `name` varchar(255) DEFAULT NULL,
  `suppliertypes_id` int unsigned NOT NULL DEFAULT '0',
  `registration_number` varchar(255) DEFAULT NULL,
  `address` text,
  `postcode` varchar(255) DEFAULT NULL,
  `town` varchar(255) DEFAULT NULL,
  `state` varchar(255) DEFAULT NULL,
  `country` varchar(255) DEFAULT NULL,
  `website` varchar(255) DEFAULT NULL,
  `phonenumber` varchar(255) DEFAULT NULL,
  `comment` text,
  `is_deleted` tinyint NOT NULL DEFAULT '0',
  `fax` varchar(255) DEFAULT NULL,
  `email` varchar(255) DEFAULT NULL,
  `date_mod` timestamp NULL DEFAULT NULL,
  `date_creation` timestamp NULL DEFAULT NULL,
  `is_active` tinyint NOT NULL DEFAULT '0',
  `pictures` text,
  PRIMARY KEY (`id`),
  KEY `name` (`name`),
  KEY `entities_id` (`entities_id`),
  KEY `is_recursive` (`is_recursive`),
  KEY `suppliertypes_id` (`suppliertypes_id`),
  KEY `is_deleted` (`is_deleted`),
  KEY `date_mod` (`date_mod`),
  KEY `date_creation` (`date_creation`),
  KEY `is_active` (`is_active`)
) ENGINE=InnoDB DEFAULT CHARSET=utf8mb4 COLLATE=utf8mb4_unicode_ci ROW_FORMAT=DYNAMIC;


### Dump table glpi_suppliers_tickets

DROP TABLE IF EXISTS `glpi_suppliers_tickets`;
CREATE TABLE `glpi_suppliers_tickets` (
  `id` int unsigned NOT NULL AUTO_INCREMENT,
  `tickets_id` int unsigned NOT NULL DEFAULT '0',
  `suppliers_id` int unsigned NOT NULL DEFAULT '0',
  `type` int NOT NULL DEFAULT '1',
  `use_notification` tinyint NOT NULL DEFAULT '1',
  `alternative_email` varchar(255) DEFAULT NULL,
  PRIMARY KEY (`id`),
  UNIQUE KEY `unicity` (`tickets_id`,`type`,`suppliers_id`),
  KEY `group` (`suppliers_id`,`type`)
) ENGINE=InnoDB DEFAULT CHARSET=utf8mb4 COLLATE=utf8mb4_unicode_ci ROW_FORMAT=DYNAMIC;


### Dump table glpi_suppliertypes

DROP TABLE IF EXISTS `glpi_suppliertypes`;
CREATE TABLE `glpi_suppliertypes` (
  `id` int unsigned NOT NULL AUTO_INCREMENT,
  `name` varchar(255) DEFAULT NULL,
  `comment` text,
  `date_mod` timestamp NULL DEFAULT NULL,
  `date_creation` timestamp NULL DEFAULT NULL,
  PRIMARY KEY (`id`),
  KEY `name` (`name`),
  KEY `date_mod` (`date_mod`),
  KEY `date_creation` (`date_creation`)
) ENGINE=InnoDB DEFAULT CHARSET=utf8mb4 COLLATE=utf8mb4_unicode_ci ROW_FORMAT=DYNAMIC;


### Dump table glpi_taskcategories

DROP TABLE IF EXISTS `glpi_taskcategories`;
CREATE TABLE `glpi_taskcategories` (
  `id` int unsigned NOT NULL AUTO_INCREMENT,
  `entities_id` int unsigned NOT NULL DEFAULT '0',
  `is_recursive` tinyint NOT NULL DEFAULT '0',
  `taskcategories_id` int unsigned NOT NULL DEFAULT '0',
  `name` varchar(255) DEFAULT NULL,
  `completename` text,
  `comment` text,
  `level` int NOT NULL DEFAULT '0',
  `ancestors_cache` longtext,
  `sons_cache` longtext,
  `is_active` tinyint NOT NULL DEFAULT '1',
  `is_helpdeskvisible` tinyint NOT NULL DEFAULT '1',
  `date_mod` timestamp NULL DEFAULT NULL,
  `date_creation` timestamp NULL DEFAULT NULL,
  `knowbaseitemcategories_id` int unsigned NOT NULL DEFAULT '0',
  PRIMARY KEY (`id`),
  KEY `name` (`name`),
  KEY `taskcategories_id` (`taskcategories_id`),
  KEY `entities_id` (`entities_id`),
  KEY `is_recursive` (`is_recursive`),
  KEY `is_active` (`is_active`),
  KEY `is_helpdeskvisible` (`is_helpdeskvisible`),
  KEY `date_mod` (`date_mod`),
  KEY `date_creation` (`date_creation`),
  KEY `knowbaseitemcategories_id` (`knowbaseitemcategories_id`)
) ENGINE=InnoDB DEFAULT CHARSET=utf8mb4 COLLATE=utf8mb4_unicode_ci ROW_FORMAT=DYNAMIC;


### Dump table glpi_tasktemplates

DROP TABLE IF EXISTS `glpi_tasktemplates`;
CREATE TABLE `glpi_tasktemplates` (
  `id` int unsigned NOT NULL AUTO_INCREMENT,
  `entities_id` int unsigned NOT NULL DEFAULT '0',
  `is_recursive` tinyint NOT NULL DEFAULT '0',
  `name` varchar(255) DEFAULT NULL,
  `content` text,
  `taskcategories_id` int unsigned NOT NULL DEFAULT '0',
  `actiontime` int NOT NULL DEFAULT '0',
  `comment` text,
  `date_mod` timestamp NULL DEFAULT NULL,
  `date_creation` timestamp NULL DEFAULT NULL,
  `state` int NOT NULL DEFAULT '0',
  `is_private` tinyint NOT NULL DEFAULT '0',
  `users_id_tech` int unsigned NOT NULL DEFAULT '0',
  `groups_id_tech` int unsigned NOT NULL DEFAULT '0',
  PRIMARY KEY (`id`),
  KEY `name` (`name`),
  KEY `is_recursive` (`is_recursive`),
  KEY `taskcategories_id` (`taskcategories_id`),
  KEY `entities_id` (`entities_id`),
  KEY `date_mod` (`date_mod`),
  KEY `date_creation` (`date_creation`),
  KEY `is_private` (`is_private`),
  KEY `users_id_tech` (`users_id_tech`),
  KEY `groups_id_tech` (`groups_id_tech`)
) ENGINE=InnoDB DEFAULT CHARSET=utf8mb4 COLLATE=utf8mb4_unicode_ci ROW_FORMAT=DYNAMIC;


### Dump table glpi_ticketcosts

DROP TABLE IF EXISTS `glpi_ticketcosts`;
CREATE TABLE `glpi_ticketcosts` (
  `id` int unsigned NOT NULL AUTO_INCREMENT,
  `tickets_id` int unsigned NOT NULL DEFAULT '0',
  `name` varchar(255) DEFAULT NULL,
  `comment` text,
  `begin_date` date DEFAULT NULL,
  `end_date` date DEFAULT NULL,
  `actiontime` int NOT NULL DEFAULT '0',
  `cost_time` decimal(20,4) NOT NULL DEFAULT '0.0000',
  `cost_fixed` decimal(20,4) NOT NULL DEFAULT '0.0000',
  `cost_material` decimal(20,4) NOT NULL DEFAULT '0.0000',
  `budgets_id` int unsigned NOT NULL DEFAULT '0',
  `entities_id` int unsigned NOT NULL DEFAULT '0',
  PRIMARY KEY (`id`),
  KEY `name` (`name`),
  KEY `tickets_id` (`tickets_id`),
  KEY `begin_date` (`begin_date`),
  KEY `end_date` (`end_date`),
  KEY `entities_id` (`entities_id`),
  KEY `budgets_id` (`budgets_id`)
) ENGINE=InnoDB DEFAULT CHARSET=utf8mb4 COLLATE=utf8mb4_unicode_ci ROW_FORMAT=DYNAMIC;


### Dump table glpi_ticketrecurrents

DROP TABLE IF EXISTS `glpi_ticketrecurrents`;
CREATE TABLE `glpi_ticketrecurrents` (
  `id` int unsigned NOT NULL AUTO_INCREMENT,
  `name` varchar(255) DEFAULT NULL,
  `comment` text,
  `entities_id` int unsigned NOT NULL DEFAULT '0',
  `is_recursive` tinyint NOT NULL DEFAULT '0',
  `is_active` tinyint NOT NULL DEFAULT '0',
  `tickettemplates_id` int unsigned NOT NULL DEFAULT '0',
  `begin_date` timestamp NULL DEFAULT NULL,
  `periodicity` varchar(255) DEFAULT NULL,
  `create_before` int NOT NULL DEFAULT '0',
  `next_creation_date` timestamp NULL DEFAULT NULL,
  `calendars_id` int unsigned NOT NULL DEFAULT '0',
  `end_date` timestamp NULL DEFAULT NULL,
  `ticket_per_item` tinyint NOT NULL DEFAULT '0',
  PRIMARY KEY (`id`),
  KEY `name` (`name`),
  KEY `entities_id` (`entities_id`),
  KEY `is_recursive` (`is_recursive`),
  KEY `is_active` (`is_active`),
  KEY `tickettemplates_id` (`tickettemplates_id`),
  KEY `next_creation_date` (`next_creation_date`),
  KEY `calendars_id` (`calendars_id`),
  KEY `ticket_per_item` (`ticket_per_item`)
) ENGINE=InnoDB DEFAULT CHARSET=utf8mb4 COLLATE=utf8mb4_unicode_ci ROW_FORMAT=DYNAMIC;


### Dump table glpi_recurrentchanges

DROP TABLE IF EXISTS `glpi_recurrentchanges`;
CREATE TABLE `glpi_recurrentchanges` (
  `id` int unsigned NOT NULL AUTO_INCREMENT,
  `name` varchar(255) DEFAULT NULL,
  `comment` text,
  `entities_id` int unsigned NOT NULL DEFAULT '0',
  `is_recursive` tinyint NOT NULL DEFAULT '0',
  `is_active` tinyint NOT NULL DEFAULT '0',
  `changetemplates_id` int unsigned NOT NULL DEFAULT '0',
  `begin_date` timestamp NULL DEFAULT NULL,
  `periodicity` varchar(255) DEFAULT NULL,
  `create_before` int NOT NULL DEFAULT '0',
  `next_creation_date` timestamp NULL DEFAULT NULL,
  `calendars_id` int unsigned NOT NULL DEFAULT '0',
  `end_date` timestamp NULL DEFAULT NULL,
  PRIMARY KEY (`id`),
  KEY `name` (`name`),
  KEY `entities_id` (`entities_id`),
  KEY `is_recursive` (`is_recursive`),
  KEY `is_active` (`is_active`),
  KEY `changetemplates_id` (`changetemplates_id`),
  KEY `next_creation_date` (`next_creation_date`),
  KEY `calendars_id` (`calendars_id`)
) ENGINE=InnoDB DEFAULT CHARSET=utf8mb4 COLLATE=utf8mb4_unicode_ci ROW_FORMAT=DYNAMIC;

### Dump table glpi_tickets

DROP TABLE IF EXISTS `glpi_tickets`;
CREATE TABLE `glpi_tickets` (
  `id` int unsigned NOT NULL AUTO_INCREMENT,
  `entities_id` int unsigned NOT NULL DEFAULT '0',
  `name` varchar(255) DEFAULT NULL,
  `date` timestamp NULL DEFAULT NULL,
  `closedate` timestamp NULL DEFAULT NULL,
  `solvedate` timestamp NULL DEFAULT NULL,
  `takeintoaccountdate` timestamp NULL DEFAULT NULL,
  `date_mod` timestamp NULL DEFAULT NULL,
  `users_id_lastupdater` int unsigned NOT NULL DEFAULT '0',
  `status` int NOT NULL DEFAULT '1',
  `users_id_recipient` int unsigned NOT NULL DEFAULT '0',
  `requesttypes_id` int unsigned NOT NULL DEFAULT '0',
  `content` longtext,
  `urgency` int NOT NULL DEFAULT '1',
  `impact` int NOT NULL DEFAULT '1',
  `priority` int NOT NULL DEFAULT '1',
  `itilcategories_id` int unsigned NOT NULL DEFAULT '0',
  `type` int NOT NULL DEFAULT '1',
  `global_validation` int NOT NULL DEFAULT '1',
  `slas_id_ttr` int unsigned NOT NULL DEFAULT '0',
  `slas_id_tto` int unsigned NOT NULL DEFAULT '0',
  `slalevels_id_ttr` int unsigned NOT NULL DEFAULT '0',
  `time_to_resolve` timestamp NULL DEFAULT NULL,
  `time_to_own` timestamp NULL DEFAULT NULL,
  `begin_waiting_date` timestamp NULL DEFAULT NULL,
  `sla_waiting_duration` int NOT NULL DEFAULT '0',
  `ola_waiting_duration` int NOT NULL DEFAULT '0',
  `olas_id_tto` int unsigned NOT NULL DEFAULT '0',
  `olas_id_ttr` int unsigned NOT NULL DEFAULT '0',
  `olalevels_id_ttr` int unsigned NOT NULL DEFAULT '0',
  `ola_ttr_begin_date` timestamp NULL DEFAULT NULL,
  `internal_time_to_resolve` timestamp NULL DEFAULT NULL,
  `internal_time_to_own` timestamp NULL DEFAULT NULL,
  `waiting_duration` int NOT NULL DEFAULT '0',
  `close_delay_stat` int NOT NULL DEFAULT '0',
  `solve_delay_stat` int NOT NULL DEFAULT '0',
  `takeintoaccount_delay_stat` int NOT NULL DEFAULT '0',
  `actiontime` int NOT NULL DEFAULT '0',
  `is_deleted` tinyint NOT NULL DEFAULT '0',
  `locations_id` int unsigned NOT NULL DEFAULT '0',
  `validation_percent` int NOT NULL DEFAULT '0',
  `date_creation` timestamp NULL DEFAULT NULL,
  `tickettemplates_id` int unsigned NOT NULL DEFAULT '0',
  PRIMARY KEY (`id`),
  KEY `date` (`date`),
  KEY `closedate` (`closedate`),
  KEY `status` (`status`),
  KEY `priority` (`priority`),
  KEY `request_type` (`requesttypes_id`),
  KEY `date_mod` (`date_mod`),
  KEY `entities_id` (`entities_id`),
  KEY `users_id_recipient` (`users_id_recipient`),
  KEY `solvedate` (`solvedate`),
  KEY `takeintoaccountdate` (`takeintoaccountdate`),
  KEY `urgency` (`urgency`),
  KEY `impact` (`impact`),
  KEY `global_validation` (`global_validation`),
  KEY `slas_id_tto` (`slas_id_tto`),
  KEY `slas_id_ttr` (`slas_id_ttr`),
  KEY `time_to_resolve` (`time_to_resolve`),
  KEY `time_to_own` (`time_to_own`),
  KEY `olas_id_tto` (`olas_id_tto`),
  KEY `olas_id_ttr` (`olas_id_ttr`),
  KEY `slalevels_id_ttr` (`slalevels_id_ttr`),
  KEY `internal_time_to_resolve` (`internal_time_to_resolve`),
  KEY `internal_time_to_own` (`internal_time_to_own`),
  KEY `users_id_lastupdater` (`users_id_lastupdater`),
  KEY `type` (`type`),
  KEY `itilcategories_id` (`itilcategories_id`),
  KEY `is_deleted` (`is_deleted`),
  KEY `name` (`name`),
  KEY `locations_id` (`locations_id`),
  KEY `date_creation` (`date_creation`),
  KEY `ola_waiting_duration` (`ola_waiting_duration`),
  KEY `olalevels_id_ttr` (`olalevels_id_ttr`),
  KEY `tickettemplates_id` (`tickettemplates_id`)
) ENGINE=InnoDB DEFAULT CHARSET=utf8mb4 COLLATE=utf8mb4_unicode_ci ROW_FORMAT=DYNAMIC;


### Dump table glpi_tickets_tickets

DROP TABLE IF EXISTS `glpi_tickets_tickets`;
CREATE TABLE `glpi_tickets_tickets` (
  `id` int unsigned NOT NULL AUTO_INCREMENT,
  `tickets_id_1` int unsigned NOT NULL DEFAULT '0',
  `tickets_id_2` int unsigned NOT NULL DEFAULT '0',
  `link` int NOT NULL DEFAULT '1',
  PRIMARY KEY (`id`),
  UNIQUE KEY `unicity` (`tickets_id_1`,`tickets_id_2`),
  KEY `tickets_id_2` (`tickets_id_2`)
) ENGINE=InnoDB DEFAULT CHARSET=utf8mb4 COLLATE=utf8mb4_unicode_ci ROW_FORMAT=DYNAMIC;


### Dump table glpi_tickets_users

DROP TABLE IF EXISTS `glpi_tickets_users`;
CREATE TABLE `glpi_tickets_users` (
  `id` int unsigned NOT NULL AUTO_INCREMENT,
  `tickets_id` int unsigned NOT NULL DEFAULT '0',
  `users_id` int unsigned NOT NULL DEFAULT '0',
  `type` int NOT NULL DEFAULT '1',
  `use_notification` tinyint NOT NULL DEFAULT '1',
  `alternative_email` varchar(255) DEFAULT NULL,
  PRIMARY KEY (`id`),
  UNIQUE KEY `unicity` (`tickets_id`,`type`,`users_id`,`alternative_email`),
  KEY `user` (`users_id`,`type`)
) ENGINE=InnoDB DEFAULT CHARSET=utf8mb4 COLLATE=utf8mb4_unicode_ci ROW_FORMAT=DYNAMIC;


### Dump table glpi_ticketsatisfactions

DROP TABLE IF EXISTS `glpi_ticketsatisfactions`;
CREATE TABLE `glpi_ticketsatisfactions` (
  `id` int unsigned NOT NULL AUTO_INCREMENT,
  `tickets_id` int unsigned NOT NULL DEFAULT '0',
  `type` int NOT NULL DEFAULT '1',
  `date_begin` timestamp NULL DEFAULT NULL,
  `date_answered` timestamp NULL DEFAULT NULL,
  `satisfaction` int DEFAULT NULL,
  `satisfaction_scaled_to_5` float DEFAULT NULL,
  `comment` text,
  PRIMARY KEY (`id`),
  UNIQUE KEY `tickets_id` (`tickets_id`)
) ENGINE=InnoDB DEFAULT CHARSET=utf8mb4 COLLATE=utf8mb4_unicode_ci ROW_FORMAT=DYNAMIC;


### Dump table glpi_tickettasks

DROP TABLE IF EXISTS `glpi_tickettasks`;
CREATE TABLE `glpi_tickettasks` (
  `id` int unsigned NOT NULL AUTO_INCREMENT,
  `uuid` varchar(255) DEFAULT NULL,
  `tickets_id` int unsigned NOT NULL DEFAULT '0',
  `taskcategories_id` int unsigned NOT NULL DEFAULT '0',
  `date` timestamp NULL DEFAULT NULL,
  `users_id` int unsigned NOT NULL DEFAULT '0',
  `users_id_editor` int unsigned NOT NULL DEFAULT '0',
  `content` longtext,
  `is_private` tinyint NOT NULL DEFAULT '0',
  `actiontime` int NOT NULL DEFAULT '0',
  `begin` timestamp NULL DEFAULT NULL,
  `end` timestamp NULL DEFAULT NULL,
  `state` int NOT NULL DEFAULT '1',
  `users_id_tech` int unsigned NOT NULL DEFAULT '0',
  `groups_id_tech` int unsigned NOT NULL DEFAULT '0',
  `date_mod` timestamp NULL DEFAULT NULL,
  `date_creation` timestamp NULL DEFAULT NULL,
  `tasktemplates_id` int unsigned NOT NULL DEFAULT '0',
  `timeline_position` tinyint NOT NULL DEFAULT '0',
  `sourceitems_id` int unsigned NOT NULL DEFAULT '0',
  `sourceof_items_id` int unsigned NOT NULL DEFAULT '0',
  PRIMARY KEY (`id`),
  UNIQUE KEY `uuid` (`uuid`),
  KEY `date` (`date`),
  KEY `date_mod` (`date_mod`),
  KEY `date_creation` (`date_creation`),
  KEY `users_id` (`users_id`),
  KEY `users_id_editor` (`users_id_editor`),
  KEY `tickets_id` (`tickets_id`),
  KEY `is_private` (`is_private`),
  KEY `taskcategories_id` (`taskcategories_id`),
  KEY `state` (`state`),
  KEY `users_id_tech` (`users_id_tech`),
  KEY `groups_id_tech` (`groups_id_tech`),
  KEY `begin` (`begin`),
  KEY `end` (`end`),
  KEY `tasktemplates_id` (`tasktemplates_id`),
  KEY `sourceitems_id` (`sourceitems_id`),
  KEY `sourceof_items_id` (`sourceof_items_id`)
) ENGINE=InnoDB DEFAULT CHARSET=utf8mb4 COLLATE=utf8mb4_unicode_ci ROW_FORMAT=DYNAMIC;


### Dump table glpi_tickettemplatehiddenfields

DROP TABLE IF EXISTS `glpi_tickettemplatehiddenfields`;
CREATE TABLE `glpi_tickettemplatehiddenfields` (
  `id` int unsigned NOT NULL AUTO_INCREMENT,
  `tickettemplates_id` int unsigned NOT NULL DEFAULT '0',
  `num` int NOT NULL DEFAULT '0',
  PRIMARY KEY (`id`),
  UNIQUE KEY `unicity` (`tickettemplates_id`,`num`)
) ENGINE=InnoDB DEFAULT CHARSET=utf8mb4 COLLATE=utf8mb4_unicode_ci ROW_FORMAT=DYNAMIC;

### Dump table glpi_changeemplatehiddenfields

DROP TABLE IF EXISTS `glpi_changetemplatehiddenfields`;
CREATE TABLE `glpi_changetemplatehiddenfields` (
  `id` int unsigned NOT NULL AUTO_INCREMENT,
  `changetemplates_id` int unsigned NOT NULL DEFAULT '0',
  `num` int NOT NULL DEFAULT '0',
  PRIMARY KEY (`id`),
  UNIQUE KEY `unicity` (`changetemplates_id`,`num`)
) ENGINE=InnoDB DEFAULT CHARSET=utf8mb4 COLLATE=utf8mb4_unicode_ci ROW_FORMAT=DYNAMIC;

### Dump table glpi_problemtemplatehiddenfields

DROP TABLE IF EXISTS `glpi_problemtemplatehiddenfields`;
CREATE TABLE `glpi_problemtemplatehiddenfields` (
  `id` int unsigned NOT NULL AUTO_INCREMENT,
  `problemtemplates_id` int unsigned NOT NULL DEFAULT '0',
  `num` int NOT NULL DEFAULT '0',
  PRIMARY KEY (`id`),
  UNIQUE KEY `unicity` (`problemtemplates_id`,`num`)
) ENGINE=InnoDB DEFAULT CHARSET=utf8mb4 COLLATE=utf8mb4_unicode_ci ROW_FORMAT=DYNAMIC;

### Dump table glpi_tickettemplatemandatoryfields

DROP TABLE IF EXISTS `glpi_tickettemplatemandatoryfields`;
CREATE TABLE `glpi_tickettemplatemandatoryfields` (
  `id` int unsigned NOT NULL AUTO_INCREMENT,
  `tickettemplates_id` int unsigned NOT NULL DEFAULT '0',
  `num` int NOT NULL DEFAULT '0',
  PRIMARY KEY (`id`),
  UNIQUE KEY `unicity` (`tickettemplates_id`,`num`)
) ENGINE=InnoDB DEFAULT CHARSET=utf8mb4 COLLATE=utf8mb4_unicode_ci ROW_FORMAT=DYNAMIC;


### Dump table glpi_changetemplatemandatoryfields

DROP TABLE IF EXISTS `glpi_changetemplatemandatoryfields`;
CREATE TABLE `glpi_changetemplatemandatoryfields` (
  `id` int unsigned NOT NULL AUTO_INCREMENT,
  `changetemplates_id` int unsigned NOT NULL DEFAULT '0',
  `num` int NOT NULL DEFAULT '0',
  PRIMARY KEY (`id`),
  UNIQUE KEY `unicity` (`changetemplates_id`,`num`)
) ENGINE=InnoDB DEFAULT CHARSET=utf8mb4 COLLATE=utf8mb4_unicode_ci ROW_FORMAT=DYNAMIC;

### Dump table glpi_problemtemplatemandatoryfields

DROP TABLE IF EXISTS `glpi_problemtemplatemandatoryfields`;
CREATE TABLE `glpi_problemtemplatemandatoryfields` (
  `id` int unsigned NOT NULL AUTO_INCREMENT,
  `problemtemplates_id` int unsigned NOT NULL DEFAULT '0',
  `num` int NOT NULL DEFAULT '0',
  PRIMARY KEY (`id`),
  UNIQUE KEY `unicity` (`problemtemplates_id`,`num`)
) ENGINE=InnoDB DEFAULT CHARSET=utf8mb4 COLLATE=utf8mb4_unicode_ci ROW_FORMAT=DYNAMIC;

### Dump table glpi_tickettemplatepredefinedfields

DROP TABLE IF EXISTS `glpi_tickettemplatepredefinedfields`;
CREATE TABLE `glpi_tickettemplatepredefinedfields` (
  `id` int unsigned NOT NULL AUTO_INCREMENT,
  `tickettemplates_id` int unsigned NOT NULL DEFAULT '0',
  `num` int NOT NULL DEFAULT '0',
  `value` text,
  PRIMARY KEY (`id`),
  KEY `tickettemplates_id` (`tickettemplates_id`)
) ENGINE=InnoDB DEFAULT CHARSET=utf8mb4 COLLATE=utf8mb4_unicode_ci ROW_FORMAT=DYNAMIC;

### Dump table glpi_changetemplatepredefinedfields

DROP TABLE IF EXISTS `glpi_changetemplatepredefinedfields`;
CREATE TABLE `glpi_changetemplatepredefinedfields` (
  `id` int unsigned NOT NULL AUTO_INCREMENT,
  `changetemplates_id` int unsigned NOT NULL DEFAULT '0',
  `num` int NOT NULL DEFAULT '0',
  `value` text,
  PRIMARY KEY (`id`),
  KEY `changetemplates_id` (`changetemplates_id`)
) ENGINE=InnoDB DEFAULT CHARSET=utf8mb4 COLLATE=utf8mb4_unicode_ci ROW_FORMAT=DYNAMIC;

### Dump table glpi_problemtemplatepredefinedfields

DROP TABLE IF EXISTS `glpi_problemtemplatepredefinedfields`;
CREATE TABLE `glpi_problemtemplatepredefinedfields` (
  `id` int unsigned NOT NULL AUTO_INCREMENT,
  `problemtemplates_id` int unsigned NOT NULL DEFAULT '0',
  `num` int NOT NULL DEFAULT '0',
  `value` text,
  PRIMARY KEY (`id`),
  KEY `problemtemplates_id` (`problemtemplates_id`)
) ENGINE=InnoDB DEFAULT CHARSET=utf8mb4 COLLATE=utf8mb4_unicode_ci ROW_FORMAT=DYNAMIC;



### Dump table glpi_tickettemplates

DROP TABLE IF EXISTS `glpi_tickettemplates`;
CREATE TABLE `glpi_tickettemplates` (
  `id` int unsigned NOT NULL AUTO_INCREMENT,
  `name` varchar(255) DEFAULT NULL,
  `entities_id` int unsigned NOT NULL DEFAULT '0',
  `is_recursive` tinyint NOT NULL DEFAULT '0',
  `comment` text,
  `allowed_statuses` varchar(255) NOT NULL DEFAULT '[1,2,3,4,5,6]',
  PRIMARY KEY (`id`),
  KEY `name` (`name`),
  KEY `entities_id` (`entities_id`),
  KEY `is_recursive` (`is_recursive`)
) ENGINE=InnoDB DEFAULT CHARSET=utf8mb4 COLLATE=utf8mb4_unicode_ci ROW_FORMAT=DYNAMIC;


### Dump table glpi_changetemplates

DROP TABLE IF EXISTS `glpi_changetemplates`;
CREATE TABLE `glpi_changetemplates` (
  `id` int unsigned NOT NULL AUTO_INCREMENT,
  `name` varchar(255) DEFAULT NULL,
  `entities_id` int unsigned NOT NULL DEFAULT '0',
  `is_recursive` tinyint NOT NULL DEFAULT '0',
  `comment` text,
  `allowed_statuses` varchar(255) NOT NULL DEFAULT '[1,9,10,7,4,11,12,5,8,6,14,13]',
  PRIMARY KEY (`id`),
  KEY `name` (`name`),
  KEY `entities_id` (`entities_id`),
  KEY `is_recursive` (`is_recursive`)
) ENGINE=InnoDB DEFAULT CHARSET=utf8mb4 COLLATE=utf8mb4_unicode_ci ROW_FORMAT=DYNAMIC;

### Dump table glpi_problemtemplates

DROP TABLE IF EXISTS `glpi_problemtemplates`;
CREATE TABLE `glpi_problemtemplates` (
  `id` int unsigned NOT NULL AUTO_INCREMENT,
  `name` varchar(255) DEFAULT NULL,
  `entities_id` int unsigned NOT NULL DEFAULT '0',
  `is_recursive` tinyint NOT NULL DEFAULT '0',
  `comment` text,
  `allowed_statuses` varchar(255) NOT NULL DEFAULT '[1,7,2,3,4,5,8,6]',
  PRIMARY KEY (`id`),
  KEY `name` (`name`),
  KEY `entities_id` (`entities_id`),
  KEY `is_recursive` (`is_recursive`)
) ENGINE=InnoDB DEFAULT CHARSET=utf8mb4 COLLATE=utf8mb4_unicode_ci ROW_FORMAT=DYNAMIC;

### Dump table glpi_ticketvalidations

DROP TABLE IF EXISTS `glpi_ticketvalidations`;
CREATE TABLE `glpi_ticketvalidations` (
  `id` int unsigned NOT NULL AUTO_INCREMENT,
  `entities_id` int unsigned NOT NULL DEFAULT '0',
  `users_id` int unsigned NOT NULL DEFAULT '0',
  `tickets_id` int unsigned NOT NULL DEFAULT '0',
  `users_id_validate` int unsigned NOT NULL DEFAULT '0',
  `itemtype_target` varchar(255) NOT NULL,
  `items_id_target` int unsigned NOT NULL DEFAULT '0',
  `comment_submission` text,
  `comment_validation` text,
  `status` int NOT NULL DEFAULT '2',
  `submission_date` timestamp NULL DEFAULT NULL,
  `validation_date` timestamp NULL DEFAULT NULL,
  `timeline_position` tinyint NOT NULL DEFAULT '0',
  `last_reminder_date` timestamp NULL DEFAULT NULL,
  PRIMARY KEY (`id`),
  KEY `entities_id` (`entities_id`),
  KEY `users_id` (`users_id`),
  KEY `users_id_validate` (`users_id_validate`),
  KEY `item_target` (`itemtype_target`,`items_id_target`),
  KEY `tickets_id` (`tickets_id`),
  KEY `submission_date` (`submission_date`),
  KEY `validation_date` (`validation_date`),
  KEY `status` (`status`)
) ENGINE=InnoDB DEFAULT CHARSET=utf8mb4 COLLATE=utf8mb4_unicode_ci ROW_FORMAT=DYNAMIC;


### Dump table glpi_transfers

DROP TABLE IF EXISTS `glpi_transfers`;
CREATE TABLE `glpi_transfers` (
  `id` int unsigned NOT NULL AUTO_INCREMENT,
  `name` varchar(255) DEFAULT NULL,
  `keep_ticket` int NOT NULL DEFAULT '0',
  `keep_networklink` int NOT NULL DEFAULT '0',
  `keep_reservation` int NOT NULL DEFAULT '0',
  `keep_history` int NOT NULL DEFAULT '0',
  `keep_device` int NOT NULL DEFAULT '0',
  `keep_infocom` int NOT NULL DEFAULT '0',
  `keep_dc_monitor` int NOT NULL DEFAULT '0',
  `clean_dc_monitor` int NOT NULL DEFAULT '0',
  `keep_dc_phone` int NOT NULL DEFAULT '0',
  `clean_dc_phone` int NOT NULL DEFAULT '0',
  `keep_dc_peripheral` int NOT NULL DEFAULT '0',
  `clean_dc_peripheral` int NOT NULL DEFAULT '0',
  `keep_dc_printer` int NOT NULL DEFAULT '0',
  `clean_dc_printer` int NOT NULL DEFAULT '0',
  `keep_supplier` int NOT NULL DEFAULT '0',
  `clean_supplier` int NOT NULL DEFAULT '0',
  `keep_contact` int NOT NULL DEFAULT '0',
  `clean_contact` int NOT NULL DEFAULT '0',
  `keep_contract` int NOT NULL DEFAULT '0',
  `clean_contract` int NOT NULL DEFAULT '0',
  `keep_software` int NOT NULL DEFAULT '0',
  `clean_software` int NOT NULL DEFAULT '0',
  `keep_document` int NOT NULL DEFAULT '0',
  `clean_document` int NOT NULL DEFAULT '0',
  `keep_cartridgeitem` int NOT NULL DEFAULT '0',
  `clean_cartridgeitem` int NOT NULL DEFAULT '0',
  `keep_cartridge` int NOT NULL DEFAULT '0',
  `keep_consumable` int NOT NULL DEFAULT '0',
  `date_mod` timestamp NULL DEFAULT NULL,
  `date_creation` timestamp NULL DEFAULT NULL,
  `comment` text,
  `keep_disk` int NOT NULL DEFAULT '0',
  `keep_certificate` int NOT NULL DEFAULT '0',
  `clean_certificate` int NOT NULL DEFAULT '0',
  `lock_updated_fields` int NOT NULL DEFAULT '0',
  PRIMARY KEY (`id`),
  KEY `name` (`name`),
  KEY `date_mod` (`date_mod`),
  KEY `date_creation` (`date_creation`)
) ENGINE=InnoDB DEFAULT CHARSET=utf8mb4 COLLATE=utf8mb4_unicode_ci ROW_FORMAT=DYNAMIC;


### Dump table glpi_usercategories

DROP TABLE IF EXISTS `glpi_usercategories`;
CREATE TABLE `glpi_usercategories` (
  `id` int unsigned NOT NULL AUTO_INCREMENT,
  `name` varchar(255) DEFAULT NULL,
  `comment` text,
  `date_mod` timestamp NULL DEFAULT NULL,
  `date_creation` timestamp NULL DEFAULT NULL,
  PRIMARY KEY (`id`),
  KEY `name` (`name`),
  KEY `date_mod` (`date_mod`),
  KEY `date_creation` (`date_creation`)
) ENGINE=InnoDB DEFAULT CHARSET=utf8mb4 COLLATE=utf8mb4_unicode_ci ROW_FORMAT=DYNAMIC;


### Dump table glpi_useremails

DROP TABLE IF EXISTS `glpi_useremails`;
CREATE TABLE `glpi_useremails` (
  `id` int unsigned NOT NULL AUTO_INCREMENT,
  `users_id` int unsigned NOT NULL DEFAULT '0',
  `is_default` tinyint NOT NULL DEFAULT '0',
  `is_dynamic` tinyint NOT NULL DEFAULT '0',
  `email` varchar(255) DEFAULT NULL,
  PRIMARY KEY (`id`),
  UNIQUE KEY `unicity` (`users_id`,`email`),
  KEY `email` (`email`),
  KEY `is_default` (`is_default`),
  KEY `is_dynamic` (`is_dynamic`)
) ENGINE=InnoDB DEFAULT CHARSET=utf8mb4 COLLATE=utf8mb4_unicode_ci ROW_FORMAT=DYNAMIC;


### Dump table glpi_users

DROP TABLE IF EXISTS `glpi_users`;
CREATE TABLE `glpi_users` (
  `id` int unsigned NOT NULL AUTO_INCREMENT,
  `name` varchar(255) DEFAULT NULL,
  `password` varchar(255) DEFAULT NULL,
  `password_last_update` timestamp NULL DEFAULT NULL,
  `phone` varchar(255) DEFAULT NULL,
  `phone2` varchar(255) DEFAULT NULL,
  `mobile` varchar(255) DEFAULT NULL,
  `realname` varchar(255) DEFAULT NULL,
  `firstname` varchar(255) DEFAULT NULL,
  `locations_id` int unsigned NOT NULL DEFAULT '0',
  `language` char(10) DEFAULT NULL COMMENT 'see define.php CFG_GLPI[language] array',
  `use_mode` int NOT NULL DEFAULT '0',
  `list_limit` int DEFAULT NULL,
  `is_active` tinyint NOT NULL DEFAULT '1',
  `comment` text,
  `auths_id` int unsigned NOT NULL DEFAULT '0',
  `authtype` int NOT NULL DEFAULT '0',
  `last_login` timestamp NULL DEFAULT NULL,
  `date_mod` timestamp NULL DEFAULT NULL,
  `date_sync` timestamp NULL DEFAULT NULL,
  `is_deleted` tinyint NOT NULL DEFAULT '0',
  `profiles_id` int unsigned NOT NULL DEFAULT '0',
  `entities_id` int unsigned NOT NULL DEFAULT '0',
  `usertitles_id` int unsigned NOT NULL DEFAULT '0',
  `usercategories_id` int unsigned NOT NULL DEFAULT '0',
  `date_format` int DEFAULT NULL,
  `number_format` int DEFAULT NULL,
  `names_format` int DEFAULT NULL,
  `csv_delimiter` char(1) DEFAULT NULL,
  `is_ids_visible` tinyint DEFAULT NULL,
  `use_flat_dropdowntree` tinyint DEFAULT NULL,
  `show_jobs_at_login` tinyint DEFAULT NULL,
  `priority_1` char(20) DEFAULT NULL,
  `priority_2` char(20) DEFAULT NULL,
  `priority_3` char(20) DEFAULT NULL,
  `priority_4` char(20) DEFAULT NULL,
  `priority_5` char(20) DEFAULT NULL,
  `priority_6` char(20) DEFAULT NULL,
  `followup_private` tinyint DEFAULT NULL,
  `task_private` tinyint DEFAULT NULL,
  `default_requesttypes_id` int unsigned DEFAULT NULL,
  `password_forget_token` char(40) DEFAULT NULL,
  `password_forget_token_date` timestamp NULL DEFAULT NULL,
  `user_dn` text,
  `registration_number` varchar(255) DEFAULT NULL,
  `show_count_on_tabs` tinyint DEFAULT NULL,
  `refresh_views` int DEFAULT NULL,
  `set_default_tech` tinyint DEFAULT NULL,
  `personal_token` varchar(255) DEFAULT NULL,
  `personal_token_date` timestamp NULL DEFAULT NULL,
  `api_token` varchar(255) DEFAULT NULL,
  `api_token_date` timestamp NULL DEFAULT NULL,
  `cookie_token` varchar(255) DEFAULT NULL,
  `cookie_token_date` timestamp NULL DEFAULT NULL,
  `display_count_on_home` int DEFAULT NULL,
  `notification_to_myself` tinyint DEFAULT NULL,
  `duedateok_color` varchar(255) DEFAULT NULL,
  `duedatewarning_color` varchar(255) DEFAULT NULL,
  `duedatecritical_color` varchar(255) DEFAULT NULL,
  `duedatewarning_less` int DEFAULT NULL,
  `duedatecritical_less` int DEFAULT NULL,
  `duedatewarning_unit` varchar(255) DEFAULT NULL,
  `duedatecritical_unit` varchar(255) DEFAULT NULL,
  `display_options` text,
  `is_deleted_ldap` tinyint NOT NULL DEFAULT '0',
  `pdffont` varchar(255) DEFAULT NULL,
  `picture` varchar(255) DEFAULT NULL,
  `begin_date` timestamp NULL DEFAULT NULL,
  `end_date` timestamp NULL DEFAULT NULL,
  `keep_devices_when_purging_item` tinyint DEFAULT NULL,
  `privatebookmarkorder` longtext,
  `backcreated` tinyint DEFAULT NULL,
  `task_state` int DEFAULT NULL,
  `palette` char(20) DEFAULT NULL,
  `page_layout` char(20) DEFAULT NULL,
  `fold_menu` tinyint DEFAULT NULL,
  `fold_search` tinyint DEFAULT NULL,
  `savedsearches_pinned` text,
  `timeline_order` char(20) DEFAULT NULL,
  `itil_layout` text,
  `richtext_layout` char(20) DEFAULT NULL,
  `set_default_requester` tinyint DEFAULT NULL,
  `lock_autolock_mode` tinyint DEFAULT NULL,
  `lock_directunlock_notification` tinyint DEFAULT NULL,
  `date_creation` timestamp NULL DEFAULT NULL,
  `highcontrast_css` tinyint DEFAULT '0',
  `plannings` text,
  `sync_field` varchar(255) DEFAULT NULL,
  `groups_id` int unsigned NOT NULL DEFAULT '0',
  `users_id_supervisor` int unsigned NOT NULL DEFAULT '0',
  `timezone` varchar(50) DEFAULT NULL,
  `default_dashboard_central` varchar(100) DEFAULT NULL,
  `default_dashboard_assets` varchar(100) DEFAULT NULL,
  `default_dashboard_helpdesk` varchar(100) DEFAULT NULL,
  `default_dashboard_mini_ticket` varchar(100) DEFAULT NULL,
  `default_central_tab` tinyint DEFAULT '0',
  `nickname` varchar(255) DEFAULT NULL,
<<<<<<< HEAD
  `substitution_end_date` timestamp NULL DEFAULT NULL,
  `substitution_start_date` timestamp NULL DEFAULT NULL,
  `toast_location` varchar(255) DEFAULT NULL,
=======
  `timeline_action_btn_layout` tinyint DEFAULT '0',
  `timeline_date_format` tinyint DEFAULT '0',
>>>>>>> 75120ade
  PRIMARY KEY (`id`),
  UNIQUE KEY `unicityloginauth` (`name`,`authtype`,`auths_id`),
  KEY `firstname` (`firstname`),
  KEY `realname` (`realname`),
  KEY `entities_id` (`entities_id`),
  KEY `profiles_id` (`profiles_id`),
  KEY `locations_id` (`locations_id`),
  KEY `usertitles_id` (`usertitles_id`),
  KEY `usercategories_id` (`usercategories_id`),
  KEY `is_deleted` (`is_deleted`),
  KEY `is_active` (`is_active`),
  KEY `date_mod` (`date_mod`),
  KEY `authitem` (`authtype`,`auths_id`),
  KEY `is_deleted_ldap` (`is_deleted_ldap`),
  KEY `date_creation` (`date_creation`),
  KEY `begin_date` (`begin_date`),
  KEY `end_date` (`end_date`),
  KEY `sync_field` (`sync_field`),
  KEY `groups_id` (`groups_id`),
  KEY `users_id_supervisor` (`users_id_supervisor`),
  KEY `auths_id` (`auths_id`),
  KEY `default_requesttypes_id` (`default_requesttypes_id`),
  KEY `substitution_end_date` (`substitution_end_date`),
  KEY `substitution_start_date` (`substitution_start_date`)
) ENGINE=InnoDB DEFAULT CHARSET=utf8mb4 COLLATE=utf8mb4_unicode_ci ROW_FORMAT=DYNAMIC;


### Dump table glpi_usertitles

DROP TABLE IF EXISTS `glpi_usertitles`;
CREATE TABLE `glpi_usertitles` (
  `id` int unsigned NOT NULL AUTO_INCREMENT,
  `name` varchar(255) DEFAULT NULL,
  `comment` text,
  `date_mod` timestamp NULL DEFAULT NULL,
  `date_creation` timestamp NULL DEFAULT NULL,
  PRIMARY KEY (`id`),
  KEY `name` (`name`),
  KEY `date_mod` (`date_mod`),
  KEY `date_creation` (`date_creation`)
) ENGINE=InnoDB DEFAULT CHARSET=utf8mb4 COLLATE=utf8mb4_unicode_ci ROW_FORMAT=DYNAMIC;


### Dump table glpi_virtualmachinestates

DROP TABLE IF EXISTS `glpi_virtualmachinestates`;
CREATE TABLE `glpi_virtualmachinestates` (
  `id` int unsigned NOT NULL AUTO_INCREMENT,
  `name` varchar(255) NOT NULL DEFAULT '',
  `comment` text,
  `date_mod` timestamp NULL DEFAULT NULL,
  `date_creation` timestamp NULL DEFAULT NULL,
  PRIMARY KEY (`id`),
  KEY `name` (`name`),
  KEY `date_mod` (`date_mod`),
  KEY `date_creation` (`date_creation`)
) ENGINE=InnoDB DEFAULT CHARSET=utf8mb4 COLLATE=utf8mb4_unicode_ci ROW_FORMAT=DYNAMIC;


### Dump table glpi_virtualmachinesystems

DROP TABLE IF EXISTS `glpi_virtualmachinesystems`;
CREATE TABLE `glpi_virtualmachinesystems` (
  `id` int unsigned NOT NULL AUTO_INCREMENT,
  `name` varchar(255) NOT NULL DEFAULT '',
  `comment` text,
  `date_mod` timestamp NULL DEFAULT NULL,
  `date_creation` timestamp NULL DEFAULT NULL,
  PRIMARY KEY (`id`),
  KEY `name` (`name`),
  KEY `date_mod` (`date_mod`),
  KEY `date_creation` (`date_creation`)
) ENGINE=InnoDB DEFAULT CHARSET=utf8mb4 COLLATE=utf8mb4_unicode_ci ROW_FORMAT=DYNAMIC;


### Dump table glpi_virtualmachinetypes

DROP TABLE IF EXISTS `glpi_virtualmachinetypes`;
CREATE TABLE `glpi_virtualmachinetypes` (
  `id` int unsigned NOT NULL AUTO_INCREMENT,
  `name` varchar(255) NOT NULL DEFAULT '',
  `comment` text,
  `date_mod` timestamp NULL DEFAULT NULL,
  `date_creation` timestamp NULL DEFAULT NULL,
  PRIMARY KEY (`id`),
  KEY `name` (`name`),
  KEY `date_mod` (`date_mod`),
  KEY `date_creation` (`date_creation`)
) ENGINE=InnoDB DEFAULT CHARSET=utf8mb4 COLLATE=utf8mb4_unicode_ci ROW_FORMAT=DYNAMIC;


### Dump table glpi_vlans

DROP TABLE IF EXISTS `glpi_vlans`;
CREATE TABLE `glpi_vlans` (
  `id` int unsigned NOT NULL AUTO_INCREMENT,
  `entities_id` int unsigned NOT NULL DEFAULT '0',
  `is_recursive` tinyint NOT NULL DEFAULT '0',
  `name` varchar(255) DEFAULT NULL,
  `comment` text,
  `tag` int NOT NULL DEFAULT '0',
  `date_mod` timestamp NULL DEFAULT NULL,
  `date_creation` timestamp NULL DEFAULT NULL,
  PRIMARY KEY (`id`),
  KEY `name` (`name`),
  KEY `entities_id` (`entities_id`),
  KEY `is_recursive` (`is_recursive`),
  KEY `tag` (`tag`),
  KEY `date_mod` (`date_mod`),
  KEY `date_creation` (`date_creation`)
) ENGINE=InnoDB DEFAULT CHARSET=utf8mb4 COLLATE=utf8mb4_unicode_ci ROW_FORMAT=DYNAMIC;


### Dump table glpi_wifinetworks

DROP TABLE IF EXISTS `glpi_wifinetworks`;
CREATE TABLE `glpi_wifinetworks` (
  `id` int unsigned NOT NULL AUTO_INCREMENT,
  `entities_id` int unsigned NOT NULL DEFAULT '0',
  `is_recursive` tinyint NOT NULL DEFAULT '0',
  `name` varchar(255) DEFAULT NULL,
  `essid` varchar(255) DEFAULT NULL,
  `mode` varchar(255) DEFAULT NULL COMMENT 'ad-hoc, access_point',
  `comment` text,
  `date_mod` timestamp NULL DEFAULT NULL,
  `date_creation` timestamp NULL DEFAULT NULL,
  PRIMARY KEY (`id`),
  KEY `entities_id` (`entities_id`),
  KEY `is_recursive` (`is_recursive`),
  KEY `essid` (`essid`),
  KEY `name` (`name`),
  KEY `date_mod` (`date_mod`),
  KEY `date_creation` (`date_creation`)
) ENGINE=InnoDB DEFAULT CHARSET=utf8mb4 COLLATE=utf8mb4_unicode_ci ROW_FORMAT=DYNAMIC;

### Dump table glpi_knowbaseitems_items

DROP TABLE IF EXISTS `glpi_knowbaseitems_items`;
CREATE TABLE `glpi_knowbaseitems_items` (
  `id` int unsigned NOT NULL AUTO_INCREMENT,
  `knowbaseitems_id` int unsigned NOT NULL,
  `itemtype` varchar(100) NOT NULL,
  `items_id` int unsigned NOT NULL DEFAULT '0',
  `date_creation` timestamp NULL DEFAULT NULL,
  `date_mod` timestamp NULL DEFAULT NULL,
  PRIMARY KEY (`id`),
  UNIQUE KEY `unicity` (`itemtype`,`items_id`,`knowbaseitems_id`),
  KEY `knowbaseitems_id` (`knowbaseitems_id`),
  KEY `date_creation` (`date_creation`),
  KEY `date_mod` (`date_mod`)
) ENGINE=InnoDB DEFAULT CHARSET=utf8mb4 COLLATE=utf8mb4_unicode_ci ROW_FORMAT=DYNAMIC;

### Dump table glpi_knowbaseitems_revisions

DROP TABLE IF EXISTS `glpi_knowbaseitems_revisions`;
CREATE TABLE `glpi_knowbaseitems_revisions` (
  `id` int unsigned NOT NULL AUTO_INCREMENT,
  `knowbaseitems_id` int unsigned NOT NULL,
  `revision` int NOT NULL,
  `name` text,
  `answer` longtext,
  `language` varchar(10) DEFAULT NULL,
  `users_id` int unsigned NOT NULL DEFAULT '0',
  `date` timestamp NULL DEFAULT NULL,
  PRIMARY KEY (`id`),
  UNIQUE KEY `unicity` (`knowbaseitems_id`,`revision`,`language`),
  KEY `revision` (`revision`),
  KEY `users_id` (`users_id`),
  KEY `date` (`date`)
) ENGINE=InnoDB DEFAULT CHARSET=utf8mb4 COLLATE=utf8mb4_unicode_ci ROW_FORMAT=DYNAMIC;

### Dump table glpi_knowbaseitems_comments

DROP TABLE IF EXISTS `glpi_knowbaseitems_comments`;
CREATE TABLE `glpi_knowbaseitems_comments` (
  `id` int unsigned NOT NULL AUTO_INCREMENT,
  `knowbaseitems_id` int unsigned NOT NULL,
  `users_id` int unsigned NOT NULL DEFAULT '0',
  `language` varchar(10) DEFAULT NULL,
  `comment` text,
  `parent_comment_id` int unsigned DEFAULT NULL,
  `date_creation` timestamp NULL DEFAULT NULL,
  `date_mod` timestamp NULL DEFAULT NULL,
  PRIMARY KEY (`id`),
  KEY `knowbaseitems_id` (`knowbaseitems_id`),
  KEY `parent_comment_id` (`parent_comment_id`),
  KEY `users_id` (`users_id`),
  KEY `date_mod` (`date_mod`),
  KEY `date_creation` (`date_creation`)
) ENGINE=InnoDB DEFAULT CHARSET=utf8mb4 COLLATE=utf8mb4_unicode_ci ROW_FORMAT=DYNAMIC;

### Dump table glpi_devicebatterymodels

DROP TABLE IF EXISTS `glpi_devicebatterymodels`;
CREATE TABLE `glpi_devicebatterymodels` (
  `id` int unsigned NOT NULL AUTO_INCREMENT,
  `name` varchar(255) DEFAULT NULL,
  `comment` text,
  `product_number` varchar(255) DEFAULT NULL,
  PRIMARY KEY (`id`),
  KEY `name` (`name`),
  KEY `product_number` (`product_number`)
) ENGINE=InnoDB DEFAULT CHARSET=utf8mb4 COLLATE=utf8mb4_unicode_ci ROW_FORMAT=DYNAMIC;

### Dump table glpi_devicebatteries

DROP TABLE IF EXISTS `glpi_devicebatteries`;
CREATE TABLE `glpi_devicebatteries` (
  `id` int unsigned NOT NULL AUTO_INCREMENT,
  `designation` varchar(255) DEFAULT NULL,
  `comment` text,
  `manufacturers_id` int unsigned NOT NULL DEFAULT '0',
  `voltage` int DEFAULT NULL,
  `capacity` int DEFAULT NULL,
  `devicebatterytypes_id` int unsigned NOT NULL DEFAULT '0',
  `entities_id` int unsigned NOT NULL DEFAULT '0',
  `is_recursive` tinyint NOT NULL DEFAULT '0',
  `devicebatterymodels_id` int unsigned DEFAULT NULL,
  `date_mod` timestamp NULL DEFAULT NULL,
  `date_creation` timestamp NULL DEFAULT NULL,
  PRIMARY KEY (`id`),
  KEY `designation` (`designation`),
  KEY `manufacturers_id` (`manufacturers_id`),
  KEY `entities_id` (`entities_id`),
  KEY `is_recursive` (`is_recursive`),
  KEY `date_mod` (`date_mod`),
  KEY `date_creation` (`date_creation`),
  KEY `devicebatterymodels_id` (`devicebatterymodels_id`),
  KEY `devicebatterytypes_id` (`devicebatterytypes_id`)
) ENGINE=InnoDB DEFAULT CHARSET=utf8mb4 COLLATE=utf8mb4_unicode_ci ROW_FORMAT=DYNAMIC;

### Dump table glpi_items_devicebatteries

DROP TABLE IF EXISTS `glpi_items_devicebatteries`;
CREATE TABLE `glpi_items_devicebatteries` (
  `id` int unsigned NOT NULL AUTO_INCREMENT,
  `items_id` int unsigned NOT NULL DEFAULT '0',
  `itemtype` varchar(255) DEFAULT NULL,
  `devicebatteries_id` int unsigned NOT NULL DEFAULT '0',
  `manufacturing_date` date DEFAULT NULL,
  `is_deleted` tinyint NOT NULL DEFAULT '0',
  `is_dynamic` tinyint NOT NULL DEFAULT '0',
  `entities_id` int unsigned NOT NULL DEFAULT '0',
  `is_recursive` tinyint NOT NULL DEFAULT '0',
  `serial` varchar(255) DEFAULT NULL,
  `otherserial` varchar(255) DEFAULT NULL,
  `locations_id` int unsigned NOT NULL DEFAULT '0',
  `states_id` int unsigned NOT NULL DEFAULT '0',
  `real_capacity` int NOT NULL DEFAULT '0',
  PRIMARY KEY (`id`),
  KEY `devicebatteries_id` (`devicebatteries_id`),
  KEY `is_deleted` (`is_deleted`),
  KEY `is_dynamic` (`is_dynamic`),
  KEY `entities_id` (`entities_id`),
  KEY `is_recursive` (`is_recursive`),
  KEY `serial` (`serial`),
  KEY `item` (`itemtype`,`items_id`),
  KEY `otherserial` (`otherserial`),
  KEY `locations_id` (`locations_id`),
  KEY `states_id` (`states_id`)
) ENGINE=InnoDB DEFAULT CHARSET=utf8mb4 COLLATE=utf8mb4_unicode_ci ROW_FORMAT=DYNAMIC;

DROP TABLE IF EXISTS `glpi_devicebatterytypes`;
CREATE TABLE `glpi_devicebatterytypes` (
  `id` int unsigned NOT NULL AUTO_INCREMENT,
  `name` varchar(255) DEFAULT NULL,
  `comment` text,
  `date_mod` timestamp NULL DEFAULT NULL,
  `date_creation` timestamp NULL DEFAULT NULL,
  PRIMARY KEY (`id`),
  KEY `name` (`name`),
  KEY `date_mod` (`date_mod`),
  KEY `date_creation` (`date_creation`)
) ENGINE=InnoDB DEFAULT CHARSET=utf8mb4 COLLATE=utf8mb4_unicode_ci ROW_FORMAT=DYNAMIC;

### Dump table glpi_devicefirmwaremodels

DROP TABLE IF EXISTS `glpi_devicefirmwaremodels`;
CREATE TABLE `glpi_devicefirmwaremodels` (
  `id` int unsigned NOT NULL AUTO_INCREMENT,
  `name` varchar(255) DEFAULT NULL,
  `comment` text,
  `product_number` varchar(255) DEFAULT NULL,
  PRIMARY KEY (`id`),
  KEY `name` (`name`),
  KEY `product_number` (`product_number`)
) ENGINE=InnoDB DEFAULT CHARSET=utf8mb4 COLLATE=utf8mb4_unicode_ci ROW_FORMAT=DYNAMIC;

### Dump table glpi_devicefirmwares

DROP TABLE IF EXISTS `glpi_devicefirmwares`;
CREATE TABLE `glpi_devicefirmwares` (
  `id` int unsigned NOT NULL AUTO_INCREMENT,
  `designation` varchar(255) DEFAULT NULL,
  `comment` text,
  `manufacturers_id` int unsigned NOT NULL DEFAULT '0',
  `date` date DEFAULT NULL,
  `version` varchar(255) DEFAULT NULL,
  `devicefirmwaretypes_id` int unsigned NOT NULL DEFAULT '0',
  `entities_id` int unsigned NOT NULL DEFAULT '0',
  `is_recursive` tinyint NOT NULL DEFAULT '0',
  `devicefirmwaremodels_id` int unsigned DEFAULT NULL,
  `date_mod` timestamp NULL DEFAULT NULL,
  `date_creation` timestamp NULL DEFAULT NULL,
  PRIMARY KEY (`id`),
  KEY `designation` (`designation`),
  KEY `manufacturers_id` (`manufacturers_id`),
  KEY `entities_id` (`entities_id`),
  KEY `is_recursive` (`is_recursive`),
  KEY `date_mod` (`date_mod`),
  KEY `date_creation` (`date_creation`),
  KEY `devicefirmwaremodels_id` (`devicefirmwaremodels_id`),
  KEY `devicefirmwaretypes_id` (`devicefirmwaretypes_id`)
) ENGINE=InnoDB DEFAULT CHARSET=utf8mb4 COLLATE=utf8mb4_unicode_ci ROW_FORMAT=DYNAMIC;

### Dump table glpi_items_devicefirmwares

DROP TABLE IF EXISTS `glpi_items_devicefirmwares`;
CREATE TABLE `glpi_items_devicefirmwares` (
  `id` int unsigned NOT NULL AUTO_INCREMENT,
  `items_id` int unsigned NOT NULL DEFAULT '0',
  `itemtype` varchar(255) DEFAULT NULL,
  `devicefirmwares_id` int unsigned NOT NULL DEFAULT '0',
  `is_deleted` tinyint NOT NULL DEFAULT '0',
  `is_dynamic` tinyint NOT NULL DEFAULT '0',
  `entities_id` int unsigned NOT NULL DEFAULT '0',
  `is_recursive` tinyint NOT NULL DEFAULT '0',
  `serial` varchar(255) DEFAULT NULL,
  `otherserial` varchar(255) DEFAULT NULL,
  `locations_id` int unsigned NOT NULL DEFAULT '0',
  `states_id` int unsigned NOT NULL DEFAULT '0',
  PRIMARY KEY (`id`),
  KEY `devicefirmwares_id` (`devicefirmwares_id`),
  KEY `is_deleted` (`is_deleted`),
  KEY `is_dynamic` (`is_dynamic`),
  KEY `entities_id` (`entities_id`),
  KEY `is_recursive` (`is_recursive`),
  KEY `serial` (`serial`),
  KEY `item` (`itemtype`,`items_id`),
  KEY `otherserial` (`otherserial`),
  KEY `locations_id` (`locations_id`),
  KEY `states_id` (`states_id`)
) ENGINE=InnoDB DEFAULT CHARSET=utf8mb4 COLLATE=utf8mb4_unicode_ci ROW_FORMAT=DYNAMIC;

DROP TABLE IF EXISTS `glpi_devicefirmwaretypes`;
CREATE TABLE `glpi_devicefirmwaretypes` (
  `id` int unsigned NOT NULL AUTO_INCREMENT,
  `name` varchar(255) DEFAULT NULL,
  `comment` text,
  `date_mod` timestamp NULL DEFAULT NULL,
  `date_creation` timestamp NULL DEFAULT NULL,
  PRIMARY KEY (`id`),
  KEY `name` (`name`),
  KEY `date_mod` (`date_mod`),
  KEY `date_creation` (`date_creation`)
) ENGINE=InnoDB DEFAULT CHARSET=utf8mb4 COLLATE=utf8mb4_unicode_ci ROW_FORMAT=DYNAMIC;


-- Datacenters

DROP TABLE IF EXISTS `glpi_datacenters`;
CREATE TABLE `glpi_datacenters` (
  `id` int unsigned NOT NULL AUTO_INCREMENT,
  `name` varchar(255) DEFAULT NULL,
  `entities_id` int unsigned NOT NULL DEFAULT '0',
  `is_recursive` tinyint NOT NULL DEFAULT '0',
  `locations_id` int unsigned NOT NULL DEFAULT '0',
  `is_deleted` tinyint NOT NULL DEFAULT '0',
  `date_mod` timestamp NULL DEFAULT NULL,
  `date_creation` timestamp NULL DEFAULT NULL,
  `pictures` text,
  PRIMARY KEY (`id`),
  KEY `name` (`name`),
  KEY `entities_id` (`entities_id`),
  KEY `is_recursive` (`is_recursive`),
  KEY `locations_id` (`locations_id`),
  KEY `is_deleted` (`is_deleted`),
  KEY `date_mod` (`date_mod`),
  KEY `date_creation` (`date_creation`)
) ENGINE=InnoDB DEFAULT CHARSET=utf8mb4 COLLATE=utf8mb4_unicode_ci ROW_FORMAT=DYNAMIC;

DROP TABLE IF EXISTS `glpi_dcrooms`;
CREATE TABLE `glpi_dcrooms` (
  `id` int unsigned NOT NULL AUTO_INCREMENT,
  `name` varchar(255) DEFAULT NULL,
  `entities_id` int unsigned NOT NULL DEFAULT '0',
  `is_recursive` tinyint NOT NULL DEFAULT '0',
  `locations_id` int unsigned NOT NULL DEFAULT '0',
  `vis_cols` int DEFAULT NULL,
  `vis_rows` int DEFAULT NULL,
  `vis_cell_width` int NOT NULL DEFAULT '40',
  `vis_cell_height` int NOT NULL DEFAULT '40',
  `blueprint` text,
  `datacenters_id` int unsigned NOT NULL DEFAULT '0',
  `is_deleted` tinyint NOT NULL DEFAULT '0',
  `date_mod` timestamp NULL DEFAULT NULL,
  `date_creation` timestamp NULL DEFAULT NULL,
  PRIMARY KEY (`id`),
  KEY `name` (`name`),
  KEY `entities_id` (`entities_id`),
  KEY `is_recursive` (`is_recursive`),
  KEY `locations_id` (`locations_id`),
  KEY `datacenters_id` (`datacenters_id`),
  KEY `is_deleted` (`is_deleted`),
  KEY `date_mod` (`date_mod`),
  KEY `date_creation` (`date_creation`)
) ENGINE=InnoDB DEFAULT CHARSET=utf8mb4 COLLATE=utf8mb4_unicode_ci ROW_FORMAT=DYNAMIC;

DROP TABLE IF EXISTS `glpi_rackmodels`;
CREATE TABLE `glpi_rackmodels` (
  `id` int unsigned NOT NULL AUTO_INCREMENT,
  `name` varchar(255) DEFAULT NULL,
  `comment` text,
  `product_number` varchar(255) DEFAULT NULL,
  `date_mod` timestamp NULL DEFAULT NULL,
  `date_creation` timestamp NULL DEFAULT NULL,
  `pictures` text,
  PRIMARY KEY (`id`),
  KEY `name` (`name`),
  KEY `product_number` (`product_number`),
  KEY `date_creation` (`date_creation`),
  KEY `date_mod` (`date_mod`)
) ENGINE=InnoDB DEFAULT CHARSET=utf8mb4 COLLATE=utf8mb4_unicode_ci ROW_FORMAT=DYNAMIC;

DROP TABLE IF EXISTS `glpi_racktypes`;
CREATE TABLE `glpi_racktypes` (
  `id` int unsigned NOT NULL AUTO_INCREMENT,
  `entities_id` int unsigned NOT NULL DEFAULT '0',
  `is_recursive` tinyint NOT NULL DEFAULT '0',
  `name` varchar(255) DEFAULT NULL,
  `comment` text,
  `date_creation` timestamp NULL DEFAULT NULL,
  `date_mod` timestamp NULL DEFAULT NULL,
  PRIMARY KEY (`id`),
  KEY `entities_id` (`entities_id`),
  KEY `is_recursive` (`is_recursive`),
  KEY `name` (`name`),
  KEY `date_creation` (`date_creation`),
  KEY `date_mod` (`date_mod`)
) ENGINE=InnoDB DEFAULT CHARSET=utf8mb4 COLLATE=utf8mb4_unicode_ci ROW_FORMAT=DYNAMIC;

DROP TABLE IF EXISTS `glpi_racks`;
CREATE TABLE `glpi_racks` (
  `id` int unsigned NOT NULL AUTO_INCREMENT,
  `name` varchar(255) DEFAULT NULL,
  `comment` text,
  `entities_id` int unsigned NOT NULL DEFAULT '0',
  `is_recursive` tinyint NOT NULL DEFAULT '0',
  `locations_id` int unsigned NOT NULL DEFAULT '0',
  `serial` varchar(255) DEFAULT NULL,
  `otherserial` varchar(255) DEFAULT NULL,
  `rackmodels_id` int unsigned DEFAULT NULL,
  `manufacturers_id` int unsigned NOT NULL DEFAULT '0',
  `racktypes_id` int unsigned NOT NULL DEFAULT '0',
  `states_id` int unsigned NOT NULL DEFAULT '0',
  `users_id_tech` int unsigned NOT NULL DEFAULT '0',
  `groups_id_tech` int unsigned NOT NULL DEFAULT '0',
  `width` int DEFAULT NULL,
  `height` int DEFAULT NULL,
  `depth` int DEFAULT NULL,
  `number_units` int DEFAULT '0',
  `is_template` tinyint NOT NULL DEFAULT '0',
  `template_name` varchar(255) DEFAULT NULL,
  `is_deleted` tinyint NOT NULL DEFAULT '0',
  `dcrooms_id` int unsigned NOT NULL DEFAULT '0',
  `room_orientation` int NOT NULL DEFAULT '0',
  `position` varchar(50) DEFAULT NULL,
  `bgcolor` varchar(7) DEFAULT NULL,
  `max_power` int NOT NULL DEFAULT '0',
  `mesured_power` int NOT NULL DEFAULT '0',
  `max_weight` int NOT NULL DEFAULT '0',
  `date_mod` timestamp NULL DEFAULT NULL,
  `date_creation` timestamp NULL DEFAULT NULL,
  PRIMARY KEY (`id`),
  KEY `name` (`name`),
  KEY `entities_id` (`entities_id`),
  KEY `is_recursive` (`is_recursive`),
  KEY `locations_id` (`locations_id`),
  KEY `rackmodels_id` (`rackmodels_id`),
  KEY `manufacturers_id` (`manufacturers_id`),
  KEY `racktypes_id` (`racktypes_id`),
  KEY `states_id` (`states_id`),
  KEY `users_id_tech` (`users_id_tech`),
  KEY `group_id_tech` (`groups_id_tech`),
  KEY `is_template` (`is_template`),
  KEY `is_deleted` (`is_deleted`),
  KEY `dcrooms_id` (`dcrooms_id`),
  KEY `date_creation` (`date_creation`),
  KEY `date_mod` (`date_mod`)
) ENGINE=InnoDB DEFAULT CHARSET=utf8mb4 COLLATE=utf8mb4_unicode_ci ROW_FORMAT=DYNAMIC;

DROP TABLE IF EXISTS `glpi_items_racks`;
CREATE TABLE `glpi_items_racks` (
  `id` int unsigned NOT NULL AUTO_INCREMENT,
  `racks_id` int unsigned NOT NULL,
  `itemtype` varchar(255) NOT NULL,
  `items_id` int unsigned NOT NULL,
  `position` int NOT NULL,
  `orientation` tinyint DEFAULT NULL,
  `bgcolor` varchar(7) DEFAULT NULL,
  `hpos` tinyint NOT NULL DEFAULT '0',
  `is_reserved` tinyint NOT NULL DEFAULT '0',
  PRIMARY KEY (`id`),
  UNIQUE KEY `item` (`itemtype`,`items_id`,`is_reserved`),
  KEY `relation` (`racks_id`,`itemtype`,`items_id`)
) ENGINE=InnoDB DEFAULT CHARSET=utf8mb4 COLLATE=utf8mb4_unicode_ci ROW_FORMAT=DYNAMIC;

DROP TABLE IF EXISTS `glpi_enclosuremodels`;
CREATE TABLE `glpi_enclosuremodels` (
  `id` int unsigned NOT NULL AUTO_INCREMENT,
  `name` varchar(255) DEFAULT NULL,
  `comment` text,
  `product_number` varchar(255) DEFAULT NULL,
  `weight` int NOT NULL DEFAULT '0',
  `required_units` int NOT NULL DEFAULT '1',
  `depth` float NOT NULL DEFAULT '1',
  `power_connections` int NOT NULL DEFAULT '0',
  `power_consumption` int NOT NULL DEFAULT '0',
  `is_half_rack` tinyint NOT NULL DEFAULT '0',
  `picture_front` text,
  `picture_rear` text,
  `pictures` text,
  `date_mod` timestamp NULL DEFAULT NULL,
  `date_creation` timestamp NULL DEFAULT NULL,
  PRIMARY KEY (`id`),
  KEY `name` (`name`),
  KEY `date_mod` (`date_mod`),
  KEY `date_creation` (`date_creation`),
  KEY `product_number` (`product_number`)
) ENGINE=InnoDB DEFAULT CHARSET=utf8mb4 COLLATE=utf8mb4_unicode_ci ROW_FORMAT=DYNAMIC;

DROP TABLE IF EXISTS `glpi_enclosures`;
CREATE TABLE `glpi_enclosures` (
  `id` int unsigned NOT NULL AUTO_INCREMENT,
  `name` varchar(255) DEFAULT NULL,
  `entities_id` int unsigned NOT NULL DEFAULT '0',
  `is_recursive` tinyint NOT NULL DEFAULT '0',
  `locations_id` int unsigned NOT NULL DEFAULT '0',
  `serial` varchar(255) DEFAULT NULL,
  `otherserial` varchar(255) DEFAULT NULL,
  `enclosuremodels_id` int unsigned DEFAULT NULL,
  `users_id_tech` int unsigned NOT NULL DEFAULT '0',
  `groups_id_tech` int unsigned NOT NULL DEFAULT '0',
  `is_template` tinyint NOT NULL DEFAULT '0',
  `template_name` varchar(255) DEFAULT NULL,
  `is_deleted` tinyint NOT NULL DEFAULT '0',
  `orientation` tinyint DEFAULT NULL,
  `power_supplies` tinyint NOT NULL DEFAULT '0',
  `states_id` int unsigned NOT NULL DEFAULT '0' COMMENT 'RELATION to states (id)',
  `comment` text,
  `manufacturers_id` int unsigned NOT NULL DEFAULT '0',
  `date_mod` timestamp NULL DEFAULT NULL,
  `date_creation` timestamp NULL DEFAULT NULL,
  PRIMARY KEY (`id`),
  KEY `name` (`name`),
  KEY `entities_id` (`entities_id`),
  KEY `is_recursive` (`is_recursive`),
  KEY `locations_id` (`locations_id`),
  KEY `enclosuremodels_id` (`enclosuremodels_id`),
  KEY `users_id_tech` (`users_id_tech`),
  KEY `group_id_tech` (`groups_id_tech`),
  KEY `is_template` (`is_template`),
  KEY `is_deleted` (`is_deleted`),
  KEY `states_id` (`states_id`),
  KEY `manufacturers_id` (`manufacturers_id`),
  KEY `date_mod` (`date_mod`),
  KEY `date_creation` (`date_creation`)
) ENGINE=InnoDB DEFAULT CHARSET=utf8mb4 COLLATE=utf8mb4_unicode_ci ROW_FORMAT=DYNAMIC;

DROP TABLE IF EXISTS `glpi_items_enclosures`;
CREATE TABLE `glpi_items_enclosures` (
  `id` int unsigned NOT NULL AUTO_INCREMENT,
  `enclosures_id` int unsigned NOT NULL,
  `itemtype` varchar(255) NOT NULL,
  `items_id` int unsigned NOT NULL,
  `position` int NOT NULL,
  PRIMARY KEY (`id`),
  UNIQUE KEY `item` (`itemtype`,`items_id`),
  KEY `relation` (`enclosures_id`,`itemtype`,`items_id`)
) ENGINE=InnoDB DEFAULT CHARSET=utf8mb4 COLLATE=utf8mb4_unicode_ci ROW_FORMAT=DYNAMIC;

DROP TABLE IF EXISTS `glpi_pdumodels`;
CREATE TABLE `glpi_pdumodels` (
  `id` int unsigned NOT NULL AUTO_INCREMENT,
  `name` varchar(255) DEFAULT NULL,
  `comment` text,
  `product_number` varchar(255) DEFAULT NULL,
  `weight` int NOT NULL DEFAULT '0',
  `required_units` int NOT NULL DEFAULT '1',
  `depth` float NOT NULL DEFAULT '1',
  `power_connections` int NOT NULL DEFAULT '0',
  `max_power` int NOT NULL DEFAULT '0',
  `is_half_rack` tinyint NOT NULL DEFAULT '0',
  `picture_front` text,
  `picture_rear` text,
  `pictures` text,
  `is_rackable` tinyint NOT NULL DEFAULT '0',
  `date_mod` timestamp NULL DEFAULT NULL,
  `date_creation` timestamp NULL DEFAULT NULL,
  PRIMARY KEY (`id`),
  KEY `name` (`name`),
  KEY `is_rackable` (`is_rackable`),
  KEY `product_number` (`product_number`),
  KEY `date_creation` (`date_creation`),
  KEY `date_mod` (`date_mod`)
) ENGINE=InnoDB DEFAULT CHARSET=utf8mb4 COLLATE=utf8mb4_unicode_ci ROW_FORMAT=DYNAMIC;

DROP TABLE IF EXISTS `glpi_pdutypes`;
CREATE TABLE `glpi_pdutypes` (
  `id` int unsigned NOT NULL AUTO_INCREMENT,
  `entities_id` int unsigned NOT NULL DEFAULT '0',
  `is_recursive` tinyint NOT NULL DEFAULT '0',
  `name` varchar(255) DEFAULT NULL,
  `comment` text,
  `date_creation` timestamp NULL DEFAULT NULL,
  `date_mod` timestamp NULL DEFAULT NULL,
  PRIMARY KEY (`id`),
  KEY `entities_id` (`entities_id`),
  KEY `is_recursive` (`is_recursive`),
  KEY `name` (`name`),
  KEY `date_creation` (`date_creation`),
  KEY `date_mod` (`date_mod`)
) ENGINE=InnoDB DEFAULT CHARSET=utf8mb4 COLLATE=utf8mb4_unicode_ci ROW_FORMAT=DYNAMIC;


DROP TABLE IF EXISTS `glpi_pdus`;
CREATE TABLE `glpi_pdus` (
  `id` int unsigned NOT NULL AUTO_INCREMENT,
  `name` varchar(255) DEFAULT NULL,
  `entities_id` int unsigned NOT NULL DEFAULT '0',
  `is_recursive` tinyint NOT NULL DEFAULT '0',
  `locations_id` int unsigned NOT NULL DEFAULT '0',
  `serial` varchar(255) DEFAULT NULL,
  `otherserial` varchar(255) DEFAULT NULL,
  `pdumodels_id` int unsigned DEFAULT NULL,
  `users_id_tech` int unsigned NOT NULL DEFAULT '0',
  `groups_id_tech` int unsigned NOT NULL DEFAULT '0',
  `is_template` tinyint NOT NULL DEFAULT '0',
  `template_name` varchar(255) DEFAULT NULL,
  `is_deleted` tinyint NOT NULL DEFAULT '0',
  `states_id` int unsigned NOT NULL DEFAULT '0' COMMENT 'RELATION to states (id)',
  `comment` text,
  `manufacturers_id` int unsigned NOT NULL DEFAULT '0',
  `pdutypes_id` int unsigned NOT NULL DEFAULT '0',
  `date_mod` timestamp NULL DEFAULT NULL,
  `date_creation` timestamp NULL DEFAULT NULL,
  PRIMARY KEY (`id`),
  KEY `name` (`name`),
  KEY `entities_id` (`entities_id`),
  KEY `is_recursive` (`is_recursive`),
  KEY `locations_id` (`locations_id`),
  KEY `pdumodels_id` (`pdumodels_id`),
  KEY `users_id_tech` (`users_id_tech`),
  KEY `group_id_tech` (`groups_id_tech`),
  KEY `is_template` (`is_template`),
  KEY `is_deleted` (`is_deleted`),
  KEY `states_id` (`states_id`),
  KEY `manufacturers_id` (`manufacturers_id`),
  KEY `pdutypes_id` (`pdutypes_id`),
  KEY `date_creation` (`date_creation`),
  KEY `date_mod` (`date_mod`)
) ENGINE=InnoDB DEFAULT CHARSET=utf8mb4 COLLATE=utf8mb4_unicode_ci ROW_FORMAT=DYNAMIC;

DROP TABLE IF EXISTS `glpi_plugs`;
CREATE TABLE `glpi_plugs` (
  `id` int unsigned NOT NULL AUTO_INCREMENT,
  `name` varchar(255) DEFAULT NULL,
  `comment` text,
  `date_mod` timestamp NULL DEFAULT NULL,
  `date_creation` timestamp NULL DEFAULT NULL,
  PRIMARY KEY (`id`),
  KEY `name` (`name`),
  KEY `date_mod` (`date_mod`),
  KEY `date_creation` (`date_creation`)
) ENGINE=InnoDB DEFAULT CHARSET=utf8mb4 COLLATE=utf8mb4_unicode_ci ROW_FORMAT=DYNAMIC;

DROP TABLE IF EXISTS `glpi_pdus_plugs`;
CREATE TABLE `glpi_pdus_plugs` (
  `id` int unsigned NOT NULL AUTO_INCREMENT,
  `plugs_id` int unsigned NOT NULL DEFAULT '0',
  `pdus_id` int unsigned NOT NULL DEFAULT '0',
  `number_plugs` int DEFAULT '0',
  `date_mod` timestamp NULL DEFAULT NULL,
  `date_creation` timestamp NULL DEFAULT NULL,
  PRIMARY KEY (`id`),
  KEY `plugs_id` (`plugs_id`),
  KEY `pdus_id` (`pdus_id`),
  KEY `date_creation` (`date_creation`),
  KEY `date_mod` (`date_mod`)
) ENGINE=InnoDB DEFAULT CHARSET=utf8mb4 COLLATE=utf8mb4_unicode_ci ROW_FORMAT=DYNAMIC;

DROP TABLE IF EXISTS `glpi_pdus_racks`;
CREATE TABLE `glpi_pdus_racks` (
  `id` int unsigned NOT NULL AUTO_INCREMENT,
  `racks_id` int unsigned NOT NULL DEFAULT '0',
  `pdus_id` int unsigned NOT NULL DEFAULT '0',
  `side` int DEFAULT '0',
  `position` int NOT NULL,
  `bgcolor` varchar(7) DEFAULT NULL,
  `date_mod` timestamp NULL DEFAULT NULL,
  `date_creation` timestamp NULL DEFAULT NULL,
  PRIMARY KEY (`id`),
  KEY `racks_id` (`racks_id`),
  KEY `pdus_id` (`pdus_id`),
  KEY `date_creation` (`date_creation`),
  KEY `date_mod` (`date_mod`)
) ENGINE=InnoDB DEFAULT CHARSET=utf8mb4 COLLATE=utf8mb4_unicode_ci ROW_FORMAT=DYNAMIC;
-- /Datacenters

DROP TABLE IF EXISTS `glpi_itilfollowuptemplates`;
CREATE TABLE `glpi_itilfollowuptemplates` (
  `id` int unsigned NOT NULL AUTO_INCREMENT,
  `date_creation` timestamp NULL DEFAULT NULL,
  `date_mod` timestamp NULL DEFAULT NULL,
  `entities_id` int unsigned NOT NULL DEFAULT '0',
  `is_recursive` tinyint NOT NULL DEFAULT '0',
  `name` varchar(255) DEFAULT NULL,
  `content` text,
  `requesttypes_id` int unsigned NOT NULL DEFAULT '0',
  `is_private` tinyint NOT NULL DEFAULT '0',
  `comment` text,
  PRIMARY KEY (`id`),
  KEY `name` (`name`),
  KEY `is_recursive` (`is_recursive`),
  KEY `requesttypes_id` (`requesttypes_id`),
  KEY `entities_id` (`entities_id`),
  KEY `date_mod` (`date_mod`),
  KEY `date_creation` (`date_creation`),
  KEY `is_private` (`is_private`)
) ENGINE=InnoDB DEFAULT CHARSET=utf8mb4 COLLATE=utf8mb4_unicode_ci ROW_FORMAT=DYNAMIC;

DROP TABLE IF EXISTS `glpi_itilfollowups`;
CREATE TABLE `glpi_itilfollowups` (
  `id` int unsigned NOT NULL AUTO_INCREMENT,
  `itemtype` varchar(100) NOT NULL,
  `items_id` int unsigned NOT NULL DEFAULT '0',
  `date` timestamp NULL DEFAULT NULL,
  `users_id` int unsigned NOT NULL DEFAULT '0',
  `users_id_editor` int unsigned NOT NULL DEFAULT '0',
  `content` longtext,
  `is_private` tinyint NOT NULL DEFAULT '0',
  `requesttypes_id` int unsigned NOT NULL DEFAULT '0',
  `date_mod` timestamp NULL DEFAULT NULL,
  `date_creation` timestamp NULL DEFAULT NULL,
  `timeline_position` tinyint NOT NULL DEFAULT '0',
  `sourceitems_id` int unsigned NOT NULL DEFAULT '0',
  `sourceof_items_id` int unsigned NOT NULL DEFAULT '0',
  PRIMARY KEY (`id`),
  KEY `item` (`itemtype`,`items_id`),
  KEY `date` (`date`),
  KEY `date_mod` (`date_mod`),
  KEY `date_creation` (`date_creation`),
  KEY `users_id` (`users_id`),
  KEY `users_id_editor` (`users_id_editor`),
  KEY `is_private` (`is_private`),
  KEY `requesttypes_id` (`requesttypes_id`),
  KEY `sourceitems_id` (`sourceitems_id`),
  KEY `sourceof_items_id` (`sourceof_items_id`)
) ENGINE=InnoDB DEFAULT CHARSET=utf8mb4 COLLATE=utf8mb4_unicode_ci ROW_FORMAT=DYNAMIC;

DROP TABLE IF EXISTS `glpi_clustertypes`;
CREATE TABLE `glpi_clustertypes` (
  `id` int unsigned NOT NULL AUTO_INCREMENT,
  `entities_id` int unsigned NOT NULL DEFAULT '0',
  `is_recursive` tinyint NOT NULL DEFAULT '0',
  `name` varchar(255) DEFAULT NULL,
  `comment` text,
  `date_creation` timestamp NULL DEFAULT NULL,
  `date_mod` timestamp NULL DEFAULT NULL,
  PRIMARY KEY (`id`),
  KEY `name` (`name`),
  KEY `entities_id` (`entities_id`),
  KEY `is_recursive` (`is_recursive`),
  KEY `date_creation` (`date_creation`),
  KEY `date_mod` (`date_mod`)
) ENGINE=InnoDB DEFAULT CHARSET=utf8mb4 COLLATE=utf8mb4_unicode_ci ROW_FORMAT=DYNAMIC;

DROP TABLE IF EXISTS `glpi_clusters`;
CREATE TABLE `glpi_clusters` (
  `id` int unsigned NOT NULL AUTO_INCREMENT,
  `entities_id` int unsigned NOT NULL DEFAULT '0',
  `is_recursive` tinyint NOT NULL DEFAULT '0',
  `name` varchar(255) DEFAULT NULL,
  `uuid` varchar(255) DEFAULT NULL,
  `version` varchar(255) DEFAULT NULL,
  `users_id_tech` int unsigned NOT NULL DEFAULT '0',
  `groups_id_tech` int unsigned NOT NULL DEFAULT '0',
  `is_deleted` tinyint NOT NULL DEFAULT '0',
  `states_id` int unsigned NOT NULL DEFAULT '0' COMMENT 'RELATION to states (id)',
  `comment` text,
  `clustertypes_id` int unsigned NOT NULL DEFAULT '0',
  `autoupdatesystems_id` int unsigned NOT NULL DEFAULT '0',
  `date_mod` timestamp NULL DEFAULT NULL,
  `date_creation` timestamp NULL DEFAULT NULL,
  PRIMARY KEY (`id`),
  KEY `name` (`name`),
  KEY `users_id_tech` (`users_id_tech`),
  KEY `group_id_tech` (`groups_id_tech`),
  KEY `is_deleted` (`is_deleted`),
  KEY `states_id` (`states_id`),
  KEY `clustertypes_id` (`clustertypes_id`),
  KEY `autoupdatesystems_id` (`autoupdatesystems_id`),
  KEY `entities_id` (`entities_id`),
  KEY `is_recursive` (`is_recursive`),
  KEY `date_creation` (`date_creation`),
  KEY `date_mod` (`date_mod`)
) ENGINE=InnoDB DEFAULT CHARSET=utf8mb4 COLLATE=utf8mb4_unicode_ci ROW_FORMAT=DYNAMIC;

DROP TABLE IF EXISTS `glpi_items_clusters`;
CREATE TABLE `glpi_items_clusters` (
  `id` int unsigned NOT NULL AUTO_INCREMENT,
  `clusters_id` int unsigned NOT NULL DEFAULT '0',
  `itemtype` varchar(100) DEFAULT NULL,
  `items_id` int unsigned NOT NULL DEFAULT '0',
  PRIMARY KEY (`id`),
  UNIQUE KEY `unicity` (`clusters_id`,`itemtype`,`items_id`),
  KEY `item` (`itemtype`,`items_id`)
) ENGINE=InnoDB DEFAULT CHARSET=utf8mb4 COLLATE=utf8mb4_unicode_ci ROW_FORMAT=DYNAMIC;

### Dump table glpi_planningexternalevents

DROP TABLE IF EXISTS `glpi_planningexternalevents`;
CREATE TABLE `glpi_planningexternalevents` (
  `id` int unsigned NOT NULL AUTO_INCREMENT,
  `uuid` varchar(255) DEFAULT NULL,
  `planningexternaleventtemplates_id` int unsigned NOT NULL DEFAULT '0',
  `entities_id` int unsigned NOT NULL DEFAULT '0',
  `is_recursive` tinyint NOT NULL DEFAULT '1',
  `date` timestamp NULL DEFAULT NULL,
  `users_id` int unsigned NOT NULL DEFAULT '0',
  `users_id_guests` text,
  `groups_id` int unsigned NOT NULL DEFAULT '0',
  `name` varchar(255) DEFAULT NULL,
  `text` text,
  `begin` timestamp NULL DEFAULT NULL,
  `end` timestamp NULL DEFAULT NULL,
  `rrule` text,
  `state` int NOT NULL DEFAULT '0',
  `planningeventcategories_id` int unsigned NOT NULL DEFAULT '0',
  `background` tinyint NOT NULL DEFAULT '0',
  `date_mod` timestamp NULL DEFAULT NULL,
  `date_creation` timestamp NULL DEFAULT NULL,
  PRIMARY KEY (`id`),
  UNIQUE KEY `uuid` (`uuid`),
  KEY `name` (`name`),
  KEY `planningexternaleventtemplates_id` (`planningexternaleventtemplates_id`),
  KEY `entities_id` (`entities_id`),
  KEY `is_recursive` (`is_recursive`),
  KEY `date` (`date`),
  KEY `begin` (`begin`),
  KEY `end` (`end`),
  KEY `users_id` (`users_id`),
  KEY `groups_id` (`groups_id`),
  KEY `state` (`state`),
  KEY `planningeventcategories_id` (`planningeventcategories_id`),
  KEY `date_mod` (`date_mod`),
  KEY `date_creation` (`date_creation`)
) ENGINE=InnoDB DEFAULT CHARSET=utf8mb4 COLLATE=utf8mb4_unicode_ci ROW_FORMAT=DYNAMIC;

### Dump table glpi_planningexternaleventtemplates

DROP TABLE IF EXISTS `glpi_planningexternaleventtemplates`;
CREATE TABLE `glpi_planningexternaleventtemplates` (
  `id` int unsigned NOT NULL AUTO_INCREMENT,
  `entities_id` int unsigned NOT NULL DEFAULT '0',
  `name` varchar(255) DEFAULT NULL,
  `text` text,
  `comment` text,
  `duration` int NOT NULL DEFAULT '0',
  `before_time` int NOT NULL DEFAULT '0',
  `rrule` text,
  `state` int NOT NULL DEFAULT '0',
  `planningeventcategories_id` int unsigned NOT NULL DEFAULT '0',
  `background` tinyint NOT NULL DEFAULT '0',
  `date_mod` timestamp NULL DEFAULT NULL,
  `date_creation` timestamp NULL DEFAULT NULL,
  PRIMARY KEY (`id`),
  KEY `name` (`name`),
  KEY `entities_id` (`entities_id`),
  KEY `state` (`state`),
  KEY `planningeventcategories_id` (`planningeventcategories_id`),
  KEY `date_mod` (`date_mod`),
  KEY `date_creation` (`date_creation`)
) ENGINE=InnoDB DEFAULT CHARSET=utf8mb4 COLLATE=utf8mb4_unicode_ci ROW_FORMAT=DYNAMIC;

### Dump table glpi_planningeventcategories

DROP TABLE IF EXISTS `glpi_planningeventcategories`;
CREATE TABLE `glpi_planningeventcategories` (
  `id` int unsigned NOT NULL AUTO_INCREMENT,
  `name` varchar(255) DEFAULT NULL,
  `color` varchar(255) DEFAULT NULL,
  `comment` text,
  `date_mod` timestamp NULL DEFAULT NULL,
  `date_creation` timestamp NULL DEFAULT NULL,
  PRIMARY KEY (`id`),
  KEY `name` (`name`),
  KEY `date_mod` (`date_mod`),
  KEY `date_creation` (`date_creation`)
) ENGINE=InnoDB DEFAULT CHARSET=utf8mb4 COLLATE=utf8mb4_unicode_ci ROW_FORMAT=DYNAMIC;

### Dump table glpi_items_kanbans

DROP TABLE IF EXISTS `glpi_items_kanbans`;
CREATE TABLE `glpi_items_kanbans` (
  `id` int unsigned NOT NULL AUTO_INCREMENT,
  `itemtype` varchar(100) NOT NULL,
  `items_id` int unsigned DEFAULT NULL,
  `users_id` int unsigned NOT NULL,
  `state` text,
  `date_mod` timestamp NULL DEFAULT NULL,
  `date_creation` timestamp NULL DEFAULT NULL,
  PRIMARY KEY (`id`),
  UNIQUE KEY `unicity` (`itemtype`,`items_id`,`users_id`),
  KEY `users_id` (`users_id`),
  KEY `date_creation` (`date_creation`),
  KEY `date_mod` (`date_mod`)
) ENGINE=InnoDB DEFAULT CHARSET=utf8mb4 COLLATE=utf8mb4_unicode_ci ROW_FORMAT=DYNAMIC;

### Dump table glpi_vobjects

DROP TABLE IF EXISTS `glpi_vobjects`;
CREATE TABLE `glpi_vobjects` (
  `id` int unsigned NOT NULL AUTO_INCREMENT,
  `itemtype` varchar(100) DEFAULT NULL,
  `items_id` int unsigned NOT NULL DEFAULT '0',
  `data` text,
  `date_mod` timestamp NULL DEFAULT NULL,
  `date_creation` timestamp NULL DEFAULT NULL,
  PRIMARY KEY (`id`),
  UNIQUE KEY `unicity` (`itemtype`,`items_id`),
  KEY `item` (`itemtype`,`items_id`),
  KEY `date_mod` (`date_mod`),
  KEY `date_creation` (`date_creation`)
) ENGINE=InnoDB DEFAULT CHARSET=utf8mb4 COLLATE=utf8mb4_unicode_ci ROW_FORMAT=DYNAMIC;

DROP TABLE IF EXISTS `glpi_domaintypes`;
CREATE TABLE `glpi_domaintypes` (
  `id` int unsigned NOT NULL AUTO_INCREMENT,
  `name` varchar(255) DEFAULT NULL,
  `entities_id` int unsigned NOT NULL DEFAULT '0',
  `is_recursive` tinyint NOT NULL DEFAULT '0',
  `comment` text,
  PRIMARY KEY (`id`),
  KEY `name` (`name`),
  KEY `entities_id` (`entities_id`),
  KEY `is_recursive` (`is_recursive`)
) ENGINE=InnoDB DEFAULT CHARSET=utf8mb4 COLLATE=utf8mb4_unicode_ci ROW_FORMAT=DYNAMIC;

DROP TABLE IF EXISTS `glpi_domainrelations`;
CREATE TABLE `glpi_domainrelations` (
  `id` int unsigned NOT NULL AUTO_INCREMENT,
  `name` varchar(255) DEFAULT NULL,
  `entities_id` int unsigned NOT NULL DEFAULT '0',
  `is_recursive` tinyint NOT NULL DEFAULT '0',
  `comment` text,
  PRIMARY KEY (`id`),
  KEY `name` (`name`),
  KEY `entities_id` (`entities_id`),
  KEY `is_recursive` (`is_recursive`)
) ENGINE=InnoDB DEFAULT CHARSET=utf8mb4 COLLATE=utf8mb4_unicode_ci ROW_FORMAT=DYNAMIC;

DROP TABLE IF EXISTS `glpi_domains_items`;
CREATE TABLE `glpi_domains_items` (
  `id` int unsigned NOT NULL AUTO_INCREMENT,
  `domains_id` int unsigned NOT NULL DEFAULT '0',
  `items_id` int unsigned NOT NULL DEFAULT '0',
  `itemtype` varchar(100) NOT NULL,
  `domainrelations_id` int unsigned NOT NULL DEFAULT '0',
  PRIMARY KEY (`id`),
  UNIQUE KEY `unicity` (`domains_id`,`itemtype`,`items_id`),
  KEY `domainrelations_id` (`domainrelations_id`),
  KEY `item` (`itemtype`,`items_id`)
) ENGINE=InnoDB DEFAULT CHARSET=utf8mb4 COLLATE=utf8mb4_unicode_ci ROW_FORMAT=DYNAMIC;

DROP TABLE IF EXISTS `glpi_domainrecordtypes`;
CREATE TABLE `glpi_domainrecordtypes` (
  `id` int unsigned NOT NULL AUTO_INCREMENT,
  `name` varchar(255) DEFAULT NULL,
  `fields` text,
  `entities_id` int unsigned NOT NULL DEFAULT '0',
  `is_recursive` tinyint NOT NULL DEFAULT '0',
  `comment` text,
  PRIMARY KEY (`id`),
  KEY `name` (`name`),
  KEY `entities_id` (`entities_id`),
  KEY `is_recursive` (`is_recursive`)
) ENGINE=InnoDB DEFAULT CHARSET=utf8mb4 COLLATE=utf8mb4_unicode_ci ROW_FORMAT=DYNAMIC;

DROP TABLE IF EXISTS `glpi_domainrecords`;
CREATE TABLE `glpi_domainrecords` (
  `id` int unsigned NOT NULL AUTO_INCREMENT,
  `name` varchar(255) DEFAULT NULL,
  `data` text,
  `data_obj` text,
  `entities_id` int unsigned NOT NULL DEFAULT '0',
  `is_recursive` tinyint NOT NULL DEFAULT '0',
  `domains_id` int unsigned NOT NULL DEFAULT '0',
  `domainrecordtypes_id` int unsigned NOT NULL DEFAULT '0',
  `ttl` int NOT NULL,
  `users_id_tech` int unsigned NOT NULL DEFAULT '0',
  `groups_id_tech` int unsigned NOT NULL DEFAULT '0',
  `is_deleted` tinyint NOT NULL DEFAULT '0',
  `comment` text,
  `date_mod` timestamp NULL DEFAULT NULL,
  `date_creation` timestamp NULL DEFAULT NULL,
  PRIMARY KEY (`id`),
  KEY `name` (`name`),
  KEY `entities_id` (`entities_id`),
  KEY `is_recursive` (`is_recursive`),
  KEY `domains_id` (`domains_id`),
  KEY `domainrecordtypes_id` (`domainrecordtypes_id`),
  KEY `users_id_tech` (`users_id_tech`),
  KEY `groups_id_tech` (`groups_id_tech`),
  KEY `date_mod` (`date_mod`),
  KEY `is_deleted` (`is_deleted`),
  KEY `date_creation` (`date_creation`)
) ENGINE=InnoDB DEFAULT CHARSET=utf8mb4 COLLATE=utf8mb4_unicode_ci ROW_FORMAT=DYNAMIC;

DROP TABLE IF EXISTS `glpi_appliances`;
CREATE TABLE `glpi_appliances` (
  `id` int unsigned NOT NULL AUTO_INCREMENT,
  `entities_id` int unsigned NOT NULL DEFAULT '0',
  `is_recursive` tinyint NOT NULL DEFAULT '0',
  `name` varchar(255) NOT NULL DEFAULT '',
  `is_deleted` tinyint NOT NULL DEFAULT '0',
  `appliancetypes_id` int unsigned NOT NULL DEFAULT '0',
  `comment` text,
  `locations_id` int unsigned NOT NULL DEFAULT '0',
  `manufacturers_id` int unsigned NOT NULL DEFAULT '0',
  `applianceenvironments_id` int unsigned NOT NULL DEFAULT '0',
  `users_id` int unsigned NOT NULL DEFAULT '0',
  `users_id_tech` int unsigned NOT NULL DEFAULT '0',
  `groups_id` int unsigned NOT NULL DEFAULT '0',
  `groups_id_tech` int unsigned NOT NULL DEFAULT '0',
  `date_mod` timestamp NULL DEFAULT NULL,
  `date_creation` timestamp NULL DEFAULT NULL,
  `states_id` int unsigned NOT NULL DEFAULT '0',
  `externalidentifier` varchar(255) DEFAULT NULL,
  `serial` varchar(255) DEFAULT NULL,
  `otherserial` varchar(255) DEFAULT NULL,
  `is_helpdesk_visible` tinyint NOT NULL DEFAULT '1',
  `pictures` text,
  PRIMARY KEY (`id`),
  UNIQUE KEY `unicity` (`externalidentifier`),
  KEY `entities_id` (`entities_id`),
  KEY `is_recursive` (`is_recursive`),
  KEY `name` (`name`),
  KEY `is_deleted` (`is_deleted`),
  KEY `appliancetypes_id` (`appliancetypes_id`),
  KEY `locations_id` (`locations_id`),
  KEY `manufacturers_id` (`manufacturers_id`),
  KEY `applianceenvironments_id` (`applianceenvironments_id`),
  KEY `users_id` (`users_id`),
  KEY `users_id_tech` (`users_id_tech`),
  KEY `groups_id` (`groups_id`),
  KEY `groups_id_tech` (`groups_id_tech`),
  KEY `states_id` (`states_id`),
  KEY `serial` (`serial`),
  KEY `otherserial` (`otherserial`),
  KEY `is_helpdesk_visible` (`is_helpdesk_visible`),
  KEY `date_mod` (`date_mod`),
  KEY `date_creation` (`date_creation`)
) ENGINE=InnoDB DEFAULT CHARSET=utf8mb4 COLLATE=utf8mb4_unicode_ci ROW_FORMAT=DYNAMIC;

DROP TABLE IF EXISTS `glpi_appliances_items`;
CREATE TABLE `glpi_appliances_items` (
  `id` int unsigned NOT NULL AUTO_INCREMENT,
  `appliances_id` int unsigned NOT NULL DEFAULT '0',
  `items_id` int unsigned NOT NULL DEFAULT '0',
  `itemtype` varchar(100) NOT NULL DEFAULT '',
  PRIMARY KEY (`id`),
  UNIQUE KEY `unicity` (`appliances_id`,`items_id`,`itemtype`),
  KEY `item` (`itemtype`,`items_id`)
) ENGINE=InnoDB DEFAULT CHARSET=utf8mb4 COLLATE=utf8mb4_unicode_ci ROW_FORMAT=DYNAMIC;

DROP TABLE IF EXISTS `glpi_appliancetypes`;
CREATE TABLE `glpi_appliancetypes` (
  `id` int unsigned NOT NULL AUTO_INCREMENT,
  `entities_id` int unsigned NOT NULL DEFAULT '0',
  `is_recursive` tinyint NOT NULL DEFAULT '0',
  `name` varchar(255) NOT NULL DEFAULT '',
  `comment` text,
  `externalidentifier` varchar(255) DEFAULT NULL,
  PRIMARY KEY (`id`),
  UNIQUE KEY `externalidentifier` (`externalidentifier`),
  KEY `name` (`name`),
  KEY `entities_id` (`entities_id`),
  KEY `is_recursive` (`is_recursive`)
) ENGINE=InnoDB DEFAULT CHARSET=utf8mb4 COLLATE=utf8mb4_unicode_ci ROW_FORMAT=DYNAMIC;

DROP TABLE IF EXISTS `glpi_applianceenvironments`;
CREATE TABLE `glpi_applianceenvironments` (
  `id` int unsigned NOT NULL AUTO_INCREMENT,
  `name` varchar(255) DEFAULT NULL,
  `comment` text,
  PRIMARY KEY (`id`),
  KEY `name` (`name`)
) ENGINE=InnoDB DEFAULT CHARSET=utf8mb4 COLLATE=utf8mb4_unicode_ci ROW_FORMAT=DYNAMIC;

DROP TABLE IF EXISTS `glpi_appliances_items_relations`;
CREATE TABLE `glpi_appliances_items_relations` (
  `id` int unsigned NOT NULL AUTO_INCREMENT,
  `appliances_items_id` int unsigned NOT NULL DEFAULT '0',
  `itemtype` varchar(100) NOT NULL,
  `items_id` int unsigned NOT NULL DEFAULT '0',
  PRIMARY KEY (`id`),
  KEY `appliances_items_id` (`appliances_items_id`),
  KEY `item` (`itemtype`,`items_id`)
) ENGINE=InnoDB DEFAULT CHARSET=utf8mb4 COLLATE=utf8mb4_unicode_ci ROW_FORMAT=DYNAMIC;

DROP TABLE IF EXISTS `glpi_agenttypes`;
CREATE TABLE `glpi_agenttypes` (
  `id` int unsigned NOT NULL AUTO_INCREMENT,
  `name` varchar(255) DEFAULT NULL,
  PRIMARY KEY (`id`),
  KEY `name` (`name`)
) ENGINE=InnoDB DEFAULT CHARSET=utf8mb4 COLLATE=utf8mb4_unicode_ci ROW_FORMAT=DYNAMIC;

DROP TABLE IF EXISTS `glpi_agents`;
CREATE TABLE `glpi_agents` (
  `id` int unsigned NOT NULL AUTO_INCREMENT,
  `deviceid` varchar(255) NOT NULL,
  `entities_id` int unsigned NOT NULL DEFAULT '0',
  `is_recursive` tinyint NOT NULL DEFAULT '0',
  `name` varchar(255) DEFAULT NULL,
  `agenttypes_id` int unsigned NOT NULL,
  `last_contact` timestamp NULL DEFAULT NULL,
  `version` varchar(255) DEFAULT NULL,
  `locked` tinyint NOT NULL DEFAULT '0',
  `itemtype` varchar(100) NOT NULL,
  `items_id` int unsigned NOT NULL,
  `useragent` varchar(255) DEFAULT NULL,
  `tag` varchar(255) DEFAULT NULL,
  `port` varchar(6) DEFAULT NULL,
  `remote_addr` varchar(255) DEFAULT NULL,
  `threads_networkdiscovery` int NOT NULL DEFAULT '1' COMMENT 'Number of threads for Network discovery',
  `threads_networkinventory` int NOT NULL DEFAULT '1' COMMENT 'Number of threads for Network inventory',
  `timeout_networkdiscovery` int NOT NULL DEFAULT '0' COMMENT 'Network Discovery task timeout (disabled by default)',
  `timeout_networkinventory` int NOT NULL DEFAULT '0' COMMENT 'Network Inventory task timeout (disabled by default)',
  `use_module_wake_on_lan` tinyint NOT NULL DEFAULT '0',
  `use_module_computer_inventory` tinyint NOT NULL DEFAULT '0',
  `use_module_esx_remote_inventory` tinyint NOT NULL DEFAULT '0',
  `use_module_remote_inventory` tinyint NOT NULL DEFAULT '0',
  `use_module_network_inventory` tinyint NOT NULL DEFAULT '0',
  `use_module_network_discovery` tinyint NOT NULL DEFAULT '0',
  `use_module_package_deployment` tinyint NOT NULL DEFAULT '0',
  `use_module_collect_data` tinyint NOT NULL DEFAULT '0',
  PRIMARY KEY (`id`),
  UNIQUE KEY `deviceid` (`deviceid`),
  KEY `name` (`name`),
  KEY `agenttypes_id` (`agenttypes_id`),
  KEY `entities_id` (`entities_id`),
  KEY `is_recursive` (`is_recursive`),
  KEY `item` (`itemtype`,`items_id`)
) ENGINE=InnoDB DEFAULT CHARSET=utf8mb4 COLLATE=utf8mb4_unicode_ci ROW_FORMAT=DYNAMIC;

DROP TABLE IF EXISTS `glpi_rulematchedlogs`;
CREATE TABLE `glpi_rulematchedlogs` (
  `id` int unsigned NOT NULL AUTO_INCREMENT,
  `date` timestamp NULL DEFAULT NULL,
  `items_id` int unsigned NOT NULL DEFAULT '0',
  `itemtype` varchar(100) DEFAULT NULL,
  `rules_id` int unsigned DEFAULT NULL,
  `agents_id` int unsigned NOT NULL DEFAULT '0',
  `method` varchar(255) DEFAULT NULL,
  PRIMARY KEY (`id`),
  KEY `agents_id` (`agents_id`),
  KEY `item` (`itemtype`,`items_id`),
  KEY `rules_id` (`rules_id`)
) ENGINE=InnoDB DEFAULT CHARSET=utf8mb4 COLLATE=utf8mb4_unicode_ci ROW_FORMAT=DYNAMIC;

DROP TABLE IF EXISTS `glpi_lockedfields`;
CREATE TABLE `glpi_lockedfields` (
  `id` int unsigned NOT NULL AUTO_INCREMENT,
  `itemtype` varchar(100) DEFAULT NULL,
  `items_id` int unsigned NOT NULL DEFAULT '0',
  `field` varchar(50) NOT NULL,
  `value` varchar(255) DEFAULT NULL,
  `date_mod` timestamp NULL DEFAULT NULL,
  `date_creation` timestamp NULL DEFAULT NULL,
  `is_global` tinyint NOT NULL DEFAULT '0',
  PRIMARY KEY (`id`),
  UNIQUE KEY `unicity` (`itemtype`,`items_id`,`field`),
  KEY `date_mod` (`date_mod`),
  KEY `date_creation` (`date_creation`),
  KEY `is_global` (`is_global`)
) ENGINE=InnoDB DEFAULT CHARSET=utf8mb4 COLLATE=utf8mb4_unicode_ci ROW_FORMAT=DYNAMIC;

DROP TABLE IF EXISTS `glpi_unmanageds`;
CREATE TABLE `glpi_unmanageds` (
  `id` int unsigned NOT NULL AUTO_INCREMENT,
  `entities_id` int unsigned NOT NULL DEFAULT '0',
  `is_recursive` tinyint NOT NULL DEFAULT '0',
  `name` varchar(255) DEFAULT NULL,
  `serial` varchar(255) DEFAULT NULL,
  `otherserial` varchar(255) DEFAULT NULL,
  `contact` varchar(255) DEFAULT NULL,
  `contact_num` varchar(255) DEFAULT NULL,
  `date_mod` timestamp NULL DEFAULT NULL,
  `comment` text,
  `locations_id` int unsigned NOT NULL DEFAULT '0',
  `networks_id` int unsigned NOT NULL DEFAULT '0',
  `manufacturers_id` int unsigned NOT NULL DEFAULT '0',
  `is_deleted` tinyint NOT NULL DEFAULT '0',
  `users_id` int unsigned NOT NULL DEFAULT '0',
  `groups_id` int unsigned NOT NULL DEFAULT '0',
  `states_id` int unsigned NOT NULL DEFAULT '0',
  `groups_id_tech` int unsigned NOT NULL DEFAULT '0',
  `is_dynamic` tinyint NOT NULL DEFAULT '0',
  `date_creation` timestamp NULL DEFAULT NULL,
  `autoupdatesystems_id` int unsigned NOT NULL DEFAULT '0',
  `sysdescr` text,
  `domains_id` int unsigned NOT NULL DEFAULT '0',
  `agents_id` int unsigned NOT NULL DEFAULT '0',
  `itemtype` varchar(100) DEFAULT NULL,
  `accepted` tinyint NOT NULL DEFAULT '0',
  `hub` tinyint NOT NULL DEFAULT '0',
  `ip` varchar(255) DEFAULT NULL,
  `snmpcredentials_id` int unsigned NOT NULL DEFAULT '0',
  `last_inventory_update` timestamp NULL DEFAULT NULL,
  PRIMARY KEY (`id`),
  KEY `name` (`name`),
  KEY `entities_id` (`entities_id`),
  KEY `is_recursive` (`is_recursive`),
  KEY `manufacturers_id` (`manufacturers_id`),
  KEY `groups_id` (`groups_id`),
  KEY `users_id` (`users_id`),
  KEY `locations_id` (`locations_id`),
  KEY `networks_id` (`networks_id`),
  KEY `states_id` (`states_id`),
  KEY `groups_id_tech` (`groups_id_tech`),
  KEY `is_deleted` (`is_deleted`),
  KEY `date_mod` (`date_mod`),
  KEY `is_dynamic` (`is_dynamic`),
  KEY `serial` (`serial`),
  KEY `otherserial` (`otherserial`),
  KEY `date_creation` (`date_creation`),
  KEY `autoupdatesystems_id` (`autoupdatesystems_id`),
  KEY `domains_id` (`domains_id`),
  KEY `agents_id` (`agents_id`),
  KEY `snmpcredentials_id` (`snmpcredentials_id`)
) ENGINE=InnoDB DEFAULT CHARSET=utf8mb4 COLLATE=utf8mb4_unicode_ci ROW_FORMAT=DYNAMIC;

DROP TABLE IF EXISTS `glpi_networkporttypes`;
CREATE TABLE `glpi_networkporttypes` (
  `id` int unsigned NOT NULL AUTO_INCREMENT,
  `entities_id` int unsigned NOT NULL DEFAULT '0',
  `is_recursive` tinyint NOT NULL DEFAULT '0',
  `value_decimal` int NOT NULL,
  `name` varchar(255) DEFAULT NULL,
  `comment` text,
  `is_importable` tinyint NOT NULL DEFAULT '0',
  `instantiation_type` varchar(255) DEFAULT NULL,
  `date_creation` timestamp NULL DEFAULT NULL,
  `date_mod` timestamp NULL DEFAULT NULL,
  PRIMARY KEY (`id`),
  KEY `value_decimal` (`value_decimal`),
  KEY `name` (`name`),
  KEY `entities_id` (`entities_id`),
  KEY `is_recursive` (`is_recursive`),
  KEY `is_importable` (`is_importable`),
  KEY `date_mod` (`date_mod`),
  KEY `date_creation` (`date_creation`)
) ENGINE=InnoDB DEFAULT CHARSET=utf8mb4 COLLATE=utf8mb4_unicode_ci ROW_FORMAT=DYNAMIC;


DROP TABLE IF EXISTS `glpi_printerlogs`;
CREATE TABLE `glpi_printerlogs` (
  `id` int unsigned NOT NULL AUTO_INCREMENT,
  `printers_id` int unsigned NOT NULL,
  `total_pages` int NOT NULL DEFAULT '0',
  `bw_pages` int NOT NULL DEFAULT '0',
  `color_pages` int NOT NULL DEFAULT '0',
  `rv_pages` int NOT NULL DEFAULT '0',
  `prints` int NOT NULL DEFAULT '0',
  `bw_prints` int NOT NULL DEFAULT '0',
  `color_prints` int NOT NULL DEFAULT '0',
  `copies` int NOT NULL DEFAULT '0',
  `bw_copies` int NOT NULL DEFAULT '0',
  `color_copies` int NOT NULL DEFAULT '0',
  `scanned` int NOT NULL DEFAULT '0',
  `date` date DEFAULT NULL,
  `date_creation` timestamp NULL DEFAULT NULL,
  `date_mod` timestamp NULL DEFAULT NULL,
  `faxed` int NOT NULL DEFAULT '0',
  PRIMARY KEY (`id`),
  UNIQUE KEY `unicity` (`printers_id`,`date`),
  KEY `date` (`date`),
  KEY `date_mod` (`date_mod`),
  KEY `date_creation` (`date_creation`)
) ENGINE=InnoDB DEFAULT CHARSET=utf8mb4 COLLATE=utf8mb4_unicode_ci ROW_FORMAT=DYNAMIC;


DROP TABLE IF EXISTS `glpi_networkportconnectionlogs`;
CREATE TABLE `glpi_networkportconnectionlogs` (
  `id` int unsigned NOT NULL AUTO_INCREMENT,
  `date` timestamp NULL DEFAULT NULL,
  `connected` tinyint NOT NULL DEFAULT '0',
  `networkports_id_source` int unsigned NOT NULL DEFAULT '0',
  `networkports_id_destination` int unsigned NOT NULL DEFAULT '0',
  PRIMARY KEY (`id`),
  KEY `date` (`date`),
  KEY `networkports_id_source` (`networkports_id_source`),
  KEY `networkports_id_destination` (`networkports_id_destination`)
) ENGINE=InnoDB DEFAULT CHARSET=utf8mb4 COLLATE=utf8mb4_unicode_ci ROW_FORMAT=DYNAMIC;


DROP TABLE IF EXISTS `glpi_networkportmetrics`;
CREATE TABLE `glpi_networkportmetrics` (
  `id` int unsigned NOT NULL AUTO_INCREMENT,
  `date` date DEFAULT NULL,
  `ifinbytes` bigint NOT NULL DEFAULT '0',
  `ifinerrors` bigint NOT NULL DEFAULT '0',
  `ifoutbytes` bigint NOT NULL DEFAULT '0',
  `ifouterrors` bigint NOT NULL DEFAULT '0',
  `networkports_id` int unsigned NOT NULL DEFAULT '0',
  `date_creation` timestamp NULL DEFAULT NULL,
  `date_mod` timestamp NULL DEFAULT NULL,
  PRIMARY KEY (`id`),
  UNIQUE KEY `unicity` (`networkports_id`,`date`),
  KEY `date` (`date`),
  KEY `date_creation` (`date_creation`),
  KEY `date_mod` (`date_mod`)
) ENGINE=InnoDB DEFAULT CHARSET=utf8mb4 COLLATE=utf8mb4_unicode_ci ROW_FORMAT=DYNAMIC;

DROP TABLE IF EXISTS `glpi_refusedequipments`;
CREATE TABLE `glpi_refusedequipments` (
  `id` int unsigned NOT NULL AUTO_INCREMENT,
  `name` varchar(255) DEFAULT NULL,
  `itemtype` varchar(100) DEFAULT NULL,
  `entities_id` int unsigned NOT NULL DEFAULT '0',
  `ip` varchar(255) DEFAULT NULL,
  `mac` varchar(255) DEFAULT NULL,
  `rules_id` int unsigned NOT NULL DEFAULT '0',
  `method` varchar(255) DEFAULT NULL,
  `serial` varchar(255) DEFAULT NULL,
  `uuid` varchar(255) DEFAULT NULL,
  `agents_id` int unsigned NOT NULL DEFAULT '0',
  `autoupdatesystems_id` int unsigned NOT NULL DEFAULT '0',
  `date_creation` timestamp NULL DEFAULT NULL,
  `date_mod` timestamp NULL DEFAULT NULL,
  PRIMARY KEY (`id`),
  KEY `name` (`name`),
  KEY `entities_id` (`entities_id`),
  KEY `agents_id` (`agents_id`),
  KEY `autoupdatesystems_id` (`autoupdatesystems_id`),
  KEY `rules_id` (`rules_id`),
  KEY `date_creation` (`date_creation`),
  KEY `date_mod` (`date_mod`)
) ENGINE=InnoDB DEFAULT CHARSET=utf8mb4 COLLATE=utf8mb4_unicode_ci ROW_FORMAT=DYNAMIC;

DROP TABLE IF EXISTS `glpi_usbvendors`;
CREATE TABLE `glpi_usbvendors` (
  `id` int unsigned NOT NULL AUTO_INCREMENT,
  `entities_id` int unsigned NOT NULL DEFAULT '0',
  `is_recursive` tinyint NOT NULL DEFAULT '0',
  `vendorid` varchar(4) NOT NULL,
  `deviceid` varchar(4) DEFAULT NULL,
  `name` varchar(255) DEFAULT NULL,
  `comment` text,
  `date_creation` timestamp NULL DEFAULT NULL,
  `date_mod` timestamp NULL DEFAULT NULL,
  PRIMARY KEY (`id`),
  UNIQUE KEY `unicity` (`vendorid`,`deviceid`),
  KEY `deviceid` (`deviceid`),
  KEY `name` (`name`),
  KEY `entities_id` (`entities_id`),
  KEY `is_recursive` (`is_recursive`),
  KEY `date_mod` (`date_mod`),
  KEY `date_creation` (`date_creation`)
) ENGINE=InnoDB DEFAULT CHARSET=utf8mb4 COLLATE=utf8mb4_unicode_ci ROW_FORMAT=DYNAMIC;

DROP TABLE IF EXISTS `glpi_pcivendors`;
CREATE TABLE `glpi_pcivendors` (
  `id` int unsigned NOT NULL AUTO_INCREMENT,
  `entities_id` int unsigned NOT NULL DEFAULT '0',
  `is_recursive` tinyint NOT NULL DEFAULT '0',
  `vendorid` varchar(4) NOT NULL,
  `deviceid` varchar(4) DEFAULT NULL,
  `name` varchar(255) DEFAULT NULL,
  `comment` text,
  `date_creation` timestamp NULL DEFAULT NULL,
  `date_mod` timestamp NULL DEFAULT NULL,
  PRIMARY KEY (`id`),
  UNIQUE KEY `unicity` (`vendorid`,`deviceid`),
  KEY `deviceid` (`deviceid`),
  KEY `name` (`name`),
  KEY `entities_id` (`entities_id`),
  KEY `is_recursive` (`is_recursive`),
  KEY `date_mod` (`date_mod`),
  KEY `date_creation` (`date_creation`)
) ENGINE=InnoDB DEFAULT CHARSET=utf8mb4 COLLATE=utf8mb4_unicode_ci ROW_FORMAT=DYNAMIC;

DROP TABLE IF EXISTS `glpi_items_remotemanagements`;
CREATE TABLE `glpi_items_remotemanagements` (
  `id` int unsigned NOT NULL AUTO_INCREMENT,
  `itemtype` varchar(100) DEFAULT NULL,
  `items_id` int unsigned NOT NULL DEFAULT '0',
  `remoteid` varchar(255) DEFAULT NULL,
  `type` varchar(255) DEFAULT NULL,
  `is_dynamic` tinyint NOT NULL DEFAULT '0',
  `is_deleted` tinyint NOT NULL DEFAULT '0',
  PRIMARY KEY (`id`),
  KEY `is_dynamic` (`is_dynamic`),
  KEY `is_deleted` (`is_deleted`),
  KEY `item` (`itemtype`,`items_id`)
) ENGINE=InnoDB DEFAULT CHARSET=utf8mb4 COLLATE=utf8mb4_unicode_ci ROW_FORMAT=DYNAMIC;

DROP TABLE IF EXISTS `glpi_pendingreasons`;
CREATE TABLE `glpi_pendingreasons` (
  `id` int unsigned NOT NULL AUTO_INCREMENT,
  `entities_id` int unsigned NOT NULL DEFAULT '0',
  `is_recursive` tinyint NOT NULL DEFAULT '0',
  `name` varchar(255) DEFAULT NULL,
  `followup_frequency` int NOT NULL DEFAULT '0',
  `followups_before_resolution` int NOT NULL DEFAULT '0',
  `itilfollowuptemplates_id` int unsigned NOT NULL DEFAULT '0',
  `solutiontemplates_id` int unsigned NOT NULL DEFAULT '0',
  `comment` text,
  PRIMARY KEY (`id`),
  KEY `name` (`name`),
  KEY `itilfollowuptemplates_id` (`itilfollowuptemplates_id`),
  KEY `entities_id` (`entities_id`),
  KEY `is_recursive` (`is_recursive`),
  KEY `solutiontemplates_id` (`solutiontemplates_id`)
) ENGINE=InnoDB DEFAULT CHARSET=utf8mb4 COLLATE=utf8mb4_unicode_ci ROW_FORMAT=DYNAMIC;

DROP TABLE IF EXISTS `glpi_pendingreasons_items`;
CREATE TABLE `glpi_pendingreasons_items` (
  `id` int unsigned NOT NULL AUTO_INCREMENT,
  `pendingreasons_id` int unsigned NOT NULL DEFAULT '0',
  `items_id` int unsigned NOT NULL DEFAULT '0',
  `itemtype` varchar(100) NOT NULL DEFAULT '',
  `followup_frequency` int NOT NULL DEFAULT '0',
  `followups_before_resolution` int NOT NULL DEFAULT '0',
  `bump_count` int NOT NULL DEFAULT '0',
  `last_bump_date` timestamp NULL DEFAULT NULL,
  PRIMARY KEY (`id`),
  UNIQUE KEY `unicity` (`items_id`,`itemtype`),
  KEY `pendingreasons_id` (`pendingreasons_id`),
  KEY `item` (`itemtype`,`items_id`)
) ENGINE=InnoDB DEFAULT CHARSET=utf8mb4 COLLATE=utf8mb4_unicode_ci ROW_FORMAT=DYNAMIC;

DROP TABLE IF EXISTS `glpi_manuallinks`;
CREATE TABLE `glpi_manuallinks` (
  `id` int unsigned NOT NULL AUTO_INCREMENT,
  `name` varchar(255) DEFAULT NULL,
  `url` varchar(8096) NOT NULL,
  `open_window` tinyint NOT NULL DEFAULT '1',
  `icon` varchar(255) DEFAULT NULL,
  `comment` text,
  `items_id` int unsigned NOT NULL DEFAULT '0',
  `itemtype` varchar(255) DEFAULT NULL,
  `date_creation` timestamp NULL DEFAULT NULL,
  `date_mod` timestamp NULL DEFAULT NULL,
  PRIMARY KEY (`id`),
  KEY `name` (`name`),
  KEY `item` (`itemtype`,`items_id`),
  KEY `items_id` (`items_id`),
  KEY `date_creation` (`date_creation`),
  KEY `date_mod` (`date_mod`)
) ENGINE=InnoDB DEFAULT CHARSET=utf8mb4 COLLATE=utf8mb4_unicode_ci ROW_FORMAT=DYNAMIC;

DROP TABLE IF EXISTS `glpi_tickets_contracts`;
CREATE TABLE `glpi_tickets_contracts` (
  `id` int unsigned NOT NULL AUTO_INCREMENT,
  `tickets_id` int unsigned NOT NULL DEFAULT '0',
  `contracts_id` int unsigned NOT NULL DEFAULT '0',
  PRIMARY KEY (`id`),
  UNIQUE KEY `unicity` (`tickets_id`,`contracts_id`),
  KEY `contracts_id` (`contracts_id`)
) ENGINE=InnoDB DEFAULT CHARSET=utf8mb4 COLLATE=utf8mb4_unicode_ci ROW_FORMAT=DYNAMIC;

DROP TABLE IF EXISTS `glpi_databaseinstancetypes`;
CREATE TABLE `glpi_databaseinstancetypes` (
  `id` int unsigned NOT NULL AUTO_INCREMENT,
  `name` varchar(255) DEFAULT NULL,
  `comment` text,
  `date_mod` timestamp NULL DEFAULT NULL,
  `date_creation` timestamp NULL DEFAULT NULL,
  PRIMARY KEY (`id`),
  KEY `name` (`name`),
  KEY `date_mod` (`date_mod`),
  KEY `date_creation` (`date_creation`)
) ENGINE=InnoDB DEFAULT CHARSET=utf8mb4 COLLATE=utf8mb4_unicode_ci ROW_FORMAT=DYNAMIC;

DROP TABLE IF EXISTS `glpi_databaseinstancecategories`;
CREATE TABLE `glpi_databaseinstancecategories` (
  `id` int unsigned NOT NULL AUTO_INCREMENT,
  `name` varchar(255) DEFAULT NULL,
  `comment` text,
  `date_mod` timestamp NULL DEFAULT NULL,
  `date_creation` timestamp NULL DEFAULT NULL,
  PRIMARY KEY (`id`),
  KEY `name` (`name`),
  KEY `date_mod` (`date_mod`),
  KEY `date_creation` (`date_creation`)
) ENGINE=InnoDB DEFAULT CHARSET=utf8mb4 COLLATE=utf8mb4_unicode_ci ROW_FORMAT=DYNAMIC;


DROP TABLE IF EXISTS `glpi_databaseinstances`;
CREATE TABLE `glpi_databaseinstances` (
  `id` int unsigned NOT NULL AUTO_INCREMENT,
  `entities_id` int unsigned NOT NULL DEFAULT '0',
  `is_recursive` tinyint NOT NULL DEFAULT '0',
  `name` varchar(255) NOT NULL DEFAULT '',
  `version` varchar(255) NOT NULL DEFAULT '',
  `port` varchar(10) NOT NULL DEFAULT '',
  `path` varchar(255) NOT NULL DEFAULT '',
  `size` int NOT NULL DEFAULT '0',
  `databaseinstancetypes_id` int unsigned NOT NULL DEFAULT '0',
  `databaseinstancecategories_id` int unsigned NOT NULL DEFAULT '0',
  `locations_id` int unsigned NOT NULL DEFAULT '0',
  `manufacturers_id` int unsigned NOT NULL DEFAULT '0',
  `users_id_tech` int unsigned NOT NULL DEFAULT '0',
  `groups_id_tech` int unsigned NOT NULL DEFAULT '0',
  `states_id` int unsigned NOT NULL DEFAULT '0',
  `itemtype` varchar(100) NOT NULL DEFAULT '',
  `items_id` int unsigned NOT NULL DEFAULT '0',
  `is_onbackup` tinyint NOT NULL DEFAULT '0',
  `is_active` tinyint NOT NULL DEFAULT '0',
  `is_deleted` tinyint NOT NULL DEFAULT '0',
  `is_helpdesk_visible` tinyint NOT NULL DEFAULT '1',
  `is_dynamic` tinyint NOT NULL DEFAULT '0',
  `autoupdatesystems_id` int unsigned NOT NULL DEFAULT '0',
  `date_creation` timestamp NULL DEFAULT NULL,
  `date_mod` timestamp NULL DEFAULT NULL,
  `date_lastboot` timestamp NULL DEFAULT NULL,
  `date_lastbackup` timestamp NULL DEFAULT NULL,
  `comment` text,
  PRIMARY KEY (`id`),
  KEY `entities_id` (`entities_id`),
  KEY `is_recursive` (`is_recursive`),
  KEY `name` (`name`),
  KEY `databaseinstancetypes_id` (`databaseinstancetypes_id`),
  KEY `databaseinstancecategories_id` (`databaseinstancecategories_id`),
  KEY `locations_id` (`locations_id`),
  KEY `manufacturers_id` (`manufacturers_id`),
  KEY `users_id_tech` (`users_id_tech`),
  KEY `groups_id_tech` (`groups_id_tech`),
  KEY `states_id` (`states_id`),
  KEY `item` (`itemtype`,`items_id`),
  KEY `is_active` (`is_active`),
  KEY `is_deleted` (`is_deleted`),
  KEY `date_creation` (`date_creation`),
  KEY `date_mod` (`date_mod`),
  KEY `is_helpdesk_visible` (`is_helpdesk_visible`),
  KEY `is_dynamic` (`is_dynamic`),
  KEY `autoupdatesystems_id` (`autoupdatesystems_id`)
) ENGINE=InnoDB DEFAULT CHARSET=utf8mb4 COLLATE=utf8mb4_unicode_ci ROW_FORMAT=DYNAMIC;

DROP TABLE IF EXISTS `glpi_databases`;
CREATE TABLE `glpi_databases` (
  `id` int unsigned NOT NULL AUTO_INCREMENT,
  `entities_id` int unsigned NOT NULL DEFAULT '0',
  `is_recursive` tinyint NOT NULL DEFAULT '0',
  `name` varchar(255) NOT NULL DEFAULT '',
  `size` int NOT NULL DEFAULT '0',
  `databaseinstances_id` int unsigned NOT NULL DEFAULT '0',
  `is_onbackup` tinyint NOT NULL DEFAULT '0',
  `is_active` tinyint NOT NULL DEFAULT '0',
  `is_deleted` tinyint NOT NULL DEFAULT '0',
  `is_dynamic` tinyint NOT NULL DEFAULT '0',
  `date_creation` timestamp NULL DEFAULT NULL,
  `date_mod` timestamp NULL DEFAULT NULL,
  `date_update` timestamp NULL DEFAULT NULL,
  `date_lastbackup` timestamp NULL DEFAULT NULL,
  PRIMARY KEY (`id`),
  KEY `entities_id` (`entities_id`),
  KEY `is_recursive` (`is_recursive`),
  KEY `name` (`name`),
  KEY `is_active` (`is_active`),
  KEY `is_deleted` (`is_deleted`),
  KEY `is_dynamic` (`is_dynamic`),
  KEY `date_creation` (`date_creation`),
  KEY `date_mod` (`date_mod`),
  KEY `databaseinstances_id` (`databaseinstances_id`)
) ENGINE=InnoDB DEFAULT CHARSET=utf8mb4 COLLATE=utf8mb4_unicode_ci ROW_FORMAT=DYNAMIC;


DROP TABLE IF EXISTS `glpi_snmpcredentials`;
CREATE TABLE `glpi_snmpcredentials` (
   `id` int unsigned NOT NULL AUTO_INCREMENT,
   `name` varchar(64) DEFAULT NULL,
   `snmpversion` varchar(8) NOT NULL DEFAULT '1',
   `community` varchar(255) DEFAULT NULL,
   `username` varchar(255) DEFAULT NULL,
   `authentication` varchar(255) DEFAULT NULL,
   `auth_passphrase` varchar(255) DEFAULT NULL,
   `encryption` varchar(255) DEFAULT NULL,
   `priv_passphrase` varchar(255) DEFAULT NULL,
   `is_deleted` tinyint NOT NULL DEFAULT '0',
   PRIMARY KEY (`id`),
   KEY `name` (`name`),
   KEY `snmpversion` (`snmpversion`),
   KEY `is_deleted` (`is_deleted`)
) ENGINE=InnoDB DEFAULT CHARSET=utf8mb4 COLLATE=utf8mb4_unicode_ci ROW_FORMAT=DYNAMIC;


DROP TABLE IF EXISTS `glpi_items_ticketrecurrents`;
CREATE TABLE `glpi_items_ticketrecurrents` (
   `id` int unsigned NOT NULL AUTO_INCREMENT,
   `itemtype` varchar(255) DEFAULT NULL,
   `items_id` int unsigned NOT NULL DEFAULT '0',
   `ticketrecurrents_id` int unsigned NOT NULL DEFAULT '0',
   PRIMARY KEY (`id`),
   UNIQUE KEY `unicity` (`itemtype`,`items_id`,`ticketrecurrents_id`),
   KEY `items_id` (`items_id`),
   KEY `ticketrecurrents_id` (`ticketrecurrents_id`)
) ENGINE=InnoDB DEFAULT CHARSET=utf8mb4 COLLATE=utf8mb4_unicode_ci ROW_FORMAT=DYNAMIC;

DROP TABLE IF EXISTS `glpi_items_lines`;
CREATE TABLE `glpi_items_lines` (
   `id` int unsigned NOT NULL AUTO_INCREMENT,
   `lines_id` int unsigned NOT NULL DEFAULT '0',
   `itemtype` varchar(100) DEFAULT NULL,
   `items_id` int unsigned NOT NULL DEFAULT '0',
   PRIMARY KEY (`id`),
   UNIQUE KEY `unicity` (`lines_id`,`itemtype`,`items_id`),
   KEY `item` (`itemtype`,`items_id`)
) ENGINE=InnoDB DEFAULT CHARSET=utf8mb4 COLLATE=utf8mb4_unicode_ci ROW_FORMAT=DYNAMIC;

DROP TABLE IF EXISTS `glpi_changes_changes`;
CREATE TABLE `glpi_changes_changes` (
   `id` int unsigned NOT NULL AUTO_INCREMENT,
   `changes_id_1` int unsigned NOT NULL DEFAULT '0',
   `changes_id_2` int unsigned NOT NULL DEFAULT '0',
   `link` int NOT NULL DEFAULT '1',
   PRIMARY KEY (`id`),
   UNIQUE KEY `unicity` (`changes_id_1`,`changes_id_2`),
   KEY `changes_id_2` (`changes_id_2`)
) ENGINE=InnoDB DEFAULT CHARSET=utf8mb4 COLLATE=utf8mb4_unicode_ci ROW_FORMAT=DYNAMIC;

DROP TABLE IF EXISTS `glpi_problems_problems`;
CREATE TABLE `glpi_problems_problems` (
   `id` int unsigned NOT NULL AUTO_INCREMENT,
   `problems_id_1` int unsigned NOT NULL DEFAULT '0',
   `problems_id_2` int unsigned NOT NULL DEFAULT '0',
   `link` int NOT NULL DEFAULT '1',
   PRIMARY KEY (`id`),
   UNIQUE KEY `unicity` (`problems_id_1`,`problems_id_2`),
   KEY `problems_id_2` (`problems_id_2`)
) ENGINE=InnoDB DEFAULT CHARSET=utf8mb4 COLLATE=utf8mb4_unicode_ci ROW_FORMAT=DYNAMIC;

DROP TABLE IF EXISTS `glpi_changesatisfactions`;
CREATE TABLE `glpi_changesatisfactions` (
   `id` int unsigned NOT NULL AUTO_INCREMENT,
   `changes_id` int unsigned NOT NULL DEFAULT '0',
   `type` int NOT NULL DEFAULT '1',
   `date_begin` timestamp NULL DEFAULT NULL,
   `date_answered` timestamp NULL DEFAULT NULL,
   `satisfaction` int DEFAULT NULL,
   `satisfaction_scaled_to_5` float DEFAULT NULL,
   `comment` text,
   PRIMARY KEY (`id`),
   UNIQUE KEY `changes_id` (`changes_id`)
) ENGINE=InnoDB DEFAULT CHARSET=utf8mb4 COLLATE=utf8mb4_unicode_ci ROW_FORMAT=DYNAMIC;

DROP TABLE IF EXISTS `glpi_validatorsubstitutes`;
CREATE TABLE `glpi_validatorsubstitutes` (
  `id` int unsigned NOT NULL AUTO_INCREMENT,
  `users_id` int unsigned  NOT NULL DEFAULT '0' COMMENT 'Delegator user',
  `users_id_substitute` int unsigned  NOT NULL DEFAULT '0' COMMENT 'Substitute user',
  PRIMARY KEY (`id`),
  UNIQUE KEY `users_id_users_id_substitute` (`users_id`, `users_id_substitute`),
  KEY `users_id_substitute` (`users_id_substitute`)
) ENGINE=InnoDB DEFAULT CHARSET=utf8mb4 COLLATE=utf8mb4_unicode_ci ROW_FORMAT=DYNAMIC;

SET FOREIGN_KEY_CHECKS=1;<|MERGE_RESOLUTION|>--- conflicted
+++ resolved
@@ -7726,14 +7726,11 @@
   `default_dashboard_mini_ticket` varchar(100) DEFAULT NULL,
   `default_central_tab` tinyint DEFAULT '0',
   `nickname` varchar(255) DEFAULT NULL,
-<<<<<<< HEAD
   `substitution_end_date` timestamp NULL DEFAULT NULL,
   `substitution_start_date` timestamp NULL DEFAULT NULL,
   `toast_location` varchar(255) DEFAULT NULL,
-=======
   `timeline_action_btn_layout` tinyint DEFAULT '0',
   `timeline_date_format` tinyint DEFAULT '0',
->>>>>>> 75120ade
   PRIMARY KEY (`id`),
   UNIQUE KEY `unicityloginauth` (`name`,`authtype`,`auths_id`),
   KEY `firstname` (`firstname`),
