--- conflicted
+++ resolved
@@ -67,20 +67,11 @@
       };
    ");
 
-<<<<<<< HEAD
-   // LIBS
+    // LIBS
    echo Html::script("public/lib/jquery/jquery.js");
    echo Html::script('public/lib/jquery-migrate/jquery-migrate.js');
    echo Html::script('public/lib/jquery-ui-dist/jquery-ui.js');
    echo Html::script("public/lib/select2/js/select2.full.js");
-   echo Html::script("lib/fuzzy/fuzzy-min.js");
-=======
-    // LIBS
-   echo Html::script("public/lib/jquery/jquery.js");
-   echo Html::script('public/lib/jquery-ui-dist/jquery-ui.js');
-   echo Html::script("public/lib/select2/js/select2.full.js");
-   echo Html::script("public/lib/fuzzy/fuzzy.js");
->>>>>>> d1d00a42
    echo Html::script("js/common.js");
 
     // CSS
