<?php
/**
 * ---------------------------------------------------------------------
 * GLPI - Gestionnaire Libre de Parc Informatique
 * Copyright (C) 2015-2018 Teclib' and contributors.
 *
 * http://glpi-project.org
 *
 * based on GLPI - Gestionnaire Libre de Parc Informatique
 * Copyright (C) 2003-2014 by the INDEPNET Development Team.
 *
 * ---------------------------------------------------------------------
 *
 * LICENSE
 *
 * This file is part of GLPI.
 *
 * GLPI is free software; you can redistribute it and/or modify
 * it under the terms of the GNU General Public License as published by
 * the Free Software Foundation; either version 2 of the License, or
 * (at your option) any later version.
 *
 * GLPI is distributed in the hope that it will be useful,
 * but WITHOUT ANY WARRANTY; without even the implied warranty of
 * MERCHANTABILITY or FITNESS FOR A PARTICULAR PURPOSE.  See the
 * GNU General Public License for more details.
 *
 * You should have received a copy of the GNU General Public License
 * along with GLPI. If not, see <http://www.gnu.org/licenses/>.
 * ---------------------------------------------------------------------
 */

use Glpi\DatabaseFactory;

define('GLPI_ROOT', realpath('..'));

include_once (GLPI_ROOT . "/inc/based_config.php");
include_once (GLPI_ROOT . "/inc/db.function.php");

// Load kernel and expose container in global var
global $CONTAINER;
$CONTAINER = (new Glpi\Kernel())->getContainer();

Config::detectRootDoc();

$GLPI = new GLPI();
$GLPI->initLogger();

//Print a correct  Html header for application
function header_html($etape) {
   global $CFG_GLPI;

   // Send UTF8 Headers
   header("Content-Type: text/html; charset=UTF-8");

   echo "<!DOCTYPE html'>";
   echo "<html lang='fr' class='legacy'>";
    echo "<head>";
    echo "<meta charset='utf-8'>";
   echo "<meta http-equiv='Content-Script-Type' content='text/javascript'> ";
    echo "<meta http-equiv='Content-Style-Type' content='text/css'> ";
   echo "<title>Setup GLPI</title>";

   // CFG
   echo Html::scriptBlock("
      var CFG_GLPI  = {
         'url_base': '".(isset($CFG_GLPI['url_base']) ? $CFG_GLPI["url_base"] : '')."',
         'root_doc': '".$CFG_GLPI["root_doc"]."',
      };
   ");

    // LIBS
<<<<<<< HEAD
   echo Html::script("public/lib/jquery/jquery.js");
   echo Html::script('public/lib/jquery-migrate/jquery-migrate.js');
   echo Html::script('public/lib/jquery-ui-dist/jquery-ui.js');
   echo Html::script("public/lib/select2/js/select2.full.js");
=======
   echo Html::script("public/lib/base.js");
   echo Html::script("public/lib/fuzzy.js");
>>>>>>> f52620e2
   echo Html::script("js/common.js");

    // CSS
   echo Html::css('public/lib/base.css');
   echo Html::css("css/style_install.css");
   echo "</head>";
   echo "<body>";
   echo "<div id='principal'>";
   echo "<div id='bloc'>";
   echo "<div id='logo_bloc'></div>";
   echo "<h2>GLPI SETUP</h2>";
   echo "<br><h3>". $etape ."</h3>";
}


//Display a great footer.
function footer_html() {
   echo "</div></div></body></html>";
}


// choose language
function choose_language() {
   global $CFG_GLPI;

   echo "<form action='install.php' method='post'>";
   echo "<p class='center'>";

   // fix missing param for js drodpown
   $CFG_GLPI['ajax_limit_count'] = 15;

   Dropdown::showLanguages("language", ['value' => "en_GB"]);
   echo "</p>";
   echo "";
   echo "<p class='submit'><input type='hidden' name='install' value='lang_select'>";
   echo "<input type='submit' name='submit' class='submit' value='OK'></p>";
   Html::closeForm();
}


function acceptLicense() {

   echo "<div class='center'>";
   echo "<textarea id='license' cols='85' rows='10' readonly='readonly'>";
   readfile("../COPYING.txt");
   echo "</textarea>";

   echo "<br><a target='_blank' href='http://www.gnu.org/licenses/old-licenses/gpl-2.0-translations.html'>".
         __('Unofficial translations are also available')."</a>";

   echo "<form action='install.php' method='post'>";
   echo "<p id='license'>";

   echo "<label for='agree' class='radio'>";
   echo "<input type='radio' name='install' id='agree' value='License'>";
   echo "<span class='outer'><span class='inner'></span></span>";
   echo __('I have read and ACCEPT the terms of the license written above.');
   echo " </label>";

   echo "<label for='disagree' class='radio'>";
   echo "<input type='radio' name='install' value='lang_select' id='disagree' checked='checked'>";
   echo "<span class='outer'><span class='inner'></span></span>";
   echo __('I have read and DO NOT ACCEPT the terms of the license written above');
   echo " </label>";

   echo "<p><input type='submit' name='submit' class='submit' value=\"".__s('Continue')."\"></p>";
   Html::closeForm();
   echo "</div>";
}


//confirm install form
function step0() {

   echo "<h3>".__('Installation or update of GLPI')."</h3>";
   echo "<p>".__s("Choose 'Install' for a completely new installation of GLPI.")."</p>";
   echo "<p> ".__s("Select 'Upgrade' to update your version of GLPI from an earlier version")."</p>";
   echo "<form action='install.php' method='post'>";
   echo "<input type='hidden' name='update' value='no'>";
   echo "<p class='submit'><input type='hidden' name='install' value='Etape_0'>";
   echo "<input type='submit' name='submit' class='submit' value=\""._sx('button', 'Install')."\"></p>";
   Html::closeForm();

   echo "<form action='install.php' method='post'>";
   echo "<input type='hidden' name='update' value='yes'>";
   echo "<p class='submit'><input type='hidden' name='install' value='Etape_0'>";
   echo "<input type='submit' name='submit' class='submit' value=\""._sx('button', 'Upgrade')."\"></p>";
   Html::closeForm();
}


//Step 1 checking some compatibility issue and some write tests.
function step1($update) {
   echo "<h3>".__s('Checking of the compatibility of your environment with the execution of GLPI').
        "</h3>";
   echo "<table class='tab_check'>";

   $error = Toolbox::commonCheckForUseGLPI(true);

   echo "</table>";
   switch ($error) {
      case 0 :
         echo "<form action='install.php' method='post'>";
         echo "<input type='hidden' name='update' value='". $update."'>";
         echo "<input type='hidden' name='language' value='". $_SESSION['glpilanguage']."'>";
         echo "<p class='submit'><input type='hidden' name='install' value='Etape_1'>";
         echo "<input type='submit' name='submit' class='submit' value=\"".__('Continue')."\">";
         echo "</p>";
         Html::closeForm();
         break;

      case 1 :
         echo "<h3>".__('Do you want to continue?')."</h3>";
         echo "<div class='submit'><form action='install.php' method='post' class='inline'>";
         echo "<input type='hidden' name='install' value='Etape_1'>";
         echo "<input type='hidden' name='update' value='". $update."'>";
         echo "<input type='hidden' name='language' value='". $_SESSION['glpilanguage']."'>";
         echo "<input type='submit' name='submit' class='submit' value=\"".__('Continue')."\">";
         Html::closeForm();
         echo "&nbsp;&nbsp;";

         echo "<form action='install.php' method='post' class='inline'>";
         echo "<input type='hidden' name='update' value='". $update."'>";
         echo "<input type='hidden' name='language' value='". $_SESSION['glpilanguage']."'>";
         echo "<input type='hidden' name='install' value='Etape_0'>";
         echo "<input type='submit' name='submit' class='submit' value=\"".__('Try again')."\">";
         Html::closeForm();
         echo "</div>";
         break;

      case 2 :
         echo "<h3>".__('Do you want to continue?')."</h3>";
         echo "<form action='install.php' method='post'>";
         echo "<input type='hidden' name='update' value='".$update."'>";
         echo "<p class='submit'><input type='hidden' name='install' value='Etape_0'>";
         echo "<input type='submit' name='submit' class='submit' value=\"".__('Try again')."\">";
         echo "</p>";
         Html::closeForm();
         break;
   }

}


//step 2 import mysql settings.
function step2($update) {

   echo "<h3>".__('Database connection setup')."</h3>";
   echo "<form action='install.php' method='post'>";
   echo "<input type='hidden' name='update' value='".$update."'>";
   echo "<fieldset><legend>".__('Database connection parameters')."</legend>";
   echo "<p><label class='block'>".__('SQL server (MariaDB or MySQL)') ." </label>";
   echo "<input type='text' name='db_host'><p>";
   echo "<p><label class='block'>".__('SQL user') ." </label>";
   echo "<input type='text' name='db_user'></p>";
   echo "<p><label class='block'>".__('SQL password')." </label>";
   echo "<input type='password' name='db_pass'></p></fieldset>";
   echo "<input type='hidden' name='install' value='Etape_2'>";
   echo "<p class='submit'><input type='submit' name='submit' class='submit' value='".
         __('Continue')."'></p>";
   Html::closeForm();
}


//step 3 test mysql settings and select database.
function step3($host, $user, $password, $update) {

   error_reporting(16);
   echo "<h3>".__('Test of the connection at the database')."</h3>";

   $driver   = 'mysql'; //TODO: parameter

   $connected = false;
   try {
      $link = DatabaseFactory::create([
        'driver'  => $driver,
        'host'    => $host,
        'user'    => $user,
        'pass'    => $password
      ]);
      $connected = true;
   } catch (\PDOException $e) {
      echo "<p>".__("Can't connect to the database")."\n <br>".
           sprintf(__('The server answered: %s'), $e->getMessage())."</p>";
   }

   if (!$connected
       || empty($host)
       || empty($user)) {
      if (empty($host)
          || empty($user)) {
         echo "<p>".__('The server or/and user field is empty')."</p>";
      }

      echo "<form action='install.php' method='post'>";
      echo "<input type='hidden' name='update' value='".$update."'>";
      echo "<input type='hidden' name='install' value='Etape_1'>";
      echo "<p class='submit'><input type='submit' name='submit' class='submit' value='".
            __s('Back')."'></p>";
      Html::closeForm();

   } else {
      $_SESSION['db_access'] = ['host'     => $host,
                                     'user'     => $user,
                                     'password' => $password];
      echo  "<h3>".__('Database connection successful')."</h3>";

      //get database raw version
      $DB_ver = $link->getVersion();
      echo "<p class='center'>";
      $checkdb = Config::displayCheckDbEngine(true, $row[0]);
      echo "</p>";
      if ($checkdb > 0) {
         return;
      }

      if ($update == "no") {
         echo "<p>".__('Please select a database:')."</p>";
         echo "<form action='install.php' method='post'>";

         if ($DB_list = $link->rawQuery("SHOW DATABASES")) {
            while ($row = $DB_list->fetch(\PDO::FETCH_ASSOC)) {
               if (!in_array($row['Database'], ["information_schema",
                                                     "mysql",
                                                     "performance_schema"] )) {
                  echo "<p>";
                  echo "<label class='radio'>";
                  echo "<input type='radio' name='databasename' value='". $row['Database']."'>";

                  echo "<span class='outer'><span class='inner'></span></span>";
                  echo $row['Database'];
                  echo " </label>";
                  echo " </p>";
               }
            }
         }

         echo "<p>";
         echo "<label class='radio'>";
         echo "<input type='radio' name='databasename' value='0'>";
         echo __('Create a new database or use an existing one:');
         echo "<span class='outer'><span class='inner'></span></span>";
         echo "&nbsp;<input type='text' name='newdatabasename'>";
         echo " </label>";
         echo "</p>";
         echo "<input type='hidden' name='install' value='Etape_3'>";
         echo "<p class='submit'><input type='submit' name='submit' class='submit' value='".
               __('Continue')."'></p>";
         Html::closeForm();

      } else if ($update == "yes") {
         echo "<p>".__('Please select the database to update:')."</p>";
         echo "<form action='install.php' method='post'>";

         $DB_list = $link->rawQuery("SHOW DATABASES");
         while ($row = $DB_list->fetch(\PDO::FETCH_NUM)) {
            echo "<p>";
            echo "<label class='radio'>";
            echo "<input type='radio' name='databasename' value='". $row['Database']."'>";
            echo "<span class='outer'><span class='inner'></span></span>";
            echo $row['Database'];
            echo " </label>";
            echo "</p>";
         }

         echo "<input type='hidden' name='install' value='update_1'>";
         echo "<p class='submit'><input type='submit' name='submit' class='submit' value='".
                __('Continue')."'></p>";
         Html::closeForm();
      }

   }
}


//Step 4 Create and fill database.
function step4 ($databasename, $newdatabasename) {

   $host     = $_SESSION['db_access']['host'];
   $user     = $_SESSION['db_access']['user'];
   $password = $_SESSION['db_access']['password'];

   //display the form to return to the previous step.
   echo "<h3>".__('Initialization of the database')."</h3>";

   function prev_form($host, $user, $password) {

      echo "<br><form action='install.php' method='post'>";
      echo "<input type='hidden' name='db_host' value='". $host ."'>";
      echo "<input type='hidden' name='db_user' value='". $user ."'>";
      echo " <input type='hidden' name='db_pass' value='". rawurlencode($password) ."'>";
      echo "<input type='hidden' name='update' value='no'>";
      echo "<input type='hidden' name='install' value='Etape_2'>";
      echo "<p class='submit'><input type='submit' name='submit' class='submit' value='".
            __s('Back')."'></p>";
      Html::closeForm();
   }

   //Display the form to go to the next page
   function next_form() {

      echo "<br><form action='install.php' method='post'>";
      echo "<input type='hidden' name='install' value='Etape_4'>";
      echo "<p class='submit'><input type='submit' name='submit' class='submit' value='".
             __('Continue')."'></p>";
      Html::closeForm();
   }

   $driver   = 'mysql'; //TODO: parameter

   $connected = false;
   try {
      $link = DatabaseFactory::create([
        'driver'  => $driver,
        'host'    => $host,
        'user'    => $user,
        'pass'    => $password
      ]);
      $connected = true;
   } catch (\PDOException $e) {
      echo "<p>".__("Can't connect to the database")."\n <br>".
           sprintf(__('The server answered: %s'), $e->getMessage())."</p>";
   }

   if (!empty($databasename)) { // use db already created
      try {
         $link = DatabaseFactory::create([
            'driver'  => $driver,
            'host'    => $host,
            'user'    => $user,
            'pass'    => $password,
            'dbname'  => $databasename
         ]);
         $connected = true;
      } catch (\PDOException $e) {
         echo __('Impossible to use the database:');
         echo "<br>".sprintf(__('The server answered: %s'), $e->getMessage());
         prev_form($host, $user, $password);
      }

      $driver   = 'mysql'; //TODO: parameter
      if (DBConnection::createMainConfig($driver, $host, $user, $password, $databasename)) {
         Toolbox::createSchema($_SESSION["glpilanguage"]);
         echo "<p>".__('OK - database was initialized')."</p>";

         setCacheUniqId();

         next_form();
      } else { // can't create db.yaml file
         echo "<p>".__('Impossible to write the database setup file')."</p>";
         prev_form($host, $user, $password);
      }
   } else if (!empty($newdatabasename)) { // create new db

      $TempDB = \Glpi\DatabaseFactory::create();

      // try to create the DB
      if ($link->rawQuery("CREATE DATABASE IF NOT EXISTS ".$TempDB->quoteName($newdatabasename))) {
         echo "<p>".__('Database created')."</p>";
      } else { // can't create database
         echo __('Error in creating database!');
         echo "<br>".sprintf(__('The server answered: %s'), $e->getMessage());
         prev_form($host, $user, $password);
      }

      try {
         // Try to connect
         $link = DatabaseFactory::create([
            'driver'  => $driver,
            'host'    => $host,
            'user'    => $user,
            'pass'    => $password,
            'dbname'  => $newdatabasename
         ]);

         $driver   = 'mysql'; //TODO: parameter
         if (!DBConnection::createMainConfig($driver, $host, $user, $password, $newdatabasename)) {
            echo "<p>".__('Impossible to write the database setup file')."</p>";
            prev_form($host, $user, $password);
         }

         Toolbox::createSchema($_SESSION["glpilanguage"]);
         echo "<p>".__('OK - database was initialized')."</p>";

         setCacheUniqId();

         next_form();
      } catch (PDOException $e) {
         echo __('Error in creating database!');
         echo "<br>".sprintf(__('The server answered: %s'), $e->getMessage());
         prev_form($host, $user, $password);
      }
   } else { // no db selected
      echo "<p>".__("You didn't select a database!"). "</p>";
      //prev_form();
      prev_form($host, $user, $password);
   }

}

//send telemetry informations
function step6() {
   global $DB;
   echo "<h3>".__('Collect data')."</h3>";

   include_once(GLPI_ROOT . "/inc/dbmysql.class.php");
   try {
      $DB = \Glpi\DatabaseFactory::create();
   } catch (\Exception $e) {
      //empty catch
      $success = true; //for CS
   }

   echo "<form action='install.php' method='post'>";
   echo "<input type='hidden' name='install' value='Etape_5'>";

   echo Telemetry::showTelemetry();
   echo Telemetry::showReference();

   echo "<p class='submit'><input type='submit' name='submit' class='submit' value='".
            __('Continue')."'></p>";
   Html::closeForm();
}

function step7() {
   echo "<h3>".__('One last thing before starting')."</h3>";

   echo "<form action='install.php' method='post'>";
   echo "<input type='hidden' name='install' value='Etape_6'>";

   echo GlpiNetwork::showInstallMessage();

   echo "<p class='submit'>";
   echo "<a href='".GLPI_NETWORK_SERVICES."' target='_blank' class='vsubmit'>".
            __('Donate')."</a>&nbsp;";
   echo "<input type='submit' name='submit' class='submit' value='".
            __('Continue')."'>";
   echo "</p>";
   Html::closeForm();
}

// finish installation
function step8() {
   global $CFG_GLPI;

   $DB = \Glpi\DatabaseFactory::create();

   if (isset($_POST['send_stats'])) {
      //user has accepted to send telemetry infos; activate cronjob
      $DB->update(
         'glpi_crontasks',
         ['state' => 1],
         ['name' => 'telemetry']
      );
   }

   $url_base = str_replace("/install/install.php", "", $_SERVER['HTTP_REFERER']);
   $DB->update(
      'glpi_configs',
      ['value' => $url_base], [
         'context'   => 'core',
         'name'      => 'url_base'
      ]
   );

   $url_base_api = "$url_base/apirest.php/";
   $DB->update(
      'glpi_configs',
      ['value' => $url_base_api], [
         'context'   => 'core',
         'name'      => 'url_base_api'
      ]
   );

   echo "<h2>".__('The installation is finished')."</h2>";
   echo "<p>".__('Default logins / passwords are:')."</p>";
   echo "<p><ul><li> ".__('glpi/glpi for the administrator account')."</li>";
   echo "<li>".__('tech/tech for the technician account')."</li>";
   echo "<li>".__('normal/normal for the normal account')."</li>";
   echo "<li>".__('post-only/postonly for the postonly account')."</li></ul></p>";
   echo "<p>".__('You can delete or modify these accounts as well as the initial data.')."</p>";
   echo "<p class='center'><a class='vsubmit' href='../index.php'>".__('Use GLPI');
   echo "</a></p>";
}


function update1($DBname) {

   $host     = $_SESSION['db_access']['host'];
   $user     = $_SESSION['db_access']['user'];
   $password = $_SESSION['db_access']['password'];

   if (DBConnection::createMainConfig($host, $user, $password, $DBname) && !empty($DBname)) {
      $from_install = true;
      include_once(GLPI_ROOT ."/install/update.php");

   } else { // can't create db.yaml file
      echo __("Can't create the database connection file, please verify file permissions.");
      echo "<h3>".__('Do you want to continue?')."</h3>";
      echo "<form action='install.php' method='post'>";
      echo "<input type='hidden' name='update' value='yes'>";
      echo "<p class='submit'><input type='hidden' name='install' value='Etape_0'>";
      echo "<input type='submit' name='submit' class='submit' value=\"".__('Continue')."\">";
      echo "</p>";
      Html::closeForm();
   }
}



//------------Start of install script---------------------------


// Use default session dir if not writable
if (is_writable(GLPI_SESSION_DIR)) {
   Session::setPath();
}

Session::start();
error_reporting(0); // we want to check system before affraid the user.

if (isset($_POST["language"])) {
   $_SESSION["glpilanguage"] = $_POST["language"];
}

Session::loadLanguage('', false);

/**
 * @since 0.84.2
**/
function checkConfigFile() {

   if (file_exists(GLPI_CONFIG_DIR . "/db.yaml") || file_exists(GLPI_CONFIG_DIR . "/config_db.php")) {
      Html::redirect($CFG_GLPI['root_doc'] ."/index.php");
      die();
   }
}

function setCacheUniqId() {
   $localConfigManager = new \Glpi\Application\LocalConfigurationManager(
      GLPI_CONFIG_DIR,
      new \Symfony\Component\PropertyAccess\PropertyAccessor(),
      new \Symfony\Component\Yaml\Yaml()
   );
   $localConfigManager->setParameterValue('[cache_uniq_id]', uniqid());
}

if (!isset($_POST["install"])) {
   $_SESSION = [];

   checkConfigFile();
   header_html("Select your language");
   choose_language();

} else {
   // Check valid Referer :
   Toolbox::checkValidReferer();
   // Check CSRF: ensure nobody strap first page that checks if config file exists ...
   Session::checkCSRF($_POST);

   // DB clean
   if (isset($_POST["db_pass"])) {
      $_POST["db_pass"] = rawurldecode($_POST["db_pass"]);
   }

   switch ($_POST["install"]) {
      case "lang_select" : // lang ok, go accept licence
         checkConfigFile();
         header_html(__('License'));
         acceptLicense();
         break;

      case "License" : // licence  ok, go choose installation or Update
         checkConfigFile();
         header_html(__('Beginning of the installation'));
         step0();
         break;

      case "Etape_0" : // choice ok , go check system
         checkConfigFile();
         //TRANS %s is step number
         header_html(sprintf(__('Step %d'), 0));
         $_SESSION["Test_session_GLPI"] = 1;
         step1($_POST["update"]);
         break;

      case "Etape_1" : // check ok, go import mysql settings.
         checkConfigFile();
         // check system ok, we can use specific parameters for debug
         Toolbox::setDebugMode(Session::DEBUG_MODE, 0, 0, 1);

         header_html(sprintf(__('Step %d'), 1));
         step2($_POST["update"]);
         break;

      case "Etape_2" : // mysql settings ok, go test mysql settings and select database.
         checkConfigFile();
         header_html(sprintf(__('Step %d'), 2));
         step3($_POST["db_host"], $_POST["db_user"], $_POST["db_pass"], $_POST["update"]);
         break;

      case "Etape_3" : // Create and fill database
         checkConfigFile();
         header_html(sprintf(__('Step %d'), 3));
         if (empty($_POST["databasename"])) {
            $_POST["databasename"] = "";
         }
         if (empty($_POST["newdatabasename"])) {
            $_POST["newdatabasename"] = "";
         }
         step4($_POST["databasename"],
               $_POST["newdatabasename"]);
         break;

      case "Etape_4" : // send telemetry informations
         header_html(sprintf(__('Step %d'), 4));
         step6();
         break;

      case "Etape_5" : // finish installation
         header_html(sprintf(__('Step %d'), 5));
         step7();
         break;

      case "Etape_6" : // finish installation
         header_html(sprintf(__('Step %d'), 6));
         step8();
         break;

      case "update_1" :
         checkConfigFile();
         if (empty($_POST["databasename"])) {
            $_POST["databasename"] = "";
         }
         update1($_POST["databasename"]);
         break;
   }
}
footer_html();<|MERGE_RESOLUTION|>--- conflicted
+++ resolved
@@ -70,15 +70,8 @@
    ");
 
     // LIBS
-<<<<<<< HEAD
-   echo Html::script("public/lib/jquery/jquery.js");
-   echo Html::script('public/lib/jquery-migrate/jquery-migrate.js');
-   echo Html::script('public/lib/jquery-ui-dist/jquery-ui.js');
-   echo Html::script("public/lib/select2/js/select2.full.js");
-=======
    echo Html::script("public/lib/base.js");
    echo Html::script("public/lib/fuzzy.js");
->>>>>>> f52620e2
    echo Html::script("js/common.js");
 
     // CSS
