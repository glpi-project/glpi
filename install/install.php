--- conflicted
+++ resolved
@@ -40,7 +40,6 @@
 use Glpi\System\Requirement\DbTimezones;
 use Glpi\System\RequirementsManager;
 use Glpi\Toolbox\Filesystem;
-use Glpi\Toolbox\URL;
 
 /**
  * @var \Psr\SimpleCache\CacheInterface $GLPI_CACHE
@@ -393,16 +392,11 @@
         );
     }
 
-<<<<<<< HEAD
     $referer_url = Html::getRefererUrl();
     $url_base = $referer_url !== null
         ? str_replace("/install/install.php", "", $referer_url)
         : 'http://localhost';
-=======
-    $url_base = str_replace("/install/install.php", "", $_SERVER['HTTP_REFERER']);
-    $url_base = URL::sanitizeURL($url_base);
-
->>>>>>> 71adc95c
+
     $DB->update(
         'glpi_configs',
         ['value' => $url_base],
