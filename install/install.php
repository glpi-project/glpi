--- conflicted
+++ resolved
@@ -68,17 +68,11 @@
    ");
 
    // LIBS
-<<<<<<< HEAD
    echo Html::script("public/lib/jquery/jquery.js");
    echo Html::script('public/lib/jquery-migrate/jquery-migrate.js');
    echo Html::script('public/lib/jquery-ui-dist/jquery-ui.js');
    echo Html::script("public/lib/select2/js/select2.full.js");
-=======
-   echo Html::script("lib/jquery/js/jquery.js");
-   echo Html::script('lib/jquery/js/jquery-ui-1.10.4.custom.js');
-   echo Html::script("lib/jqueryplugins/select2/js/select2.js");
    echo Html::script("lib/fuzzy/fuzzy-min.js");
->>>>>>> a8111dd9
    echo Html::script("js/common.js");
 
     // CSS
