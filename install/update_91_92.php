<?php
/**
 * ---------------------------------------------------------------------
 * GLPI - Gestionnaire Libre de Parc Informatique
 * Copyright (C) 2015-2017 Teclib' and contributors.
 *
 * http://glpi-project.org
 *
 * based on GLPI - Gestionnaire Libre de Parc Informatique
 * Copyright (C) 2003-2014 by the INDEPNET Development Team.
 *
 * ---------------------------------------------------------------------
 *
 * LICENSE
 *
 * This file is part of GLPI.
 *
 * GLPI is free software; you can redistribute it and/or modify
 * it under the terms of the GNU General Public License as published by
 * the Free Software Foundation; either version 2 of the License, or
 * (at your option) any later version.
 *
 * GLPI is distributed in the hope that it will be useful,
 * but WITHOUT ANY WARRANTY; without even the implied warranty of
 * MERCHANTABILITY or FITNESS FOR A PARTICULAR PURPOSE.  See the
 * GNU General Public License for more details.
 *
 * You should have received a copy of the GNU General Public License
 * along with GLPI. If not, see <http://www.gnu.org/licenses/>.
 * ---------------------------------------------------------------------
 */

/** @file
* @brief
*/

/**
 * Update from 9.1 to 9.2
 *
 * @return bool for success (will die for most error)
**/
function update91to92() {
   global $DB, $migration, $CFG_GLPI;

   $current_config   = Config::getConfigurationValues('core');
   $updateresult     = true;
   $ADDTODISPLAYPREF = [];

   //TRANS: %s is the number of new version
   $migration->displayTitle(sprintf(__('Update to %s'), '9.2'));
   $migration->setVersion('9.2');

   $backup_tables = false;
   // table already exist but deleted during the migration or table created
   $newtables     = ['glpi_businesscriticities',
      'glpi_knowbaseitems_items',
      'glpi_knowbaseitems_revisions',
      'glpi_knowbaseitems_comments',
      'glpi_devicecasemodels',
      'glpi_devicecontrolmodels',
      'glpi_devicedrivemodels',
      'glpi_devicegraphiccardmodels',
      'glpi_deviceharddrivemodels',
      'glpi_devicememorymodels',
      'glpi_devicemotherboardmodels',
      'glpi_devicenetworkcardmodels',
      'glpi_devicepcimodels',
      'glpi_devicepowersupplymodels',
      'glpi_deviceprocessormodels',
      'glpi_devicesoundcardmodels',
      'glpi_devicegenericmodels',
      'glpi_devicegenerics',
      'glpi_items_devicegenerics',
      'glpi_devicegenerictypes',
      'glpi_devicebatteries',
      'glpi_items_devicebatteries',
      'glpi_devicebatterytypes',
      'glpi_devicefirmwares',
      'glpi_items_devicefirmwares',
      'glpi_devicefirmwaretypes',
                     'glpi_savedsearches_alerts',
                     'glpi_items_operatingsystems',
                     'glpi_operatingsystemkernels',
                     'glpi_operatingsystemkernelversions',
                     'glpi_operatingsystemeditions'];

   $migration->backupTables($newtables);

   //put you migration script here

   // add business criticity
   $migration->addField("glpi_infocoms", "businesscriticities_id", "integer");
   $migration->addKey("glpi_infocoms", "businesscriticities_id");

   if (!TableExists("glpi_businesscriticities")) {
      $query = "CREATE TABLE `glpi_businesscriticities` (
        `id` int(11) NOT NULL AUTO_INCREMENT,
        `name` varchar(255) COLLATE utf8_unicode_ci DEFAULT NULL,
        `entities_id` int(11) NOT NULL DEFAULT '0',
        `is_recursive` tinyint(1) NOT NULL DEFAULT '0',
        `comment` text COLLATE utf8_unicode_ci,
        `date_mod` datetime DEFAULT NULL,
        `date_creation` datetime DEFAULT NULL,
        `businesscriticities_id` int(11) NOT NULL DEFAULT '0',
        `completename` text COLLATE utf8_unicode_ci,
        `level` int(11) NOT NULL DEFAULT '0',
        `ancestors_cache` longtext COLLATE utf8_unicode_ci,
        `sons_cache` longtext COLLATE utf8_unicode_ci,
        PRIMARY KEY (`id`),
        KEY `name` (`name`),
        KEY `unicity` (`businesscriticities_id`,`name`),
        KEY `date_mod` (`date_mod`),
        KEY `date_creation` (`date_creation`)
                ) ENGINE=MyISAM  DEFAULT CHARSET=utf8 COLLATE=utf8_unicode_ci";
      $DB->queryOrDie($query, "Add business criticity table");
   }

   // Issue #1250 - Add decimal to monitor size
   $migration->changeField('glpi_monitors', 'size', 'size', 'DECIMAL(5,2) NOT NULL DEFAULT "0"');

   //Make software license type a tree dropdown
   $migration->addField("glpi_softwarelicensetypes", "softwarelicensetypes_id", "integer");
   $migration->addField("glpi_softwarelicensetypes", "level", "integer");
   $migration->addField("glpi_softwarelicensetypes", "ancestors_cache", "longtext");
   $migration->addField("glpi_softwarelicensetypes", "sons_cache", "longtext");
   $migration->addField("glpi_softwarelicensetypes", "entities_id", "integer");
   $migration->addField("glpi_softwarelicensetypes", "is_recursive", "bool");
   $tree = $migration->addField("glpi_softwarelicensetypes", "completename", "text");
   $migration->migrationOneTable('glpi_softwarelicensetypes');
   $migration->addKey("glpi_softwarelicensetypes", "softwarelicensetypes_id");

   //First time the dropdown is changed from CommonDropdown to CommonTreeDropdown
   if ($tree) {
      $query = "UPDATE `glpi_softwarelicensetypes`
                SET `completename`=`name`,
                    `is_recursive`='1'";
      $DB->queryOrDie($query, "9.2 make glpi_softwarelicensetypes a tree dropdown");
   }

   // give READ right on components to profiles having UPDATE right
   $query = "UPDATE `glpi_profilerights`
             SET `rights` = `rights` | " . READ . "
             WHERE (`rights` & " . UPDATE .") = '" . UPDATE ."'
                   AND `name` = 'device'";
   $DB->queryOrDie($query, "grant READ right on components to profiles having UPDATE right");

   $migration->displayMessage(sprintf(__('Add of - %s to database'), 'Knowbase item link to tickets'));
   if (!TableExists('glpi_knowbaseitems_items')) {
      $query = "CREATE TABLE `glpi_knowbaseitems_items` (
                 `id` int(11) NOT NULL AUTO_INCREMENT,
                 `knowbaseitems_id` int(11) NOT NULL,
                 `itemtype` varchar(100) COLLATE utf8_unicode_ci NOT NULL,
                 `items_id` int(11) NOT NULL DEFAULT '0',
                 `date_creation` datetime DEFAULT NULL,
                 `date_mod` datetime DEFAULT NULL,
                 PRIMARY KEY (`id`),
                 UNIQUE KEY `unicity` (`itemtype`,`items_id`,`knowbaseitems_id`),
                 KEY `itemtype` (`itemtype`),
                 KEY `item_id` (`items_id`),
                 KEY `item` (`itemtype`,`items_id`)
               ) ENGINE=MyISAM DEFAULT CHARSET=utf8 COLLATE=utf8_unicode_ci";
      $DB->queryOrDie($query, "9.2 add table glpi_knowbaseitems_items");
   }

   $migration->displayMessage(sprintf(__('Add of - %s to database'), 'Knowbase item revisions'));
   if (!TableExists('glpi_knowbaseitems_revisions')) {
      $query = "CREATE TABLE `glpi_knowbaseitems_revisions` (
                 `id` int(11) NOT NULL AUTO_INCREMENT,
                 `knowbaseitems_id` int(11) NOT NULL,
                 `revision` int(11) NOT NULL,
                 `name` text COLLATE utf8_unicode_ci,
                 `answer` longtext COLLATE utf8_unicode_ci,
                 `language` varchar(5) COLLATE utf8_unicode_ci DEFAULT NULL,
                 `users_id` int(11) NOT NULL DEFAULT '0',
                 `date_creation` datetime DEFAULT NULL,
                 PRIMARY KEY (`id`),
                 UNIQUE KEY `unicity` (`knowbaseitems_id`, `revision`, `language`),
                 KEY `revision` (`revision`)
               ) ENGINE=MyISAM DEFAULT CHARSET=utf8 COLLATE=utf8_unicode_ci";
      $DB->queryOrDie($query, "9.2 add table glpi_knowbaseitems_revisions");
   }

   $migration->addField("glpi_knowbaseitemtranslations", "users_id", "integer");
   $migration->migrationOneTable("glpi_knowbaseitemtranslations");
   $migration->addKey("glpi_knowbaseitemtranslations", "users_id");

   //set kb translations users...
   foreach ($DB->request(['SELECT'     => ['glpi_knowbaseitems.id', 'glpi_knowbaseitems.users_id'],
                         'FROM'       => 'glpi_knowbaseitems',
                         'INNER JOIN' => ["glpi_knowbaseitemtranslations"
                                      => ['FKEY' => ['glpi_knowbaseitemtranslations' => 'knowbaseitems_id',
                                                     'glpi_knowbaseitems'            => 'id']]]])
           as $knowitems) {

            $query = "UPDATE `glpi_knowbaseitemtranslations`
                SET `users_id` = '{$knowitems['users_id']}'
                WHERE `knowbaseitems_id` = '{$knowitems['id']}'";
            $DB->queryOrDie($query, 'Set knowledge base translations users');
         }

   $migration->addField("glpi_knowbaseitemtranslations", "date_mod", "DATETIME");
   $migration->addField("glpi_knowbaseitemtranslations", "date_creation", "DATETIME");

   $migration->displayMessage(sprintf(__('Add of - %s to database'), 'Knowbase item comments'));
   if (!TableExists('glpi_knowbaseitems_comments')) {
      $query = "CREATE TABLE `glpi_knowbaseitems_comments` (
                 `id` int(11) NOT NULL AUTO_INCREMENT,
                 `knowbaseitems_id` int(11) NOT NULL,
                 `users_id` int(11) NOT NULL DEFAULT '0',
                 `language` varchar(5) COLLATE utf8_unicode_ci DEFAULT NULL,
                 `comment` text COLLATE utf8_unicode_ci NOT NULL,
                 `parent_comment_id` int(11) DEFAULT NULL,
                 `date_creation` datetime DEFAULT NULL,
                 `date_mod` datetime DEFAULT NULL,
                 PRIMARY KEY (`id`)
                ) ENGINE=MyISAM DEFAULT CHARSET=utf8 COLLATE=utf8_unicode_ci";
      $DB->queryOrDie($query, "9.2 add table glpi_knowbaseitems_comments");
   }

   $query = "UPDATE `glpi_profilerights`
             SET `rights` = `rights` | " . KnowbaseItem::COMMENTS ."
             WHERE `name` = 'knowbase'";
   $DB->queryOrDie($query, "9.2 update knowledge base with comment right");

   // add kb category to task categories
   $migration->addField("glpi_taskcategories", "knowbaseitemcategories_id", "integer");
   $migration->migrationOneTable("glpi_taskcategories");
   $migration->addKey("glpi_taskcategories", "knowbaseitemcategories_id");

   // #1476 - Add users_id on glpi_documents_items
   $migration->addField("glpi_documents_items", "users_id", "integer", ['null' => true]);
   $migration->migrationOneTable("glpi_documents_items");
   $migration->addKey("glpi_documents_items", "users_id");
   $migration->addPostQuery("UPDATE `glpi_documents_items`,
                                    `glpi_documents`
                             SET `glpi_documents_items`.`users_id` = `glpi_documents`.`users_id`
                             WHERE `glpi_documents_items`.`documents_id` = `glpi_documents`.`id`",
                            "9.2 update set users_id on glpi_documents_items");

   //add product number
   $product_types = ['Computer',
      'Printer',
      'NetworkEquipment',
      'Phone',
      'Peripheral',
                     'Monitor'];

   foreach ($product_types as $type) {
      if (class_exists($type.'Model')) {
         $table = getTableForItemType($type.'Model');
         $migration->addField($table, 'product_number', 'string');
         $migration->migrationOneTable($table);
         $migration->addKey($table, 'product_number');
      }
   }

   // add fields on every item_device tables
   $tables = ['glpi_items_devicecases',
      'glpi_items_devicecontrols',
      'glpi_items_devicedrives',
      'glpi_items_devicegraphiccards',
      'glpi_items_deviceharddrives',
      'glpi_items_devicememories',
      'glpi_items_devicemotherboards',
      'glpi_items_devicenetworkcards',
      'glpi_items_devicepcis',
      'glpi_items_devicepowersupplies',
      'glpi_items_deviceprocessors',
              'glpi_items_devicesoundcards'];

   //add serial, location and state on each devices items
   foreach ($tables as $table) {
      $migration->addField($table, "otherserial", "varchar(255) NULL DEFAULT NULL");
      $migration->addField($table, "locations_id", "int(11) NOT NULL DEFAULT '0'");
      $migration->addField($table, "states_id", "int(11) NOT NULL DEFAULT '0'");
      $migration->migrationOneTable($table);
      $migration->addKey($table, 'otherserial');
      $migration->addKey($table, 'locations_id');
      $migration->addKey($table, 'states_id');
   }

   // Create tables :
   $tables = ['glpi_devicecasemodels',
      'glpi_devicecontrolmodels',
      'glpi_devicedrivemodels',
      'glpi_devicegraphiccardmodels',
      'glpi_deviceharddrivemodels',
      'glpi_devicememorymodels',
      'glpi_devicemotherboardmodels',
      'glpi_devicenetworkcardmodels',
      'glpi_devicepcimodels',
      'glpi_devicepowersupplymodels',
      'glpi_deviceprocessormodels',
      'glpi_devicesoundcardmodels',
      'glpi_devicegenericmodels',
      'glpi_devicebatterymodels',
              'glpi_devicefirmwaremodels'];

   foreach ($tables as $table) {
      if (!TableExists($table)) {
         $query = "CREATE TABLE `$table` (
                      `id` INT(11) NOT NULL AUTO_INCREMENT,
                      `name` VARCHAR(255) NULL DEFAULT NULL COLLATE 'utf8_unicode_ci',
                      `comment` TEXT NULL COLLATE 'utf8_unicode_ci',
                      `product_number` VARCHAR(255) NULL DEFAULT NULL COLLATE 'utf8_unicode_ci',
                      PRIMARY KEY (`id`),
                      INDEX `name` (`name`),
                      INDEX `product_number` (`product_number`)
                   ) ENGINE=MyISAM DEFAULT CHARSET=utf8 COLLATE=utf8_unicode_ci";
         $DB->queryOrDie($query, "9.2 add model tables for devices");
      }
   }

   // Add a field in glpi_device* tables :
   $tables = ['glpi_devicecases'         => 'devicecasemodels_id',
      'glpi_devicecontrols'      => 'devicecontrolmodels_id',
      'glpi_devicedrives'        => 'devicedrivemodels_id',
      'glpi_devicegraphiccards'  => 'devicegraphiccardmodels_id',
      'glpi_deviceharddrives'    => 'deviceharddrivemodels_id',
      'glpi_devicememories'      => 'devicememorymodels_id',
      'glpi_devicemotherboards'  => 'devicemotherboardmodels_id',
      'glpi_devicenetworkcards'  => 'devicenetworkcardmodels_id',
      'glpi_devicepcis'          => 'devicepcimodels_id',
      'glpi_devicepowersupplies' => 'devicepowersupplymodels_id',
      'glpi_deviceprocessors'    => 'deviceprocessormodels_id',
              'glpi_devicesoundcards'    => 'devicesoundcardmodels_id'];

   foreach ($tables as $table => $field) {
      $migration->addField($table, $field, 'int');
      $migration->migrationOneTable($table);
      $migration->addKey($table, $field);
   }

   if (!TableExists('glpi_devicegenerics')) {
      $query = "CREATE TABLE `glpi_devicegenerics` (
                  `id` int(11) NOT NULL AUTO_INCREMENT,
                  `designation` varchar(255) COLLATE utf8_unicode_ci DEFAULT NULL,
                  `devicegenerictypes_id` int(11) NOT NULL DEFAULT '0',
                  `comment` text COLLATE utf8_unicode_ci,
                  `manufacturers_id` int(11) NOT NULL DEFAULT '0',
                  `entities_id` int(11) NOT NULL DEFAULT '0',
                  `is_recursive` tinyint(1) NOT NULL DEFAULT '0',
                  `locations_id` int(11) NOT NULL DEFAULT '0',
                  `states_id` int(11) NOT NULL DEFAULT '0',
                  `devicegenericmodels_id` int(11) DEFAULT NULL,
                  `date_mod` datetime DEFAULT NULL,
                  `date_creation` datetime DEFAULT NULL,
                  PRIMARY KEY (`id`),
                  KEY `designation` (`designation`),
                  KEY `manufacturers_id` (`manufacturers_id`),
                  KEY `devicegenerictypes_id` (`devicegenerictypes_id`),
                  KEY `entities_id` (`entities_id`),
                  KEY `is_recursive` (`is_recursive`),
                  KEY `locations_id` (`locations_id`),
                  KEY `states_id` (`states_id`),
                  KEY `date_mod` (`date_mod`),
                  KEY `date_creation` (`date_creation`),
                  KEY `devicegenericmodels_id` (`devicegenericmodels_id`)
               ) ENGINE=MyISAM DEFAULT CHARSET=utf8 COLLATE=utf8_unicode_ci";
         $DB->queryOrDie($query, "9.2 add table glpi_devicegenerics");
   }

   if (!TableExists('glpi_items_devicegenerics')) {
      $query = "CREATE TABLE `glpi_items_devicegenerics` (
                   `id` INT(11) NOT NULL AUTO_INCREMENT,
                   `items_id` INT(11) NOT NULL DEFAULT '0',
                   `itemtype` VARCHAR(255) NULL DEFAULT NULL COLLATE 'utf8_unicode_ci',
                   `devicegenerics_id` INT(11) NOT NULL DEFAULT '0',
                   `is_deleted` TINYINT(1) NOT NULL DEFAULT '0',
                   `is_dynamic` TINYINT(1) NOT NULL DEFAULT '0',
                   `entities_id` INT(11) NOT NULL DEFAULT '0',
                   `is_recursive` TINYINT(1) NOT NULL DEFAULT '0',
                   `serial` VARCHAR(255) NULL DEFAULT NULL COLLATE 'utf8_unicode_ci',
                   `otherserial` VARCHAR(255) NULL DEFAULT NULL COLLATE 'utf8_unicode_ci',
                   `locations_id` INT(11) NOT NULL DEFAULT '0',
                   `states_id` INT(11) NOT NULL DEFAULT '0',
                   PRIMARY KEY (`id`),
                   INDEX `computers_id` (`items_id`),
                   INDEX `devicegenerics_id` (`devicegenerics_id`),
                   INDEX `is_deleted` (`is_deleted`),
                   INDEX `is_dynamic` (`is_dynamic`),
                   INDEX `entities_id` (`entities_id`),
                   INDEX `is_recursive` (`is_recursive`),
                   INDEX `serial` (`serial`),
                   INDEX `item` (`itemtype`, `items_id`),
                   INDEX `otherserial` (`otherserial`)
                ) ENGINE=MyISAM DEFAULT CHARSET=utf8 COLLATE=utf8_unicode_ci";
      $DB->queryOrDie($query, "9.2 add table glpi_items_devicegenerics");
   }

   if (!TableExists('glpi_devicegenerictypes')) {
      $query = "CREATE TABLE `glpi_devicegenerictypes` (
                  `id` INT(11) NOT NULL AUTO_INCREMENT,
                  `name` VARCHAR(255) NULL DEFAULT NULL COLLATE 'utf8_unicode_ci',
                  `comment` TEXT NULL COLLATE 'utf8_unicode_ci',
                   PRIMARY KEY (`id`),
                   INDEX `name` (`name`)
                ) ENGINE=MyISAM DEFAULT CHARSET=utf8 COLLATE=utf8_unicode_ci";
      $DB->queryOrDie($query, "9.2 add table glpi_devicegenerictypes");
   }

   if (!TableExists('glpi_devicebatteries')) {
      $query = "CREATE TABLE `glpi_devicebatteries` (
                  `id` int(11) NOT NULL AUTO_INCREMENT,
                  `designation` varchar(255) COLLATE utf8_unicode_ci DEFAULT NULL,
                  `comment` text COLLATE utf8_unicode_ci,
                  `manufacturers_id` int(11) NOT NULL DEFAULT '0',
                  `voltage` int(11) DEFAULT NULL,
                  `capacity` int(11) DEFAULT NULL,
                  `devicebatterytypes_id` int(11) NOT NULL DEFAULT '0',
                  `entities_id` int(11) NOT NULL DEFAULT '0',
                  `is_recursive` tinyint(1) NOT NULL DEFAULT '0',
                  `devicebatterymodels_id` int(11) DEFAULT NULL,
                  `date_mod` datetime DEFAULT NULL,
                  `date_creation` datetime DEFAULT NULL,
                  PRIMARY KEY (`id`),
                  KEY `designation` (`designation`),
                  KEY `manufacturers_id` (`manufacturers_id`),
                  KEY `entities_id` (`entities_id`),
                  KEY `is_recursive` (`is_recursive`),
                  KEY `date_mod` (`date_mod`),
                  KEY `date_creation` (`date_creation`),
                  KEY `devicebatterymodels_id` (`devicebatterymodels_id`),
                  KEY `devicebatterytypes_id` (`devicebatterytypes_id`)
                ) ENGINE=MyISAM DEFAULT CHARSET=utf8 COLLATE=utf8_unicode_ci";
      $DB->queryOrDie($query, "9.2 add table glpi_devicebatteries");
   }

   if (!TableExists('glpi_items_devicebatteries')) {
      $query = "CREATE TABLE `glpi_items_devicebatteries` (
                  `id` int(11) NOT NULL AUTO_INCREMENT,
                  `items_id` int(11) NOT NULL DEFAULT '0',
                  `itemtype` varchar(255) COLLATE utf8_unicode_ci DEFAULT NULL,
                  `devicebatteries_id` int(11) NOT NULL DEFAULT '0',
                  `manufacturing_date` date DEFAULT NULL,
                  `is_deleted` tinyint(1) NOT NULL DEFAULT '0',
                  `is_dynamic` tinyint(1) NOT NULL DEFAULT '0',
                  `entities_id` int(11) NOT NULL DEFAULT '0',
                  `is_recursive` tinyint(1) NOT NULL DEFAULT '0',
                  `serial` varchar(255) COLLATE utf8_unicode_ci DEFAULT NULL,
                  `otherserial` varchar(255) COLLATE utf8_unicode_ci DEFAULT NULL,
                  `locations_id` int(11) NOT NULL DEFAULT '0',
                  `states_id` int(11) NOT NULL DEFAULT '0',
                  PRIMARY KEY (`id`),
                  KEY `computers_id` (`items_id`),
                  KEY `devicebatteries_id` (`devicebatteries_id`),
                  KEY `is_deleted` (`is_deleted`),
                  KEY `is_dynamic` (`is_dynamic`),
                  KEY `entities_id` (`entities_id`),
                  KEY `is_recursive` (`is_recursive`),
                  KEY `serial` (`serial`),
                  KEY `item` (`itemtype`,`items_id`),
                  KEY `otherserial` (`otherserial`)
               ) ENGINE=MyISAM DEFAULT CHARSET=utf8 COLLATE=utf8_unicode_ci";
      $DB->queryOrDie($query, "9.2 add table glpi_items_devicebatteries");
   }

   if (!TableExists('glpi_devicebatterytypes')) {
      $query = "CREATE TABLE `glpi_devicebatterytypes` (
                  `id` int(11) NOT NULL AUTO_INCREMENT,
                  `name` varchar(255) COLLATE utf8_unicode_ci DEFAULT NULL,
                  `comment` text COLLATE utf8_unicode_ci,
                  `date_mod` datetime DEFAULT NULL,
                  `date_creation` datetime DEFAULT NULL,
                  PRIMARY KEY (`id`),
                  KEY `name` (`name`),
                  KEY `date_mod` (`date_mod`),
                  KEY `date_creation` (`date_creation`)
               ) ENGINE=MyISAM  DEFAULT CHARSET=utf8 COLLATE=utf8_unicode_ci";
      $DB->queryOrDie($query, "9.2 add table glpi_devicebatterytypes");
   }

   if (!TableExists('glpi_devicefirmwares')) {
      $query = "CREATE TABLE `glpi_devicefirmwares` (
                  `id` int(11) NOT NULL AUTO_INCREMENT,
                  `designation` varchar(255) COLLATE utf8_unicode_ci DEFAULT NULL,
                  `comment` text COLLATE utf8_unicode_ci,
                  `manufacturers_id` int(11) NOT NULL DEFAULT '0',
                  `date` date DEFAULT NULL,
                  `version` varchar(255) DEFAULT NULL,
                  `devicefirmwaretypes_id` int(11) NOT NULL DEFAULT '0',
                  `entities_id` int(11) NOT NULL DEFAULT '0',
                  `is_recursive` tinyint(1) NOT NULL DEFAULT '0',
                  `devicefirmwaremodels_id` int(11) DEFAULT NULL,
                  `date_mod` datetime DEFAULT NULL,
                  `date_creation` datetime DEFAULT NULL,
                  PRIMARY KEY (`id`),
                  KEY `designation` (`designation`),
                  KEY `manufacturers_id` (`manufacturers_id`),
                  KEY `entities_id` (`entities_id`),
                  KEY `is_recursive` (`is_recursive`),
                  KEY `date_mod` (`date_mod`),
                  KEY `date_creation` (`date_creation`),
                  KEY `devicefirmwaremodels_id` (`devicefirmwaremodels_id`),
                  KEY `devicefirmwaretypes_id` (`devicefirmwaretypes_id`)
               ) ENGINE=MyISAM DEFAULT CHARSET=utf8 COLLATE=utf8_unicode_ci";
      $DB->queryOrDie($query, "9.2 add table glpi_devicefirmwares");
   }
   if (!TableExists('glpi_items_devicefirmwares')) {
      $query = "CREATE TABLE `glpi_items_devicefirmwares` (
                  `id` int(11) NOT NULL AUTO_INCREMENT,
                  `items_id` int(11) NOT NULL DEFAULT '0',
                  `itemtype` varchar(255) COLLATE utf8_unicode_ci DEFAULT NULL,
                  `devicefirmwares_id` int(11) NOT NULL DEFAULT '0',
                  `is_deleted` tinyint(1) NOT NULL DEFAULT '0',
                  `is_dynamic` tinyint(1) NOT NULL DEFAULT '0',
                  `entities_id` int(11) NOT NULL DEFAULT '0',
                  `is_recursive` tinyint(1) NOT NULL DEFAULT '0',
                  `serial` varchar(255) COLLATE utf8_unicode_ci DEFAULT NULL,
                  `otherserial` varchar(255) COLLATE utf8_unicode_ci DEFAULT NULL,
                  `locations_id` int(11) NOT NULL DEFAULT '0',
                  `states_id` int(11) NOT NULL DEFAULT '0',
                  PRIMARY KEY (`id`),
                  KEY `computers_id` (`items_id`),
                  KEY `devicefirmwares_id` (`devicefirmwares_id`),
                  KEY `is_deleted` (`is_deleted`),
                  KEY `is_dynamic` (`is_dynamic`),
                  KEY `entities_id` (`entities_id`),
                  KEY `is_recursive` (`is_recursive`),
                  KEY `serial` (`serial`),
                  KEY `item` (`itemtype`,`items_id`),
                  KEY `otherserial` (`otherserial`)
               ) ENGINE=MyISAM DEFAULT CHARSET=utf8 COLLATE=utf8_unicode_ci";
      $DB->queryOrDie($query, "9.2 add table glpi_items_devicefirmwares");
   }
   if (!TableExists('glpi_devicefirmwaretypes')) {
      $query = "CREATE TABLE `glpi_devicefirmwaretypes` (
                  `id` int(11) NOT NULL AUTO_INCREMENT,
                  `name` varchar(255) COLLATE utf8_unicode_ci DEFAULT NULL,
                  `comment` text COLLATE utf8_unicode_ci,
                  `date_mod` datetime DEFAULT NULL,
                  `date_creation` datetime DEFAULT NULL,
                  PRIMARY KEY (`id`),
                  KEY `name` (`name`),
                  KEY `date_mod` (`date_mod`),
                  KEY `date_creation` (`date_creation`)
               ) ENGINE=MyISAM  DEFAULT CHARSET=utf8 COLLATE=utf8_unicode_ci";
      $DB->queryOrDie($query, "9.2 add table glpi_devicefirmwaretypes");

      $DB->queryOrDie("INSERT INTO `glpi_devicefirmwaretypes` VALUES ('1','BIOS',NULL,NULL,NULL);");
      $DB->queryOrDie("INSERT INTO `glpi_devicefirmwaretypes` VALUES ('2','UEFI',NULL,NULL,NULL);");
      $DB->queryOrDie("INSERT INTO `glpi_devicefirmwaretypes` VALUES ('3','Firmware',NULL,NULL,NULL);");
   }

   //Father/son for Software licenses
   $migration->addField("glpi_softwarelicenses", "softwarelicenses_id", "integer");
   $new = $migration->addField("glpi_softwarelicenses", "completename", "text");
   $migration->addField("glpi_softwarelicenses", "level", "integer");
   $migration->migrationOneTable("glpi_softwarelicenses");
   if ($new) {
      $query = "UPDATE `glpi_softwarelicenses`
                SET `completename`=`name`";
      $DB->queryOrDie($query, "9.2 copy name to completename for software licenses");
   }

   // add template key to itiltasks
   $migration->addField("glpi_tickettasks", "tasktemplates_id", "integer");
   $migration->migrationOneTable('glpi_tickettasks');
   $migration->addKey("glpi_tickettasks", "tasktemplates_id");

   $migration->addField("glpi_problemtasks", "tasktemplates_id", "integer");
   $migration->migrationOneTable('glpi_problemtasks');
   $migration->addKey("glpi_problemtasks", "tasktemplates_id");

   $migration->addField("glpi_changetasks", "tasktemplates_id", "integer");
   $migration->migrationOneTable('glpi_changetasks');
   $migration->addKey("glpi_changetasks", "tasktemplates_id");

   // add missing fields to tasktemplate
   $migration->addField("glpi_tasktemplates", "state", "integer");
   $migration->addField("glpi_tasktemplates", "is_private", "bool");
   $migration->addField("glpi_tasktemplates", "users_id_tech", "integer");
   $migration->addField("glpi_tasktemplates", "groups_id_tech", "integer");
   $migration->migrationOneTable('glpi_tasktemplates');
   $migration->addKey("glpi_tickettasks", "is_private");
   $migration->addKey("glpi_tickettasks", "users_id_tech");
   $migration->addKey("glpi_tickettasks", "groups_id_tech");

   // #1735 - Add new notifications
   $notification       = new Notification;
   $notificationtarget = new NotificationTarget;
   $new_notifications  = [
      'requester_user'  => ['label'      => 'New user in requesters',
                            'targets_id' => Notification::AUTHOR],
      'requester_group' => ['label'      => 'New group in requesters',
                            'targets_id' => Notification::REQUESTER_GROUP],
      'observer_user'   => ['label'      => 'New user in observers',
                            'targets_id' => Notification::OBSERVER],
      'observer_group'  => ['label'      => 'New group in observers',
                            'targets_id' => Notification::OBSERVER_GROUP],
      'assign_user'     => ['label'      => 'New user in assignees',
                            'targets_id' => Notification::ASSIGN_TECH],
      'assign_group'    => ['label'      => 'New group in assignees',
                            'targets_id' => Notification::ITEM_TECH_GROUP_IN_CHARGE],
      'assign_supplier' => ['label'      => 'New supplier in assignees',
                            'targets_id' => Notification::SUPPLIER],
   ];

   if (FieldExists("glpi_notifications", "mode", false)) {
   foreach ($new_notifications as $event => $notif_options) {
      $notifications_id = $notification->add([
         'name'                     => $notif_options['label'],
         'itemtype'                 => 'Ticket',
         'event'                    => $event,
                        'mode'                     => Notification_NotificationTemplate::MODE_MAIL,
         'notificationtemplates_id' => 0,
         'is_recursive'             => 1,
                        'is_active'                => 0]);

         $notificationtarget->add(['items_id'         => $notif_options['targets_id'],
         'type'             => 1,
                                   'notifications_id' => $notifications_id]);
   }
   }

   /************** Auto login **************/
   Config::setConfigurationValues('core', ['login_remember_time'    => 604800,
                                                'login_remember_default' => 1]);

   if (TableExists('glpi_bookmarks')) {
      $migration->renameTable("glpi_bookmarks", "glpi_savedsearches");

      $migration->addField("glpi_savedsearches", "last_execution_time", "int(11) NULL DEFAULT NULL");
      $migration->addField("glpi_savedsearches", "do_count",
                           "tinyint(1) NOT NULL DEFAULT '2' COMMENT 'Do or do not count results on list display; see SavedSearch::COUNT_* constants'");
      $migration->addField("glpi_savedsearches", "last_execution_date",
                           "DATETIME NULL DEFAULT NULL");
      $migration->addField("glpi_savedsearches", "counter", "int(11) NOT NULL DEFAULT '0'");
      $migration->migrationOneTable("glpi_savedsearches");
      $migration->addKey("glpi_savedsearches", 'last_execution_time');
      $migration->addKey("glpi_savedsearches", 'do_count');
      $migration->addKey("glpi_savedsearches", 'last_execution_date');

      //ensure do_count is set to AUTO
      $migration->addPostQuery("UPDATE `glpi_savedsearches`
                                SET `do_count` = " . SavedSearch::COUNT_AUTO);
      $migration->addPostQuery("UPDATE `glpi_savedsearches`
                                SET `entities_id` = 0
                                WHERE `entities_id` = -1");
   }

   if (TableExists('glpi_bookmarks_users')) {
      $migration->renameTable("glpi_bookmarks_users", "glpi_savedsearches_users");
      $migration->changeField('glpi_savedsearches_users', 'bookmarks_id', 'savedsearches_id',
                              'int(11) NOT NULL DEFAULT "0"');
   }

   if (!TableExists('glpi_savedsearches_alerts')) {
      $query = "CREATE TABLE `glpi_savedsearches_alerts` (
                  `id` int(11) NOT NULL AUTO_INCREMENT,
                  `savedsearches_id` int(11) NOT NULL DEFAULT '0',
                  `name` varchar(255) COLLATE utf8_unicode_ci DEFAULT NULL,
                  `is_active` tinyint(1) NOT NULL DEFAULT '0',
                  `operator` tinyint(1) NOT NULL,
                  `value` int(11) NOT NULL,
                  `date_mod` datetime DEFAULT NULL,
                  `date_creation` datetime DEFAULT NULL,
                  PRIMARY KEY (`id`),
                  KEY `name` (`name`),
                  KEY `is_active` (`is_active`),
                  KEY `date_mod` (`date_mod`),
                  KEY `date_creation` (`date_creation`),
                  UNIQUE KEY `unicity` (`savedsearches_id`,`operator`, `value`)
                 ) ENGINE=MyISAM DEFAULT CHARSET=utf8 COLLATE=utf8_unicode_ci";
      $DB->queryOrDie($query, "9.2 add table glpi_savedsearches_alerts");
   }

   if (!countElementsInTable('glpi_rules',
                             ['sub_type' => 'RuleSoftwareCategory',
                              'uuid'     => '500717c8-2bd6e957-53a12b5fd38869.86003425'])) {
      $rule = new Rule();
      $rules_id = $rule->add(['name'        => 'Import category from inventory tool',
                              'is_active'   => 0,
                              'uuid'        => '500717c8-2bd6e957-53a12b5fd38869.86003425',
                              'entities_id' => 0,
                              'sub_type'    => 'RuleSoftwareCategory',
                              'match'       => Rule::AND_MATCHING,
                              'condition'   => 0,
                              'description' => '']);
      if ($rules_id) {
         $criteria = new RuleCriteria();
         $criteria->add(['rules_id'  => $rules_id,
                         'criteria'  => 'name',
                         'condition' => '0',
                         'pattern'   => '*']);

         $action = new RuleAction();
         $action->add(['rules_id'    => $rules_id,
                       'action_type' => 'assign',
                       'field'       => '_import_category',
                       'value'       => '1']);
      }
   }

   //TRANS: %s is the table or item to migrate
   $migration->displayMessage(sprintf(__('Data migration - %s'), 'glpi_displaypreferences'));

   $ADDTODISPLAYPREF['SavedSearch'] = [8, 9, 3, 10, 11];
   foreach ($ADDTODISPLAYPREF as $type => $tab) {
      $rank = 1;
      foreach ($tab as $newval) {
         $query = "REPLACE INTO `glpi_displaypreferences`
                           (`itemtype` ,`num` ,`rank` ,`users_id`)
                     VALUES ('$type', '$newval', '".$rank++."', '0')";
         $DB->query($query);
      }
   }

   if (countElementsInTable('glpi_logs') < 2000000) {
      //add index only if this sounds... possible.
      $migration->addKey("glpi_logs", "id_search_option");
   } else {
      //Just display a Warning to the user.
      $migration->displayWarning("An index must be added in the 'id_search_option' field " .
         "of the 'glpi_logs table'; but your gpi_logs table is " .
                                 "too huge. You'll have to add it on your database.");
   }

   // count cron task
   if (!countElementsInTable('glpi_crontasks',
                             "`itemtype`='SavedSearch' AND `name`='countAll'")) {
      $query = "INSERT INTO `glpi_crontasks`
                       (`itemtype`, `name`, `frequency`, `param`, `state`, `mode`, `allowmode`,
                        `hourmin`, `hourmax`, `logs_lifetime`, `lastrun`, `lastcode`, `comment`)
                VALUES ('SavedSearch', 'countAll', 604800, NULL, 0, 1, 3,
                        0, 24, 10, NULL, NULL, NULL); ";
      $DB->queryOrDie($query, "9.2 Add countAll SavedSearch cron task");
   }

   // alerts cron task
   if (!countElementsInTable('glpi_crontasks',
                             "`itemtype`='SavedSearch_Alert' AND `name`='savedsearchesalerts'")) {
       $query = "INSERT INTO `glpi_crontasks`
                       (`itemtype`, `name`, `frequency`, `param`, `state`, `mode`, `allowmode`,
                        `hourmin`, `hourmax`, `logs_lifetime`, `lastrun`, `lastcode`, `comment`)
                VALUES ('SavedSearch_Alert', 'savedsearchesalerts', 86400, NULL, 0, 1, 3,
                        0, 24, 10, NULL, NULL, NULL); ";
      $DB->queryOrDie($query, "9.2 Add saved searches alerts cron task");
   }

   if (!countElementsInTable('glpi_notifications',
                             "`itemtype`='SavedSearch_Alert'")) {
      $query = "INSERT INTO `glpi_notifications`
                VALUES (null,'Saved searches','0','SavedSearch_Alert','alert',
                        '" . Notification_NotificationTemplate::MODE_MAIL . "','24','','1','1',
                        '2016-02-08 16:57:46',NULL);";
      $DB->queryOrDie($query, "9.2 Add saved search alerts notification");
      $notid = $DB->insert_id();

      $query = "INSERT INTO `glpi_notificationtargets`
                VALUES (null,'19','1','$notid');";
      $DB->queryOrDie($query, "9.2 Add saved search alerts notification targets");

      $query = "INSERT INTO `glpi_notificationtemplates`
                     (`name`, `itemtype`, `date_mod`)
               VALUES ('Saved searches alerts', 'SavedSearch_Alert', NOW())";
      $DB->queryOrDie($query, "9.2 Add saved search alerts notification template");
      $notid = $DB->insert_id();

      $query = "INSERT INTO `glpi_notificationtemplatetranslations`
                       (`notificationtemplates_id`, `language`,`subject`,
                              `content_text`,
                              `content_html`)
                     VALUES ($notid, '', '##savedsearch.action## ##savedsearch.name##',
                     '##savedsearch.type## ###savedsearch.id## - ##savedsearch.name##

##savedsearch.message##

##lang.savedsearch.url##
##savedsearch.url##

Regards,',
                     '&lt;table&gt;
                     &lt;tbody&gt;
                     &lt;tr&gt;&lt;th colspan=\"2\"&gt;&lt;a href=\"##savedsearch.url##\"&gt;##savedsearch.type## ###savedsearch.id## - ##savedsearch.name##&lt;/a&gt;&lt;/th&gt;&lt;/tr&gt;
                     &lt;tr&gt;&lt;td colspan=\"2\"&gt;&lt;a href=\"##savedsearch.url##\"&gt;##savedsearch.message##&lt;/a&gt;&lt;/td&gt;&lt;/tr&gt;
                     &lt;tr&gt;
                     &lt;td&gt;##lang.savedsearch.url##&lt;/td&gt;
                     &lt;td&gt;##savedsearch.url##&lt;/td&gt;
                     &lt;/tr&gt;
                     &lt;/tbody&gt;
                     &lt;/table&gt;
                     &lt;p&gt;&lt;span style=\"font-size: small;\"&gt;Hello &lt;br /&gt;Regards,&lt;/span&gt;&lt;/p&gt;')";

      $DB->queryOrDie($query, "9.2 add saved searches alerts notification translation");
   }

   if (TableExists('glpi_queuedmails')) {
      $migration->renameTable("glpi_queuedmails", "glpi_queuednotifications");
      $migration->addPostQuery("UPDATE `glpi_crontasks`
                                SET `itemtype` = 'QueuedNotification'
                                WHERE `itemtype` = 'QueuedMail'");
      $migration->addPostQuery("UPDATE `glpi_crontasks`
                                SET `name` = 'queuednotification'
                                WHERE `name` = 'queuedmail'");
      $migration->addPostQuery("UPDATE `glpi_crontasks`
                                SET `name` = 'queuednotificationclean'
                                WHERE `name` = 'queuedmailclean'");
      $migration->addPostQuery("UPDATE `glpi_profilerights`
                                SET `name` = 'queuednotification'
                                WHERE `name` = 'queuedmail'");
   }

   if (isset($current_config['use_mailing']) && !isset($current_config['use_notifications'])) {
      /** Notifications modes */
      Config::setConfigurationValues('core',
                                     ['use_notifications'        => $current_config['use_mailing'],
                                      'notifications_mailing'    => $current_config['use_mailing'],
                                      'notifications_ajax'       => 0,
                                      'notifications_ajax_check_interval' => '5',
                                      'notifications_ajax_sound' => null,
                                      'notifications_ajax_icon_url' => '/pics/glpi.png']);
   }

   if (!TableExists('glpi_notifications_notificationtemplates')) {
      $query = "CREATE TABLE `glpi_notifications_notificationtemplates` (
                  `id` int(11) NOT NULL AUTO_INCREMENT,
                  `notifications_id` varchar(255) COLLATE utf8_unicode_ci DEFAULT NULL,
                  `mode` varchar(20) COLLATE utf8_unicode_ci NOT NULL,
                  `notificationtemplates_id` int(11) NOT NULL DEFAULT '0',
                  PRIMARY KEY (`id`),
                  UNIQUE KEY `unicity` (`notifications_id`, `mode`, `notificationtemplates_id`),
                  KEY `notifications_id` (`notifications_id`),
                  KEY `notificationtemplates_id` (`notificationtemplates_id`),
                  KEY `mode` (`mode`) COMMENT 'See Notification_NotificationTemplate::MODE_* constants'
                ) ENGINE=MyISAM  DEFAULT CHARSET=utf8 COLLATE=utf8_unicode_ci";
      $DB->queryOrDie($query, "9.2 add table glpi_notifications_notificationtemplates");

      if (FieldExists("glpi_notifications", "mode", false)) {
         $query = "INSERT INTO `glpi_notifications_notificationtemplates`
                          (`notifications_id`, `mode`, `notificationtemplates_id`)
                          SELECT `id`, `mode`, `notificationtemplates_id`
                          FROM `glpi_notifications`";
         $DB->queryOrDie($query, "9.2 migrate notifications templates");

         //migrate any existing mode before removing the field
         $migration->dropField('glpi_notifications', 'mode');
         $migration->dropField('glpi_notifications', 'notificationtemplates_id');
      }
   }

   $migration->addField('glpi_queuednotifications', 'mode',
                        'varchar(20) COLLATE utf8_unicode_ci NOT NULL COMMENT \'See Notification_NotificationTemplate::MODE_* constants\'');
   $migration->migrationOneTable("glpi_queuednotifications");
   $migration->addKey('glpi_queuednotifications', 'mode');
   $migration->addPostQuery("UPDATE `glpi_queuednotifications`
                             SET `mode` = '" . Notification_NotificationTemplate::MODE_MAIL . "'",
                            '9.2 set default mode in queue');
   $migration->addPostQuery("UPDATE `glpi_notifications_notificationtemplates`
                             SET `mode` = '" . Notification_NotificationTemplate::MODE_MAIL . "'
                             WHERE `mode` = 'mail'",
                            '9.2 set default mode in notifications templates');

   // Create a dedicated token for api
   if (!FieldExists('glpi_users', 'api_token')) {
      $migration->addField('glpi_users', 'api_token', 'string', ['after' => 'personal_token_date']);
      $migration->addField('glpi_users', 'api_token_date', 'datetime', ['after' => 'api_token']);
      $migration->displayWarning("Api users tokens has been reset, if you use REST/XMLRPC api with personal token for authentication, please reset your user's token.",
                                 true);
   }

   if (!TableExists('glpi_items_operatingsystems')) {
      $query = "CREATE TABLE `glpi_items_operatingsystems` (
                  `id` int(11) NOT NULL AUTO_INCREMENT,
                  `items_id` int(11) NOT NULL DEFAULT '0',
                  `itemtype` varchar(255) COLLATE utf8_unicode_ci DEFAULT NULL,
                  `operatingsystems_id` int(11) NOT NULL DEFAULT '0',
                  `operatingsystemversions_id` int(11) NOT NULL DEFAULT '0',
                  `operatingsystemservicepacks_id` int(11) NOT NULL DEFAULT '0',
                  `operatingsystemarchitectures_id` int(11) NOT NULL DEFAULT '0',
                  `operatingsystemkernelversions_id` int(11) NOT NULL DEFAULT '0',
                  `license_number` varchar(255) COLLATE utf8_unicode_ci DEFAULT NULL,
                  `license_id` varchar(255) COLLATE utf8_unicode_ci DEFAULT NULL,
                  `operatingsystemeditions_id` int(11) NOT NULL DEFAULT '0',
                  `date_mod` datetime DEFAULT NULL,
                  `date_creation` datetime DEFAULT NULL,
                  PRIMARY KEY (`id`),
                  KEY `items_id` (`items_id`),
                  KEY `item` (`itemtype`,`items_id`),
                  KEY `operatingsystems_id` (`operatingsystems_id`),
                  KEY `operatingsystemservicepacks_id` (`operatingsystemservicepacks_id`),
                  KEY `operatingsystemversions_id` (`operatingsystemversions_id`),
                  KEY `operatingsystemarchitectures_id` (`operatingsystemarchitectures_id`),
                  KEY `operatingsystemkernelversions_id` (`operatingsystemkernelversions_id`),
                  KEY `operatingsystemeditions_id` (`operatingsystemeditions_id`),
                  UNIQUE KEY `unicity`(`items_id`,`itemtype`, `operatingsystems_id`,
                                       `operatingsystemarchitectures_id`)
                ) ENGINE=MyISAM DEFAULT CHARSET=utf8 COLLATE=utf8_unicode_ci";
      $DB->queryOrDie($query, "9.2 add table glpi_items_operatingsystems");
   }

   if (!TableExists('glpi_operatingsystemkernels')) {
      $query = "CREATE TABLE `glpi_operatingsystemkernels` (
                  `id` int(11) NOT NULL AUTO_INCREMENT,
                  `name` varchar(255) COLLATE utf8_unicode_ci DEFAULT NULL,
                  `comment` text COLLATE utf8_unicode_ci,
                  `date_mod` datetime DEFAULT NULL,
                  `date_creation` datetime DEFAULT NULL,
                  PRIMARY KEY (`id`),
                  KEY `name` (`name`)
                ) ENGINE=MyISAM DEFAULT CHARSET=utf8 COLLATE=utf8_unicode_ci";
      $DB->queryOrDie($query, "9.2 add table glpi_operatingsystemkernels");
   }

   if (!TableExists('glpi_operatingsystemkernelversions')) {
      $query = "CREATE TABLE `glpi_operatingsystemkernelversions` (
                  `id` int(11) NOT NULL AUTO_INCREMENT,
                  `operatingsystemkernels_id` int(11) NOT NULL DEFAULT '0',
                  `name` varchar(255) COLLATE utf8_unicode_ci DEFAULT NULL,
                  `comment` text COLLATE utf8_unicode_ci,
                  `date_mod` datetime DEFAULT NULL,
                  `date_creation` datetime DEFAULT NULL,
                  PRIMARY KEY (`id`),
                  KEY `name` (`name`),
                  KEY `operatingsystemkernels_id` (`operatingsystemkernels_id`)
                ) ENGINE=MyISAM DEFAULT CHARSET=utf8 COLLATE=utf8_unicode_ci";
      $DB->queryOrDie($query, "9.2 add table glpi_operatingsystemversions");
   }

   if (!TableExists('glpi_operatingsystemeditions')) {
      $query = "CREATE TABLE `glpi_operatingsystemeditions` (
                  `id` int(11) NOT NULL AUTO_INCREMENT,
                  `name` varchar(255) COLLATE utf8_unicode_ci DEFAULT NULL,
                  `comment` text COLLATE utf8_unicode_ci,
                  `date_mod` datetime DEFAULT NULL,
                  `date_creation` datetime DEFAULT NULL,
                  PRIMARY KEY (`id`),
                  KEY `name` (`name`)
                ) ENGINE=MyISAM DEFAULT CHARSET=utf8 COLLATE=utf8_unicode_ci";
      $DB->queryOrDie($query, "9.2 add table glpi_operatingsystemeditions");
   }

   if (FieldExists('glpi_computers', 'operatingsystems_id')) {
      //migrate data from computers table, and drop old fields
      $query = "INSERT INTO `glpi_items_operatingsystems`
                       (`itemtype`, `items_id`, `operatingsystems_id`, `operatingsystemversions_id`,
                        `operatingsystemservicepacks_id`, `operatingsystemarchitectures_id`,
                        `license_number`, `license_id`)
                       SELECT 'Computer', `id`, `operatingsystems_id`, `operatingsystemversions_id`,
                              `operatingsystemservicepacks_id`, `operatingsystemarchitectures_id`,
                              `os_license_number`, `os_licenseid`
                FROM `glpi_computers`
                WHERE `operatingsystems_id` != 0
                      OR `operatingsystemservicepacks_id` != 0
                      OR `operatingsystemarchitectures_id` != 0
                      OR `os_license_number` IS NOT NULL
                      OR `os_kernel_version` IS NOT NULL
                      OR `os_licenseid` IS NOT NULL";
      $DB->queryOrDie($query, "9.2 migrate main operating system informations");

      //migrate kernel versions.
      $kver = new OperatingSystemKernelVersion();
      $mapping = [];
      foreach ($DB->request(['SELECT' => ['id', 'os_kernel_version'],
                             'FROM'   => 'glpi_computers',
                             'NOT'   => ['os_kernel_version' => null]]) as $data) {
         $key = md5($data['os_kernel_version']);
         if (!isset($mapping[$key])) {
            $mapping[$key] = [];
         }
         $kver->add(['version' => $data['os_kernel_version']]);
         $mapping[$key][$data['id']] = $kver->getID();
      }

      foreach ($mapping as $map) {
         foreach ($map as $computers_id => $kver_id) {
            $query = "UPDATE glpi_items_operatingsystems
                      SET operatingsystemkernelversions_id = '$kver_id'
                      WHERE itemtype='Computer' AND items_id = '$computers_id'";
            $DB->queryOrDie($query);
         }
      }

      $migration->dropKey('glpi_computers', 'operatingsystems_id');
      $migration->dropField('glpi_computers', 'operatingsystems_id');
      $migration->dropKey('glpi_computers', 'operatingsystemservicepacks_id');
      $migration->dropField('glpi_computers', 'operatingsystemservicepacks_id');
      $migration->dropKey('glpi_computers', 'operatingsystemversions_id');
      $migration->dropField('glpi_computers', 'operatingsystemversions_id');
      $migration->dropKey('glpi_computers', 'operatingsystemarchitectures_id');
      $migration->dropField('glpi_computers', 'operatingsystemarchitectures_id');
      $migration->dropField('glpi_computers', 'os_license_number');
      $migration->dropField('glpi_computers', 'os_licenseid');
      $migration->dropField('glpi_computers', 'os_kernel_version');
   }

<<<<<<< HEAD
   // add projecttemplate
   $migration->addField("glpi_projects", "projecttemplates_id", "integer");
   $migration->addField("glpi_projects", "is_template", "bool");
   $migration->addField("glpi_projects", "template_name", "string");
   $migration->addKey("glpi_projects", "projecttemplates_id");

   $migration->addField("glpi_projecttasks", "projecttasktemplates_id", "integer");
   $migration->addField("glpi_projecttasks", "is_template", "bool");
   $migration->addField("glpi_projecttasks", "template_name", "string");
   $migration->addKey("glpi_projecttasks", "projecttasktemplates_id");

   if (!TableExists('glpi_projecttasktemplates')) {
      $query = "CREATE TABLE `glpi_projecttasktemplates` (
                       `id` int(11) NOT NULL AUTO_INCREMENT,
                       `entities_id` int(11) NOT NULL DEFAULT '0',
                       `is_recursive` tinyint(1) NOT NULL DEFAULT '0',
                       `name` varchar(255) COLLATE utf8_unicode_ci DEFAULT NULL,
                       `description` longtext COLLATE utf8_unicode_ci,
                       `comment` longtext COLLATE utf8_unicode_ci,
                       `projects_id` int(11) NOT NULL DEFAULT '0',
                       `projecttasks_id` int(11) NOT NULL DEFAULT '0',
                       `plan_start_date` datetime DEFAULT NULL,
                       `plan_end_date` datetime DEFAULT NULL,
                       `real_start_date` datetime DEFAULT NULL,
                       `real_end_date` datetime DEFAULT NULL,
                       `planned_duration` int(11) NOT NULL DEFAULT '0',
                       `effective_duration` int(11) NOT NULL DEFAULT '0',
                       `projectstates_id` int(11) NOT NULL DEFAULT '0',
                       `projecttasktypes_id` int(11) NOT NULL DEFAULT '0',
                       `users_id` int(11) NOT NULL DEFAULT '0',
                       `percent_done` int(11) NOT NULL DEFAULT '0',
                       `is_milestone` tinyint(1) NOT NULL DEFAULT '0',
                       `comments` text COLLATE utf8_unicode_ci,
                       `date_mod` datetime DEFAULT NULL,
                       `date_creation` datetime DEFAULT NULL,
                       PRIMARY KEY (`id`),
                       KEY `name` (`name`),
                       KEY `entities_id` (`entities_id`),
                       KEY `is_recursive` (`is_recursive`),
                       KEY `projects_id` (`projects_id`),
                       KEY `projecttasks_id` (`projecttasks_id`),
                       KEY `date_creation` (`date_creation`),
                       KEY `date_mod` (`date_mod`),
                       KEY `users_id` (`users_id`),
                       KEY `plan_start_date` (`plan_start_date`),
                       KEY `plan_end_date` (`plan_end_date`),
                       KEY `real_start_date` (`real_start_date`),
                       KEY `real_end_date` (`real_end_date`),
                       KEY `percent_done` (`percent_done`),
                       KEY `projectstates_id` (`projectstates_id`),
                       KEY `projecttasktypes_id` (`projecttasktypes_id`),
                       KEY `is_milestone` (`is_milestone`)
                     ) ENGINE=MyISAM DEFAULT CHARSET=utf8 COLLATE=utf8_unicode_ci;";
      $DB->queryOrDie($query, "9.2 add table glpi_projecttasktemplates");
   }

   $migration->addKey("glpi_tickettasks", "users_id_tech");
   $migration->addKey("glpi_tickettasks", "groups_id_tech");
=======
   //add db version
   Config::setConfigurationValues('core', ['dbversion' => GLPI_SCHEMA_VERSION]);

   /************** Simcard component **************/
   $migration->addField("glpi_states", "is_visible_line", "bool", ["after" => "is_visible_softwarelicense"]);

   if (!TableExists('glpi_lineoperators')) {
      $query = "CREATE TABLE IF NOT EXISTS `glpi_lineoperators` (
                   `id` int(11) NOT NULL AUTO_INCREMENT,
                   `name` varchar(255) NOT NULL DEFAULT '',
                   `comment` text COLLATE utf8_unicode_ci,
                   `mcc` int(11) DEFAULT NULL,
                   `mnc` int(11) DEFAULT NULL,
                   `entities_id`      INT(11) NOT NULL DEFAULT 0,
                   `is_recursive`     TINYINT(1) NOT NULL DEFAULT 0,
                   `date_mod` datetime DEFAULT NULL,
                   `date_creation` datetime DEFAULT NULL,
                   PRIMARY KEY (`id`),
                   KEY `name` (`name`),
                   KEY `entities_id`  (`entities_id`),
                   KEY `is_recursive` (`is_recursive`),
                   KEY `date_mod` (`date_mod`),
                   KEY `date_creation` (`date_creation`),
                   UNIQUE KEY `unicity` (`mcc`,`mnc`)
                ) ENGINE=MyISAM  DEFAULT CHARSET=utf8 COLLATE=utf8_unicode_ci;";
      $DB->queryOrDie($query, "9.2 add table glpi_lineoperators");
   }

   if (!TableExists('glpi_linetypes')) {
      $query = "CREATE TABLE IF NOT EXISTS `glpi_linetypes` (
         `id` int(11) NOT NULL AUTO_INCREMENT,
         `name` varchar(255) COLLATE utf8_unicode_ci DEFAULT NULL,
         `comment` text COLLATE utf8_unicode_ci,
         `date_mod` datetime DEFAULT NULL,
         `date_creation` datetime DEFAULT NULL,
         PRIMARY KEY (`id`),
         KEY `name` (`name`),
         KEY `date_mod` (`date_mod`),
         KEY `date_creation` (`date_creation`)
         ) ENGINE=MyISAM  DEFAULT CHARSET=utf8 COLLATE=utf8_unicode_ci;";
      $DB->queryOrDie($query, "9.2 add table glpi_linetypes");
   }

   if (!TableExists('glpi_lines')) {
      $query = "CREATE TABLE `glpi_lines` (
            `id`                   INT(11) NOT NULL auto_increment,
            `name`                 VARCHAR(255) NOT NULL DEFAULT '',
            `entities_id`          INT(11) NOT NULL DEFAULT 0,
            `is_recursive`         TINYINT(1) NOT NULL DEFAULT 0,
            `is_deleted`           TINYINT(1) NOT NULL DEFAULT 0,
            `caller_num`           VARCHAR(255) NOT NULL DEFAULT '',
            `caller_name`          VARCHAR(255) NOT NULL DEFAULT '',
            `users_id`             INT(11) NOT NULL DEFAULT 0,
            `groups_id`            INT(11) NOT NULL DEFAULT 0,
            `lineoperators_id`     INT(11) NOT NULL DEFAULT 0,
            `locations_id`         INT(11) NOT NULL DEFAULT '0',
            `states_id`            INT(11) NOT NULL DEFAULT '0',
            `linetypes_id`         INT(11) NOT NULL DEFAULT '0',
            `date_creation`        DATETIME DEFAULT NULL,
            `date_mod`             DATETIME DEFAULT NULL,
            `comment`              TEXT DEFAULT NULL,
            PRIMARY KEY            (`id`),
            KEY `entities_id`      (`entities_id`),
            KEY `is_recursive`     (`is_recursive`),
            KEY `users_id`         (`users_id`),
            KEY `lineoperators_id` (`lineoperators_id`)
            ) ENGINE=MyISAM  DEFAULT CHARSET=utf8 COLLATE=utf8_unicode_ci";
      $DB->queryOrDie($query, "9.2 add table glpi_lines");
   }

   if (!TableExists('glpi_devicesimcardtypes')) {
      $query = "CREATE TABLE IF NOT EXISTS `glpi_devicesimcardtypes` (
                  `id` int(11) NOT NULL AUTO_INCREMENT,
                  `name` varchar(255) NOT NULL DEFAULT '',
                  `comment` text COLLATE utf8_unicode_ci,
                  `date_mod` datetime DEFAULT NULL,
                  `date_creation` datetime DEFAULT NULL,
                  PRIMARY KEY (`id`),
                  KEY `name` (`name`),
                  KEY `date_mod` (`date_mod`),
                  KEY `date_creation` (`date_creation`)
                ) ENGINE=MyISAM  DEFAULT CHARSET=utf8 COLLATE=utf8_unicode_ci;";
      $DB->queryOrDie($query, "9.2 add table glpi_devicesimcardtypes");
   }

   if (!countElementsInTable('glpi_devicesimcardtypes', "`name`='Full SIM'")) {
      $DB->queryOrDie("INSERT INTO `glpi_devicesimcardtypes` VALUES (NULL,'Full SIM',NULL,NULL,NULL)");
   }
   if (!countElementsInTable('glpi_devicesimcardtypes', "`name`='Mini SIM'")) {
      $DB->queryOrDie("INSERT INTO `glpi_devicesimcardtypes` VALUES (NULL,'Mini SIM',NULL,NULL,NULL)");
   }
   if (!countElementsInTable('glpi_devicesimcardtypes', "`name`='Micro SIM'")) {
      $DB->queryOrDie("INSERT INTO `glpi_devicesimcardtypes` VALUES (NULL,'Micro SIM',NULL,NULL,NULL)");
   }
   if (!countElementsInTable('glpi_devicesimcardtypes', "`name`='Nano SIM'")) {
      $DB->queryOrDie("INSERT INTO `glpi_devicesimcardtypes` VALUES (NULL,'Nano SIM',NULL,NULL,NULL)");
   }

   if (!TableExists('glpi_devicesimcards')) {
      $query = "CREATE TABLE IF NOT EXISTS `glpi_devicesimcards` (
               `id` int(11) NOT NULL AUTO_INCREMENT,
               `designation` varchar(255) DEFAULT NULL,
               `comment` text CHARACTER SET utf8 COLLATE utf8_unicode_ci NULL,
               `entities_id` int(11) NOT NULL DEFAULT '0',
               `is_recursive` tinyint(1) NOT NULL DEFAULT '0',
               `manufacturers_id` int(11) NOT NULL DEFAULT '0',
               `voltage` int(11) DEFAULT NULL,
               `devicesimcardtypes_id` int(11) NOT NULL DEFAULT '0',
               `date_mod` datetime DEFAULT NULL,
               `date_creation` datetime DEFAULT NULL,
               `allow_voip` tinyint(1) NOT NULL DEFAULT '0',
               PRIMARY KEY (`id`),
               KEY `designation` (`designation`),
               KEY `entities_id` (`entities_id`),
               KEY `is_recursive` (`is_recursive`),
               KEY `devicesimcardtypes_id` (`devicesimcardtypes_id`),
               KEY `date_mod` (`date_mod`),
               KEY `date_creation` (`date_creation`),
               KEY `manufacturers_id` (`manufacturers_id`)
            ) ENGINE=MyISAM  DEFAULT CHARSET=utf8 COLLATE=utf8_unicode_ci";
        $DB->queryOrDie($query, "9.2 add table glpi_devicesimcards");
   }

   if (!TableExists('glpi_items_devicesimcards')) {
      $query = "CREATE TABLE IF NOT EXISTS `glpi_items_devicesimcards` (
                  `id` int(11) NOT NULL AUTO_INCREMENT,
                  `items_id` int(11) NOT NULL DEFAULT '0' COMMENT 'RELATION to various table, according to itemtype (id)',
                  `itemtype` varchar(100) COLLATE utf8_unicode_ci NOT NULL,
                  `devicesimcards_id` int(11) NOT NULL DEFAULT '0',
                  `is_deleted` tinyint(1) NOT NULL DEFAULT '0',
                  `is_dynamic` tinyint(1) NOT NULL DEFAULT '0',
                  `entities_id` int(11) NOT NULL DEFAULT '0',
                  `serial` varchar(255) NULL DEFAULT NULL,
                  `otherserial` varchar(255) NULL DEFAULT NULL,
                  `states_id` int(11) NOT NULL DEFAULT '0',
                  `locations_id` int(11) NOT NULL DEFAULT '0',
                  `lines_id` int(11) NOT NULL DEFAULT '0',
                  `pin` varchar(255) NOT NULL DEFAULT '',
                  `pin2` varchar(255) NOT NULL DEFAULT '',
                  `puk` varchar(255) NOT NULL DEFAULT '',
                  `puk2` varchar(255) NOT NULL DEFAULT '',
                  PRIMARY KEY (`id`),
                  KEY `item` (`itemtype`,`items_id`),
                  KEY `devicesimcards_id` (`devicesimcards_id`),
                  KEY `is_deleted` (`is_deleted`),
                  KEY `is_dynamic` (`is_dynamic`),
                  KEY `entities_id` (`entities_id`),
                  KEY `serial` (`serial`),
                  KEY `otherserial` (`otherserial`),
                  KEY `states_id` (`states_id`),
                  KEY `locations_id` (`locations_id`),
                  KEY `lines_id` (`lines_id`)
                ) ENGINE=MyISAM  DEFAULT CHARSET=utf8 COLLATE=utf8_unicode_ci";
      $DB->queryOrDie($query, "9.2 add table glpi_items_devicesimcards");
   }

   if (countElementsInTable("glpi_profilerights", "`name` = 'line'") == 0) {
      //new right for line
      //give full rights to profiles having config right
      foreach ($DB->request("glpi_profilerights", "`name` = 'config'") as $profrights) {
         if ($profrights['rights'] && (READ + UPDATE)) {
            $rightValue = CREATE | READ | UPDATE | DELETE | PURGE | READNOTE | UPDATENOTE;
         } else {
            $rightValue = 0;
         }
         $query = "INSERT INTO `glpi_profilerights`
                          (`id`, `profiles_id`, `name`, `rights`)
                   VALUES (NULL, '".$profrights['profiles_id']."', 'line',
                           '".$rightValue."')";
         $DB->queryOrDie($query, "9.1 add right for line");
      }
   }

   if (countElementsInTable("glpi_profilerights", "`name` = 'lineoperator'") == 0) {
      //new right for lineoperator
      //give full rights to profiles having config right
      foreach ($DB->request("glpi_profilerights", "`name` = 'config'") as $profrights) {
         if ($profrights['rights'] && (READ + UPDATE)) {
            $rightValue = CREATE | READ | UPDATE | DELETE | PURGE;
         } else {
            $rightValue = 0;
         }
         $query = "INSERT INTO `glpi_profilerights`
                          (`id`, `profiles_id`, `name`, `rights`)
                   VALUES (NULL, '".$profrights['profiles_id']."', 'lineoperator',
                           '".$rightValue."')";
         $DB->queryOrDie($query, "9.1 add right for lineoperator");
      }
   }

   if (countElementsInTable("glpi_profilerights", "`name` = 'devicesimcard_pinpuk'") == 0) {
      //new right for simcard pin and puk
      //give full rights to profiles having config right
      foreach ($DB->request("glpi_profilerights", "`name` = 'config'") as $profrights) {
         if ($profrights['rights'] && (READ + UPDATE)) {
            $rightValue = READ | UPDATE;
         } else {
            $rightValue = 0;
         }
         $query = "INSERT INTO `glpi_profilerights`
                          (`id`, `profiles_id`, `name`, `rights`)
                   VALUES (NULL, '".$profrights['profiles_id']."', 'devicesimcard_pinpuk',
                           '".$rightValue."')";
         $DB->queryOrDie($query, "9.1 add right for simcards pin and puk codes");
      }
   }
>>>>>>> d12ea424

   // ************ Keep it at the end **************
   $migration->executeMigration();

   return $updateresult;
}<|MERGE_RESOLUTION|>--- conflicted
+++ resolved
@@ -984,7 +984,213 @@
       $migration->dropField('glpi_computers', 'os_kernel_version');
    }
 
-<<<<<<< HEAD
+   //add db version
+   Config::setConfigurationValues('core', ['dbversion' => GLPI_SCHEMA_VERSION]);
+
+   /************** Simcard component **************/
+   $migration->addField("glpi_states", "is_visible_line", "bool", ["after" => "is_visible_softwarelicense"]);
+
+   if (!TableExists('glpi_lineoperators')) {
+      $query = "CREATE TABLE IF NOT EXISTS `glpi_lineoperators` (
+                   `id` int(11) NOT NULL AUTO_INCREMENT,
+                   `name` varchar(255) NOT NULL DEFAULT '',
+                   `comment` text COLLATE utf8_unicode_ci,
+                   `mcc` int(11) DEFAULT NULL,
+                   `mnc` int(11) DEFAULT NULL,
+                   `entities_id`      INT(11) NOT NULL DEFAULT 0,
+                   `is_recursive`     TINYINT(1) NOT NULL DEFAULT 0,
+                   `date_mod` datetime DEFAULT NULL,
+                   `date_creation` datetime DEFAULT NULL,
+                   PRIMARY KEY (`id`),
+                   KEY `name` (`name`),
+                   KEY `entities_id`  (`entities_id`),
+                   KEY `is_recursive` (`is_recursive`),
+                   KEY `date_mod` (`date_mod`),
+                   KEY `date_creation` (`date_creation`),
+                   UNIQUE KEY `unicity` (`mcc`,`mnc`)
+                ) ENGINE=MyISAM  DEFAULT CHARSET=utf8 COLLATE=utf8_unicode_ci;";
+      $DB->queryOrDie($query, "9.2 add table glpi_lineoperators");
+   }
+
+   if (!TableExists('glpi_linetypes')) {
+      $query = "CREATE TABLE IF NOT EXISTS `glpi_linetypes` (
+         `id` int(11) NOT NULL AUTO_INCREMENT,
+         `name` varchar(255) COLLATE utf8_unicode_ci DEFAULT NULL,
+         `comment` text COLLATE utf8_unicode_ci,
+         `date_mod` datetime DEFAULT NULL,
+         `date_creation` datetime DEFAULT NULL,
+         PRIMARY KEY (`id`),
+         KEY `name` (`name`),
+         KEY `date_mod` (`date_mod`),
+         KEY `date_creation` (`date_creation`)
+         ) ENGINE=MyISAM  DEFAULT CHARSET=utf8 COLLATE=utf8_unicode_ci;";
+      $DB->queryOrDie($query, "9.2 add table glpi_linetypes");
+   }
+
+   if (!TableExists('glpi_lines')) {
+      $query = "CREATE TABLE `glpi_lines` (
+            `id`                   INT(11) NOT NULL auto_increment,
+            `name`                 VARCHAR(255) NOT NULL DEFAULT '',
+            `entities_id`          INT(11) NOT NULL DEFAULT 0,
+            `is_recursive`         TINYINT(1) NOT NULL DEFAULT 0,
+            `is_deleted`           TINYINT(1) NOT NULL DEFAULT 0,
+            `caller_num`           VARCHAR(255) NOT NULL DEFAULT '',
+            `caller_name`          VARCHAR(255) NOT NULL DEFAULT '',
+            `users_id`             INT(11) NOT NULL DEFAULT 0,
+            `groups_id`            INT(11) NOT NULL DEFAULT 0,
+            `lineoperators_id`     INT(11) NOT NULL DEFAULT 0,
+            `locations_id`         INT(11) NOT NULL DEFAULT '0',
+            `states_id`            INT(11) NOT NULL DEFAULT '0',
+            `linetypes_id`         INT(11) NOT NULL DEFAULT '0',
+            `date_creation`        DATETIME DEFAULT NULL,
+            `date_mod`             DATETIME DEFAULT NULL,
+            `comment`              TEXT DEFAULT NULL,
+            PRIMARY KEY            (`id`),
+            KEY `entities_id`      (`entities_id`),
+            KEY `is_recursive`     (`is_recursive`),
+            KEY `users_id`         (`users_id`),
+            KEY `lineoperators_id` (`lineoperators_id`)
+            ) ENGINE=MyISAM  DEFAULT CHARSET=utf8 COLLATE=utf8_unicode_ci";
+      $DB->queryOrDie($query, "9.2 add table glpi_lines");
+   }
+
+   if (!TableExists('glpi_devicesimcardtypes')) {
+      $query = "CREATE TABLE IF NOT EXISTS `glpi_devicesimcardtypes` (
+                  `id` int(11) NOT NULL AUTO_INCREMENT,
+                  `name` varchar(255) NOT NULL DEFAULT '',
+                  `comment` text COLLATE utf8_unicode_ci,
+                  `date_mod` datetime DEFAULT NULL,
+                  `date_creation` datetime DEFAULT NULL,
+                  PRIMARY KEY (`id`),
+                  KEY `name` (`name`),
+                  KEY `date_mod` (`date_mod`),
+                  KEY `date_creation` (`date_creation`)
+                ) ENGINE=MyISAM  DEFAULT CHARSET=utf8 COLLATE=utf8_unicode_ci;";
+      $DB->queryOrDie($query, "9.2 add table glpi_devicesimcardtypes");
+   }
+
+   if (!countElementsInTable('glpi_devicesimcardtypes', "`name`='Full SIM'")) {
+      $DB->queryOrDie("INSERT INTO `glpi_devicesimcardtypes` VALUES (NULL,'Full SIM',NULL,NULL,NULL)");
+   }
+   if (!countElementsInTable('glpi_devicesimcardtypes', "`name`='Mini SIM'")) {
+      $DB->queryOrDie("INSERT INTO `glpi_devicesimcardtypes` VALUES (NULL,'Mini SIM',NULL,NULL,NULL)");
+   }
+   if (!countElementsInTable('glpi_devicesimcardtypes', "`name`='Micro SIM'")) {
+      $DB->queryOrDie("INSERT INTO `glpi_devicesimcardtypes` VALUES (NULL,'Micro SIM',NULL,NULL,NULL)");
+   }
+   if (!countElementsInTable('glpi_devicesimcardtypes', "`name`='Nano SIM'")) {
+      $DB->queryOrDie("INSERT INTO `glpi_devicesimcardtypes` VALUES (NULL,'Nano SIM',NULL,NULL,NULL)");
+   }
+
+   if (!TableExists('glpi_devicesimcards')) {
+      $query = "CREATE TABLE IF NOT EXISTS `glpi_devicesimcards` (
+               `id` int(11) NOT NULL AUTO_INCREMENT,
+               `designation` varchar(255) DEFAULT NULL,
+               `comment` text CHARACTER SET utf8 COLLATE utf8_unicode_ci NULL,
+               `entities_id` int(11) NOT NULL DEFAULT '0',
+               `is_recursive` tinyint(1) NOT NULL DEFAULT '0',
+               `manufacturers_id` int(11) NOT NULL DEFAULT '0',
+               `voltage` int(11) DEFAULT NULL,
+               `devicesimcardtypes_id` int(11) NOT NULL DEFAULT '0',
+               `date_mod` datetime DEFAULT NULL,
+               `date_creation` datetime DEFAULT NULL,
+               `allow_voip` tinyint(1) NOT NULL DEFAULT '0',
+               PRIMARY KEY (`id`),
+               KEY `designation` (`designation`),
+               KEY `entities_id` (`entities_id`),
+               KEY `is_recursive` (`is_recursive`),
+               KEY `devicesimcardtypes_id` (`devicesimcardtypes_id`),
+               KEY `date_mod` (`date_mod`),
+               KEY `date_creation` (`date_creation`),
+               KEY `manufacturers_id` (`manufacturers_id`)
+            ) ENGINE=MyISAM  DEFAULT CHARSET=utf8 COLLATE=utf8_unicode_ci";
+        $DB->queryOrDie($query, "9.2 add table glpi_devicesimcards");
+   }
+
+   if (!TableExists('glpi_items_devicesimcards')) {
+      $query = "CREATE TABLE IF NOT EXISTS `glpi_items_devicesimcards` (
+                  `id` int(11) NOT NULL AUTO_INCREMENT,
+                  `items_id` int(11) NOT NULL DEFAULT '0' COMMENT 'RELATION to various table, according to itemtype (id)',
+                  `itemtype` varchar(100) COLLATE utf8_unicode_ci NOT NULL,
+                  `devicesimcards_id` int(11) NOT NULL DEFAULT '0',
+                  `is_deleted` tinyint(1) NOT NULL DEFAULT '0',
+                  `is_dynamic` tinyint(1) NOT NULL DEFAULT '0',
+                  `entities_id` int(11) NOT NULL DEFAULT '0',
+                  `serial` varchar(255) NULL DEFAULT NULL,
+                  `otherserial` varchar(255) NULL DEFAULT NULL,
+                  `states_id` int(11) NOT NULL DEFAULT '0',
+                  `locations_id` int(11) NOT NULL DEFAULT '0',
+                  `lines_id` int(11) NOT NULL DEFAULT '0',
+                  `pin` varchar(255) NOT NULL DEFAULT '',
+                  `pin2` varchar(255) NOT NULL DEFAULT '',
+                  `puk` varchar(255) NOT NULL DEFAULT '',
+                  `puk2` varchar(255) NOT NULL DEFAULT '',
+                  PRIMARY KEY (`id`),
+                  KEY `item` (`itemtype`,`items_id`),
+                  KEY `devicesimcards_id` (`devicesimcards_id`),
+                  KEY `is_deleted` (`is_deleted`),
+                  KEY `is_dynamic` (`is_dynamic`),
+                  KEY `entities_id` (`entities_id`),
+                  KEY `serial` (`serial`),
+                  KEY `otherserial` (`otherserial`),
+                  KEY `states_id` (`states_id`),
+                  KEY `locations_id` (`locations_id`),
+                  KEY `lines_id` (`lines_id`)
+                ) ENGINE=MyISAM  DEFAULT CHARSET=utf8 COLLATE=utf8_unicode_ci";
+      $DB->queryOrDie($query, "9.2 add table glpi_items_devicesimcards");
+   }
+
+   if (countElementsInTable("glpi_profilerights", "`name` = 'line'") == 0) {
+      //new right for line
+      //give full rights to profiles having config right
+      foreach ($DB->request("glpi_profilerights", "`name` = 'config'") as $profrights) {
+         if ($profrights['rights'] && (READ + UPDATE)) {
+            $rightValue = CREATE | READ | UPDATE | DELETE | PURGE | READNOTE | UPDATENOTE;
+         } else {
+            $rightValue = 0;
+         }
+         $query = "INSERT INTO `glpi_profilerights`
+                          (`id`, `profiles_id`, `name`, `rights`)
+                   VALUES (NULL, '".$profrights['profiles_id']."', 'line',
+                           '".$rightValue."')";
+         $DB->queryOrDie($query, "9.1 add right for line");
+      }
+   }
+
+   if (countElementsInTable("glpi_profilerights", "`name` = 'lineoperator'") == 0) {
+      //new right for lineoperator
+      //give full rights to profiles having config right
+      foreach ($DB->request("glpi_profilerights", "`name` = 'config'") as $profrights) {
+         if ($profrights['rights'] && (READ + UPDATE)) {
+            $rightValue = CREATE | READ | UPDATE | DELETE | PURGE;
+         } else {
+            $rightValue = 0;
+         }
+         $query = "INSERT INTO `glpi_profilerights`
+                          (`id`, `profiles_id`, `name`, `rights`)
+                   VALUES (NULL, '".$profrights['profiles_id']."', 'lineoperator',
+                           '".$rightValue."')";
+         $DB->queryOrDie($query, "9.1 add right for lineoperator");
+      }
+   }
+
+   if (countElementsInTable("glpi_profilerights", "`name` = 'devicesimcard_pinpuk'") == 0) {
+      //new right for simcard pin and puk
+      //give full rights to profiles having config right
+      foreach ($DB->request("glpi_profilerights", "`name` = 'config'") as $profrights) {
+         if ($profrights['rights'] && (READ + UPDATE)) {
+            $rightValue = READ | UPDATE;
+         } else {
+            $rightValue = 0;
+         }
+         $query = "INSERT INTO `glpi_profilerights`
+                          (`id`, `profiles_id`, `name`, `rights`)
+                   VALUES (NULL, '".$profrights['profiles_id']."', 'devicesimcard_pinpuk',
+                           '".$rightValue."')";
+         $DB->queryOrDie($query, "9.1 add right for simcards pin and puk codes");
+      }
+   }
+
    // add projecttemplate
    $migration->addField("glpi_projects", "projecttemplates_id", "integer");
    $migration->addField("glpi_projects", "is_template", "bool");
@@ -1043,214 +1249,6 @@
 
    $migration->addKey("glpi_tickettasks", "users_id_tech");
    $migration->addKey("glpi_tickettasks", "groups_id_tech");
-=======
-   //add db version
-   Config::setConfigurationValues('core', ['dbversion' => GLPI_SCHEMA_VERSION]);
-
-   /************** Simcard component **************/
-   $migration->addField("glpi_states", "is_visible_line", "bool", ["after" => "is_visible_softwarelicense"]);
-
-   if (!TableExists('glpi_lineoperators')) {
-      $query = "CREATE TABLE IF NOT EXISTS `glpi_lineoperators` (
-                   `id` int(11) NOT NULL AUTO_INCREMENT,
-                   `name` varchar(255) NOT NULL DEFAULT '',
-                   `comment` text COLLATE utf8_unicode_ci,
-                   `mcc` int(11) DEFAULT NULL,
-                   `mnc` int(11) DEFAULT NULL,
-                   `entities_id`      INT(11) NOT NULL DEFAULT 0,
-                   `is_recursive`     TINYINT(1) NOT NULL DEFAULT 0,
-                   `date_mod` datetime DEFAULT NULL,
-                   `date_creation` datetime DEFAULT NULL,
-                   PRIMARY KEY (`id`),
-                   KEY `name` (`name`),
-                   KEY `entities_id`  (`entities_id`),
-                   KEY `is_recursive` (`is_recursive`),
-                   KEY `date_mod` (`date_mod`),
-                   KEY `date_creation` (`date_creation`),
-                   UNIQUE KEY `unicity` (`mcc`,`mnc`)
-                ) ENGINE=MyISAM  DEFAULT CHARSET=utf8 COLLATE=utf8_unicode_ci;";
-      $DB->queryOrDie($query, "9.2 add table glpi_lineoperators");
-   }
-
-   if (!TableExists('glpi_linetypes')) {
-      $query = "CREATE TABLE IF NOT EXISTS `glpi_linetypes` (
-         `id` int(11) NOT NULL AUTO_INCREMENT,
-         `name` varchar(255) COLLATE utf8_unicode_ci DEFAULT NULL,
-         `comment` text COLLATE utf8_unicode_ci,
-         `date_mod` datetime DEFAULT NULL,
-         `date_creation` datetime DEFAULT NULL,
-         PRIMARY KEY (`id`),
-         KEY `name` (`name`),
-         KEY `date_mod` (`date_mod`),
-         KEY `date_creation` (`date_creation`)
-         ) ENGINE=MyISAM  DEFAULT CHARSET=utf8 COLLATE=utf8_unicode_ci;";
-      $DB->queryOrDie($query, "9.2 add table glpi_linetypes");
-   }
-
-   if (!TableExists('glpi_lines')) {
-      $query = "CREATE TABLE `glpi_lines` (
-            `id`                   INT(11) NOT NULL auto_increment,
-            `name`                 VARCHAR(255) NOT NULL DEFAULT '',
-            `entities_id`          INT(11) NOT NULL DEFAULT 0,
-            `is_recursive`         TINYINT(1) NOT NULL DEFAULT 0,
-            `is_deleted`           TINYINT(1) NOT NULL DEFAULT 0,
-            `caller_num`           VARCHAR(255) NOT NULL DEFAULT '',
-            `caller_name`          VARCHAR(255) NOT NULL DEFAULT '',
-            `users_id`             INT(11) NOT NULL DEFAULT 0,
-            `groups_id`            INT(11) NOT NULL DEFAULT 0,
-            `lineoperators_id`     INT(11) NOT NULL DEFAULT 0,
-            `locations_id`         INT(11) NOT NULL DEFAULT '0',
-            `states_id`            INT(11) NOT NULL DEFAULT '0',
-            `linetypes_id`         INT(11) NOT NULL DEFAULT '0',
-            `date_creation`        DATETIME DEFAULT NULL,
-            `date_mod`             DATETIME DEFAULT NULL,
-            `comment`              TEXT DEFAULT NULL,
-            PRIMARY KEY            (`id`),
-            KEY `entities_id`      (`entities_id`),
-            KEY `is_recursive`     (`is_recursive`),
-            KEY `users_id`         (`users_id`),
-            KEY `lineoperators_id` (`lineoperators_id`)
-            ) ENGINE=MyISAM  DEFAULT CHARSET=utf8 COLLATE=utf8_unicode_ci";
-      $DB->queryOrDie($query, "9.2 add table glpi_lines");
-   }
-
-   if (!TableExists('glpi_devicesimcardtypes')) {
-      $query = "CREATE TABLE IF NOT EXISTS `glpi_devicesimcardtypes` (
-                  `id` int(11) NOT NULL AUTO_INCREMENT,
-                  `name` varchar(255) NOT NULL DEFAULT '',
-                  `comment` text COLLATE utf8_unicode_ci,
-                  `date_mod` datetime DEFAULT NULL,
-                  `date_creation` datetime DEFAULT NULL,
-                  PRIMARY KEY (`id`),
-                  KEY `name` (`name`),
-                  KEY `date_mod` (`date_mod`),
-                  KEY `date_creation` (`date_creation`)
-                ) ENGINE=MyISAM  DEFAULT CHARSET=utf8 COLLATE=utf8_unicode_ci;";
-      $DB->queryOrDie($query, "9.2 add table glpi_devicesimcardtypes");
-   }
-
-   if (!countElementsInTable('glpi_devicesimcardtypes', "`name`='Full SIM'")) {
-      $DB->queryOrDie("INSERT INTO `glpi_devicesimcardtypes` VALUES (NULL,'Full SIM',NULL,NULL,NULL)");
-   }
-   if (!countElementsInTable('glpi_devicesimcardtypes', "`name`='Mini SIM'")) {
-      $DB->queryOrDie("INSERT INTO `glpi_devicesimcardtypes` VALUES (NULL,'Mini SIM',NULL,NULL,NULL)");
-   }
-   if (!countElementsInTable('glpi_devicesimcardtypes', "`name`='Micro SIM'")) {
-      $DB->queryOrDie("INSERT INTO `glpi_devicesimcardtypes` VALUES (NULL,'Micro SIM',NULL,NULL,NULL)");
-   }
-   if (!countElementsInTable('glpi_devicesimcardtypes', "`name`='Nano SIM'")) {
-      $DB->queryOrDie("INSERT INTO `glpi_devicesimcardtypes` VALUES (NULL,'Nano SIM',NULL,NULL,NULL)");
-   }
-
-   if (!TableExists('glpi_devicesimcards')) {
-      $query = "CREATE TABLE IF NOT EXISTS `glpi_devicesimcards` (
-               `id` int(11) NOT NULL AUTO_INCREMENT,
-               `designation` varchar(255) DEFAULT NULL,
-               `comment` text CHARACTER SET utf8 COLLATE utf8_unicode_ci NULL,
-               `entities_id` int(11) NOT NULL DEFAULT '0',
-               `is_recursive` tinyint(1) NOT NULL DEFAULT '0',
-               `manufacturers_id` int(11) NOT NULL DEFAULT '0',
-               `voltage` int(11) DEFAULT NULL,
-               `devicesimcardtypes_id` int(11) NOT NULL DEFAULT '0',
-               `date_mod` datetime DEFAULT NULL,
-               `date_creation` datetime DEFAULT NULL,
-               `allow_voip` tinyint(1) NOT NULL DEFAULT '0',
-               PRIMARY KEY (`id`),
-               KEY `designation` (`designation`),
-               KEY `entities_id` (`entities_id`),
-               KEY `is_recursive` (`is_recursive`),
-               KEY `devicesimcardtypes_id` (`devicesimcardtypes_id`),
-               KEY `date_mod` (`date_mod`),
-               KEY `date_creation` (`date_creation`),
-               KEY `manufacturers_id` (`manufacturers_id`)
-            ) ENGINE=MyISAM  DEFAULT CHARSET=utf8 COLLATE=utf8_unicode_ci";
-        $DB->queryOrDie($query, "9.2 add table glpi_devicesimcards");
-   }
-
-   if (!TableExists('glpi_items_devicesimcards')) {
-      $query = "CREATE TABLE IF NOT EXISTS `glpi_items_devicesimcards` (
-                  `id` int(11) NOT NULL AUTO_INCREMENT,
-                  `items_id` int(11) NOT NULL DEFAULT '0' COMMENT 'RELATION to various table, according to itemtype (id)',
-                  `itemtype` varchar(100) COLLATE utf8_unicode_ci NOT NULL,
-                  `devicesimcards_id` int(11) NOT NULL DEFAULT '0',
-                  `is_deleted` tinyint(1) NOT NULL DEFAULT '0',
-                  `is_dynamic` tinyint(1) NOT NULL DEFAULT '0',
-                  `entities_id` int(11) NOT NULL DEFAULT '0',
-                  `serial` varchar(255) NULL DEFAULT NULL,
-                  `otherserial` varchar(255) NULL DEFAULT NULL,
-                  `states_id` int(11) NOT NULL DEFAULT '0',
-                  `locations_id` int(11) NOT NULL DEFAULT '0',
-                  `lines_id` int(11) NOT NULL DEFAULT '0',
-                  `pin` varchar(255) NOT NULL DEFAULT '',
-                  `pin2` varchar(255) NOT NULL DEFAULT '',
-                  `puk` varchar(255) NOT NULL DEFAULT '',
-                  `puk2` varchar(255) NOT NULL DEFAULT '',
-                  PRIMARY KEY (`id`),
-                  KEY `item` (`itemtype`,`items_id`),
-                  KEY `devicesimcards_id` (`devicesimcards_id`),
-                  KEY `is_deleted` (`is_deleted`),
-                  KEY `is_dynamic` (`is_dynamic`),
-                  KEY `entities_id` (`entities_id`),
-                  KEY `serial` (`serial`),
-                  KEY `otherserial` (`otherserial`),
-                  KEY `states_id` (`states_id`),
-                  KEY `locations_id` (`locations_id`),
-                  KEY `lines_id` (`lines_id`)
-                ) ENGINE=MyISAM  DEFAULT CHARSET=utf8 COLLATE=utf8_unicode_ci";
-      $DB->queryOrDie($query, "9.2 add table glpi_items_devicesimcards");
-   }
-
-   if (countElementsInTable("glpi_profilerights", "`name` = 'line'") == 0) {
-      //new right for line
-      //give full rights to profiles having config right
-      foreach ($DB->request("glpi_profilerights", "`name` = 'config'") as $profrights) {
-         if ($profrights['rights'] && (READ + UPDATE)) {
-            $rightValue = CREATE | READ | UPDATE | DELETE | PURGE | READNOTE | UPDATENOTE;
-         } else {
-            $rightValue = 0;
-         }
-         $query = "INSERT INTO `glpi_profilerights`
-                          (`id`, `profiles_id`, `name`, `rights`)
-                   VALUES (NULL, '".$profrights['profiles_id']."', 'line',
-                           '".$rightValue."')";
-         $DB->queryOrDie($query, "9.1 add right for line");
-      }
-   }
-
-   if (countElementsInTable("glpi_profilerights", "`name` = 'lineoperator'") == 0) {
-      //new right for lineoperator
-      //give full rights to profiles having config right
-      foreach ($DB->request("glpi_profilerights", "`name` = 'config'") as $profrights) {
-         if ($profrights['rights'] && (READ + UPDATE)) {
-            $rightValue = CREATE | READ | UPDATE | DELETE | PURGE;
-         } else {
-            $rightValue = 0;
-         }
-         $query = "INSERT INTO `glpi_profilerights`
-                          (`id`, `profiles_id`, `name`, `rights`)
-                   VALUES (NULL, '".$profrights['profiles_id']."', 'lineoperator',
-                           '".$rightValue."')";
-         $DB->queryOrDie($query, "9.1 add right for lineoperator");
-      }
-   }
-
-   if (countElementsInTable("glpi_profilerights", "`name` = 'devicesimcard_pinpuk'") == 0) {
-      //new right for simcard pin and puk
-      //give full rights to profiles having config right
-      foreach ($DB->request("glpi_profilerights", "`name` = 'config'") as $profrights) {
-         if ($profrights['rights'] && (READ + UPDATE)) {
-            $rightValue = READ | UPDATE;
-         } else {
-            $rightValue = 0;
-         }
-         $query = "INSERT INTO `glpi_profilerights`
-                          (`id`, `profiles_id`, `name`, `rights`)
-                   VALUES (NULL, '".$profrights['profiles_id']."', 'devicesimcard_pinpuk',
-                           '".$rightValue."')";
-         $DB->queryOrDie($query, "9.1 add right for simcards pin and puk codes");
-      }
-   }
->>>>>>> d12ea424
 
    // ************ Keep it at the end **************
    $migration->executeMigration();
