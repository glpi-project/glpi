<?php
/**
 * ---------------------------------------------------------------------
 * GLPI - Gestionnaire Libre de Parc Informatique
 * Copyright (C) 2015-2017 Teclib' and contributors.
 *
 * http://glpi-project.org
 *
 * based on GLPI - Gestionnaire Libre de Parc Informatique
 * Copyright (C) 2003-2014 by the INDEPNET Development Team.
 *
 * ---------------------------------------------------------------------
 *
 * LICENSE
 *
 * This file is part of GLPI.
 *
 * GLPI is free software; you can redistribute it and/or modify
 * it under the terms of the GNU General Public License as published by
 * the Free Software Foundation; either version 2 of the License, or
 * (at your option) any later version.
 *
 * GLPI is distributed in the hope that it will be useful,
 * but WITHOUT ANY WARRANTY; without even the implied warranty of
 * MERCHANTABILITY or FITNESS FOR A PARTICULAR PURPOSE.  See the
 * GNU General Public License for more details.
 *
 * You should have received a copy of the GNU General Public License
 * along with GLPI. If not, see <http://www.gnu.org/licenses/>.
 * ---------------------------------------------------------------------
 */

/** @file
* @brief
*/

/**
 * Update from 9.1 to 9.2
 *
 * @return bool for success (will die for most error)
**/
function update91to92() {
   global $DB, $migration, $CFG_GLPI;

   $current_config   = Config::getConfigurationValues('core');
   $updateresult     = true;
   $ADDTODISPLAYPREF = [];

   //TRANS: %s is the number of new version
   $migration->displayTitle(sprintf(__('Update to %s'), '9.2'));
   $migration->setVersion('9.2');

<<<<<<< HEAD
   $backup_tables = false;
   // table already exist but deleted during the migration or table created
   $newtables = ['glpi_businesscriticities',
                 'glpi_knowbaseitems_items',
                 'glpi_knowbaseitems_revisions',
                 'glpi_knowbaseitems_comments',
                 'glpi_devicecasemodels',
                 'glpi_devicecontrolmodels',
                 'glpi_devicedrivemodels',
                 'glpi_devicegraphiccardmodels',
                 'glpi_deviceharddrivemodels',
                 'glpi_devicememorymodels',
                 'glpi_devicemotherboardmodels',
                 'glpi_devicenetworkcardmodels',
                 'glpi_devicepcimodels',
                 'glpi_devicepowersupplymodels',
                 'glpi_deviceprocessormodels',
                 'glpi_devicesoundcardmodels',
                 'glpi_devicegenericmodels',
                 'glpi_devicegenerics',
                 'glpi_items_devicegenerics',
                 'glpi_devicegenerictypes',
                 'glpi_devicebatteries',
                 'glpi_items_devicebatteries',
                 'glpi_devicebatterytypes',
                 'glpi_devicefirmwares',
                 'glpi_items_devicefirmwares',
                 'glpi_devicefirmwaretypes',
                 'glpi_savedsearches_alerts',
                 'glpi_items_operatingsystems',
                 'glpi_operatingsystemkernels',
                 'glpi_operatingsystemkernelversions',
                 'glpi_operatingsystemeditions'];

   $migration->backupTables($newtables);

   //put you migration script here

=======
>>>>>>> 43a9ac9e
   // add business criticity
   $migration->addField("glpi_infocoms", "businesscriticities_id", "integer");
   $migration->migrationOneTable('glpi_infocoms');
   $migration->addKey("glpi_infocoms", "businesscriticities_id");

   if (!TableExists("glpi_businesscriticities")) {
      $query = "CREATE TABLE `glpi_businesscriticities` (
        `id` int(11) NOT NULL AUTO_INCREMENT,
        `name` varchar(255) COLLATE utf8_unicode_ci DEFAULT NULL,
        `entities_id` int(11) NOT NULL DEFAULT '0',
        `is_recursive` tinyint(1) NOT NULL DEFAULT '0',
        `comment` text COLLATE utf8_unicode_ci,
        `date_mod` datetime DEFAULT NULL,
        `date_creation` datetime DEFAULT NULL,
        `businesscriticities_id` int(11) NOT NULL DEFAULT '0',
        `completename` text COLLATE utf8_unicode_ci,
        `level` int(11) NOT NULL DEFAULT '0',
        `ancestors_cache` longtext COLLATE utf8_unicode_ci,
        `sons_cache` longtext COLLATE utf8_unicode_ci,
        PRIMARY KEY (`id`),
        KEY `name` (`name`),
        KEY `unicity` (`businesscriticities_id`,`name`),
        KEY `date_mod` (`date_mod`),
        KEY `date_creation` (`date_creation`)
                ) ENGINE=MyISAM  DEFAULT CHARSET=utf8 COLLATE=utf8_unicode_ci";
      $DB->queryOrDie($query, "Add business criticity table");
   }

   // Issue #1250 - Add decimal to monitor size
   $migration->changeField('glpi_monitors', 'size', 'size', 'DECIMAL(5,2) NOT NULL DEFAULT "0"');

   //Make software license type a tree dropdown
   $migration->addField("glpi_softwarelicensetypes", "softwarelicensetypes_id", "integer");
   $migration->addField("glpi_softwarelicensetypes", "level", "integer");
   $migration->addField("glpi_softwarelicensetypes", "ancestors_cache", "longtext");
   $migration->addField("glpi_softwarelicensetypes", "sons_cache", "longtext");
   $migration->addField("glpi_softwarelicensetypes", "entities_id", "integer");
   $migration->addField("glpi_softwarelicensetypes", "is_recursive", "bool");
   $tree = $migration->addField("glpi_softwarelicensetypes", "completename", "text");
   $migration->migrationOneTable('glpi_softwarelicensetypes');
   $migration->addKey("glpi_softwarelicensetypes", "softwarelicensetypes_id");

   //First time the dropdown is changed from CommonDropdown to CommonTreeDropdown
   if ($tree) {
      $query = "UPDATE `glpi_softwarelicensetypes`
                SET `completename`=`name`,
                    `is_recursive`='1'";
      $DB->queryOrDie($query, "9.2 make glpi_softwarelicensetypes a tree dropdown");
   }

   // give READ right on components to profiles having UPDATE right
   $query = "UPDATE `glpi_profilerights`
             SET `rights` = `rights` | " . READ . "
             WHERE (`rights` & " . UPDATE .") = '" . UPDATE ."'
                   AND `name` = 'device'";
   $DB->queryOrDie($query, "grant READ right on components to profiles having UPDATE right");

   $migration->displayMessage(sprintf(__('Add of - %s to database'), 'Knowbase item link to tickets'));
   if (!TableExists('glpi_knowbaseitems_items')) {
      $query = "CREATE TABLE `glpi_knowbaseitems_items` (
                 `id` int(11) NOT NULL AUTO_INCREMENT,
                 `knowbaseitems_id` int(11) NOT NULL,
                 `itemtype` varchar(100) COLLATE utf8_unicode_ci NOT NULL,
                 `items_id` int(11) NOT NULL DEFAULT '0',
                 `date_creation` datetime DEFAULT NULL,
                 `date_mod` datetime DEFAULT NULL,
                 PRIMARY KEY (`id`),
                 UNIQUE KEY `unicity` (`itemtype`,`items_id`,`knowbaseitems_id`),
                 KEY `itemtype` (`itemtype`),
                 KEY `item_id` (`items_id`),
                 KEY `item` (`itemtype`,`items_id`)
               ) ENGINE=MyISAM DEFAULT CHARSET=utf8 COLLATE=utf8_unicode_ci";
      $DB->queryOrDie($query, "9.2 add table glpi_knowbaseitems_items");
   }

   $migration->displayMessage(sprintf(__('Add of - %s to database'), 'Knowbase item revisions'));
   if (!TableExists('glpi_knowbaseitems_revisions')) {
      $query = "CREATE TABLE `glpi_knowbaseitems_revisions` (
                 `id` int(11) NOT NULL AUTO_INCREMENT,
                 `knowbaseitems_id` int(11) NOT NULL,
                 `revision` int(11) NOT NULL,
                 `name` text COLLATE utf8_unicode_ci,
                 `answer` longtext COLLATE utf8_unicode_ci,
                 `language` varchar(5) COLLATE utf8_unicode_ci DEFAULT NULL,
                 `users_id` int(11) NOT NULL DEFAULT '0',
                 `date_creation` datetime DEFAULT NULL,
                 PRIMARY KEY (`id`),
                 UNIQUE KEY `unicity` (`knowbaseitems_id`, `revision`, `language`),
                 KEY `revision` (`revision`)
               ) ENGINE=MyISAM DEFAULT CHARSET=utf8 COLLATE=utf8_unicode_ci";
      $DB->queryOrDie($query, "9.2 add table glpi_knowbaseitems_revisions");
   }

   $migration->addField("glpi_knowbaseitemtranslations", "users_id", "integer");
   $migration->migrationOneTable("glpi_knowbaseitemtranslations");
   $migration->addKey("glpi_knowbaseitemtranslations", "users_id");

   //set kb translations users...
   foreach ($DB->request(['SELECT'     => ['glpi_knowbaseitems.id', 'glpi_knowbaseitems.users_id'],
                          'FROM'       => 'glpi_knowbaseitems',
                          'INNER JOIN' => ["glpi_knowbaseitemtranslations"
                                           => ['FKEY' => ['glpi_knowbaseitemtranslations' => 'knowbaseitems_id',
                                                          'glpi_knowbaseitems'            => 'id']]]])
            as $knowitems) {

      $query = "UPDATE `glpi_knowbaseitemtranslations`
                SET `users_id` = '{$knowitems['users_id']}'
                WHERE `knowbaseitems_id` = '{$knowitems['id']}'";
      $DB->queryOrDie($query, 'Set knowledge base translations users');
   }

   $migration->addField("glpi_knowbaseitemtranslations", "date_mod", "DATETIME");
   $migration->addField("glpi_knowbaseitemtranslations", "date_creation", "DATETIME");

   $migration->displayMessage(sprintf(__('Add of - %s to database'), 'Knowbase item comments'));
   if (!TableExists('glpi_knowbaseitems_comments')) {
      $query = "CREATE TABLE `glpi_knowbaseitems_comments` (
                 `id` int(11) NOT NULL AUTO_INCREMENT,
                 `knowbaseitems_id` int(11) NOT NULL,
                 `users_id` int(11) NOT NULL DEFAULT '0',
                 `language` varchar(5) COLLATE utf8_unicode_ci DEFAULT NULL,
                 `comment` text COLLATE utf8_unicode_ci NOT NULL,
                 `parent_comment_id` int(11) DEFAULT NULL,
                 `date_creation` datetime DEFAULT NULL,
                 `date_mod` datetime DEFAULT NULL,
                 PRIMARY KEY (`id`)
                ) ENGINE=MyISAM DEFAULT CHARSET=utf8 COLLATE=utf8_unicode_ci";
      $DB->queryOrDie($query, "9.2 add table glpi_knowbaseitems_comments");
   }

   $query = "UPDATE `glpi_profilerights`
             SET `rights` = `rights` | " . KnowbaseItem::COMMENTS ."
             WHERE `name` = 'knowbase'";
   $DB->queryOrDie($query, "9.2 update knowledge base with comment right");

   // add kb category to task categories
   $migration->addField("glpi_taskcategories", "knowbaseitemcategories_id", "integer");
   $migration->migrationOneTable("glpi_taskcategories");
   $migration->addKey("glpi_taskcategories", "knowbaseitemcategories_id");

   // #1476 - Add users_id on glpi_documents_items
   $migration->addField("glpi_documents_items", "users_id", "integer", ['null' => true]);
   $migration->migrationOneTable("glpi_documents_items");
   $migration->addKey("glpi_documents_items", "users_id");
   $migration->addPostQuery("UPDATE `glpi_documents_items`,
                                    `glpi_documents`
                             SET `glpi_documents_items`.`users_id` = `glpi_documents`.`users_id`
                             WHERE `glpi_documents_items`.`documents_id` = `glpi_documents`.`id`",
                            "9.2 update set users_id on glpi_documents_items");

   //add product number
   $product_types = ['Computer',
                     'Printer',
                     'NetworkEquipment',
                     'Phone',
                     'Peripheral',
                     'Monitor'];

   foreach ($product_types as $type) {
      if (class_exists($type . 'Model')) {
         $table = getTableForItemType($type . 'Model');
         $migration->addField($table, 'product_number', 'string');
         $migration->migrationOneTable($table);
         $migration->addKey($table, 'product_number');
      }
   }

   // add fields on every item_device tables
   $tables = ['glpi_items_devicecases',
              'glpi_items_devicecontrols',
              'glpi_items_devicedrives',
              'glpi_items_devicegraphiccards',
              'glpi_items_deviceharddrives',
              'glpi_items_devicememories',
              'glpi_items_devicemotherboards',
              'glpi_items_devicenetworkcards',
              'glpi_items_devicepcis',
              'glpi_items_devicepowersupplies',
              'glpi_items_deviceprocessors',
              'glpi_items_devicesoundcards'];

   //add serial, location and state on each devices items
   foreach ($tables as $table) {
      $migration->addField($table, "otherserial", "varchar(255) NULL DEFAULT NULL");
      $migration->addField($table, "locations_id", "int(11) NOT NULL DEFAULT '0'");
      $migration->addField($table, "states_id", "int(11) NOT NULL DEFAULT '0'");
      $migration->migrationOneTable($table);
      $migration->addKey($table, 'otherserial');
      $migration->addKey($table, 'locations_id');
      $migration->addKey($table, 'states_id');
   }

   // Create tables :
   $tables = ['glpi_devicecasemodels',
              'glpi_devicecontrolmodels',
              'glpi_devicedrivemodels',
              'glpi_devicegraphiccardmodels',
              'glpi_deviceharddrivemodels',
              'glpi_devicememorymodels',
              'glpi_devicemotherboardmodels',
              'glpi_devicenetworkcardmodels',
              'glpi_devicepcimodels',
              'glpi_devicepowersupplymodels',
              'glpi_deviceprocessormodels',
              'glpi_devicesoundcardmodels',
              'glpi_devicegenericmodels',
              'glpi_devicebatterymodels',
              'glpi_devicefirmwaremodels',
              'glpi_devicesensormodels'];

   foreach ($tables as $table) {
      if (!TableExists($table)) {
         $query = "CREATE TABLE `$table` (
                      `id` INT(11) NOT NULL AUTO_INCREMENT,
                      `name` VARCHAR(255) NULL DEFAULT NULL COLLATE 'utf8_unicode_ci',
                      `comment` TEXT NULL COLLATE 'utf8_unicode_ci',
                      `product_number` VARCHAR(255) NULL DEFAULT NULL COLLATE 'utf8_unicode_ci',
                      PRIMARY KEY (`id`),
                      INDEX `name` (`name`),
                      INDEX `product_number` (`product_number`)
                   ) ENGINE=MyISAM DEFAULT CHARSET=utf8 COLLATE=utf8_unicode_ci";
         $DB->queryOrDie($query, "9.2 add model tables for devices");
      }
   }

   // Add a field in glpi_device* tables :
   $tables = ['glpi_devicecases'         => 'devicecasemodels_id',
              'glpi_devicecontrols'      => 'devicecontrolmodels_id',
              'glpi_devicedrives'        => 'devicedrivemodels_id',
              'glpi_devicegraphiccards'  => 'devicegraphiccardmodels_id',
              'glpi_deviceharddrives'    => 'deviceharddrivemodels_id',
              'glpi_devicememories'      => 'devicememorymodels_id',
              'glpi_devicemotherboards'  => 'devicemotherboardmodels_id',
              'glpi_devicenetworkcards'  => 'devicenetworkcardmodels_id',
              'glpi_devicepcis'          => 'devicepcimodels_id',
              'glpi_devicepowersupplies' => 'devicepowersupplymodels_id',
              'glpi_deviceprocessors'    => 'deviceprocessormodels_id',
              'glpi_devicesoundcards'    => 'devicesoundcardmodels_id'];

   foreach ($tables as $table => $field) {
      $migration->addField($table, $field, 'int');
      $migration->migrationOneTable($table);
      $migration->addKey($table, $field);
   }

   if (!TableExists('glpi_devicegenerics')) {
      $query = "CREATE TABLE `glpi_devicegenerics` (
                  `id` int(11) NOT NULL AUTO_INCREMENT,
                  `designation` varchar(255) COLLATE utf8_unicode_ci DEFAULT NULL,
                  `devicegenerictypes_id` int(11) NOT NULL DEFAULT '0',
                  `comment` text COLLATE utf8_unicode_ci,
                  `manufacturers_id` int(11) NOT NULL DEFAULT '0',
                  `entities_id` int(11) NOT NULL DEFAULT '0',
                  `is_recursive` tinyint(1) NOT NULL DEFAULT '0',
                  `locations_id` int(11) NOT NULL DEFAULT '0',
                  `states_id` int(11) NOT NULL DEFAULT '0',
                  `devicegenericmodels_id` int(11) DEFAULT NULL,
                  `date_mod` datetime DEFAULT NULL,
                  `date_creation` datetime DEFAULT NULL,
                  PRIMARY KEY (`id`),
                  KEY `designation` (`designation`),
                  KEY `manufacturers_id` (`manufacturers_id`),
                  KEY `devicegenerictypes_id` (`devicegenerictypes_id`),
                  KEY `entities_id` (`entities_id`),
                  KEY `is_recursive` (`is_recursive`),
                  KEY `locations_id` (`locations_id`),
                  KEY `states_id` (`states_id`),
                  KEY `date_mod` (`date_mod`),
                  KEY `date_creation` (`date_creation`),
                  KEY `devicegenericmodels_id` (`devicegenericmodels_id`)
               ) ENGINE=MyISAM DEFAULT CHARSET=utf8 COLLATE=utf8_unicode_ci";
         $DB->queryOrDie($query, "9.2 add table glpi_devicegenerics");
   }

   if (!TableExists('glpi_items_devicegenerics')) {
      $query = "CREATE TABLE `glpi_items_devicegenerics` (
                   `id` INT(11) NOT NULL AUTO_INCREMENT,
                   `items_id` INT(11) NOT NULL DEFAULT '0',
                   `itemtype` VARCHAR(255) NULL DEFAULT NULL COLLATE 'utf8_unicode_ci',
                   `devicegenerics_id` INT(11) NOT NULL DEFAULT '0',
                   `is_deleted` TINYINT(1) NOT NULL DEFAULT '0',
                   `is_dynamic` TINYINT(1) NOT NULL DEFAULT '0',
                   `entities_id` INT(11) NOT NULL DEFAULT '0',
                   `is_recursive` TINYINT(1) NOT NULL DEFAULT '0',
                   `serial` VARCHAR(255) NULL DEFAULT NULL COLLATE 'utf8_unicode_ci',
                   `otherserial` VARCHAR(255) NULL DEFAULT NULL COLLATE 'utf8_unicode_ci',
                   `locations_id` INT(11) NOT NULL DEFAULT '0',
                   `states_id` INT(11) NOT NULL DEFAULT '0',
                   PRIMARY KEY (`id`),
                   INDEX `computers_id` (`items_id`),
                   INDEX `devicegenerics_id` (`devicegenerics_id`),
                   INDEX `is_deleted` (`is_deleted`),
                   INDEX `is_dynamic` (`is_dynamic`),
                   INDEX `entities_id` (`entities_id`),
                   INDEX `is_recursive` (`is_recursive`),
                   INDEX `serial` (`serial`),
                   INDEX `item` (`itemtype`, `items_id`),
                   INDEX `otherserial` (`otherserial`)
                ) ENGINE=MyISAM DEFAULT CHARSET=utf8 COLLATE=utf8_unicode_ci";
      $DB->queryOrDie($query, "9.2 add table glpi_items_devicegenerics");
   }

   if (!TableExists('glpi_devicegenerictypes')) {
      $query = "CREATE TABLE `glpi_devicegenerictypes` (
                  `id` INT(11) NOT NULL AUTO_INCREMENT,
                  `name` VARCHAR(255) NULL DEFAULT NULL COLLATE 'utf8_unicode_ci',
                  `comment` TEXT NULL COLLATE 'utf8_unicode_ci',
                   PRIMARY KEY (`id`),
                   INDEX `name` (`name`)
                ) ENGINE=MyISAM DEFAULT CHARSET=utf8 COLLATE=utf8_unicode_ci";
      $DB->queryOrDie($query, "9.2 add table glpi_devicegenerictypes");
   }

   if (!TableExists('glpi_devicebatteries')) {
      $query = "CREATE TABLE `glpi_devicebatteries` (
                  `id` int(11) NOT NULL AUTO_INCREMENT,
                  `designation` varchar(255) COLLATE utf8_unicode_ci DEFAULT NULL,
                  `comment` text COLLATE utf8_unicode_ci,
                  `manufacturers_id` int(11) NOT NULL DEFAULT '0',
                  `voltage` int(11) DEFAULT NULL,
                  `capacity` int(11) DEFAULT NULL,
                  `devicebatterytypes_id` int(11) NOT NULL DEFAULT '0',
                  `entities_id` int(11) NOT NULL DEFAULT '0',
                  `is_recursive` tinyint(1) NOT NULL DEFAULT '0',
                  `devicebatterymodels_id` int(11) DEFAULT NULL,
                  `date_mod` datetime DEFAULT NULL,
                  `date_creation` datetime DEFAULT NULL,
                  PRIMARY KEY (`id`),
                  KEY `designation` (`designation`),
                  KEY `manufacturers_id` (`manufacturers_id`),
                  KEY `entities_id` (`entities_id`),
                  KEY `is_recursive` (`is_recursive`),
                  KEY `date_mod` (`date_mod`),
                  KEY `date_creation` (`date_creation`),
                  KEY `devicebatterymodels_id` (`devicebatterymodels_id`),
                  KEY `devicebatterytypes_id` (`devicebatterytypes_id`)
                ) ENGINE=MyISAM DEFAULT CHARSET=utf8 COLLATE=utf8_unicode_ci";
      $DB->queryOrDie($query, "9.2 add table glpi_devicebatteries");
   }

   if (!TableExists('glpi_items_devicebatteries')) {
      $query = "CREATE TABLE `glpi_items_devicebatteries` (
                  `id` int(11) NOT NULL AUTO_INCREMENT,
                  `items_id` int(11) NOT NULL DEFAULT '0',
                  `itemtype` varchar(255) COLLATE utf8_unicode_ci DEFAULT NULL,
                  `devicebatteries_id` int(11) NOT NULL DEFAULT '0',
                  `manufacturing_date` date DEFAULT NULL,
                  `is_deleted` tinyint(1) NOT NULL DEFAULT '0',
                  `is_dynamic` tinyint(1) NOT NULL DEFAULT '0',
                  `entities_id` int(11) NOT NULL DEFAULT '0',
                  `is_recursive` tinyint(1) NOT NULL DEFAULT '0',
                  `serial` varchar(255) COLLATE utf8_unicode_ci DEFAULT NULL,
                  `otherserial` varchar(255) COLLATE utf8_unicode_ci DEFAULT NULL,
                  `locations_id` int(11) NOT NULL DEFAULT '0',
                  `states_id` int(11) NOT NULL DEFAULT '0',
                  PRIMARY KEY (`id`),
                  KEY `computers_id` (`items_id`),
                  KEY `devicebatteries_id` (`devicebatteries_id`),
                  KEY `is_deleted` (`is_deleted`),
                  KEY `is_dynamic` (`is_dynamic`),
                  KEY `entities_id` (`entities_id`),
                  KEY `is_recursive` (`is_recursive`),
                  KEY `serial` (`serial`),
                  KEY `item` (`itemtype`,`items_id`),
                  KEY `otherserial` (`otherserial`)
               ) ENGINE=MyISAM DEFAULT CHARSET=utf8 COLLATE=utf8_unicode_ci";
      $DB->queryOrDie($query, "9.2 add table glpi_items_devicebatteries");
   }

   if (!TableExists('glpi_devicebatterytypes')) {
      $query = "CREATE TABLE `glpi_devicebatterytypes` (
                  `id` int(11) NOT NULL AUTO_INCREMENT,
                  `name` varchar(255) COLLATE utf8_unicode_ci DEFAULT NULL,
                  `comment` text COLLATE utf8_unicode_ci,
                  `date_mod` datetime DEFAULT NULL,
                  `date_creation` datetime DEFAULT NULL,
                  PRIMARY KEY (`id`),
                  KEY `name` (`name`),
                  KEY `date_mod` (`date_mod`),
                  KEY `date_creation` (`date_creation`)
               ) ENGINE=MyISAM  DEFAULT CHARSET=utf8 COLLATE=utf8_unicode_ci";
      $DB->queryOrDie($query, "9.2 add table glpi_devicebatterytypes");
   }

   if (!TableExists('glpi_devicefirmwares')) {
      $query = "CREATE TABLE `glpi_devicefirmwares` (
                  `id` int(11) NOT NULL AUTO_INCREMENT,
                  `designation` varchar(255) COLLATE utf8_unicode_ci DEFAULT NULL,
                  `comment` text COLLATE utf8_unicode_ci,
                  `manufacturers_id` int(11) NOT NULL DEFAULT '0',
                  `date` date DEFAULT NULL,
                  `version` varchar(255) DEFAULT NULL,
                  `devicefirmwaretypes_id` int(11) NOT NULL DEFAULT '0',
                  `entities_id` int(11) NOT NULL DEFAULT '0',
                  `is_recursive` tinyint(1) NOT NULL DEFAULT '0',
                  `devicefirmwaremodels_id` int(11) DEFAULT NULL,
                  `date_mod` datetime DEFAULT NULL,
                  `date_creation` datetime DEFAULT NULL,
                  PRIMARY KEY (`id`),
                  KEY `designation` (`designation`),
                  KEY `manufacturers_id` (`manufacturers_id`),
                  KEY `entities_id` (`entities_id`),
                  KEY `is_recursive` (`is_recursive`),
                  KEY `date_mod` (`date_mod`),
                  KEY `date_creation` (`date_creation`),
                  KEY `devicefirmwaremodels_id` (`devicefirmwaremodels_id`),
                  KEY `devicefirmwaretypes_id` (`devicefirmwaretypes_id`)
               ) ENGINE=MyISAM DEFAULT CHARSET=utf8 COLLATE=utf8_unicode_ci";
      $DB->queryOrDie($query, "9.2 add table glpi_devicefirmwares");
   }
   if (!TableExists('glpi_items_devicefirmwares')) {
      $query = "CREATE TABLE `glpi_items_devicefirmwares` (
                  `id` int(11) NOT NULL AUTO_INCREMENT,
                  `items_id` int(11) NOT NULL DEFAULT '0',
                  `itemtype` varchar(255) COLLATE utf8_unicode_ci DEFAULT NULL,
                  `devicefirmwares_id` int(11) NOT NULL DEFAULT '0',
                  `is_deleted` tinyint(1) NOT NULL DEFAULT '0',
                  `is_dynamic` tinyint(1) NOT NULL DEFAULT '0',
                  `entities_id` int(11) NOT NULL DEFAULT '0',
                  `is_recursive` tinyint(1) NOT NULL DEFAULT '0',
                  `serial` varchar(255) COLLATE utf8_unicode_ci DEFAULT NULL,
                  `otherserial` varchar(255) COLLATE utf8_unicode_ci DEFAULT NULL,
                  `locations_id` int(11) NOT NULL DEFAULT '0',
                  `states_id` int(11) NOT NULL DEFAULT '0',
                  PRIMARY KEY (`id`),
                  KEY `computers_id` (`items_id`),
                  KEY `devicefirmwares_id` (`devicefirmwares_id`),
                  KEY `is_deleted` (`is_deleted`),
                  KEY `is_dynamic` (`is_dynamic`),
                  KEY `entities_id` (`entities_id`),
                  KEY `is_recursive` (`is_recursive`),
                  KEY `serial` (`serial`),
                  KEY `item` (`itemtype`,`items_id`),
                  KEY `otherserial` (`otherserial`)
               ) ENGINE=MyISAM DEFAULT CHARSET=utf8 COLLATE=utf8_unicode_ci";
      $DB->queryOrDie($query, "9.2 add table glpi_items_devicefirmwares");
   }
   if (!TableExists('glpi_devicefirmwaretypes')) {
      $query = "CREATE TABLE `glpi_devicefirmwaretypes` (
                  `id` int(11) NOT NULL AUTO_INCREMENT,
                  `name` varchar(255) COLLATE utf8_unicode_ci DEFAULT NULL,
                  `comment` text COLLATE utf8_unicode_ci,
                  `date_mod` datetime DEFAULT NULL,
                  `date_creation` datetime DEFAULT NULL,
                  PRIMARY KEY (`id`),
                  KEY `name` (`name`),
                  KEY `date_mod` (`date_mod`),
                  KEY `date_creation` (`date_creation`)
               ) ENGINE=MyISAM  DEFAULT CHARSET=utf8 COLLATE=utf8_unicode_ci";
      $DB->queryOrDie($query, "9.2 add table glpi_devicefirmwaretypes");

      $DB->queryOrDie("INSERT INTO `glpi_devicefirmwaretypes` VALUES ('1','BIOS',NULL,NULL,NULL);");
      $DB->queryOrDie("INSERT INTO `glpi_devicefirmwaretypes` VALUES ('2','UEFI',NULL,NULL,NULL);");
      $DB->queryOrDie("INSERT INTO `glpi_devicefirmwaretypes` VALUES ('3','Firmware',NULL,NULL,NULL);");
   }

   //Device sensors
   if (!TableExists('glpi_devicesensors')) {
      $query = "CREATE TABLE `glpi_devicesensors` (
                  `id` int(11) NOT NULL AUTO_INCREMENT,
                  `designation` varchar(255) COLLATE utf8_unicode_ci DEFAULT NULL,
                  `devicesensortypes_id` int(11) NOT NULL DEFAULT '0',
                  `devicesensormodels_id` int(11) NOT NULL DEFAULT '0',
                  `comment` text COLLATE utf8_unicode_ci,
                  `manufacturers_id` int(11) NOT NULL DEFAULT '0',
                  `entities_id` int(11) NOT NULL DEFAULT '0',
                  `is_recursive` tinyint(1) NOT NULL DEFAULT '0',
                  `locations_id` int(11) NOT NULL DEFAULT '0',
                  `states_id` int(11) NOT NULL DEFAULT '0',
                  `date_mod` datetime DEFAULT NULL,
                  `date_creation` datetime DEFAULT NULL,
                  PRIMARY KEY (`id`),
                  KEY `designation` (`designation`),
                  KEY `manufacturers_id` (`manufacturers_id`),
                  KEY `devicesensortypes_id` (`devicesensortypes_id`),
                  KEY `entities_id` (`entities_id`),
                  KEY `is_recursive` (`is_recursive`),
                  KEY `locations_id` (`locations_id`),
                  KEY `states_id` (`states_id`),
                  KEY `date_mod` (`date_mod`),
                  KEY `date_creation` (`date_creation`)
               ) ENGINE=MyISAM DEFAULT CHARSET=utf8 COLLATE=utf8_unicode_ci";
         $DB->queryOrDie($query, "9.2 add table glpi_devicesensors");
   }

   if (!TableExists('glpi_items_devicesensors')) {
      $query = "CREATE TABLE `glpi_items_devicesensors` (
                   `id` INT(11) NOT NULL AUTO_INCREMENT,
                   `items_id` INT(11) NOT NULL DEFAULT '0',
                   `itemtype` VARCHAR(255) NULL DEFAULT NULL COLLATE 'utf8_unicode_ci',
                   `devicesensors_id` INT(11) NOT NULL DEFAULT '0',
                   `is_deleted` TINYINT(1) NOT NULL DEFAULT '0',
                   `is_dynamic` TINYINT(1) NOT NULL DEFAULT '0',
                   `entities_id` INT(11) NOT NULL DEFAULT '0',
                   `is_recursive` TINYINT(1) NOT NULL DEFAULT '0',
                   `serial` VARCHAR(255) NULL DEFAULT NULL COLLATE 'utf8_unicode_ci',
                   `otherserial` VARCHAR(255) NULL DEFAULT NULL COLLATE 'utf8_unicode_ci',
                   `locations_id` INT(11) NOT NULL DEFAULT '0',
                   `states_id` INT(11) NOT NULL DEFAULT '0',
                   PRIMARY KEY (`id`),
                   INDEX `computers_id` (`items_id`),
                   INDEX `devicesensors_id` (`devicesensors_id`),
                   INDEX `is_deleted` (`is_deleted`),
                   INDEX `is_dynamic` (`is_dynamic`),
                   INDEX `entities_id` (`entities_id`),
                   INDEX `is_recursive` (`is_recursive`),
                   INDEX `serial` (`serial`),
                   INDEX `item` (`itemtype`, `items_id`),
                   INDEX `otherserial` (`otherserial`)
                )
                COLLATE='utf8_unicode_ci'
                ENGINE=MyISAM;";
      $DB->queryOrDie($query, "9.2 add table glpi_items_devicesensors");
   }

   if (!TableExists('glpi_devicesensortypes')) {
      $query = "CREATE TABLE `glpi_devicesensortypes` (
                  `id` INT(11) NOT NULL AUTO_INCREMENT,
                  `name` VARCHAR(255) NULL DEFAULT NULL COLLATE 'utf8_unicode_ci',
                  `comment` TEXT NULL COLLATE 'utf8_unicode_ci',
                   PRIMARY KEY (`id`),
                   INDEX `name` (`name`)
                )
                COLLATE='utf8_unicode_ci' ENGINE=MyISAM;";
      $DB->queryOrDie($query, "9.2 add table glpi_devicesensortypes");
   }

   //Father/son for Software licenses
   $migration->addField("glpi_softwarelicenses", "softwarelicenses_id", "integer");
   $new = $migration->addField("glpi_softwarelicenses", "completename", "text");
   $migration->addField("glpi_softwarelicenses", "level", "integer");
   $migration->migrationOneTable("glpi_softwarelicenses");
   if ($new) {
      $query = "UPDATE `glpi_softwarelicenses`
                SET `completename`=`name`";
      $DB->queryOrDie($query, "9.2 copy name to completename for software licenses");
   }

   // add template key to itiltasks
   $migration->addField("glpi_tickettasks", "tasktemplates_id", "integer");
   $migration->migrationOneTable('glpi_tickettasks');
   $migration->addKey("glpi_tickettasks", "tasktemplates_id");

   $migration->addField("glpi_problemtasks", "tasktemplates_id", "integer");
   $migration->migrationOneTable('glpi_problemtasks');
   $migration->addKey("glpi_problemtasks", "tasktemplates_id");

   $migration->addField("glpi_changetasks", "tasktemplates_id", "integer");
   $migration->migrationOneTable('glpi_changetasks');
   $migration->addKey("glpi_changetasks", "tasktemplates_id");

   // add missing fields to tasktemplate
   $migration->addField("glpi_tasktemplates", "state", "integer");
   $migration->addField("glpi_tasktemplates", "is_private", "bool");
   $migration->addField("glpi_tasktemplates", "users_id_tech", "integer");
   $migration->addField("glpi_tasktemplates", "groups_id_tech", "integer");
   $migration->migrationOneTable('glpi_tasktemplates');
   $migration->addKey("glpi_tickettasks", "is_private");
   $migration->addKey("glpi_tickettasks", "users_id_tech");
   $migration->addKey("glpi_tickettasks", "groups_id_tech");

   // #1735 - Add new notifications
   $notification       = new Notification;
   $notificationtarget = new NotificationTarget;
   $new_notifications  = [
      'requester_user'  => ['label'      => 'New user in requesters',
                            'targets_id' => Notification::AUTHOR],
      'requester_group' => ['label'      => 'New group in requesters',
                            'targets_id' => Notification::REQUESTER_GROUP],
      'observer_user'   => ['label'      => 'New user in observers',
                            'targets_id' => Notification::OBSERVER],
      'observer_group'  => ['label'      => 'New group in observers',
                            'targets_id' => Notification::OBSERVER_GROUP],
      'assign_user'     => ['label'      => 'New user in assignees',
                            'targets_id' => Notification::ASSIGN_TECH],
      'assign_group'    => ['label'      => 'New group in assignees',
                            'targets_id' => Notification::ITEM_TECH_GROUP_IN_CHARGE],
      'assign_supplier' => ['label'      => 'New supplier in assignees',
                            'targets_id' => Notification::SUPPLIER],
   ];

   if (FieldExists("glpi_notifications", "mode", false)) {
      foreach ($new_notifications as $event => $notif_options) {
         $notifications_id = $notification->add([
                                                   'name'                     => $notif_options['label'],
                                                   'itemtype'                 => 'Ticket',
                                                   'event'                    => $event,
                                                   'mode'                     => Notification_NotificationTemplate::MODE_MAIL,
                                                   'notificationtemplates_id' => 0,
                                                   'is_recursive'             => 1,
                                                   'is_active'                => 0]);

         $notificationtarget->add(['items_id'         => $notif_options['targets_id'],
                                   'type'             => 1,
                                   'notifications_id' => $notifications_id]);
      }
   }

   /************** Auto login **************/
   Config::setConfigurationValues('core', ['login_remember_time'    => 604800,
                                           'login_remember_default' => 1]);

   if (TableExists('glpi_bookmarks')) {
      $migration->renameTable("glpi_bookmarks", "glpi_savedsearches");

      $migration->addField("glpi_savedsearches", "last_execution_time", "int(11) NULL DEFAULT NULL");
      $migration->addField("glpi_savedsearches", "do_count",
                           "tinyint(1) NOT NULL DEFAULT '2' COMMENT 'Do or do not count results on list display; see SavedSearch::COUNT_* constants'");
      $migration->addField("glpi_savedsearches", "last_execution_date",
                           "DATETIME NULL DEFAULT NULL");
      $migration->addField("glpi_savedsearches", "counter", "int(11) NOT NULL DEFAULT '0'");
      $migration->migrationOneTable("glpi_savedsearches");
      $migration->addKey("glpi_savedsearches", 'last_execution_time');
      $migration->addKey("glpi_savedsearches", 'do_count');
      $migration->addKey("glpi_savedsearches", 'last_execution_date');

      //ensure do_count is set to AUTO
      $migration->addPostQuery("UPDATE `glpi_savedsearches`
                                SET `do_count` = " . SavedSearch::COUNT_AUTO);
      $migration->addPostQuery("UPDATE `glpi_savedsearches`
                                SET `entities_id` = 0
                                WHERE `entities_id` = -1");
   }

   if (TableExists('glpi_bookmarks_users')) {
      $migration->renameTable("glpi_bookmarks_users", "glpi_savedsearches_users");
      $migration->changeField('glpi_savedsearches_users', 'bookmarks_id', 'savedsearches_id',
                              'int(11) NOT NULL DEFAULT "0"');
   }

   if (!TableExists('glpi_savedsearches_alerts')) {
      $query = "CREATE TABLE `glpi_savedsearches_alerts` (
                  `id` int(11) NOT NULL AUTO_INCREMENT,
                  `savedsearches_id` int(11) NOT NULL DEFAULT '0',
                  `name` varchar(255) COLLATE utf8_unicode_ci DEFAULT NULL,
                  `is_active` tinyint(1) NOT NULL DEFAULT '0',
                  `operator` tinyint(1) NOT NULL,
                  `value` int(11) NOT NULL,
                  `date_mod` datetime DEFAULT NULL,
                  `date_creation` datetime DEFAULT NULL,
                  PRIMARY KEY (`id`),
                  KEY `name` (`name`),
                  KEY `is_active` (`is_active`),
                  KEY `date_mod` (`date_mod`),
                  KEY `date_creation` (`date_creation`),
                  UNIQUE KEY `unicity` (`savedsearches_id`,`operator`, `value`)
                 ) ENGINE=MyISAM DEFAULT CHARSET=utf8 COLLATE=utf8_unicode_ci";
      $DB->queryOrDie($query, "9.2 add table glpi_savedsearches_alerts");
   }

   if (!countElementsInTable('glpi_rules',
                             ['sub_type' => 'RuleSoftwareCategory',
                              'uuid'     => '500717c8-2bd6e957-53a12b5fd38869.86003425'])) {
      $rule = new Rule();
      $rules_id = $rule->add(['name'        => 'Import category from inventory tool',
                              'is_active'   => 0,
                              'uuid'        => '500717c8-2bd6e957-53a12b5fd38869.86003425',
                              'entities_id' => 0,
                              'sub_type'    => 'RuleSoftwareCategory',
                              'match'       => Rule::AND_MATCHING,
                              'condition'   => 0,
                              'description' => '']);
      if ($rules_id) {
         $criteria = new RuleCriteria();
         $criteria->add(['rules_id'  => $rules_id,
                         'criteria'  => 'name',
                         'condition' => '0',
                         'pattern'   => '*']);

         $action = new RuleAction();
         $action->add(['rules_id'    => $rules_id,
                       'action_type' => 'assign',
                       'field'       => '_import_category',
                       'value'       => '1']);
      }
   }

   //TRANS: %s is the table or item to migrate
   $migration->displayMessage(sprintf(__('Data migration - %s'), 'glpi_displaypreferences'));

   $ADDTODISPLAYPREF['SavedSearch'] = [8, 9, 3, 10, 11];
   foreach ($ADDTODISPLAYPREF as $type => $tab) {
      $rank = 1;
      foreach ($tab as $newval) {
         $query = "REPLACE INTO `glpi_displaypreferences`
                           (`itemtype` ,`num` ,`rank` ,`users_id`)
                     VALUES ('$type', '$newval', '".$rank++."', '0')";
         $DB->query($query);
      }
   }

   if (countElementsInTable('glpi_logs') < 2000000) {
      //add index only if this sounds... possible.
      $migration->addKey("glpi_logs", "id_search_option");
   } else {
      //Just display a Warning to the user.
      $migration->displayWarning("An index must be added in the 'id_search_option' field " .
         "of the 'glpi_logs table'; but your gpi_logs table is " .
                                 "too huge. You'll have to add it on your database.");
   }

   // count cron task
   if (!countElementsInTable('glpi_crontasks',
                             "`itemtype`='SavedSearch' AND `name`='countAll'")) {
      $query = "INSERT INTO `glpi_crontasks`
                       (`itemtype`, `name`, `frequency`, `param`, `state`, `mode`, `allowmode`,
                        `hourmin`, `hourmax`, `logs_lifetime`, `lastrun`, `lastcode`, `comment`)
                VALUES ('SavedSearch', 'countAll', 604800, NULL, 0, 1, 3,
                        0, 24, 10, NULL, NULL, NULL); ";
      $DB->queryOrDie($query, "9.2 Add countAll SavedSearch cron task");
   }

   // alerts cron task
   if (!countElementsInTable('glpi_crontasks',
                             "`itemtype`='SavedSearch_Alert' AND `name`='savedsearchesalerts'")) {
       $query = "INSERT INTO `glpi_crontasks`
                       (`itemtype`, `name`, `frequency`, `param`, `state`, `mode`, `allowmode`,
                        `hourmin`, `hourmax`, `logs_lifetime`, `lastrun`, `lastcode`, `comment`)
                VALUES ('SavedSearch_Alert', 'savedsearchesalerts', 86400, NULL, 0, 1, 3,
                        0, 24, 10, NULL, NULL, NULL); ";
      $DB->queryOrDie($query, "9.2 Add saved searches alerts cron task");
   }

   if (!countElementsInTable('glpi_notifications',
                             "`itemtype`='SavedSearch_Alert'")) {
      $query = "INSERT INTO `glpi_notifications`
                VALUES (null,'Saved searches','0','SavedSearch_Alert','alert',
                        '" . Notification_NotificationTemplate::MODE_MAIL . "','24','','1','1',
                        '2016-02-08 16:57:46',NULL);";
      $DB->queryOrDie($query, "9.2 Add saved search alerts notification");
      $notid = $DB->insert_id();

      $query = "INSERT INTO `glpi_notificationtargets`
                VALUES (null,'19','1','$notid');";
      $DB->queryOrDie($query, "9.2 Add saved search alerts notification targets");

      $query = "INSERT INTO `glpi_notificationtemplates`
                     (`name`, `itemtype`, `date_mod`)
               VALUES ('Saved searches alerts', 'SavedSearch_Alert', NOW())";
      $DB->queryOrDie($query, "9.2 Add saved search alerts notification template");
      $notid = $DB->insert_id();

      $query = "INSERT INTO `glpi_notificationtemplatetranslations`
                       (`notificationtemplates_id`, `language`,`subject`,
                              `content_text`,
                              `content_html`)
                     VALUES ($notid, '', '##savedsearch.action## ##savedsearch.name##',
                     '##savedsearch.type## ###savedsearch.id## - ##savedsearch.name##

##savedsearch.message##

##lang.savedsearch.url##
##savedsearch.url##

Regards,',
                     '&lt;table&gt;
                     &lt;tbody&gt;
                     &lt;tr&gt;&lt;th colspan=\"2\"&gt;&lt;a href=\"##savedsearch.url##\"&gt;##savedsearch.type## ###savedsearch.id## - ##savedsearch.name##&lt;/a&gt;&lt;/th&gt;&lt;/tr&gt;
                     &lt;tr&gt;&lt;td colspan=\"2\"&gt;&lt;a href=\"##savedsearch.url##\"&gt;##savedsearch.message##&lt;/a&gt;&lt;/td&gt;&lt;/tr&gt;
                     &lt;tr&gt;
                     &lt;td&gt;##lang.savedsearch.url##&lt;/td&gt;
                     &lt;td&gt;##savedsearch.url##&lt;/td&gt;
                     &lt;/tr&gt;
                     &lt;/tbody&gt;
                     &lt;/table&gt;
                     &lt;p&gt;&lt;span style=\"font-size: small;\"&gt;Hello &lt;br /&gt;Regards,&lt;/span&gt;&lt;/p&gt;')";

      $DB->queryOrDie($query, "9.2 add saved searches alerts notification translation");
   }

   if (TableExists('glpi_queuedmails')) {
      $migration->renameTable("glpi_queuedmails", "glpi_queuednotifications");
      $migration->addPostQuery("UPDATE `glpi_crontasks`
                                SET `itemtype` = 'QueuedNotification'
                                WHERE `itemtype` = 'QueuedMail'");
      $migration->addPostQuery("UPDATE `glpi_crontasks`
                                SET `name` = 'queuednotification'
                                WHERE `name` = 'queuedmail'");
      $migration->addPostQuery("UPDATE `glpi_crontasks`
                                SET `name` = 'queuednotificationclean'
                                WHERE `name` = 'queuedmailclean'");
      $migration->addPostQuery("UPDATE `glpi_profilerights`
                                SET `name` = 'queuednotification'
                                WHERE `name` = 'queuedmail'");
   }

   if (isset($current_config['use_mailing']) && !isset($current_config['use_notifications'])) {
      /** Notifications modes */
      Config::setConfigurationValues('core',
                                     ['use_notifications'        => $current_config['use_mailing'],
                                      'notifications_mailing'    => $current_config['use_mailing'],
                                      'notifications_ajax'       => 0,
                                      'notifications_ajax_check_interval' => '5',
                                      'notifications_ajax_sound' => null,
                                      'notifications_ajax_icon_url' => '/pics/glpi.png']);
   }

   if (!TableExists('glpi_notifications_notificationtemplates')) {
      $query = "CREATE TABLE `glpi_notifications_notificationtemplates` (
                  `id` int(11) NOT NULL AUTO_INCREMENT,
                  `notifications_id` varchar(255) COLLATE utf8_unicode_ci DEFAULT NULL,
                  `mode` varchar(20) COLLATE utf8_unicode_ci NOT NULL,
                  `notificationtemplates_id` int(11) NOT NULL DEFAULT '0',
                  PRIMARY KEY (`id`),
                  UNIQUE KEY `unicity` (`notifications_id`, `mode`, `notificationtemplates_id`),
                  KEY `notifications_id` (`notifications_id`),
                  KEY `notificationtemplates_id` (`notificationtemplates_id`),
                  KEY `mode` (`mode`) COMMENT 'See Notification_NotificationTemplate::MODE_* constants'
                ) ENGINE=MyISAM  DEFAULT CHARSET=utf8 COLLATE=utf8_unicode_ci";
      $DB->queryOrDie($query, "9.2 add table glpi_notifications_notificationtemplates");

      if (FieldExists("glpi_notifications", "mode", false)) {
         $query = "INSERT INTO `glpi_notifications_notificationtemplates`
                          (`notifications_id`, `mode`, `notificationtemplates_id`)
                          SELECT `id`, `mode`, `notificationtemplates_id`
                          FROM `glpi_notifications`";
         $DB->queryOrDie($query, "9.2 migrate notifications templates");

         //migrate any existing mode before removing the field
         $migration->dropField('glpi_notifications', 'mode');
         $migration->dropField('glpi_notifications', 'notificationtemplates_id');
      }
   }

   $migration->addField('glpi_queuednotifications', 'mode',
                        'varchar(20) COLLATE utf8_unicode_ci NOT NULL COMMENT \'See Notification_NotificationTemplate::MODE_* constants\'');
   $migration->migrationOneTable("glpi_queuednotifications");
   $migration->addKey('glpi_queuednotifications', 'mode');
   $migration->addPostQuery("UPDATE `glpi_queuednotifications`
                             SET `mode` = '" . Notification_NotificationTemplate::MODE_MAIL . "'",
                            '9.2 set default mode in queue');
   $migration->addPostQuery("UPDATE `glpi_notifications_notificationtemplates`
                             SET `mode` = '" . Notification_NotificationTemplate::MODE_MAIL . "'
                             WHERE `mode` = 'mail'",
                            '9.2 set default mode in notifications templates');

   // Create a dedicated token for api
   if (!FieldExists('glpi_users', 'api_token')) {
      $migration->addField('glpi_users', 'api_token', 'string', ['after' => 'personal_token_date']);
      $migration->addField('glpi_users', 'api_token_date', 'datetime', ['after' => 'api_token']);
      $migration->displayWarning("Api users tokens has been reset, if you use REST/XMLRPC api with personal token for authentication, please reset your user's token.",
                                 true);
   }

   if (!TableExists('glpi_items_operatingsystems')) {
      $query = "CREATE TABLE `glpi_items_operatingsystems` (
                  `id` int(11) NOT NULL AUTO_INCREMENT,
                  `items_id` int(11) NOT NULL DEFAULT '0',
                  `itemtype` varchar(255) COLLATE utf8_unicode_ci DEFAULT NULL,
                  `operatingsystems_id` int(11) NOT NULL DEFAULT '0',
                  `operatingsystemversions_id` int(11) NOT NULL DEFAULT '0',
                  `operatingsystemservicepacks_id` int(11) NOT NULL DEFAULT '0',
                  `operatingsystemarchitectures_id` int(11) NOT NULL DEFAULT '0',
                  `operatingsystemkernelversions_id` int(11) NOT NULL DEFAULT '0',
                  `license_number` varchar(255) COLLATE utf8_unicode_ci DEFAULT NULL,
                  `license_id` varchar(255) COLLATE utf8_unicode_ci DEFAULT NULL,
                  `operatingsystemeditions_id` int(11) NOT NULL DEFAULT '0',
                  `date_mod` datetime DEFAULT NULL,
                  `date_creation` datetime DEFAULT NULL,
                  PRIMARY KEY (`id`),
                  KEY `items_id` (`items_id`),
                  KEY `item` (`itemtype`,`items_id`),
                  KEY `operatingsystems_id` (`operatingsystems_id`),
                  KEY `operatingsystemservicepacks_id` (`operatingsystemservicepacks_id`),
                  KEY `operatingsystemversions_id` (`operatingsystemversions_id`),
                  KEY `operatingsystemarchitectures_id` (`operatingsystemarchitectures_id`),
                  KEY `operatingsystemkernelversions_id` (`operatingsystemkernelversions_id`),
                  KEY `operatingsystemeditions_id` (`operatingsystemeditions_id`),
                  UNIQUE KEY `unicity`(`items_id`,`itemtype`, `operatingsystems_id`,
                                       `operatingsystemarchitectures_id`)
                ) ENGINE=MyISAM DEFAULT CHARSET=utf8 COLLATE=utf8_unicode_ci";
      $DB->queryOrDie($query, "9.2 add table glpi_items_operatingsystems");
   }

   if (!TableExists('glpi_operatingsystemkernels')) {
      $query = "CREATE TABLE `glpi_operatingsystemkernels` (
                  `id` int(11) NOT NULL AUTO_INCREMENT,
                  `name` varchar(255) COLLATE utf8_unicode_ci DEFAULT NULL,
                  `comment` text COLLATE utf8_unicode_ci,
                  `date_mod` datetime DEFAULT NULL,
                  `date_creation` datetime DEFAULT NULL,
                  PRIMARY KEY (`id`),
                  KEY `name` (`name`)
                ) ENGINE=MyISAM DEFAULT CHARSET=utf8 COLLATE=utf8_unicode_ci";
      $DB->queryOrDie($query, "9.2 add table glpi_operatingsystemkernels");
   }

   if (!TableExists('glpi_operatingsystemkernelversions')) {
      $query = "CREATE TABLE `glpi_operatingsystemkernelversions` (
                  `id` int(11) NOT NULL AUTO_INCREMENT,
                  `operatingsystemkernels_id` int(11) NOT NULL DEFAULT '0',
                  `name` varchar(255) COLLATE utf8_unicode_ci DEFAULT NULL,
                  `comment` text COLLATE utf8_unicode_ci,
                  `date_mod` datetime DEFAULT NULL,
                  `date_creation` datetime DEFAULT NULL,
                  PRIMARY KEY (`id`),
                  KEY `name` (`name`),
                  KEY `operatingsystemkernels_id` (`operatingsystemkernels_id`)
                ) ENGINE=MyISAM DEFAULT CHARSET=utf8 COLLATE=utf8_unicode_ci";
      $DB->queryOrDie($query, "9.2 add table glpi_operatingsystemversions");
   }

   if (!TableExists('glpi_operatingsystemeditions')) {
      $query = "CREATE TABLE `glpi_operatingsystemeditions` (
                  `id` int(11) NOT NULL AUTO_INCREMENT,
                  `name` varchar(255) COLLATE utf8_unicode_ci DEFAULT NULL,
                  `comment` text COLLATE utf8_unicode_ci,
                  `date_mod` datetime DEFAULT NULL,
                  `date_creation` datetime DEFAULT NULL,
                  PRIMARY KEY (`id`),
                  KEY `name` (`name`)
                ) ENGINE=MyISAM DEFAULT CHARSET=utf8 COLLATE=utf8_unicode_ci";
      $DB->queryOrDie($query, "9.2 add table glpi_operatingsystemeditions");
   }

   if (FieldExists('glpi_computers', 'operatingsystems_id')) {
      //migrate data from computers table, and drop old fields
      $query = "INSERT INTO `glpi_items_operatingsystems`
                       (`itemtype`, `items_id`, `operatingsystems_id`, `operatingsystemversions_id`,
                        `operatingsystemservicepacks_id`, `operatingsystemarchitectures_id`,
                        `license_number`, `license_id`)
                       SELECT 'Computer', `id`, `operatingsystems_id`, `operatingsystemversions_id`,
                              `operatingsystemservicepacks_id`, `operatingsystemarchitectures_id`,
                              `os_license_number`, `os_licenseid`
                FROM `glpi_computers`
                WHERE `operatingsystems_id` != 0
                      OR `operatingsystemservicepacks_id` != 0
                      OR `operatingsystemarchitectures_id` != 0
                      OR `os_license_number` IS NOT NULL
                      OR `os_kernel_version` IS NOT NULL
                      OR `os_licenseid` IS NOT NULL";
      $DB->queryOrDie($query, "9.2 migrate main operating system informations");

      //migrate kernel versions.
      $kver = new OperatingSystemKernelVersion();
      $mapping = [];
      foreach ($DB->request(['SELECT' => ['id', 'os_kernel_version'],
                             'FROM'   => 'glpi_computers',
                             'NOT'   => ['os_kernel_version' => null]]) as $data) {
         $key = md5($data['os_kernel_version']);
         if (!isset($mapping[$key])) {
            $mapping[$key] = [];
         }
         $kver->add(['version' => $data['os_kernel_version']]);
         $mapping[$key][$data['id']] = $kver->getID();
      }

      foreach ($mapping as $map) {
         foreach ($map as $computers_id => $kver_id) {
            $query = "UPDATE glpi_items_operatingsystems
                      SET operatingsystemkernelversions_id = '$kver_id'
                      WHERE itemtype='Computer' AND items_id = '$computers_id'";
            $DB->queryOrDie($query);
         }
      }

      $migration->dropKey('glpi_computers', 'operatingsystems_id');
      $migration->dropField('glpi_computers', 'operatingsystems_id');
      $migration->dropKey('glpi_computers', 'operatingsystemservicepacks_id');
      $migration->dropField('glpi_computers', 'operatingsystemservicepacks_id');
      $migration->dropKey('glpi_computers', 'operatingsystemversions_id');
      $migration->dropField('glpi_computers', 'operatingsystemversions_id');
      $migration->dropKey('glpi_computers', 'operatingsystemarchitectures_id');
      $migration->dropField('glpi_computers', 'operatingsystemarchitectures_id');
      $migration->dropField('glpi_computers', 'os_license_number');
      $migration->dropField('glpi_computers', 'os_licenseid');
      $migration->dropField('glpi_computers', 'os_kernel_version');
   }

   //add db version
   Config::setConfigurationValues('core', ['dbversion' => GLPI_SCHEMA_VERSION]);

   /************** Simcard component **************/
   $migration->addField("glpi_states", "is_visible_line", "bool", ["after" => "is_visible_softwarelicense"]);

   if (!TableExists('glpi_lineoperators')) {
      $query = "CREATE TABLE IF NOT EXISTS `glpi_lineoperators` (
                   `id` int(11) NOT NULL AUTO_INCREMENT,
                   `name` varchar(255) NOT NULL DEFAULT '',
                   `comment` text COLLATE utf8_unicode_ci,
                   `mcc` int(11) DEFAULT NULL,
                   `mnc` int(11) DEFAULT NULL,
                   `entities_id`      INT(11) NOT NULL DEFAULT 0,
                   `is_recursive`     TINYINT(1) NOT NULL DEFAULT 0,
                   `date_mod` datetime DEFAULT NULL,
                   `date_creation` datetime DEFAULT NULL,
                   PRIMARY KEY (`id`),
                   KEY `name` (`name`),
                   KEY `entities_id`  (`entities_id`),
                   KEY `is_recursive` (`is_recursive`),
                   KEY `date_mod` (`date_mod`),
                   KEY `date_creation` (`date_creation`),
                   UNIQUE KEY `unicity` (`mcc`,`mnc`)
                ) ENGINE=MyISAM  DEFAULT CHARSET=utf8 COLLATE=utf8_unicode_ci;";
      $DB->queryOrDie($query, "9.2 add table glpi_lineoperators");
   }

   if (!TableExists('glpi_linetypes')) {
      $query = "CREATE TABLE IF NOT EXISTS `glpi_linetypes` (
         `id` int(11) NOT NULL AUTO_INCREMENT,
         `name` varchar(255) COLLATE utf8_unicode_ci DEFAULT NULL,
         `comment` text COLLATE utf8_unicode_ci,
         `date_mod` datetime DEFAULT NULL,
         `date_creation` datetime DEFAULT NULL,
         PRIMARY KEY (`id`),
         KEY `name` (`name`),
         KEY `date_mod` (`date_mod`),
         KEY `date_creation` (`date_creation`)
         ) ENGINE=MyISAM  DEFAULT CHARSET=utf8 COLLATE=utf8_unicode_ci;";
      $DB->queryOrDie($query, "9.2 add table glpi_linetypes");
   }

   if (!TableExists('glpi_lines')) {
      $query = "CREATE TABLE `glpi_lines` (
            `id`                   INT(11) NOT NULL auto_increment,
            `name`                 VARCHAR(255) NOT NULL DEFAULT '',
            `entities_id`          INT(11) NOT NULL DEFAULT 0,
            `is_recursive`         TINYINT(1) NOT NULL DEFAULT 0,
            `is_deleted`           TINYINT(1) NOT NULL DEFAULT 0,
            `caller_num`           VARCHAR(255) NOT NULL DEFAULT '',
            `caller_name`          VARCHAR(255) NOT NULL DEFAULT '',
            `users_id`             INT(11) NOT NULL DEFAULT 0,
            `groups_id`            INT(11) NOT NULL DEFAULT 0,
            `lineoperators_id`     INT(11) NOT NULL DEFAULT 0,
            `locations_id`         INT(11) NOT NULL DEFAULT '0',
            `states_id`            INT(11) NOT NULL DEFAULT '0',
            `linetypes_id`         INT(11) NOT NULL DEFAULT '0',
            `date_creation`        DATETIME DEFAULT NULL,
            `date_mod`             DATETIME DEFAULT NULL,
            `comment`              TEXT DEFAULT NULL,
            PRIMARY KEY            (`id`),
            KEY `entities_id`      (`entities_id`),
            KEY `is_recursive`     (`is_recursive`),
            KEY `users_id`         (`users_id`),
            KEY `lineoperators_id` (`lineoperators_id`)
            ) ENGINE=MyISAM  DEFAULT CHARSET=utf8 COLLATE=utf8_unicode_ci";
      $DB->queryOrDie($query, "9.2 add table glpi_lines");
   }

   if (!TableExists('glpi_devicesimcardtypes')) {
      $query = "CREATE TABLE IF NOT EXISTS `glpi_devicesimcardtypes` (
                  `id` int(11) NOT NULL AUTO_INCREMENT,
                  `name` varchar(255) NOT NULL DEFAULT '',
                  `comment` text COLLATE utf8_unicode_ci,
                  `date_mod` datetime DEFAULT NULL,
                  `date_creation` datetime DEFAULT NULL,
                  PRIMARY KEY (`id`),
                  KEY `name` (`name`),
                  KEY `date_mod` (`date_mod`),
                  KEY `date_creation` (`date_creation`)
                ) ENGINE=MyISAM  DEFAULT CHARSET=utf8 COLLATE=utf8_unicode_ci;";
      $DB->queryOrDie($query, "9.2 add table glpi_devicesimcardtypes");
   }

   if (!countElementsInTable('glpi_devicesimcardtypes', "`name`='Full SIM'")) {
      $DB->queryOrDie("INSERT INTO `glpi_devicesimcardtypes` VALUES (NULL,'Full SIM',NULL,NULL,NULL)");
   }
   if (!countElementsInTable('glpi_devicesimcardtypes', "`name`='Mini SIM'")) {
      $DB->queryOrDie("INSERT INTO `glpi_devicesimcardtypes` VALUES (NULL,'Mini SIM',NULL,NULL,NULL)");
   }
   if (!countElementsInTable('glpi_devicesimcardtypes', "`name`='Micro SIM'")) {
      $DB->queryOrDie("INSERT INTO `glpi_devicesimcardtypes` VALUES (NULL,'Micro SIM',NULL,NULL,NULL)");
   }
   if (!countElementsInTable('glpi_devicesimcardtypes', "`name`='Nano SIM'")) {
      $DB->queryOrDie("INSERT INTO `glpi_devicesimcardtypes` VALUES (NULL,'Nano SIM',NULL,NULL,NULL)");
   }

   if (!TableExists('glpi_devicesimcards')) {
      $query = "CREATE TABLE IF NOT EXISTS `glpi_devicesimcards` (
               `id` int(11) NOT NULL AUTO_INCREMENT,
               `designation` varchar(255) DEFAULT NULL,
               `comment` text CHARACTER SET utf8 COLLATE utf8_unicode_ci NULL,
               `entities_id` int(11) NOT NULL DEFAULT '0',
               `is_recursive` tinyint(1) NOT NULL DEFAULT '0',
               `manufacturers_id` int(11) NOT NULL DEFAULT '0',
               `voltage` int(11) DEFAULT NULL,
               `devicesimcardtypes_id` int(11) NOT NULL DEFAULT '0',
               `date_mod` datetime DEFAULT NULL,
               `date_creation` datetime DEFAULT NULL,
               `allow_voip` tinyint(1) NOT NULL DEFAULT '0',
               PRIMARY KEY (`id`),
               KEY `designation` (`designation`),
               KEY `entities_id` (`entities_id`),
               KEY `is_recursive` (`is_recursive`),
               KEY `devicesimcardtypes_id` (`devicesimcardtypes_id`),
               KEY `date_mod` (`date_mod`),
               KEY `date_creation` (`date_creation`),
               KEY `manufacturers_id` (`manufacturers_id`)
            ) ENGINE=MyISAM  DEFAULT CHARSET=utf8 COLLATE=utf8_unicode_ci";
        $DB->queryOrDie($query, "9.2 add table glpi_devicesimcards");
   }

   if (!TableExists('glpi_items_devicesimcards')) {
      $query = "CREATE TABLE IF NOT EXISTS `glpi_items_devicesimcards` (
                  `id` int(11) NOT NULL AUTO_INCREMENT,
                  `items_id` int(11) NOT NULL DEFAULT '0' COMMENT 'RELATION to various table, according to itemtype (id)',
                  `itemtype` varchar(100) COLLATE utf8_unicode_ci NOT NULL,
                  `devicesimcards_id` int(11) NOT NULL DEFAULT '0',
                  `is_deleted` tinyint(1) NOT NULL DEFAULT '0',
                  `is_dynamic` tinyint(1) NOT NULL DEFAULT '0',
                  `entities_id` int(11) NOT NULL DEFAULT '0',
                  `serial` varchar(255) NULL DEFAULT NULL,
                  `otherserial` varchar(255) NULL DEFAULT NULL,
                  `states_id` int(11) NOT NULL DEFAULT '0',
                  `locations_id` int(11) NOT NULL DEFAULT '0',
                  `lines_id` int(11) NOT NULL DEFAULT '0',
                  `pin` varchar(255) NOT NULL DEFAULT '',
                  `pin2` varchar(255) NOT NULL DEFAULT '',
                  `puk` varchar(255) NOT NULL DEFAULT '',
                  `puk2` varchar(255) NOT NULL DEFAULT '',
                  PRIMARY KEY (`id`),
                  KEY `item` (`itemtype`,`items_id`),
                  KEY `devicesimcards_id` (`devicesimcards_id`),
                  KEY `is_deleted` (`is_deleted`),
                  KEY `is_dynamic` (`is_dynamic`),
                  KEY `entities_id` (`entities_id`),
                  KEY `serial` (`serial`),
                  KEY `otherserial` (`otherserial`),
                  KEY `states_id` (`states_id`),
                  KEY `locations_id` (`locations_id`),
                  KEY `lines_id` (`lines_id`)
                ) ENGINE=MyISAM  DEFAULT CHARSET=utf8 COLLATE=utf8_unicode_ci";
      $DB->queryOrDie($query, "9.2 add table glpi_items_devicesimcards");
   }

   if (countElementsInTable("glpi_profilerights", "`name` = 'line'") == 0) {
      //new right for line
      //give full rights to profiles having config right
      foreach ($DB->request("glpi_profilerights", "`name` = 'config'") as $profrights) {
         if ($profrights['rights'] && (READ + UPDATE)) {
            $rightValue = CREATE | READ | UPDATE | DELETE | PURGE | READNOTE | UPDATENOTE;
         } else {
            $rightValue = 0;
         }
         $query = "INSERT INTO `glpi_profilerights`
                          (`id`, `profiles_id`, `name`, `rights`)
                   VALUES (NULL, '".$profrights['profiles_id']."', 'line',
                           '".$rightValue."')";
         $DB->queryOrDie($query, "9.1 add right for line");
      }
   }

   if (countElementsInTable("glpi_profilerights", "`name` = 'lineoperator'") == 0) {
      //new right for lineoperator
      //give full rights to profiles having config right
      foreach ($DB->request("glpi_profilerights", "`name` = 'config'") as $profrights) {
         if ($profrights['rights'] && (READ + UPDATE)) {
            $rightValue = CREATE | READ | UPDATE | DELETE | PURGE;
         } else {
            $rightValue = 0;
         }
         $query = "INSERT INTO `glpi_profilerights`
                          (`id`, `profiles_id`, `name`, `rights`)
                   VALUES (NULL, '".$profrights['profiles_id']."', 'lineoperator',
                           '".$rightValue."')";
         $DB->queryOrDie($query, "9.1 add right for lineoperator");
      }
   }

   if (countElementsInTable("glpi_profilerights", "`name` = 'devicesimcard_pinpuk'") == 0) {
      //new right for simcard pin and puk
      //give full rights to profiles having config right
      foreach ($DB->request("glpi_profilerights", "`name` = 'config'") as $profrights) {
         if ($profrights['rights'] && (READ + UPDATE)) {
            $rightValue = READ | UPDATE;
         } else {
            $rightValue = 0;
         }
         $query = "INSERT INTO `glpi_profilerights`
                          (`id`, `profiles_id`, `name`, `rights`)
                   VALUES (NULL, '".$profrights['profiles_id']."', 'devicesimcard_pinpuk',
                           '".$rightValue."')";
         $DB->queryOrDie($query, "9.1 add right for simcards pin and puk codes");
      }
   }

<<<<<<< HEAD
   // add projecttemplate
   if (!FieldExists('glpi_projects', 'projecttemplates_id')) {
      $migration->addField("glpi_projects", "projecttemplates_id", "integer");
      $migration->addField("glpi_projects", "is_template", "bool");
      $migration->addField("glpi_projects", "template_name", "string");
      $migration->addKey("glpi_projects", "projecttemplates_id");
   }

   if (!FieldExists('glpi_projecttasks', 'projecttasktemplates_id')) {
      $migration->addField("glpi_projecttasks", "projecttasktemplates_id", "integer");
      $migration->addField("glpi_projecttasks", "is_template", "bool");
      $migration->addField("glpi_projecttasks", "template_name", "string");
      $migration->addKey("glpi_projecttasks", "projecttasktemplates_id");
   }

   if (!TableExists('glpi_projecttasktemplates')) {
      $query = "CREATE TABLE `glpi_projecttasktemplates` (
                       `id` int(11) NOT NULL AUTO_INCREMENT,
                       `entities_id` int(11) NOT NULL DEFAULT '0',
                       `is_recursive` tinyint(1) NOT NULL DEFAULT '0',
                       `name` varchar(255) COLLATE utf8_unicode_ci DEFAULT NULL,
                       `description` longtext COLLATE utf8_unicode_ci,
                       `comment` longtext COLLATE utf8_unicode_ci,
                       `projects_id` int(11) NOT NULL DEFAULT '0',
                       `projecttasks_id` int(11) NOT NULL DEFAULT '0',
                       `plan_start_date` datetime DEFAULT NULL,
                       `plan_end_date` datetime DEFAULT NULL,
                       `real_start_date` datetime DEFAULT NULL,
                       `real_end_date` datetime DEFAULT NULL,
                       `planned_duration` int(11) NOT NULL DEFAULT '0',
                       `effective_duration` int(11) NOT NULL DEFAULT '0',
                       `projectstates_id` int(11) NOT NULL DEFAULT '0',
                       `projecttasktypes_id` int(11) NOT NULL DEFAULT '0',
                       `users_id` int(11) NOT NULL DEFAULT '0',
                       `percent_done` int(11) NOT NULL DEFAULT '0',
                       `is_milestone` tinyint(1) NOT NULL DEFAULT '0',
                       `comments` text COLLATE utf8_unicode_ci,
                       `date_mod` datetime DEFAULT NULL,
                       `date_creation` datetime DEFAULT NULL,
                       PRIMARY KEY (`id`),
                       KEY `name` (`name`),
                       KEY `entities_id` (`entities_id`),
                       KEY `is_recursive` (`is_recursive`),
                       KEY `projects_id` (`projects_id`),
                       KEY `projecttasks_id` (`projecttasks_id`),
                       KEY `date_creation` (`date_creation`),
                       KEY `date_mod` (`date_mod`),
                       KEY `users_id` (`users_id`),
                       KEY `plan_start_date` (`plan_start_date`),
                       KEY `plan_end_date` (`plan_end_date`),
                       KEY `real_start_date` (`real_start_date`),
                       KEY `real_end_date` (`real_end_date`),
                       KEY `percent_done` (`percent_done`),
                       KEY `projectstates_id` (`projectstates_id`),
                       KEY `projecttasktypes_id` (`projecttasktypes_id`),
                       KEY `is_milestone` (`is_milestone`)
                     ) ENGINE=MyISAM DEFAULT CHARSET=utf8 COLLATE=utf8_unicode_ci;";
      $DB->queryOrDie($query, "9.2 add table glpi_projecttasktemplates");
   }

   $migration->addKey("glpi_tickettasks", "users_id_tech");
   $migration->addKey("glpi_tickettasks", "groups_id_tech");
=======
   //Firmware for phones
   if (fieldExists('glpi_phones', 'firmware')) {
      $iterator = $DB->request([
         'SELECT' => ['id', 'firmware'],
         'FROM'   => 'glpi_phones',
         'NOT'    => ['firmware' => null]
      ]);

      $firmwares = [];
      while ($row = $iterator->next()) {
         if (!isset($firmwares[$row['firmware']])) {
            $fw = new DeviceFirmware();
            if ($fw->getFromDBByCrit(['designation' => $row['firmware']])) {
               $firmwares[$row['firmware']] = $fw->getID();
            } else {
               $id = $fw->add([
                  'designation'              => $row['firmware'],
                  'devicefirmwaretypes_id'   => '3' //type "firmware"
               ]);
               $firmwares[$row['firmware']] = $id;
            }
         }

         //add link
         $item_fw = new Item_DeviceFirmware();
         $item_fw->add([
            'itemtype'           => 'Phone',
            'items_id'           => $row['id'],
            'devicefirmwares_id' => $firmwares[$row['firmware']]
         ]);
      }

      $migration->dropField('glpi_phones', 'firmware');
   }

   //Firmware for network equipements
   if (tableExists('glpi_networkequipmentfirmwares')) {
      $mapping = [];
      $iterator = $DB->request('glpi_networkequipmentfirmwares');
      while ($row = $iterator->next()) {
         $fw = new DeviceFirmware();
         $id = $fw->add([
            'designation'              => $row['name'],
            'comment'                  => $row['comment'],
            'devicefirmwaretypes_id'   => 3, //type "Firmware"
            'date_creation'            => $row['date_creation'],
            'date_mod'                 => $row['date_mod']
         ]);
         $mapping[$row['id']] = $id;
      }

      $iterator = $DB->request('glpi_networkequipments');
      while ($row = $iterator->next()) {
         if (isset($mapping[$row['networkequipmentfirmwares_id']])) {
            $itemdevice = new Item_DeviceFirmware();
            $itemdevice->add([
               'itemtype'           => 'NetworkEquipment',
               'items_id'           => $row['id'],
               'devicefirmwares_id' => $mapping[$row['networkequipmentfirmwares_id']]
            ]);
         }
      }

      $migration->dropKey('glpi_networkequipments', 'networkequipmentfirmwares_id');
      $migration->dropField('glpi_networkequipments', 'networkequipmentfirmwares_id');
      $migration->dropTable('glpi_networkequipmentfirmwares');
   }
>>>>>>> 43a9ac9e

   // ************ Keep it at the end **************
   $migration->executeMigration();

   return $updateresult;
}<|MERGE_RESOLUTION|>--- conflicted
+++ resolved
@@ -50,47 +50,6 @@
    $migration->displayTitle(sprintf(__('Update to %s'), '9.2'));
    $migration->setVersion('9.2');
 
-<<<<<<< HEAD
-   $backup_tables = false;
-   // table already exist but deleted during the migration or table created
-   $newtables = ['glpi_businesscriticities',
-                 'glpi_knowbaseitems_items',
-                 'glpi_knowbaseitems_revisions',
-                 'glpi_knowbaseitems_comments',
-                 'glpi_devicecasemodels',
-                 'glpi_devicecontrolmodels',
-                 'glpi_devicedrivemodels',
-                 'glpi_devicegraphiccardmodels',
-                 'glpi_deviceharddrivemodels',
-                 'glpi_devicememorymodels',
-                 'glpi_devicemotherboardmodels',
-                 'glpi_devicenetworkcardmodels',
-                 'glpi_devicepcimodels',
-                 'glpi_devicepowersupplymodels',
-                 'glpi_deviceprocessormodels',
-                 'glpi_devicesoundcardmodels',
-                 'glpi_devicegenericmodels',
-                 'glpi_devicegenerics',
-                 'glpi_items_devicegenerics',
-                 'glpi_devicegenerictypes',
-                 'glpi_devicebatteries',
-                 'glpi_items_devicebatteries',
-                 'glpi_devicebatterytypes',
-                 'glpi_devicefirmwares',
-                 'glpi_items_devicefirmwares',
-                 'glpi_devicefirmwaretypes',
-                 'glpi_savedsearches_alerts',
-                 'glpi_items_operatingsystems',
-                 'glpi_operatingsystemkernels',
-                 'glpi_operatingsystemkernelversions',
-                 'glpi_operatingsystemeditions'];
-
-   $migration->backupTables($newtables);
-
-   //put you migration script here
-
-=======
->>>>>>> 43a9ac9e
    // add business criticity
    $migration->addField("glpi_infocoms", "businesscriticities_id", "integer");
    $migration->migrationOneTable('glpi_infocoms');
@@ -1267,7 +1226,74 @@
       }
    }
 
-<<<<<<< HEAD
+   //Firmware for phones
+   if (fieldExists('glpi_phones', 'firmware')) {
+      $iterator = $DB->request([
+         'SELECT' => ['id', 'firmware'],
+         'FROM'   => 'glpi_phones',
+         'NOT'    => ['firmware' => null]
+      ]);
+
+      $firmwares = [];
+      while ($row = $iterator->next()) {
+         if (!isset($firmwares[$row['firmware']])) {
+            $fw = new DeviceFirmware();
+            if ($fw->getFromDBByCrit(['designation' => $row['firmware']])) {
+               $firmwares[$row['firmware']] = $fw->getID();
+            } else {
+               $id = $fw->add([
+                  'designation'              => $row['firmware'],
+                  'devicefirmwaretypes_id'   => '3' //type "firmware"
+               ]);
+               $firmwares[$row['firmware']] = $id;
+            }
+         }
+
+         //add link
+         $item_fw = new Item_DeviceFirmware();
+         $item_fw->add([
+            'itemtype'           => 'Phone',
+            'items_id'           => $row['id'],
+            'devicefirmwares_id' => $firmwares[$row['firmware']]
+         ]);
+      }
+
+      $migration->dropField('glpi_phones', 'firmware');
+   }
+
+   //Firmware for network equipements
+   if (tableExists('glpi_networkequipmentfirmwares')) {
+      $mapping = [];
+      $iterator = $DB->request('glpi_networkequipmentfirmwares');
+      while ($row = $iterator->next()) {
+         $fw = new DeviceFirmware();
+         $id = $fw->add([
+            'designation'              => $row['name'],
+            'comment'                  => $row['comment'],
+            'devicefirmwaretypes_id'   => 3, //type "Firmware"
+            'date_creation'            => $row['date_creation'],
+            'date_mod'                 => $row['date_mod']
+         ]);
+         $mapping[$row['id']] = $id;
+      }
+
+      $iterator = $DB->request('glpi_networkequipments');
+      while ($row = $iterator->next()) {
+         if (isset($mapping[$row['networkequipmentfirmwares_id']])) {
+            $itemdevice = new Item_DeviceFirmware();
+            $itemdevice->add([
+               'itemtype'           => 'NetworkEquipment',
+               'items_id'           => $row['id'],
+               'devicefirmwares_id' => $mapping[$row['networkequipmentfirmwares_id']]
+            ]);
+         }
+      }
+
+      $migration->dropKey('glpi_networkequipments', 'networkequipmentfirmwares_id');
+      $migration->dropField('glpi_networkequipments', 'networkequipmentfirmwares_id');
+      $migration->dropTable('glpi_networkequipmentfirmwares');
+   }
+
    // add projecttemplate
    if (!FieldExists('glpi_projects', 'projecttemplates_id')) {
       $migration->addField("glpi_projects", "projecttemplates_id", "integer");
@@ -1330,75 +1356,6 @@
 
    $migration->addKey("glpi_tickettasks", "users_id_tech");
    $migration->addKey("glpi_tickettasks", "groups_id_tech");
-=======
-   //Firmware for phones
-   if (fieldExists('glpi_phones', 'firmware')) {
-      $iterator = $DB->request([
-         'SELECT' => ['id', 'firmware'],
-         'FROM'   => 'glpi_phones',
-         'NOT'    => ['firmware' => null]
-      ]);
-
-      $firmwares = [];
-      while ($row = $iterator->next()) {
-         if (!isset($firmwares[$row['firmware']])) {
-            $fw = new DeviceFirmware();
-            if ($fw->getFromDBByCrit(['designation' => $row['firmware']])) {
-               $firmwares[$row['firmware']] = $fw->getID();
-            } else {
-               $id = $fw->add([
-                  'designation'              => $row['firmware'],
-                  'devicefirmwaretypes_id'   => '3' //type "firmware"
-               ]);
-               $firmwares[$row['firmware']] = $id;
-            }
-         }
-
-         //add link
-         $item_fw = new Item_DeviceFirmware();
-         $item_fw->add([
-            'itemtype'           => 'Phone',
-            'items_id'           => $row['id'],
-            'devicefirmwares_id' => $firmwares[$row['firmware']]
-         ]);
-      }
-
-      $migration->dropField('glpi_phones', 'firmware');
-   }
-
-   //Firmware for network equipements
-   if (tableExists('glpi_networkequipmentfirmwares')) {
-      $mapping = [];
-      $iterator = $DB->request('glpi_networkequipmentfirmwares');
-      while ($row = $iterator->next()) {
-         $fw = new DeviceFirmware();
-         $id = $fw->add([
-            'designation'              => $row['name'],
-            'comment'                  => $row['comment'],
-            'devicefirmwaretypes_id'   => 3, //type "Firmware"
-            'date_creation'            => $row['date_creation'],
-            'date_mod'                 => $row['date_mod']
-         ]);
-         $mapping[$row['id']] = $id;
-      }
-
-      $iterator = $DB->request('glpi_networkequipments');
-      while ($row = $iterator->next()) {
-         if (isset($mapping[$row['networkequipmentfirmwares_id']])) {
-            $itemdevice = new Item_DeviceFirmware();
-            $itemdevice->add([
-               'itemtype'           => 'NetworkEquipment',
-               'items_id'           => $row['id'],
-               'devicefirmwares_id' => $mapping[$row['networkequipmentfirmwares_id']]
-            ]);
-         }
-      }
-
-      $migration->dropKey('glpi_networkequipments', 'networkequipmentfirmwares_id');
-      $migration->dropField('glpi_networkequipments', 'networkequipmentfirmwares_id');
-      $migration->dropTable('glpi_networkequipmentfirmwares');
-   }
->>>>>>> 43a9ac9e
 
    // ************ Keep it at the end **************
    $migration->executeMigration();
