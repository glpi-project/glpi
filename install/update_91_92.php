<?php
/**
 * ---------------------------------------------------------------------
 * GLPI - Gestionnaire Libre de Parc Informatique
 * Copyright (C) 2015-2017 Teclib' and contributors.
 *
 * http://glpi-project.org
 *
 * based on GLPI - Gestionnaire Libre de Parc Informatique
 * Copyright (C) 2003-2014 by the INDEPNET Development Team.
 *
 * ---------------------------------------------------------------------
 *
 * LICENSE
 *
 * This file is part of GLPI.
 *
 * GLPI is free software; you can redistribute it and/or modify
 * it under the terms of the GNU General Public License as published by
 * the Free Software Foundation; either version 2 of the License, or
 * (at your option) any later version.
 *
 * GLPI is distributed in the hope that it will be useful,
 * but WITHOUT ANY WARRANTY; without even the implied warranty of
 * MERCHANTABILITY or FITNESS FOR A PARTICULAR PURPOSE.  See the
 * GNU General Public License for more details.
 *
 * You should have received a copy of the GNU General Public License
 * along with GLPI. If not, see <http://www.gnu.org/licenses/>.
 * ---------------------------------------------------------------------
 */

/** @file
* @brief
*/

/**
 * Update from 9.1 to 9.2
 *
 * @return bool for success (will die for most error)
**/
function update91to92() {
   global $DB, $migration, $CFG_GLPI;

   $current_config   = Config::getConfigurationValues('core');
   $updateresult     = true;
   $ADDTODISPLAYPREF = [];

   //TRANS: %s is the number of new version
   $migration->displayTitle(sprintf(__('Update to %s'), '9.2'));
   $migration->setVersion('9.2');

   // add business criticity
   $migration->addField("glpi_infocoms", "businesscriticities_id", "integer");
   $migration->migrationOneTable('glpi_infocoms');
   $migration->addKey("glpi_infocoms", "businesscriticities_id");

   if (!TableExists("glpi_businesscriticities")) {
      $query = "CREATE TABLE `glpi_businesscriticities` (
        `id` int(11) NOT NULL AUTO_INCREMENT,
        `name` varchar(255) COLLATE utf8_unicode_ci DEFAULT NULL,
        `entities_id` int(11) NOT NULL DEFAULT '0',
        `is_recursive` tinyint(1) NOT NULL DEFAULT '0',
        `comment` text COLLATE utf8_unicode_ci,
        `date_mod` datetime DEFAULT NULL,
        `date_creation` datetime DEFAULT NULL,
        `businesscriticities_id` int(11) NOT NULL DEFAULT '0',
        `completename` text COLLATE utf8_unicode_ci,
        `level` int(11) NOT NULL DEFAULT '0',
        `ancestors_cache` longtext COLLATE utf8_unicode_ci,
        `sons_cache` longtext COLLATE utf8_unicode_ci,
        PRIMARY KEY (`id`),
        KEY `name` (`name`),
        KEY `unicity` (`businesscriticities_id`,`name`),
        KEY `date_mod` (`date_mod`),
        KEY `date_creation` (`date_creation`)
                ) ENGINE=MyISAM  DEFAULT CHARSET=utf8 COLLATE=utf8_unicode_ci";
      $DB->queryOrDie($query, "Add business criticity table");
   }

   // Issue #1250 - Add decimal to monitor size
   $migration->changeField('glpi_monitors', 'size', 'size', 'DECIMAL(5,2) NOT NULL DEFAULT "0"');

   //Make software license type a tree dropdown
   $migration->addField("glpi_softwarelicensetypes", "softwarelicensetypes_id", "integer");
   $migration->addField("glpi_softwarelicensetypes", "level", "integer");
   $migration->addField("glpi_softwarelicensetypes", "ancestors_cache", "longtext");
   $migration->addField("glpi_softwarelicensetypes", "sons_cache", "longtext");
   $migration->addField("glpi_softwarelicensetypes", "entities_id", "integer");
   $migration->addField("glpi_softwarelicensetypes", "is_recursive", "bool");
   $tree = $migration->addField("glpi_softwarelicensetypes", "completename", "text");
   $migration->migrationOneTable('glpi_softwarelicensetypes');
   $migration->addKey("glpi_softwarelicensetypes", "softwarelicensetypes_id");

   //First time the dropdown is changed from CommonDropdown to CommonTreeDropdown
   if ($tree) {
      $query = "UPDATE `glpi_softwarelicensetypes`
                SET `completename`=`name`,
                    `is_recursive`='1'";
      $DB->queryOrDie($query, "9.2 make glpi_softwarelicensetypes a tree dropdown");
   }

   // give READ right on components to profiles having UPDATE right
   $query = "UPDATE `glpi_profilerights`
             SET `rights` = `rights` | " . READ . "
             WHERE (`rights` & " . UPDATE .") = '" . UPDATE ."'
                   AND `name` = 'device'";
   $DB->queryOrDie($query, "grant READ right on components to profiles having UPDATE right");

   $migration->displayMessage(sprintf(__('Add of - %s to database'), 'Knowbase item link to tickets'));
   if (!TableExists('glpi_knowbaseitems_items')) {
      $query = "CREATE TABLE `glpi_knowbaseitems_items` (
                 `id` int(11) NOT NULL AUTO_INCREMENT,
                 `knowbaseitems_id` int(11) NOT NULL,
                 `itemtype` varchar(100) COLLATE utf8_unicode_ci NOT NULL,
                 `items_id` int(11) NOT NULL DEFAULT '0',
                 `date_creation` datetime DEFAULT NULL,
                 `date_mod` datetime DEFAULT NULL,
                 PRIMARY KEY (`id`),
                 UNIQUE KEY `unicity` (`itemtype`,`items_id`,`knowbaseitems_id`),
                 KEY `itemtype` (`itemtype`),
                 KEY `item_id` (`items_id`),
                 KEY `item` (`itemtype`,`items_id`)
               ) ENGINE=MyISAM DEFAULT CHARSET=utf8 COLLATE=utf8_unicode_ci";
      $DB->queryOrDie($query, "9.2 add table glpi_knowbaseitems_items");
   }

   $migration->displayMessage(sprintf(__('Add of - %s to database'), 'Knowbase item revisions'));
   if (!TableExists('glpi_knowbaseitems_revisions')) {
      $query = "CREATE TABLE `glpi_knowbaseitems_revisions` (
                 `id` int(11) NOT NULL AUTO_INCREMENT,
                 `knowbaseitems_id` int(11) NOT NULL,
                 `revision` int(11) NOT NULL,
                 `name` text COLLATE utf8_unicode_ci,
                 `answer` longtext COLLATE utf8_unicode_ci,
                 `language` varchar(5) COLLATE utf8_unicode_ci DEFAULT NULL,
                 `users_id` int(11) NOT NULL DEFAULT '0',
                 `date_creation` datetime DEFAULT NULL,
                 PRIMARY KEY (`id`),
                 UNIQUE KEY `unicity` (`knowbaseitems_id`, `revision`, `language`),
                 KEY `revision` (`revision`)
               ) ENGINE=MyISAM DEFAULT CHARSET=utf8 COLLATE=utf8_unicode_ci";
      $DB->queryOrDie($query, "9.2 add table glpi_knowbaseitems_revisions");
   }

   $migration->addField("glpi_knowbaseitemtranslations", "users_id", "integer");
   $migration->migrationOneTable("glpi_knowbaseitemtranslations");
   $migration->addKey("glpi_knowbaseitemtranslations", "users_id");

   //set kb translations users...
   foreach ($DB->request(['SELECT'     => ['glpi_knowbaseitems.id', 'glpi_knowbaseitems.users_id'],
                          'FROM'       => 'glpi_knowbaseitems',
                          'INNER JOIN' => ["glpi_knowbaseitemtranslations"
                                           => ['FKEY' => ['glpi_knowbaseitemtranslations' => 'knowbaseitems_id',
                                                          'glpi_knowbaseitems'            => 'id']]]])
            as $knowitems) {

      $query = "UPDATE `glpi_knowbaseitemtranslations`
                SET `users_id` = '{$knowitems['users_id']}'
                WHERE `knowbaseitems_id` = '{$knowitems['id']}'";
      $DB->queryOrDie($query, 'Set knowledge base translations users');
   }

   $migration->addField("glpi_knowbaseitemtranslations", "date_mod", "DATETIME");
   $migration->addField("glpi_knowbaseitemtranslations", "date_creation", "DATETIME");

   $migration->displayMessage(sprintf(__('Add of - %s to database'), 'Knowbase item comments'));
   if (!TableExists('glpi_knowbaseitems_comments')) {
      $query = "CREATE TABLE `glpi_knowbaseitems_comments` (
                 `id` int(11) NOT NULL AUTO_INCREMENT,
                 `knowbaseitems_id` int(11) NOT NULL,
                 `users_id` int(11) NOT NULL DEFAULT '0',
                 `language` varchar(5) COLLATE utf8_unicode_ci DEFAULT NULL,
                 `comment` text COLLATE utf8_unicode_ci NOT NULL,
                 `parent_comment_id` int(11) DEFAULT NULL,
                 `date_creation` datetime DEFAULT NULL,
                 `date_mod` datetime DEFAULT NULL,
                 PRIMARY KEY (`id`)
                ) ENGINE=MyISAM DEFAULT CHARSET=utf8 COLLATE=utf8_unicode_ci";
      $DB->queryOrDie($query, "9.2 add table glpi_knowbaseitems_comments");
   }

   $query = "UPDATE `glpi_profilerights`
             SET `rights` = `rights` | " . KnowbaseItem::COMMENTS ."
             WHERE `name` = 'knowbase'";
   $DB->queryOrDie($query, "9.2 update knowledge base with comment right");

   // add kb category to task categories
   $migration->addField("glpi_taskcategories", "knowbaseitemcategories_id", "integer");
   $migration->migrationOneTable("glpi_taskcategories");
   $migration->addKey("glpi_taskcategories", "knowbaseitemcategories_id");

   // #1476 - Add users_id on glpi_documents_items
   $migration->addField("glpi_documents_items", "users_id", "integer", ['null' => true]);
   $migration->migrationOneTable("glpi_documents_items");
   $migration->addKey("glpi_documents_items", "users_id");
   $migration->addPostQuery("UPDATE `glpi_documents_items`,
                                    `glpi_documents`
                             SET `glpi_documents_items`.`users_id` = `glpi_documents`.`users_id`
                             WHERE `glpi_documents_items`.`documents_id` = `glpi_documents`.`id`",
                            "9.2 update set users_id on glpi_documents_items");

   //add product number
   $product_types = ['Computer',
                     'Printer',
                     'NetworkEquipment',
                     'Phone',
                     'Peripheral',
                     'Monitor'];

   foreach ($product_types as $type) {
      if (class_exists($type . 'Model')) {
         $table = getTableForItemType($type . 'Model');
         $migration->addField($table, 'product_number', 'string');
         $migration->migrationOneTable($table);
         $migration->addKey($table, 'product_number');
      }
   }

   // add fields on every item_device tables
   $tables = ['glpi_items_devicecases',
              'glpi_items_devicecontrols',
              'glpi_items_devicedrives',
              'glpi_items_devicegraphiccards',
              'glpi_items_deviceharddrives',
              'glpi_items_devicememories',
              'glpi_items_devicemotherboards',
              'glpi_items_devicenetworkcards',
              'glpi_items_devicepcis',
              'glpi_items_devicepowersupplies',
              'glpi_items_deviceprocessors',
              'glpi_items_devicesoundcards'];

   //add serial, location and state on each devices items
   foreach ($tables as $table) {
      $migration->addField($table, "otherserial", "varchar(255) NULL DEFAULT NULL");
      $migration->addField($table, "locations_id", "int(11) NOT NULL DEFAULT '0'");
      $migration->addField($table, "states_id", "int(11) NOT NULL DEFAULT '0'");
      $migration->migrationOneTable($table);
      $migration->addKey($table, 'otherserial');
      $migration->addKey($table, 'locations_id');
      $migration->addKey($table, 'states_id');
   }

   // Create tables :
   $tables = ['glpi_devicecasemodels',
              'glpi_devicecontrolmodels',
              'glpi_devicedrivemodels',
              'glpi_devicegraphiccardmodels',
              'glpi_deviceharddrivemodels',
              'glpi_devicememorymodels',
              'glpi_devicemotherboardmodels',
              'glpi_devicenetworkcardmodels',
              'glpi_devicepcimodels',
              'glpi_devicepowersupplymodels',
              'glpi_deviceprocessormodels',
              'glpi_devicesoundcardmodels',
              'glpi_devicegenericmodels',
              'glpi_devicebatterymodels',
              'glpi_devicefirmwaremodels',
              'glpi_devicesensormodels'];

   foreach ($tables as $table) {
      if (!TableExists($table)) {
         $query = "CREATE TABLE `$table` (
                      `id` INT(11) NOT NULL AUTO_INCREMENT,
                      `name` VARCHAR(255) NULL DEFAULT NULL COLLATE 'utf8_unicode_ci',
                      `comment` TEXT NULL COLLATE 'utf8_unicode_ci',
                      `product_number` VARCHAR(255) NULL DEFAULT NULL COLLATE 'utf8_unicode_ci',
                      PRIMARY KEY (`id`),
                      INDEX `name` (`name`),
                      INDEX `product_number` (`product_number`)
                   ) ENGINE=MyISAM DEFAULT CHARSET=utf8 COLLATE=utf8_unicode_ci";
         $DB->queryOrDie($query, "9.2 add model tables for devices");
      }
   }

   // Add a field in glpi_device* tables :
   $tables = ['glpi_devicecases'         => 'devicecasemodels_id',
              'glpi_devicecontrols'      => 'devicecontrolmodels_id',
              'glpi_devicedrives'        => 'devicedrivemodels_id',
              'glpi_devicegraphiccards'  => 'devicegraphiccardmodels_id',
              'glpi_deviceharddrives'    => 'deviceharddrivemodels_id',
              'glpi_devicememories'      => 'devicememorymodels_id',
              'glpi_devicemotherboards'  => 'devicemotherboardmodels_id',
              'glpi_devicenetworkcards'  => 'devicenetworkcardmodels_id',
              'glpi_devicepcis'          => 'devicepcimodels_id',
              'glpi_devicepowersupplies' => 'devicepowersupplymodels_id',
              'glpi_deviceprocessors'    => 'deviceprocessormodels_id',
              'glpi_devicesoundcards'    => 'devicesoundcardmodels_id'];

   foreach ($tables as $table => $field) {
      $migration->addField($table, $field, 'int');
      $migration->migrationOneTable($table);
      $migration->addKey($table, $field);
   }

   if (!TableExists('glpi_devicegenerics')) {
      $query = "CREATE TABLE `glpi_devicegenerics` (
                  `id` int(11) NOT NULL AUTO_INCREMENT,
                  `designation` varchar(255) COLLATE utf8_unicode_ci DEFAULT NULL,
                  `devicegenerictypes_id` int(11) NOT NULL DEFAULT '0',
                  `comment` text COLLATE utf8_unicode_ci,
                  `manufacturers_id` int(11) NOT NULL DEFAULT '0',
                  `entities_id` int(11) NOT NULL DEFAULT '0',
                  `is_recursive` tinyint(1) NOT NULL DEFAULT '0',
                  `locations_id` int(11) NOT NULL DEFAULT '0',
                  `states_id` int(11) NOT NULL DEFAULT '0',
                  `devicegenericmodels_id` int(11) DEFAULT NULL,
                  `date_mod` datetime DEFAULT NULL,
                  `date_creation` datetime DEFAULT NULL,
                  PRIMARY KEY (`id`),
                  KEY `designation` (`designation`),
                  KEY `manufacturers_id` (`manufacturers_id`),
                  KEY `devicegenerictypes_id` (`devicegenerictypes_id`),
                  KEY `entities_id` (`entities_id`),
                  KEY `is_recursive` (`is_recursive`),
                  KEY `locations_id` (`locations_id`),
                  KEY `states_id` (`states_id`),
                  KEY `date_mod` (`date_mod`),
                  KEY `date_creation` (`date_creation`),
                  KEY `devicegenericmodels_id` (`devicegenericmodels_id`)
               ) ENGINE=MyISAM DEFAULT CHARSET=utf8 COLLATE=utf8_unicode_ci";
         $DB->queryOrDie($query, "9.2 add table glpi_devicegenerics");
   }

   if (!TableExists('glpi_items_devicegenerics')) {
      $query = "CREATE TABLE `glpi_items_devicegenerics` (
                   `id` INT(11) NOT NULL AUTO_INCREMENT,
                   `items_id` INT(11) NOT NULL DEFAULT '0',
                   `itemtype` VARCHAR(255) NULL DEFAULT NULL COLLATE 'utf8_unicode_ci',
                   `devicegenerics_id` INT(11) NOT NULL DEFAULT '0',
                   `is_deleted` TINYINT(1) NOT NULL DEFAULT '0',
                   `is_dynamic` TINYINT(1) NOT NULL DEFAULT '0',
                   `entities_id` INT(11) NOT NULL DEFAULT '0',
                   `is_recursive` TINYINT(1) NOT NULL DEFAULT '0',
                   `serial` VARCHAR(255) NULL DEFAULT NULL COLLATE 'utf8_unicode_ci',
                   `otherserial` VARCHAR(255) NULL DEFAULT NULL COLLATE 'utf8_unicode_ci',
                   `locations_id` INT(11) NOT NULL DEFAULT '0',
                   `states_id` INT(11) NOT NULL DEFAULT '0',
                   PRIMARY KEY (`id`),
                   INDEX `computers_id` (`items_id`),
                   INDEX `devicegenerics_id` (`devicegenerics_id`),
                   INDEX `is_deleted` (`is_deleted`),
                   INDEX `is_dynamic` (`is_dynamic`),
                   INDEX `entities_id` (`entities_id`),
                   INDEX `is_recursive` (`is_recursive`),
                   INDEX `serial` (`serial`),
                   INDEX `item` (`itemtype`, `items_id`),
                   INDEX `otherserial` (`otherserial`)
                ) ENGINE=MyISAM DEFAULT CHARSET=utf8 COLLATE=utf8_unicode_ci";
      $DB->queryOrDie($query, "9.2 add table glpi_items_devicegenerics");
   }

   if (!TableExists('glpi_devicegenerictypes')) {
      $query = "CREATE TABLE `glpi_devicegenerictypes` (
                  `id` INT(11) NOT NULL AUTO_INCREMENT,
                  `name` VARCHAR(255) NULL DEFAULT NULL COLLATE 'utf8_unicode_ci',
                  `comment` TEXT NULL COLLATE 'utf8_unicode_ci',
                   PRIMARY KEY (`id`),
                   INDEX `name` (`name`)
                ) ENGINE=MyISAM DEFAULT CHARSET=utf8 COLLATE=utf8_unicode_ci";
      $DB->queryOrDie($query, "9.2 add table glpi_devicegenerictypes");
   }

   if (!TableExists('glpi_devicebatteries')) {
      $query = "CREATE TABLE `glpi_devicebatteries` (
                  `id` int(11) NOT NULL AUTO_INCREMENT,
                  `designation` varchar(255) COLLATE utf8_unicode_ci DEFAULT NULL,
                  `comment` text COLLATE utf8_unicode_ci,
                  `manufacturers_id` int(11) NOT NULL DEFAULT '0',
                  `voltage` int(11) DEFAULT NULL,
                  `capacity` int(11) DEFAULT NULL,
                  `devicebatterytypes_id` int(11) NOT NULL DEFAULT '0',
                  `entities_id` int(11) NOT NULL DEFAULT '0',
                  `is_recursive` tinyint(1) NOT NULL DEFAULT '0',
                  `devicebatterymodels_id` int(11) DEFAULT NULL,
                  `date_mod` datetime DEFAULT NULL,
                  `date_creation` datetime DEFAULT NULL,
                  PRIMARY KEY (`id`),
                  KEY `designation` (`designation`),
                  KEY `manufacturers_id` (`manufacturers_id`),
                  KEY `entities_id` (`entities_id`),
                  KEY `is_recursive` (`is_recursive`),
                  KEY `date_mod` (`date_mod`),
                  KEY `date_creation` (`date_creation`),
                  KEY `devicebatterymodels_id` (`devicebatterymodels_id`),
                  KEY `devicebatterytypes_id` (`devicebatterytypes_id`)
                ) ENGINE=MyISAM DEFAULT CHARSET=utf8 COLLATE=utf8_unicode_ci";
      $DB->queryOrDie($query, "9.2 add table glpi_devicebatteries");
   }

   if (!TableExists('glpi_items_devicebatteries')) {
      $query = "CREATE TABLE `glpi_items_devicebatteries` (
                  `id` int(11) NOT NULL AUTO_INCREMENT,
                  `items_id` int(11) NOT NULL DEFAULT '0',
                  `itemtype` varchar(255) COLLATE utf8_unicode_ci DEFAULT NULL,
                  `devicebatteries_id` int(11) NOT NULL DEFAULT '0',
                  `manufacturing_date` date DEFAULT NULL,
                  `is_deleted` tinyint(1) NOT NULL DEFAULT '0',
                  `is_dynamic` tinyint(1) NOT NULL DEFAULT '0',
                  `entities_id` int(11) NOT NULL DEFAULT '0',
                  `is_recursive` tinyint(1) NOT NULL DEFAULT '0',
                  `serial` varchar(255) COLLATE utf8_unicode_ci DEFAULT NULL,
                  `otherserial` varchar(255) COLLATE utf8_unicode_ci DEFAULT NULL,
                  `locations_id` int(11) NOT NULL DEFAULT '0',
                  `states_id` int(11) NOT NULL DEFAULT '0',
                  PRIMARY KEY (`id`),
                  KEY `computers_id` (`items_id`),
                  KEY `devicebatteries_id` (`devicebatteries_id`),
                  KEY `is_deleted` (`is_deleted`),
                  KEY `is_dynamic` (`is_dynamic`),
                  KEY `entities_id` (`entities_id`),
                  KEY `is_recursive` (`is_recursive`),
                  KEY `serial` (`serial`),
                  KEY `item` (`itemtype`,`items_id`),
                  KEY `otherserial` (`otherserial`)
               ) ENGINE=MyISAM DEFAULT CHARSET=utf8 COLLATE=utf8_unicode_ci";
      $DB->queryOrDie($query, "9.2 add table glpi_items_devicebatteries");
   }

   if (!TableExists('glpi_devicebatterytypes')) {
      $query = "CREATE TABLE `glpi_devicebatterytypes` (
                  `id` int(11) NOT NULL AUTO_INCREMENT,
                  `name` varchar(255) COLLATE utf8_unicode_ci DEFAULT NULL,
                  `comment` text COLLATE utf8_unicode_ci,
                  `date_mod` datetime DEFAULT NULL,
                  `date_creation` datetime DEFAULT NULL,
                  PRIMARY KEY (`id`),
                  KEY `name` (`name`),
                  KEY `date_mod` (`date_mod`),
                  KEY `date_creation` (`date_creation`)
               ) ENGINE=MyISAM  DEFAULT CHARSET=utf8 COLLATE=utf8_unicode_ci";
      $DB->queryOrDie($query, "9.2 add table glpi_devicebatterytypes");
   }

   if (!TableExists('glpi_devicefirmwares')) {
      $query = "CREATE TABLE `glpi_devicefirmwares` (
                  `id` int(11) NOT NULL AUTO_INCREMENT,
                  `designation` varchar(255) COLLATE utf8_unicode_ci DEFAULT NULL,
                  `comment` text COLLATE utf8_unicode_ci,
                  `manufacturers_id` int(11) NOT NULL DEFAULT '0',
                  `date` date DEFAULT NULL,
                  `version` varchar(255) DEFAULT NULL,
                  `devicefirmwaretypes_id` int(11) NOT NULL DEFAULT '0',
                  `entities_id` int(11) NOT NULL DEFAULT '0',
                  `is_recursive` tinyint(1) NOT NULL DEFAULT '0',
                  `devicefirmwaremodels_id` int(11) DEFAULT NULL,
                  `date_mod` datetime DEFAULT NULL,
                  `date_creation` datetime DEFAULT NULL,
                  PRIMARY KEY (`id`),
                  KEY `designation` (`designation`),
                  KEY `manufacturers_id` (`manufacturers_id`),
                  KEY `entities_id` (`entities_id`),
                  KEY `is_recursive` (`is_recursive`),
                  KEY `date_mod` (`date_mod`),
                  KEY `date_creation` (`date_creation`),
                  KEY `devicefirmwaremodels_id` (`devicefirmwaremodels_id`),
                  KEY `devicefirmwaretypes_id` (`devicefirmwaretypes_id`)
               ) ENGINE=MyISAM DEFAULT CHARSET=utf8 COLLATE=utf8_unicode_ci";
      $DB->queryOrDie($query, "9.2 add table glpi_devicefirmwares");
   }
   if (!TableExists('glpi_items_devicefirmwares')) {
      $query = "CREATE TABLE `glpi_items_devicefirmwares` (
                  `id` int(11) NOT NULL AUTO_INCREMENT,
                  `items_id` int(11) NOT NULL DEFAULT '0',
                  `itemtype` varchar(255) COLLATE utf8_unicode_ci DEFAULT NULL,
                  `devicefirmwares_id` int(11) NOT NULL DEFAULT '0',
                  `is_deleted` tinyint(1) NOT NULL DEFAULT '0',
                  `is_dynamic` tinyint(1) NOT NULL DEFAULT '0',
                  `entities_id` int(11) NOT NULL DEFAULT '0',
                  `is_recursive` tinyint(1) NOT NULL DEFAULT '0',
                  `serial` varchar(255) COLLATE utf8_unicode_ci DEFAULT NULL,
                  `otherserial` varchar(255) COLLATE utf8_unicode_ci DEFAULT NULL,
                  `locations_id` int(11) NOT NULL DEFAULT '0',
                  `states_id` int(11) NOT NULL DEFAULT '0',
                  PRIMARY KEY (`id`),
                  KEY `computers_id` (`items_id`),
                  KEY `devicefirmwares_id` (`devicefirmwares_id`),
                  KEY `is_deleted` (`is_deleted`),
                  KEY `is_dynamic` (`is_dynamic`),
                  KEY `entities_id` (`entities_id`),
                  KEY `is_recursive` (`is_recursive`),
                  KEY `serial` (`serial`),
                  KEY `item` (`itemtype`,`items_id`),
                  KEY `otherserial` (`otherserial`)
               ) ENGINE=MyISAM DEFAULT CHARSET=utf8 COLLATE=utf8_unicode_ci";
      $DB->queryOrDie($query, "9.2 add table glpi_items_devicefirmwares");
   }
   if (!TableExists('glpi_devicefirmwaretypes')) {
      $query = "CREATE TABLE `glpi_devicefirmwaretypes` (
                  `id` int(11) NOT NULL AUTO_INCREMENT,
                  `name` varchar(255) COLLATE utf8_unicode_ci DEFAULT NULL,
                  `comment` text COLLATE utf8_unicode_ci,
                  `date_mod` datetime DEFAULT NULL,
                  `date_creation` datetime DEFAULT NULL,
                  PRIMARY KEY (`id`),
                  KEY `name` (`name`),
                  KEY `date_mod` (`date_mod`),
                  KEY `date_creation` (`date_creation`)
               ) ENGINE=MyISAM  DEFAULT CHARSET=utf8 COLLATE=utf8_unicode_ci";
      $DB->queryOrDie($query, "9.2 add table glpi_devicefirmwaretypes");

      $DB->queryOrDie("INSERT INTO `glpi_devicefirmwaretypes` VALUES ('1','BIOS',NULL,NULL,NULL);");
      $DB->queryOrDie("INSERT INTO `glpi_devicefirmwaretypes` VALUES ('2','UEFI',NULL,NULL,NULL);");
      $DB->queryOrDie("INSERT INTO `glpi_devicefirmwaretypes` VALUES ('3','Firmware',NULL,NULL,NULL);");
   }

   //Device sensors
   if (!TableExists('glpi_devicesensors')) {
      $query = "CREATE TABLE `glpi_devicesensors` (
                  `id` int(11) NOT NULL AUTO_INCREMENT,
                  `designation` varchar(255) COLLATE utf8_unicode_ci DEFAULT NULL,
                  `devicesensortypes_id` int(11) NOT NULL DEFAULT '0',
                  `devicesensormodels_id` int(11) NOT NULL DEFAULT '0',
                  `comment` text COLLATE utf8_unicode_ci,
                  `manufacturers_id` int(11) NOT NULL DEFAULT '0',
                  `entities_id` int(11) NOT NULL DEFAULT '0',
                  `is_recursive` tinyint(1) NOT NULL DEFAULT '0',
                  `locations_id` int(11) NOT NULL DEFAULT '0',
                  `states_id` int(11) NOT NULL DEFAULT '0',
                  `date_mod` datetime DEFAULT NULL,
                  `date_creation` datetime DEFAULT NULL,
                  PRIMARY KEY (`id`),
                  KEY `designation` (`designation`),
                  KEY `manufacturers_id` (`manufacturers_id`),
                  KEY `devicesensortypes_id` (`devicesensortypes_id`),
                  KEY `entities_id` (`entities_id`),
                  KEY `is_recursive` (`is_recursive`),
                  KEY `locations_id` (`locations_id`),
                  KEY `states_id` (`states_id`),
                  KEY `date_mod` (`date_mod`),
                  KEY `date_creation` (`date_creation`)
               ) ENGINE=MyISAM DEFAULT CHARSET=utf8 COLLATE=utf8_unicode_ci";
         $DB->queryOrDie($query, "9.2 add table glpi_devicesensors");
   }

   if (!TableExists('glpi_items_devicesensors')) {
      $query = "CREATE TABLE `glpi_items_devicesensors` (
                   `id` INT(11) NOT NULL AUTO_INCREMENT,
                   `items_id` INT(11) NOT NULL DEFAULT '0',
                   `itemtype` VARCHAR(255) NULL DEFAULT NULL COLLATE 'utf8_unicode_ci',
                   `devicesensors_id` INT(11) NOT NULL DEFAULT '0',
                   `is_deleted` TINYINT(1) NOT NULL DEFAULT '0',
                   `is_dynamic` TINYINT(1) NOT NULL DEFAULT '0',
                   `entities_id` INT(11) NOT NULL DEFAULT '0',
                   `is_recursive` TINYINT(1) NOT NULL DEFAULT '0',
                   `serial` VARCHAR(255) NULL DEFAULT NULL COLLATE 'utf8_unicode_ci',
                   `otherserial` VARCHAR(255) NULL DEFAULT NULL COLLATE 'utf8_unicode_ci',
                   `locations_id` INT(11) NOT NULL DEFAULT '0',
                   `states_id` INT(11) NOT NULL DEFAULT '0',
                   PRIMARY KEY (`id`),
                   INDEX `computers_id` (`items_id`),
                   INDEX `devicesensors_id` (`devicesensors_id`),
                   INDEX `is_deleted` (`is_deleted`),
                   INDEX `is_dynamic` (`is_dynamic`),
                   INDEX `entities_id` (`entities_id`),
                   INDEX `is_recursive` (`is_recursive`),
                   INDEX `serial` (`serial`),
                   INDEX `item` (`itemtype`, `items_id`),
                   INDEX `otherserial` (`otherserial`)
                )
                COLLATE='utf8_unicode_ci'
                ENGINE=MyISAM;";
      $DB->queryOrDie($query, "9.2 add table glpi_items_devicesensors");
   }

   if (!TableExists('glpi_devicesensortypes')) {
      $query = "CREATE TABLE `glpi_devicesensortypes` (
                  `id` INT(11) NOT NULL AUTO_INCREMENT,
                  `name` VARCHAR(255) NULL DEFAULT NULL COLLATE 'utf8_unicode_ci',
                  `comment` TEXT NULL COLLATE 'utf8_unicode_ci',
                   PRIMARY KEY (`id`),
                   INDEX `name` (`name`)
                )
                COLLATE='utf8_unicode_ci' ENGINE=MyISAM;";
      $DB->queryOrDie($query, "9.2 add table glpi_devicesensortypes");
   }

   //Father/son for Software licenses
   $migration->addField("glpi_softwarelicenses", "softwarelicenses_id", "integer");
   $new = $migration->addField("glpi_softwarelicenses", "completename", "text");
   $migration->addField("glpi_softwarelicenses", "level", "integer");
   $migration->migrationOneTable("glpi_softwarelicenses");
   if ($new) {
      $query = "UPDATE `glpi_softwarelicenses`
                SET `completename`=`name`";
      $DB->queryOrDie($query, "9.2 copy name to completename for software licenses");
   }

   // add template key to itiltasks
   $migration->addField("glpi_tickettasks", "tasktemplates_id", "integer");
   $migration->migrationOneTable('glpi_tickettasks');
   $migration->addKey("glpi_tickettasks", "tasktemplates_id");

   $migration->addField("glpi_problemtasks", "tasktemplates_id", "integer");
   $migration->migrationOneTable('glpi_problemtasks');
   $migration->addKey("glpi_problemtasks", "tasktemplates_id");

   $migration->addField("glpi_changetasks", "tasktemplates_id", "integer");
   $migration->migrationOneTable('glpi_changetasks');
   $migration->addKey("glpi_changetasks", "tasktemplates_id");

   // add missing fields to tasktemplate
   $migration->addField("glpi_tasktemplates", "state", "integer");
   $migration->addField("glpi_tasktemplates", "is_private", "bool");
   $migration->addField("glpi_tasktemplates", "users_id_tech", "integer");
   $migration->addField("glpi_tasktemplates", "groups_id_tech", "integer");
   $migration->migrationOneTable('glpi_tasktemplates');
   $migration->addKey("glpi_tickettasks", "is_private");
   $migration->addKey("glpi_tickettasks", "users_id_tech");
   $migration->addKey("glpi_tickettasks", "groups_id_tech");

   // #1735 - Add new notifications
   $notification       = new Notification;
   $notificationtarget = new NotificationTarget;
   $new_notifications  = [
      'requester_user'  => ['label'      => 'New user in requesters',
                            'targets_id' => Notification::AUTHOR],
      'requester_group' => ['label'      => 'New group in requesters',
                            'targets_id' => Notification::REQUESTER_GROUP],
      'observer_user'   => ['label'      => 'New user in observers',
                            'targets_id' => Notification::OBSERVER],
      'observer_group'  => ['label'      => 'New group in observers',
                            'targets_id' => Notification::OBSERVER_GROUP],
      'assign_user'     => ['label'      => 'New user in assignees',
                            'targets_id' => Notification::ASSIGN_TECH],
      'assign_group'    => ['label'      => 'New group in assignees',
                            'targets_id' => Notification::ITEM_TECH_GROUP_IN_CHARGE],
      'assign_supplier' => ['label'      => 'New supplier in assignees',
                            'targets_id' => Notification::SUPPLIER],
   ];

   if (FieldExists("glpi_notifications", "mode", false)) {
      foreach ($new_notifications as $event => $notif_options) {
         $notifications_id = $notification->add([
                                                   'name'                     => $notif_options['label'],
                                                   'itemtype'                 => 'Ticket',
                                                   'event'                    => $event,
                                                   'mode'                     => Notification_NotificationTemplate::MODE_MAIL,
                                                   'notificationtemplates_id' => 0,
                                                   'is_recursive'             => 1,
                                                   'is_active'                => 0]);

         $notificationtarget->add(['items_id'         => $notif_options['targets_id'],
                                   'type'             => 1,
                                   'notifications_id' => $notifications_id]);
      }
   }

   /************** Auto login **************/
<<<<<<< HEAD
   Config::setConfigurationValues('core', ['login_remember_time'    => 604800,
                                           'login_remember_default' => 1]);
=======
   $migration->addConfig([
      'login_remember_time'      => 604800,
      'login_remember_default'   => 1
   ]);
>>>>>>> 991783b0

   if (TableExists('glpi_bookmarks')) {
      $migration->renameTable("glpi_bookmarks", "glpi_savedsearches");

      $migration->addField("glpi_savedsearches", "last_execution_time", "int(11) NULL DEFAULT NULL");
      $migration->addField("glpi_savedsearches", "do_count",
                           "tinyint(1) NOT NULL DEFAULT '2' COMMENT 'Do or do not count results on list display; see SavedSearch::COUNT_* constants'");
      $migration->addField("glpi_savedsearches", "last_execution_date",
                           "DATETIME NULL DEFAULT NULL");
      $migration->addField("glpi_savedsearches", "counter", "int(11) NOT NULL DEFAULT '0'");
      $migration->migrationOneTable("glpi_savedsearches");
      $migration->addKey("glpi_savedsearches", 'last_execution_time');
      $migration->addKey("glpi_savedsearches", 'do_count');
      $migration->addKey("glpi_savedsearches", 'last_execution_date');

      //ensure do_count is set to AUTO
      $migration->addPostQuery("UPDATE `glpi_savedsearches`
                                SET `do_count` = " . SavedSearch::COUNT_AUTO);
      $migration->addPostQuery("UPDATE `glpi_savedsearches`
                                SET `entities_id` = 0
                                WHERE `entities_id` = -1");
   }

   if (TableExists('glpi_bookmarks_users')) {
      $migration->renameTable("glpi_bookmarks_users", "glpi_savedsearches_users");
      $migration->changeField('glpi_savedsearches_users', 'bookmarks_id', 'savedsearches_id',
                              'int(11) NOT NULL DEFAULT "0"');
   }

   if (!TableExists('glpi_savedsearches_alerts')) {
      $query = "CREATE TABLE `glpi_savedsearches_alerts` (
                  `id` int(11) NOT NULL AUTO_INCREMENT,
                  `savedsearches_id` int(11) NOT NULL DEFAULT '0',
                  `name` varchar(255) COLLATE utf8_unicode_ci DEFAULT NULL,
                  `is_active` tinyint(1) NOT NULL DEFAULT '0',
                  `operator` tinyint(1) NOT NULL,
                  `value` int(11) NOT NULL,
                  `date_mod` datetime DEFAULT NULL,
                  `date_creation` datetime DEFAULT NULL,
                  PRIMARY KEY (`id`),
                  KEY `name` (`name`),
                  KEY `is_active` (`is_active`),
                  KEY `date_mod` (`date_mod`),
                  KEY `date_creation` (`date_creation`),
                  UNIQUE KEY `unicity` (`savedsearches_id`,`operator`, `value`)
                 ) ENGINE=MyISAM DEFAULT CHARSET=utf8 COLLATE=utf8_unicode_ci";
      $DB->queryOrDie($query, "9.2 add table glpi_savedsearches_alerts");
   }

   if (!countElementsInTable('glpi_rules',
                             ['sub_type' => 'RuleSoftwareCategory',
                              'uuid'     => '500717c8-2bd6e957-53a12b5fd38869.86003425'])) {
      $rule = new Rule();
      $rules_id = $rule->add(['name'        => 'Import category from inventory tool',
                              'is_active'   => 0,
                              'uuid'        => '500717c8-2bd6e957-53a12b5fd38869.86003425',
                              'entities_id' => 0,
                              'sub_type'    => 'RuleSoftwareCategory',
                              'match'       => Rule::AND_MATCHING,
                              'condition'   => 0,
                              'description' => '']);
      if ($rules_id) {
         $criteria = new RuleCriteria();
         $criteria->add(['rules_id'  => $rules_id,
                         'criteria'  => 'name',
                         'condition' => '0',
                         'pattern'   => '*']);

         $action = new RuleAction();
         $action->add(['rules_id'    => $rules_id,
                       'action_type' => 'assign',
                       'field'       => '_import_category',
                       'value'       => '1']);
      }
   }

   //TRANS: %s is the table or item to migrate
   $migration->displayMessage(sprintf(__('Data migration - %s'), 'glpi_displaypreferences'));

   $ADDTODISPLAYPREF['SavedSearch'] = [8, 9, 3, 10, 11];
   foreach ($ADDTODISPLAYPREF as $type => $tab) {
      $rank = 1;
      foreach ($tab as $newval) {
         $query = "REPLACE INTO `glpi_displaypreferences`
                           (`itemtype` ,`num` ,`rank` ,`users_id`)
                     VALUES ('$type', '$newval', '".$rank++."', '0')";
         $DB->query($query);
      }
   }

   if (countElementsInTable('glpi_logs') < 2000000) {
      //add index only if this sounds... possible.
      $migration->addKey("glpi_logs", "id_search_option");
   } else {
      //Just display a Warning to the user.
      $migration->displayWarning("An index must be added in the 'id_search_option' field " .
         "of the 'glpi_logs table'; but your gpi_logs table is " .
                                 "too huge. You'll have to add it on your database.");
   }

   // count cron task
   if (!countElementsInTable('glpi_crontasks',
                             "`itemtype`='SavedSearch' AND `name`='countAll'")) {
      $query = "INSERT INTO `glpi_crontasks`
                       (`itemtype`, `name`, `frequency`, `param`, `state`, `mode`, `allowmode`,
                        `hourmin`, `hourmax`, `logs_lifetime`, `lastrun`, `lastcode`, `comment`)
                VALUES ('SavedSearch', 'countAll', 604800, NULL, 0, 1, 3,
                        0, 24, 10, NULL, NULL, NULL); ";
      $DB->queryOrDie($query, "9.2 Add countAll SavedSearch cron task");
   }

   // alerts cron task
   if (!countElementsInTable('glpi_crontasks',
                             "`itemtype`='SavedSearch_Alert' AND `name`='savedsearchesalerts'")) {
       $query = "INSERT INTO `glpi_crontasks`
                       (`itemtype`, `name`, `frequency`, `param`, `state`, `mode`, `allowmode`,
                        `hourmin`, `hourmax`, `logs_lifetime`, `lastrun`, `lastcode`, `comment`)
                VALUES ('SavedSearch_Alert', 'savedsearchesalerts', 86400, NULL, 0, 1, 3,
                        0, 24, 10, NULL, NULL, NULL); ";
      $DB->queryOrDie($query, "9.2 Add saved searches alerts cron task");
   }

   if (!countElementsInTable('glpi_notifications',
                             "`itemtype`='SavedSearch_Alert'")) {
      $query = "INSERT INTO `glpi_notifications`
                VALUES (null,'Saved searches','0','SavedSearch_Alert','alert',
                        '" . Notification_NotificationTemplate::MODE_MAIL . "','24','','1','1',
                        '2016-02-08 16:57:46',NULL);";
      $DB->queryOrDie($query, "9.2 Add saved search alerts notification");
      $notid = $DB->insert_id();

      $query = "INSERT INTO `glpi_notificationtargets`
                VALUES (null,'19','1','$notid');";
      $DB->queryOrDie($query, "9.2 Add saved search alerts notification targets");

      $query = "INSERT INTO `glpi_notificationtemplates`
                     (`name`, `itemtype`, `date_mod`)
               VALUES ('Saved searches alerts', 'SavedSearch_Alert', NOW())";
      $DB->queryOrDie($query, "9.2 Add saved search alerts notification template");
      $notid = $DB->insert_id();

      $query = "INSERT INTO `glpi_notificationtemplatetranslations`
                       (`notificationtemplates_id`, `language`,`subject`,
                              `content_text`,
                              `content_html`)
                     VALUES ($notid, '', '##savedsearch.action## ##savedsearch.name##',
                     '##savedsearch.type## ###savedsearch.id## - ##savedsearch.name##

##savedsearch.message##

##lang.savedsearch.url##
##savedsearch.url##

Regards,',
                     '&lt;table&gt;
                     &lt;tbody&gt;
                     &lt;tr&gt;&lt;th colspan=\"2\"&gt;&lt;a href=\"##savedsearch.url##\"&gt;##savedsearch.type## ###savedsearch.id## - ##savedsearch.name##&lt;/a&gt;&lt;/th&gt;&lt;/tr&gt;
                     &lt;tr&gt;&lt;td colspan=\"2\"&gt;&lt;a href=\"##savedsearch.url##\"&gt;##savedsearch.message##&lt;/a&gt;&lt;/td&gt;&lt;/tr&gt;
                     &lt;tr&gt;
                     &lt;td&gt;##lang.savedsearch.url##&lt;/td&gt;
                     &lt;td&gt;##savedsearch.url##&lt;/td&gt;
                     &lt;/tr&gt;
                     &lt;/tbody&gt;
                     &lt;/table&gt;
                     &lt;p&gt;&lt;span style=\"font-size: small;\"&gt;Hello &lt;br /&gt;Regards,&lt;/span&gt;&lt;/p&gt;')";

      $DB->queryOrDie($query, "9.2 add saved searches alerts notification translation");
   }

   if (TableExists('glpi_queuedmails')) {
      $migration->renameTable("glpi_queuedmails", "glpi_queuednotifications");
      $migration->addPostQuery("UPDATE `glpi_crontasks`
                                SET `itemtype` = 'QueuedNotification'
                                WHERE `itemtype` = 'QueuedMail'");
      $migration->addPostQuery("UPDATE `glpi_crontasks`
                                SET `name` = 'queuednotification'
                                WHERE `name` = 'queuedmail'");
      $migration->addPostQuery("UPDATE `glpi_crontasks`
                                SET `name` = 'queuednotificationclean'
                                WHERE `name` = 'queuedmailclean'");
      $migration->addPostQuery("UPDATE `glpi_profilerights`
                                SET `name` = 'queuednotification'
                                WHERE `name` = 'queuedmail'");
   }

   if (isset($current_config['use_mailing']) && !isset($current_config['use_notifications'])) {
      /** Notifications modes */
      $migration->addConfig([
         'use_notifications'                 => $current_config['use_mailing'],
         'notifications_mailing'             => $current_config['use_mailing'],
         'notifications_ajax'                => 0,
         'notifications_ajax_check_interval' => '5',
         'notifications_ajax_sound'          => null,
         'notifications_ajax_icon_url'       => '/pics/glpi.png'
      ]);
   }

   if (!TableExists('glpi_notifications_notificationtemplates')) {
      $query = "CREATE TABLE `glpi_notifications_notificationtemplates` (
                  `id` int(11) NOT NULL AUTO_INCREMENT,
                  `notifications_id` varchar(255) COLLATE utf8_unicode_ci DEFAULT NULL,
                  `mode` varchar(20) COLLATE utf8_unicode_ci NOT NULL,
                  `notificationtemplates_id` int(11) NOT NULL DEFAULT '0',
                  PRIMARY KEY (`id`),
                  UNIQUE KEY `unicity` (`notifications_id`, `mode`, `notificationtemplates_id`),
                  KEY `notifications_id` (`notifications_id`),
                  KEY `notificationtemplates_id` (`notificationtemplates_id`),
                  KEY `mode` (`mode`) COMMENT 'See Notification_NotificationTemplate::MODE_* constants'
                ) ENGINE=MyISAM  DEFAULT CHARSET=utf8 COLLATE=utf8_unicode_ci";
      $DB->queryOrDie($query, "9.2 add table glpi_notifications_notificationtemplates");

      if (FieldExists("glpi_notifications", "mode", false)) {
         $query = "INSERT INTO `glpi_notifications_notificationtemplates`
                          (`notifications_id`, `mode`, `notificationtemplates_id`)
                          SELECT `id`, `mode`, `notificationtemplates_id`
                          FROM `glpi_notifications`";
         $DB->queryOrDie($query, "9.2 migrate notifications templates");

         //migrate any existing mode before removing the field
         $migration->dropField('glpi_notifications', 'mode');
         $migration->dropField('glpi_notifications', 'notificationtemplates_id');
      }
   }

   $migration->addField('glpi_queuednotifications', 'mode',
                        'varchar(20) COLLATE utf8_unicode_ci NOT NULL COMMENT \'See Notification_NotificationTemplate::MODE_* constants\'');
   $migration->migrationOneTable("glpi_queuednotifications");
   $migration->addKey('glpi_queuednotifications', 'mode');
   $migration->addPostQuery("UPDATE `glpi_queuednotifications`
                             SET `mode` = '" . Notification_NotificationTemplate::MODE_MAIL . "'",
                            '9.2 set default mode in queue');
   $migration->addPostQuery("UPDATE `glpi_notifications_notificationtemplates`
                             SET `mode` = '" . Notification_NotificationTemplate::MODE_MAIL . "'
                             WHERE `mode` = 'mail'",
                            '9.2 set default mode in notifications templates');

   // Create a dedicated token for api
   if (!FieldExists('glpi_users', 'api_token')) {
      $migration->addField('glpi_users', 'api_token', 'string', ['after' => 'personal_token_date']);
      $migration->addField('glpi_users', 'api_token_date', 'datetime', ['after' => 'api_token']);
      $migration->displayWarning("Api users tokens has been reset, if you use REST/XMLRPC api with personal token for authentication, please reset your user's token.",
                                 true);
   }

   if (!TableExists('glpi_items_operatingsystems')) {
      $query = "CREATE TABLE `glpi_items_operatingsystems` (
                  `id` int(11) NOT NULL AUTO_INCREMENT,
                  `items_id` int(11) NOT NULL DEFAULT '0',
                  `itemtype` varchar(255) COLLATE utf8_unicode_ci DEFAULT NULL,
                  `operatingsystems_id` int(11) NOT NULL DEFAULT '0',
                  `operatingsystemversions_id` int(11) NOT NULL DEFAULT '0',
                  `operatingsystemservicepacks_id` int(11) NOT NULL DEFAULT '0',
                  `operatingsystemarchitectures_id` int(11) NOT NULL DEFAULT '0',
                  `operatingsystemkernelversions_id` int(11) NOT NULL DEFAULT '0',
                  `license_number` varchar(255) COLLATE utf8_unicode_ci DEFAULT NULL,
                  `license_id` varchar(255) COLLATE utf8_unicode_ci DEFAULT NULL,
                  `operatingsystemeditions_id` int(11) NOT NULL DEFAULT '0',
                  `date_mod` datetime DEFAULT NULL,
                  `date_creation` datetime DEFAULT NULL,
                  PRIMARY KEY (`id`),
                  KEY `items_id` (`items_id`),
                  KEY `item` (`itemtype`,`items_id`),
                  KEY `operatingsystems_id` (`operatingsystems_id`),
                  KEY `operatingsystemservicepacks_id` (`operatingsystemservicepacks_id`),
                  KEY `operatingsystemversions_id` (`operatingsystemversions_id`),
                  KEY `operatingsystemarchitectures_id` (`operatingsystemarchitectures_id`),
                  KEY `operatingsystemkernelversions_id` (`operatingsystemkernelversions_id`),
                  KEY `operatingsystemeditions_id` (`operatingsystemeditions_id`),
                  UNIQUE KEY `unicity`(`items_id`,`itemtype`, `operatingsystems_id`,
                                       `operatingsystemarchitectures_id`)
                ) ENGINE=MyISAM DEFAULT CHARSET=utf8 COLLATE=utf8_unicode_ci";
      $DB->queryOrDie($query, "9.2 add table glpi_items_operatingsystems");
   }

   if (!TableExists('glpi_operatingsystemkernels')) {
      $query = "CREATE TABLE `glpi_operatingsystemkernels` (
                  `id` int(11) NOT NULL AUTO_INCREMENT,
                  `name` varchar(255) COLLATE utf8_unicode_ci DEFAULT NULL,
                  `comment` text COLLATE utf8_unicode_ci,
                  `date_mod` datetime DEFAULT NULL,
                  `date_creation` datetime DEFAULT NULL,
                  PRIMARY KEY (`id`),
                  KEY `name` (`name`)
                ) ENGINE=MyISAM DEFAULT CHARSET=utf8 COLLATE=utf8_unicode_ci";
      $DB->queryOrDie($query, "9.2 add table glpi_operatingsystemkernels");
   }

   if (!TableExists('glpi_operatingsystemkernelversions')) {
      $query = "CREATE TABLE `glpi_operatingsystemkernelversions` (
                  `id` int(11) NOT NULL AUTO_INCREMENT,
                  `operatingsystemkernels_id` int(11) NOT NULL DEFAULT '0',
                  `name` varchar(255) COLLATE utf8_unicode_ci DEFAULT NULL,
                  `comment` text COLLATE utf8_unicode_ci,
                  `date_mod` datetime DEFAULT NULL,
                  `date_creation` datetime DEFAULT NULL,
                  PRIMARY KEY (`id`),
                  KEY `name` (`name`),
                  KEY `operatingsystemkernels_id` (`operatingsystemkernels_id`)
                ) ENGINE=MyISAM DEFAULT CHARSET=utf8 COLLATE=utf8_unicode_ci";
      $DB->queryOrDie($query, "9.2 add table glpi_operatingsystemversions");
   }

   if (!TableExists('glpi_operatingsystemeditions')) {
      $query = "CREATE TABLE `glpi_operatingsystemeditions` (
                  `id` int(11) NOT NULL AUTO_INCREMENT,
                  `name` varchar(255) COLLATE utf8_unicode_ci DEFAULT NULL,
                  `comment` text COLLATE utf8_unicode_ci,
                  `date_mod` datetime DEFAULT NULL,
                  `date_creation` datetime DEFAULT NULL,
                  PRIMARY KEY (`id`),
                  KEY `name` (`name`)
                ) ENGINE=MyISAM DEFAULT CHARSET=utf8 COLLATE=utf8_unicode_ci";
      $DB->queryOrDie($query, "9.2 add table glpi_operatingsystemeditions");
   }

   if (FieldExists('glpi_computers', 'operatingsystems_id')) {
      //migrate data from computers table, and drop old fields
      $query = "INSERT INTO `glpi_items_operatingsystems`
                       (`itemtype`, `items_id`, `operatingsystems_id`, `operatingsystemversions_id`,
                        `operatingsystemservicepacks_id`, `operatingsystemarchitectures_id`,
                        `license_number`, `license_id`)
                       SELECT 'Computer', `id`, `operatingsystems_id`, `operatingsystemversions_id`,
                              `operatingsystemservicepacks_id`, `operatingsystemarchitectures_id`,
                              `os_license_number`, `os_licenseid`
                FROM `glpi_computers`
                WHERE `operatingsystems_id` != 0
                      OR `operatingsystemservicepacks_id` != 0
                      OR `operatingsystemarchitectures_id` != 0
                      OR `os_license_number` IS NOT NULL
                      OR `os_kernel_version` IS NOT NULL
                      OR `os_licenseid` IS NOT NULL";
      $DB->queryOrDie($query, "9.2 migrate main operating system informations");

      //migrate kernel versions.
      $kver = new OperatingSystemKernelVersion();
      $mapping = [];
      foreach ($DB->request(['SELECT' => ['id', 'os_kernel_version'],
                             'FROM'   => 'glpi_computers',
                             'NOT'   => ['os_kernel_version' => null]]) as $data) {
         $key = md5($data['os_kernel_version']);
         if (!isset($mapping[$key])) {
            $mapping[$key] = [];
         }
         $kver->add(['version' => $data['os_kernel_version']]);
         $mapping[$key][$data['id']] = $kver->getID();
      }

      foreach ($mapping as $map) {
         foreach ($map as $computers_id => $kver_id) {
            $query = "UPDATE glpi_items_operatingsystems
                      SET operatingsystemkernelversions_id = '$kver_id'
                      WHERE itemtype='Computer' AND items_id = '$computers_id'";
            $DB->queryOrDie($query);
         }
      }

      $migration->dropKey('glpi_computers', 'operatingsystems_id');
      $migration->dropField('glpi_computers', 'operatingsystems_id');
      $migration->dropKey('glpi_computers', 'operatingsystemservicepacks_id');
      $migration->dropField('glpi_computers', 'operatingsystemservicepacks_id');
      $migration->dropKey('glpi_computers', 'operatingsystemversions_id');
      $migration->dropField('glpi_computers', 'operatingsystemversions_id');
      $migration->dropKey('glpi_computers', 'operatingsystemarchitectures_id');
      $migration->dropField('glpi_computers', 'operatingsystemarchitectures_id');
      $migration->dropField('glpi_computers', 'os_license_number');
      $migration->dropField('glpi_computers', 'os_licenseid');
      $migration->dropField('glpi_computers', 'os_kernel_version');
   }

   //add db version
   $migration->addConfig(['dbversion' => GLPI_SCHEMA_VERSION]);

   /************** Simcard component **************/
   $migration->addField("glpi_states", "is_visible_line", "bool", ["after" => "is_visible_softwarelicense"]);

   if (!TableExists('glpi_lineoperators')) {
      $query = "CREATE TABLE IF NOT EXISTS `glpi_lineoperators` (
                   `id` int(11) NOT NULL AUTO_INCREMENT,
                   `name` varchar(255) NOT NULL DEFAULT '',
                   `comment` text COLLATE utf8_unicode_ci,
                   `mcc` int(11) DEFAULT NULL,
                   `mnc` int(11) DEFAULT NULL,
                   `entities_id`      INT(11) NOT NULL DEFAULT 0,
                   `is_recursive`     TINYINT(1) NOT NULL DEFAULT 0,
                   `date_mod` datetime DEFAULT NULL,
                   `date_creation` datetime DEFAULT NULL,
                   PRIMARY KEY (`id`),
                   KEY `name` (`name`),
                   KEY `entities_id`  (`entities_id`),
                   KEY `is_recursive` (`is_recursive`),
                   KEY `date_mod` (`date_mod`),
                   KEY `date_creation` (`date_creation`),
                   UNIQUE KEY `unicity` (`mcc`,`mnc`)
                ) ENGINE=MyISAM  DEFAULT CHARSET=utf8 COLLATE=utf8_unicode_ci;";
      $DB->queryOrDie($query, "9.2 add table glpi_lineoperators");
   }

   if (!TableExists('glpi_linetypes')) {
      $query = "CREATE TABLE IF NOT EXISTS `glpi_linetypes` (
         `id` int(11) NOT NULL AUTO_INCREMENT,
         `name` varchar(255) COLLATE utf8_unicode_ci DEFAULT NULL,
         `comment` text COLLATE utf8_unicode_ci,
         `date_mod` datetime DEFAULT NULL,
         `date_creation` datetime DEFAULT NULL,
         PRIMARY KEY (`id`),
         KEY `name` (`name`),
         KEY `date_mod` (`date_mod`),
         KEY `date_creation` (`date_creation`)
         ) ENGINE=MyISAM  DEFAULT CHARSET=utf8 COLLATE=utf8_unicode_ci;";
      $DB->queryOrDie($query, "9.2 add table glpi_linetypes");
   }

   if (!TableExists('glpi_lines')) {
      $query = "CREATE TABLE `glpi_lines` (
            `id`                   INT(11) NOT NULL auto_increment,
            `name`                 VARCHAR(255) NOT NULL DEFAULT '',
            `entities_id`          INT(11) NOT NULL DEFAULT 0,
            `is_recursive`         TINYINT(1) NOT NULL DEFAULT 0,
            `is_deleted`           TINYINT(1) NOT NULL DEFAULT 0,
            `caller_num`           VARCHAR(255) NOT NULL DEFAULT '',
            `caller_name`          VARCHAR(255) NOT NULL DEFAULT '',
            `users_id`             INT(11) NOT NULL DEFAULT 0,
            `groups_id`            INT(11) NOT NULL DEFAULT 0,
            `lineoperators_id`     INT(11) NOT NULL DEFAULT 0,
            `locations_id`         INT(11) NOT NULL DEFAULT '0',
            `states_id`            INT(11) NOT NULL DEFAULT '0',
            `linetypes_id`         INT(11) NOT NULL DEFAULT '0',
            `date_creation`        DATETIME DEFAULT NULL,
            `date_mod`             DATETIME DEFAULT NULL,
            `comment`              TEXT DEFAULT NULL,
            PRIMARY KEY            (`id`),
            KEY `entities_id`      (`entities_id`),
            KEY `is_recursive`     (`is_recursive`),
            KEY `users_id`         (`users_id`),
            KEY `lineoperators_id` (`lineoperators_id`)
            ) ENGINE=MyISAM  DEFAULT CHARSET=utf8 COLLATE=utf8_unicode_ci";
      $DB->queryOrDie($query, "9.2 add table glpi_lines");
   }

   if (!TableExists('glpi_devicesimcardtypes')) {
      $query = "CREATE TABLE IF NOT EXISTS `glpi_devicesimcardtypes` (
                  `id` int(11) NOT NULL AUTO_INCREMENT,
                  `name` varchar(255) NOT NULL DEFAULT '',
                  `comment` text COLLATE utf8_unicode_ci,
                  `date_mod` datetime DEFAULT NULL,
                  `date_creation` datetime DEFAULT NULL,
                  PRIMARY KEY (`id`),
                  KEY `name` (`name`),
                  KEY `date_mod` (`date_mod`),
                  KEY `date_creation` (`date_creation`)
                ) ENGINE=MyISAM  DEFAULT CHARSET=utf8 COLLATE=utf8_unicode_ci;";
      $DB->queryOrDie($query, "9.2 add table glpi_devicesimcardtypes");
   }

   if (!countElementsInTable('glpi_devicesimcardtypes', "`name`='Full SIM'")) {
      $DB->queryOrDie("INSERT INTO `glpi_devicesimcardtypes` VALUES (NULL,'Full SIM',NULL,NULL,NULL)");
   }
   if (!countElementsInTable('glpi_devicesimcardtypes', "`name`='Mini SIM'")) {
      $DB->queryOrDie("INSERT INTO `glpi_devicesimcardtypes` VALUES (NULL,'Mini SIM',NULL,NULL,NULL)");
   }
   if (!countElementsInTable('glpi_devicesimcardtypes', "`name`='Micro SIM'")) {
      $DB->queryOrDie("INSERT INTO `glpi_devicesimcardtypes` VALUES (NULL,'Micro SIM',NULL,NULL,NULL)");
   }
   if (!countElementsInTable('glpi_devicesimcardtypes', "`name`='Nano SIM'")) {
      $DB->queryOrDie("INSERT INTO `glpi_devicesimcardtypes` VALUES (NULL,'Nano SIM',NULL,NULL,NULL)");
   }

   if (!TableExists('glpi_devicesimcards')) {
      $query = "CREATE TABLE IF NOT EXISTS `glpi_devicesimcards` (
               `id` int(11) NOT NULL AUTO_INCREMENT,
               `designation` varchar(255) DEFAULT NULL,
               `comment` text CHARACTER SET utf8 COLLATE utf8_unicode_ci NULL,
               `entities_id` int(11) NOT NULL DEFAULT '0',
               `is_recursive` tinyint(1) NOT NULL DEFAULT '0',
               `manufacturers_id` int(11) NOT NULL DEFAULT '0',
               `voltage` int(11) DEFAULT NULL,
               `devicesimcardtypes_id` int(11) NOT NULL DEFAULT '0',
               `date_mod` datetime DEFAULT NULL,
               `date_creation` datetime DEFAULT NULL,
               `allow_voip` tinyint(1) NOT NULL DEFAULT '0',
               PRIMARY KEY (`id`),
               KEY `designation` (`designation`),
               KEY `entities_id` (`entities_id`),
               KEY `is_recursive` (`is_recursive`),
               KEY `devicesimcardtypes_id` (`devicesimcardtypes_id`),
               KEY `date_mod` (`date_mod`),
               KEY `date_creation` (`date_creation`),
               KEY `manufacturers_id` (`manufacturers_id`)
            ) ENGINE=MyISAM  DEFAULT CHARSET=utf8 COLLATE=utf8_unicode_ci";
        $DB->queryOrDie($query, "9.2 add table glpi_devicesimcards");
   }

   if (!TableExists('glpi_items_devicesimcards')) {
      $query = "CREATE TABLE IF NOT EXISTS `glpi_items_devicesimcards` (
                  `id` int(11) NOT NULL AUTO_INCREMENT,
                  `items_id` int(11) NOT NULL DEFAULT '0' COMMENT 'RELATION to various table, according to itemtype (id)',
                  `itemtype` varchar(100) COLLATE utf8_unicode_ci NOT NULL,
                  `devicesimcards_id` int(11) NOT NULL DEFAULT '0',
                  `is_deleted` tinyint(1) NOT NULL DEFAULT '0',
                  `is_dynamic` tinyint(1) NOT NULL DEFAULT '0',
                  `entities_id` int(11) NOT NULL DEFAULT '0',
                  `serial` varchar(255) NULL DEFAULT NULL,
                  `otherserial` varchar(255) NULL DEFAULT NULL,
                  `states_id` int(11) NOT NULL DEFAULT '0',
                  `locations_id` int(11) NOT NULL DEFAULT '0',
                  `lines_id` int(11) NOT NULL DEFAULT '0',
                  `pin` varchar(255) NOT NULL DEFAULT '',
                  `pin2` varchar(255) NOT NULL DEFAULT '',
                  `puk` varchar(255) NOT NULL DEFAULT '',
                  `puk2` varchar(255) NOT NULL DEFAULT '',
                  PRIMARY KEY (`id`),
                  KEY `item` (`itemtype`,`items_id`),
                  KEY `devicesimcards_id` (`devicesimcards_id`),
                  KEY `is_deleted` (`is_deleted`),
                  KEY `is_dynamic` (`is_dynamic`),
                  KEY `entities_id` (`entities_id`),
                  KEY `serial` (`serial`),
                  KEY `otherserial` (`otherserial`),
                  KEY `states_id` (`states_id`),
                  KEY `locations_id` (`locations_id`),
                  KEY `lines_id` (`lines_id`)
                ) ENGINE=MyISAM  DEFAULT CHARSET=utf8 COLLATE=utf8_unicode_ci";
      $DB->queryOrDie($query, "9.2 add table glpi_items_devicesimcards");
   }

   if (countElementsInTable("glpi_profilerights", "`name` = 'line'") == 0) {
      //new right for line
      //give full rights to profiles having config right
      foreach ($DB->request("glpi_profilerights", "`name` = 'config'") as $profrights) {
         if ($profrights['rights'] && (READ + UPDATE)) {
            $rightValue = CREATE | READ | UPDATE | DELETE | PURGE | READNOTE | UPDATENOTE;
         } else {
            $rightValue = 0;
         }
         $query = "INSERT INTO `glpi_profilerights`
                          (`id`, `profiles_id`, `name`, `rights`)
                   VALUES (NULL, '".$profrights['profiles_id']."', 'line',
                           '".$rightValue."')";
         $DB->queryOrDie($query, "9.1 add right for line");
      }
   }

   if (countElementsInTable("glpi_profilerights", "`name` = 'lineoperator'") == 0) {
      //new right for lineoperator
      //give full rights to profiles having config right
      foreach ($DB->request("glpi_profilerights", "`name` = 'config'") as $profrights) {
         if ($profrights['rights'] && (READ + UPDATE)) {
            $rightValue = CREATE | READ | UPDATE | DELETE | PURGE;
         } else {
            $rightValue = 0;
         }
         $query = "INSERT INTO `glpi_profilerights`
                          (`id`, `profiles_id`, `name`, `rights`)
                   VALUES (NULL, '".$profrights['profiles_id']."', 'lineoperator',
                           '".$rightValue."')";
         $DB->queryOrDie($query, "9.1 add right for lineoperator");
      }
   }

   if (countElementsInTable("glpi_profilerights", "`name` = 'devicesimcard_pinpuk'") == 0) {
      //new right for simcard pin and puk
      //give full rights to profiles having config right
      foreach ($DB->request("glpi_profilerights", "`name` = 'config'") as $profrights) {
         if ($profrights['rights'] && (READ + UPDATE)) {
            $rightValue = READ | UPDATE;
         } else {
            $rightValue = 0;
         }
         $query = "INSERT INTO `glpi_profilerights`
                          (`id`, `profiles_id`, `name`, `rights`)
                   VALUES (NULL, '".$profrights['profiles_id']."', 'devicesimcard_pinpuk',
                           '".$rightValue."')";
         $DB->queryOrDie($query, "9.1 add right for simcards pin and puk codes");
      }
   }

   //Firmware for phones
   if (fieldExists('glpi_phones', 'firmware')) {
      $iterator = $DB->request([
         'SELECT' => ['id', 'firmware'],
         'FROM'   => 'glpi_phones',
         'NOT'    => ['firmware' => null]
      ]);

      $firmwares = [];
      while ($row = $iterator->next()) {
         if (!isset($firmwares[$row['firmware']])) {
            $fw = new DeviceFirmware();
            if ($fw->getFromDBByCrit(['designation' => $row['firmware']])) {
               $firmwares[$row['firmware']] = $fw->getID();
            } else {
               $id = $fw->add([
                  'designation'              => $row['firmware'],
                  'devicefirmwaretypes_id'   => '3' //type "firmware"
               ]);
               $firmwares[$row['firmware']] = $id;
            }
         }

         //add link
         $item_fw = new Item_DeviceFirmware();
         $item_fw->add([
            'itemtype'           => 'Phone',
            'items_id'           => $row['id'],
            'devicefirmwares_id' => $firmwares[$row['firmware']]
         ]);
      }

      $migration->dropField('glpi_phones', 'firmware');
   }

   //Firmware for network equipements
   if (tableExists('glpi_networkequipmentfirmwares')) {
      $mapping = [];
      $iterator = $DB->request('glpi_networkequipmentfirmwares');
      while ($row = $iterator->next()) {
         $fw = new DeviceFirmware();
         $id = $fw->add([
            'designation'              => $row['name'],
            'comment'                  => $row['comment'],
            'devicefirmwaretypes_id'   => 3, //type "Firmware"
            'date_creation'            => $row['date_creation'],
            'date_mod'                 => $row['date_mod']
         ]);
         $mapping[$row['id']] = $id;
      }

      $iterator = $DB->request('glpi_networkequipments');
      while ($row = $iterator->next()) {
         if (isset($mapping[$row['networkequipmentfirmwares_id']])) {
            $itemdevice = new Item_DeviceFirmware();
            $itemdevice->add([
               'itemtype'           => 'NetworkEquipment',
               'items_id'           => $row['id'],
               'devicefirmwares_id' => $mapping[$row['networkequipmentfirmwares_id']]
            ]);
         }
      }

      $migration->dropKey('glpi_networkequipments', 'networkequipmentfirmwares_id');
      $migration->dropField('glpi_networkequipments', 'networkequipmentfirmwares_id');
      $migration->dropTable('glpi_networkequipmentfirmwares');
   }

   // add projecttemplate
   if (!FieldExists('glpi_projects', 'projecttemplates_id')) {
      $migration->addField("glpi_projects", "projecttemplates_id", "integer");
      $migration->addField("glpi_projects", "is_template", "bool");
      $migration->addField("glpi_projects", "template_name", "string");
      $migration->addKey("glpi_projects", "projecttemplates_id");
   }

   if (!FieldExists('glpi_projecttasks', 'projecttasktemplates_id')) {
      $migration->addField("glpi_projecttasks", "projecttasktemplates_id", "integer");
      $migration->addField("glpi_projecttasks", "is_template", "bool");
      $migration->addField("glpi_projecttasks", "template_name", "string");
      $migration->addKey("glpi_projecttasks", "projecttasktemplates_id");
   }

   if (!TableExists('glpi_projecttasktemplates')) {
      $query = "CREATE TABLE `glpi_projecttasktemplates` (
                       `id` int(11) NOT NULL AUTO_INCREMENT,
                       `entities_id` int(11) NOT NULL DEFAULT '0',
                       `is_recursive` tinyint(1) NOT NULL DEFAULT '0',
                       `name` varchar(255) COLLATE utf8_unicode_ci DEFAULT NULL,
                       `description` longtext COLLATE utf8_unicode_ci,
                       `comment` longtext COLLATE utf8_unicode_ci,
                       `projects_id` int(11) NOT NULL DEFAULT '0',
                       `projecttasks_id` int(11) NOT NULL DEFAULT '0',
                       `plan_start_date` datetime DEFAULT NULL,
                       `plan_end_date` datetime DEFAULT NULL,
                       `real_start_date` datetime DEFAULT NULL,
                       `real_end_date` datetime DEFAULT NULL,
                       `planned_duration` int(11) NOT NULL DEFAULT '0',
                       `effective_duration` int(11) NOT NULL DEFAULT '0',
                       `projectstates_id` int(11) NOT NULL DEFAULT '0',
                       `projecttasktypes_id` int(11) NOT NULL DEFAULT '0',
                       `users_id` int(11) NOT NULL DEFAULT '0',
                       `percent_done` int(11) NOT NULL DEFAULT '0',
                       `is_milestone` tinyint(1) NOT NULL DEFAULT '0',
                       `comments` text COLLATE utf8_unicode_ci,
                       `date_mod` datetime DEFAULT NULL,
                       `date_creation` datetime DEFAULT NULL,
                       PRIMARY KEY (`id`),
                       KEY `name` (`name`),
                       KEY `entities_id` (`entities_id`),
                       KEY `is_recursive` (`is_recursive`),
                       KEY `projects_id` (`projects_id`),
                       KEY `projecttasks_id` (`projecttasks_id`),
                       KEY `date_creation` (`date_creation`),
                       KEY `date_mod` (`date_mod`),
                       KEY `users_id` (`users_id`),
                       KEY `plan_start_date` (`plan_start_date`),
                       KEY `plan_end_date` (`plan_end_date`),
                       KEY `real_start_date` (`real_start_date`),
                       KEY `real_end_date` (`real_end_date`),
                       KEY `percent_done` (`percent_done`),
                       KEY `projectstates_id` (`projectstates_id`),
                       KEY `projecttasktypes_id` (`projecttasktypes_id`),
                       KEY `is_milestone` (`is_milestone`)
                     ) ENGINE=MyISAM DEFAULT CHARSET=utf8 COLLATE=utf8_unicode_ci;";
      $DB->queryOrDie($query, "9.2 add table glpi_projecttasktemplates");
   }

   $migration->addKey("glpi_tickettasks", "users_id_tech");
   $migration->addKey("glpi_tickettasks", "groups_id_tech");

   // ************ Keep it at the end **************
   $migration->executeMigration();

   return $updateresult;
}<|MERGE_RESOLUTION|>--- conflicted
+++ resolved
@@ -649,15 +649,10 @@
    }
 
    /************** Auto login **************/
-<<<<<<< HEAD
-   Config::setConfigurationValues('core', ['login_remember_time'    => 604800,
-                                           'login_remember_default' => 1]);
-=======
    $migration->addConfig([
       'login_remember_time'      => 604800,
       'login_remember_default'   => 1
    ]);
->>>>>>> 991783b0
 
    if (TableExists('glpi_bookmarks')) {
       $migration->renameTable("glpi_bookmarks", "glpi_savedsearches");
@@ -847,10 +842,10 @@
       /** Notifications modes */
       $migration->addConfig([
          'use_notifications'                 => $current_config['use_mailing'],
-         'notifications_mailing'             => $current_config['use_mailing'],
-         'notifications_ajax'                => 0,
-         'notifications_ajax_check_interval' => '5',
-         'notifications_ajax_sound'          => null,
+                                      'notifications_mailing'    => $current_config['use_mailing'],
+                                      'notifications_ajax'       => 0,
+                                      'notifications_ajax_check_interval' => '5',
+                                      'notifications_ajax_sound' => null,
          'notifications_ajax_icon_url'       => '/pics/glpi.png'
       ]);
    }
