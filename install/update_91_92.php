--- conflicted
+++ resolved
@@ -130,8 +130,6 @@
                    AND `name` = 'device'";
    $DB->queryOrDie($query, "grant READ right on components to profiles having UPDATE right");
 
-<<<<<<< HEAD
-=======
    $migration->displayMessage(sprintf(__('Add of - %s to database'), 'Knowbase item link to tickets'));
    if (!TableExists('glpi_knowbaseitems_items')) {
       $query = "CREATE TABLE `glpi_knowbaseitems_items` (
@@ -214,7 +212,6 @@
 
    // add kb category to task categories
    $migration->addField("glpi_taskcategories", "knowbaseitemcategories_id", "integer");
->>>>>>> 360218ff
 
    // ************ Keep it at the end **************
    $migration->executeMigration();
