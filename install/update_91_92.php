--- conflicted
+++ resolved
@@ -1297,7 +1297,6 @@
       $migration->dropTable('glpi_networkequipmentfirmwares');
    }
 
-<<<<<<< HEAD
    // add projecttemplate
    if (!FieldExists('glpi_projects', 'projecttemplates_id')) {
       $migration->addField("glpi_projects", "projecttemplates_id", "integer");
@@ -1358,9 +1357,6 @@
       $DB->queryOrDie($query, "9.2 add table glpi_projecttasktemplates");
    }
 
-   $migration->addKey("glpi_tickettasks", "users_id_tech");
-   $migration->addKey("glpi_tickettasks", "groups_id_tech");
-=======
    //add editor in followupps
    if (!FieldExists('glpi_ticketfollowups', 'users_id_editor')) {
       $migration->addField("glpi_ticketfollowups", "users_id_editor", "int(11) NOT NULL DEFAULT '0'", ['after' => 'users_id']);
@@ -1380,7 +1376,6 @@
       $migration->addField("glpi_problemtasks", "users_id_editor", "int(11) NOT NULL DEFAULT '0'", ['after' => 'users_id']);
       $migration->addKey("glpi_problemtasks", "users_id_editor");
    }
->>>>>>> 40038483
 
    // ************ Keep it at the end **************
    $migration->executeMigration();
