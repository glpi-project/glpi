--- conflicted
+++ resolved
@@ -772,7 +772,14 @@
                                  true);
    }
 
-<<<<<<< HEAD
+   // Create a dedicated token for api
+   if (!FieldExists('glpi_users', 'api_token')) {
+      $migration->addField('glpi_users', 'api_token', 'string');
+      $migration->addField('glpi_users', 'api_token_date', 'datetime');
+      $migration->displayWarning("Api users tokens has been reset, if you use REST/XMLRPC api with personal token for authentication, please reset your user's token.",
+                                 true);
+   }
+
    // add projecttemplate
    $migration->addField("glpi_projects", "projecttemplates_id", "integer");
    $migration->addField("glpi_projects", "is_template", "bool");
@@ -833,16 +840,6 @@
    $migration->addKey("glpi_tickettasks", "groups_id_tech");
    $migration->migrationOneTable('glpi_tasktemplates');
 
-=======
-   // Create a dedicated token for api
-   if (!FieldExists('glpi_users', 'api_token')) {
-      $migration->addField('glpi_users', 'api_token', 'string');
-      $migration->addField('glpi_users', 'api_token_date', 'datetime');
-      $migration->displayWarning("Api users tokens has been reset, if you use REST/XMLRPC api with personal token for authentication, please reset your user's token.",
-                                 true);
-   }
-
->>>>>>> 33b8e498
    // ************ Keep it at the end **************
    $migration->executeMigration();
 
