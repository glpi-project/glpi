--- conflicted
+++ resolved
@@ -651,7 +651,9 @@
       }
    }
 
-<<<<<<< HEAD
+   $migration->addField('glpi_states', 'is_visible_certificate', 'bool');
+   $migration->addKey('glpi_states', 'is_visible_certificate');
+
    /** ************ New SLM structure ************ */
    if (!$DB->tableExists('glpi_olas')) {
       $query = "CREATE TABLE `glpi_olas` (
@@ -830,10 +832,6 @@
                        WHERE `field` = 'slts_tto_id'",
                       "SLA ruleactions migration");
    }
-=======
-   $migration->addField('glpi_states', 'is_visible_certificate', 'bool');
-   $migration->addKey('glpi_states', 'is_visible_certificate');
->>>>>>> 2ed73ae7
 
    /************** Auto login **************/
    $migration->addConfig([
