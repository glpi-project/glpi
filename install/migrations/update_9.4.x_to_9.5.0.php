--- conflicted
+++ resolved
@@ -418,15 +418,9 @@
             ]
         );
         foreach ($elements_to_fix as $data) {
-<<<<<<< HEAD
             $data['picture_front'] = $fix_picture_fct($data['picture_front']);
             $data['picture_rear']  = $fix_picture_fct($data['picture_rear']);
-            $DB->update($table, $data, ['id' => $data['id']]);
-=======
-            $data['picture_front'] = $DB->escape($fix_picture_fct($data['picture_front']));
-            $data['picture_rear']  = $DB->escape($fix_picture_fct($data['picture_rear']));
             $DB->updateOrDie($table, $data, ['id' => $data['id']]);
->>>>>>> 078f6529
         }
     }
 
@@ -440,13 +434,8 @@
         ]
     );
     foreach ($elements_to_fix as $data) {
-<<<<<<< HEAD
         $data['blueprint'] = $fix_picture_fct($data['blueprint']);
-        $DB->update('glpi_dcrooms', $data, ['id' => $data['id']]);
-=======
-        $data['blueprint'] = $DB->escape($fix_picture_fct($data['blueprint']));
         $DB->updateOrDie('glpi_dcrooms', $data, ['id' => $data['id']]);
->>>>>>> 078f6529
     }
     /** /Make datacenter pictures path relative */
 
