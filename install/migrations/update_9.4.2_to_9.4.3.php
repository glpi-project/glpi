<?php

/**
 * ---------------------------------------------------------------------
 *
 * GLPI - Gestionnaire Libre de Parc Informatique
 *
 * http://glpi-project.org
 *
 * @copyright 2015-2023 Teclib' and contributors.
 * @copyright 2003-2014 by the INDEPNET Development Team.
 * @licence   https://www.gnu.org/licenses/gpl-3.0.html
 *
 * ---------------------------------------------------------------------
 *
 * LICENSE
 *
 * This file is part of GLPI.
 *
 * This program is free software: you can redistribute it and/or modify
 * it under the terms of the GNU General Public License as published by
 * the Free Software Foundation, either version 3 of the License, or
 * (at your option) any later version.
 *
 * This program is distributed in the hope that it will be useful,
 * but WITHOUT ANY WARRANTY; without even the implied warranty of
 * MERCHANTABILITY or FITNESS FOR A PARTICULAR PURPOSE.  See the
 * GNU General Public License for more details.
 *
 * You should have received a copy of the GNU General Public License
 * along with this program.  If not, see <https://www.gnu.org/licenses/>.
 *
 * ---------------------------------------------------------------------
 */

/**
 * Update from 9.4.2 to 9.4.3
 *
 * @return bool for success (will die for most error)
 **/
function update942to943()
{
    global $DB, $migration;

    $updateresult     = true;

   //TRANS: %s is the number of new version
    $migration->displayTitle(sprintf(__('Update to %s'), '9.4.3'));
    $migration->setVersion('9.4.3');

    /** Fix URL of images inside ITIL objects contents */
   // This is an exact copy of the same process used in "update940to941()" and "update941to942()"
   // which was not working for elements having a simple quote in their content.
   // It has been fixed there for people who had not yet updated to 9.4.1 / 9.4.2 but have to
   // be put back here for people already having updated to 9.4.1 / 9.4.2.
    $migration->displayMessage(sprintf(__('Fix URL of images in ITIL tasks, followups and solutions.')));

   // Search for contents that does not contains the itil object parameter after the docid parameter
   // (i.e. having a quote that ends the href just after the docid param value).
   // 1st capturing group is the end of href attribute value
   // 2nd capturing group is the href attribute ending quote
    $quotes_possible_exp   = ['\'', '&apos;', '&#39;', '&#x27;', '"', '&quot', '&#34;', '&#x22;'];
    $missing_param_pattern = '(document\.send\.php\?docid=[0-9]+)(' . implode('|', $quotes_possible_exp) . ')';

    $itil_mappings = [
        'Change' => [
            'itil_table' => 'glpi_changes',
            'itil_fkey'  => 'changes_id',
            'task_table' => 'glpi_changetasks',
        ],
        'Problem' => [
            'itil_table' => 'glpi_problems',
            'itil_fkey'  => 'problems_id',
            'task_table' => 'glpi_problemtasks',
        ],
        'Ticket' => [
            'itil_table' => 'glpi_tickets',
            'itil_fkey'  => 'tickets_id',
            'task_table' => 'glpi_tickettasks',
        ],
    ];

    $fix_content_fct = function ($content, $itil_id, $itil_fkey) use ($missing_param_pattern) {
       // Add itil object param between docid param ($1) and ending quote ($2)
        return preg_replace(
            '/' . $missing_param_pattern . '/',
            '$1&amp;' . http_build_query([$itil_fkey => $itil_id]) . '$2',
            $content
        );
    };

    foreach ($itil_mappings as $itil_type => $itil_specs) {
        $itil_fkey  = $itil_specs['itil_fkey'];
        $task_table = $itil_specs['task_table'];

       // Fix followups and solutions
        foreach (['glpi_itilfollowups', 'glpi_itilsolutions'] as $itil_element_table) {
            $elements_to_fix = $DB->request(
                [
                    'SELECT'    => ['id', 'items_id', 'content'],
                    'FROM'      => $itil_element_table,
                    'WHERE'     => [
                        'itemtype' => $itil_type,
                        'content'  => ['REGEXP', $missing_param_pattern],
                    ]
                ]
            );
            foreach ($elements_to_fix as $data) {
<<<<<<< HEAD
                 $data['content'] = $fix_content_fct($data['content'], $data['items_id'], $itil_fkey);
                 $DB->update($itil_element_table, $data, ['id' => $data['id']]);
=======
                 $data['content'] = $DB->escape($fix_content_fct($data['content'], $data['items_id'], $itil_fkey));
                 $DB->updateOrDie($itil_element_table, $data, ['id' => $data['id']]);
>>>>>>> 078f6529
            }
        }

       // Fix tasks
        $tasks_to_fix = $DB->request(
            [
                'SELECT'    => ['id', $itil_fkey, 'content'],
                'FROM'      => $task_table,
                'WHERE'     => [
                    'content'  => ['REGEXP', $missing_param_pattern],
                ]
            ]
        );
        foreach ($tasks_to_fix as $data) {
<<<<<<< HEAD
            $data['content'] = $fix_content_fct($data['content'], $data[$itil_fkey], $itil_fkey);
            $DB->update($task_table, $data, ['id' => $data['id']]);
=======
            $data['content'] = $DB->escape($fix_content_fct($data['content'], $data[$itil_fkey], $itil_fkey));
            $DB->updateOrDie($task_table, $data, ['id' => $data['id']]);
>>>>>>> 078f6529
        }
    }
    /** /Fix URL of images inside ITIL objects contents */

   // add is_private field to change and problems
    $migration->addField('glpi_changetasks', 'is_private', 'bool');
    $migration->addField('glpi_problemtasks', 'is_private', 'bool');
    $migration->addKey('glpi_changetasks', 'is_private');
    $migration->addKey('glpi_problemtasks', 'is_private');

    /** Crontask missing from fresh install */
    CronTask::Register(
        'PurgeLogs',
        'PurgeLogs',
        7 * DAY_TIMESTAMP,
        [
            'param' => 24,
            'mode' => CronTask::MODE_EXTERNAL
        ]
    );
    /** /Crontask missing from fresh install */

   // ************ Keep it at the end **************
    $migration->executeMigration();

    return $updateresult;
}<|MERGE_RESOLUTION|>--- conflicted
+++ resolved
@@ -106,13 +106,8 @@
                 ]
             );
             foreach ($elements_to_fix as $data) {
-<<<<<<< HEAD
                  $data['content'] = $fix_content_fct($data['content'], $data['items_id'], $itil_fkey);
-                 $DB->update($itil_element_table, $data, ['id' => $data['id']]);
-=======
-                 $data['content'] = $DB->escape($fix_content_fct($data['content'], $data['items_id'], $itil_fkey));
                  $DB->updateOrDie($itil_element_table, $data, ['id' => $data['id']]);
->>>>>>> 078f6529
             }
         }
 
@@ -127,13 +122,8 @@
             ]
         );
         foreach ($tasks_to_fix as $data) {
-<<<<<<< HEAD
             $data['content'] = $fix_content_fct($data['content'], $data[$itil_fkey], $itil_fkey);
-            $DB->update($task_table, $data, ['id' => $data['id']]);
-=======
-            $data['content'] = $DB->escape($fix_content_fct($data['content'], $data[$itil_fkey], $itil_fkey));
             $DB->updateOrDie($task_table, $data, ['id' => $data['id']]);
->>>>>>> 078f6529
         }
     }
     /** /Fix URL of images inside ITIL objects contents */
