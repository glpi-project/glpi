--- conflicted
+++ resolved
@@ -726,8 +726,6 @@
    $migration->addField("glpi_groups", "is_task", "bool", array('value' => 1,
                                                                 'after' => 'is_assign'));
 
-
-<<<<<<< HEAD
    // for date_mod adding to tasks and to followups
    $migration->addField("glpi_tickettasks", "date_mod", "datetime");
    $migration->addKey("glpi_tickettasks", "date_mod");
@@ -738,10 +736,12 @@
    $migration->addField("glpi_ticketfollowups", "date_mod", "datetime");
    $migration->addKey("glpi_ticketfollowups", "date_mod");
 
+
    // for is_active adding to glpi_taskcategories
    $migration->addField("glpi_taskcategories", "is_active", "bool", array('value' => 1));
    $migration->addKey("glpi_taskcategories", "is_active");
-=======
+
+
    // for is_active, is_followup_default, is_ticketheader and is_ticketfollowup in glpi_requesttypes
    $migration->addField("glpi_requesttypes", "is_active", "bool", array('value' => 1));
    $migration->addKey("glpi_requesttypes", "is_active");
@@ -754,7 +754,6 @@
    $migration->addField("glpi_requesttypes", "is_mailfollowup_default", "bool", array('value' => 0));
    $migration->addKey("glpi_requesttypes", "is_mailfollowup_default");
 
->>>>>>> c05bbd7f
 
    // ************ Keep it at the end **************
    $migration->executeMigration();
