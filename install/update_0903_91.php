--- conflicted
+++ resolved
@@ -726,17 +726,6 @@
    $migration->addField("glpi_groups", "is_task", "bool", array('value' => 1,
                                                                 'after' => 'is_assign'));
 
-<<<<<<< HEAD
-=======
-   // for date_mod adding to tasks and to followups
-   $migration->addField("glpi_tickettasks", "date_mod", "datetime");
-   $migration->addKey("glpi_tickettasks", "date_mod");
-   $migration->addField("glpi_problemtasks", "date_mod", "datetime");
-   $migration->addKey("glpi_problemtasks", "date_mod");
-   $migration->addField("glpi_changetasks", "date_mod", "datetime");
-   $migration->addKey("glpi_changetasks", "date_mod");
-   $migration->addField("glpi_ticketfollowups", "date_mod", "datetime");
-   $migration->addKey("glpi_ticketfollowups", "date_mod");
 
    // for is_active, is_followup_default, is_ticketheader and is_ticketfollowup in glpi_requesttypes
    $migration->addField("glpi_requesttypes", "is_active", "bool", array('value' => 1));
@@ -750,7 +739,6 @@
    $migration->addField("glpi_requesttypes", "is_mailfollowup_default", "bool", array('value' => 0));
    $migration->addKey("glpi_requesttypes", "is_mailfollowup_default");
 
->>>>>>> 71d980e7
 
    // ************ Keep it at the end **************
    $migration->executeMigration();
