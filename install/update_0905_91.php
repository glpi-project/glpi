<?php
/*
 -------------------------------------------------------------------------
 GLPI - Gestionnaire Libre de Parc Informatique
 Copyright (C) 2015-2016 Teclib'.

 http://glpi-project.org

 based on GLPI - Gestionnaire Libre de Parc Informatique
 Copyright (C) 2003-2014 by the INDEPNET Development Team.

 -------------------------------------------------------------------------

 LICENSE

 This file is part of GLPI.

 GLPI is free software; you can redistribute it and/or modify
 it under the terms of the GNU General Public License as published by
 the Free Software Foundation; either version 2 of the License, or
 (at your option) any later version.

 GLPI is distributed in the hope that it will be useful,
 but WITHOUT ANY WARRANTY; without even the implied warranty of
 MERCHANTABILITY or FITNESS FOR A PARTICULAR PURPOSE.  See the
 GNU General Public License for more details.

 You should have received a copy of the GNU General Public License
 along with GLPI. If not, see <http://www.gnu.org/licenses/>.
 --------------------------------------------------------------------------
 */

/** @file
* @brief
*/

/**
 * Update from 0.90.5 to 9.1
 *
 * @return bool for success (will die for most error)
**/
function update0905to91() {
   global $DB, $migration, $CFG_GLPI;

   $current_config   = Config::getConfigurationValues('core');
   $updateresult     = true;
   $ADDTODISPLAYPREF = array();

   //TRANS: %s is the number of new version
   $migration->displayTitle(sprintf(__('Update to %s'), '9.1'));
   $migration->setVersion('9.1');


   $backup_tables = false;
   $newtables     = array('glpi_objectlocks');

   foreach ($newtables as $new_table) {
      // rename new tables if exists ?
      if (TableExists($new_table)) {
         $migration->dropTable("backup_$new_table");
         $migration->displayWarning("$new_table table already exists. ".
                                    "A backup have been done to backup_$new_table.");
         $backup_tables = true;
         $query         = $migration->renameTable("$new_table", "backup_$new_table");
      }
   }
   if ($backup_tables) {
      $migration->displayWarning("You can delete backup tables if you have no need of them.",
                                 true);
   }

   $migration->displayMessage(sprintf(__('Add of - %s to database'), 'Object Locks'));


   /************** Lock Objects *************/
   if (!TableExists('glpi_objectlocks')) {
      $query = "CREATE TABLE `glpi_objectlocks` (
                 `id` INT(11) NOT NULL AUTO_INCREMENT,
                 `itemtype` VARCHAR(100) NOT NULL COMMENT 'Type of locked object',
                 `items_id` INT(11) NOT NULL COMMENT 'RELATION to various tables, according to itemtype (ID)',
                 `users_id` INT(11) NOT NULL COMMENT 'id of the locker',
                 `date_mod` TIMESTAMP NOT NULL DEFAULT CURRENT_TIMESTAMP ON UPDATE CURRENT_TIMESTAMP COMMENT 'Timestamp of the lock',
                 PRIMARY KEY (`id`),
                 UNIQUE INDEX `item` (`itemtype`, `items_id`)
               ) ENGINE=MyISAM DEFAULT CHARSET=utf8 COLLATE=utf8_unicode_ci";
      $DB->queryOrDie($query, "9.1 add table glpi_objectlocks");

      // insert new profile (read only access for locks)
      $query = "INSERT INTO `glpi_profiles`
                       (`name`, `interface`, `is_default`, `helpdesk_hardware`, `helpdesk_item_type`,
                        `ticket_status`, `date_mod`, `comment`, `problem_status`,
                        `create_ticket_on_login`, `tickettemplates_id`, `change_status`)
                VALUES ('Read-Only','central','0','0','[]',
                        '{\"1\":{\"2\":0,\"3\":0,\"4\":0,\"5\":0,\"6\":0},\"2\":{\"1\":0,\"3\":0,\"4\":0,\"5\":0,\"6\":0},\"3\":{\"1\":0,\"2\":0,\"4\":0,\"5\":0,\"6\":0},\"4\":{\"1\":0,\"2\":0,\"3\":0,\"5\":0,\"6\":0},\"5\":{\"1\":0,\"2\":0,\"3\":0,\"4\":0,\"6\":0},\"6\":{\"1\":0,\"2\":0,\"3\":0,\"4\":0,\"5\":0}}',
                        NULL,
                        'This profile defines read-only access. It is used when objects are locked. It can also be used to give to users rights to unlock objects.',
                        '{\"1\":{\"7\":0,\"2\":0,\"3\":0,\"4\":0,\"5\":0,\"8\":0,\"6\":0},\"7\":{\"1\":0,\"2\":0,\"3\":0,\"4\":0,\"5\":0,\"8\":0,\"6\":0},\"2\":{\"1\":0,\"7\":0,\"3\":0,\"4\":0,\"5\":0,\"8\":0,\"6\":0},\"3\":{\"1\":0,\"7\":0,\"2\":0,\"4\":0,\"5\":0,\"8\":0,\"6\":0},\"4\":{\"1\":0,\"7\":0,\"2\":0,\"3\":0,\"5\":0,\"8\":0,\"6\":0},\"5\":{\"1\":0,\"7\":0,\"2\":0,\"3\":0,\"4\":0,\"8\":0,\"6\":0},\"8\":{\"1\":0,\"7\":0,\"2\":0,\"3\":0,\"4\":0,\"5\":0,\"6\":0},\"6\":{\"1\":0,\"7\":0,\"2\":0,\"3\":0,\"4\":0,\"5\":0,\"8\":0}}',
                        0, 0,
                        '{\"1\":{\"9\":0,\"10\":0,\"7\":0,\"4\":0,\"11\":0,\"12\":0,\"5\":0,\"8\":0,\"6\":0},\"9\":{\"1\":0,\"10\":0,\"7\":0,\"4\":0,\"11\":0,\"12\":0,\"5\":0,\"8\":0,\"6\":0},\"10\":{\"1\":0,\"9\":0,\"7\":0,\"4\":0,\"11\":0,\"12\":0,\"5\":0,\"8\":0,\"6\":0},\"7\":{\"1\":0,\"9\":0,\"10\":0,\"4\":0,\"11\":0,\"12\":0,\"5\":0,\"8\":0,\"6\":0},\"4\":{\"1\":0,\"9\":0,\"10\":0,\"7\":0,\"11\":0,\"12\":0,\"5\":0,\"8\":0,\"6\":0},\"11\":{\"1\":0,\"9\":0,\"10\":0,\"7\":0,\"4\":0,\"12\":0,\"5\":0,\"8\":0,\"6\":0},\"12\":{\"1\":0,\"9\":0,\"10\":0,\"7\":0,\"4\":0,\"11\":0,\"5\":0,\"8\":0,\"6\":0},\"5\":{\"1\":0,\"9\":0,\"10\":0,\"7\":0,\"4\":0,\"11\":0,\"12\":0,\"8\":0,\"6\":0},\"8\":{\"1\":0,\"9\":0,\"10\":0,\"7\":0,\"4\":0,\"11\":0,\"12\":0,\"5\":0,\"6\":0},\"6\":{\"1\":0,\"9\":0,\"10\":0,\"7\":0,\"4\":0,\"11\":0,\"12\":0,\"5\":0,\"8\":0}}')";

      $DB->queryOrDie($query, "9.1 update profile with Unlock profile") ;
      $ro_p_id = $DB->insert_id();
      $DB->queryOrDie("INSERT INTO `glpi_profilerights`
                              (`profiles_id`, `name`, `rights`)
                       VALUES ($ro_p_id, 'backup',                    '1'),
                              ($ro_p_id, 'bookmark_public',           '1'),
                              ($ro_p_id, 'budget',                    '161'),
                              ($ro_p_id, 'calendar',                  '1'),
                              ($ro_p_id, 'cartridge',                 '161'),
                              ($ro_p_id, 'change',                    '1185'),
                              ($ro_p_id, 'changevalidation',          '0'),
                              ($ro_p_id, 'computer',                  '161'),
                              ($ro_p_id, 'config',                    '1'),
                              ($ro_p_id, 'consumable',                '161'),
                              ($ro_p_id, 'contact_enterprise',        '161'),
                              ($ro_p_id, 'contract',                  '161'),
                              ($ro_p_id, 'device',                    '0'),
                              ($ro_p_id, 'document',                  '161'),
                              ($ro_p_id, 'domain',                    '1'),
                              ($ro_p_id, 'dropdown',                  '1'),
                              ($ro_p_id, 'entity',                    '1185'),
                              ($ro_p_id, 'followup',                  '8193'),
                              ($ro_p_id, 'global_validation',         '0'),
                              ($ro_p_id, 'group',                     '129'),
                              ($ro_p_id, 'infocom',                   '1'),
                              ($ro_p_id, 'internet',                  '129'),
                              ($ro_p_id, 'itilcategory',              '1'),
                              ($ro_p_id, 'knowbase',                  '2177'),
                              ($ro_p_id, 'knowbasecategory',          '1'),
                              ($ro_p_id, 'link',                      '129'),
                              ($ro_p_id, 'location',                  '1'),
                              ($ro_p_id, 'logs',                      '1'),
                              ($ro_p_id, 'monitor',                   '161'),
                              ($ro_p_id, 'netpoint',                  '1'),
                              ($ro_p_id, 'networking',                '161'),
                              ($ro_p_id, 'notification',              '1'),
                              ($ro_p_id, 'password_update',           '0'),
                              ($ro_p_id, 'peripheral',                '161'),
                              ($ro_p_id, 'phone',                     '161'),
                              ($ro_p_id, 'planning',                  '3073'),
                              ($ro_p_id, 'printer',                   '161'),
                              ($ro_p_id, 'problem',                   '1185'),
                              ($ro_p_id, 'profile',                   '129'),
                              ($ro_p_id, 'project',                   '1185'),
                              ($ro_p_id, 'projecttask',               '1'),
                              ($ro_p_id, 'queuedmail',                '1'),
                              ($ro_p_id, 'reminder_public',           '129'),
                              ($ro_p_id, 'reports',                   '1'),
                              ($ro_p_id, 'reservation',               '1'),
                              ($ro_p_id, 'rssfeed_public',            '129'),
                              ($ro_p_id, 'rule_dictionnary_dropdown', '1'),
                              ($ro_p_id, 'rule_dictionnary_printer',  '1'),
                              ($ro_p_id, 'rule_dictionnary_software', '1'),
                              ($ro_p_id, 'rule_import',               '1'),
                              ($ro_p_id, 'rule_ldap',                 '1'),
                              ($ro_p_id, 'rule_mailcollector',        '1'),
                              ($ro_p_id, 'rule_softwarecategories',   '1'),
                              ($ro_p_id, 'rule_ticket',               '1'),
                              ($ro_p_id, 'search_config',             '0'),
                              ($ro_p_id, 'show_group_hardware',       '1'),
                              ($ro_p_id, 'sla',                       '1'),
                              ($ro_p_id, 'software',                  '161'),
                              ($ro_p_id, 'solutiontemplate',          '1'),
                              ($ro_p_id, 'state',                     '1'),
                              ($ro_p_id, 'statistic',                 '1'),
                              ($ro_p_id, 'task',                      '8193'),
                              ($ro_p_id, 'taskcategory',              '1'),
                              ($ro_p_id, 'ticket',                    '7297'),
                              ($ro_p_id, 'ticketcost',                '1'),
                              ($ro_p_id, 'ticketrecurrent',           '1'),
                              ($ro_p_id, 'tickettemplate',            '1'),
                              ($ro_p_id, 'ticketvalidation',          '0'),
                              ($ro_p_id, 'transfer',                  '1'),
                              ($ro_p_id, 'typedoc',                   '1'),
                              ($ro_p_id, 'user',                      '2177')");

      // updates rights for Super-Admin profile
      foreach( $CFG_GLPI['lock_lockable_objects'] as $itemtype ) {
         $rightnames[] = "'".$itemtype::$rightname."'" ;
      }
      $query = "UPDATE `glpi_profilerights`
                SET `rights` = `rights` | ".UNLOCK."
                WHERE `profiles_id` = '4'
                      AND `name` IN (".implode( ",", $rightnames ).")" ;
      $DB->queryOrDie($query, "update super-admin profile with UNLOCK right");

      Config::setConfigurationValues('core', array('lock_use_lock_item'             => 0,
                                                   'lock_autolock_mode'             => 1,
                                                   'lock_directunlock_notification' => 0,
                                                   'lock_item_list'                 => '[]',
                                                   'lock_lockprofile_id'            => $ro_p_id));
   }

   // cron task
   if (!countElementsInTable('glpi_crontasks',
                             "`itemtype`='ObjectLock' AND `name`='unlockobject'")) {
      $query = "INSERT INTO `glpi_crontasks`
                       (`itemtype`, `name`, `frequency`, `param`, `state`, `mode`, `allowmode`,
                        `hourmin`, `hourmax`, `logs_lifetime`, `lastrun`, `lastcode`, `comment`)
                VALUES ('ObjectLock', 'unlockobject', 86400, 4, 0, 1, 3,
                        0, 24, 30, NULL, NULL, NULL); " ;
      $DB->queryOrDie($query, "9.1 Add UnlockObject cron task");
   }
   // notification template
   $query = "SELECT *
             FROM `glpi_notificationtemplates`
             WHERE `itemtype` = 'ObjectLock'";

   if ($result = $DB->query($query)) {
      if ($DB->numrows($result) == 0) {
         $query = "INSERT INTO `glpi_notificationtemplates`
                          (`name`, `itemtype`, `date_mod`)
                   VALUES ('Unlock Item request', 'ObjectLock', NOW())";
         $DB->queryOrDie($query, "9.1 Add unlock request notification template");
         $notid = $DB->insert_id();

         $query = "INSERT INTO `glpi_notificationtemplatetranslations`
                                (`notificationtemplates_id`, `language`,
                                 `subject`,
                                 `content_text`,
                                 `content_html`)
                         VALUES ($notid, '', '##objectlock.action##',
      '##objectlock.type## ###objectlock.id## - ##objectlock.name##

      ##lang.objectlock.url##
      ##objectlock.url##

      ##lang.objectlock.date_mod##
      ##objectlock.date_mod##

      Hello ##objectlock.lockedby.firstname##,
      Could go to this item and unlock it for me?
      Thank you,
      Regards,
      ##objectlock.requester.firstname##',
      '&lt;table&gt;
      &lt;tbody&gt;
      &lt;tr&gt;&lt;th colspan=\"2\"&gt;&lt;a href=\"##objectlock.url##\"&gt;##objectlock.type## ###objectlock.id## - ##objectlock.name##&lt;/a&gt;&lt;/th&gt;&lt;/tr&gt;
      &lt;tr&gt;
      &lt;td&gt;##lang.objectlock.url##&lt;/td&gt;
      &lt;td&gt;##objectlock.url##&lt;/td&gt;
      &lt;/tr&gt;
      &lt;tr&gt;
      &lt;td&gt;##lang.objectlock.date_mod##&lt;/td&gt;
      &lt;td&gt;##objectlock.date_mod##&lt;/td&gt;
      &lt;/tr&gt;
      &lt;/tbody&gt;
      &lt;/table&gt;
      &lt;p&gt;&lt;span style=\"font-size: small;\"&gt;Hello ##objectlock.lockedby.firstname##,&lt;br /&gt;Could go to this item and unlock it for me?&lt;br /&gt;Thank you,&lt;br /&gt;Regards,&lt;br /&gt;##objectlock.requester.firstname## ##objectlock.requester.lastname##&lt;/span&gt;&lt;/p&gt;')";

         $DB->queryOrDie($query, "9.1 add Unlock Request notification translation");

         $query = "INSERT INTO `glpi_notifications`
                                (`name`, `entities_id`, `itemtype`, `event`, `mode`,
                                 `notificationtemplates_id`, `comment`, `is_recursive`, `is_active`,
                                 `date_mod`)
                         VALUES ('Request Unlock Items', 0, 'ObjectLock', 'unlock', 'mail',
                                   $notid, '', 1, 1, NOW())";
         $DB->queryOrDie($query, "9.1 add Unlock Request notification");
         $notifid = $DB->insert_id();

         $query = "INSERT INTO `glpi_notificationtargets`
                                (`id`, `notifications_id`, `type`, `items_id`)
                         VALUES (NULL, $notifid, ".Notification::USER_TYPE.", ".Notification::USER.");";
         $DB->queryOrDie($query, "9.1 add Unlock Request notification target");
      }
   }
   $migration->addField("glpi_users", "lock_autolock_mode", "tinyint(1) NULL DEFAULT NULL");
   $migration->addField("glpi_users", "lock_directunlock_notification", "tinyint(1) NULL DEFAULT NULL");



   /************** Default Requester *************/
   Config::setConfigurationValues('core', array('set_default_requester' => 1));
   $migration->addField("glpi_users", "set_default_requester", "tinyint(1) NULL DEFAULT NULL");

   // ************ Networkport ethernets **************
   if (!TableExists("glpi_networkportfiberchannels")) {
      $query = "CREATE TABLE `glpi_networkportfiberchannels` (
                  `id` int(11) NOT NULL AUTO_INCREMENT,
                  `networkports_id` int(11) NOT NULL DEFAULT '0',
                  `items_devicenetworkcards_id` int(11) NOT NULL DEFAULT '0',
                  `netpoints_id` int(11) NOT NULL DEFAULT '0',
                  `wwn` varchar(16) COLLATE utf8_unicode_ci DEFAULT '',
                  `speed` int(11) NOT NULL DEFAULT '10' COMMENT 'Mbit/s: 10, 100, 1000, 10000',
                  PRIMARY KEY (`id`),
                  UNIQUE KEY `networkports_id` (`networkports_id`),
                  KEY `card` (`items_devicenetworkcards_id`),
                  KEY `netpoint` (`netpoints_id`),
                  KEY `wwn` (`wwn`),
                  KEY `speed` (`speed`)
                ) ENGINE=MyISAM DEFAULT CHARSET=utf8 COLLATE=utf8_unicode_ci;";
      $DB->query($query);
   }

   /************** Kernel version for os *************/
   $migration->addField("glpi_computers", "os_kernel_version", "string");


   /************** os architecture *************/
   $migration->addField("glpi_computers", "operatingsystemarchitectures_id", "integer");
   $migration->addKey("glpi_computers", "operatingsystemarchitectures_id");

   if (!TableExists('glpi_operatingsystemarchitectures')) {
      $query = "CREATE TABLE `glpi_operatingsystemarchitectures` (
        `id` int(11) NOT NULL AUTO_INCREMENT,
        `name` varchar(255) COLLATE utf8_unicode_ci DEFAULT NULL,
        `comment` text COLLATE utf8_unicode_ci,
        `date_mod` datetime DEFAULT NULL,
        `date_creation` datetime DEFAULT NULL,
        PRIMARY KEY (`id`),
        KEY `name` (`name`),
        KEY `date_mod` (`date_mod`),
        KEY `date_creation` (`date_creation`)
      ) ENGINE=MyISAM DEFAULT CHARSET=utf8 COLLATE=utf8_unicode_ci;";
      $DB->queryOrDie($query, "9.1 add table glpi_operatingsystemarchitectures");
   }


   /************** Task's templates *************/
   if (!TableExists('glpi_tasktemplates')) {
      $query = "CREATE TABLE `glpi_tasktemplates` (
                  `id` int(11) NOT NULL AUTO_INCREMENT,
                  `entities_id` int(11) NOT NULL DEFAULT '0',
                  `is_recursive` tinyint(1) NOT NULL DEFAULT '0',
                  `name` varchar(255) COLLATE utf8_unicode_ci DEFAULT NULL,
                  `content` text COLLATE utf8_unicode_ci,
                  `taskcategories_id` int(11) NOT NULL DEFAULT '0',
                  `actiontime` int(11) NOT NULL DEFAULT '0',
                  `comment` text COLLATE utf8_unicode_ci,
                  PRIMARY KEY (`id`),
                  KEY `name` (`name`),
                  KEY `is_recursive` (`is_recursive`),
                  KEY `taskcategories_id` (`taskcategories_id`),
                  KEY `entities_id` (`entities_id`)
                ) ENGINE=MyISAM DEFAULT CHARSET=utf8 COLLATE=utf8_unicode_ci;";
      $DB->queryOrDie($query, "9.1 add table glpi_tasktemplates");
   }


   /************** Installation date for softwares *************/
   $migration->addField("glpi_computers_softwareversions", "date_install", "DATE");
   $migration->addKey("glpi_computers_softwareversions", "date_install");


   /************** Location for budgets *************/
   $migration->addField("glpi_budgets", "locations_id", "integer");
   $migration->addKey("glpi_budgets", "locations_id");

   if (!TableExists('glpi_budgettypes')) {
      $query = "CREATE TABLE `glpi_budgettypes` (
        `id` int(11) NOT NULL AUTO_INCREMENT,
        `name` varchar(255) COLLATE utf8_unicode_ci DEFAULT NULL,
        `comment` text COLLATE utf8_unicode_ci,
        `date_mod` datetime DEFAULT NULL,
        `date_creation` datetime DEFAULT NULL,
        PRIMARY KEY (`id`),
        KEY `name` (`name`),
        KEY `date_mod` (`date_mod`),
        KEY `date_creation` (`date_creation`)
      ) ENGINE=MyISAM DEFAULT CHARSET=utf8 COLLATE=utf8_unicode_ci;";
      $DB->queryOrDie($query, "add table glpi_budgettypes");
   }

   $new = $migration->addField("glpi_budgets", "budgettypes_id", "integer");
   $migration->addKey("glpi_budgets", "budgettypes_id");

   if ($new) {
      $query = "UPDATE `glpi_displaypreferences`
                SET `num`='6' WHERE `itemtype`='Budget' AND `num`='4'";
      $DB->queryOrDie($query, "change budget display preference");
   }


   /************** New Planning with fullcalendar.io *************/
   $migration->addField("glpi_users", "plannings", "text");


   /************** API Rest *************/
   Config::setConfigurationValues('core', array('enable_api'                      => 0));
   Config::setConfigurationValues('core', array('enable_api_login_credentials'    => 0));
   Config::setConfigurationValues('core', array('enable_api_login_external_token' => 1));
   Config::setConfigurationValues('core', array('url_base_api' => trim($current_config['url_base'], "/")."/apirest.php/"));
   if (!TableExists('glpi_apiclients')) {
      $query = "CREATE TABLE `glpi_apiclients` (
                  `id` int(11) NOT NULL AUTO_INCREMENT,
                  `entities_id` INT NOT NULL DEFAULT '0',
                  `is_recursive` TINYINT(1) NOT NULL DEFAULT '0',
                  `name` varchar(255) COLLATE utf8_unicode_ci DEFAULT NULL,
                  `date_mod` DATETIME DEFAULT NULL,
                  `is_active` TINYINT(1) NOT NULL DEFAULT '0',
                  `ipv4_range_start` BIGINT NULL ,
                  `ipv4_range_end` BIGINT NULL ,
                  `ipv6` VARCHAR( 255 ) NULL,
                  `app_token` VARCHAR( 255 ) NULL,
                  `app_token_date` DATETIME DEFAULT NULL,
                  `dolog_method` TINYINT NOT NULL DEFAULT '0',
                  `comment` TEXT NULL ,
                  PRIMARY KEY (`id`),
                  KEY `date_mod` (`date_mod`),
                  KEY `is_active` (`is_active`)
                  ) ENGINE=MyISAM DEFAULT CHARSET=utf8 COLLATE=utf8_unicode_ci;";
      $DB->queryOrDie($query, "9.1 add table glpi_apiclients");
<<<<<<< HEAD
      $query = "INSERT INTO `glpi_apiclients` VALUES (1, 0, 1, 'full access from localhost', NULL, 1, INET_ATON('127.0.0.1'), INET_ATON('127.0.0.1'), '::1', '', NULL, 0, NULL)";
=======
      $query = "INSERT INTO `glpi_apiclients`
                  VALUES (1, 1, 1, 'full access', NOW(), 1, NULL, NULL, NULL, '', NULL, 0, NULL);";
>>>>>>> 4a04e348
      $DB->queryOrDie($query, "9.1 insert first line into table glpi_apiclients");
   }


   /************** Date mod/creation for itemtypes *************/
   $migration->displayMessage(sprintf(__('date_mod and date_creation')));
   $types = array('AuthLDAP', 'Blacklist', 'BlacklistedMailContent', 'Budget',  'Calendar',
                  'CartridgeItemType', 'Change', 'ChangeTask', 'ComputerDisk',
                  'ComputerVirtualMachine', 'ConsumableItemType', 'Contact', 'ContactType',
                  'Contract', 'ContractType', 'Crontask', 'DeviceCaseType', 'DeviceMemoryType',
                  'Document', 'DocumentCategory', 'DocumentType', 'Domain',  'Entity', 'FQDN',
                  'Fieldblacklist', 'FieldUnicity', 'Filesystem', 'Group', 'Holiday', 'Infocom',
                  'InterfaceType', 'IPNetwork', 'ITILCategory', 'KnowbaseItemCategory', 'Location',
                  'Link', 'MailCollector', 'Manufacturer', 'Netpoint', 'Network',
                  'NetworkEquipmentFirmware', 'NetworkName', 'NetworkPort', 'Notification',
                  'NotificationTemplate', 'PhonePowerSupply', 'Problem', 'ProblemTask', 'Profile',
                  'Project', 'ProjectState', 'ProjectTaskType', 'ProjectType',  'Reminder',
                  'RequestType', 'RSSFeed', 'Rule', 'RuleRightParameter', 'SLA',
                  'SoftwareLicenseType', 'SoftwareVersion', 'SolutionTemplate', 'SolutionType',
                  'SsoVariable', 'State', 'Supplier', 'SupplierType',
                  'TaskCategory', 'TaskTemplate',  'Ticket', 'TicketFollowup', 'TicketTask',
                  'User', 'UserCategory', 'UserTitle', 'VirtualMachineState', 'VirtualMachineSystem',
                  'VirtualMachineType', 'Vlan', 'WifiNetwork');
   $types = array_merge($types, $CFG_GLPI["infocom_types"]);
   $types = array_merge($types, $CFG_GLPI["dictionnary_types"]);
   $types = array_merge($types, $CFG_GLPI["device_types"]);
   $types = array_merge($types, $CFG_GLPI['networkport_instantiations']);

   foreach ($types as $type) {
      $table = getTableForItemType($type);

      if (!FieldExists($table, 'date_mod')) {
         $migration->displayMessage(sprintf(__('Add date_mod to %s'), $table));

         //Add date_mod field if it doesn't exists
         $migration->addField($table, 'date_mod', 'datetime');
         $migration->addKey($table, 'date_mod');
         $migration->migrationOneTable($table);
      }

      if (!FieldExists($table, 'date_creation')) {
         $migration->displayMessage(sprintf(__('Add date_creation to %s'), $table));

         //Add date_creation field
         $migration->addField($table, 'date_creation', 'datetime');
         $migration->addKey($table, 'date_creation');
         $migration->migrationOneTable($table);
      }
   }


   /************** Enhance Associated items for ticket ***************/
   // TEMPLATE UPDATE
   $migration->dropKey('glpi_tickettemplatepredefinedfields', 'unicity');

   // Get associated item searchoption num
   if (!isset($CFG_GLPI["use_rich_text"])) {
      $CFG_GLPI["use_rich_text"] = false;
   }
   $searchOption = Search::getOptions('Ticket');
   $item_num     = 0;
   $itemtype_num = 0;
   foreach ($searchOption as $num => $option) {
      if (is_array($option)) {
         if ($option['field'] == 'items_id') {
            $item_num = $num;
         } else if ($option['field'] == 'itemtype') {
            $itemtype_num = $num;
         }
      }
   }

   foreach (array('glpi_tickettemplatepredefinedfields', 'glpi_tickettemplatehiddenfields',
                  'glpi_tickettemplatemandatoryfields') as $table) {
      $columns = array();
      switch ($table) {
         case 'glpi_tickettemplatepredefinedfields' :
            $columns = array('num', 'value', 'tickettemplates_id');
            break;
         default :
            $columns = array('num', 'tickettemplates_id');
            break;
      }
      $query = "SELECT `".implode('`,`', $columns)."`
                FROM `$table`
                WHERE `num` = '$item_num'
                      OR `num` = '$itemtype_num';";

      $items_to_update = array();
      if ($result          = $DB->query($query)) {
         if ($DB->numrows($result) > 0) {
            while ($data = $DB->fetch_assoc($result)) {
               if ($data['num'] == $itemtype_num) {
                  $items_to_update[$data['tickettemplates_id']]['itemtype']
                     = isset($data['value']) ? $data['value'] : 0;
               } else if ($data['num'] == $item_num) {
                  $items_to_update[$data['tickettemplates_id']]['items_id']
                     = isset($data['value']) ? $data['value'] : 0;
               }
            }
         }
      }

      switch ($table) {
         case 'glpi_tickettemplatepredefinedfields' : // Update predefined items
            foreach ($items_to_update as $templates_id => $type) {
               if (isset($type['itemtype'])) {
                  if (isset($type['items_id'])) {
                     $DB->queryOrDie("UPDATE `$table`
                                      SET `value` = '".$type['itemtype']."_".$type['items_id']."'
                                      WHERE `num` = '".$item_num."'
                                      AND `tickettemplates_id` = '".$templates_id."'",
                                     "Associated items migration : update predefined items");

                     $DB->queryOrDie("DELETE FROM `$table`
                                      WHERE `num` = '".$itemtype_num."'
                                            AND `tickettemplates_id` = '".$templates_id."'",
                                     "Associated items migration : delete $table itemtypes");
                  }
               }
            }
            break;

         default: // Update mandatory and hidden items
            foreach ($items_to_update as $templates_id => $type) {
               if (isset($type['itemtype'])) {
                  if (isset($type['items_id'])) {
                     $DB->queryOrDie("DELETE FROM `$table`
                                      WHERE `num` = '".$item_num."'
                                            AND `tickettemplates_id` = '".$templates_id."'",
                                     "Associated items migration : delete $table itemtypes");
                  }
                  $DB->queryOrDie("UPDATE `$table`
                                   SET `num` = '".$item_num."'
                                   WHERE `num` = '".$itemtype_num."'
                                         AND `tickettemplates_id` = '".$templates_id."'",
                                 "Associated items migration : delete $table itemtypes");
               }
            }
            break;
      }
   }


   /************** Add more fields to software licenses */
   $new = $migration->addField("glpi_softwarelicenses", "is_deleted", "bool");
   $migration->addField("glpi_softwarelicenses", "locations_id", "integer");
   $migration->addField("glpi_softwarelicenses", "users_id_tech", "integer");
   $migration->addField("glpi_softwarelicenses", "users_id", "integer");
   $migration->addField("glpi_softwarelicenses", "groups_id_tech", "integer");
   $migration->addField("glpi_softwarelicenses", "groups_id", "integer");
   $migration->addField("glpi_softwarelicenses", "is_helpdesk_visible", "bool");
   $migration->addField("glpi_softwarelicenses", "is_template", "bool");
   $migration->addField("glpi_softwarelicenses", "template_name", "string");
   $migration->addField("glpi_softwarelicenses", "states_id", "integer");
   $migration->addField("glpi_softwarelicenses", "manufacturers_id", "integer");

   $migration->addKey("glpi_softwarelicenses", "locations_id");
   $migration->addKey("glpi_softwarelicenses", "users_id_tech");
   $migration->addKey("glpi_softwarelicenses", "users_id");
   $migration->addKey("glpi_softwarelicenses", "groups_id_tech");
   $migration->addKey("glpi_softwarelicenses", "groups_id");
   $migration->addKey("glpi_softwarelicenses", "is_helpdesk_visible");
   $migration->addKey("glpi_softwarelicenses", "is_deleted");
   $migration->addKey("glpi_softwarelicenses", "is_template");
   $migration->addKey("glpi_softwarelicenses", "states_id");
   $migration->addKey("glpi_softwarelicenses", "manufacturers_id");

   $migration->addField("glpi_infocoms", "decommission_date", "datetime");
   $migration->addField("glpi_entities", "autofill_decommission_date",
                        "string", array('value' => '-2'));

   $migration->addField("glpi_states", "is_visible_softwarelicense", "bool");
   $migration->addKey("glpi_states", "is_visible_softwarelicense");


   /************* Add is_recursive on assets ***/
   foreach (array('glpi_computers', 'glpi_monitors', 'glpi_phones', 'glpi_peripherals') as $table) {
      $migration->addField($table, "is_recursive", "bool");
      $migration->addKey($table, "is_recursive");
   }


   /************* Add antivirus table */
   if (!TableExists('glpi_computerantiviruses')) {
      $query = "CREATE TABLE `glpi_computerantiviruses` (
        `id` int(11) NOT NULL AUTO_INCREMENT,
        `computers_id` int(11) NOT NULL DEFAULT '0',
        `name` varchar(255) DEFAULT NULL,
        `manufacturers_id` int(11) NOT NULL DEFAULT '0',
        `antivirus_version` varchar(255) DEFAULT NULL,
        `signature_version` varchar(255) DEFAULT NULL,
        `is_active` tinyint(1) NOT NULL DEFAULT '0',
        `is_deleted` tinyint(1) NOT NULL DEFAULT '0',
        `is_uptodate` tinyint(1) NOT NULL DEFAULT '0',
        `is_dynamic` tinyint(1) NOT NULL DEFAULT '0',
        `date_expiration` datetime DEFAULT NULL,
        `date_mod` datetime DEFAULT NULL,
        `date_creation` datetime DEFAULT NULL,
        PRIMARY KEY (`id`),
        KEY `name` (`name`),
        KEY `antivirus_version` (`antivirus_version`),
        KEY `signature_version` (`signature_version`),
        KEY `is_active` (`is_active`),
        KEY `is_uptodate` (`is_uptodate`),
        KEY `is_dynamic` (`is_dynamic`),
        KEY `is_deleted` (`is_deleted`),
        KEY `computers_id` (`computers_id`),
        KEY `date_expiration` (`date_expiration`),
        KEY `date_mod` (`date_mod`),
        KEY `date_creation` (`date_creation`)
      ) ENGINE=MyISAM  DEFAULT CHARSET=utf8 COLLATE=utf8_unicode_ci AUTO_INCREMENT=1;";
      $DB->queryOrDie($query, "Add antivirus table");
   }

   if ($new) {
      //new right for software license
      //copy the software right value to the new license right
      foreach ($DB->request("glpi_profilerights", "`name` = 'software'") as $profrights) {
         $query = "INSERT INTO `glpi_profilerights`
                          (`id`, `profiles_id`, `name`, `rights`)
                   VALUES (NULL, '".$profrights['profiles_id']."', 'license',
                           '".$profrights['rights']."')";
         $DB->queryOrDie($query, "9.1 add right for softwarelicense");
      }
   }

   //new right for survey
   foreach ($DB->request("glpi_profilerights", "`name` = 'ticket'") as $profrights) {
      $query = "UPDATE `glpi_profilerights`
                SET `rights` = `rights` | " . Ticket::SURVEY ."
                WHERE `profiles_id` = '".$profrights['profiles_id']."'
                       AND `name` = 'ticket'";
      $DB->queryOrDie($query, "9.1 update ticket with survey right");
   }

   //new field
   $migration->addField('glpi_authldaps', 'location_field', 'string', ['after' => 'email4_field']);


   //TRANS: %s is the table or item to migrate
   $migration->displayMessage(sprintf(__('Data migration - %s'), 'glpi_displaypreferences'));

   $ADDTODISPLAYPREF['SoftwareLicense'] = array(3, 10, 162, 5);
   foreach ($ADDTODISPLAYPREF as $type => $tab) {
      $query = "SELECT DISTINCT `users_id`
                FROM `glpi_displaypreferences`
                WHERE `itemtype` = '$type'";

      if ($result = $DB->query($query)) {
         if ($DB->numrows($result)>0) {
            while ($data = $DB->fetch_assoc($result)) {
               $query = "SELECT MAX(`rank`)
                         FROM `glpi_displaypreferences`
                         WHERE `users_id` = '".$data['users_id']."'
                               AND `itemtype` = '$type'";
               $result = $DB->query($query);
               $rank   = $DB->result($result,0,0);
               $rank++;

               foreach ($tab as $newval) {
                  $query = "SELECT *
                            FROM `glpi_displaypreferences`
                            WHERE `users_id` = '".$data['users_id']."'
                                  AND `num` = '$newval'
                                  AND `itemtype` = '$type'";
                  if ($result2 = $DB->query($query)) {
                     if ($DB->numrows($result2) == 0) {
                        $query = "INSERT INTO `glpi_displaypreferences`
                                         (`itemtype` ,`num` ,`rank` ,`users_id`)
                                  VALUES ('$type', '$newval', '".$rank++."',
                                          '".$data['users_id']."')";
                        $DB->query($query);
                     }
                  }
               }
            }

         } else { // Add for default user
            $rank = 1;
            foreach ($tab as $newval) {
               $query = "INSERT INTO `glpi_displaypreferences`
                                (`itemtype` ,`num` ,`rank` ,`users_id`)
                         VALUES ('$type', '$newval', '".$rank++."', '0')";
               $DB->query($query);
            }
         }
      }
   }


   /** ************ New SLA structure ************ */
   if (!TableExists('glpi_slts')) {
      $query = "CREATE TABLE `glpi_slts` (
                  `id` int(11) NOT NULL AUTO_INCREMENT,
                  `name` varchar(255) COLLATE utf8_unicode_ci DEFAULT NULL,
                  `entities_id` int(11) NOT NULL DEFAULT '0',
                  `is_recursive` tinyint(1) NOT NULL DEFAULT '0',
                  `type` int(11) NOT NULL DEFAULT '0',
                  `comment` text COLLATE utf8_unicode_ci,
                  `number_time` int(11) NOT NULL,
                  `calendars_id` int(11) NOT NULL DEFAULT '0',
                  `date_mod` datetime DEFAULT NULL,
                  `definition_time` varchar(255) COLLATE utf8_unicode_ci DEFAULT NULL,
                  `end_of_working_day` tinyint(1) NOT NULL DEFAULT '0',
                  `date_creation` datetime DEFAULT NULL,
                  `slas_id` int(11) NOT NULL DEFAULT '0',
                  PRIMARY KEY (`id`),
                  KEY `name` (`name`),
                  KEY `calendars_id` (`calendars_id`),
                  KEY `date_mod` (`date_mod`),
                  KEY `date_creation` (`date_creation`),
                  KEY `slas_id` (`slas_id`)
                ) ENGINE=MyISAM DEFAULT CHARSET=utf8 COLLATE=utf8_unicode_ci;";
      $DB->queryOrDie($query, "0.91 add table glpi_slts");

      // Sla migration
      $query = "SELECT *
                FROM `glpi_slas`";
      if ($result = $DB->query($query)) {
         if ($DB->numrows($result) > 0) {
            while ($data = $DB->fetch_assoc($result)) {
               $query = "INSERT INTO `glpi_slts`
                                (`id`, `name`,`entities_id`, `is_recursive`, `type`, `comment`,
                                 `number_time`, `date_mod`, `definition_time`,
                                 `end_of_working_day`, `date_creation`, `slas_id`)
                         VALUES ('".$data['id']."', '".$data['name']."', '".$data['entities_id']."',
                                 '".$data['is_recursive']."', '".SLT::TTR."',
                                 '".addslashes($data['comment'])."', '".$data['resolution_time']."',
                                 '".$data['date_mod']."',
                                 '".$data['definition_time']."', '".$data['end_of_working_day']."',
                                 '".date('Y-m-d H:i:s')."', '".$data['id']."');";
               $DB->queryOrDie($query, "SLA migration to SLT");
            }
         }
      }

      // Delete deprecated fields of SLA
      foreach (array('number_time', 'definition_time',
                     'end_of_working_day') as $field) {
         $migration->dropField('glpi_slas', $field);
      }

      // Slalevels changes
      $migration->changeField('glpi_slalevels', 'slas_id', 'slts_id', 'integer');
      $migration->dropKey('glpi_slalevels', 'slas_id');
      $migration->addKey('glpi_slalevels', 'slts_id');

      // Ticket changes
      $migration->changeField("glpi_tickets", "slas_id", "slts_ttr_id", "integer");
      $migration->dropKey('glpi_tickets', 'slas_id');
      $migration->dropKey('glpi_tickets', 'slts_ttr_id');

      $migration->addField("glpi_tickets", "slts_tto_id", "integer", array('after' => 'slts_ttr_id'));
      $migration->addField("glpi_tickets", "time_to_own", "datetime", array('after' => 'due_date'));
      $migration->addKey('glpi_tickets', 'slts_tto_id');
      $migration->addKey('glpi_tickets', 'time_to_own');

      // Unique key for slalevel_ticket
      $migration->addKey('glpi_slalevels_tickets', array('tickets_id', 'slalevels_id'),
                         'unicity', 'UNIQUE');

      // Sla rules criterias migration
      $DB->queryOrDie("UPDATE `glpi_rulecriterias`
                       SET `criteria` = 'slts_ttr_id'
                       WHERE `criteria` = 'slas_id'",
                      "SLA rulecriterias migration");

      // Sla rules actions migration
      $DB->queryOrDie("UPDATE `glpi_ruleactions`
                       SET `field` = 'slts_ttr_id'
                       WHERE `field` = 'slas_id'",
                      "SLA ruleactions migration");
   }

   // to delete in next version - fix change in update
   if (!FieldExists('glpi_slas', 'calendars_id')) {
      $migration->addField("glpi_slas", "calendars_id", "integer", array('after' => 'is_recursive'));
      $migration->addKey('glpi_slas', 'calendars_id');
   }
   if (FieldExists('glpi_slts', 'resolution_time')
       && !FieldExists('glpi_slts', 'number_time')) {
      $migration->changeField('glpi_slts', 'resolution_time', 'number_time', 'integer');
   }


   /************** High contrast CSS **************/
   Config::setConfigurationValues('core', array('highcontrast_css' => 0));
   $migration->addField("glpi_users", "highcontrast_css", "tinyint(1) DEFAULT 0");


   /************** SMTP option for self-signed certificates **************/
   Config::setConfigurationValues('core', array('smtp_check_certificate' => 1));

   // for group task
   $migration->addField("glpi_tickettasks", "groups_id_tech", "integer");
   $migration->addKey("glpi_tickettasks", "groups_id_tech");
   $migration->addField("glpi_changetasks", "groups_id_tech", "integer");
   $migration->addKey("glpi_changetasks", "groups_id_tech");
   $migration->addField("glpi_problemtasks", "groups_id_tech", "integer");
   $migration->addKey("glpi_problemtasks", "groups_id_tech");
   $migration->addField("glpi_groups", "is_task", "bool", array('value' => 1,
                                                                'after' => 'is_assign'));

   // for date_mod adding to tasks and to followups
   $migration->addField("glpi_tickettasks", "date_mod", "datetime");
   $migration->addKey("glpi_tickettasks", "date_mod");
   $migration->addField("glpi_problemtasks", "date_mod", "datetime");
   $migration->addKey("glpi_problemtasks", "date_mod");
   $migration->addField("glpi_changetasks", "date_mod", "datetime");
   $migration->addKey("glpi_changetasks", "date_mod");
   $migration->addField("glpi_ticketfollowups", "date_mod", "datetime");
   $migration->addKey("glpi_ticketfollowups", "date_mod");


   // for is_active adding to glpi_taskcategories
   $migration->addField("glpi_taskcategories", "is_active", "bool", array('value' => 1));
   $migration->addKey("glpi_taskcategories", "is_active");


   // for is_active, is_followup_default, is_ticketheader and is_ticketfollowup in glpi_requesttypes
   $migration->addField("glpi_requesttypes", "is_active", "bool", array('value' => 1));
   $migration->addKey("glpi_requesttypes", "is_active");
   $migration->addField("glpi_requesttypes", "is_ticketheader", "bool", array('value' => 1));
   $migration->addKey("glpi_requesttypes", "is_ticketheader");
   $migration->addField("glpi_requesttypes", "is_ticketfollowup", "bool", array('value' => 1));
   $migration->addKey("glpi_requesttypes", "is_ticketfollowup");
   $migration->addField("glpi_requesttypes", "is_followup_default", "bool", array('value' => 0));
   $migration->addKey("glpi_requesttypes", "is_followup_default");
   $migration->addField("glpi_requesttypes", "is_mailfollowup_default", "bool", array('value' => 0));
   $migration->addKey("glpi_requesttypes", "is_mailfollowup_default");

   /************** Fix autoclose_delay for root_entity in glpi_entities (from -1 to 0) **************/
   $query = "UPDATE `glpi_entities`
             SET `autoclose_delay` = 0
             WHERE `autoclose_delay` = '-1'
               AND `id` = 0";
   $DB->queryOrDie($query, "glpi_entities root_entity change autoclose_delay value from -1 to 0");


   // ************ Keep it at the end **************
   $migration->executeMigration();

   return $updateresult;
}<|MERGE_RESOLUTION|>--- conflicted
+++ resolved
@@ -401,12 +401,8 @@
                   KEY `is_active` (`is_active`)
                   ) ENGINE=MyISAM DEFAULT CHARSET=utf8 COLLATE=utf8_unicode_ci;";
       $DB->queryOrDie($query, "9.1 add table glpi_apiclients");
-<<<<<<< HEAD
-      $query = "INSERT INTO `glpi_apiclients` VALUES (1, 0, 1, 'full access from localhost', NULL, 1, INET_ATON('127.0.0.1'), INET_ATON('127.0.0.1'), '::1', '', NULL, 0, NULL)";
-=======
       $query = "INSERT INTO `glpi_apiclients`
-                  VALUES (1, 1, 1, 'full access', NOW(), 1, NULL, NULL, NULL, '', NULL, 0, NULL);";
->>>>>>> 4a04e348
+                VALUES (1, 0, 1, 'full access from localhost', NOW(), 1, INET_ATON('127.0.0.1'), INET_ATON('127.0.0.1'), '::1', '', NULL, 0, NULL);";
       $DB->queryOrDie($query, "9.1 insert first line into table glpi_apiclients");
    }
 
