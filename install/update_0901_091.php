--- conflicted
+++ resolved
@@ -296,14 +296,13 @@
       $DB->queryOrDie($query, "0.91 add table glpi_tasktemplates");
    }
 
-<<<<<<< HEAD
+
    /************** Installation date for softwares ************ */
    $migration->addField("glpi_computers_softwareversions", "date_install", "DATE");
    $migration->addKey("glpi_computers_softwareversions", "date_install");
-=======
-   $migration->addField("glpi_users", "lock_autolock_mode", "bool", true);
-   $migration->addField("glpi_users", "lock_directunlock_notification", "bool", true);
-
+
+
+   /************** Date mod/creation for itemtypes */
    $migration->displayMessage(sprintf(__('date_mod and date_creation')));
    $types = array('Computer', 'Monitor', 'Printer', 'Phone', 'Software', 'SoftwareVersion',
                   'SoftwareLicense', 'Peripheral', 'NetworkEquipment', 'User', 'Group', 'Entity',
@@ -327,7 +326,7 @@
    $types = array_merge($types, $CFG_GLPI['networkport_instantiations']);
 
    foreach ($types as $type) {
-      $table       = getTableForItemType($type);
+      $table = getTableForItemType($type);
 
       if (!FieldExists($table, 'date_mod')) {
          $migration->displayMessage(sprintf(__('Add date_mod to %s'), $table));
@@ -347,7 +346,8 @@
          $migration->migrationOneTable($table);
       }
    }
->>>>>>> e3ca46fd
+
+
 
    // ************ Keep it at the end **************
    $migration->executeMigration();
