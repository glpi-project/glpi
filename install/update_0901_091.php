--- conflicted
+++ resolved
@@ -459,7 +459,76 @@
    $migration->addKey("glpi_softwarelicenses", "is_deleted");
    $migration->addKey("glpi_softwarelicenses", "is_template");
 
-<<<<<<< HEAD
+   if ($new) {
+      //new right for software license
+      //copy the software right value to the new license right
+      foreach ($DB->request("glpi_profilerights", "`name` = 'software'") as $profrights) {
+         $query = "INSERT INTO `glpi_profilerights` (`id`, `profiles_id`, `name`, `rights`)
+                   VALUES (NULL, '".$profrights['profiles_id']."', 'license',
+                           '".$profrights['rights']."')";
+         $DB->queryOrDie($query, "0.91 add right for softwarelicense");
+      }
+   }
+
+   //new right for survey
+   foreach ($DB->request("glpi_profilerights", "`name` = 'ticket'") as $profrights) {
+      $query = "UPDATE `glpi_profilerights`
+                SET `rights` = `rights` | " . Ticket::SURVEY ."
+                WHERE `profiles_id` = '".$profrights['profiles_id']."'
+                       AND `name` = 'ticket'";
+      $DB->queryOrDie($query, "0.91 update ticket with survey right");
+   }
+
+   //TRANS: %s is the table or item to migrate
+   $migration->displayMessage(sprintf(__('Data migration - %s'), 'glpi_displaypreferences'));
+
+   $ADDTODISPLAYPREF['SoftwareLicense'] = array(3, 10, 162, 5);
+   foreach ($ADDTODISPLAYPREF as $type => $tab) {
+      $query = "SELECT DISTINCT `users_id`
+                FROM `glpi_displaypreferences`
+                WHERE `itemtype` = '$type'";
+
+      if ($result = $DB->query($query)) {
+         if ($DB->numrows($result)>0) {
+            while ($data = $DB->fetch_assoc($result)) {
+               $query = "SELECT MAX(`rank`)
+                         FROM `glpi_displaypreferences`
+                         WHERE `users_id` = '".$data['users_id']."'
+                               AND `itemtype` = '$type'";
+               $result = $DB->query($query);
+               $rank   = $DB->result($result,0,0);
+               $rank++;
+
+               foreach ($tab as $newval) {
+                  $query = "SELECT *
+                            FROM `glpi_displaypreferences`
+                            WHERE `users_id` = '".$data['users_id']."'
+                                  AND `num` = '$newval'
+                                  AND `itemtype` = '$type'";
+                  if ($result2 = $DB->query($query)) {
+                     if ($DB->numrows($result2) == 0) {
+                        $query = "INSERT INTO `glpi_displaypreferences`
+                                         (`itemtype` ,`num` ,`rank` ,`users_id`)
+                                  VALUES ('$type', '$newval', '".$rank++."',
+                                          '".$data['users_id']."')";
+                        $DB->query($query);
+                     }
+                  }
+               }
+            }
+
+         } else { // Add for default user
+            $rank = 1;
+            foreach ($tab as $newval) {
+               $query = "INSERT INTO `glpi_displaypreferences`
+                                (`itemtype` ,`num` ,`rank` ,`users_id`)
+                         VALUES ('$type', '$newval', '".$rank++."', '0')";
+               $DB->query($query);
+            }
+         }
+      }
+   }
+
    /** ************ New SLA structure ************ */
    if (!TableExists('glpi_slts')) {
       $query = "CREATE TABLE `glpi_slts` (
@@ -523,83 +592,9 @@
       // Sla rules actions migration
       $DB->queryOrDie("UPDATE `glpi_ruleactions` SET `field` = 'slt_ttr' WHERE `field` = 'slas_id'", "SLA ruleactions migration");
    }
+
    // ************ Keep it at the end **************
    $migration->executeMigration();
-=======
-   if ($new) {
-      //new right for software license
-      //copy the software right value to the new license right
-      foreach ($DB->request("glpi_profilerights", "`name` = 'software'") as $profrights) {
-         $query = "INSERT INTO `glpi_profilerights` (`id`, `profiles_id`, `name`, `rights`)
-                   VALUES (NULL, '".$profrights['profiles_id']."', 'license',
-                           '".$profrights['rights']."')";
-         $DB->queryOrDie($query, "0.91 add right for softwarelicense");
-      }
-   }
-
-   //new right for survey
-   foreach ($DB->request("glpi_profilerights", "`name` = 'ticket'") as $profrights) {
-      $query = "UPDATE `glpi_profilerights`
-                SET `rights` = `rights` | " . Ticket::SURVEY ."
-                WHERE `profiles_id` = '".$profrights['profiles_id']."'
-                       AND `name` = 'ticket'";
-      $DB->queryOrDie($query, "0.91 update ticket with survey right");
-   }
->>>>>>> 14b57a58
-
-   //TRANS: %s is the table or item to migrate
-   $migration->displayMessage(sprintf(__('Data migration - %s'), 'glpi_displaypreferences'));
-
-   $ADDTODISPLAYPREF['SoftwareLicense'] = array(3, 10, 162, 5);
-   foreach ($ADDTODISPLAYPREF as $type => $tab) {
-      $query = "SELECT DISTINCT `users_id`
-                FROM `glpi_displaypreferences`
-                WHERE `itemtype` = '$type'";
-
-      if ($result = $DB->query($query)) {
-         if ($DB->numrows($result)>0) {
-            while ($data = $DB->fetch_assoc($result)) {
-               $query = "SELECT MAX(`rank`)
-                         FROM `glpi_displaypreferences`
-                         WHERE `users_id` = '".$data['users_id']."'
-                               AND `itemtype` = '$type'";
-               $result = $DB->query($query);
-               $rank   = $DB->result($result,0,0);
-               $rank++;
-
-               foreach ($tab as $newval) {
-                  $query = "SELECT *
-                            FROM `glpi_displaypreferences`
-                            WHERE `users_id` = '".$data['users_id']."'
-                                  AND `num` = '$newval'
-                                  AND `itemtype` = '$type'";
-                  if ($result2 = $DB->query($query)) {
-                     if ($DB->numrows($result2) == 0) {
-                        $query = "INSERT INTO `glpi_displaypreferences`
-                                         (`itemtype` ,`num` ,`rank` ,`users_id`)
-                                  VALUES ('$type', '$newval', '".$rank++."',
-                                          '".$data['users_id']."')";
-                        $DB->query($query);
-                     }
-                  }
-               }
-            }
-
-         } else { // Add for default user
-            $rank = 1;
-            foreach ($tab as $newval) {
-               $query = "INSERT INTO `glpi_displaypreferences`
-                                (`itemtype` ,`num` ,`rank` ,`users_id`)
-                         VALUES ('$type', '$newval', '".$rank++."', '0')";
-               $DB->query($query);
-            }
-         }
-      }
-   }
-
-
-   // ************ Keep it at the end **************
-   $migration->executeMigration();
 
    return $updateresult;
 }
