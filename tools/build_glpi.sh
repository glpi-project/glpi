#!/bin/bash -eu

#
# ---------------------------------------------------------------------
#
# GLPI - Gestionnaire Libre de Parc Informatique
#
# http://glpi-project.org
#
# @copyright 2015-2024 Teclib' and contributors.
# @copyright 2003-2014 by the INDEPNET Development Team.
# @licence   https://www.gnu.org/licenses/gpl-3.0.html
#
# ---------------------------------------------------------------------
#
# LICENSE
#
# This file is part of GLPI.
#
# This program is free software: you can redistribute it and/or modify
# it under the terms of the GNU General Public License as published by
# the Free Software Foundation, either version 3 of the License, or
# (at your option) any later version.
#
# This program is distributed in the hope that it will be useful,
# but WITHOUT ANY WARRANTY; without even the implied warranty of
# MERCHANTABILITY or FITNESS FOR A PARTICULAR PURPOSE.  See the
# GNU General Public License for more details.
#
# You should have received a copy of the GNU General Public License
# along with this program.  If not, see <https://www.gnu.org/licenses/>.
#
# ---------------------------------------------------------------------
#

SCRIPT_DIR=$(dirname $0)
WORKING_DIR=$(readlink -f "$SCRIPT_DIR/..")

if [ -e "$WORKING_DIR/.git" ]
then
    # Prevent script to corrupt user local Git repository
    echo "$WORKING_DIR/.git directory found!"
    echo "This script alters targetted directory and must not be run on a Git repository."
    exit 1
fi

echo "Installing dependencies..."
# PHP dev dependencies are usefull at this point as they are used by some build operations
$WORKING_DIR/bin/console dependencies install --composer-options="--ignore-platform-reqs --prefer-dist --no-progress"

echo "Compiling locale files..."
$WORKING_DIR/bin/console locales:compile

echo "Minifying stylesheets..."
find $WORKING_DIR/css $WORKING_DIR/lib $WORKING_DIR/public/lib \( -iname "*.css" ! -iname "*.min.css" \) \
    -exec sh -c 'echo "> {}" && '"$WORKING_DIR"'/node_modules/.bin/csso {} --output $(dirname {})/$(basename {} ".css").min.css' \;

echo "Minifying javascripts..."
find $WORKING_DIR/js $WORKING_DIR/lib $WORKING_DIR/public/lib \( -iname "*.js" ! -iname "*.min.js" \) \
    -exec sh -c 'echo "> {}" && '"$WORKING_DIR"'/node_modules/.bin/terser {} --mangle --output $(dirname {})/$(basename {} ".js").min.js' \;

echo "Compiling SCSS..."
$WORKING_DIR/bin/console build:compile_scss

echo "Removing dev files and directories..."
# Remove PHP dev dependencies that are not anymore used
composer update nothing --ansi --no-interaction --ignore-platform-reqs --no-dev --no-scripts --working-dir=$WORKING_DIR

# Remove user generated files (i.e. cache and log from CLI commands ran during release)
find $WORKING_DIR/files -depth -mindepth 2 -exec rm -rf {} \;

# Remove hidden files and directories
find $WORKING_DIR -depth -iname ".*" -exec rm -rf {} \;

# Remove useless dev files and directories
dev_nodes=(
    "composer.json"
    "composer.lock"
<<<<<<< HEAD
=======
    "docker-compose.yaml"
    "ISSUE_TEMPLATE.md"
>>>>>>> 140ee72d
    "locales/glpi.pot"
    "node_modules"
    "package.json"
    "package-lock.json"
    "phpstan.neon"
    "stubs"
    "tests"
    "tools"
    "vendor/glpi-project/inventory_format/examples"
    "vendor/glpi-project/inventory_format/source_files"
)
for node in "${dev_nodes[@]}"
do
    rm -rf $WORKING_DIR/$node
done

echo "Generating file manifest..."
$WORKING_DIR/bin/console build:generate_code_manifest -a crc32c<|MERGE_RESOLUTION|>--- conflicted
+++ resolved
@@ -76,11 +76,7 @@
 dev_nodes=(
     "composer.json"
     "composer.lock"
-<<<<<<< HEAD
-=======
     "docker-compose.yaml"
-    "ISSUE_TEMPLATE.md"
->>>>>>> 140ee72d
     "locales/glpi.pot"
     "node_modules"
     "package.json"
