--- conflicted
+++ resolved
@@ -1275,15 +1275,9 @@
          'name'                        => "category '$i",
          'comment'                     => "comment ' category $i",
          'is_recursive'                => 1,
-<<<<<<< HEAD
-         'tickettemplates_id_incident' => 1,
-         'tickettemplates_id_demand'   => 1
-      ]);
-=======
          'itiltemplates_id_incident' => 1,
          'itiltemplates_id_demand'   => 1
-      ]));
->>>>>>> 133ccf23
+      ]);
 
       for ($j=0; $j<mt_rand(0, pow($MAX['tracking_category'], 1/2)); $j++) {
          $newID2 = $dp->add([
@@ -1951,15 +1945,9 @@
       'comment'         => "comment category for entity' $ID_entity",
       'users_id'        => mt_rand($FIRST['users_sadmin'], $LAST['users_admin']),
       'groups_id'       => mt_rand($FIRST['techgroups'], $LAST['techgroups']),
-<<<<<<< HEAD
-      'tickettemplates_id_incident' => 1,
-      'tickettemplates_id_demand'   => 1
-   ]);
-=======
       'itiltemplates_id_incident' => 1,
       'itiltemplates_id_demand'   => 1
-   ]));
->>>>>>> 133ccf23
+   ]);
 
    for ($i=0; $i<max(1, pow($MAX['tracking_category'], 1/3)); $i++) {
       $ic->add([
