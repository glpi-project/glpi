<<<<<<< HEAD
#!/bin/bash
#
# ---------------------------------------------------------------------
# GLPI - Gestionnaire Libre de Parc Informatique
# Copyright (C) 2015-2021 Teclib' and contributors.
#
# http://glpi-project.org
#
# based on GLPI - Gestionnaire Libre de Parc Informatique
# Copyright (C) 2003-2014 by the INDEPNET Development Team.
#
# ---------------------------------------------------------------------
#
# LICENSE
#
# This file is part of GLPI.
#
# GLPI is free software; you can redistribute it and/or modify
# it under the terms of the GNU General Public License as published by
# the Free Software Foundation; either version 2 of the License, or
# (at your option) any later version.
#
# GLPI is distributed in the hope that it will be useful,
# but WITHOUT ANY WARRANTY; without even the implied warranty of
# MERCHANTABILITY or FITNESS FOR A PARTICULAR PURPOSE.  See the
# GNU General Public License for more details.
#
# You should have received a copy of the GNU General Public License
# along with GLPI. If not, see <http://www.gnu.org/licenses/>.
# ---------------------------------------------------------------------
#
=======
#!/bin/bash -e
# /**
#  * ---------------------------------------------------------------------
#  * GLPI - Gestionnaire Libre de Parc Informatique
#  * Copyright (C) 2015-2021 Teclib' and contributors.
#  *
#  * http://glpi-project.org
#  *
#  * based on GLPI - Gestionnaire Libre de Parc Informatique
#  * Copyright (C) 2003-2014 by the INDEPNET Development Team.
#  *
#  * ---------------------------------------------------------------------
#  *
#  * LICENSE
#  *
#  * This file is part of GLPI.
#  *
#  * GLPI is free software; you can redistribute it and/or modify
#  * it under the terms of the GNU General Public License as published by
#  * the Free Software Foundation; either version 2 of the License, or
#  * (at your option) any later version.
#  *
#  * GLPI is distributed in the hope that it will be useful,
#  * but WITHOUT ANY WARRANTY; without even the implied warranty of
#  * MERCHANTABILITY or FITNESS FOR A PARTICULAR PURPOSE.  See the
#  * GNU General Public License for more details.
#  *
#  * You should have received a copy of the GNU General Public License
#  * along with GLPI. If not, see <http://www.gnu.org/licenses/>.
#  * ---------------------------------------------------------------------
# */
>>>>>>> 8f9907b9

# Check arguments
if [ ! "$#" -eq 2 ]
then
    echo "This script builds a release archive based on Git index of given directory."
    echo ""
    echo "Usage $0 /path/to/glpi-git-dir release-name"
    exit
fi

SOURCE_DIR=$(readlink -f $1)
RELEASE=$2
WORKING_DIR=/tmp/glpi-$RELEASE
TARBALL_PATH=/tmp/glpi-$RELEASE.tgz

if [ ! -e $SOURCE_DIR ] || [ ! -e $SOURCE_DIR/.git ]
then
 echo "$SOURCE_DIR is not a valid Git repository"
 exit
fi

read -p "Are translations up to date? [Y/n] " -n 1 -r
echo # (optional) move to a new line
if [[ ! $REPLY =~ ^[Yy]$ ]]
then
    [[ "$0" = "$BASH_SOURCE" ]] && exit 1 || return 1 # handle exits from shell or function but don't exit interactive shell
fi

echo "Copying to $WORKING_DIR directory"
if [ -e $WORKING_DIR ]
then
    rm -rf $WORKING_DIR
fi
git --git-dir="$SOURCE_DIR/.git" checkout-index --all --force --prefix="$WORKING_DIR/glpi/"

echo "Building application"
$WORKING_DIR/glpi/tools/build_glpi.sh

echo "Creating tarball";
tar -c -z -f $TARBALL_PATH -C $WORKING_DIR glpi

echo "Deleting temp directory"
rm -rf $WORKING_DIR

echo "The Tarball path is $TARBALL_PATH"<|MERGE_RESOLUTION|>--- conflicted
+++ resolved
@@ -1,5 +1,4 @@
-<<<<<<< HEAD
-#!/bin/bash
+#!/bin/bash -e
 #
 # ---------------------------------------------------------------------
 # GLPI - Gestionnaire Libre de Parc Informatique
@@ -30,39 +29,6 @@
 # along with GLPI. If not, see <http://www.gnu.org/licenses/>.
 # ---------------------------------------------------------------------
 #
-=======
-#!/bin/bash -e
-# /**
-#  * ---------------------------------------------------------------------
-#  * GLPI - Gestionnaire Libre de Parc Informatique
-#  * Copyright (C) 2015-2021 Teclib' and contributors.
-#  *
-#  * http://glpi-project.org
-#  *
-#  * based on GLPI - Gestionnaire Libre de Parc Informatique
-#  * Copyright (C) 2003-2014 by the INDEPNET Development Team.
-#  *
-#  * ---------------------------------------------------------------------
-#  *
-#  * LICENSE
-#  *
-#  * This file is part of GLPI.
-#  *
-#  * GLPI is free software; you can redistribute it and/or modify
-#  * it under the terms of the GNU General Public License as published by
-#  * the Free Software Foundation; either version 2 of the License, or
-#  * (at your option) any later version.
-#  *
-#  * GLPI is distributed in the hope that it will be useful,
-#  * but WITHOUT ANY WARRANTY; without even the implied warranty of
-#  * MERCHANTABILITY or FITNESS FOR A PARTICULAR PURPOSE.  See the
-#  * GNU General Public License for more details.
-#  *
-#  * You should have received a copy of the GNU General Public License
-#  * along with GLPI. If not, see <http://www.gnu.org/licenses/>.
-#  * ---------------------------------------------------------------------
-# */
->>>>>>> 8f9907b9
 
 # Check arguments
 if [ ! "$#" -eq 2 ]
