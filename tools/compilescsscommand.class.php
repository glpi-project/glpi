--- conflicted
+++ resolved
@@ -82,10 +82,6 @@
       $files = $input->getOption('file');
 
       if (empty($files)) {
-<<<<<<< HEAD
-         $files[] = 'css/glpi'; // Compile main styles if no file option is set.
-         $files[] = 'css/legacy'; // Compile legacy styles if no file option is set.
-=======
          $root_path = realpath(GLPI_ROOT);
 
          $css_dir_iterator = new RecursiveIteratorIterator(
@@ -102,7 +98,6 @@
                . '/'
                . preg_replace('/^_?(.*)\.scss$/', '$1', $file->getBasename());
          }
->>>>>>> e68405e3
       }
 
       foreach ($files as $file) {
