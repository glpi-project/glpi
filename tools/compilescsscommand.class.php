<?php
/**
 * ---------------------------------------------------------------------
 * GLPI - Gestionnaire Libre de Parc Informatique
 * Copyright (C) 2015-2018 Teclib' and contributors.
 *
 * http://glpi-project.org
 *
 * based on GLPI - Gestionnaire Libre de Parc Informatique
 * Copyright (C) 2003-2014 by the INDEPNET Development Team.
 *
 * ---------------------------------------------------------------------
 *
 * LICENSE
 *
 * This file is part of GLPI.
 *
 * GLPI is free software; you can redistribute it and/or modify
 * it under the terms of the GNU General Public License as published by
 * the Free Software Foundation; either version 2 of the License, or
 * (at your option) any later version.
 *
 * GLPI is distributed in the hope that it will be useful,
 * but WITHOUT ANY WARRANTY; without even the implied warranty of
 * MERCHANTABILITY or FITNESS FOR A PARTICULAR PURPOSE.  See the
 * GNU General Public License for more details.
 *
 * You should have received a copy of the GNU General Public License
 * along with GLPI. If not, see <http://www.gnu.org/licenses/>.
 * ---------------------------------------------------------------------
 */

if (!defined('GLPI_ROOT')) {
   die("Sorry. You can't access this file directly");
}

use Symfony\Component\Console\Command\Command;
use Symfony\Component\Console\Input\InputInterface;
use Symfony\Component\Console\Input\InputOption;
use Symfony\Component\Console\Output\OutputInterface;

class CompileScssCommand extends Command {

   /**
    * Error code returned if unable to write compiled CSS.
    *
    * @var integer
    */
   const ERROR_UNABLE_TO_WRITE_COMPILED_FILE = 1;

   protected function configure() {
      parent::configure();

      $this->setName('glpi:build:compile_scss');
      $this->setAliases(['build:compile_scss']);
      $this->setDescription('Compile SCSS file.');

      $this->addOption(
         'file',
         'f',
         InputOption::VALUE_OPTIONAL | InputOption::VALUE_IS_ARRAY,
         'File to compile (compile main style by default)'
      );
   }

   protected function initialize(InputInterface $input, OutputInterface $output) {

      $compile_directory = Html::getScssCompileDir();

      if (!@is_dir($compile_directory) && !@mkdir($compile_directory)) {
         throw new RuntimeException(
            sprintf(
               'Destination directory "%s" cannot be accessed.',
               $compile_directory
            )
         );
      }
   }

   protected function execute(InputInterface $input, OutputInterface $output) {

      $files = $input->getOption('file');

      if (empty($files)) {
<<<<<<< HEAD
         $files[] = 'main_styles'; // Compile main styles if no file option is set.
         $files[] = 'glpi-legacy'; // Compile legacy styles if no file option is set.
=======
         $files[] = 'css/styles'; // Compile main styles if no file option is set.
>>>>>>> 9a8e9672
      }

      foreach ($files as $file) {
         $output->writeln(
            '<comment>' . sprintf('Processing "%s".', $file) . '</comment>',
            OutputInterface::VERBOSITY_VERBOSE
         );

         $compiled_path = Html::getScssCompilePath($file);
         $css = Html::compileScss(
            [
               'file'    => $file,
               'nocache' => true,
            ]
         );

         if (@file_put_contents($compiled_path, $css)) {
            $message = sprintf('"%s" compiled successfully in "%s".', $file, $compiled_path);
            $output->writeln(
               '<info>' . $message . '</info>',
               OutputInterface::VERBOSITY_NORMAL
            );
         } else {
            $message = sprintf('Unable to write compiled CSS in "%s".', $compiled_path);
            $output->writeln(
               '<error>' . $message . '</error>',
               OutputInterface::VERBOSITY_QUIET
            );
            return self::ERROR_UNABLE_TO_WRITE_COMPILED_FILE;
         }
      }

      return 0; // Success
   }
}<|MERGE_RESOLUTION|>--- conflicted
+++ resolved
@@ -82,12 +82,8 @@
       $files = $input->getOption('file');
 
       if (empty($files)) {
-<<<<<<< HEAD
-         $files[] = 'main_styles'; // Compile main styles if no file option is set.
+         $files[] = 'css/styles'; // Compile main styles if no file option is set.
          $files[] = 'glpi-legacy'; // Compile legacy styles if no file option is set.
-=======
-         $files[] = 'css/styles'; // Compile main styles if no file option is set.
->>>>>>> 9a8e9672
       }
 
       foreach ($files as $file) {
