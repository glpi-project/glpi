<?xml version="1.0"?>
<ruleset name="glpi">
  <!-- white spaces at end of line or empty line have spaces -->
  <rule ref="Squiz.WhiteSpace.SuperfluousWhitespace" />

  <!-- else if instead of elseif -->
  <rule ref="Squiz.ControlStructures.ElseIfDeclaration" />

  <!-- No tab in indent -->
  <rule ref="Generic.WhiteSpace.DisallowTabIndent" />

  <!-- Indent 3 -->
  <rule ref="Generic.WhiteSpace.ScopeIndent">
    <properties>
      <property name="indent" value="3"/>
    </properties>
  </rule>

  <!-- Remove closingTag -->
  <rule ref="Zend.Files.ClosingTag" />

<<<<<<< HEAD
  <!--  Disallows the use of any deprecated functions -->
  <rule ref="Generic.PHP.DeprecatedFunctions"/>
=======
  <!-- No white spaces after opening bracket and before closing bracket in IF -->
  <rule ref="PSR2.ControlStructures.ControlStructureSpacing" />
>>>>>>> 0c83bba7

</ruleset><|MERGE_RESOLUTION|>--- conflicted
+++ resolved
@@ -19,12 +19,10 @@
   <!-- Remove closingTag -->
   <rule ref="Zend.Files.ClosingTag" />
 
-<<<<<<< HEAD
   <!--  Disallows the use of any deprecated functions -->
   <rule ref="Generic.PHP.DeprecatedFunctions"/>
-=======
+
   <!-- No white spaces after opening bracket and before closing bracket in IF -->
   <rule ref="PSR2.ControlStructures.ControlStructureSpacing" />
->>>>>>> 0c83bba7
 
 </ruleset>