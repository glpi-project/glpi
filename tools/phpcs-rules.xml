<?xml version="1.0"?>
<ruleset name="glpi">
  <!-- white spaces at end of line or empty line have spaces -->
  <rule ref="Squiz.WhiteSpace.SuperfluousWhitespace" />

  <!-- else if instead of elseif -->
  <rule ref="Squiz.ControlStructures.ElseIfDeclaration" />

  <!-- No tab in indent -->
  <rule ref="Generic.WhiteSpace.DisallowTabIndent" />

  <!-- Indent 3 -->
  <rule ref="Generic.WhiteSpace.ScopeIndent">
    <properties>
      <property name="indent" value="3"/>
    </properties>
  </rule>

  <!-- Remove closingTag -->
  <rule ref="Zend.Files.ClosingTag" />

<<<<<<< HEAD
  <!-- White space after comma in function call -->
  <rule ref="Generic.Functions.FunctionCallArgumentSpacing" />
=======
  <!-- No white spaces after opening bracket and before closing bracket in IF -->
  <rule ref="PSR2.ControlStructures.ControlStructureSpacing" />
>>>>>>> 8f4d9ba1

</ruleset><|MERGE_RESOLUTION|>--- conflicted
+++ resolved
@@ -19,12 +19,10 @@
   <!-- Remove closingTag -->
   <rule ref="Zend.Files.ClosingTag" />
 
-<<<<<<< HEAD
   <!-- White space after comma in function call -->
   <rule ref="Generic.Functions.FunctionCallArgumentSpacing" />
-=======
+
   <!-- No white spaces after opening bracket and before closing bracket in IF -->
   <rule ref="PSR2.ControlStructures.ControlStructureSpacing" />
->>>>>>> 8f4d9ba1
 
 </ruleset>