<?xml version="1.0"?>
<ruleset name="glpi">
  <!-- white spaces at end of line or empty line have spaces -->
  <rule ref="Squiz.WhiteSpace.SuperfluousWhitespace" />

  <!-- else if instead of elseif -->
  <rule ref="Squiz.ControlStructures.ElseIfDeclaration" />

  <!-- No tab in indent -->
  <rule ref="Generic.WhiteSpace.DisallowTabIndent" />

  <!-- Indent 3 -->
  <rule ref="Generic.WhiteSpace.ScopeIndent">
    <properties>
      <property name="indent" value="3"/>
    </properties>
  </rule>

  <!-- Remove closingTag -->
  <rule ref="Zend.Files.ClosingTag" />

<<<<<<< HEAD
  <!--  Disallows the use of any deprecated functions -->
  <rule ref="Generic.PHP.DeprecatedFunctions"/>
=======
  <!--  Makes sure that shorthand PHP open tags are not used. -->
  <rule ref="Generic.PHP.DisallowShortOpenTag"/>

  <!--  Checks that no perl-style comments (#) are used. -->
  <rule ref="PEAR.Commenting.InlineComment"/>
>>>>>>> 74703b1a

  <!-- No white spaces after opening bracket and before closing bracket in IF -->
  <rule ref="PSR2.ControlStructures.ControlStructureSpacing" />

</ruleset><|MERGE_RESOLUTION|>--- conflicted
+++ resolved
@@ -19,16 +19,14 @@
   <!-- Remove closingTag -->
   <rule ref="Zend.Files.ClosingTag" />
 
-<<<<<<< HEAD
   <!--  Disallows the use of any deprecated functions -->
   <rule ref="Generic.PHP.DeprecatedFunctions"/>
-=======
+
   <!--  Makes sure that shorthand PHP open tags are not used. -->
   <rule ref="Generic.PHP.DisallowShortOpenTag"/>
 
   <!--  Checks that no perl-style comments (#) are used. -->
   <rule ref="PEAR.Commenting.InlineComment"/>
->>>>>>> 74703b1a
 
   <!-- No white spaces after opening bracket and before closing bracket in IF -->
   <rule ref="PSR2.ControlStructures.ControlStructureSpacing" />
