--- conflicted
+++ resolved
@@ -19,12 +19,10 @@
   <!-- Remove closingTag -->
   <rule ref="Zend.Files.ClosingTag" />
 
-<<<<<<< HEAD
   <!--  Makes sure that shorthand PHP open tags are not used. -->
   <rule ref="Generic.PHP.DisallowShortOpenTag"/>
-=======
+
   <!-- No white spaces after opening bracket and before closing bracket in IF -->
   <rule ref="PSR2.ControlStructures.ControlStructureSpacing" />
->>>>>>> 0c83bba7
 
 </ruleset>