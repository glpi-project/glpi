{
  "php-core-extensions": [
    "core", "standard",

    "date", "pcre", "reflection", "spl",

<<<<<<< HEAD
    "curl", "gd", "intl", "mysqli", "zlib",

    "exif", "ldap", "pcntl", "zip"
=======
    "exif", "ldap", "pcntl", "xmlrpc"
>>>>>>> 77961489
  ],
  "symbol-whitelist": [
    "// Missing constant in Alpine Linux",
    "GLOB_BRACE",

    "// PHP 8.1 symbols",
    "Ldap\\Connection",

    "// GLPI config classes",
    "DB", "DBSlave",

    "// OPCache extension (not installed on testing env)",
    "opcache_get_status", "opcache_invalidate", "opcache_reset",

    "// random native PHP functions",
    "// these are moved in random native extension in PHP 8.2, but this extension does not exists in previous PHP versions",
    "mt_getrandmax",
    "mt_rand",
    "rand",
    "random_bytes",
    "random_int",

    "// SELinux PECL extension",
    "selinux_getenforce", "selinux_get_boolean_active", "selinux_is_enabled",

    "// XHProf PECL extension",
    "XHProfRuns_Default", "xhprof_disable", "xhprof_enable", "XHPROF_PATH", "XHPROF_URL",

    "// paragonie/sodium_compat library",
    "SODIUM_CRYPTO_AEAD_XCHACHA20POLY1305_IETF_KEYBYTES", "SODIUM_CRYPTO_AEAD_XCHACHA20POLY1305_IETF_NPUBBYTES", "sodium_crypto_aead_xchacha20poly1305_ietf_decrypt", "sodium_crypto_aead_xchacha20poly1305_ietf_encrypt", "sodium_crypto_aead_chacha20poly1305_ietf_keygen",

    "//xhprof",
    "XHPROF_FLAGS_NO_BUILTINS", "XHPROF_FLAGS_CPU", "XHPROF_FLAGS_MEMORY",

    "//brotli compression",
    "brotli_uncompress",
    "brotli_compress",

    "// composer autoloader",
    "Composer\\Autoload\\ClassLoader",

    "SodiumException"
  ],
  "scan-files": [
    "ajax/**/*.php",
    "bin/console",
    "front/**/*.php",
    "inc/**/*.php",
    "install/**/*.php",
    "src/**/*.php",
    "stubs/**/*.php",
    "/*.php"
  ]
}<|MERGE_RESOLUTION|>--- conflicted
+++ resolved
@@ -4,13 +4,7 @@
 
     "date", "pcre", "reflection", "spl",
 
-<<<<<<< HEAD
-    "curl", "gd", "intl", "mysqli", "zlib",
-
-    "exif", "ldap", "pcntl", "zip"
-=======
-    "exif", "ldap", "pcntl", "xmlrpc"
->>>>>>> 77961489
+    "exif", "ldap", "pcntl"
   ],
   "symbol-whitelist": [
     "// Missing constant in Alpine Linux",
