--- conflicted
+++ resolved
@@ -3,9 +3,6 @@
 
 ROOT_DIR=$(readlink -f "$(dirname $0)/../..")
 
-<<<<<<< HEAD
-composer run lint
-=======
 vendor/bin/parallel-lint \
   --show-deprecated \
   --colors \
@@ -14,7 +11,6 @@
   --exclude ./plugins/ \
   --exclude ./vendor/ \
   .
->>>>>>> 5ea799f9
 
 vendor/bin/composer-dependency-analyser
 
