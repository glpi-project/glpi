#!/bin/bash
set -e -u -x -o pipefail

ROOT_DIR=$(readlink -f "$(dirname $0)/../..")

composer run lint

curl -L https://github.com/maglnet/ComposerRequireChecker/releases/latest/download/composer-require-checker.phar --output composer-require-checker.phar
php -d memory_limit=1G composer-require-checker.phar check --config-file=.composer-require-checker.config.json

touch ~/phpcs.cache
vendor/bin/phpcs \
  --cache ~/phpcs.cache \
  .

echo "Run code static analysis"
vendor/bin/phpstan analyze \
  --ansi \
<<<<<<< HEAD
  --memory-limit=2500M \
=======
  --memory-limit=768M \
>>>>>>> 29f7b470
  --no-interaction<|MERGE_RESOLUTION|>--- conflicted
+++ resolved
@@ -16,9 +16,5 @@
 echo "Run code static analysis"
 vendor/bin/phpstan analyze \
   --ansi \
-<<<<<<< HEAD
-  --memory-limit=2500M \
-=======
   --memory-limit=768M \
->>>>>>> 29f7b470
   --no-interaction