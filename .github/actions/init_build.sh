--- conflicted
+++ resolved
@@ -1,24 +1,6 @@
 #!/bin/bash
 set -e -u -x -o pipefail
 
-<<<<<<< HEAD
-# Stable versions contains only 3 groups of digits separated by a dot,
-# i.e. no "dev", "alpha", "beta, "rc", ... keyword.
-STABLE_REGEX="^[0-9]+\.[0-9]+\.[0-9]+$"
-PHP_MAJOR_VERSION="$(echo $PHP_VERSION | cut -d '.' -f 1,2 | sed 's/\.//')"
-CHECK_PLATFORM_REQS="false"
-if [[ "$PHP_VERSION" =~ $STABLE_REGEX && "$PHP_MAJOR_VERSION" -lt "83" ]]; then
-    CHECK_PLATFORM_REQS="true"
-fi
-
-# Validate composer config
-composer validate --strict
-if [[ "$CHECK_PLATFORM_REQS" == "true" ]]; then
-  composer check-platform-reqs;
-fi
-
-=======
->>>>>>> cf930035
 # Install dependencies
 # Ignore the PHP version requirement as some dependencies are explicitely marking themselves as incompatible
 # with future PHP versions they were not able to test when they release their own versions
