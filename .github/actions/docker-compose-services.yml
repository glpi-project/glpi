--- conflicted
+++ resolved
@@ -1,12 +1,7 @@
 services:
   db:
-<<<<<<< HEAD
-    container_name: "db"
+    container_name: "glpi-test-db"
     image: "ghcr.io/glpi-project/${DB_IMAGE:-githubactions-mariadb:10.11}"
-=======
-    container_name: "glpi-test-db"
-    image: "ghcr.io/glpi-project/${DB_IMAGE:-githubactions-mariadb}"
->>>>>>> 1f564134
     environment:
       MYSQL_ALLOW_EMPTY_PASSWORD: "yes"
       MYSQL_DATABASE: "glpi"
