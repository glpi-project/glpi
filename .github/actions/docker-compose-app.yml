--- conflicted
+++ resolved
@@ -1,12 +1,7 @@
 services:
   app:
-<<<<<<< HEAD
-    container_name: "app"
+    container_name: "glpi-test-app"
     image: "ghcr.io/glpi-project/${PHP_IMAGE:-githubactions-php-apache:8.3}"
-=======
-    container_name: "glpi-test-app"
-    image: "ghcr.io/glpi-project/${PHP_IMAGE:-githubactions-php}"
->>>>>>> 1f564134
     environment:
       CODE_COVERAGE: "${CODE_COVERAGE:-false}"
     volumes:
