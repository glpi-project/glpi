name: "GLPI CI"

on:
  # Runs test suite when a new commit is pushed on "main" and "*/bugfixes" branches
  # and when a new tag is created
  push:
    branches:
      - main
      - '*/bugfixes'
      - 'feature/*'
      - 'fix/*'
      - 'security/*'
    tags:
       - '*'
  # Runs test suite when a PR is opened or synchronyzed
  pull_request:
  # Runs test suite every night
  schedule:
    - cron:  '0 0 * * *'
  # Enable manual run
  workflow_dispatch:

concurrency:
  group: "${{ github.workflow }}-${{ github.ref }}"
  cancel-in-progress: true

jobs:
  lint:
    # Do not run scheduled lint on tier repositories
    if: github.repository == 'glpi-project/glpi' || github.event_name != 'schedule'
    name: "Lint on PHP ${{ matrix.php-version }}"
    runs-on: "ubuntu-latest"
    strategy:
      fail-fast: false
      matrix:
        include:
          - {php-version: "8.2"} # Lint on lower PHP version to detected too early usage of new syntaxes
          - {php-version: "8.4"} # Lint on higher PHP version to detected deprecated elements usage
    env:
      COMPOSE_FILE: ".github/actions/docker-compose-app.yml"
      APPLICATION_ROOT: "${{ github.workspace }}"
      PHP_IMAGE: "githubactions-php-apache:${{ matrix.php-version }}"
      UPDATE_FILES_ACL: true
    steps:
      - name: "Set env"
        run: |
          echo "APP_CONTAINER_HOME=${{ runner.temp }}/app_home" >> $GITHUB_ENV
      - name: "Checkout"
        uses: "actions/checkout@v4"
      - name: "Restore dependencies cache"
        uses: actions/cache@v4
        with:
          path: |
            ${{ env.APP_CONTAINER_HOME }}/.composer/cache/
            ${{ env.APP_CONTAINER_HOME }}/.npm/_cacache/
          key: "app_home_deps-${{ matrix.php-version }}-${{ hashFiles('composer.lock', 'package-lock.json') }}"
          restore-keys: |
            app_home_deps-${{ matrix.php-version }}-
            app_home_deps-
      - name: "Restore lint cache"
        uses: actions/cache@v4
        with:
          path: |
            ${{ env.APP_CONTAINER_HOME }}/phpcs.cache
            /tmp/phpstan
          key: "app_home_lint-${{ matrix.php-version }}-${{ github.base_ref || github.ref }}"
          restore-keys: |
            app_home_lint-${{ matrix.php-version }}
            app_home_lint-
      - name: "Initialize containers"
        run: |
          .github/actions/init_containers-start.sh
      - name: "Show versions"
        run: |
          .github/actions/init_show-versions.sh
      - name: "Force used PHP version"
        run: |
          docker compose exec -T app composer config --unset platform.php
          docker compose exec -T app composer require "php:>=${{ matrix.php-version }}" --ignore-platform-req=php+ --no-install --no-scripts
      - name: "Build dependencies / translations"
        run: |
          docker compose exec -T app .github/actions/init_build.sh
      - name: "PHP lint"
        if: "${{ success() || failure() }}"
        run: |
          docker compose exec -T app .github/actions/lint_php-lint.sh
      - name: "Twig lint"
        if: "${{ success() || failure() }}"
        run: |
          docker compose exec -T app .github/actions/lint_twig-lint.sh
      - name: "JS lint"
        if: "${{ success() || failure() }}"
        run: |
          docker compose exec -T app .github/actions/lint_js-lint.sh
      - name: "SCSS lint"
        if: "${{ success() || failure() }}"
        run: |
          docker compose exec -T app .github/actions/lint_scss-lint.sh
      - name: "Misc lint"
        if: "${{ success() || failure() }}"
        run: |
          docker compose exec -T app .github/actions/lint_misc-lint.sh

  generate-tests-matrix:
    # Do not run scheduled tests on tier repositories
    if: github.repository == 'glpi-project/glpi' || github.event_name != 'schedule'
    name: "Generate tests matrix"
    runs-on: "ubuntu-latest"
    outputs:
      matrix: ${{ steps.generate-matrix.outputs.matrix }}
    steps:
      - name: "Generate matrix"
        id: "generate-matrix"
        run: |
          if [[ "${{ github.event_name }}" = "workflow_dispatch" || ( "${{ github.ref_type }}" = "branch" && "${{ github.ref_name }}" =~ ^(main|.*/bugfixes)$ ) || "${{ github.ref_type }}" = "tag" ]]; then
            MATRIX='
              {
                "include": [
                  {"php-version": "8.4", "db-image": "mariadb:11.4"},
                  {"php-version": "8.4", "db-image": "mysql:8.4"},
                  {"php-version": "8.2", "db-image": "mariadb:11.4"},
<<<<<<< HEAD
                  {"php-version": "8.4", "db-image": "mariadb:10.5"},
                  {"php-version": "8.4", "db-image": "percona:8.0"}
=======
                  {"php-version": "8.1", "db-image": "mariadb:11.4"},
                  {"php-version": "8.0", "db-image": "mariadb:11.4"},
                  {"php-version": "7.4", "db-image": "mariadb:11.4"},
                  {"php-version": "8.3", "db-image": "mariadb:10.2"},
                  {"php-version": "8.3", "db-image": "mysql:5.7"},
                  {"php-version": "8.3", "db-image": "percona:8.4"},
                  {"php-version": "8.3", "db-image": "percona:5.7"}
>>>>>>> 28ac3d73
                ]
              }
            '
          else
            MATRIX='
              {
                "include": [
                  {"php-version": "8.4", "db-image": "mariadb:11.4"},
                  {"php-version": "8.4", "db-image": "mysql:8.4"}
                ]
              }
            '
          fi
          echo "matrix=$(echo $MATRIX | jq -c .)" >> $GITHUB_OUTPUT
  tests:
    # Do not run scheduled tests on tier repositories
    if: github.repository == 'glpi-project/glpi' || github.event_name != 'schedule'
    name: "Test on PHP ${{ matrix.php-version }} using ${{ matrix.db-image }}"
    needs: "generate-tests-matrix"
    runs-on: "ubuntu-latest"
    timeout-minutes: 60
    strategy:
      fail-fast: false
      matrix: ${{ fromJson(needs.generate-tests-matrix.outputs.matrix) }}
    env:
      COMPOSE_FILE: ".github/actions/docker-compose-app.yml:.github/actions/docker-compose-services.yml"
      APPLICATION_ROOT: "${{ github.workspace }}"
      DB_IMAGE: "githubactions-${{ matrix.db-image }}"
      PHP_IMAGE: "githubactions-php-apache:${{ matrix.php-version }}"
      UPDATE_FILES_ACL: true
    steps:
      - name: "Set env"
        run: |
          echo "APP_CONTAINER_HOME=${{ runner.temp }}/app_home" >> $GITHUB_ENV
      - name: "Checkout"
        uses: "actions/checkout@v4"
      - name: "Restore dependencies cache"
        uses: actions/cache@v4
        with:
          path: |
            ${{ env.APP_CONTAINER_HOME }}/.composer/cache/
            ${{ env.APP_CONTAINER_HOME }}/.npm/_cacache/
          key: "app_home_deps-${{ matrix.php-version }}-${{ hashFiles('composer.lock', 'package-lock.json') }}"
          restore-keys: |
            app_home_deps-${{ matrix.php-version }}-
            app_home_deps-
      - name: "Initialize containers"
        run: |
          .github/actions/init_containers-start.sh
      - name: "Show versions"
        run: |
          .github/actions/init_show-versions.sh
      - name: "Build dependencies / translations"
        run: |
          docker compose exec -T app .github/actions/init_build.sh
      - name: "Install DB tests"
        if: "${{ success() || failure() }}"
        run: |
          docker compose exec -T app .github/actions/test_install.sh
      - name: "Update DB tests (from 0.85.5, not using utf8mb4)"
        if: "${{ success() || failure() }}"
        run: |
          .github/actions/init_initialize-0.85.5-db.sh
          docker compose exec -T app .github/actions/test_update-from-older-version.sh
      - name: "Update DB tests (from 9.5, using utf8mb4)"
        if: "${{ success() || failure() }}"
        run: |
          .github/actions/init_initialize-9.5-db.sh
          docker compose exec -T app .github/actions/test_update-from-9.5.sh
      - name: "PHPUnit tests"
        if: "${{ success() || failure() }}"
        run: |
          docker compose exec -T app .github/actions/test_tests-phpunit.sh
      - name: "Functional tests"
        if: "${{ success() || failure() }}"
        run: |
          docker compose exec -T app .github/actions/test_tests-functional.sh
      - name: "Cache tests"
        if: "${{ success() || failure() }}"
        run: |
          docker compose exec -T app .github/actions/test_tests-cache.sh
      - name: "LDAP tests"
        if: "${{ success() || failure() }}"
        run: |
          .github/actions/init_initialize-ldap-fixtures.sh
          docker compose exec -T app .github/actions/test_tests-ldap.sh
      - name: "IMAP tests"
        if: "${{ success() || failure() }}"
        run: |
          .github/actions/init_initialize-imap-fixtures.sh
          docker compose exec -T app .github/actions/test_tests-imap.sh
      - name: "Javascript tests"
        if: "${{ success() || failure() }}"
        run: |
          docker compose exec -T app .github/actions/test_javascript.sh

  e2e:
    # Do not run scheduled tests on tier repositories
    if: github.repository == 'glpi-project/glpi' || github.event_name != 'schedule'
    name: "E2E and web tests using latest PHP and MariaDB versions"
    runs-on: "ubuntu-latest"
    timeout-minutes: 60
    env:
      COMPOSE_FILE: ".github/actions/docker-compose-app.yml:.github/actions/docker-compose-services.yml"
      APPLICATION_ROOT: "${{ github.workspace }}"
      DB_IMAGE: "githubactions-mariadb:10.11"
      PHP_IMAGE: "githubactions-php-apache:8.3"
      UPDATE_FILES_ACL: true
    steps:
      - name: "Set env"
        run: |
          echo "APP_CONTAINER_HOME=${{ runner.temp }}/app_home" >> $GITHUB_ENV
      - name: "Checkout"
        uses: "actions/checkout@v4"
      - name: "Restore dependencies cache"
        uses: actions/cache@v4
        with:
          path: |
            ${{ env.APP_CONTAINER_HOME }}/.composer/cache/
            ${{ env.APP_CONTAINER_HOME }}/.npm/_cacache/
          key: "app_home_deps-8.3-${{ hashFiles('composer.lock', 'package-lock.json') }}"
          restore-keys: |
            app_home_deps-8.3-
            app_home_deps-
      - name: "Initialize containers"
        run: |
          .github/actions/init_containers-start.sh
      - name: "Show versions"
        run: |
          .github/actions/init_show-versions.sh
      - name: "Build dependencies / translations"
        run: |
          docker compose exec -T app .github/actions/init_build.sh
      - name: "Install DB tests"
        if: "${{ success() || failure() }}"
        run: |
          docker compose exec -T app .github/actions/test_install.sh
      - name: "WEB tests"
        if: "${{ success() || failure() }}"
        run: |
          docker compose exec -T app .github/actions/test_tests-web.sh
      - name: "E2E tests"
        if: "${{ success() || failure() }}"
        id: "e2e"
        run: |
          docker compose exec -T app .github/actions/test_tests-e2e.sh
      - name: "Upload Cypress screenshots"
        if: "${{ failure() && steps.e2e.conclusion == 'failure' }}"
        uses: actions/upload-artifact@v4
        with:
          name: cypress-screenshots
          path: tests/cypress/screenshots<|MERGE_RESOLUTION|>--- conflicted
+++ resolved
@@ -119,18 +119,8 @@
                   {"php-version": "8.4", "db-image": "mariadb:11.4"},
                   {"php-version": "8.4", "db-image": "mysql:8.4"},
                   {"php-version": "8.2", "db-image": "mariadb:11.4"},
-<<<<<<< HEAD
                   {"php-version": "8.4", "db-image": "mariadb:10.5"},
-                  {"php-version": "8.4", "db-image": "percona:8.0"}
-=======
-                  {"php-version": "8.1", "db-image": "mariadb:11.4"},
-                  {"php-version": "8.0", "db-image": "mariadb:11.4"},
-                  {"php-version": "7.4", "db-image": "mariadb:11.4"},
-                  {"php-version": "8.3", "db-image": "mariadb:10.2"},
-                  {"php-version": "8.3", "db-image": "mysql:5.7"},
-                  {"php-version": "8.3", "db-image": "percona:8.4"},
-                  {"php-version": "8.3", "db-image": "percona:5.7"}
->>>>>>> 28ac3d73
+                  {"php-version": "8.4", "db-image": "percona:8.4"}
                 ]
               }
             '
