--- conflicted
+++ resolved
@@ -30,14 +30,8 @@
       fail-fast: false
       matrix:
         include:
-<<<<<<< HEAD
           - {php-version: "8.1"} # Lint on lower PHP version to detected too early usage of new syntaxes
-          - {php-version: "8.2"} # Lint on higher PHP version to detected deprecated elements usage
-          - {php-version: "8.3"}
-=======
-          - {php-version: "7.4"} # Lint on lower PHP version to detected too early usage of new syntaxes
           - {php-version: "8.3"} # Lint on higher PHP version to detected deprecated elements usage
->>>>>>> a9cf8f10
     env:
       COMPOSE_FILE: ".github/actions/docker-compose-app.yml"
       APPLICATION_ROOT: "${{ github.workspace }}"
@@ -112,24 +106,10 @@
           - {php-version: "8.3", db-image: "mariadb:10.11", always: true}
           - {php-version: "8.3", db-image: "mysql:8.0", always: true}
           # test other PHP versions
-<<<<<<< HEAD
-          - {php-version: "8.1", db-image: "mariadb:11.0", always: false}
+          - {php-version: "8.1", db-image: "mariadb:10.11", always: false}
           # test other DB servers/versions
-          - {php-version: "8.2", db-image: "mariadb:10.5", always: false}
-          - {php-version: "8.2", db-image: "mariadb:10.11", always: false}
-          - {php-version: "8.2", db-image: "mysql:8.0", always: false}
-          - {php-version: "8.2", db-image: "percona:8.0", always: false}
-=======
-          - {php-version: "8.2", db-image: "mariadb:10.11", always: false}
-          - {php-version: "8.1", db-image: "mariadb:10.11", always: false}
-          - {php-version: "8.0", db-image: "mariadb:10.11", always: false}
-          - {php-version: "7.4", db-image: "mariadb:10.11", always: false}
-          # test other DB servers/versions
-          - {php-version: "8.3", db-image: "mariadb:10.2", always: false}
-          - {php-version: "8.3", db-image: "mysql:5.7", always: false}
-          - {php-version: "8.3", db-image: "percona:5.7", always: false}
+          - {php-version: "8.3", db-image: "mariadb:10.5", always: false}
           - {php-version: "8.3", db-image: "percona:8.0", always: false}
->>>>>>> a9cf8f10
     env:
       # Skip jobs that should not be always run on pull requests or on push on tier repository (to limit workers usage).
       # No jobs will be skipped on nightly build, manual dispatch or push on main branches (main and */bugfixes) or tags.
