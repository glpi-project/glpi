name: "GLPI CI"

on:
  # Runs test suite when a new commit is pushed on "main" and "*/bugfixes" branches
  # and when a new tag is created
  push:
    branches:
      - main
      - '*/bugfixes'
      - 'feature/*'
      - 'fix/*'
      - 'security/*'
    tags:
       - '*'
  # Runs test suite when a PR is opened or synchronyzed
  pull_request:
  # Runs test suite every night
  schedule:
    - cron:  '0 0 * * *'
  # Enable manual run
  workflow_dispatch:

jobs:
  lint:
    # Do not run scheduled lint on tier repositories
    if: github.repository == 'glpi-project/glpi' || github.event_name != 'schedule'
    name: "Lint on PHP ${{ matrix.php-version }}"
    runs-on: "${{ github.repository == 'glpi-network/glpi' && 'self-hosted' || 'ubuntu-latest' }}"
    strategy:
      fail-fast: false
      matrix:
        include:
          - {php-version: "8.1"} # Lint on lower PHP version to detected too early usage of new syntaxes
          - {php-version: "8.2"} # Lint on higher PHP version to detected deprecated elements usage
    env:
      COMPOSE_FILE: ".github/actions/docker-compose-app.yml"
      APPLICATION_ROOT: "${{ github.workspace }}"
      PHP_IMAGE: "githubactions-php:${{ matrix.php-version }}"
      UPDATE_FILES_ACL: true
    steps:
      - name: "Clean workspace"
        run: |
          echo "APP_CONTAINER_HOME=${{ runner.temp }}/app_home" >> $GITHUB_ENV
          rm -rf "${{ env.APPLICATION_ROOT }}/*"
          rm -rf "${{ env.APP_CONTAINER_HOME }}/*"
      - name: "Checkout"
        uses: "actions/checkout@v3"
      - name: "Restore dependencies cache"
        uses: actions/cache@v3
        with:
          path: |
            ${{ env.APP_CONTAINER_HOME }}/.composer/cache/
            ${{ env.APP_CONTAINER_HOME }}/.npm/_cacache/
          key: "app_home_deps-${{ matrix.php-version }}-${{ hashFiles('composer.lock', 'package-lock.json') }}"
          restore-keys: |
            app_home_deps-${{ matrix.php-version }}-
            app_home_deps-
      - name: "Restore lint cache"
        uses: actions/cache@v3
        with:
          path: |
            ${{ env.APP_CONTAINER_HOME }}/phpcs.cache
          key: "app_home_lint-${{ matrix.php-version }}-${{ github.base_ref || github.ref }}"
          restore-keys: |
            app_home_lint-${{ matrix.php-version }}
            app_home_lint-
      - name: "Initialize containers"
        run: |
          .github/actions/init_containers-start.sh
      - name: "Show versions"
        run: |
          .github/actions/init_show-versions.sh
      - name: "Build dependencies / translations"
        run: |
          docker-compose exec -T app .github/actions/init_build.sh
      - name: "PHP lint"
        run: |
          docker-compose exec -T app .github/actions/lint_php-lint.sh
      - name: "Twig lint"
        run: |
          docker-compose exec -T app .github/actions/lint_twig-lint.sh
      - name: "JS lint"
        run: |
          docker-compose exec -T app .github/actions/lint_js-lint.sh
      - name: "SCSS lint"
        run: |
          docker-compose exec -T app .github/actions/lint_scss-lint.sh
      - name: "Misc lint"
        run: |
          docker-compose exec -T app .github/actions/lint_misc-lint.sh
      - name: "Cleanup containers"
        if: always()
        run: |
          .github/actions/teardown_containers-cleanup.sh

  tests:
    # Do not run scheduled tests on tier repositories
    if: github.repository == 'glpi-project/glpi' || github.event_name != 'schedule'
    name: "Test on PHP ${{ matrix.php-version }} using ${{ matrix.db-image }}"
    runs-on: "${{ github.repository == 'glpi-network/glpi' && 'self-hosted' || 'ubuntu-latest' }}"
    strategy:
      fail-fast: false
      matrix:
        include:
          # test higher PHP version with higher MariaDB and MySQL versions
          - {php-version: "8.2", db-image: "mariadb:11.0", always: true}
          - {php-version: "8.2", db-image: "mysql:8.0", always: true}
          # test other PHP versions
<<<<<<< HEAD
          - {php-version: "8.1", db-image: "mariadb:10.11", always: false}
          # test other DB servers/versions
          - {php-version: "8.2", db-image: "mariadb:10.3", always: false}
=======
          - {php-version: "8.1", db-image: "mariadb:11.0", always: false}
          - {php-version: "8.0", db-image: "mariadb:11.0", always: false}
          - {php-version: "7.4", db-image: "mariadb:11.0", always: false}
          # test other DB servers/versions
          - {php-version: "8.2", db-image: "mariadb:10.2", always: false}
          - {php-version: "8.2", db-image: "mariadb:10.11", always: false}
          - {php-version: "8.2", db-image: "mysql:5.7", always: false}
          - {php-version: "8.2", db-image: "percona:5.7", always: false}
>>>>>>> ab9a159c
          - {php-version: "8.2", db-image: "percona:8.0", always: false}
    env:
      # Skip jobs that should not be always run on pull requests or on push on tier repository (to limit workers usage).
      # No jobs will be skipped on nightly build, manual dispatch or push on main branches (main and */bugfixes) or tags.
      skip: ${{ matrix.always == false && (github.event_name == 'pull_request' || github.repository != 'glpi-project/glpi' || !(github.event_name == 'workflow_dispatch' || github.ref == 'refs/heads/main' || endsWith(github.ref, '/bugfixes') || startsWith(github.ref, 'refs/tags'))) }}
      COMPOSE_FILE: ".github/actions/docker-compose-app.yml:.github/actions/docker-compose-services.yml"
      APPLICATION_ROOT: "${{ github.workspace }}"
      DB_IMAGE: "githubactions-${{ matrix.db-image }}"
      PHP_IMAGE: "githubactions-php:${{ matrix.php-version }}"
      UPDATE_FILES_ACL: true
    steps:
      - name: "Clean workspace"
        if: env.skip != 'true'
        run: |
          echo "APP_CONTAINER_HOME=${{ runner.temp }}/app_home" >> $GITHUB_ENV
          rm -rf "${{ env.APPLICATION_ROOT }}/*"
          rm -rf "${{ env.APP_CONTAINER_HOME }}/*"
      - name: "Checkout"
        if: env.skip != 'true'
        uses: "actions/checkout@v3"
      - name: "Restore dependencies cache"
        if: env.skip != 'true'
        uses: actions/cache@v3
        with:
          path: |
            ${{ env.APP_CONTAINER_HOME }}/.composer/cache/
            ${{ env.APP_CONTAINER_HOME }}/.npm/_cacache/
          key: "app_home_deps-${{ matrix.php-version }}-${{ hashFiles('composer.lock', 'package-lock.json') }}"
          restore-keys: |
            app_home_deps-${{ matrix.php-version }}-
            app_home_deps-
      - name: "Initialize containers"
        if: env.skip != 'true'
        run: |
          .github/actions/init_containers-start.sh
      - name: "Show versions"
        if: env.skip != 'true'
        run: |
          .github/actions/init_show-versions.sh
      - name: "Build dependencies / translations"
        if: env.skip != 'true'
        run: |
          docker-compose exec -T app .github/actions/init_build.sh
      - name: "Install DB tests"
        if: env.skip != 'true'
        run: |
          docker-compose exec -T app .github/actions/test_install.sh
      - name: "Update DB tests (from 0.85.5, not using utf8mb4)"
        if: env.skip != 'true'
        run: |
          .github/actions/init_initialize-0.85.5-db.sh
          docker-compose exec -T app .github/actions/test_update-from-older-version.sh
      - name: "Update DB tests (from 9.5, using utf8mb4)"
        if: env.skip != 'true'
        run: |
          .github/actions/init_initialize-9.5-db.sh
          docker-compose exec -T app .github/actions/test_update-from-9.5.sh
      - name: "Unit tests"
        if: env.skip != 'true'
        run: |
          docker-compose exec -T app .github/actions/test_tests-units.sh
      - name: "Functional tests"
        if: env.skip != 'true'
        run: |
          docker-compose exec -T app .github/actions/test_tests-functional.sh
      - name: "Cache tests"
        if: env.skip != 'true'
        run: |
          docker-compose exec -T app .github/actions/test_tests-cache.sh
      - name: "LDAP tests"
        if: env.skip != 'true'
        run: |
          .github/actions/init_initialize-ldap-fixtures.sh
          docker-compose exec -T app .github/actions/test_tests-ldap.sh
      - name: "IMAP tests"
        if: env.skip != 'true'
        run: |
          .github/actions/init_initialize-imap-fixtures.sh
          docker-compose exec -T app .github/actions/test_tests-imap.sh
      - name: "WEB tests"
        if: env.skip != 'true'
        run: |
          docker-compose exec -T app .github/actions/test_tests-web.sh
      - name: "Javascript tests"
        if: env.skip != 'true'
        run: |
          docker-compose exec -T app .github/actions/test_javascript.sh
      - name: "Cleanup containers"
        if: env.skip != 'true' && always()
        run: |
          .github/actions/teardown_containers-cleanup.sh<|MERGE_RESOLUTION|>--- conflicted
+++ resolved
@@ -106,20 +106,10 @@
           - {php-version: "8.2", db-image: "mariadb:11.0", always: true}
           - {php-version: "8.2", db-image: "mysql:8.0", always: true}
           # test other PHP versions
-<<<<<<< HEAD
-          - {php-version: "8.1", db-image: "mariadb:10.11", always: false}
+          - {php-version: "8.1", db-image: "mariadb:11.0", always: false}
           # test other DB servers/versions
           - {php-version: "8.2", db-image: "mariadb:10.3", always: false}
-=======
-          - {php-version: "8.1", db-image: "mariadb:11.0", always: false}
-          - {php-version: "8.0", db-image: "mariadb:11.0", always: false}
-          - {php-version: "7.4", db-image: "mariadb:11.0", always: false}
-          # test other DB servers/versions
-          - {php-version: "8.2", db-image: "mariadb:10.2", always: false}
           - {php-version: "8.2", db-image: "mariadb:10.11", always: false}
-          - {php-version: "8.2", db-image: "mysql:5.7", always: false}
-          - {php-version: "8.2", db-image: "percona:5.7", always: false}
->>>>>>> ab9a159c
           - {php-version: "8.2", db-image: "percona:8.0", always: false}
     env:
       # Skip jobs that should not be always run on pull requests or on push on tier repository (to limit workers usage).
