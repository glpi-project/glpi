name: "GLPI CI"

on:
  # Runs test suite when a new commit is pushed on "main" and "*/bugfixes" branches
  # and when a new tag is created
  push:
    branches:
      - main
      - '*/bugfixes'
      - 'feature/*'
      - 'fix/*'
      - 'security/*'
    tags:
       - '*'
  # Runs test suite when a PR is opened or synchronyzed
  pull_request:
  # Runs test suite every night
  schedule:
    - cron:  '0 0 * * *'
  # Enable manual run
  workflow_dispatch:

concurrency:
  group: "${{ github.workflow }}-${{ github.ref }}"
  cancel-in-progress: true

jobs:
  lint:
    # Do not run scheduled lint on tier repositories
    if: github.repository == 'glpi-project/glpi' || github.event_name != 'schedule'
    name: "Lint on PHP ${{ matrix.php-version }}"
    runs-on: "ubuntu-latest"
    strategy:
      fail-fast: false
      matrix:
        include:
          - {php-version: "8.2"} # Lint on lower PHP version to detected too early usage of new syntaxes
          - {php-version: "8.3"} # Lint on higher PHP version to detected deprecated elements usage
    env:
      COMPOSE_FILE: ".github/actions/docker-compose-app.yml"
      APPLICATION_ROOT: "${{ github.workspace }}"
      PHP_IMAGE: "githubactions-php-apache:${{ matrix.php-version }}"
      UPDATE_FILES_ACL: true
    steps:
      - name: "Set env"
        run: |
          echo "APP_CONTAINER_HOME=${{ runner.temp }}/app_home" >> $GITHUB_ENV
      - name: "Checkout"
        uses: "actions/checkout@v4"
      - name: "Restore dependencies cache"
        uses: actions/cache@v4
        with:
          path: |
            ${{ env.APP_CONTAINER_HOME }}/.composer/cache/
            ${{ env.APP_CONTAINER_HOME }}/.npm/_cacache/
          key: "app_home_deps-${{ matrix.php-version }}-${{ hashFiles('composer.lock', 'package-lock.json') }}"
          restore-keys: |
            app_home_deps-${{ matrix.php-version }}-
            app_home_deps-
      - name: "Restore lint cache"
        uses: actions/cache@v4
        with:
          path: |
            ${{ env.APP_CONTAINER_HOME }}/phpcs.cache
          key: "app_home_lint-${{ matrix.php-version }}-${{ github.base_ref || github.ref }}"
          restore-keys: |
            app_home_lint-${{ matrix.php-version }}
            app_home_lint-
      - name: "Initialize containers"
        run: |
          .github/actions/init_containers-start.sh
      - name: "Show versions"
        run: |
          .github/actions/init_show-versions.sh
      - name: "Force used PHP version"
        run: |
          docker compose exec -T app composer config --unset platform.php
          docker compose exec -T app composer require "php:>=${{ matrix.php-version }}" --ignore-platform-req=php+ --no-install --no-scripts
      - name: "Build dependencies / translations"
        run: |
          docker compose exec -T app .github/actions/init_build.sh
      - name: "PHP lint"
        if: "${{ success() || failure() }}"
        run: |
          docker compose exec -T app .github/actions/lint_php-lint.sh
      - name: "Twig lint"
        if: "${{ success() || failure() }}"
        run: |
          docker compose exec -T app .github/actions/lint_twig-lint.sh
      - name: "JS lint"
        if: "${{ success() || failure() }}"
        run: |
          docker compose exec -T app .github/actions/lint_js-lint.sh
      - name: "SCSS lint"
        if: "${{ success() || failure() }}"
        run: |
          docker compose exec -T app .github/actions/lint_scss-lint.sh
      - name: "Misc lint"
        if: "${{ success() || failure() }}"
        run: |
          docker compose exec -T app .github/actions/lint_misc-lint.sh

  tests:
    # Do not run scheduled tests on tier repositories
    if: github.repository == 'glpi-project/glpi' || github.event_name != 'schedule'
    name: "Test on PHP ${{ matrix.php-version }} using ${{ matrix.db-image }}"
    runs-on: "ubuntu-latest"
    strategy:
      fail-fast: false
      matrix:
        include:
          # test higher PHP version with higher MariaDB and MySQL versions
          - {php-version: "8.3", db-image: "mariadb:11.4", always: true}
          - {php-version: "8.3", db-image: "mysql:8.4", always: true}
          # test other PHP versions
          - {php-version: "8.2", db-image: "mariadb:11.4", always: false}
          # test other DB servers/versions
          - {php-version: "8.3", db-image: "mariadb:10.5", always: false}
          - {php-version: "8.3", db-image: "percona:8.0", always: false}
    env:
      # Skip jobs that should not be always run on pull requests or on push on tier repository (to limit workers usage).
      # No jobs will be skipped on nightly build, manual dispatch or push on main branches (main and */bugfixes) or tags.
      skip: ${{ matrix.always == false && (github.event_name == 'pull_request' || github.repository != 'glpi-project/glpi' || !(github.event_name == 'workflow_dispatch' || github.ref == 'refs/heads/main' || endsWith(github.ref, '/bugfixes') || startsWith(github.ref, 'refs/tags'))) }}
      COMPOSE_FILE: ".github/actions/docker-compose-app.yml:.github/actions/docker-compose-services.yml"
      APPLICATION_ROOT: "${{ github.workspace }}"
      DB_IMAGE: "githubactions-${{ matrix.db-image }}"
      PHP_IMAGE: "githubactions-php-apache:${{ matrix.php-version }}"
      UPDATE_FILES_ACL: true
    steps:
      - name: "Set env"
        run: |
          echo "APP_CONTAINER_HOME=${{ runner.temp }}/app_home" >> $GITHUB_ENV
      - name: "Checkout"
        if: env.skip != 'true'
        uses: "actions/checkout@v4"
      - name: "Restore dependencies cache"
        if: env.skip != 'true'
        uses: actions/cache@v4
        with:
          path: |
            ${{ env.APP_CONTAINER_HOME }}/.composer/cache/
            ${{ env.APP_CONTAINER_HOME }}/.npm/_cacache/
          key: "app_home_deps-${{ matrix.php-version }}-${{ hashFiles('composer.lock', 'package-lock.json') }}"
          restore-keys: |
            app_home_deps-${{ matrix.php-version }}-
            app_home_deps-
      - name: "Initialize containers"
        if: env.skip != 'true'
        run: |
          .github/actions/init_containers-start.sh
      - name: "Show versions"
        if: env.skip != 'true'
        run: |
          .github/actions/init_show-versions.sh
      - name: "Build dependencies / translations"
        if: env.skip != 'true'
        run: |
          docker compose exec -T app .github/actions/init_build.sh
      - name: "Install DB tests"
        if: "${{ env.skip != 'true' && (success() || failure()) }}"
        run: |
          docker compose exec -T app .github/actions/test_install.sh
<<<<<<< HEAD
      - name: "Update DB tests (from 0.85.5, not using utf8mb4)"
        if: env.skip != 'true'
=======
      - name: "Update DB tests (from 0.80, not using utf8mb4)"
        if: "${{ env.skip != 'true' && (success() || failure()) }}"
>>>>>>> bb8e1de2
        run: |
          .github/actions/init_initialize-0.85.5-db.sh
          docker compose exec -T app .github/actions/test_update-from-older-version.sh
      - name: "Update DB tests (from 9.5, using utf8mb4)"
        if: "${{ env.skip != 'true' && (success() || failure()) }}"
        run: |
          .github/actions/init_initialize-9.5-db.sh
          docker compose exec -T app .github/actions/test_update-from-9.5.sh
      - name: "Functional tests"
        if: "${{ env.skip != 'true' && (success() || failure()) }}"
        run: |
          docker compose exec -T app .github/actions/test_tests-functional.sh
      - name: "Cache tests"
        if: "${{ env.skip != 'true' && (success() || failure()) }}"
        run: |
          docker compose exec -T app .github/actions/test_tests-cache.sh
      - name: "LDAP tests"
        if: "${{ env.skip != 'true' && (success() || failure()) }}"
        run: |
          .github/actions/init_initialize-ldap-fixtures.sh
          docker compose exec -T app .github/actions/test_tests-ldap.sh
      - name: "IMAP tests"
        if: "${{ env.skip != 'true' && (success() || failure()) }}"
        run: |
          .github/actions/init_initialize-imap-fixtures.sh
          docker compose exec -T app .github/actions/test_tests-imap.sh
<<<<<<< HEAD
      - name: "Javascript tests"
        if: env.skip != 'true'
=======
      - name: "WEB tests"
        if: "${{ env.skip != 'true' && (success() || failure()) }}"
>>>>>>> bb8e1de2
        run: |
          docker compose exec -T app .github/actions/test_javascript.sh

  e2e:
    # Do not run scheduled tests on tier repositories
    if: github.repository == 'glpi-project/glpi' || github.event_name != 'schedule'
    name: "E2E and web tests using latest PHP and MariaDB versions"
    runs-on: "ubuntu-latest"
    env:
      COMPOSE_FILE: ".github/actions/docker-compose-app.yml:.github/actions/docker-compose-services.yml"
      APPLICATION_ROOT: "${{ github.workspace }}"
      DB_IMAGE: "githubactions-mariadb:10.11"
      PHP_IMAGE: "githubactions-php-apache:8.3"
      UPDATE_FILES_ACL: true
    steps:
      - name: "Set env"
        run: |
          echo "APP_CONTAINER_HOME=${{ runner.temp }}/app_home" >> $GITHUB_ENV
      - name: "Checkout"
        uses: "actions/checkout@v4"
      - name: "Restore dependencies cache"
        uses: actions/cache@v4
        with:
          path: |
            ${{ env.APP_CONTAINER_HOME }}/.composer/cache/
            ${{ env.APP_CONTAINER_HOME }}/.npm/_cacache/
          key: "app_home_deps-8.3-${{ hashFiles('composer.lock', 'package-lock.json') }}"
          restore-keys: |
            app_home_deps-8.3-
            app_home_deps-
      - name: "Initialize containers"
        run: |
          .github/actions/init_containers-start.sh
      - name: "Show versions"
        run: |
          .github/actions/init_show-versions.sh
      - name: "Build dependencies / translations"
        run: |
          docker compose exec -T app .github/actions/init_build.sh
      - name: "Install DB tests"
        run: |
          docker compose exec -T app .github/actions/test_install.sh
      - name: "WEB tests"
        run: |
          docker compose exec -T app .github/actions/test_tests-web.sh
<<<<<<< HEAD
      - name: "E2E tests"
        id: "e2e"
=======
      - name: "Javascript tests"
        if: "${{ env.skip != 'true' && (success() || failure()) }}"
>>>>>>> bb8e1de2
        run: |
          docker compose exec -T app .github/actions/test_tests-e2e.sh
      - name: "Upload Cypress screenshots"
        if: "${{ failure() && steps.e2e.conclusion == 'failure' }}"
        uses: actions/upload-artifact@v2
        with:
          name: cypress-screenshots
          path: tests/cypress/screenshots<|MERGE_RESOLUTION|>--- conflicted
+++ resolved
@@ -160,13 +160,8 @@
         if: "${{ env.skip != 'true' && (success() || failure()) }}"
         run: |
           docker compose exec -T app .github/actions/test_install.sh
-<<<<<<< HEAD
       - name: "Update DB tests (from 0.85.5, not using utf8mb4)"
-        if: env.skip != 'true'
-=======
-      - name: "Update DB tests (from 0.80, not using utf8mb4)"
-        if: "${{ env.skip != 'true' && (success() || failure()) }}"
->>>>>>> bb8e1de2
+        if: "${{ env.skip != 'true' && (success() || failure()) }}"
         run: |
           .github/actions/init_initialize-0.85.5-db.sh
           docker compose exec -T app .github/actions/test_update-from-older-version.sh
@@ -193,13 +188,8 @@
         run: |
           .github/actions/init_initialize-imap-fixtures.sh
           docker compose exec -T app .github/actions/test_tests-imap.sh
-<<<<<<< HEAD
       - name: "Javascript tests"
-        if: env.skip != 'true'
-=======
-      - name: "WEB tests"
-        if: "${{ env.skip != 'true' && (success() || failure()) }}"
->>>>>>> bb8e1de2
+        if: "${{ env.skip != 'true' && (success() || failure()) }}"
         run: |
           docker compose exec -T app .github/actions/test_javascript.sh
 
@@ -240,18 +230,16 @@
         run: |
           docker compose exec -T app .github/actions/init_build.sh
       - name: "Install DB tests"
+        if: "${{ success() || failure() }}"
         run: |
           docker compose exec -T app .github/actions/test_install.sh
       - name: "WEB tests"
+        if: "${{ success() || failure() }}"
         run: |
           docker compose exec -T app .github/actions/test_tests-web.sh
-<<<<<<< HEAD
       - name: "E2E tests"
+        if: "${{ success() || failure() }}"
         id: "e2e"
-=======
-      - name: "Javascript tests"
-        if: "${{ env.skip != 'true' && (success() || failure()) }}"
->>>>>>> bb8e1de2
         run: |
           docker compose exec -T app .github/actions/test_tests-e2e.sh
       - name: "Upload Cypress screenshots"
