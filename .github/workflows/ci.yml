--- conflicted
+++ resolved
@@ -104,13 +104,7 @@
           - {php-version: "8.0", db-image: "mariadb:10.6", always: true}
           - {php-version: "8.0", db-image: "mysql:8.0", always: true}
           # test other PHP versions
-<<<<<<< HEAD
-          - {php-version: "7.4", db-image: "mariadb:10.5", always: false}
-=======
-          - {php-version: "7.2", db-image: "mariadb:10.6", always: false}
-          - {php-version: "7.3", db-image: "mariadb:10.6", always: false}
           - {php-version: "7.4", db-image: "mariadb:10.6", always: false}
->>>>>>> abb5468f
           # test other DB servers/versions
           - {php-version: "8.0", db-image: "mariadb:10.2", always: false}
           - {php-version: "8.0", db-image: "mysql:5.7", always: false}
