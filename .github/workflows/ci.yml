name: "GLPI CI"

on:
  # Runs test suite when a new commit is pushed on "master" and "*/bugfixes" branches
  # and when a new tag is created
  push:
    branches:
      - master
      - '*/bugfixes'
      - 'feature/*'
      - 'fix/*'
      - 'security/*'
    tags:
       - '*'
  # Runs test suite when a PR is opened or synchronyzed
  pull_request:
  # Runs test suite every night
  schedule:
    - cron:  '0 0 * * *'
  # Enable manual run
  workflow_dispatch:

jobs:
  lint:
    name: "Lint on PHP ${{ matrix.php-version }}"
    runs-on: "${{ github.repository == 'glpi-network/glpi' && 'self-hosted' || 'ubuntu-latest' }}"
    strategy:
      fail-fast: false
      matrix:
        include:
          - {php-version: "7.2"} # Lint on lower PHP version to detected too early usage of new syntaxes
          - {php-version: "8.0"} # Lint on higher PHP version to detected deprecated elements usage
    steps:
      - name: "Cancel previous runs"
        uses: "styfle/cancel-workflow-action@0.5.0"
        with:
          access_token: "${{ github.token }}"
      - name: "Clean workspace"
        if: env.skip != 'true'
        run: |
          rm -rf "${{ github.workspace }}/*"
      - name: "Checkout"
        uses: "actions/checkout@v2"
      - name: "Restore dependencies cache"
        uses: actions/cache@v2
        with:
          path: |
            ${{ runner.temp }}/app_home/.composer/cache/
            ${{ runner.temp }}/app_home/.npm/_cacache/
          key: "app_home_deps-${{ matrix.php-version }}-${{ hashFiles('composer.lock', 'package-lock.json') }}"
          restore-keys: |
            app_home_deps-${{ matrix.php-version }}-
            app_home_deps-
      - name: "Restore lint cache"
        uses: actions/cache@v2
        with:
          path: |
            ${{ runner.temp }}/app_home/phpcs.cache
          key: "app_home_lint-${{ matrix.php-version }}-${{ github.base_ref || github.ref }}"
          restore-keys: |
            app_home_lint-${{ matrix.php-version }}
            app_home_lint-
      - name: "Initialize containers"
        run: |
          echo "Init app container home"
          mkdir -p ${{ runner.temp }}/app_home
          echo "Pull and start containers"
          export APPLICATION_ROOT=`pwd`
          export APPLICATION_HOME=${{ runner.temp }}/app_home
          export PHP_IMAGE=githubactions-php:${{ matrix.php-version }}
          docker-compose --file .github/actions/docker-compose-app.yml --project-directory `pwd` pull --quiet
          docker-compose --file .github/actions/docker-compose-app.yml --project-directory `pwd` up --no-start
          docker-compose --file .github/actions/docker-compose-app.yml --project-directory `pwd` start
          echo "Change files rights to give write access to app container user"
          setfacl --recursive --modify u:1000:rwx `pwd`
          setfacl --recursive --modify u:1000:rwx ${{ runner.temp }}/app_home
      - name: "Show versions"
        if: env.skip != 'true'
        run: |
          docker exec app php --version
          docker exec app php -r 'echo(sprintf("PHP extensions: %s\n", implode(", ", get_loaded_extensions())));'
          docker exec app composer --version
          docker exec app sh -c 'echo "node $(node --version)"'
          docker exec app sh -c 'echo "npm $(npm --version)"'
      - name: "Validate composer config and requirements"
        run: |
          docker exec app composer validate --strict
          if ! [[ "${{ matrix.php-version }}" == "8.0" ]]; then docker exec app composer check-platform-reqs; fi
      - name: "Install dependencies"
        run: |
          docker exec app rm composer.lock
          docker exec app composer config --unset platform
          if [[ "${{ matrix.php-version }}" == "8.0" ]]; then export COMPOSER_ADD_OPTS=--ignore-platform-reqs; fi
          docker exec app bin/console dependencies install --composer-options="$COMPOSER_ADD_OPTS --prefer-dist --no-progress"
      - name: "PHP Parallel Lint"
        run: |
          docker exec app vendor/bin/parallel-lint  --exclude ./files/ --exclude ./plugins/ --exclude ./tools/vendor/ --exclude ./vendor/ .
      - name: "Check for missing dependencies / bad symbols"
        # Alpine linux does not implement GLOB_BRACE.
        # We have to define it to 0 to prevent "Warning: Use of undefined constant GLOB_BRACE - assumed 'GLOB_BRACE'" error.
        # This is not a problem as long as we do not use braces in "scan-files" section of the config file.
        run: |
          docker exec app php -d memory_limit=1G -r 'define("GLOB_BRACE", 0); include "./vendor/maglnet/composer-require-checker/bin/composer-require-checker.php";' check --config-file=.composer-require-checker.config.json
      - name: "PHP CS"
        run: |
          docker exec app touch /home/glpi/phpcs.cache
          docker exec app vendor/bin/phpcs --cache /home/glpi/phpcs.cache -d memory_limit=512M -p --extensions=php --standard=vendor/glpi-project/coding-standard/GlpiStandard/ --ignore="/.git/,^/var/glpi/(config|files|lib|marketplace|node_modules|plugins|tests/config|vendor)/" ./
      - name: "ESLint"
        run: |
          docker exec app node_modules/.bin/eslint . && echo "ESLint found no errors"
<<<<<<< HEAD
      - name: "Check for missing headers"
        run: |
          docker exec app bin/console glpi:tools:licence_header_check
=======
      - name: "gettext"
        run: |
          ! tools/locale/extract_template.sh 2>&1 | grep 'warning'
>>>>>>> cd9cdc32
      - name: "Cleanup containers"
        if: always()
        run: |
          docker stop $(docker ps -q)
          docker container prune --force
          docker volume prune --force
          docker network prune --force

  tests:
    name: "Test on PHP ${{ matrix.php-version }} using ${{ matrix.db-image }}"
    runs-on: "${{ github.repository == 'glpi-network/glpi' && 'self-hosted' || 'ubuntu-latest' }}"
    strategy:
      fail-fast: false
      matrix:
        include:
          - {php-version: "8.0", db-image: "mariadb:10.5", always: true}
          - {php-version: "7.2", db-image: "mariadb:10.5", always: false}
          - {php-version: "7.3", db-image: "mariadb:10.5", always: false}
          - {php-version: "7.4", db-image: "mariadb:10.5", always: false}
          - {php-version: "7.4", db-image: "mariadb:10.1", always: false}
          - {php-version: "7.4", db-image: "mysql:5.6", always: false}
          - {php-version: "7.4", db-image: "mysql:8.0", always: false}
          - {php-version: "7.4", db-image: "percona:5.6", always: false}
          - {php-version: "7.4", db-image: "percona:8.0", always: false}
    env:
      # Skip jobs that should not be always run on pull requests or on push on tier repository (to limit workers usage).
      # No jobs will be skipped on nightly build, manual dispatch or push on main branches (master and */bugfixes) or tags.
      skip: ${{ matrix.always == false && (github.event_name == 'pull_request' || github.repository != 'glpi-project/glpi' || !(github.event_name == 'workflow_dispatch' || github.ref == 'refs/heads/master' || endsWith(github.ref, '/bugfixes') || startsWith(github.ref, 'refs/tags'))) }}
    steps:
      - name: "Cancel previous runs"
        if: env.skip != 'true'
        uses: "styfle/cancel-workflow-action@0.5.0"
        with:
          access_token: "${{ github.token }}"
      - name: "Clean workspace"
        if: env.skip != 'true'
        run: |
          rm -rf "${{ github.workspace }}/*"
      - name: "Checkout"
        if: env.skip != 'true'
        uses: "actions/checkout@v2"
      - name: "Restore dependencies cache"
        if: env.skip != 'true'
        uses: actions/cache@v2
        with:
          path: |
            ${{ runner.temp }}/app_home/.composer/cache/
            ${{ runner.temp }}/app_home/.npm/_cacache/
          key: "app_home_deps-${{ matrix.php-version }}-${{ hashFiles('composer.lock', 'package-lock.json') }}"
          restore-keys: |
            app_home_deps-${{ matrix.php-version }}-
            app_home_deps-
      - name: "Initialize containers"
        if: env.skip != 'true'
        run: |
          echo "Init app container home"
          mkdir -p ${{ runner.temp }}/app_home
          echo "Pull and start containers"
          export APPLICATION_ROOT=`pwd`
          export APPLICATION_HOME=${{ runner.temp }}/app_home
          export PHP_IMAGE=githubactions-php:${{ matrix.php-version }}
          export DB_IMAGE=githubactions-${{ matrix.db-image }}
          docker-compose --file .github/actions/docker-compose-app.yml --file .github/actions/docker-compose-services.yml --project-directory `pwd` pull --quiet
          docker-compose --file .github/actions/docker-compose-app.yml --file .github/actions/docker-compose-services.yml --project-directory `pwd` up --no-start
          docker-compose --file .github/actions/docker-compose-app.yml --file .github/actions/docker-compose-services.yml --project-directory `pwd` start
          .github/actions/check_services_health.sh
          echo "Change files rights to give write access to app container user"
          setfacl --recursive --modify u:1000:rwx `pwd`
          setfacl --recursive --modify u:1000:rwx ${{ runner.temp }}/app_home
      - name: "Show versions"
        if: env.skip != 'true'
        run: |
          docker exec app php --version
          docker exec app php -r 'echo(sprintf("PHP extensions: %s\n", implode(", ", get_loaded_extensions())));'
          docker exec app composer --version
          docker exec app sh -c 'echo "node $(node --version)"'
          docker exec app sh -c 'echo "npm $(npm --version)"'
          docker exec db mysql --version
      - name: "Initialize databases"
        if: env.skip != 'true'
        run: |
          docker exec db mysql --user=root --execute="CREATE DATABASE \`glpi\`;"
          docker exec db mysql --user=root --execute="CREATE DATABASE \`glpitest080\`;"
          cat tests/glpi-0.80-empty.sql | docker exec --interactive db mysql --user=root glpitest080
      - name: "Install dependencies"
        if: env.skip != 'true'
        run: |
          docker exec app rm composer.lock
          docker exec app composer config --unset platform
          if [[ "${{ matrix.php-version }}" == "8.0" ]]; then export COMPOSER_ADD_OPTS=--ignore-platform-reqs; fi
          docker exec app bin/console dependencies install --composer-options="$COMPOSER_ADD_OPTS --prefer-dist --no-progress"
      - name: "PHP Parallel Lint"
        if: env.skip != 'true'
        run: |
          docker exec app vendor/bin/parallel-lint  --exclude ./files/ --exclude ./marketplace/ --exclude ./plugins/ --exclude ./tools/vendor/ --exclude ./vendor/ .
      - name: "PHP Security checker"
        if: env.skip != 'true'
        run: |
          docker exec app vendor/bin/security-checker security:check
      - name: "Install DB tests"
        if: env.skip != 'true'
        run: |
          docker exec app bin/console glpi:database:install --config-dir=./tests --no-interaction --reconfigure --db-name=glpi --db-host=db --db-user=root
          docker exec app bin/console glpi:database:update --config-dir=./tests --no-interaction | grep -q "No migration needed." || (echo "glpi:database:update command FAILED" && exit 1)
      - name: "Update DB tests"
        if: env.skip != 'true'
        run: |
          docker exec app bin/console glpi:database:configure --config-dir=./tests --no-interaction --reconfigure --db-name=glpitest080 --db-host=db --db-user=root
          docker exec app bin/console glpi:database:update --config-dir=./tests --allow-unstable --no-interaction
          docker exec app bin/console glpi:database:update --config-dir=./tests --allow-unstable --no-interaction | grep -q "Aucune migration requise." || (echo "glpi:database:update command FAILED" && exit 1)
          docker exec app bin/console glpi:migration:myisam_to_innodb --config-dir=./tests --no-interaction
          docker exec app bin/console glpi:migration:myisam_to_innodb --config-dir=./tests --no-interaction | grep -q "Aucune migration requise." || (echo "glpi:migration:myisam_to_innodb command FAILED" && exit 1)
          docker exec app bin/console glpi:migration:timestamps --config-dir=./tests --no-interaction
          docker exec app bin/console glpi:migration:timestamps --config-dir=./tests --no-interaction | grep -q "Aucune migration requise." || (echo "glpi:migration:timestamps command FAILED" && exit 1)
      - name: "Database tests"
        if: env.skip != 'true'
        run: |
          docker exec app bin/console glpi:database:configure --config-dir=./tests --no-interaction --reconfigure --db-name=glpi --db-host=db --db-user=root
          docker exec app vendor/bin/atoum -p 'php -d memory_limit=512M' --debug --force-terminal --use-dot-report --bootstrap-file tests/bootstrap.php --no-code-coverage --fail-if-skipped-methods --max-children-number 1 -d tests/database
          docker exec app bin/console glpi:database:configure --config-dir=./tests --no-interaction --reconfigure --db-name=glpi --db-host=db --db-user=root
      - name: "Unit tests"
        if: env.skip != 'true'
        run: |
          docker exec app vendor/bin/atoum -p 'php -d memory_limit=512M' --debug --force-terminal --use-dot-report --bootstrap-file tests/bootstrap.php --no-code-coverage --fail-if-skipped-methods --max-children-number 10 -d tests/units
      - name: "Functionnal tests"
        if: env.skip != 'true'
        run: |
          docker exec app vendor/bin/atoum -p 'php -d memory_limit=512M' --debug --force-terminal --use-dot-report --bootstrap-file tests/bootstrap.php --no-code-coverage --fail-if-skipped-methods --max-children-number 1 -d tests/functionnal
      - name: "LDAP tests"
        if: env.skip != 'true'
        run: |
          for f in `ls tests/LDAP/ldif/*.ldif`; do cat $f | docker exec --interactive openldap ldapadd -x -H ldap://127.0.0.1:3890/ -D "cn=Manager,dc=glpi,dc=org" -w insecure ; done
          docker exec app vendor/bin/atoum -p 'php -d memory_limit=512M' --debug --force-terminal --use-dot-report --bootstrap-file tests/bootstrap.php --no-code-coverage --fail-if-skipped-methods --max-children-number 1 -d tests/LDAP
      - name: "IMAP tests"
        if: env.skip != 'true'
        run: |
          for f in `ls tests/emails-tests/*.eml`; do cat $f | docker exec --user glpi --interactive dovecot getmail_maildir /home/glpi/Maildir/ ; done
          docker exec app sed -e 's/127.0.0.1/dovecot/g' -i tests/imap/MailCollector.php
          docker exec app sed -e 's/127.0.0.1/dovecot/g' -i tests/imap/Toolbox.php
          docker exec app vendor/bin/atoum -p 'php -d memory_limit=512M' --debug --force-terminal --use-dot-report --bootstrap-file tests/bootstrap.php --no-code-coverage --fail-if-skipped-methods --max-children-number 1 -d tests/imap
      - name: "WEB tests"
        if: env.skip != 'true'
        run: |
          docker exec app php -S localhost:8088 tests/router.php &>/dev/null &
          docker exec app vendor/bin/atoum -p 'php -d memory_limit=512M' --debug --force-terminal --use-dot-report --bootstrap-file tests/bootstrap.php --no-code-coverage --fail-if-skipped-methods --max-children-number 1 -d tests/web
      - name: "CSS compilation tests"
        if: env.skip != 'true'
        run: |
          docker exec app bin/console build:compile_scss
      - name: "Cleanup containers"
        if: env.skip != 'true' && always()
        run: |
          docker stop $(docker ps -q)
          docker container prune --force
          docker volume prune --force
          docker network prune --force<|MERGE_RESOLUTION|>--- conflicted
+++ resolved
@@ -108,15 +108,12 @@
       - name: "ESLint"
         run: |
           docker exec app node_modules/.bin/eslint . && echo "ESLint found no errors"
-<<<<<<< HEAD
       - name: "Check for missing headers"
         run: |
           docker exec app bin/console glpi:tools:licence_header_check
-=======
       - name: "gettext"
         run: |
           ! tools/locale/extract_template.sh 2>&1 | grep 'warning'
->>>>>>> cd9cdc32
       - name: "Cleanup containers"
         if: always()
         run: |
