name: "GLPI CI"

on:
  # Runs test suite when a new commit is pushed on "master" and "*/bugfixes" branches
  # and when a new tag is created
  push:
    branches:
      - master
      - '*/bugfixes'
      - 'feature/*'
      - 'fix/*'
      - 'security/*'
    tags:
       - '*'
  # Runs test suite when a PR is opened or synchronyzed
  pull_request:
  # Runs test suite every night
  schedule:
    - cron:  '0 0 * * *'
  # Enable manual run
  workflow_dispatch:

jobs:
  lint:
    # Do not run scheduled lint on tier repositories
    if: github.repository == 'glpi-project/glpi' || github.event_name != 'schedule'
    name: "Lint on PHP ${{ matrix.php-version }}"
    runs-on: "${{ github.repository == 'glpi-network/glpi' && 'self-hosted' || 'ubuntu-latest' }}"
    strategy:
      fail-fast: false
      matrix:
        include:
          - {php-version: "7.3"} # Lint on lower PHP version to detected too early usage of new syntaxes
          - {php-version: "8.0"} # Lint on higher PHP version to detected deprecated elements usage
    env:
      COMPOSE_FILE: ".github/actions/docker-compose-app.yml"
      APPLICATION_ROOT: "${{ github.workspace }}"
      PHP_IMAGE: "githubactions-php:${{ matrix.php-version }}"
      UPDATE_FILES_ACL: true
      IGNORE_LOCK_FILES: true
    steps:
      - name: "Cancel previous runs"
        uses: "styfle/cancel-workflow-action@0.5.0"
        with:
          access_token: "${{ github.token }}"
      - name: "Clean workspace"
        run: |
          echo "APP_CONTAINER_HOME=${{ runner.temp }}/app_home" >> $GITHUB_ENV
          rm -rf "${{ env.APPLICATION_ROOT }}/*"
          rm -rf "${{ env.APP_CONTAINER_HOME }}/*"
      - name: "Checkout"
        uses: "actions/checkout@v2"
      - name: "Restore dependencies cache"
        uses: actions/cache@v2
        with:
          path: |
            ${{ env.APP_CONTAINER_HOME }}/.composer/cache/
            ${{ env.APP_CONTAINER_HOME }}/.npm/_cacache/
          key: "app_home_deps-${{ matrix.php-version }}-${{ hashFiles('composer.lock', 'package-lock.json') }}"
          restore-keys: |
            app_home_deps-${{ matrix.php-version }}-
            app_home_deps-
      - name: "Restore lint cache"
        uses: actions/cache@v2
        with:
          path: |
            ${{ env.APP_CONTAINER_HOME }}/phpcs.cache
          key: "app_home_lint-${{ matrix.php-version }}-${{ github.base_ref || github.ref }}"
          restore-keys: |
            app_home_lint-${{ matrix.php-version }}
            app_home_lint-
      - name: "Initialize containers"
        run: |
          .github/actions/init_containers-start.sh
      - name: "Show versions"
        run: |
          .github/actions/init_show-versions.sh
      - name: "Build dependencies / translations"
        run: |
          docker-compose exec -T app .github/actions/init_build.sh
      - name: "PHP lint"
        run: |
          docker-compose exec -T app .github/actions/lint_php-lint.sh
      - name: "JS lint"
        run: |
          docker-compose exec -T app .github/actions/lint_js-lint.sh
      - name: "Misc lint"
        run: |
          docker-compose exec -T app .github/actions/lint_misc-lint.sh
      - name: "Cleanup containers"
        if: always()
        run: |
          .github/actions/teardown_containers-cleanup.sh

  tests:
    # Do not run scheduled tests on tier repositories
    if: github.repository == 'glpi-project/glpi' || github.event_name != 'schedule'
    name: "Test on PHP ${{ matrix.php-version }} using ${{ matrix.db-image }}"
    runs-on: "${{ github.repository == 'glpi-network/glpi' && 'self-hosted' || 'ubuntu-latest' }}"
    strategy:
      fail-fast: false
      matrix:
        include:
          # test higher PHP version with higher MariaDB and MySQL versions
          - {php-version: "8.0", db-image: "mariadb:10.5", always: true}
          - {php-version: "8.0", db-image: "mysql:8.0", always: true}
          # test other PHP versions
          - {php-version: "7.3", db-image: "mariadb:10.5", always: false}
          - {php-version: "7.4", db-image: "mariadb:10.5", always: false}
          # test other DB servers/versions
          - {php-version: "8.0", db-image: "mariadb:10.2", always: false}
          - {php-version: "8.0", db-image: "mysql:5.7", always: false}
          - {php-version: "8.0", db-image: "percona:5.7", always: false}
          - {php-version: "8.0", db-image: "percona:8.0", always: false}
    env:
      # Skip jobs that should not be always run on pull requests or on push on tier repository (to limit workers usage).
      # No jobs will be skipped on nightly build, manual dispatch or push on main branches (master and */bugfixes) or tags.
      skip: ${{ matrix.always == false && (github.event_name == 'pull_request' || github.repository != 'glpi-project/glpi' || !(github.event_name == 'workflow_dispatch' || github.ref == 'refs/heads/master' || endsWith(github.ref, '/bugfixes') || startsWith(github.ref, 'refs/tags'))) }}
      COMPOSE_FILE: ".github/actions/docker-compose-app.yml:.github/actions/docker-compose-services.yml"
      APPLICATION_ROOT: "${{ github.workspace }}"
      DB_IMAGE: "githubactions-${{ matrix.db-image }}"
      PHP_IMAGE: "githubactions-php:${{ matrix.php-version }}"
      IGNORE_LOCK_FILES: true
      UPDATE_FILES_ACL: true
    steps:
      - name: "Cancel previous runs"
        if: env.skip != 'true'
        uses: "styfle/cancel-workflow-action@0.5.0"
        with:
          access_token: "${{ github.token }}"
      - name: "Clean workspace"
        if: env.skip != 'true'
        run: |
          echo "APP_CONTAINER_HOME=${{ runner.temp }}/app_home" >> $GITHUB_ENV
          rm -rf "${{ env.APPLICATION_ROOT }}/*"
          rm -rf "${{ env.APP_CONTAINER_HOME }}/*"
      - name: "Checkout"
        if: env.skip != 'true'
        uses: "actions/checkout@v2"
      - name: "Restore dependencies cache"
        if: env.skip != 'true'
        uses: actions/cache@v2
        with:
          path: |
            ${{ env.APP_CONTAINER_HOME }}/.composer/cache/
            ${{ env.APP_CONTAINER_HOME }}/.npm/_cacache/
          key: "app_home_deps-${{ matrix.php-version }}-${{ hashFiles('composer.lock', 'package-lock.json') }}"
          restore-keys: |
            app_home_deps-${{ matrix.php-version }}-
            app_home_deps-
      - name: "Initialize containers"
        if: env.skip != 'true'
        run: |
          .github/actions/init_containers-start.sh
      - name: "Show versions"
        if: env.skip != 'true'
        run: |
          .github/actions/init_show-versions.sh
<<<<<<< HEAD
      - name: "Initialize fixtures"
        if: env.skip != 'true'
        run: |
          .github/actions/init_initialize-old-dbs.sh
          .github/actions/init_initialize-services-fixtures.sh
      - name: "Build dependencies / translations"
=======
      - name: "Install dependencies"
>>>>>>> 3d0ce14b
        if: env.skip != 'true'
        run: |
          docker-compose exec -T app .github/actions/init_build.sh
      - name: "Install DB tests"
        if: env.skip != 'true'
        run: |
          docker-compose exec -T app .github/actions/test_install.sh
      - name: "Update DB tests (from 0.80, not using utf8mb4)"
        if: env.skip != 'true'
        run: |
          .github/actions/init_initialize-old-dbs.sh
          docker-compose exec -T app .github/actions/test_update-from-older-version.sh
      - name: "Update DB tests (from 9.5.3, using utf8mb4)"
        if: env.skip != 'true'
        run: |
          docker-compose exec -T app .github/actions/test_update-from-9.5.sh
      - name: "Unit tests"
        if: env.skip != 'true'
        run: |
          docker-compose exec -T app .github/actions/test_tests-units.sh
      - name: "Functionnal tests"
        if: env.skip != 'true'
        run: |
          docker-compose exec -T app .github/actions/test_tests-functionnal.sh
      - name: "Cache tests"
        if: env.skip != 'true'
        run: |
          docker-compose exec -T app .github/actions/test_tests-cache.sh
      - name: "LDAP tests"
        if: env.skip != 'true'
        run: |
          .github/actions/init_initialize-ldap-fixtures.sh
          docker-compose exec -T app .github/actions/test_tests-ldap.sh
      - name: "IMAP tests"
        if: env.skip != 'true'
        run: |
          .github/actions/init_initialize-imap-fixtures.sh
          docker-compose exec -T app .github/actions/test_tests-imap.sh
      - name: "WEB tests"
        if: env.skip != 'true'
        run: |
          docker-compose exec -T app .github/actions/test_tests-web.sh
      - name: "Cleanup containers"
        if: env.skip != 'true' && always()
        run: |
          .github/actions/teardown_containers-cleanup.sh<|MERGE_RESOLUTION|>--- conflicted
+++ resolved
@@ -156,16 +156,7 @@
         if: env.skip != 'true'
         run: |
           .github/actions/init_show-versions.sh
-<<<<<<< HEAD
-      - name: "Initialize fixtures"
-        if: env.skip != 'true'
-        run: |
-          .github/actions/init_initialize-old-dbs.sh
-          .github/actions/init_initialize-services-fixtures.sh
       - name: "Build dependencies / translations"
-=======
-      - name: "Install dependencies"
->>>>>>> 3d0ce14b
         if: env.skip != 'true'
         run: |
           docker-compose exec -T app .github/actions/init_build.sh
@@ -176,11 +167,12 @@
       - name: "Update DB tests (from 0.80, not using utf8mb4)"
         if: env.skip != 'true'
         run: |
-          .github/actions/init_initialize-old-dbs.sh
+          .github/actions/init_initialize-0.80-db.sh
           docker-compose exec -T app .github/actions/test_update-from-older-version.sh
       - name: "Update DB tests (from 9.5.3, using utf8mb4)"
         if: env.skip != 'true'
         run: |
+          .github/actions/init_initialize-9.5.3-db.sh
           docker-compose exec -T app .github/actions/test_update-from-9.5.sh
       - name: "Unit tests"
         if: env.skip != 'true'
