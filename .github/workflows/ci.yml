name: "GLPI CI"

on:
  # Runs test suite when a new commit is pushed on "main" and "*/bugfixes" branches
  # and when a new tag is created
  push:
    branches:
      - main
      - '*/bugfixes'
      - 'feature/*'
      - 'fix/*'
      - 'security/*'
    tags:
       - '*'
  # Runs test suite when a PR is opened or synchronyzed
  pull_request:
  # Runs test suite every night
  schedule:
    - cron:  '0 0 * * *'
  # Enable manual run
  workflow_dispatch:

concurrency:
  group: "${{ github.workflow }}-${{ github.ref }}"
  cancel-in-progress: true

jobs:
  lint:
    # Do not run scheduled lint on tier repositories
    if: github.repository == 'glpi-project/glpi' || github.event_name != 'schedule'
    name: "Lint on PHP ${{ matrix.php-version }}"
    runs-on: "ubuntu-latest"
    strategy:
      fail-fast: false
      matrix:
        include:
          - {php-version: "8.2"} # Lint on lower PHP version to detected too early usage of new syntaxes
          - {php-version: "8.3"} # Lint on higher PHP version to detected deprecated elements usage
    env:
      COMPOSE_FILE: ".github/actions/docker-compose-app.yml"
      APPLICATION_ROOT: "${{ github.workspace }}"
      PHP_IMAGE: "githubactions-php-apache:${{ matrix.php-version }}"
      UPDATE_FILES_ACL: true
    steps:
      - name: "Set env"
        run: |
          echo "APP_CONTAINER_HOME=${{ runner.temp }}/app_home" >> $GITHUB_ENV
      - name: "Checkout"
        uses: "actions/checkout@v4"
      - name: "Restore dependencies cache"
        uses: actions/cache@v4
        with:
          path: |
            ${{ env.APP_CONTAINER_HOME }}/.composer/cache/
            ${{ env.APP_CONTAINER_HOME }}/.npm/_cacache/
          key: "app_home_deps-${{ matrix.php-version }}-${{ hashFiles('composer.lock', 'package-lock.json') }}"
          restore-keys: |
            app_home_deps-${{ matrix.php-version }}-
            app_home_deps-
      - name: "Restore lint cache"
        uses: actions/cache@v4
        with:
          path: |
            ${{ env.APP_CONTAINER_HOME }}/phpcs.cache
          key: "app_home_lint-${{ matrix.php-version }}-${{ github.base_ref || github.ref }}"
          restore-keys: |
            app_home_lint-${{ matrix.php-version }}
            app_home_lint-
      - name: "Initialize containers"
        run: |
          .github/actions/init_containers-start.sh
      - name: "Show versions"
        run: |
          .github/actions/init_show-versions.sh
      - name: "Force used PHP version"
        run: |
          docker compose exec -T app composer config --unset platform.php
          docker compose exec -T app composer require "php:>=${{ matrix.php-version }}" --ignore-platform-req=php+ --no-install --no-scripts
      - name: "Build dependencies / translations"
        run: |
          docker compose exec -T app .github/actions/init_build.sh
      - name: "PHP lint"
        run: |
          docker compose exec -T app .github/actions/lint_php-lint.sh
      - name: "Twig lint"
        run: |
          docker compose exec -T app .github/actions/lint_twig-lint.sh
      - name: "JS lint"
        run: |
          docker compose exec -T app .github/actions/lint_js-lint.sh
      - name: "SCSS lint"
        run: |
          docker compose exec -T app .github/actions/lint_scss-lint.sh
      - name: "Misc lint"
        run: |
          docker compose exec -T app .github/actions/lint_misc-lint.sh

  tests:
    # Do not run scheduled tests on tier repositories
    if: github.repository == 'glpi-project/glpi' || github.event_name != 'schedule'
    name: "Test on PHP ${{ matrix.php-version }} using ${{ matrix.db-image }}"
    runs-on: "ubuntu-latest"
    strategy:
      fail-fast: false
      matrix:
        include:
          # test higher PHP version with higher MariaDB and MySQL versions
          - {php-version: "8.3", db-image: "mariadb:11.4", always: true}
          - {php-version: "8.3", db-image: "mysql:8.4", always: true}
          # test other PHP versions
<<<<<<< HEAD
          - {php-version: "8.2", db-image: "mariadb:10.11", always: false}
=======
          - {php-version: "8.2", db-image: "mariadb:11.4", always: false}
          - {php-version: "8.1", db-image: "mariadb:11.4", always: false}
          - {php-version: "8.0", db-image: "mariadb:11.4", always: false}
          - {php-version: "7.4", db-image: "mariadb:11.4", always: false}
>>>>>>> 87f95cc6
          # test other DB servers/versions
          - {php-version: "8.3", db-image: "mariadb:10.5", always: false}
          - {php-version: "8.3", db-image: "percona:8.0", always: false}
    env:
      # Skip jobs that should not be always run on pull requests or on push on tier repository (to limit workers usage).
      # No jobs will be skipped on nightly build, manual dispatch or push on main branches (main and */bugfixes) or tags.
      skip: ${{ matrix.always == false && (github.event_name == 'pull_request' || github.repository != 'glpi-project/glpi' || !(github.event_name == 'workflow_dispatch' || github.ref == 'refs/heads/main' || endsWith(github.ref, '/bugfixes') || startsWith(github.ref, 'refs/tags'))) }}
      COMPOSE_FILE: ".github/actions/docker-compose-app.yml:.github/actions/docker-compose-services.yml"
      APPLICATION_ROOT: "${{ github.workspace }}"
      DB_IMAGE: "githubactions-${{ matrix.db-image }}"
      PHP_IMAGE: "githubactions-php-apache:${{ matrix.php-version }}"
      UPDATE_FILES_ACL: true
    steps:
      - name: "Set env"
        run: |
          echo "APP_CONTAINER_HOME=${{ runner.temp }}/app_home" >> $GITHUB_ENV
      - name: "Checkout"
        if: env.skip != 'true'
        uses: "actions/checkout@v4"
      - name: "Restore dependencies cache"
        if: env.skip != 'true'
        uses: actions/cache@v4
        with:
          path: |
            ${{ env.APP_CONTAINER_HOME }}/.composer/cache/
            ${{ env.APP_CONTAINER_HOME }}/.npm/_cacache/
          key: "app_home_deps-${{ matrix.php-version }}-${{ hashFiles('composer.lock', 'package-lock.json') }}"
          restore-keys: |
            app_home_deps-${{ matrix.php-version }}-
            app_home_deps-
      - name: "Initialize containers"
        if: env.skip != 'true'
        run: |
          .github/actions/init_containers-start.sh
      - name: "Show versions"
        if: env.skip != 'true'
        run: |
          .github/actions/init_show-versions.sh
      - name: "Build dependencies / translations"
        if: env.skip != 'true'
        run: |
          docker compose exec -T app .github/actions/init_build.sh
      - name: "Install DB tests"
        if: env.skip != 'true'
        run: |
          docker compose exec -T app .github/actions/test_install.sh
      - name: "Update DB tests (from 0.85.5, not using utf8mb4)"
        if: env.skip != 'true'
        run: |
          .github/actions/init_initialize-0.85.5-db.sh
          docker compose exec -T app .github/actions/test_update-from-older-version.sh
      - name: "Update DB tests (from 9.5, using utf8mb4)"
        if: env.skip != 'true'
        run: |
          .github/actions/init_initialize-9.5-db.sh
          docker compose exec -T app .github/actions/test_update-from-9.5.sh
      - name: "Functional tests"
        if: env.skip != 'true'
        run: |
          docker compose exec -T app .github/actions/test_tests-functional.sh
      - name: "Cache tests"
        if: env.skip != 'true'
        run: |
          docker compose exec -T app .github/actions/test_tests-cache.sh
      - name: "LDAP tests"
        if: env.skip != 'true'
        run: |
          .github/actions/init_initialize-ldap-fixtures.sh
          docker compose exec -T app .github/actions/test_tests-ldap.sh
      - name: "IMAP tests"
        if: env.skip != 'true'
        run: |
          .github/actions/init_initialize-imap-fixtures.sh
          docker compose exec -T app .github/actions/test_tests-imap.sh
      - name: "Javascript tests"
        if: env.skip != 'true'
        run: |
          docker compose exec -T app .github/actions/test_javascript.sh

  e2e:
    # Do not run scheduled tests on tier repositories
    if: github.repository == 'glpi-project/glpi' || github.event_name != 'schedule'
    name: "E2E and web tests using latest PHP and MariaDB versions"
    runs-on: "ubuntu-latest"
    env:
      COMPOSE_FILE: ".github/actions/docker-compose-app.yml:.github/actions/docker-compose-services.yml"
      APPLICATION_ROOT: "${{ github.workspace }}"
      DB_IMAGE: "githubactions-mariadb:10.11"
      PHP_IMAGE: "githubactions-php-apache:8.3"
      UPDATE_FILES_ACL: true
    steps:
      - name: "Set env"
        run: |
          echo "APP_CONTAINER_HOME=${{ runner.temp }}/app_home" >> $GITHUB_ENV
      - name: "Checkout"
        uses: "actions/checkout@v4"
      - name: "Restore dependencies cache"
        uses: actions/cache@v4
        with:
          path: |
            ${{ env.APP_CONTAINER_HOME }}/.composer/cache/
            ${{ env.APP_CONTAINER_HOME }}/.npm/_cacache/
          key: "app_home_deps-8.3-${{ hashFiles('composer.lock', 'package-lock.json') }}"
          restore-keys: |
            app_home_deps-8.3-
            app_home_deps-
      - name: "Initialize containers"
        run: |
          .github/actions/init_containers-start.sh
      - name: "Show versions"
        run: |
          .github/actions/init_show-versions.sh
      - name: "Build dependencies / translations"
        run: |
          docker compose exec -T app .github/actions/init_build.sh
      - name: "Install DB tests"
        run: |
          docker compose exec -T app .github/actions/test_install.sh
      - name: "WEB tests"
        run: |
          docker compose exec -T app .github/actions/test_tests-web.sh
      - name: "E2E tests"
        id: "e2e"
        run: |
          docker compose exec -T app .github/actions/test_tests-e2e.sh
      - name: "Upload Cypress screenshots"
        if: "${{ failure() && steps.e2e.conclusion == 'failure' }}"
        uses: actions/upload-artifact@v2
        with:
          name: cypress-screenshots
          path: tests/cypress/screenshots<|MERGE_RESOLUTION|>--- conflicted
+++ resolved
@@ -108,14 +108,7 @@
           - {php-version: "8.3", db-image: "mariadb:11.4", always: true}
           - {php-version: "8.3", db-image: "mysql:8.4", always: true}
           # test other PHP versions
-<<<<<<< HEAD
-          - {php-version: "8.2", db-image: "mariadb:10.11", always: false}
-=======
           - {php-version: "8.2", db-image: "mariadb:11.4", always: false}
-          - {php-version: "8.1", db-image: "mariadb:11.4", always: false}
-          - {php-version: "8.0", db-image: "mariadb:11.4", always: false}
-          - {php-version: "7.4", db-image: "mariadb:11.4", always: false}
->>>>>>> 87f95cc6
           # test other DB servers/versions
           - {php-version: "8.3", db-image: "mariadb:10.5", always: false}
           - {php-version: "8.3", db-image: "percona:8.0", always: false}
